
const restrictedImportsPaths = [
  { name: "lodash", message: "Don't import all of lodash, import a specific lodash function, eg lodash/sumBy" },
  { name: "lodash/fp", message: "Don't import all of lodash/fp, import a specific lodash function, eg lodash/fp/capitalize" },
  { name: "@material-ui", message: "Don't import all of material-ui/icons" },
  { name: "@material-ui/core", message: "Don't import all of material-ui/core" },
  { name: "@material-ui/core/colors", message: "Don't use material-ui/core/colors, use the theme palette" },
  { name: "@material-ui/icons", message: "Don't import all of material-ui/icons" },
  { name: "@material-ui/core/Hidden", message: "Don't use material-UI's Hidden component, it's subtly broken; use breapoints and JSS styles instead" },
  { name: "@material-ui/core/Typography", message: "Don't use material-UI's Typography component; use Components.LWTypography or JSS styles" },
  { name: "@material-ui/core/Dialog", message: "Don't use material-UI's Dialog component directly, use LWDialog instead" },
  { name: "@material-ui/core/Popper", importNames: ["Popper"], message: "Don't use material-UI's Popper component directly, use LWPopper instead" },
  { name: "@material-ui/core/MenuItem", message: "Don't use material-UI's MenuItem component directly; use Components.MenuItem or JSS styles" },
  { name: "@material-ui/core/NoSsr", importNames: ["Popper"], message: "Don't use @material-ui/core/NoSsr/NoSsr; use react-no-ssr instead" },
  { name: "react-router", message: "Don't import react-router, use lib/reactRouterWrapper" },
  { name: "react-router-dom", message: "Don't import react-router-dom, use lib/reactRouterWrapper" },
<<<<<<< HEAD
  { name: "react-no-ssr", message: "Don't import react-no-ssr, use ForumNoSSR" },
=======
>>>>>>> 6bec565c
  { name: "@material-ui/core/ClickAwayListener", message: "Don't use material-UI's ClickAwayListener component; use LWClickAwayListener instead" },
];
const clientRestrictedImportPaths = [
  { name: "cheerio", message: "Don't import cheerio on the client" },
]

module.exports = {
  "extends": [
    "eslint:recommended",
    "plugin:@typescript-eslint/eslint-recommended",
    "plugin:@typescript-eslint/recommended",
    "plugin:react/recommended",

    // Uncomment to enable cycle-detection. Note that caching doesn't seem to
    // work quite right with this plugin; after fixing some issues, you will
    // have to delete .eslintcache to make it stop reporting the error.
    // Commented out because there are immport cycles that haven't been resolved
    // yet.
    "plugin:import/typescript"
  ],
  "parser": "@typescript-eslint/parser",
  "parserOptions": {
    "allowImportExportEverywhere": true,
    "ecmaVersion": 6,
    "sourceType": "module",
    "project": "./tsconfig.json",
  },
  "rules": {
    "babel/generator-star-spacing": 0,
    
    // A function with a name starting with an uppercase letter should only be
    // used as a constructor
    "babel/new-cap": [1, {
      "capIsNewExceptions": [
        "Optional",
        "OneOf",
        "Maybe",
        "MailChimpAPI",
        "Juice",
        "Run",
        "AppComposer",
        "Query",
        "Map",
        "List"
      ]
    }],
    "babel/array-bracket-spacing": 0,
    "babel/object-curly-spacing": 0,
    "babel/object-shorthand": 0,
    "babel/arrow-parens": 0,
    "eol-last": 1,
    "no-await-in-loop": 0,
    "comma-dangle": 0,
    "eqeqeq": [1, "always", {"null": "ignore"}],
    "key-spacing": 0,
    "no-extra-boolean-cast": 0,
    "no-undef": 1,
    "no-unused-vars": [1, {
      "vars": "all",
      "args": "none",
      "varsIgnorePattern": "React|PropTypes|Component"
    }],
    "no-console": 1,
    "no-template-curly-in-string": 1,
    "no-tabs": 1,
    "no-extend-native": 1,
    "react/prop-types": 0,
    "react/jsx-equals-spacing": 1,
    "react/jsx-pascal-case": 1,
    "react/jsx-child-element-spacing": 1,
    "no-case-declarations": 0,
    "react/no-unescaped-entities": 0,
    "react/display-name": 0,
    "react/jsx-no-comment-textnodes": 1,

    // Warn if defining a component inside a function, which results in the
    // component's subtree and its state being destroyed on every render
    "react/no-unstable-nested-components": [1, {
      // Allow it if the component is passed directly as a prop. This is still
      // potentially a bug, but components passed directly as props are often
      // leaf-nodes with no state, like icons, so it's annoying to have to
      // handle them properly and these are lower-priority to fix than the ones
      // that aren't.
      allowAsProps: true,
    }],
    "react/no-unknown-property": ["error", {ignore: ["test-id"]}],

    // Differs from no-mixed-operators default only in that "??" is added to the first group
    "no-mixed-operators": ["warn", {
      "groups": [
        ["??", "+", "-", "*", "/", "%", "**"],
        ["&", "|", "^", "~", "<<", ">>", ">>>"],
        ["==", "!=", "===", "!==", ">", ">=", "<", "<="],
        ["&&", "||"],
        ["in", "instanceof"]
      ],
      "allowSamePrecedence": true
    }],
    "react-hooks/rules-of-hooks": "error",
    "react-hooks/exhaustive-deps": "warn",
    "import/no-unresolved": 1,
    "import/no-dynamic-require": 1,
    "import/no-self-import": 1,
    "import/export": 1,

    // Lint rules against importing things that don't exist as exports.
    // Disabled because Typescript already checks this, and eslint is
    // having false-positives on imports in node_modules with a few specific
    // libraries (underscore, hot-shots, recombee-api-client).
    "import/default": 0,
    "import/namespace": 0,
    "import/named": 0,

    // import/no-named-as-default-member: Would prevent importing a package
    // with a default import and then using something as a field on it, eg
    //     import React from 'react'
    //     const foo = React.createContext()
    // because some bundlers don't like this, but it seems to work fine in
    // esbuild, and we're doing it a bunch.
    "import/no-named-as-default-member": 0,

    // Cheerio is annotated as having its default export deprecated, which is
    // what we're using. Fixing a Typescript interaction with eslint made this
    // lint rule start being applied where before it wasn't.
    // TODO: Fix our usage of cheerio, and then turn this back on.
    "import/no-deprecated": 0,

    "import/no-extraneous-dependencies": 0,
    "import/no-duplicates": 1,
    "import/extensions": 0,
    "import/no-cycle": ["error", {
      // A dynamic cyclic import (ie,  a require() inside a function) is okay
      // if you're confident it won't be called at import-time.
      allowUnsafeDynamicCyclicDependency: true,
    }],
    "import/no-mutable-exports": 1,
    "import/no-restricted-paths": ["error", {"zones": [
      {
        target: "packages/lesswrong/components",
        from: "packages/lesswrong/server",
        message: "server cannot be imported into components - move the shared code into lib",
      },
      {
        target: "packages/lesswrong/lib",
        from: "packages/lesswrong/server",
        message: "server cannot be imported into lib - move the shared code into lib",
      },
      {
        target: "packages/lesswrong/client",
        from: "packages/lesswrong/server",
        message: "server cannot be imported into client - move the shared code into lib",
      },
      {
        target: "packages/lesswrong/themes",
        from: "packages/lesswrong/server",
        message: "server cannot be imported into themes - move the shared code into lib",
      },
    ]}],
    "no-restricted-imports": ["error", {
      "paths": restrictedImportsPaths,
      patterns: [
        "@material-ui/core/colors/*"
      ]
    }],

    // Warn on missing await
    // The ignoreVoid option makes it so that
    //   void someAwaitableFunction()
    // can be used as a way of marking a function as deliberately not-awaited.
    "@typescript-eslint/no-floating-promises": [1, {
      ignoreVoid: true
    }],

    // Like no-implicit-any, but specifically for things that are exported. Turn
    // on some day, but not yet.
    "@typescript-eslint/explicit-module-boundary-types": 0,

    // Allow @ts-ignore
    "@typescript-eslint/ban-ts-comment": 0,

    // explicit-function-return-type: Disabled. Would forbid functions with
    // undeclared return type.
    "@typescript-eslint/explicit-function-return-type": 0,
    
    // no-use-before-define: Disabled. This would require all function calls to
    // be below their definition in files, which there's no good reason for.
    "@typescript-eslint/no-use-before-define": 0,
    
    // prefer-const: Disabled. Would forbit declaring a variable as mutable
    // (with let) when it could have been immutable (with const).
    "prefer-const": 0,
    
    // no-var: Disabled. Would forbid declaring a variable with "var" (as
    // opposed to let or const).
    "no-var": 0,
    
    // ban-ts-ignore: Disabled. Would forbid use of @ts-ignore, which suppresses
    // type-checking errors.
    "@typescript-eslint/ban-ts-ignore": 0,
    
    // no-non-null-assertion: Currently disabled, may enable later. Forbids use
    // of "somevar!" to coerce somevar from Type|null to Type.
    "@typescript-eslint/no-non-null-assertion": 0,
    
    // no-empty-interface: Disabled. Would forbid interfaces with no members
    // (ie, interfaces defined solely by other interfaces that they extend).
    "@typescript-eslint/no-empty-interface": 0,
    
    // member-delimiter-style: Disabled. Would make semicolons between
    // interface members non-optional.
    "@typescript-eslint/member-delimiter-style": 0,
    
    // type-annotation-spacing: Disabled. Would enforce spaces around => and
    // after : in type annotations.
    "@typescript-eslint/type-annotation-spacing": 0,
    
    // no-empty-function: Disabled. Would forbid functions with empty bodies.
    "@typescript-eslint/no-empty-function": 0,
    
    // ban-types: Disabled. Would forbid '{}' as a type, which means "any non-
    // nullish value".
    "@typescript-eslint/ban-types": 0,
    
    // prefer-rest-params: Currently disabled. Would forbid use of the `arguments`
    // keyword.
    "prefer-rest-params": 0,
    
    // prefer-spread: Disabled. Would forbid use of fn.apply(foo) as opposed to
    // fn(...foo).
    "prefer-spread": 0,
    
    // no-this-alias. Currently disabled. Would forbid 'const self=this'.
    "@typescript-eslint/no-this-alias": 0,
    
    // class-name-casing: Disabled. Forbids types from deviating from upper-
    // camelcase, which would forbid the naming convention we are using for
    // subfragments.
    "@typescript-eslint/class-name-casing": 0,
    
    // camelcase: Disabled. Would force type and variable names to be camel
    // case.
    "@typescript-eslint/camelcase": 0,
    
    // no-prototype-builtins: Disabled. Would forbid hasOwnProperty.
    "no-prototype-builtins": 0,
    
    // no-extra-semi: Disabled. Would forbid semicolons after class declarations
    "no-extra-semi": 0,
    "@typescript-eslint/no-extra-semi": 0,
    
    // no-var-requires: Disabled. Would forbid use of require() statements of
    // libraries from node_modules.
    "@typescript-eslint/no-var-requires": 0,
    
    // no-undef: Currently disabled due to excessive false positives which are
    // hard to resolve (in particular, the `registerComponent` idiom generates
    // a false positive). If something were truly undefined, it would generate
    // an error in `npm run checktypes`, which does not have this issue.
    "no-undef": 0,
    
    // no-explicit-any: Some day, we may be ready to turn on this rule. That day
    // is not today. Activating this would require *everything* be fully typed,
    // including interface points with libraries that might not have type
    // annotations available.
    "@typescript-eslint/no-explicit-any": 0,
    
    // no-unused-vars: Currently disabled due to excessive false positives which
    // are hard to resolve (this counts things as unused when they actually are
    // used, if the usage is as a type rather than as a value.)
    "no-unused-vars": 0,
    "@typescript-eslint/no-unused-vars": 0,
    "@typescript-eslint/type-annotation-spacing": 1,
    "@typescript-eslint/switch-exhaustiveness-check": 1,
  },
  "overrides": [
    {
      "files": [
        "packages/lesswrong/client/**/*.ts",
        "packages/lesswrong/client/**/*.tsx",
        "packages/lesswrong/components/**/*.ts",
        "packages/lesswrong/components/**/*.tsx",
        "packages/lesswrong/lib/**/*.ts",
        "packages/lesswrong/lib/**/*.tsx",
        "packages/lesswrong/themes/**/*.ts",
        "packages/lesswrong/themes/**/*.tsx",
      ],
      "rules": {
        "no-restricted-imports": ["error", {"paths": [
          ...restrictedImportsPaths,
          ...clientRestrictedImportPaths
        ]}],
      }
    }
  ],
  "env": {
    "browser": true,
    "commonjs": true,
    "es6": true,
    "node": true
  },
  "plugins": [
    "@typescript-eslint",
    "babel",
    "react",
    "react-hooks",
    "import"
  ],
  "settings": {
    "import/core-modules": [
      "sinon",
      "sinon-chai",
      "chai-enzyme",
    ],
    "import/resolver": {
      typescript: {
        project: "./tsconfig.json"
      }
    },
    "react": {
      "version": "16.4.1"
    }
  },
  "root": true,
  "globals": {
    "param": true,
    "returns": true,
    "describe": true,
    "it": true,
    "before": true,
    "after": true,
    "beforeEach": true,
    "afterEach": true
  },
  "ignorePatterns": [
    "build.js",
    // You wouldn't have thought this was necessary would you
    ".eslintrc.js"
  ]
}<|MERGE_RESOLUTION|>--- conflicted
+++ resolved
@@ -14,10 +14,6 @@
   { name: "@material-ui/core/NoSsr", importNames: ["Popper"], message: "Don't use @material-ui/core/NoSsr/NoSsr; use react-no-ssr instead" },
   { name: "react-router", message: "Don't import react-router, use lib/reactRouterWrapper" },
   { name: "react-router-dom", message: "Don't import react-router-dom, use lib/reactRouterWrapper" },
-<<<<<<< HEAD
-  { name: "react-no-ssr", message: "Don't import react-no-ssr, use ForumNoSSR" },
-=======
->>>>>>> 6bec565c
   { name: "@material-ui/core/ClickAwayListener", message: "Don't use material-UI's ClickAwayListener component; use LWClickAwayListener instead" },
 ];
 const clientRestrictedImportPaths = [
