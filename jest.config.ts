/*
 * For a detailed explanation regarding each configuration property and type check, visit:
 * https://jestjs.io/docs/en/configuration.html
 */

export default {
  // All imported modules in your tests should be mocked automatically
  // automock: false,

  // Stop running tests after `n` failures
  // bail: 0,

  // The directory where Jest should store its cached dependency information
  // cacheDirectory: "/tmp/jest_rt",

  // Automatically clear mock calls and instances between every test
  clearMocks: false,

  // Indicates whether the coverage information should be collected while executing the test
  // collectCoverage: false,

  // An array of glob patterns indicating a set of files for which coverage information should be collected
  collectCoverageFrom: [
    "<rootDir>/packages/lesswrong/**/*.{js,jsx,ts,tsx}",
  ],

  // The directory where Jest should output its coverage files
  // coverageDirectory: "<rootDir>/unit-coverage/",

  // An array of regexp pattern strings used to skip coverage collection
  coveragePathIgnorePatterns: [
    "/node_modules/",
    "/migrations/",
    "/manualMigrations/",
    "/vendor/",
  ],

  // Indicates which provider should be used to instrument code for coverage
  // coverageProvider: "babel",

  // A list of reporter names that Jest uses when writing coverage reports
  // coverageReporters: [
  //   "json",
  //   "text",
  //   "lcov",
  //   "clover"
  // ],

  // An object that configures minimum threshold enforcement for coverage results
  // coverageThreshold: undefined,

  // A path to a custom dependency extractor
  // dependencyExtractor: undefined,

  // Make calling deprecated APIs throw helpful error messages
  // errorOnDeprecated: false,

  // Force coverage collection from ignored files using an array of glob patterns
  // forceCoverageMatch: [],

  // A path to a module which exports an async function that is triggered once before all test suites
  // globalSetup: undefined,

  // A path to a module which exports an async function that is triggered once after all test suites
  // globalTeardown: undefined,

  // A set of global variables that need to be available in all test environments
  globals: {
    bundleIsServer: true,
    bundleIsTest: true,
    bundleIsE2E: false,
    bundleIsProduction: false,
    bundleIsMigrations: false,
    defaultSiteAbsoluteUrl: "",
    serverPort: 3000,
  },

  // The maximum amount of workers used to run your tests. Can be specified as % or a number. E.g. maxWorkers: 10% will use 10% of your CPU amount + 1 as the maximum worker number. maxWorkers: 2 will use a maximum of 2 workers.
  // maxWorkers: "50%",

  // An array of directory names to be searched recursively up from the requiring module's location
  // moduleDirectories: [
  //   "node_modules"
  // ],

  // An array of file extensions your modules use
  // moduleFileExtensions: [
  //   "js",
  //   "json",
  //   "jsx",
  //   "ts",
  //   "tsx",
  //   "node"
  // ],

  // An array of regexp pattern strings, matched against all module paths before considered 'visible' to the module loader
  // modulePathIgnorePatterns: [],

  // Activates notifications for test results
  // notify: false,

  // An enum that specifies notification mode. Requires { notify: true }
  // notifyMode: "failure-change",

  // A preset that is used as a base for Jest's configuration
  // preset: "",

  // Run tests from one or more projects
  // projects: undefined,

  // Use this configuration option to add custom reporters to Jest
  // reporters: undefined,

  // Automatically reset mock state between every test
  // resetMocks: false,

  // Reset the module registry before running each individual test
  // resetModules: false,

  // A path to a custom resolver
  // resolver: undefined,

  // Automatically restore mock state between every test
  // restoreMocks: false,

  // The root directory that Jest should scan for tests and modules within
  // rootDir: undefined,

  // A list of paths to directories that Jest should use to search for files in
  // roots: [
  // ],

  // Allows you to use a custom runner instead of Jest's default test runner
  // runner: "jest-runner",

  // The paths to modules that run some code to configure or set up the testing environment before each test
  setupFiles: [
    require.resolve('regenerator-runtime/runtime'),
  ],

  // A list of paths to modules that run some code to configure or set up the testing framework before each test
  // setupFilesAfterEnv: [],

  // The number of seconds after which a test is considered as slow and reported as such in the results.
  // slowTestThreshold: 5,

  // A list of paths to snapshot serializer modules Jest should use for snapshot testing
  // snapshotSerializers: [],

  // The test environment that will be used for testing
  testEnvironment: "node",

  // Options that will be passed to the testEnvironment
  // testEnvironmentOptions: {},

  // Adds a location field to test results
  // testLocationInResults: false,

  // The glob patterns Jest uses to detect test files
  // testMatch: [
  // ],

  // An array of regexp pattern strings that are matched against all test paths, matched tests are skipped
  // testPathIgnorePatterns: [
  //   "/node_modules/"
  // ],

  // The regexp pattern or array of patterns that Jest uses to detect test files
  // testRegex: [],

  // This option allows the use of a custom results processor
  // testResultsProcessor: undefined,

  // This option allows use of a custom test runner
  // testRunner: "jasmine2",

  // This option sets the URL for the jsdom environment. It is reflected in properties such as location.href
  // testURL: "http://localhost",

  // Setting this value to "fake" allows the use of fake timers for functions such as "setTimeout"
  // timers: "real",

  // A map from regular expressions to paths to transformers
  transform: {
    "^.+\\.(js|jsx|ts|tsx)$": [
      "esbuild-jest",
      {
        sourcemap: true,
      },
    ],
  },

<<<<<<< HEAD
=======
  moduleNameMapper: {
    // Should match "paths" in tsconfig.json
    "@/(.*)": "<rootDir>/packages/lesswrong/$1",
    // An incantation found at https://github.com/axios/axios/issues/5101
    '^axios$': require.resolve('axios'),
  },

>>>>>>> 6bec565c
  // react-instantsearch contains a file (connectors.js) that requires
  // compilation, which is technically not kosher for things that live in
  // node_modules. By default, jest will not compile it and try to use it
  // as-is, causing unit tests with an import path leading to that file to
  // fail (even if it's an indirect import and nothing from the library is
  // actually exercised by the test). To fix this, we override jest's default
  // transformIgnorePatterns, telling it that it can skip transforming things
  // inside node_modules... except for react-instantsearch.
  //
  // This issue appears in react-instantsearch starting in 6.9.0. We upgrade
  // from 6.8.2 to 6.40.4 for React 18 compatibility. There's also a
  // react-instantsearch 7.x, which might fix this issue, but it has major API
  // changes. If we've done *that* upgrade, this block might no longer be
  // necessary.
  transformIgnorePatterns: [
    "/node_modules/(?!react-instantsearch)",
  ],

  // An array of regexp pattern strings that are matched against all modules before the module loader will automatically return a mock for them
  // unmockedModulePathPatterns: undefined,

  // Indicates whether each individual test should be reported during the run
  // verbose: undefined,

  // An array of regexp patterns that are matched against all source file paths before re-running tests in watch mode
  // watchPathIgnorePatterns: [],

  // Whether to use watchman for file crawling
  // watchman: true,
};<|MERGE_RESOLUTION|>--- conflicted
+++ resolved
@@ -190,8 +190,6 @@
     ],
   },
 
-<<<<<<< HEAD
-=======
   moduleNameMapper: {
     // Should match "paths" in tsconfig.json
     "@/(.*)": "<rootDir>/packages/lesswrong/$1",
@@ -199,7 +197,6 @@
     '^axios$': require.resolve('axios'),
   },
 
->>>>>>> 6bec565c
   // react-instantsearch contains a file (connectors.js) that requires
   // compilation, which is technically not kosher for things that live in
   // node_modules. By default, jest will not compile it and try to use it
