--- conflicted
+++ resolved
@@ -114,9 +114,6 @@
     commentCount: 0,
     lastNotificationsCheck: new Date(),
     hideDialogueFacilitation: false,
-<<<<<<< HEAD
-    optedInToDialogueFacilitation: false
-=======
+    optedInToDialogueFacilitation: false,
     revealChecksToAdmins: false
->>>>>>> ef484531
 }