{
  "compilerOptions": {
    "lib": ["es2019", "dom"],
    "noImplicitAny": false,
    "noImplicitThis": true,
    "strictNullChecks": true,
    "jsx": "react",
    "esModuleInterop": true,
    "rootDir": ".",
    "module": "commonjs",
    "target": "es5",
    "sourceMap": true,
    "moduleResolution": "node",
    "downlevelIteration": true,
    "resolveJsonModule": true,
    "skipLibCheck": true
  },
  "include": [
    "packages/lesswrong",
<<<<<<< HEAD
    "public/lesswrong-editor/src/editorConfigs.js"
=======
    "cypress"
>>>>>>> 6af44295
  ],
  "exclude": [
    "node_modules",
    "build"
  ]
}<|MERGE_RESOLUTION|>--- conflicted
+++ resolved
@@ -17,11 +17,8 @@
   },
   "include": [
     "packages/lesswrong",
-<<<<<<< HEAD
-    "public/lesswrong-editor/src/editorConfigs.js"
-=======
+    "public/lesswrong-editor/src/editorConfigs.js",
     "cypress"
->>>>>>> 6af44295
   ],
   "exclude": [
     "node_modules",
