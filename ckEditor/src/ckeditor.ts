--- conflicted
+++ resolved
@@ -143,10 +143,6 @@
 	BlockToolbar,
 	FontFamily,
 	FontSize,
-<<<<<<< HEAD
-	CTAButton,
-=======
->>>>>>> 36f5e639
 	ConditionalVisibility,
 	// FontColor,
 	// FontBackgroundColor,
