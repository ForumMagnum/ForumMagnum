--- conflicted
+++ resolved
@@ -4,12 +4,8 @@
   },
   "packages": {
     "router": {},
-<<<<<<< HEAD
-    "groups": {}
-=======
     "groups": {},
     "cron": {},
     "moment": {}
->>>>>>> f66663e2
   }
 }