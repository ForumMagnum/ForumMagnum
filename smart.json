--- conflicted
+++ resolved
@@ -13,9 +13,6 @@
     "bootstrap3-datepicker": {},
     "subs-manager": {},
     "telescope-module-embedly": {},
-<<<<<<< HEAD
-    "handlebars-server": {}
-=======
     "handlebars-server": {},
     "npm": {},
     "mailchimp": {},
@@ -23,6 +20,5 @@
     "cookies": {},
     "telescope-newsletter": {},
     "accounts-entry": {}
->>>>>>> 083a4c4d
   }
 }