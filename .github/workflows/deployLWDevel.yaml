# This workflow will do a clean install of node dependencies, build the source code and run tests across different versions of node
# For more information see: https://help.github.com/actions/language-and-framework-guides/using-nodejs-with-github-actions

name: Deploy LW-Devel
on:
  push:
    # lw-look-here: You can leave it as-is for now, but you should decide what
    # you want to do here at some point
<<<<<<< HEAD
    branches: [ expressNotMeteor, tryDeploying, deployLessestWrong, devel, master, review-2020 ]
=======
    branches: [ deployLessestWrong, devel ]
>>>>>>> ad9518de
jobs:
  deploy: 
    runs-on: ubuntu-latest
    strategy:
      matrix: 
        node-version: [15.x]
        environment: [LessestWrong]
    steps:
    - uses: actions/checkout@v2
    - uses: actions/setup-python@v2
      with:
        python-version: '>=3.5' # Version range or exact version of a Python version to use, using SemVer's version range syntax
    - run: pip3 install --upgrade pip awsebcli
    - name: Run Deploy
      run: scripts/deploy.sh LessWrongExpress ${{ matrix.environment }}
      env: 
        AWS_ACCESS_KEY_ID: ${{ secrets.AWS_ACCESS_KEY_ID }}
        AWS_SECRET_ACCESS_KEY: ${{ secrets.AWS_SECRET_ACCESS_KEY }}
        AWS_DEFAULT_REGION: "us-east-1"<|MERGE_RESOLUTION|>--- conflicted
+++ resolved
@@ -4,13 +4,7 @@
 name: Deploy LW-Devel
 on:
   push:
-    # lw-look-here: You can leave it as-is for now, but you should decide what
-    # you want to do here at some point
-<<<<<<< HEAD
-    branches: [ expressNotMeteor, tryDeploying, deployLessestWrong, devel, master, review-2020 ]
-=======
-    branches: [ deployLessestWrong, devel ]
->>>>>>> ad9518de
+    branches: [ deployLessestWrong, devel, review-2020 ]
 jobs:
   deploy: 
     runs-on: ubuntu-latest
