--- conflicted
+++ resolved
@@ -19,17 +19,12 @@
   },
   postedAt: {
     type: Date,
-<<<<<<< HEAD
     optional: true,
     autoform: {
       group: 'admin',
       type: 'custom-datetime'
     }
   },    
-=======
-    optional: true
-  },
->>>>>>> dde08a35
   title: {
     type: String,
     label: "Title",
@@ -65,18 +60,17 @@
   },
   viewCount: {
     type: Number,
-<<<<<<< HEAD
-    optional: true,
-    autoform: {
-      omit: true
-    }
-=======
-    optional: false
+    optional: true,
+    autoform: {
+      omit: true
+    }
   },
   commentCount: {
     type: Number,
-    optional: false
->>>>>>> dde08a35
+    optional: false,
+    autoform: {
+      omit: true
+    }
   },
   commenters: {
     type: [String],
@@ -94,14 +88,10 @@
   },
   clickCount: {
     type: Number,
-<<<<<<< HEAD
-    optional: true,
-    autoform: {
-      omit: true
-    }
-=======
-    optional: false
->>>>>>> dde08a35
+    optional: true,
+    autoform: {
+      omit: true
+    }
   },
   baseScore: {
     type: Number,
