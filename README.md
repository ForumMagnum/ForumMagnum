--- conflicted
+++ resolved
@@ -1,12 +1,8 @@
 # What's Lesswrong2?
 
-Lesswrong2 is a clean-slate overhaul of the [lesswrong](http://lesswrong.com) discussion platform. 
+Lesswrong2 is a clean-slate overhaul of the [lesswrong](http://lesswrong.com) discussion platform.
 
-<<<<<<< HEAD
 The old lesswrong was [famously](http://www.telescopeapp.org/blog/using-telescope-as-a-reddit-alternative/) one of the only successful extensions of the reddit codebase (forked circa 2008). While reddit's code served us as a stable platform while our community was in its initial stages, it has become hard to extend because of its age, complexity and monolithic design.
-=======
-[Version 1.11.0](https://github.com/VulcanJS/Vulcan/releases)
->>>>>>> c70f32a5
 
 Lesswrong2 on the other hand is based on [contemporary](http://vulcanjs.org/) [web](https://facebook.github.io/react/) [technologies](http://dev.apollodata.com/) designed to make rapid development much easier. It solves the problems that caused the old codebase to stagnate by being written with tools that are meticulously well-documented. We hope that this will allow us to rapidly improve the site and bring it up to date with what tools for [creating](https://medium.com/) [intellectual](https://www.quora.com/) [progress](https://stackexchange.com/) look like in 2017.
 
@@ -129,7 +125,7 @@
 meteor shell
 Accounts.createUser({username:'<USERNAME>', email:'<EMAIL ADDRESS>', password:'<PASSWORD>'})
 ```
-This will return the _id of the new user. 
+This will return the _id of the new user.
 
 The first user you create will be an admin. If you'd like to create additional admins, you can exit the meteor shell and enter the mongo shell, using the new _id to change their admin status:
 
