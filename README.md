--- conflicted
+++ resolved
@@ -1,12 +1,4 @@
-<<<<<<< HEAD
-**IMPORTANT: [Nova](https://github.com/TelescopeJS/Telescope/tree/nova) is a new, React-based version of Telescope. Although it's still beta software, it is recommended you use it for any new projects going forward.**
-
----
-
-Telescope is an open-source, real-time social news site built with [Meteor](http://meteor.com)
-=======
 # Telescope Nova
->>>>>>> 1469d55c
 
 **Nova** is a top-secret, highly unstable experimental branch of Telescope with a really cool name. 
 
@@ -33,25 +25,12 @@
 
 ## Install
 
-<<<<<<< HEAD
-Please refer to [the documentation](http://telescope.readme.io/docs) for more instructions on installing Telescope.
-=======
 1. Clone this branch to your local machine
 2. Run `npm install`
 3. Run `meteor`
->>>>>>> 1469d55c
 
 Note: the `nova:*` packages are *not* currently published to Atmosphere.  
 
-<<<<<<< HEAD
-- [Homepage](http://telescopeapp.org)
-- [Demo](http://demo2.telescopeapp.org)
-- [Sample Project](https://github.com/TelescopeJS/sample-project/)
-- [Documentation](http://telescope.readme.io/docs)
-- [Roadmap](https://trello.com/b/oLMMqjVL/telescope-roadmap)
-- [Slack](http://slack.telescopeapp.org/)
-- [Meta](http://meta.telescopeapp.org/) – Discussions about Telescope
-=======
 ## Updating
 
 To keep your codebase up to date, you'll have to manually pull in the changes from this git repo for now. Automated updating via `meteor update` is not yet supported, although it will be soon. 
@@ -353,5 +332,4 @@
 
 ## Cheatsheet
 
-You can access a dynamically generated cheatsheet of Nova's main functions at [http://localhost:3000/cheatsheet](/cheatsheet) (replace with your own development URL).
->>>>>>> 1469d55c
+You can access a dynamically generated cheatsheet of Nova's main functions at [http://localhost:3000/cheatsheet](/cheatsheet) (replace with your own development URL).