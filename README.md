# Forum Magnum

Forum Magnum is the codebase powering [LessWrong](https://lesswrong.com) and the
[Effective Altruism Forum](https://forum.effectivealtruism.org).

The team behind LessWrong created this codebase in 2017 as a rewrite of the
original version of LessWrong, which was a difficult-to-maintain fork of reddit.

## Technologies

Forum Magnum is built on top of a number major open-source libraries.

1. [Vulcan](http://vulcanjs.org/) is a framework for designing social applications like forums and news aggregators. We started out using it as a library in the usual way, then forked its codebase and diverged considerably. Read their docs to understand where we've come from, but be wary of outdated information. [This page](https://docs.vulcanjs.org/nutshell.html) is still particularly useful. CEA: see [notion](https://www.notion.so/centreforeffectivealtruism/Vulcan-Docs-20ceb495f8ee4f36822602dfaf2f31b5) for more.

2. [Typescript](https://www.typescriptlang.org/) is the programming language we're using. It's like Javascript, but with type annotations. We're gradually moving from un-annotated Javascript towards having annotations on everything, and any new code should have type annotations when it's added.

3. [React](https://facebook.github.io/react/) is a user interface programming library developed by Facebook that lets us define interface elements declaratively in the form of components. We use it to define how to render and manage state for all parts of the site.

4. [GraphQL](https://graphql.org/) is a query language that the browser uses to get data from our servers. Most usage of GraphQL is hidden behind utility functions, but occasionally we use it directly to define APIs for accessing and mutating our data.

5. [Apollo](https://www.apollographql.com/docs/) is a client-side ORM which we use for managing data on the client. We interact with it primarily via the React hooks API.

6. [CkEditor5](https://ckeditor.com/) is the default text editor for posts, comments, and some other form fields. [Draft](https://draftjs.org/) is an alternative rich text editor, which is no longer the default but which we still support.

## Running locally

### Requirements

  * MacOS or Linux
    * Known to work on MacOS 10.15 and Ubuntu 18.04, should work on others
    * It is also known to work on Ubuntu 18.04 using Windows Subsystem for Linux
  * Node
    * see `.nvmrc` for the required node version
    * You can use [Node Version Manager](https://github.com/creationix/nvm) to install the appropriate version of Node

### Installation

Clone our repo:

```
git clone https://github.com/ForumMagnum/ForumMagnum.git
```

Install dependencies:

```
cd ForumMagnum
yarn install
```

### If you want to run a local database

CEA Devs, see the ForumCredentials repository for access to a remote dev database. Otherwise, do the following:

Prerequisites:
- Install MongoDB: https://docs.mongodb.com/manual/installation/

```
mkdir myLocalDatabase
mongod --dbpath ./myLocalDatabase
```

### Creating branch-specific development databases

When developing features that require changing database schemas, it can be
desirable to do this work without changing schemas in shared database instances
that other developers are working on. To solve this problem, we have a script
that can be used to create temporary clones of the dev database. The following
commands are supported:
 - `yarn branchdb create` clones a new dev database for the current git branch
 - `yarn branchdb drop` drops the cloned database for the current git branch
 - `yarn branchdb clean` drops all cloned dev databases created by this git clone
 - `yarn branchdb list` lists all cloned dev databases created by this git clone

### Start the development server

```
yarn [start|ea-start]
```

You should now have a local version running at [http://localhost:3000](http://localhost:3000/). Only use ea-start if you have access to the ForumCredentials repository.

It will start out with an empty database. (This means that some of the hardcoded links on the frontpage will not work). You can create users via the normal sign up process (entering a fake email is fine). The first user you’ll create will be an admin, so you’ll probably want to create at least two users to check how the site looks for non-admins. [Note for CEA: this doesn't apply to you, your database is shared with other developers.]

## Documentation

### Read the Docs

Some relevant pieces of documentation that will help you understand aspects of the design:

1. React hooks: [intro](https://reactjs.org/docs/hooks-intro.html) and [reference](https://reactjs.org/docs/hooks-reference.html)
2. JSS styles: [intro](https://cssinjs.org/)
3. GraphQL: [tutorial](https://graphql.org/learn/)
4. Apollo: [introduction](https://www.apollographql.com/docs/react/) and [hooks API reference](https://www.apollographql.com/docs/react/api/react/hooks/)
5. Lodash: [reference](https://lodash.com/docs/4.17.15)
6. MongoDB: [manual](https://docs.mongodb.com/manual/introduction/)

You can also see auto-generated documentation of our GraphQL API endpoints and try out queries using [GraphiQL](https://www.lesswrong.com/graphiql) on our server or on a development server.

### Understanding the codebase

Eventually, it’ll be helpful to have a good understanding of each of those technologies (both to develop new features and fix many kinds of bugs). But for now, the most useful things to know are:

* **Collections** – Mongo databases are organized around *collections* of documents. For example, the Users collection is where the user objects live. Mongo databases do not technically have a rigid schema, but VulcanJS has a pattern for files that determine the intended schema (which is used by the API, forms and permissions systems to determine what database modifications are allowed). Each collection is a subdirectory in `packages/lesswrong/lib/collections`.

* **Components** – Our React components are organized in a folder structure based loosely on our collections. (i.e. components related to the `User` collection go in the `packages/lesswrong/components/users` folder). Each component is (usually) defined in a separate `.tsx` file in `packages/lesswrong/components` and imported from `packages/lesswrong/lib/components.ts`.

  Some edge cases just go in a randomly picked folder (such as the RecentDiscussion components, which involve both comments and posts, but live in the comments folder)

  There are [multiple ways of creating a ReactJS component](https://themeteorchef.com/blog/understanding-react-component-types). New components should be functional components, using hooks and ideally minimizing usage of higher-order components. Ideally, each component does one (relatively) simple thing and does it well, with smart components and dumb components separated out. In practice, we haven’t done a great job with this. (Scope creep turns what were once simple components into increasingly complex monstrosities that we should really refactor but haven’t gotten around to it).

  We use Vulcan’s `registerComponent` function to add them as children to a central “Components” table.
  
* **Smart Forms** - Vulcan also allows us to automatically generate simple forms to create and edit Documents (in the Mongo sense of the word Document, any instance of a Collection). This functionality is called Smart Forms.

  You can create an `EditFoo` page, which renders `WrappedSmartForm`, which then automagically creates a form for you. We use this to edit just about every Document in the codebase. How does it know what type of input you want though? This is the interesting part. You define the way you want to edit fields in the collection schema. So in Posts you have (selected examples):

  - Sticky
      - Because it's admin-only, it doesn't show up unless it's edited by an admin.
      - It's control is `'checkbox'`, which makes it editable by a simple checkbox.
      - It's grouped among admin options, so it appears with the other admin options
  - Title
      - It's control is `'EditTitle'`, which means the Smart Form will look in Components for an EditTitle component, and then use that as the UI for modifying the Title.
      
* **useFoo (React Hooks)** - We make heavy use of [React hooks](https://reactjs.org/docs/hooks-intro.html) for querying data, managing state, and accessing shared data like the current user.

* **withFoo (Higher Order Components)** – Higher-order components exist as alternatives for most hooks, and are sometimes used because class-components cannot use hooks. However, these are deprecated and we are migrating towards only using hooks.

* **Fragments** – GraphQL queries are made using fragments, which describe the fields from a given database object you want to fetch information on. There’s a common failure mode where someone forgets to update a fragment with new fields, and then the site breaks the next time a component attempts to use information from the new field.

* **makeEditable** - To add a long text field to a schema, use `makeEditable`. It add the correct control component, and creates the necessary callbacks to sync it with the Revisions table.

* **Configuration and Secrets** We store most configuration and secrets in the
  database, not in environment variables like you might expect. See
  `packages/lesswrong/server/databaseSettings.ts` for more.

* **Logging** - If there's a part of the codebase you often want to see debug
  logging for, you can create a specific debug logger for that section by using
  `loggerConstructor(scope)`. You can then enable or disable that logger by
  setting the public database setting `debuggers` to include your scope, or by
  setting the instance setting `instanceDebuggers`. See
  `packages/lesswrong/lib/utils/logging.ts` for more.

* **Collection callbacks** - One important thing to know when diving into the
  codebase is how much logic is done by callbacks. Collections have hooks on
  them where we add callbacks that react to CRUD operations. They can fire
  before or after the operation. The running of these callbacks is found in
  `packages/lesswrong/server/vulcan-lib/mutators.ts`.

### Development Tips

When developing, we make good use of project-wide search. One benefit of a
monorepo codebase at a non-megacorp is that we can get good results just by
searching for `hiddenRelatedQuestion` to find exactly how that database field is
used.

### Debugging

* Use google chrome. Its debugging tools are superior.
* Use 'debugger' in code. Then Ctrl+Shift+J on your open page, and you can interactively step through the breakpoint. You can also interact with variables in scope at each step using the console at the bottom.
* Use `console.warn(variable)` when you want to see the stacktrace of `variable`
* Add the [react dev tools](https://chrome.google.com/webstore/detail/react-developer-tools/fmkadmapgofadopljbjfkapdkoienihi?hl=en) extension to chrome, and switch to the "React" tab after pressing Ctrl+Shift+J. You can see the react component tree. Once you click on a component in the tree, you will have access to it in the console as the variable `$r`. For example, you can check the props or state using `$r.props` or `$r.state`.
* If you think a previous commit broke your feature, use [git's builtin debugging tools](https://git-scm.com/book/en/v2/Git-Tools-Debugging-with-Git)
* (Note: currently aspirational): If you fix a bug, **write a test for it**.
* If you're trying to debug an email problem, you might want to know about `forcePendingEvents`.

## Database Migrations

All migrations should be designed to be idempotent and should represent a
one-off operation (such as updating a table schema). Operations that need to be
run multiple times should instead be implemented as a server script.

<<<<<<< HEAD
* Run pending migrations with `yarn migrate up`
* Revert migrations with `yarn migrate down`, but note that we treat down migrations as optionally so this may or may not work as expected
=======
* Run pending migrations with `yarn migrate up [dev|staging|prod]`
>>>>>>> 5acecd11
* Create a new migration with `yarn migrate create --name=my-new-migration`, although usually you will want to do `yarn makemigrations` instead (see below)
* View pending migrations with `yarn migrate pending [dev|staging|prod]`
* View executed migrations with `yarn migrate executed [dev|staging|prod]`

Instead of using \[dev|staging|prod\] above, you can also manually pass in a postgres connection string through a `PG_URL` environement variable. Use that option if you are not using the \[EA\] ForumCredentials repo.

### Schema changing migrations

Many (most) migrations will just be to update the database schema to be in line with what the code expects. For these we have
scripts to autogenerate a migration template, and assert that the new schema has been "accepted" (i.e. you have remembered to write a migration).
For these the development process will be like this:

* Make some changes which add or alter fields in one of the `schema.ts` files
* Run `yarn makemigrations`, to check the schema and generate a new migration file if there are changes
* Fill out the migration file, and uncomment the `acceptsSchemaHash = ...` line when you are done
* Run `yarn acceptmigrations` to accept the changes (this updates two files which should be committed, `accepted_schema.sql` and `schema_changelog.json`)

## Testing

We use [Jest](https://jestjs.io/) for unit and integration testing, and [Cypress](https://www.cypress.io/) for end-to-end testing.

### Jest

* Run the unit test suite with `yarn unit`
* Run the integration test suite with `yarn integration`

Both commands support a `-watch` suffix to watch the file system, and a `-coverage` suffix to generate a code coverage report. After generating both code coverage reports they can be combined into a single report with `yarn combine-coverage`.

### Cypress

* To run Cypress tests locally, first run `yarn ea-start-testing-db`, then in a separate terminal run either `yarn ea-cypress-run` for a CLI version, or `yarn ea-cypress-open` for a GUI version. To run specific tests in the CLI, you can use the `-s <glob-file-pattern>` option.
* Test database instance settings for Cypress are stored under `./settings-test.json`.
* For the basics of writing Cypress tests, see [Writing your first test](https://docs.cypress.io/guides/getting-started/writing-your-first-test#Step-2-Query-for-an-element). Primarily you'll use `cy.get()` to find elements via CSS selectors, `cy.contains()` to find elements via text contents, `cy.click()` and `cy.type()` for input, and `cy.should()` for assertions. Feel free to steal from existing tests in `./cypress/integration/`.
* Add custom commands under `./cypress/support/commands.js`, and access them via `cy.commandName()`.
* Seed data for tests is stored under `./cypress/fixtures`, and can be accessed using `cy.fixture('<filepath>')`. See [here](https://docs.cypress.io/api/commands/fixture) for more.
* To execute code in a node context, you can create a [task](https://docs.cypress.io/api/commands/task#Syntax) under `./cypress/plugins/index.js`. Tasks are executed using `cy.task('<task-name>', args)`.

### Where to branch off of

Branch off of `master` and submit to `master`. Deploys occur when `master` is
merged into `ea-deploy` and `lw-deploy`.

## EA Forum-Specific

### \[CEA-Specific] Local Dev Database

The local development database is actually hosted on MongoDB cloud like staging
and production. There's no reason to host your own database. It's also shared
with other developers, which means if someone adds a feature which requires
manual database work, there's no need for you to also do that manual work.

The test user admin credentials are in 1password. You're also welcome to create
your own admin user.<|MERGE_RESOLUTION|>--- conflicted
+++ resolved
@@ -170,12 +170,8 @@
 one-off operation (such as updating a table schema). Operations that need to be
 run multiple times should instead be implemented as a server script.
 
-<<<<<<< HEAD
-* Run pending migrations with `yarn migrate up`
-* Revert migrations with `yarn migrate down`, but note that we treat down migrations as optionally so this may or may not work as expected
-=======
 * Run pending migrations with `yarn migrate up [dev|staging|prod]`
->>>>>>> 5acecd11
+* Revert migrations with `yarn migrate down [dev|staging|prod]`, but note that we treat down migrations as optionally so this may or may not work as expected
 * Create a new migration with `yarn migrate create --name=my-new-migration`, although usually you will want to do `yarn makemigrations` instead (see below)
 * View pending migrations with `yarn migrate pending [dev|staging|prod]`
 * View executed migrations with `yarn migrate executed [dev|staging|prod]`
