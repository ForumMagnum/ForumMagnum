{
  "name": "Nova",
  "version": "0.27.4",
  "engines": {
    "npm": "^3.0"
  },
  "scripts": {
    "lint": "eslint --cache packages"
  },
  "dependencies": {
<<<<<<< HEAD
    "apollo-client": "^0.5.1",
=======
>>>>>>> c8615d34
    "babel-runtime": "^6.18.0",
    "bcrypt": "^0.8.7",
    "body-parser": "^1.15.2",
    "bootstrap": "^4.0.0-alpha.2",
    "classnames": "^2.2.3",
    "deepmerge": "^1.2.0",
    "escape-string-regexp": "^1.0.5",
    "express": "^4.14.0",
    "formsy-react": "^0.18.1",
    "formsy-react-components": "^0.8.1",
    "graphql": "^0.7.2",
    "graphql-server-express": "^0.4.3",
    "graphql-tag": "^0.1.14",
    "graphql-tools": "^0.8.0",
    "handlebars": "^4.0.5",
    "history": "^3.0.0",
    "hoist-non-react-statics": "^1.2.0",
    "html-to-text": "^2.1.0",
    "immutability-helper": "^2.0.0",
    "intl": "^1.2.4",
    "intl-locales-supported": "^1.0.0",
    "juice": "^1.11.0",
    "mailchimp": "^1.1.6",
    "marked": "^0.3.5",
    "meteor-node-stubs": "^0.2.3",
    "moment": "^2.13.0",
    "react": "^15.3.2",
    "react-addons-pure-render-mixin": "^15.3.2",
    "react-apollo": "^0.5.13",
    "react-bootstrap": "0.30.3",
    "react-bootstrap-datetimepicker": "0.0.22",
    "react-cookie": "^0.4.6",
    "react-datetime": "^2.3.2",
    "react-dom": "^15.3.2",
    "react-helmet": "^3.1.0",
    "react-intl": "^2.1.3",
    "react-komposer": "^1.8.0",
    "react-mounter": "^1.2.0",
    "react-no-ssr": "^1.1.0",
    "react-redux": "^4.4.5",
    "react-router": "^3.0.0",
    "react-router-bootstrap": "^0.23.1",
    "react-router-redux": "^4.0.6",
    "redux": "^3.6.0",
    "sanitize-html": "^1.11.4",
    "speakingurl": "^9.0.0",
    "tracker-component": "^1.3.14",
    "url": "^0.11.0"
  },
  "private": true,
  "devDependencies": {
    "autoprefixer": "^6.3.6",
    "babel-eslint": "^7.0.0",
    "eslint": "^3.10.1",
    "eslint-config-airbnb": "^13.0.0",
    "eslint-config-meteor": "0.0.9",
    "eslint-import-resolver-meteor": "^0.3.3",
    "eslint-plugin-babel": "^3.3.0",
    "eslint-plugin-import": "^2.2.0",
    "eslint-plugin-jsx-a11y": "^2.2.3",
    "eslint-plugin-meteor": "^4.0.1",
    "eslint-plugin-react": "^6.7.1"
  },
  "postcss": {
    "plugins": {
      "autoprefixer": {
        "browsers": [
          "last 2 versions"
        ]
      }
    }
  }
}<|MERGE_RESOLUTION|>--- conflicted
+++ resolved
@@ -8,10 +8,7 @@
     "lint": "eslint --cache packages"
   },
   "dependencies": {
-<<<<<<< HEAD
     "apollo-client": "^0.5.1",
-=======
->>>>>>> c8615d34
     "babel-runtime": "^6.18.0",
     "bcrypt": "^0.8.7",
     "body-parser": "^1.15.2",
