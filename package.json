{
  "name": "lesswrong",
  "version": "2.1.0",
  "scripts": {
    "postinstall": "scripts/postinstall.sh",
    "checktypes": "scripts/lint_and_checktypes.sh",
    "lint": "scripts/lint_and_checktypes.sh",
    "acceptmigrations": "ts-node scripts/acceptmigrations || git diff --no-index schema/accepted_schema.sql schema/schema_to_accept.sql",
    "makemigrations": "ts-node scripts/makemigrations",
    "tsc": "tsc --noEmit --skipLibCheck",
    "eslint": "eslint --max-warnings 0 --cache --ext .jsx,js,tsx,ts packages",
    "build": "./build.js",
    "migrate": "node migrate",
    "branchdb": "ts-node scripts/branchDb.ts",
    "start": "yarn start-local-db",
    "start-local-db": "./build.js -run --watch --lint --settings settings-dev.json",
    "start-dev-db": "./build.js --no-clear -run --watch --lint --db ../LessWrong-Credentials/connectionConfigs/dev.json --settings ../LessWrong-Credentials/settings-local-dev-devdb.json",
    "start-prod-db": "./build.js --no-clear -run --watch --lint --db ../LessWrong-Credentials/connectionConfigs/prod.json --settings ../LessWrong-Credentials/settings-local-dev-proddb.json",
    "lw-start-local-db": "./build.js --no-clear -run --watch --lint --db ../LessWrong-Credentials/connectionConfigs/local.json --settings settings.json",
    "shell": "./build.js --no-clear -run --settings settings.json --shell",
    "shell-dev-db": "./build.js --no-clear -run --db ../LessWrong-Credentials/connectionConfigs/dev.json --settings ../LessWrong-Credentials/settings-local-dev-devdb.json --shell",
    "shell-prod-db": "./build.js --no-clear -run --db ../LessWrong-Credentials/connectionConfigs/prod.json --settings ../LessWrong-Credentials/settings-local-dev-proddb.json --shell",
    "start-af": "./build.js --no-clear -run --watch --lint --settings settings-af.json",
    "start-af-dev-db": "./build.js --no-clear -run --watch --lint --db ../LessWrong-Credentials/connectionConfigs/dev.json --settings ../LessWrong-Credentials/settings-local-dev-af-devdb.json",
    "start-af-prod-db": "./build.js --no-clear -run --watch --lint --db ../LessWrong-Credentials/connectionConfigs/prod.json --settings ../LessWrong-Credentials/settings-local-dev-af-proddb.json",
    "unit": "jest --config jest.unit.config.ts --forceExit",
    "unit-ci": "jest --config jest.unit.config.ts --forceExit --ci",
    "unit-watch": "jest --config jest.unit.config.ts --watchAll",
    "unit-coverage": "jest --config jest.unit.config.ts --forceExit --coverage",
    "exec-accepted-schema": "psql $PG_URL -f ./schema/accepted_schema.sql",
    "create-integration-db": "PG_URL=$(cat ../ForumCredentials/testing-pg-conn.txt) ./scripts/createIntegrationPgDb.sh",
    "create-integration-db-ci": "yarn exec-accepted-schema && ./scripts/createIntegrationPgDb.sh",
    "integration": "PG_URL=$(cat ../ForumCredentials/testing-pg-conn.txt) PG_MAX_CONNECTIONS=5 jest --config jest.integration.config.ts --forceExit",
    "integration-ci": "PG_MAX_CONNECTIONS=5 jest --config jest.integration.config.ts --forceExit --ci",
    "integration-watch": "jest --config jest.integration.config.ts --watchAll",
    "integration-coverage": "jest --config jest.integration.config.ts --forceExit --coverage",
    "combine-coverage": "./scripts/combineCoverage.sh",
    "encrypt-credentials": "tar czf credentials.tar.gz --exclude '.git/*' -C ../ ./LessWrong-Credentials; travis encrypt-file credentials.tar.gz --add; rm credentials.tar.gz",
    "generate": "scripts/generateTypes.sh",
    "rebuild-ckeditor": "cd ./public/lesswrong-editor && yarn install && yarn run build",
    "production": "scripts/runProduction.sh",
    "deploy": "scripts/deploy.sh",
    "ea-command-dev": "./build.js -run --settings ../ForumCredentials/settings-dev.json --postgresUrlFile ../ForumCredentials/dev-pg-conn.txt --command",
    "ea-command-staging-db": "./build.js -run --settings ../ForumCredentials/settings-dev.json --postgresUrlFile ../ForumCredentials/dev-pg-conn.txt --command",
    "ea-command-prod-db": "./build.js -run --settings ../ForumCredentials/settings-dev.json --postgresUrlFile ../ForumCredentials/dev-pg-conn.txt --command",
    "ea-command-testing": "./build.js -run --settings ../ForumCredentials/settings-dev.json --postgresUrlFile ../ForumCredentials/testing-pg-conn.txt --command",
    "ea-command-ci": "./build.js -run --settings ./settings-test.json --postgresUrl $PG_URL --command",
    "ea-start": "./build.js -run -watch --lint --settings ../ForumCredentials/settings-dev.json --postgresUrlFile ../ForumCredentials/dev-pg-conn.txt",
    "ea-start-xpost-dev": "PORT=4000 ./build.js -run -watch --lint --settings ../ForumCredentials/settings-xpost.json --postgresUrlFile ../ForumCredentials/xpost-pg-conn.txt",
    "ea-start-staging-db": "./build.js -run --watch --lint --settings ../ForumCredentials/settings-local-dev-staging-db.json --postgresUrlFile ../ForumCredentials/staging-pg-conn.txt",
    "ea-start-prod-db": "./build.js -run --watch --lint --settings ../ForumCredentials/settings-local-dev-prod-db.json --postgresUrlFile ../ForumCredentials/prod-pg-conn.txt",
    "ea-start-testing-db": "./build.js -run --watch --settings ./settings-test.json --postgresUrl ${PG_URL:=$(cat ../ForumCredentials/testing-pg-conn.txt)}",
    "init-cypress-db": "yarn ea-command-testing 'Globals.dropAndCreatePg({templateId: \"cypress_template\", seed: true, dropExisting: true})'",
    "init-cypress-db-ci": "yarn exec-accepted-schema && ./scripts/timeout.sh 120 yarn ea-command-ci 'Globals.dropAndCreatePg({templateId: \"cypress_template\", seed: true, dropExisting: true})'",
    "cypress-run-ci": "yarn wait-on tcp:3000 && yarn ea-cypress-run",
    "ea-cypress-run": "yarn cypress run --env TESTING_DB_URL=${TESTING_DB_URL:=$(cat ../ForumCredentials/testing-db-conn.txt)},PG_URL=${PG_URL:=$(cat ../ForumCredentials/testing-pg-conn.txt)}",
    "ea-cypress-open": "yarn cypress open --env TESTING_DB_URL=${TESTING_DB_URL:=$(cat ../ForumCredentials/testing-db-conn.txt)},PG_URL=${PG_URL:=$(cat ../ForumCredentials/testing-pg-conn.txt)}",
    "lw-cypress-run": "yarn cypress run --env TESTING_DB_URL=${TESTING_DB_URL:=$(cat ../ForumCredentials/testing-db-conn.txt)}}",
    "lw-cypress-open": "yarn cypress open --env TESTING_DB_URL=${TESTING_DB_URL:=$(cat ../ForumCredentials/testing-db-conn.txt)}}",
    "ea-pg": "psql $(< ../ForumCredentials/dev-pg-conn.txt)",
    "ea-pg-xpost-dev": "psql $(< ../ForumCredentials/xpost-pg-conn.txt)",
    "ea-pg-staging": "psql $(< ../ForumCredentials/staging-pg-conn.txt)",
    "ea-pg-testing": "psql $(< ../ForumCredentials/testing-pg-conn.txt)",
    "ea-pg-prod": "psql $(< ../ForumCredentials/prod-pg-conn.txt)",
    "ea-pg-dev-admin": "psql $(< ../ForumCredentials/dev-staging-admin-pg-conn.txt)",
    "ea-pg-prod-admin": "psql $(< ../ForumCredentials/prod-admin-pg-conn.txt)",
    "ea-load-dev-db": "ts-node ./scripts/loadDbSettings.ts dev",
    "ea-load-xpost-dev-db": "ts-node ./scripts/loadDbSettings.ts xpost",
    "ea-load-staging-db": "ts-node ./scripts/loadDbSettings.ts staging",
    "ea-load-prod-db": "node ../ForumCredentials/assertSafeToUpdateDbSettings.js && ts-node ./scripts/loadDbSettings.ts prod",
    "ea-load-testing-db": "ts-node ./scripts/loadDbSettings.ts testing",
    "ea-replicate-dev-db": "./scripts/eaReplicateDevDb.sh",
    "local-cypress-run": "yarn cypress run",
    "local-cypress-open": "yarn cypress open",
    "brigader-check": "ts-node scripts/brigaderCheck.ts"
  },
  "dependencies": {
    "@anthropic-ai/sdk": "^0.5.4",
    "@apollo/client": "^3.2.0",
    "@babel/runtime": "^7.12.1",
    "@centreforeffectivealtruism/umzug": "^3.2.1",
    "@datadog/browser-rum": "^4.26.0",
    "@dqbd/tiktoken": "^1.0.7",
    "@elastic/elasticsearch": "^8.7.0",
    "@googlemaps/google-maps-services-js": "^3.1.13",
    "@heroicons/react": "^2.0.16",
    "@material-ui/core": "3.1.2",
    "@material-ui/icons": "^3.0.0",
    "@material-ui/lab": "^3.0.0-alpha.30",
    "@popperjs/core": "^2.11.5",
    "@sentry/browser": "^5.12.4",
    "@sentry/core": "^5.12.4",
    "@sentry/integrations": "^5.12.4",
    "@sentry/node": "^5.12.4",
    "@std/esm": "^0.26.0",
    "@stripe/stripe-js": "^1.11.0",
    "@testing-library/react-hooks": "^7.0.2",
    "@types/algoliasearch": "^3.34.11",
    "@types/auth0": "^2.35.2",
    "@types/bcrypt": "^3.0.0",
    "@types/chai-as-promised": "^7.1.2",
    "@types/cheerio": "^0.22.28",
    "@types/classnames": "^2.2.9",
    "@types/clean-css": "^4.2.7",
    "@types/cookie-parser": "^1.4.2",
    "@types/crypto-js": "^3.1.44",
    "@types/diff-match-patch": "^1.0.34",
    "@types/draft-convert": "^2.1.1",
    "@types/draft-js": "^0.10.40",
    "@types/enzyme": "^3.10.5",
    "@types/express": "4.17.14",
    "@types/express-session": "^1.17.3",
    "@types/gapi": "0.0.39",
    "@types/google__maps": "^0.5.14",
    "@types/graphql-date": "^1.0.5",
    "@types/graphql-type-json": "^0.3.2",
    "@types/html-to-text": "^9.0.0",
    "@types/htmlparser2": "^3.10.1",
    "@types/intercom-client": "^2.11.10",
    "@types/jest": "^26.0.19",
    "@types/jsdom": "^16.2.1",
    "@types/jsonwebtoken": "^8.3.9",
    "@types/later": "^1.2.6",
    "@types/lodash": "^4.14.150",
    "@types/lolex": "^5.1.0",
    "@types/lru-cache": "^5.1.0",
    "@types/markdown-it": "^12.0.1",
    "@types/markdown-it-container": "^2.0.3",
    "@types/md5": "^2.3.2",
    "@types/mocha": "^5.2.7",
    "@types/moment": "^2.13.0",
    "@types/mz": "^2.7.3",
    "@types/node": "18.11.0",
    "@types/nodemailer": "^6.4.1",
    "@types/papaparse": "^5.0.3",
    "@types/passport": "^1.0.6",
    "@types/passport-auth0": "^1.0.4",
    "@types/passport-facebook": "^2.1.10",
    "@types/passport-github2": "^1.2.4",
    "@types/passport-google-oauth20": "^2.0.6",
    "@types/passport-strategy": "^0.2.35",
    "@types/pg": "^7.14.3",
    "@types/qs": "6.9.1",
    "@types/react": "^17.0.0",
    "@types/react-autosuggest": "^9.3.13",
    "@types/react-copy-to-clipboard": "^5.0.0",
    "@types/react-dom": "^17.0.0",
    "@types/react-geosuggest": "^2.7.10",
    "@types/react-helmet": "^5.0.15",
    "@types/react-instantsearch": "^6.10.0",
    "@types/react-instantsearch-dom": "^6.3.0",
    "@types/react-map-gl": "^5.2.2",
    "@types/react-no-ssr": "^1.1.1",
    "@types/react-router": "^5.1.13",
    "@types/react-router-dom": "^5.1.13",
    "@types/recompose": "^0.30.7",
    "@types/request": "^2.48.5",
    "@types/rss": "^0.0.28",
    "@types/sanitize-html": "^1.22.0",
    "@types/simpl-schema": "^1.10.4",
    "@types/speakingurl": "^13.0.2",
    "@types/turndown": "^5.0.0",
    "@types/underscore": "1.9.4",
    "@types/uuid": "^7.0.2",
    "akismet-api": "^4.2.0",
    "algoliasearch": "^3.29.0",
    "apollo-errors": "^1.9.0",
    "apollo-server": "2.25.4",
    "apollo-server-express": "2.15.0",
    "auth0": "^2.42.0",
    "bcrypt": "^5.0.1",
    "bowser": "^1.9.4",
    "cheerio": "1.0.0-rc.9",
    "chokidar": "^3.5.0",
    "classnames": "^2.2.6",
    "clean-css": "^5.3.2",
    "clean-css-cli": "^5.6.2",
    "cloudinary": "^1.23.0",
    "cloudinary-core": "2.5.0",
    "cloudinary-react": "1.0.6",
    "compression": "^1.7.3",
    "cookie-parser": "^1.4.3",
<<<<<<< HEAD
    "crypto-js": "^3.1.9-1",
=======
    "crypto-js": "^4.2.0",
    "csso": "^5.0.5",
>>>>>>> 7c4cae42
    "dataloader": "^2.2.2",
    "dd-trace": "^3.5.0",
    "deepmerge": "^1.2.0",
    "diff-match-patch": "^1.0.5",
    "draft-convert": "^2.1.2",
    "draft-js": "^0.10.4",
    "draft-js-alignment-plugin": "2.0.6",
    "draft-js-anchor-plugin": "^2.0.2",
    "draft-js-block-breakout-plugin": "^2.0.1",
    "draft-js-buttons": "2.0.1",
    "draft-js-divider-plugin": "^0.1.1",
    "draft-js-focus-plugin": "^2.1.0",
    "draft-js-image-plugin": "^2.0.5",
    "draft-js-inline-toolbar-plugin": "^2.0.3",
    "draft-js-linkify-plugin": "^2.0.0-rc8",
    "draft-js-markdown-shortcuts-plugin": "^0.3.0",
    "draft-js-mathjax-plugin": "^1.3.4",
    "draft-js-plugins-editor": "^2.1.1",
    "draft-js-resizeable-plugin": "^2.0.6",
    "draft-js-richbuttons-plugin": "^2.1.0",
    "element-closest": "^2.0.2",
    "enzyme": "3.1.0",
    "enzyme-adapter-react-16": "1.0.1",
    "escape-string-regexp": "^1.0.5",
    "estrella": "1.4.1",
    "express": "5.0.0-alpha.8",
    "express-session": "^1.17.1",
    "feedparser-promised": "^1.2.2",
    "fp-ts": "^2.13.1",
    "gpt-3-encoder": "^1.1.3",
    "graphql": "^14.5.8",
    "graphql-date": "^1.0.2",
    "graphql-server-express": "^0.6.0",
    "graphql-tag": "^2.9.2",
    "graphql-tools": "^4.0.7",
    "graphql-type-json": "^0.1.4",
    "graphql-voyager": "^1.0.0-rc.26",
    "he": "^1.1.1",
    "hepburn": "^1.2.0",
    "hot-shots": "^10.0.0",
    "html-lexer": "^0.4.1",
    "html-to-text": "^9.0.3",
    "htmlparser2": "^3.9.2",
    "intercom-client": "^2.10.2",
    "intl": "^1.2.4",
    "io-ts": "^2.2.19",
    "jsdom": "^16.5.0",
    "json-stringify-deterministic": "^1.0.8",
    "jsonwebtoken": "^9.0.0",
    "juice": "^7.0.0",
    "later": "^1.2.0",
    "logrocket": "^1.0.0",
    "lolex": "^3.0.0",
    "lru-cache": "^5.1.1",
    "mapbox-gl": "1.3.1",
    "markdown-it": "^12.3.2",
    "markdown-it-container": "^2.0.0",
    "markdown-it-footnote": "^3.0.1",
    "markdown-it-sub": "^1.0.0",
    "markdown-it-sup": "^1.0.0",
    "mathjax": "^2.7.5",
    "mathjax-node": "^2.1.1",
    "mathjax-node-page": "3.2.0",
    "md5": "^2.3.0",
    "mingo": "^2.2.11",
    "moment": "^2.29.4",
    "mz": "^2.7.0",
    "node-abort-controller": "^3.1.1",
    "nodemailer": "^6.6.1",
    "openai": "^4.18.0",
    "papaparse": "^5.2.0",
    "passport": "^0.5.2",
    "passport-auth0": "^1.4.0",
    "passport-custom": "^1.1.1",
    "passport-facebook": "^3.0.0",
    "passport-github2": "^0.1.12",
    "passport-google-oauth20": "^2.0.0",
    "passport-local": "^1.0.0",
    "passport-oauth2": "^1.6.1",
    "path-to-regexp": "^1.2.0",
    "pg": "^8.11.0",
    "pg-promise": "^11.5.0",
    "prop-types": "^15.7.2",
    "qs": "6.7.3",
    "raf": "3.4.1",
    "react": "^16.13.1",
    "react-autosuggest": "^9.4.0",
    "react-bootstrap": "1.0.0-beta.14",
    "react-confetti": "^6.1.0",
    "react-cookie": "^4.0.1",
    "react-copy-to-clipboard": "^5.0.1",
    "react-datetime": "^2.15.0",
    "react-dom": "^16.13.1",
    "react-geosuggest": "^2.8.0",
    "react-helmet": "^6.1.0",
    "react-instantsearch": "^6.1.0",
    "react-instantsearch-core": "^6.8.1",
    "react-instantsearch-dom": "^6.8.1",
    "react-jss": "^8.1.0",
    "react-map-gl": "^5.2.9",
    "react-no-ssr": "^1.1.0",
    "react-popper": "^2.3.0",
    "react-router": "^5.2.0",
    "react-router-dom": "^5.2.0",
    "react-sortable-hoc": "^1.10.1",
    "react-test-renderer": "^16.13.1",
    "recharts": "^2.1.4",
    "recompose": "^0.26.0",
    "request": "^2.88.0",
    "rss": "^1.2.1",
    "sanitize-html": "^2.3.2",
    "setimmediate": "^1.0.5",
    "shallowequal": "^1.1.0",
    "simpl-schema": "^1.5.0",
    "speakingurl": "^9.0.0",
    "stripe": "^8.126.0",
    "tlds": "^1.203.1",
    "turndown": "^4.0.2",
    "turndown-plugin-gfm": "^1.0.2",
    "type-fest": "^1.1.1",
    "typescript": "^5.0.0",
    "underscore": "^1.12.1",
    "universal-cookie": "^4.0.2",
    "universal-cookie-express": "^2.2.0",
    "url": "^0.11.0",
    "uuid": "^7.0.0",
    "zod": "^3.22.3"
  },
  "devDependencies": {
    "@babel/core": "7.12.3",
    "@babel/plugin-proposal-class-properties": "^7.12.1",
    "@babel/plugin-proposal-optional-chaining": "^7.12.1",
    "@babel/plugin-transform-react-jsx": "^7.12.11",
    "@babel/plugin-transform-runtime": "7.11.5",
    "@babel/preset-env": "7.11.5",
    "@babel/preset-react": "7.10.4",
    "@babel/preset-typescript": "^7.12.1",
    "@ckeditor/ckeditor5-core": "^39.0.0",
    "@ckeditor/ckeditor5-engine": "^39.0.0",
    "@graphql-codegen/cli": "^1.9.1",
    "@graphql-codegen/fragment-matcher": "^1.9.0",
    "@graphql-codegen/introspection": "^1.9.0",
    "@types/hepburn": "^1.2.0",
    "@types/raf": "^3.4.0",
    "@types/react-html-parser": "^2.0.6",
    "@types/shallowequal": "^1.1.1",
    "@typescript-eslint/eslint-plugin": "^5.59.7",
    "@typescript-eslint/parser": "^5.59.7",
    "babel-plugin-transform-class-properties": "^6.24.1",
    "chai": "^4.2.0",
    "chai-as-promised": "^7.1.1",
    "cross-env": "^7.0.3",
    "cypress": "^10.4.0",
    "esbuild": "^0.15.7",
    "esbuild-jest": "^0.5.0",
    "esbuild-loader": "^2.6.1",
    "eslint": "^8.41.0",
    "eslint-config-ckeditor5": "^4.4.0",
    "eslint-plugin-babel": "^5.3.1",
    "eslint-plugin-cypress": "^2.13.3",
    "eslint-plugin-import": "^2.27.5",
    "eslint-plugin-react": "^7.32.2",
    "eslint-plugin-react-hooks": "^4.2.0",
    "jest": "^27.3.1",
    "pg-formatter": "^1.3.0",
    "ts-jest": "^27.0.7",
    "ts-loader": "^8.0.5",
    "wait-on": "^6.0.1"
  },
  "resolutions": {
    "graphql": "^14.5.8",
    "graphql-tools": "^4.0.7",
    "ts-node": "^10.9.1"
  },
  "engines": {
    "node": "18.x"
  }
}<|MERGE_RESOLUTION|>--- conflicted
+++ resolved
@@ -180,12 +180,8 @@
     "cloudinary-react": "1.0.6",
     "compression": "^1.7.3",
     "cookie-parser": "^1.4.3",
-<<<<<<< HEAD
-    "crypto-js": "^3.1.9-1",
-=======
     "crypto-js": "^4.2.0",
     "csso": "^5.0.5",
->>>>>>> 7c4cae42
     "dataloader": "^2.2.2",
     "dd-trace": "^3.5.0",
     "deepmerge": "^1.2.0",
