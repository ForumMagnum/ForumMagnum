{
  "name": "Vulcan",
  "version": "1.8.3",
  "engines": {
    "npm": "^3.0"
  },
  "scripts": {
    "start": "meteor --settings settings.json",
    "lint": "eslint --cache --ext .jsx,js packages"
  },
  "dependencies": {
    "analytics-node": "^2.1.1",
    "apollo-client": "^1.2.2",
    "apollo-engine": "^0.5.4",
    "apollo-errors": "^1.4.0",
    "apollo-server-express": "^1.2.0",
    "babel-runtime": "^6.26.0",
    "bcrypt": "^0.8.7",
    "body-parser": "^1.18.2",
    "chalk": "2.2.0",
    "classnames": "^2.2.3",
    "compression": "^1.7.1",
    "cookie-parser": "^1.4.3",
    "cross-fetch": "^0.0.8",
    "crypto-js": "^3.1.9-1",
    "dataloader": "^1.3.0",
    "deepmerge": "^1.2.0",
    "escape-string-regexp": "^1.0.5",
    "express": "^4.14.0",
    "flat": "^4.0.0",
    "formsy-react": "^0.19.5",
    "formsy-react-components": "^0.11.1",
    "graphql": "^0.9.6",
    "graphql-anywhere": "^3.0.1",
    "graphql-date": "^1.0.2",
    "graphql-tag": "^2.0.0",
    "graphql-tools": "^0.10.1",
    "graphql-type-json": "^0.1.4",
    "handlebars": "^4.0.5",
    "he": "^1.1.1",
    "history": "^3.0.0",
    "html-to-text": "^2.1.0",
    "immutability-helper": "^2.0.0",
    "import": "0.0.6",
    "intl": "^1.2.4",
    "intl-locales-supported": "^1.0.0",
    "juice": "^1.11.0",
    "mailchimp": "^1.1.6",
    "marked": "^0.3.9",
    "metascraper": "^1.0.6",
    "meteor-node-stubs": "^0.2.3",
    "mingo": "^0.8.1",
    "moment": "^2.13.0",
    "prop-types": "^15.6.0",
    "react": "^16.2.0",
    "react-addons-pure-render-mixin": "^15.4.1",
    "react-apollo": "^1.4.15",
    "react-bootstrap": "^0.32.0",
    "react-bootstrap-datetimepicker": "0.0.22",
    "react-cookie": "^0.4.6",
    "react-datetime": "^2.11.1",
    "react-dom": "^16.2.0",
    "react-dropzone": "^3.12.2",
    "react-helmet": "^5.1.3",
    "react-intl": "^2.1.3",
    "react-loadable": "^4.0.3",
    "react-markdown": "^3.1.4",
    "react-places-autocomplete": "^5.0.0",
    "react-redux": "^5.0.6",
    "react-router": "^3.2.0",
    "react-router-bootstrap": "^0.23.1",
<<<<<<< HEAD
    "react-router-scroll": "^0.4.1",
    "react-stripe-checkout": "^2.4.0",
    "recompose": "^0.21.2",
=======
    "react-router-scroll": "^0.4.4",
    "react-stripe-checkout": "2.4.0",
    "recompose": "^0.26.0",
>>>>>>> 3b0e7c40
    "redux": "^3.6.0",
    "rss": "^1.2.1",
    "sanitize-html": "^1.16.3",
    "sendy-api": "^0.1.0",
    "simpl-schema": "^0.3.2",
    "speakingurl": "^9.0.0",
    "stripe": "^4.23.1",
    "styled-components": "^2.1.1",
    "tracker-component": "^1.3.14",
    "underscore": "^1.8.3",
    "url": "^0.11.0"
  },
  "private": true,
  "devDependencies": {
    "autoprefixer": "^6.3.6",
    "babel-eslint": "^7.0.0",
    "eslint": "^3.10.1",
    "eslint-config-airbnb": "^13.0.0",
    "eslint-config-meteor": "0.0.9",
    "eslint-import-resolver-meteor": "^0.3.3",
    "eslint-plugin-babel": "^3.3.0",
    "eslint-plugin-import": "^2.2.0",
    "eslint-plugin-jsx-a11y": "^2.2.3",
    "eslint-plugin-meteor": "^4.0.1",
    "eslint-plugin-react": "^6.7.1"
  },
  "postcss": {
    "plugins": {
      "autoprefixer": {
        "browsers": [
          "last 2 versions"
        ]
      }
    }
  }
}<|MERGE_RESOLUTION|>--- conflicted
+++ resolved
@@ -69,15 +69,9 @@
     "react-redux": "^5.0.6",
     "react-router": "^3.2.0",
     "react-router-bootstrap": "^0.23.1",
-<<<<<<< HEAD
-    "react-router-scroll": "^0.4.1",
+    "react-router-scroll": "^0.4.4",
     "react-stripe-checkout": "^2.4.0",
-    "recompose": "^0.21.2",
-=======
-    "react-router-scroll": "^0.4.4",
-    "react-stripe-checkout": "2.4.0",
     "recompose": "^0.26.0",
->>>>>>> 3b0e7c40
     "redux": "^3.6.0",
     "rss": "^1.2.1",
     "sanitize-html": "^1.16.3",
