--- conflicted
+++ resolved
@@ -54,12 +54,9 @@
 
 setOutputDir(`./build${serverPort === defaultServerPort ? "" : serverPort}`);
 
-<<<<<<< HEAD
-=======
 // Two things this script should do, that it currently doesn't:
 //  * Provide a websocket server for signaling autorefresh
 
->>>>>>> 5350e389
 const isProduction = !!opts.production;
 const settingsFile = opts.settings || "settings.json"
 
