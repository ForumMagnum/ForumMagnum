#!/usr/bin/env node
const { build, cliopts } = require("estrella");
const fs = require('fs');
const WebSocket = require('ws');
const fetch = require("node-fetch");
const crypto = require('crypto');

const defaultServerPort = 3000;

const getServerPort = () => {
  const port = parseInt(process.env.PORT ?? "");
  return Number.isNaN(port) ? defaultServerPort : port;
}

let latestCompletedBuildId = generateBuildId();
let inProgressBuildId = null;
let clientRebuildInProgress = false;
let serverRebuildInProgress = false;
const serverPort = getServerPort();
const websocketPort = serverPort + 1;

const outputDir = `build${serverPort === defaultServerPort ? "" : serverPort}`;

const [opts, args] = cliopts.parse(
  ["production", "Run in production mode"],
  ["settings", "A JSON config file for the server", "<file>"],
  ["mongoUrl", "A mongoDB connection connection string", "<url>"],
  ["mongoUrlFile", "The name of a text file which contains a mongoDB URL for the database", "<file>"],
  ["shell", "Open an interactive shell instead of running a webserver"],
);

// Two things this script should do, that it currently doesn't:
//  * Provide a websocket server for signaling autorefresh
//  * Start a local mongodb server, if no mongo URL was provided
//      https://github.com/shelfio/jest-mongodb

const isProduction = !!opts.production;
const settingsFile = opts.settings || "settings.json"

if (isProduction) {
  process.env.NODE_ENV="production";
} else {
  process.env.NODE_ENV="development";
}
if (opts.mongoUrl) {
  process.env.MONGO_URL = opts.mongoUrl;
} else if (opts.mongoUrlFile) {
  try {
    process.env.MONGO_URL = fs.readFileSync(opts.mongoUrlFile, 'utf8').trim();
  } catch(e) {
    console.log(e);
    process.exit(1);
  }
}

const clientBundleBanner = `/*
 * LessWrong 2.0 (client JS bundle)
 * Copyright (c) 2022 the LessWrong development team. See https://github.com/ForumMagnum/ForumMagnum
 * for source and license details.
 *
 * Includes CkEditor.
 * Copyright (c) 2003-2022, CKSource - Frederico Knabben. All rights reserved.
 * For licensing, see https://github.com/ckeditor/ckeditor5/blob/master/LICENSE.md
 */`

const bundleDefinitions = {
  "process.env.NODE_ENV": isProduction ? "\"production\"" : "\"development\"",
  "bundleIsProduction": isProduction,
  "bundleIsTest": false,
  "defaultSiteAbsoluteUrl": `\"${process.env.ROOT_URL || ""}\"`,
  "buildId": `"${latestCompletedBuildId}"`,
  "serverPort": getServerPort(),
};

build({
  entryPoints: ['./packages/lesswrong/client/clientStartup.ts'],
  bundle: true,
  target: "es6",
  sourcemap: true,
  outfile: `./${outputDir}/client/js/bundle.js`,
  minify: isProduction,
  banner: clientBundleBanner,
  treeShaking: "ignore-annotations",
  run: false,
  onStart: (config, changedFiles, ctx, esbuildOptions) => {
    clientRebuildInProgress = true;
    inProgressBuildId = generateBuildId();
    esbuildOptions.define.buildId = `"${inProgressBuildId}"`;
  },
  onEnd: (config, buildResult, ctx) => {
    clientRebuildInProgress = false;
    if (buildResult?.errors?.length > 0) {
      console.log("Skipping browser refresh notification because there were build errors");
    } else {
      latestCompletedBuildId = inProgressBuildId;
      initiateRefresh();
    }
    inProgressBuildId = null;
  },
  define: {
    ...bundleDefinitions,
    "bundleIsServer": false,
    "global": "window",
  },
});

let serverCli = ["node", "-r", "source-map-support/register", "--", `./${outputDir}/server/js/serverBundle.js`, "--settings", settingsFile]
if (opts.shell)
  serverCli.push("--shell");

build({
  entryPoints: ['./packages/lesswrong/server/serverStartup.ts'],
  bundle: true,
  outfile: `./${outputDir}/server/js/serverBundle.js`,
  platform: "node",
  sourcemap: true,
  minify: false,
  run: cliopts.run && serverCli,
  onStart: (config, changedFiles, ctx, esbuildOptions) => {
    serverRebuildInProgress = true;
  },
  onEnd: () => {
    serverRebuildInProgress = false;
    initiateRefresh();
  },
  define: {
    ...bundleDefinitions,
    "bundleIsServer": true,
  },
  external: [
    "akismet-api", "mongodb", "canvas", "express", "mz", "pg", "pg-promise",
    "mathjax", "mathjax-node", "mathjax-node-page", "jsdom", "@sentry/node", "node-fetch", "later", "turndown",
    "apollo-server", "apollo-server-express", "graphql",
<<<<<<< HEAD
    "bcrypt", "node-pre-gyp", "intercom-client",
    "fsevents", "chokidar",
=======
    "bcrypt", "node-pre-gyp", "@lesswrong", "intercom-client",
    "fsevents", "chokidar", "auth0",
>>>>>>> 7a90fe29
  ],
})

const openWebsocketConnections = [];

async function isServerReady() {
  try {
    const response = await fetch(`http://localhost:${serverPort}/robots.txt`);
    return response.ok;
  } catch(e) {
    return false;
  }
}

async function waitForServerReady() {
  while (!(await isServerReady())) {
    await asyncSleep(100);
  }
}

async function asyncSleep(durationMs) {
  return new Promise((resolve, reject) => {
    setTimeout(() => resolve(), durationMs);
  });
}

function getClientBundleTimestamp() {
  const stats = fs.statSync(`./${outputDir}/client/js/bundle.js`);
  return stats.mtime.toISOString();
}

function generateBuildId() {
  return crypto.randomBytes(12).toString('base64');
}

let refreshIsPending = false;
async function initiateRefresh() {
  if (!cliopts.watch) {
    return;
  }
  if (refreshIsPending || clientRebuildInProgress || serverRebuildInProgress) {
    return;
  }
  
  if (openWebsocketConnections.length > 0) {
    refreshIsPending = true;
    console.log("Initiated refresh; waiting for server to be ready");
    await waitForServerReady();
    console.log("Notifying connected browser windows to refresh");
    for (let connection of openWebsocketConnections) {
      connection.send(`{"latestBuildTimestamp": "${getClientBundleTimestamp()}"}`);
    }
    refreshIsPending = false;
  }
}

function startWebsocketServer() {
  const server = new WebSocket.Server({
    port: websocketPort,
  });
  server.on('connection', (ws) => {
    openWebsocketConnections.push(ws);
    
    ws.on('message', (data) => {
    });
    ws.on('close', function close() {
      const connectionIndex = openWebsocketConnections.indexOf(ws);
      if (connectionIndex >= 0) {
        openWebsocketConnections.splice(connectionIndex, 1);
      }
    });
    ws.send(`{"latestBuildTimestamp": "${getClientBundleTimestamp()}"}`);
  });
}

if (cliopts.watch && cliopts.run && !isProduction) {
  startWebsocketServer();
}<|MERGE_RESOLUTION|>--- conflicted
+++ resolved
@@ -131,13 +131,8 @@
     "akismet-api", "mongodb", "canvas", "express", "mz", "pg", "pg-promise",
     "mathjax", "mathjax-node", "mathjax-node-page", "jsdom", "@sentry/node", "node-fetch", "later", "turndown",
     "apollo-server", "apollo-server-express", "graphql",
-<<<<<<< HEAD
-    "bcrypt", "node-pre-gyp", "intercom-client",
-    "fsevents", "chokidar",
-=======
     "bcrypt", "node-pre-gyp", "@lesswrong", "intercom-client",
     "fsevents", "chokidar", "auth0",
->>>>>>> 7a90fe29
   ],
 })
 
