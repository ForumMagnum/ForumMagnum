--- conflicted
+++ resolved
@@ -106,8 +106,6 @@
   banner: {
     js: clientBundleBanner,
   },
-<<<<<<< HEAD
-  //treeShaking: "ignore-annotations",
 };
 
 function brotliCompressFile(path) {
@@ -126,9 +124,7 @@
   entryPoints: ['./packages/lesswrong/client/clientStartup.ts'],
   outfile: clientOutfilePath,
   ...clientBuildOptions,
-=======
   run: false,
->>>>>>> d2855755
   onStart: (config, changedFiles, ctx) => {
     clientComponentStartedRebuilding();
     inProgressBuildId = generateBuildId();
