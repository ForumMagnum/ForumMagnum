import React from "react";
<<<<<<< HEAD
import LWHome from "@/components/common/LWHome";
import RouteRoot from "@/components/layout/RouteRoot";
import AlignmentForumHome from "@/components/alignment-forum/AlignmentForumHome";
import { forumSelect } from "@/lib/forumTypeUtils";
import EAHome from "@/components/ea-forum/EAHome";
=======
import RouteRoot from "@/components/next/RouteRoot";
>>>>>>> 7f1d886f

export default async function Home() {
  
  return <RouteRoot metadata={{ 
    hasLeftNavigationColumn: true,
  }}>
    <span/>
  </RouteRoot>;
}<|MERGE_RESOLUTION|>--- conflicted
+++ resolved
@@ -1,16 +1,7 @@
 import React from "react";
-<<<<<<< HEAD
-import LWHome from "@/components/common/LWHome";
 import RouteRoot from "@/components/layout/RouteRoot";
-import AlignmentForumHome from "@/components/alignment-forum/AlignmentForumHome";
-import { forumSelect } from "@/lib/forumTypeUtils";
-import EAHome from "@/components/ea-forum/EAHome";
-=======
-import RouteRoot from "@/components/next/RouteRoot";
->>>>>>> 7f1d886f
 
 export default async function Home() {
-  
   return <RouteRoot metadata={{ 
     hasLeftNavigationColumn: true,
   }}>
