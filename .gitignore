--- conflicted
+++ resolved
@@ -20,13 +20,11 @@
 dump/*
 
 settings.json
-settings-dev.json
 settings.json.not-used
 .idea
 
 scratch
 
-.deploy-dev
 .deploy
 .deploy/*
 ### Meteor template
@@ -35,13 +33,9 @@
 mup.json
 
 packages_update.py
+
 versions
 
-<<<<<<< HEAD
-=======
-versions
-
->>>>>>> c75cd475
 get_file_list.sh
 packages_update.py
 publish_packages.sh
@@ -52,12 +46,5 @@
 
 jsdoc-conf.json
 jsdoc.json
-<<<<<<< HEAD
-packages/vulcan-router/.npm
-npm-debug.log
-
-*.imdone
-=======
 packages/nova-router/.npm
-npm-debug.log
->>>>>>> c75cd475
+npm-debug.log