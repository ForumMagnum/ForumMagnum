t=function(message){
	var d=new Date();
	console.log("### "+message+" rendered at "+d.getHours()+":"+d.getMinutes()+":"+d.getSeconds());
}

nl2br= function(str) {   
var breakTag = '<br />';    
return (str + '').replace(/([^>\r\n]?)(\r\n|\n\r|\r|\n)/g, '$1'+ breakTag +'$2');
}

getSetting = function(setting){
	var settings=Settings.find().fetch()[0];
	if(settings){
		return settings[setting];
	}
	return '';
}

<<<<<<< HEAD
getCurrentUserEmail = function(){
	return Meteor.user() ? Meteor.user().emails[0].address : '';
}

=======
>>>>>>> c7ad8794
trackEvent = function(event, properties){
	console.log('trackevent: ', event, properties);
	var properties= (typeof properties === 'undefined') ? {} : properties;
	if(typeof mixpanel.track != 'undefined'){
		mixpanel.track(event, properties);
	}
}

sessionSetObject=function(name, value){
	Session.set(name, JSON.stringify(value));
}

sessionGetObject=function(name){
	return JSON.parse(Session.get(name));
}<|MERGE_RESOLUTION|>--- conflicted
+++ resolved
@@ -16,13 +16,6 @@
 	return '';
 }
 
-<<<<<<< HEAD
-getCurrentUserEmail = function(){
-	return Meteor.user() ? Meteor.user().emails[0].address : '';
-}
-
-=======
->>>>>>> c7ad8794
 trackEvent = function(event, properties){
 	console.log('trackevent: ', event, properties);
 	var properties= (typeof properties === 'undefined') ? {} : properties;
