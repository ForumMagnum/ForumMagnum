--- conflicted
+++ resolved
@@ -18,7 +18,7 @@
     };
 
     if(Meteor.isClient) {
-      this._terms.query = Session.get('searchQuery');
+      this._terms.query = Session.get("searchQuery");
     }
 
     this.postsListSub = coreSubscriptions.subscribe('postsList', this._terms);
@@ -32,7 +32,7 @@
     };
 
     if(Meteor.isClient) {
-      this._terms.query = Session.get('searchQuery');
+      this._terms.query = Session.get("searchQuery");
     }
 
     var parameters = getPostsParameters(this._terms),
@@ -40,7 +40,7 @@
 
     parameters.find.createdAt = { $lte: Session.get('listPopulatedAt') };
     var posts = Posts.find(parameters.find, parameters.options);
-
+    
     // Incoming posts
     parameters.find.createdAt = { $gt: Session.get('listPopulatedAt') };
     var postsIncoming = Posts.find(parameters.find, parameters.options);
@@ -120,13 +120,8 @@
 
 // Controller for post pages
 
-<<<<<<< HEAD
-PostPageController = FastRender.RouteController.extend({
-
-=======
 PostPageController = RouteController.extend({
   
->>>>>>> 75278fba
   template: getTemplate('post_page'),
 
   waitOn: function() {
