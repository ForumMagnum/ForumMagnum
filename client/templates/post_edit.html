--- conflicted
+++ resolved
@@ -2,28 +2,6 @@
   <div class="grid submit">
     {{#with post}}
       <form class="grid-block form-horizontal">
-<<<<<<< HEAD
-        {{#constant}}
-          <div class="control-group">
-            <label class="control-label">Title</label>
-            <div class="controls"><input name="title" id="title" type="text" value="{{headline}}" /></div>
-          </div>
-          <div class="control-group">
-            <label class="control-label">Body</label>
-            <div class="controls" id="editor"><textarea name="body" id="body" value="" class="input-xlarge">{{body}}</textarea></div>
-          </div>
-        {{/constant}}
-        {{#if currentUser.isAdmin}}
-          {{#constant}}
-            <div class="control-group">
-              <label class="control-label">Sticky?</label>
-              <div class="controls">
-                    <input type="checkbox" name="sticky" id="sticky" {{#if sticky}}checked{{/if}} />
-              </div>
-            </div>
-          {{/constant}}  
-        {{/if}}     
-=======
         <div class="control-group">
           <label class="control-label">Title</label>
           <div class="controls"><input id="title" type="text" value="{{headline}}" /></div>
@@ -36,7 +14,14 @@
           <label class="control-label">Body</label>
           <div class="controls" id="editor"><textarea id="body" value="" class="input-xlarge">{{body}}</textarea></div>
         </div>
->>>>>>> 8cfbc7f9
+        {{#if currentUser.isAdmin}}
+            <div class="control-group">
+              <label class="control-label">Sticky?</label>
+              <div class="controls">
+                    <input type="checkbox" name="sticky" id="sticky" {{#if sticky}}checked{{/if}} />
+              </div>
+            </div>
+        {{/if}}  
         <div class="form-actions">
           <a class="delete-link" href="/posts/deleted">Delete Post</a>
           <input type="submit" value="Submit" />
