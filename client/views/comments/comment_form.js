--- conflicted
+++ resolved
@@ -1,19 +1,8 @@
-<<<<<<< HEAD
 var submitComment = function(instance) {
   var data = instance.data;
 
   instance.$('form').addClass('disabled');
   Messages.clearSeen();
-=======
-Template.comment_form.helpers({
-  reason: function () {
-    return !!Meteor.user() ? i18n.t('sorry_you_do_not_have_the_rights_to_comments'): i18n.t('please_log_in_to_comment');
-  }
-});
-
-Template.comment_form.events({
-  'submit form': function(e, instance){
->>>>>>> 16d9eaf0
 
   var comment = {};
   var $commentForm = instance.$('#comment');
@@ -51,7 +40,7 @@
   });
 };
 
-Template[getTemplate('comment_form')].onRendered(function() {
+Template.comment_form.onRendered(function() {
   var self = this;
   this.$("#comment").keydown(function (e) {
     if(((e.metaKey || e.ctrlKey) && e.keyCode == 13) || (e.ctrlKey && e.keyCode == 13)){
@@ -60,13 +49,13 @@
   });
 });
 
-Template[getTemplate('comment_form')].helpers({
+Template.comment_form.helpers({
   reason: function () {
     return !!Meteor.user() ? i18n.t('sorry_you_do_not_have_the_rights_to_comments'): i18n.t('please_log_in_to_comment');
   }
 });
 
-Template[getTemplate('comment_form')].events({
+Template.comment_form.events({
   'submit form': function(e, instance){
     e.preventDefault();
     submitComment(instance);
