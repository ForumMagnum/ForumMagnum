findQueueContainer=function($comment){
  // go up and down the DOM until we find either A) a queue container or B) an unqueued comment
  $up=$comment.prevAll(".queue-container, .comment-displayed").first();
  $down=$comment.nextAll(".queue-container, .comment-displayed").first();
  $prev=$comment.prev();
  $next=$comment.next();
  $queuedAncestors=$comment.parents(".comment-queued");
  if($queuedAncestors.exists()){
    // console.log("----------- case 1: Queued Ancestor -----------");
    // 1.
    // our comment has one or more queued ancestor, so we look for the root-most
    // ancestor's queue container
    $container=$queuedAncestors.last().data("queue");
  }else if($prev.hasClass("queue-container")){
    // console.log("----------- case 2: Queued Brother -----------");
    // 2.
    // the comment just above is queued, so we use the same queue container as him
    $container=$prev.data("queue");
  }else if($prev.find(".comment").last().hasClass("comment-queued")){
    // console.log("----------- case 3: Queued Cousin -----------");
    // 3.
    // there are no queued comments going up on the same level,
    // but the bottom-most child of the comment directly above is queued
    $container=$prev.find(".comment").last().data("queue");
  }else if($down.hasClass("queue-container")){
    // console.log("----------- case 4: Queued Sister -----------");
    // 3.
    // the comment just below is queued, so we use the same queue container as him
    $container=$next.data("queue");
  }else if($up.hasClass('comment-displayed') || !$up.exists()){
    // console.log("----------- case 5: No Queue -----------");
    // 4.
    // we've found containers neither above or below, but
    // A) we've hit a displayed comment or
    // B) we've haven't found any comments (i.e. we're at the beginning of the list)
    // so we put our queue container just before the comment
    $container=$('<div class="queue-container"><ul></ul></div>').insertBefore($comment);
    $container.click(function(e){
      e.preventDefault();
      var links=$(this).find("a");
      links.each(function(){
        var target=$(this).attr("href");
        $(target).removeClass("comment-queued").addClass("comment-displayed");
        // add comment ID to global array to avoid queuing it again
        window.openedComments.push(target.substr(1));
      });
      // scrollPageTo(links.first().attr("href"));
      $(this).hide("slow").remove();
    });
  }
  // console.log("comment", $comment);
  // console.log("up", $up);
  // console.log("down", $down);
  // console.log("queuedAncestors", $queuedAncestors);
  // console.log("container", $container);
  return $container;
};

Template[getTemplate('comment_item')].created = function() {
  // if comments are supposed to be queued, then queue this comment on create
  this.isQueued = window.queueComments;
  window.openedComments = [];
};

Template[getTemplate('comment_item')].helpers({
  comment_item: function () {
    return getTemplate('comment_item');
  },
  full_date: function(){
    return this.createdAt.toString();
  },
  child_comments: function(){
    // return only child comments
    return Comments.find({parentCommentId: this._id });
  },
  author: function(){
    return Meteor.users.findOne(this.userId);
  },
  authorName: function(){
    return getAuthorName(this);
  },
  can_edit: function(){
    if(this.userId && Meteor.userId())
      return isAdmin(Meteor.user()) || (Meteor.userId() === this.userId);
    else
      return false;
  },
  showChildComments: function(){
    // TODO: fix this
    // return Session.get('showChildComments');
    return true;
  },
  ago: function(){
    return this.createdAt;
  },
  upvoted: function(){
    return Meteor.user() && _.include(this.upvoters, Meteor.user()._id);
  },
  downvoted: function(){
    return Meteor.user() && _.include(this.downvoters, Meteor.user()._id);
  },
  profileUrl: function(){
    var user = Meteor.users.findOne(this.userId);
    if(user)
      return getProfileUrl(user);
  }
});

Template[getTemplate('comment_item')].rendered=function(){
  // if(this.data){
  //   var comment=this.data;
  //   var $comment=$("#"+comment._id);

  //   if(Meteor.user() && Meteor.user()._id==comment.userId){
  //     // if user is logged in, and the comment belongs to the user, then never queue it
  //   }else if(this.isQueued && !$comment.hasClass("comment-queued") && window.openedComments.indexOf(comment._id)==-1){
  //     // if comment is new and has not already been previously queued
  //     // note: testing on the class works because Meteor apparently preserves newly assigned CSS classes
  //     // across template renderings
  //     // TODO: save scroll position

  //     // get comment author name
  //     var user=Meteor.users.findOne(comment.userId);
  //     var author=getDisplayName(user);
  //     var imgURL=getAvatarUrl(user);
  //     var $container=findQueueContainer($comment);
  //     var comment_link='<li class="icon-user"><a href="#'+comment._id+'" class="has-tooltip" style="background-image:url('+imgURL+')"><span class="tooltip"><span>'+author+'</span></span></a></li>';

  //     $(comment_link).appendTo($container.find("ul"));
  //     // $(comment_link).appendTo($container.find("ul")).hide().fadeIn("slow");

  //     $comment.removeClass("comment-displayed").addClass("comment-queued");
  //     $comment.data("queue", $container);
  //     // TODO: take the user back to their previous scroll position
  //   }
  // }
};

Template[getTemplate('comment_item')].events({
  'click .queue-comment': function(e){
    e.preventDefault();
    var current_comment_id=$(event.target).closest(".comment").attr("id");
    var now = new Date();
    var comment_id = Comments.update(current_comment_id,
        {
          $set: {
            postedAt:  new Date().getTime()
          }
        }
      );
    },
  'click .not-upvoted .upvote': function(e, instance){
    e.preventDefault();
    if(!Meteor.user()){
      Router.go(getSigninUrl());
<<<<<<< HEAD
      throwError(i18n.t("please_log_in_first"));
=======
      flashMessage(i18n.t("Please log in first"), "info");
>>>>>>> 2cf432b5
    }
    Meteor.call('upvoteComment', this, function(error, result){
      trackEvent("post upvoted", {'commentId':instance.data._id, 'postId': instance.data.post, 'authorId':instance.data.userId});
    });
  },
  'click .upvoted .upvote': function(e, instance){
    e.preventDefault();
    if(!Meteor.user()){
      Router.go(getSigninUrl());
<<<<<<< HEAD
      throwError(i18n.t("please_log_in_first"));
=======
      flashMessage(i18n.t("Please log in first"), "info");
>>>>>>> 2cf432b5
    }
    Meteor.call('cancelUpvoteComment', this, function(error, result){
      trackEvent("post upvote cancelled", {'commentId':instance.data._id, 'postId': instance.data.post, 'authorId':instance.data.userId});
    });
  },
  'click .not-downvoted .downvote': function(e, instance){
    e.preventDefault();
    if(!Meteor.user()){
      Router.go(getSigninUrl());
<<<<<<< HEAD
      throwError(i18n.t("please_log_in_first"));
=======
      flashMessage(i18n.t("Please log in first"), "info");
>>>>>>> 2cf432b5
    }
    Meteor.call('downvoteComment', this, function(error, result){
      trackEvent("post downvoted", {'commentId':instance.data._id, 'postId': instance.data.post, 'authorId':instance.data.userId});
    });
  },
  'click .downvoted .downvote': function(e, instance){
    e.preventDefault();
    if(!Meteor.user()){
      Router.go(getSigninUrl());
<<<<<<< HEAD
      throwError(i18n.t("please_log_in_first"));
=======
      flashMessage(i18n.t("Please log in first"), "info");
>>>>>>> 2cf432b5
    }
    Meteor.call('cancelDownvoteComment', this, function(error, result){
      trackEvent("post downvote cancelled", {'commentId':instance.data._id, 'postId': instance.data.post, 'authorId':instance.data.userId});
    });
  }
});<|MERGE_RESOLUTION|>--- conflicted
+++ resolved
@@ -153,11 +153,7 @@
     e.preventDefault();
     if(!Meteor.user()){
       Router.go(getSigninUrl());
-<<<<<<< HEAD
-      throwError(i18n.t("please_log_in_first"));
-=======
-      flashMessage(i18n.t("Please log in first"), "info");
->>>>>>> 2cf432b5
+      flashMessage(i18n.t("please_log_in_first"), "info");
     }
     Meteor.call('upvoteComment', this, function(error, result){
       trackEvent("post upvoted", {'commentId':instance.data._id, 'postId': instance.data.post, 'authorId':instance.data.userId});
@@ -167,11 +163,7 @@
     e.preventDefault();
     if(!Meteor.user()){
       Router.go(getSigninUrl());
-<<<<<<< HEAD
-      throwError(i18n.t("please_log_in_first"));
-=======
-      flashMessage(i18n.t("Please log in first"), "info");
->>>>>>> 2cf432b5
+      flashMessage(i18n.t("please_log_in_first"), "info");
     }
     Meteor.call('cancelUpvoteComment', this, function(error, result){
       trackEvent("post upvote cancelled", {'commentId':instance.data._id, 'postId': instance.data.post, 'authorId':instance.data.userId});
@@ -181,11 +173,7 @@
     e.preventDefault();
     if(!Meteor.user()){
       Router.go(getSigninUrl());
-<<<<<<< HEAD
-      throwError(i18n.t("please_log_in_first"));
-=======
-      flashMessage(i18n.t("Please log in first"), "info");
->>>>>>> 2cf432b5
+      flashMessage(i18n.t("please_log_in_first"), "info");
     }
     Meteor.call('downvoteComment', this, function(error, result){
       trackEvent("post downvoted", {'commentId':instance.data._id, 'postId': instance.data.post, 'authorId':instance.data.userId});
@@ -195,11 +183,7 @@
     e.preventDefault();
     if(!Meteor.user()){
       Router.go(getSigninUrl());
-<<<<<<< HEAD
-      throwError(i18n.t("please_log_in_first"));
-=======
-      flashMessage(i18n.t("Please log in first"), "info");
->>>>>>> 2cf432b5
+      flashMessage(i18n.t("please_log_in_first"), "info");
     }
     Meteor.call('cancelDownvoteComment', this, function(error, result){
       trackEvent("post downvote cancelled", {'commentId':instance.data._id, 'postId': instance.data.post, 'authorId':instance.data.userId});
