<template name="comment_item">
  <li class="comment comment-displayed" id="{{_id}}">
   <div class="comment-body">
      <div class="comment-content">
        <div class="comment-actions {{#if upvoted}}upvoted{{else}}not-upvoted{{/if}} {{#if downvoted}}downvoted{{else}}not-downvoted{{/if}}">
          <a class="upvote" href="#">
            <i class="icon-up"></i>
            <span>{{i18n "upvote"}}</span>
          </a>
          <a class="downvote" href="#">
            <i class="icon-down"></i>
            <span>{{i18n "downvote"}}</span>
          </a>
        </div>
        {{#constant}}
          <div class="user-avatar"><img src="{{user_avatar}}" /></div>
        {{/constant}}
        <div class="comment-main">
          <div class="comment-meta">
            <a class="comment-username" href="{{profileUrl}}">{{authorName}}</a>
            <span class="comment-time">{{ago}},</span>
            <span class="points">{{votes}} <span class="unit">points </span>
            <a href="/comments/{{_id}}" class="comment-permalink icon-link goto-comment">{{i18n "link"}}</a>
            {{#if can_edit}}
              | <a class="edit-link" href="/comments/{{_id}}/edit">{{i18n "Edit"}}</a>
            {{/if}}
            {{#if currentUser.isAdmin}}
              | <span>{{full_date}}</span>
            {{/if}}
          </div>
          <div class="comment-text markdown">{{{body_formatted}}}</div>
<<<<<<< HEAD
          <a href="/comments/{{_id}}/reply" class="comment-reply goto-comment">{{i18n "Reply"}}</a>
=======
          {{#if getSetting "nestedComments" true}}
            <a href="/comments/{{_id}}/reply" class="comment-reply goto-comment">Reply</a>
          {{/if}}
>>>>>>> 0bed5aa6
        </div>
      </div>
      {{#if showChildComments}}
      <ul class="comment-children comment-list">
      {{#each child_comments}}
        {{#with this}}
          {{> comment_item}}
        {{/with}}
      {{/each}}
      </ul>
      {{/if}}
    </div>
  </li>
</template><|MERGE_RESOLUTION|>--- conflicted
+++ resolved
@@ -29,13 +29,9 @@
             {{/if}}
           </div>
           <div class="comment-text markdown">{{{body_formatted}}}</div>
-<<<<<<< HEAD
-          <a href="/comments/{{_id}}/reply" class="comment-reply goto-comment">{{i18n "Reply"}}</a>
-=======
           {{#if getSetting "nestedComments" true}}
-            <a href="/comments/{{_id}}/reply" class="comment-reply goto-comment">Reply</a>
+            <a href="/comments/{{_id}}/reply" class="comment-reply goto-comment">{{i18n "Reply"}}</a>
           {{/if}}
->>>>>>> 0bed5aa6
         </div>
       </div>
       {{#if showChildComments}}
