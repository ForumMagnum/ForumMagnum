--- conflicted
+++ resolved
@@ -38,17 +38,9 @@
   'submit #account-form': function(e){
     e.preventDefault();
 
-<<<<<<< HEAD
     clearSeenErrors();
     if(!Meteor.user())
-      throwError(i18n.t('you_must_be_logged_in'));
-=======
-    clearSeenMessages();
-    if(!Meteor.user()) {
-      flashMessage(i18n.t('You must be logged in.'), "error");
-      return;
-    }
->>>>>>> 2cf432b5
+      flashMessage(i18n.t('you_must_be_logged_in'), 'error');
 
     var $target=$(e.target);
     var name = $target.find('[name=name]').val();
@@ -89,11 +81,7 @@
       if(error){
         flashMessage(error.reason, "error");
       } else {
-<<<<<<< HEAD
-        throwError(i18n.t('profile_updated'));
-=======
-        flashMessage(i18n.t('Profile updated'), "success");
->>>>>>> 2cf432b5
+        flashMessage(i18n.t('profile_updated'), 'success');
       }
       Deps.afterFlush(function() {
         var element = $('.grid > .error');
