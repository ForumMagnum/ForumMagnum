Template.user_edit.helpers({
  profileIncomplete : function() {
    return this && !this.loading && !userProfileComplete(this);
  },
  userName: function(){
    return getUserName(this);
  },
  userEmail : function(){
    return getEmail(this);
  },
  getTwitter: function(){
    return getTwitterName(this);
  },
  getGitHub: function(){
    return getGitHubName(this);
  },
  profileUrl: function(){
    return Meteor.absoluteUrl()+"users/"+this.slug;
  },
  hasNotificationsPosts : function(){
    return getUserSetting('notifications.posts') ? 'checked' : '';
  },
  hasNotificationsComments : function(){
    return getUserSetting('notifications.comments') ? 'checked' : '';
  },
  hasNotificationsReplies : function(){
    return getUserSetting('notifications.replies') ? 'checked' : '';
  }
})

Template.user_edit.events = {
  'submit form': function(e){
    e.preventDefault();
<<<<<<< HEAD
    if(!Meteor.user()) throwError(i18n.t('You must be logged in.'));
    var $target=$(e.target);
    var user=Session.get('selectedUserId') ? Meteor.users.findOne(Session.get('selectedUserId')) : Meteor.user();
=======

    if(!Meteor.user())
      throwError('You must be logged in.');
>>>>>>> 0bed5aa6
    
    var $target=$(e.target);
    var name = $target.find('[name=name]').val();
    var user = this;
    var update = {
      "profile.name": name,
      "profile.slug": slugify(name),
      "profile.bio": $target.find('[name=bio]').val(),
      "profile.email": $target.find('[name=email]').val(),
      "profile.twitter": $target.find('[name=twitter]').val(),
      "profile.github": $target.find('[name=github]').val(),
      "profile.site": $target.find('[name=site]').val(),
      "profile.notifications.posts": $('input[name=notifications_posts]:checked').length,
      "profile.notifications.comments": $('input[name=notifications_comments]:checked').length,
      "profile.notifications.replies": $('input[name=notifications_replies]:checked').length,
      "invitesCount": parseInt($target.find('[name=invitesCount]').val())
    };

    var old_password = $target.find('[name=old_password]').val();
    var new_password = $target.find('[name=new_password]').val();

    if(old_password && new_password){
   		Accounts.changePassword(old_password, new_password, function(error){
        // TODO: interrupt update if there's an error at this point
        if(error)
          throwError(error.reason);
      });
    }
    
    Meteor.users.update(user._id, {
      $set: update
    }, function(error){
      if(error){
        throwError(error.reason);
      } else {
        throwError(i18n.t('Profile updated'));
      }
    });
  }

};<|MERGE_RESOLUTION|>--- conflicted
+++ resolved
@@ -30,17 +30,10 @@
 
 Template.user_edit.events = {
   'submit form': function(e){
-    e.preventDefault();
-<<<<<<< HEAD
-    if(!Meteor.user()) throwError(i18n.t('You must be logged in.'));
-    var $target=$(e.target);
-    var user=Session.get('selectedUserId') ? Meteor.users.findOne(Session.get('selectedUserId')) : Meteor.user();
-=======
 
     if(!Meteor.user())
-      throwError('You must be logged in.');
->>>>>>> 0bed5aa6
-    
+      throwError(i18n.t('You must be logged in.'));
+
     var $target=$(e.target);
     var name = $target.find('[name=name]').val();
     var user = this;
