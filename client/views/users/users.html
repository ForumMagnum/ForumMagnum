<template name="users">
    <div class="grid">
      <div class="user-table grid-block">
        <h2>{{i18n "Users"}}</h2>
        <div class="filter-sort">
          <p class="filter">
            <span>{{i18n "Filter by"}}: </span>
            <a class="{{activeClass 'all'}}" href="{{filterBy 'all'}}">{{i18n "All"}}</a>
            <a class="{{activeClass 'invited'}}" href="{{filterBy 'invited'}}">{{i18n "Invited"}}</a>
            <a class="{{activeClass 'uninvited'}}" href="{{filterBy 'uninvited'}}">{{i18n "Uninvited"}}</a>
            <a class="{{activeClass 'admin'}}" href="{{filterBy 'admin'}}">{{i18n "Admin"}}</a>
          </p>
          <p class="sort">
<<<<<<< HEAD
            <span>{{i18n "Sort by"}}: </span>
            <a class="{{activeClass 'createdAt'}}" href="{{sortBy 'createdAt'}}">{{i18n "Created"}}</a>
            <a class="{{activeClass 'karma'}}" href="{{sortBy 'karma'}}">{{i18n "Karma"}}</a>
            <a class="{{activeClass 'username'}}" href="{{sortBy 'username'}}">{{i18n "Username"}}</a>
            <a class="{{activeClass 'postCount'}}" href="{{sortBy 'postCount'}}">{{i18n "Posts"}}</a>
            <a class="{{activeClass 'commentCount'}}" href="{{sortBy 'commentCount'}}">{{i18n "Comments"}}</a>
=======
            <span>Sort by: </span>
            <a class="{{activeClass 'createdAt'}}" href="{{sortBy 'createdAt'}}">Created</a>
            <a class="{{activeClass 'karma'}}" href="{{sortBy 'karma'}}">Karma</a>
            <a class="{{activeClass 'username'}}" href="{{sortBy 'username'}}">Username</a>
            <a class="{{activeClass 'postCount'}}" href="{{sortBy 'postCount'}}">Posts</a>
            <a class="{{activeClass 'commentCount'}}" href="{{sortBy 'commentCount'}}">Comments</a>
            <a class="{{activeClass 'invitedCount'}}" href="{{sortBy 'invitedCount'}}">InvitedCount</a>
>>>>>>> ca43c338
          </p>
        </div>
        <table>
          <thead>
            <tr>
<<<<<<< HEAD
              <td colspan="2">{{i18n "Name"}}</td>
              <td>{{i18n "Member since"}}</td>
              <td>{{i18n "Email"}}</td>
              <td>{{i18n "Posts"}}</td>
              <td>{{i18n "Comments"}}</td>
              <td>{{i18n "Karma"}}</td>
              <td>{{i18n "Is Invited?"}}</td>
              <td>{{i18n "Is Admin?"}}</td>
              <td>{{i18n "Delete"}}</td>
=======
              <td colspan="2">Name</td>
              <td>Member since</td>
              <td>Posts</td>
              <td>Comments</td>
              <td>Karma</td>
              <td>Invites</td>
              <td>Invited?</td>
              <td>Admin?</td>
              <td>Actions</td>
>>>>>>> ca43c338
            </tr>
          </thead>
          <tbody>
              {{#each users}}
                {{> user_item}}
              {{/each}}
          </tbody>
        </table>
        <div class="grid more-button {{#if allPostsLoaded}} hidden {{/if}}">
          <a class="more-link" href="{{loadMoreUrl}}">{{i18n "Load more"}}</a>
        </div>
      </div>
    </div>
</template><|MERGE_RESOLUTION|>--- conflicted
+++ resolved
@@ -11,48 +11,27 @@
             <a class="{{activeClass 'admin'}}" href="{{filterBy 'admin'}}">{{i18n "Admin"}}</a>
           </p>
           <p class="sort">
-<<<<<<< HEAD
             <span>{{i18n "Sort by"}}: </span>
             <a class="{{activeClass 'createdAt'}}" href="{{sortBy 'createdAt'}}">{{i18n "Created"}}</a>
             <a class="{{activeClass 'karma'}}" href="{{sortBy 'karma'}}">{{i18n "Karma"}}</a>
             <a class="{{activeClass 'username'}}" href="{{sortBy 'username'}}">{{i18n "Username"}}</a>
             <a class="{{activeClass 'postCount'}}" href="{{sortBy 'postCount'}}">{{i18n "Posts"}}</a>
             <a class="{{activeClass 'commentCount'}}" href="{{sortBy 'commentCount'}}">{{i18n "Comments"}}</a>
-=======
-            <span>Sort by: </span>
-            <a class="{{activeClass 'createdAt'}}" href="{{sortBy 'createdAt'}}">Created</a>
-            <a class="{{activeClass 'karma'}}" href="{{sortBy 'karma'}}">Karma</a>
-            <a class="{{activeClass 'username'}}" href="{{sortBy 'username'}}">Username</a>
-            <a class="{{activeClass 'postCount'}}" href="{{sortBy 'postCount'}}">Posts</a>
-            <a class="{{activeClass 'commentCount'}}" href="{{sortBy 'commentCount'}}">Comments</a>
-            <a class="{{activeClass 'invitedCount'}}" href="{{sortBy 'invitedCount'}}">InvitedCount</a>
->>>>>>> ca43c338
+            <a class="{{activeClass 'invitedCount'}}" href="{{sortBy 'invitedCount'}}">{{i18n "InvitedCount"}}</a>
           </p>
         </div>
         <table>
           <thead>
             <tr>
-<<<<<<< HEAD
               <td colspan="2">{{i18n "Name"}}</td>
               <td>{{i18n "Member since"}}</td>
-              <td>{{i18n "Email"}}</td>
               <td>{{i18n "Posts"}}</td>
               <td>{{i18n "Comments"}}</td>
               <td>{{i18n "Karma"}}</td>
-              <td>{{i18n "Is Invited?"}}</td>
-              <td>{{i18n "Is Admin?"}}</td>
-              <td>{{i18n "Delete"}}</td>
-=======
-              <td colspan="2">Name</td>
-              <td>Member since</td>
-              <td>Posts</td>
-              <td>Comments</td>
-              <td>Karma</td>
-              <td>Invites</td>
-              <td>Invited?</td>
-              <td>Admin?</td>
-              <td>Actions</td>
->>>>>>> ca43c338
+              <td>{{i18n "Invites"}}</td>
+              <td>{{i18n "Invited?"}}</td>
+              <td>{{i18n "Admin?"}}</td>
+              <td>{{i18n "Actions"}}</td>
             </tr>
           </thead>
           <tbody>
