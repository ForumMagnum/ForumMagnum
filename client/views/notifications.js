Template.notifications.helpers({
<<<<<<< HEAD
	notifications: function(){
		var user=Meteor.user();
		if(Meteor.user() && !user.loading && user.profile && user.profile.notifications)
			return user.profile.notifications.sort(function(a,b) { return parseFloat(a.time) - parseFloat(b.time) } );

			// return sortJsonArrayByProperty(user.profile.notifications, 'time', -1);
	}
=======
  notifications: function(){
    var user=Meteor.user();
    console.log(Meteor.user());
    if(user && !user.loading)
      return user.profile.notifications;
  }
>>>>>>> 1208b14f
});<|MERGE_RESOLUTION|>--- conflicted
+++ resolved
@@ -1,18 +1,7 @@
 Template.notifications.helpers({
-<<<<<<< HEAD
-	notifications: function(){
-		var user=Meteor.user();
-		if(Meteor.user() && !user.loading && user.profile && user.profile.notifications)
-			return user.profile.notifications.sort(function(a,b) { return parseFloat(a.time) - parseFloat(b.time) } );
-
-			// return sortJsonArrayByProperty(user.profile.notifications, 'time', -1);
-	}
-=======
   notifications: function(){
     var user=Meteor.user();
-    console.log(Meteor.user());
     if(user && !user.loading)
       return user.profile.notifications;
   }
->>>>>>> 1208b14f
 });