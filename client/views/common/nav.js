<<<<<<< HEAD
Template.nav.events = {
  'click #logout': function(event){
      event.preventDefault();
      Meteor.logout();
  },
  'click #mobile-menu': function(event){
    event.preventDefault();
    $('body').toggleClass('mobile-nav-open');
  },  
  'click .login-header': function(e){
      e.preventDefault();
      Router.go('/account');
  }
};

Template.nav.rendered=function(){
  if(!Meteor.user()){
    $('.login-link-text').text(i18n.t("Sign Up/Sign In"));
  }else{
    $('#login-buttons-logout').before('<a href="/users/'+Meteor.user().slug+'" class="account-link button">'+i18n.t("View Profile")+'</a>');
    $('#login-buttons-logout').before('<a href="/account" class="account-link button">'+i18n.t("Edit Account")+'</a>');
  }
};

=======
>>>>>>> ca43c338
Template.nav.helpers({
  site_title: function(){
    return getSetting('title');
  },
  logo_url: function(){
    return getSetting('logoUrl');
  },
  logo_height: function(){
    return getSetting('logoHeight');
  },
  logo_width: function(){
    return getSetting('logoWidth');
  },
  logo_top: function(){
    return Math.floor((70-getSetting('logoHeight'))/2);
  },  
  logo_offset: function(){
    return -Math.floor(getSetting('logoWidth')/2);
  },
  intercom: function(){
    return !!getSetting('intercomId');
  },
  canPost: function(){
    return canPost(Meteor.user());
  },
  requirePostsApproval: function(){
    return getSetting('requirePostsApproval');
  },
  hasCategories: function(){
    return Categories.find().count();
  },
  categories: function(){
    return Categories.find();
  },
  categoryLink: function () {
    return getCategoryUrl(this.slug);
  }
});

Template.nav.rendered=function(){

  if(!Meteor.user()){
    $('.login-link-text').text("Sign Up/Sign In");
  }else{
    $('#login-buttons-logout').before('<a href="/users/'+Meteor.user().slug+'" class="account-link button">View Profile</a>');
    $('#login-buttons-logout').before('<a href="/account" class="account-link button">Edit Account</a>');
  }
};

Template.nav.events = {
  'click #logout': function(e){
    e.preventDefault();
    Meteor.logout();
  },
  'click #mobile-menu': function(e){
    e.preventDefault();
    $('body').toggleClass('mobile-nav-open');
  },
  'click .login-header': function(e){
    e.preventDefault();
    Router.go('/account');
  }
};<|MERGE_RESOLUTION|>--- conflicted
+++ resolved
@@ -1,30 +1,3 @@
-<<<<<<< HEAD
-Template.nav.events = {
-  'click #logout': function(event){
-      event.preventDefault();
-      Meteor.logout();
-  },
-  'click #mobile-menu': function(event){
-    event.preventDefault();
-    $('body').toggleClass('mobile-nav-open');
-  },  
-  'click .login-header': function(e){
-      e.preventDefault();
-      Router.go('/account');
-  }
-};
-
-Template.nav.rendered=function(){
-  if(!Meteor.user()){
-    $('.login-link-text').text(i18n.t("Sign Up/Sign In"));
-  }else{
-    $('#login-buttons-logout').before('<a href="/users/'+Meteor.user().slug+'" class="account-link button">'+i18n.t("View Profile")+'</a>');
-    $('#login-buttons-logout').before('<a href="/account" class="account-link button">'+i18n.t("Edit Account")+'</a>');
-  }
-};
-
-=======
->>>>>>> ca43c338
 Template.nav.helpers({
   site_title: function(){
     return getSetting('title');
