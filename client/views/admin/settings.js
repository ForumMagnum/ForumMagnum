--- conflicted
+++ resolved
@@ -1,6 +1,4 @@
 var settingsForm;
-
-<<<<<<< HEAD
 
 Template.settings.helpers({
 	generateSettingsForm: function (setting) {
@@ -23,30 +21,6 @@
 	},
 
 });
-=======
-function form() {	
-	settingsForm = new ModelForm(Settings, settingsFormOptions());
-	return settingsForm;
-}
->>>>>>> 57408db7
-
-Template.settings.helpers({
-	generateSettingsForm: function (setting) {
-		Meteor.defer(function() {
-			form().generateFor(setting);
-		})	
-	},
-	noSettings: function(){
-		if (Settings.findOne()) {
-			return false;
-		}
-		return true;
-	},
-	setting: function(){
-		var setting = Settings.find().fetch()[0];
-		return new Setting(setting) || new Setting();
-	}
-});
 
 Template.settings.events = {
 	'click input[type=submit]': function(e){
@@ -63,68 +37,4 @@
 			}
 		);
 	}
-<<<<<<< HEAD
-};
-=======
-};
-
-function settingsFormOptions() {
-	return {
-		'requireViewInvite': {
-			title: 'Require Invite to view?'
-		},
-		'requirePostInvite': {
-			title: 'Require Invite to post?'
-		},
-		'requirePostsApproval': {
-			title: 'Posts must be approved by admin?'
-		},
-		'title': {
-			title: 'Site Title'
-		},
-		'theme': {
-			'enum': [
-				'Default',
-				'Ascndr',
-				'Telescope'
-			]
-		},
-		'footerCode': {
-			type: 'textarea'
-		},
-		'analyticsCode': {
-			type: 'textarea'
-		},
-		'mixpanelId': {
-			title: '<a href="http://mixpanel.com/">Mixpanel</a> ID'
-		},
-		'proxinoKey': {
-			title: '<a href="http://proxino.com/">Proxino</a> key'
-		},
-		'goSquaredId': {
-			title: '<a href="http://gosquared.com/">GoSquared</a> ID'
-		},
-		'intercomId': {
-			title: '<a href="http://intercom.io/">Intercom</a> ID'
-		},
-		'veroAPIKey': {
-			title: '<a href="http://getvero.com/">Vero</a> API key'
-		},
-		'veroSecret': {
-			title: '<a href="http://getvero.com/">Vero</a> secret'
-		},
-		'logoUrl': {
-			title: 'Logo URL'
-		},
-		'landingPageText': {
-			type: 'textarea'
-		},
-		'afterSignupText': {
-			type: 'textarea'
-		},
-		'notes': {
-			type: 'textarea'
-		}
-	};
-}
->>>>>>> 57408db7
+};