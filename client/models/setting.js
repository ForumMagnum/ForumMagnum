--- conflicted
+++ resolved
@@ -1,4 +1,4 @@
-<<<<<<< HEAD
+
 var Setting = Model.extend({
 		
 	blankSchema: {
@@ -24,31 +24,7 @@
 		afterSignupText: '',
 		notes: '',
 	},		
-=======
-var Setting = function (options) {
-	this._id = null;
-	this.requireViewInvite = false;
-    this.requirePostInvite = false;
-    this.requirePostsApproval = false;
-    this.title = '';
-    this.theme = '';
-    this.footerCode = '';
-    this.analyticsCode = '';
-    this.mixpanelId = '';
-    this.proxinoKey = '';
-    this.goSquaredId = '';
-	this.veroAPIKey = '';
-	this.veroSecret = '';
-	this.intercomId = '';
-	this.logoUrl = '';
-	this.logoHeight = '';
-	this.logoWidth = '';
-	this.scoreUpdateInterval = '';
-	this.landingPageText = '';
-	this.afterSignupText = '';
-	this.notes = '';
->>>>>>> 57408db7
-	
+
 	init: function(options) {
 		this._super(Settings, options);
 		
