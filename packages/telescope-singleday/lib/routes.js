--- conflicted
+++ resolved
@@ -15,11 +15,7 @@
   },
 
   getTitle: function () {
-<<<<<<< HEAD
     return i18n.t('single_day');
-=======
-    return i18n.t('single_day') + ' - ' + Settings.get('title', 'Telescope');
->>>>>>> 057580b7
   },
 
   getDescription: function () {
