--- conflicted
+++ resolved
@@ -1,12 +1,7 @@
 /**
  * @jest-environment jsdom
  */
-<<<<<<< HEAD
-import React, { useEffect, ReactElement } from 'react';
-import { render, unmountComponentAtNode } from 'react-dom';
-=======
 import React from 'react';
->>>>>>> 6bec565c
 import { createRoot } from 'react-dom/client';
 import { act } from 'react-dom/test-utils';
 import { DebouncedCallbackOptions, useDebouncedCallback } from '../components/hooks/useDebouncedCallback';
@@ -91,13 +86,9 @@
     expect(fn).toHaveBeenCalledTimes(0);
     
     // Unmount. Should cause it to be called.
-<<<<<<< HEAD
-    root.unmount();
-=======
     act(() => {
       root.unmount();
     });
->>>>>>> 6bec565c
     expect(fn).toHaveBeenCalledTimes(1);
     
     // Attempt to call it. Should be blocked because allowExplicitCallAfterUnmount is false.
