--- conflicted
+++ resolved
@@ -2,11 +2,8 @@
 import { getForumTheme } from '../themes/forumTheme';
 import * as _ from 'underscore';
 import { themePaletteTestExcludedComponents } from '../server/register-mui-styles';
-<<<<<<< HEAD
+import { topLevelStyleDefinitions } from '@/components/hooks/useStyles';
 import type { JssStyles } from '@/lib/jssStyles';
-=======
-import { topLevelStyleDefinitions } from '@/components/hooks/useStyles';
->>>>>>> 7b2cd478
 
 // This component imports a lot of JSX files for plugins and our current build
 // setup for tests can't parse them correctly for some reason. For now we can
