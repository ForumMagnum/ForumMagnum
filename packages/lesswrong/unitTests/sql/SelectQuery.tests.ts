--- conflicted
+++ resolved
@@ -114,21 +114,13 @@
     {
       name: "can build select query with in comparison",
       getQuery: () => new SelectQuery(testTable, {a: {$in: [1, 2, 3]}}),
-<<<<<<< HEAD
-      expectedSql: 'SELECT "TestCollection".* FROM "TestCollection" WHERE ARRAY[ $1 , $2 , $3 ]::REAL[] @> "a"',
-=======
-      expectedSql: 'SELECT "TestCollection".* FROM "TestCollection" WHERE "a" = ANY(ARRAY[ $1 , $2 , $3 ]::DOUBLE PRECISION[])',
->>>>>>> 85d9a4e2
+      expectedSql: 'SELECT "TestCollection".* FROM "TestCollection" WHERE ARRAY[ $1 , $2 , $3 ]::DOUBLE PRECISION[] @> "a"',
       expectedArgs: [1, 2, 3],
     },
     {
       name: "can build select query with not-in comparison",
       getQuery: () => new SelectQuery(testTable, {a: {$nin: [1, 2, 3]}}),
-<<<<<<< HEAD
-      expectedSql: 'SELECT "TestCollection".* FROM "TestCollection" WHERE NOT ( ARRAY[ $1 , $2 , $3 ]::REAL[] @> "a" )',
-=======
-      expectedSql: 'SELECT "TestCollection".* FROM "TestCollection" WHERE NOT ( "a" = ANY(ARRAY[ $1 , $2 , $3 ]::DOUBLE PRECISION[]) )',
->>>>>>> 85d9a4e2
+      expectedSql: 'SELECT "TestCollection".* FROM "TestCollection" WHERE NOT ( ARRAY[ $1 , $2 , $3 ]::DOUBLE PRECISION[] @> "a" )',
       expectedArgs: [1, 2, 3],
     },
     {
