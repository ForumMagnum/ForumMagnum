--- conflicted
+++ resolved
@@ -7,10 +7,7 @@
 import {ContentState, convertToRaw} from 'draft-js';
 import { randomId } from '../lib/random';
 import { PartialDeep } from 'type-fest'
-<<<<<<< HEAD
-=======
 import { asyncForeachSequential } from '../lib/utils/asyncUtils';
->>>>>>> 323637e6
 
 // Hooks Vulcan's runGraphQL to handle errors differently. By default, Vulcan
 // would dump errors to stderr; instead, we want to (a) suppress that output,
