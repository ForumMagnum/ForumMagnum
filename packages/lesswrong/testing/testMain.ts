import '../server';
import chai from 'chai';
import chaiAsPromised from 'chai-as-promised';
import { runStartupFunctions } from '../lib/executionEnvironment';
import { setServerSettingsCache, setPublicSettings } from '../lib/settingsCache';
import { MongoClient } from 'mongodb';
import { setDatabaseConnection, closeDatabaseConnection, setPostgresConnection } from '../lib/mongoCollection';
import { waitUntilCallbacksFinished } from '../lib/vulcan-lib/callbacks';
import process from 'process';
import { initGraphQL } from '../server/vulcan-lib/apollo-server/initGraphQL';
import { createVoteableUnionType } from '../server/votingGraphQL';
import { getAllCollections } from '../lib/vulcan-lib/getCollection';
import pgPromise from 'pg-promise';



// Work around an incompatibility between Jest and iconv-lite (which is used
// by mathjax).
require('iconv-lite').encodingExists('UTF-8')
require('encoding/node_modules/iconv-lite').encodingExists('UTF-8')


let mongodbConnected = false;
async function ensureMongodbConnection() {
  if (mongodbConnected)
    return;
  
  try {
    const connectionString = process.env.MONGO_URL as string; //Provided by @shelf/jest-mongodb
    const client = new MongoClient(connectionString, {
      // See https://mongodb.github.io/node-mongodb-native/3.6/api/MongoClient.html
      // for various options that could be tuned here
      
      // A deprecation warning says to use this option 
      useUnifiedTopology: true,
    });
    await client.connect();
    const db = client.db();
    setDatabaseConnection(client, db);
  } catch(err) {
    // eslint-disable-next-line no-console
    console.log("Failed to connect to mongodb: ", err);
    return;
  }
  
  mongodbConnected = true;
}

let postgresdbConnected = false;
let testDbName: string|null = null;
async function ensurePostgresConnection() {
  if (postgresdbConnected)
    return;
  
  try {
    // Connect to postgres
    const postgresUrl = process.env.PG_TEST_URL as string;
    const pgPromiseLib = pgPromise({});
    const postgresClient = pgPromiseLib(postgresUrl);
    
    // Create a new DB to test in
    const date = new Date().toISOString().replace(/[:.-]/g,"_");
    testDbName = `unittest_${date}_${process.pid}`;
    await postgresClient.none('CREATE DATABASE $1:name', [testDbName]);
    await pgPromiseLib.end();
    
    // Open a new connection, with the unit test DB selected
    const unitTestConnectionString = replaceDbNameInPgConnectionString(postgresUrl, testDbName);
    let unitTestPostgresClient = pgPromise({})(unitTestConnectionString);
    setPostgresConnection(unitTestPostgresClient);
    
    // Initialize the unit test DB by creating an empty table for each collection
    await initializePgDatabase(unitTestPostgresClient);
  } catch(err) {
    // eslint-disable-next-line no-console
    console.log(`Failed to connect to postgres: ${err}`);
    return;
  }
  
  postgresdbConnected = true;
}

function replaceDbNameInPgConnectionString(connectionString: string, dbName: string): string {
  if (!/^postgres:\/\/.*\/[^/]+$/.test(connectionString))
    throw `Incorrectly formatted connection string or unrecognized connection string format: ${connectionString}`;
  let lastSlash = connectionString.lastIndexOf('/');
  let withoutDbName = connectionString.substr(0, lastSlash);
  return `${withoutDbName}/${dbName}`;
}

async function initializePgDatabase(client): Promise<void> {
  for (let collection of getAllCollections()) {
    if (collection.tableName) {
      await createPgTable(client, collection.tableName);
    }
  }
}

export async function createPgTable(client, tableName: string): Promise<void> {
  await client.any(`CREATE TABLE IF NOT EXISTS ${tableName} (
    id varchar(24) NOT NULL PRIMARY KEY,
    json jsonb NOT NULL
  )`, []);
}

async function deleteUnitTestDatabase(): Promise<void> {
  if (!testDbName) {
    // eslint-disable-next-line no-console
    console.error("Aborting (no unit test DB to delete)");
    return;
  }
  if (!testDbName.startsWith("unittest")) {
    throw 'Refusing to delete unit-test DB with database name that doesn\'t start with "unittest",';
  }
  
  const postgresUrl = process.env.PG_TEST_URL as string;
  const pgPromiseLib = pgPromise({});
  await pgPromiseLib.end();
  const postgresClient = pgPromiseLib(postgresUrl);
  
  try {
    await postgresClient.none('DROP DATABASE $1:name', testDbName);
    await pgPromiseLib.end();
  } catch(e) {
    // eslint-disable-next-line no-console
    console.error(`Unit test DB cleanup failed: ${e}`);
  }
  testDbName = null;
  await pgPromiseLib.end();
}

let setupRun = false;
async function oneTimeSetup() {
  if (setupRun) return;
  
  setServerSettingsCache({});
  setPublicSettings({});
  
<<<<<<< HEAD
  await ensureMongodbConnection();
  await ensurePostgresConnection();
  for (let startupFunction of onStartupFunctions)
    await startupFunction();
=======
  await ensureDbConnection();
  await runStartupFunctions();
>>>>>>> a3a261c4
  
  // define executableSchema
  createVoteableUnionType();
  initGraphQL();
  
  setupRun = true;
}

export function testStartup() {
  chai.should();
  chai.use(chaiAsPromised);
  
  beforeAll(async () => {
    await oneTimeSetup();
  });
  afterEach(async () => {
    await waitUntilCallbacksFinished();
  });
  afterAll(async () => {
    await closeDatabaseConnection();
    await deleteUnitTestDatabase();
  });
}<|MERGE_RESOLUTION|>--- conflicted
+++ resolved
@@ -136,15 +136,9 @@
   setServerSettingsCache({});
   setPublicSettings({});
   
-<<<<<<< HEAD
   await ensureMongodbConnection();
   await ensurePostgresConnection();
-  for (let startupFunction of onStartupFunctions)
-    await startupFunction();
-=======
-  await ensureDbConnection();
   await runStartupFunctions();
->>>>>>> a3a261c4
   
   // define executableSchema
   createVoteableUnionType();
