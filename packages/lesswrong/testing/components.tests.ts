--- conflicted
+++ resolved
@@ -1,19 +1,10 @@
 import { testStartup } from './testMain';
 import { importAllComponents } from '../lib/vulcan-lib/components';
 
-<<<<<<< HEAD
+testStartup();
+
 // describe("Components", function () {
-//   this.timeout(20000)
 //   it("doesn't crash when importing every component file", () => {
 //     importAllComponents();
 //   })
-// });
-=======
-testStartup();
-
-describe("Components", function () {
-  it("doesn't crash when importing every component file", () => {
-    importAllComponents();
-  })
-});
->>>>>>> 228aff05
+// });