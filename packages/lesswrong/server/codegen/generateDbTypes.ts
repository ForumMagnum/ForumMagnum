import { Collections } from '../../lib/vulcan-lib';
import { generatedFileHeader, simplSchemaTypeToTypescript } from './typeGenerationUtils';
import { isUniversalField } from '../../lib/collectionUtils';

const dbTypesFileHeader = generatedFileHeader+`//
// Contains Typescript signatures for database objects, generated by
// server/codegen/generateDbTypes.ts.
//
`

export function generateDbTypes(): string {
  const sb: Array<string> = [];
  sb.push(dbTypesFileHeader);
  for (let collection of Collections) {
    sb.push(generateCollectionType(collection));
    sb.push(generateCollectionDbType(collection));
  }
  
  sb.push(generateNameMapTypes());
  return sb.join('');
}

function generateCollectionType(collection: any): string {
  let sb: Array<string> = [];
  const collectionName = collection.collectionName;
  const typeName = collection.typeName;
  
  sb.push(`interface ${collectionName}Collection extends CollectionBase<Db${typeName}> {\n`);
  sb.push("}\n\n");
  
  return sb.join('');
}

function generateCollectionDbType(collection: any): string {
  let sb: Array<string> = [];
  const typeName = collection.typeName;
  const schema = collection.simpleSchema()._schema;
  
  sb.push(`interface Db${typeName} extends DbObject {\n`);
  
  for (let fieldName of Object.keys(schema)) {
    // Resolver-only field?
    if (schema[fieldName].resolveAs && !schema[fieldName].resolveAs.addOriginalField) {
      // HACK: Special case for make_editable
      if (schema[fieldName].resolveAs?.type !== "Revision") {
        continue;
      }
    }
    // Universal field (therefore in base type)?
    if (isUniversalField(fieldName)) {
      continue;
    }
    // Subtype?
    if (fieldName.indexOf(".$") >= 0) {
      continue;
    }
    
    const typeName = simplSchemaTypeToTypescript(schema, fieldName, schema[fieldName].type);
    
    sb.push(`  ${fieldName}: ${typeName}\n`);
  }
  
  sb.push(`}\n\n`);
  
  return sb.join('');
}

function generateNameMapTypes(): string {
  let sb: Array<string> = [];
  sb.push('interface CollectionsByName {\n');
  for (let collection of Collections) {
    const collectionName = collection.collectionName;
    sb.push(`  ${collectionName}: ${collectionName}Collection\n`);
  }
  sb.push('}\n\n');
  
<<<<<<< HEAD
  sb.push('interface DbTypesByCollectionName {\n');
  for (let collection of Collections) {
    const collectionName = collection.collectionName;
    const typeName = collection.typeName;
    sb.push(`  ${collectionName}: Db${typeName}\n`);
  }
  sb.push('}\n\n');
  
=======
  sb.push('interface ObjectsByCollectionName {\n');
  for (let collection of Collections) {
    const {collectionName, typeName} = collection;
    sb.push(`  ${collectionName}: Db${typeName}\n`);
  }
  sb.push('}\n\n');
>>>>>>> 2599d13d
  return sb.join('');
}

<|MERGE_RESOLUTION|>--- conflicted
+++ resolved
@@ -74,23 +74,12 @@
   }
   sb.push('}\n\n');
   
-<<<<<<< HEAD
-  sb.push('interface DbTypesByCollectionName {\n');
-  for (let collection of Collections) {
-    const collectionName = collection.collectionName;
-    const typeName = collection.typeName;
-    sb.push(`  ${collectionName}: Db${typeName}\n`);
-  }
-  sb.push('}\n\n');
-  
-=======
   sb.push('interface ObjectsByCollectionName {\n');
   for (let collection of Collections) {
     const {collectionName, typeName} = collection;
     sb.push(`  ${collectionName}: Db${typeName}\n`);
   }
   sb.push('}\n\n');
->>>>>>> 2599d13d
   return sb.join('');
 }
 
