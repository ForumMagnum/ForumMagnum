--- conflicted
+++ resolved
@@ -166,10 +166,6 @@
     else
     {
       if (typeof fieldType !== "string") throw new Error("fieldType is not a string: was "+JSON.stringify(fieldType));
-<<<<<<< HEAD
-      const {collection: subfieldCollection, nullable} = subfragmentTypeToCollection(fieldType);
-=======
->>>>>>> 2599d13d
       if (!subfieldCollection) {
         // eslint-disable-next-line no-console
         console.log(`Field ${fieldName} in fragment ${fragmentName} has type ${fieldType} which does not identify a collection`);
