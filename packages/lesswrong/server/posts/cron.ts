import { addCronJob } from '../cronUtil';
import { Posts } from '../../lib/collections/posts';
import * as _ from 'underscore';
import { Comments } from '../../lib/collections/comments';
import { createAdminContext, createMutator } from '../vulcan-lib';
import { DatabaseServerSetting } from '../databaseSettings';
import { addOrUpvoteTag } from '../tagging/tagsGraphQL';
import Tags from "../../lib/collections/tags/collection";
import Users from "../../lib/collections/users/collection";


addCronJob({
  name: 'checkScheduledPosts',
  interval: 'every 10 minutes',
  async job() {
    // fetch all posts tagged as future
    const scheduledPosts = await Posts.find({isFuture: true}, {projection: {_id: 1, status: 1, postedAt: 1, userId: 1, title: 1}}).fetch();

    // filter the scheduled posts to retrieve only the one that should update, considering their schedule
    const postsToUpdate = scheduledPosts.filter(post => post.postedAt <= new Date());

    // update posts found
    if (!_.isEmpty(postsToUpdate)) {
      const postsIds = _.pluck(postsToUpdate, '_id');
      await Posts.rawUpdateMany({_id: {$in: postsIds}}, {$set: {isFuture: false}}, {multi: true});

      // log the action
      console.log('// Scheduled posts approved:', postsIds); // eslint-disable-line
    }
  }
});
<<<<<<< HEAD
=======


const manifoldAPIKeySetting = new DatabaseServerSetting<string | null>('manifold.reviewBotKey', null)
const manifoldAPIKey = manifoldAPIKeySetting.get()

const reviewUserBotSetting = new DatabaseServerSetting<string | null>('reviewBotId', null)
const reviewUserBot = reviewUserBotSetting.get()

if (manifoldAPIKey === null) throw new Error("manifoldAPIKey is null")
if (reviewUserBot === null) throw new Error("reviewUserBot is null")

const makeComment = async (postId: string, year: number, marketUrl: string, botUser: DbUser | null) => {

  const commentString = `<p>The <a href="https://www.lesswrong.com/bestoflesswrong">LessWrong Review</a> runs every year to select the posts that have most stood the test of time. This post is not yet eligible for review, but will be at the end of ${year+1}. The top fifty or so posts are featured prominently on the site throughout the year. Will this post make the top 50?</p><figure class="media"><div data-oembed-url="${marketUrl}">
        <div class="manifold-preview">
          <iframe src=${marketUrl}>
        </iframe></div>
      </div></figure>
  `

  const createdComment = await createMutator({
    collection: Comments,
    document: {
      postId: postId,
      userId: reviewUserBot,
      contents: {originalContents: {
        type: "html",
        data: commentString
      }}
    },
    currentUser: botUser,
    context: createAdminContext()
  })

}

addCronJob({
  name: 'makeReviewManifoldMarket',
  interval: 'every 10 minutes',
  async job() {

    async function pingSlackWebhook(webhookURL: string, data: any) {
      try {
        const response = await fetch(webhookURL, {
          method: 'POST',
          body: JSON.stringify(data),
        });

        if (!response.ok) {
          throw new Error(`HTTP error! status: ${response.status}`);
        }

        return response
      } catch (error) {
        //eslint-disable-next-line no-console
        console.error('There was a problem with the fetch operation: ', error);
      }
    }

    async function addTagToPost(postId: string, tagSlug: string, botUser: DbUser, context: ResolverContext) {
      const tag = await Tags.findOne({slug: tagSlug})
      if (!tag) throw new Error(`Tag with slug "${tagSlug}" not found`)
      await addOrUpvoteTag({tagId: tag._id, postId: postId, currentUser: botUser, context});
    }

    // fetch all posts above X karma without markets posted in 2022 or later
    const highKarmaNoMarketPosts = await Posts.find({baseScore: {$gte: 100}, postedAt: {$gte: `2022-01-01`}, manifoldReviewMarketId: null}, {projection: {_id: 1, title: 1, postedAt: 1, slug: 1}, limit:1}).fetch();

    const context = createAdminContext();

    const botUser = await context.Users.findOne({_id: reviewUserBot})

    highKarmaNoMarketPosts.forEach(async post => {


      const annualReviewLink = 'https://www.lesswrong.com/tag/lesswrong-review'
      const postLink = 'https://www.lesswrong.com/posts/' + post._id + '/' + post.slug
      const year = post.postedAt.getFullYear()
      const initialProb = 14
      const question = `Will "${post.title.length < 50 ? post.title : (post.title.slice(0,45)+"...")}" make the top fifty posts in LessWrong's ${year} Annual Review?`
      const descriptionMarkdown = `As part of LessWrong's [Annual Review](${annualReviewLink}), the community nominates, writes reviews, and votes on the most valuable posts. Posts are reviewable once they have been up for at least 12 months, and the ${year} Review resolves in February ${year+2}.\n\n\nThis market will resolve to 100% if the post [${post.title}](${postLink}) is one of the top fifty posts of the ${year} Review, and 0% otherwise. The market was initialized to ${initialProb}%.` // post.title
      const closeTime = new Date(year + 2, 1, 1) // i.e. february 1st of the next next year (so if year is 2022, feb 1 of 2024)
      const visibility = "unlisted" // set this based on whether we're in dev or prod?
      const groupIds = ["LessWrong Annual Review", `LessWrong ${year} Annual Review`]

      if (!botUser) throw new Error("Bot user not found")

      try {
        const result = await fetch("https://api.manifold.markets./v0/market", {
          method: "POST",
          headers: {
            authorization: `Key ${manifoldAPIKey}`,
            "content-type": "application/json"
          },
          body: JSON.stringify({
            outcomeType: "BINARY",
            question: question,
            descriptionMarkdown: descriptionMarkdown,
            closeTime: Number(closeTime),
            visibility: visibility,
            // groupIds: groupIds,
            initialProb: initialProb
          })
        })

        // don't run this and also await result.text(), weirdly that causes the latter one to explode
        const liteMarket = await result.json() // get this from the result

        if (!result.ok) {
          throw new Error(`HTTP error! status: ${result.status}`);
        }

        // update the database to include the market id
        await Posts.rawUpdateOne(post._id, {$set: {manifoldReviewMarketId: liteMarket.id}})

        const reviewTagSlug = 'annual-review-market';
        const reviewYearTagSlug = `annual-review-${year}-market`;

        // add the review tags to the post
        await addTagToPost(post._id, reviewTagSlug, botUser, context);
        await addTagToPost(post._id, reviewYearTagSlug, botUser, context);

        // make a comment on the post with the market
        await makeComment(post._id, year, liteMarket.url, botUser)
      
        // ping the slack webhook to inform team of market creation. We will get rid of this before pushing to prod
        const webhookURL = "https://hooks.slack.com/triggers/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"
        void pingSlackWebhook(webhookURL, liteMarket)
        
      } catch (error) {
        //eslint-disable-next-line no-console
        console.error('There was a problem with the fetch operation for creating a Manifold Market: ', error);
      }
    })
  }
});
>>>>>>> a2246951
<|MERGE_RESOLUTION|>--- conflicted
+++ resolved
@@ -29,142 +29,3 @@
     }
   }
 });
-<<<<<<< HEAD
-=======
-
-
-const manifoldAPIKeySetting = new DatabaseServerSetting<string | null>('manifold.reviewBotKey', null)
-const manifoldAPIKey = manifoldAPIKeySetting.get()
-
-const reviewUserBotSetting = new DatabaseServerSetting<string | null>('reviewBotId', null)
-const reviewUserBot = reviewUserBotSetting.get()
-
-if (manifoldAPIKey === null) throw new Error("manifoldAPIKey is null")
-if (reviewUserBot === null) throw new Error("reviewUserBot is null")
-
-const makeComment = async (postId: string, year: number, marketUrl: string, botUser: DbUser | null) => {
-
-  const commentString = `<p>The <a href="https://www.lesswrong.com/bestoflesswrong">LessWrong Review</a> runs every year to select the posts that have most stood the test of time. This post is not yet eligible for review, but will be at the end of ${year+1}. The top fifty or so posts are featured prominently on the site throughout the year. Will this post make the top 50?</p><figure class="media"><div data-oembed-url="${marketUrl}">
-        <div class="manifold-preview">
-          <iframe src=${marketUrl}>
-        </iframe></div>
-      </div></figure>
-  `
-
-  const createdComment = await createMutator({
-    collection: Comments,
-    document: {
-      postId: postId,
-      userId: reviewUserBot,
-      contents: {originalContents: {
-        type: "html",
-        data: commentString
-      }}
-    },
-    currentUser: botUser,
-    context: createAdminContext()
-  })
-
-}
-
-addCronJob({
-  name: 'makeReviewManifoldMarket',
-  interval: 'every 10 minutes',
-  async job() {
-
-    async function pingSlackWebhook(webhookURL: string, data: any) {
-      try {
-        const response = await fetch(webhookURL, {
-          method: 'POST',
-          body: JSON.stringify(data),
-        });
-
-        if (!response.ok) {
-          throw new Error(`HTTP error! status: ${response.status}`);
-        }
-
-        return response
-      } catch (error) {
-        //eslint-disable-next-line no-console
-        console.error('There was a problem with the fetch operation: ', error);
-      }
-    }
-
-    async function addTagToPost(postId: string, tagSlug: string, botUser: DbUser, context: ResolverContext) {
-      const tag = await Tags.findOne({slug: tagSlug})
-      if (!tag) throw new Error(`Tag with slug "${tagSlug}" not found`)
-      await addOrUpvoteTag({tagId: tag._id, postId: postId, currentUser: botUser, context});
-    }
-
-    // fetch all posts above X karma without markets posted in 2022 or later
-    const highKarmaNoMarketPosts = await Posts.find({baseScore: {$gte: 100}, postedAt: {$gte: `2022-01-01`}, manifoldReviewMarketId: null}, {projection: {_id: 1, title: 1, postedAt: 1, slug: 1}, limit:1}).fetch();
-
-    const context = createAdminContext();
-
-    const botUser = await context.Users.findOne({_id: reviewUserBot})
-
-    highKarmaNoMarketPosts.forEach(async post => {
-
-
-      const annualReviewLink = 'https://www.lesswrong.com/tag/lesswrong-review'
-      const postLink = 'https://www.lesswrong.com/posts/' + post._id + '/' + post.slug
-      const year = post.postedAt.getFullYear()
-      const initialProb = 14
-      const question = `Will "${post.title.length < 50 ? post.title : (post.title.slice(0,45)+"...")}" make the top fifty posts in LessWrong's ${year} Annual Review?`
-      const descriptionMarkdown = `As part of LessWrong's [Annual Review](${annualReviewLink}), the community nominates, writes reviews, and votes on the most valuable posts. Posts are reviewable once they have been up for at least 12 months, and the ${year} Review resolves in February ${year+2}.\n\n\nThis market will resolve to 100% if the post [${post.title}](${postLink}) is one of the top fifty posts of the ${year} Review, and 0% otherwise. The market was initialized to ${initialProb}%.` // post.title
-      const closeTime = new Date(year + 2, 1, 1) // i.e. february 1st of the next next year (so if year is 2022, feb 1 of 2024)
-      const visibility = "unlisted" // set this based on whether we're in dev or prod?
-      const groupIds = ["LessWrong Annual Review", `LessWrong ${year} Annual Review`]
-
-      if (!botUser) throw new Error("Bot user not found")
-
-      try {
-        const result = await fetch("https://api.manifold.markets./v0/market", {
-          method: "POST",
-          headers: {
-            authorization: `Key ${manifoldAPIKey}`,
-            "content-type": "application/json"
-          },
-          body: JSON.stringify({
-            outcomeType: "BINARY",
-            question: question,
-            descriptionMarkdown: descriptionMarkdown,
-            closeTime: Number(closeTime),
-            visibility: visibility,
-            // groupIds: groupIds,
-            initialProb: initialProb
-          })
-        })
-
-        // don't run this and also await result.text(), weirdly that causes the latter one to explode
-        const liteMarket = await result.json() // get this from the result
-
-        if (!result.ok) {
-          throw new Error(`HTTP error! status: ${result.status}`);
-        }
-
-        // update the database to include the market id
-        await Posts.rawUpdateOne(post._id, {$set: {manifoldReviewMarketId: liteMarket.id}})
-
-        const reviewTagSlug = 'annual-review-market';
-        const reviewYearTagSlug = `annual-review-${year}-market`;
-
-        // add the review tags to the post
-        await addTagToPost(post._id, reviewTagSlug, botUser, context);
-        await addTagToPost(post._id, reviewYearTagSlug, botUser, context);
-
-        // make a comment on the post with the market
-        await makeComment(post._id, year, liteMarket.url, botUser)
-      
-        // ping the slack webhook to inform team of market creation. We will get rid of this before pushing to prod
-        const webhookURL = "https://hooks.slack.com/triggers/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"
-        void pingSlackWebhook(webhookURL, liteMarket)
-        
-      } catch (error) {
-        //eslint-disable-next-line no-console
-        console.error('There was a problem with the fetch operation for creating a Manifold Market: ', error);
-      }
-    })
-  }
-});
->>>>>>> a2246951
