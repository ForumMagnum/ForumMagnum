<<<<<<< HEAD
import { addStaticRoute } from '../vulcan-lib';
import { Posts } from '../../lib/collections/posts';
=======
import { addStaticRoute } from '../vulcan-lib/staticRoutes';
import { Posts } from '../../lib/collections/posts/collection';
import { ensureIndex } from '../../lib/collectionIndexUtils';
>>>>>>> 2cc8c768
import type { ServerResponse } from 'http';

const redirect = (res: ServerResponse, url: string, post: DbPost | null) => {
  if (post) {
    void Posts.rawUpdateOne({_id: post._id}, { $inc: { clickCount: 1 } });
    res.writeHead(301, {'Location': url});
    res.end();
  } else {
    // Don't redirect if we can't find a post for that link
    res.end(`Invalid URL: ${url}`);
  }
}

// Click-tracking redirector for outgoing links in linkposts
addStaticRoute('/out', async ({ query }, _req, res, _next) => {
  const {url} = query;
  if (url) {
    try {
      const post = await Posts.findOne({url}, {sort: {postedAt: -1, createdAt: -1}});
      redirect(res, url, post);
    } catch (error) {
      // eslint-disable-next-line no-console
      console.error('// /out error');
      // eslint-disable-next-line no-console
      console.error(error);
      // eslint-disable-next-line no-console
      console.error(query);
      res.end(error.message);
    }
  } else {
    res.end("Please provide a URL");
  }
});<|MERGE_RESOLUTION|>--- conflicted
+++ resolved
@@ -1,11 +1,5 @@
-<<<<<<< HEAD
-import { addStaticRoute } from '../vulcan-lib';
-import { Posts } from '../../lib/collections/posts';
-=======
 import { addStaticRoute } from '../vulcan-lib/staticRoutes';
 import { Posts } from '../../lib/collections/posts/collection';
-import { ensureIndex } from '../../lib/collectionIndexUtils';
->>>>>>> 2cc8c768
 import type { ServerResponse } from 'http';
 
 const redirect = (res: ServerResponse, url: string, post: DbPost | null) => {
