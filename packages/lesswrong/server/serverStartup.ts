--- conflicted
+++ resolved
@@ -111,24 +111,19 @@
   }
 }
 
-const executeServerWithArgs = async ({shellMode, command}: CommandLineArguments) => {
+const executeServerWithArgs = async ({shellMode, generateTypes, command}: CommandLineArguments) => {
   await runStartupFunctions();
 
   // define executableSchema
   createVoteableUnionType();
   initGraphQL();
-<<<<<<< HEAD
   
-  if (commandLineArguments.generateTypes) {
+  if (generateTypes) {
     Globals.generateTypes('.');
     process.exit(0);
   }
   
-  if (commandLineArguments.shellMode) {
-=======
-
   if (shellMode) {
->>>>>>> 5350e389
     initShell();
   } else if (command) {
     const func = compileWithGlobals(command);
