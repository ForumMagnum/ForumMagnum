--- conflicted
+++ resolved
@@ -455,11 +455,7 @@
   for (let item of documents) {
     if (updateFunction) updateFunction(item)
     
-<<<<<<< HEAD
-    let algoliaEntries = (collection.checkAccess && await collection.checkAccess(null, item, null)) ? collection.toAlgolia(item) : null;
-=======
-    let algoliaEntries: Array<AlgoliaDocument>|null = (collection.checkAccess && collection.checkAccess(null, item)) ? collection.toAlgolia(item) : null;
->>>>>>> 370703a3
+    let algoliaEntries: Array<AlgoliaDocument>|null = (collection.checkAccess && await collection.checkAccess(null, item, null)) ? collection.toAlgolia(item) : null;
     if (algoliaEntries) {
       importBatch.push.apply(importBatch, algoliaEntries); // Append all of algoliaEntries to importBatch
     } else {
