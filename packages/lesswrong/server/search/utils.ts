--- conflicted
+++ resolved
@@ -26,11 +26,7 @@
 const COMMENT_MAX_SEARCH_CHARACTERS = 2000
 const TAG_MAX_SEARCH_CHARACTERS = COMMENT_MAX_SEARCH_CHARACTERS;
 
-<<<<<<< HEAD
 Comments.toAlgolia = (comment: DbComment): Array<AlgoliaDocument>|null => {
-=======
-Comments.toAlgolia = (comment: DbComment): Array<Record<string,any>>|null => {
->>>>>>> a47e5560
   if (comment.deleted) return null;
   
   const algoliaComment: AlgoliaDocument = {
@@ -71,13 +67,8 @@
   return [algoliaComment]
 }
 
-<<<<<<< HEAD
 Sequences.toAlgolia = (sequence: DbSequence): Array<AlgoliaDocument>|null => {
   const algoliaSequence: AlgoliaDocument = {
-=======
-Sequences.toAlgolia = (sequence: DbSequence): Array<Record<string,any>>|null => {
-  const algoliaSequence: any = {
->>>>>>> a47e5560
     objectID: sequence._id,
     _id: sequence._id,
     title: sequence.title,
@@ -101,11 +92,7 @@
   return [algoliaSequence]
 }
 
-<<<<<<< HEAD
 Users.toAlgolia = (user: DbUser): Array<AlgoliaDocument>|null => {
-=======
-Users.toAlgolia = (user: DbUser): Array<Record<string,any>>|null => {
->>>>>>> a47e5560
   if (user.deleted) return null;
   
   const algoliaUser = {
@@ -126,11 +113,7 @@
 }
 
 // TODO: Refactor this to no longer by this insane parallel code path, and instead just make a graphQL query and use all the relevant data
-<<<<<<< HEAD
 Posts.toAlgolia = (post: DbPost): Array<AlgoliaDocument>|null => {
-=======
-Posts.toAlgolia = (post: DbPost): Array<Record<string,any>>|null => {
->>>>>>> a47e5560
   if (post.status !== Posts.config.STATUS_APPROVED)
     return null;
   
@@ -188,11 +171,7 @@
   return postBatch;
 }
 
-<<<<<<< HEAD
 Tags.toAlgolia = (tag: DbTag): Array<AlgoliaDocument>|null => {
-=======
-Tags.toAlgolia = (tag: DbTag): Array<Record<string,any>>|null => {
->>>>>>> a47e5560
   if (tag.deleted) return null;
   
   let description = ""
@@ -259,11 +238,7 @@
 // Do algoliaIndex.getObjects as an async function rather than a
 // callback-accepting function. Returns a content object with a results field.
 // https://www.algolia.com/doc/api-reference/api-methods/get-objects/
-<<<<<<< HEAD
 async function algoliaGetObjects(algoliaIndex: algoliasearch.Index, ids: Array<string>): Promise<{results: Array<AlgoliaDocument>}>
-=======
-async function algoliaGetObjects(algoliaIndex, ids): Promise<Array<any>>
->>>>>>> a47e5560
 {
   return new Promise((resolve: (result: {results: Array<AlgoliaDocument>})=>void, reject) => {
     algoliaIndex.getObjects(ids, (err,content) => {
