import { DatabaseMetadata } from "../../server/collections/databaseMetadata/collection";
import { nullKarmaInflationSeries, setKarmaInflationSeries, TimeSeries } from '../../lib/collections/posts/karmaInflation';
import PostsRepo from '../repos/PostsRepo';
import DatabaseMetadataRepo from '../repos/DatabaseMetadataRepo';
import { backgroundTask } from "../utils/backgroundTask";

const AVERAGING_WINDOW_MS = 1000 * 60 * 60 * 24 * 28; // 28 days

// Exported to allow running manually with "yarn repl"
export async function refreshKarmaInflation() {
  // eslint-disable-next-line no-console
  console.log("Refreshing karma inflation");

  const postsRepo = new PostsRepo();

  // use the postedAt of the earliest post as the start time for the series
  const startDate = await postsRepo.getEarliestPostTime();
  const meanKarmaByInterval = await postsRepo.getMeanKarmaByInterval(startDate, AVERAGING_WINDOW_MS);
  const meanKarmaOverall = await postsRepo.getMeanKarmaOverall();

  const reciprocalOrOne = (x: number) => x === 0 ? 1 : 1 / x;

  // _id in meanKarmaByInterval always corresponds to the index of that interval in
  // the final time series, but meanKarmaByInterval may be missing some intervals (if there are no posts during that time)
  // so use the highest index + 1 to get the final length of the time series
  const arrLen = meanKarmaByInterval[meanKarmaByInterval.length - 1]._id + 1;
  let values = new Array(arrLen).fill(reciprocalOrOne(meanKarmaOverall));

  for (const { _id, meanKarma } of meanKarmaByInterval) {
    values[_id] = reciprocalOrOne(meanKarma);
  }

  if (values.length > 1) {
    // for the most recent window a lot of the time summed over may be in the future,
    // so use the last complete window to estimate the current inflation adjustment
    values[values.length - 1] = values[values.length - 2];
  }

  const karmaInflationSeries: TimeSeries = {
    start: startDate.getTime(),
    interval: AVERAGING_WINDOW_MS,
    values: values
  };

  // insert the new series into the db
  try {
    await new DatabaseMetadataRepo().upsertKarmaInflationSeries(karmaInflationSeries);
  } catch (err) {
    // eslint-disable-next-line no-console
    console.error(err);
  }

  // TODO: fix this to work in serverless world; right now it's setting a global state variable
  // refresh the cache after every update
  // it's a bit wasteful to immediately go and fetch the thing we just calculated from the db again,
  // but seeing as this is a cron job it doesn't really matter
  await refreshKarmaInflationCache();
}

export async function refreshKarmaInflationCache() {
  const karmaInflationSeries = await DatabaseMetadata.findOne({ name: "karmaInflationSeries" });
  setKarmaInflationSeries(karmaInflationSeries?.value || nullKarmaInflationSeries);
<<<<<<< HEAD
}
=======
}

export const refreshKarmaInflationCron = addCronJob({
  name: 'refreshKarmaInflationCron',
  interval: 'every 24 hours',
  job() {
    backgroundTask(refreshKarmaInflation());
  }
});
>>>>>>> 0f7e093b
<|MERGE_RESOLUTION|>--- conflicted
+++ resolved
@@ -60,16 +60,4 @@
 export async function refreshKarmaInflationCache() {
   const karmaInflationSeries = await DatabaseMetadata.findOne({ name: "karmaInflationSeries" });
   setKarmaInflationSeries(karmaInflationSeries?.value || nullKarmaInflationSeries);
-<<<<<<< HEAD
-}
-=======
-}
-
-export const refreshKarmaInflationCron = addCronJob({
-  name: 'refreshKarmaInflationCron',
-  interval: 'every 24 hours',
-  job() {
-    backgroundTask(refreshKarmaInflation());
-  }
-});
->>>>>>> 0f7e093b
+}