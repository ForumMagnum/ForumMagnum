--- conflicted
+++ resolved
@@ -45,7 +45,6 @@
   logger(`Sent inactive user survey emails to ${users.length} users`)
 }
 
-<<<<<<< HEAD
 export const sendInactiveUserSurveyEmailsCron = addCronJob({
   name: 'sendInactiveUserSurveyEmails',
   interval: `every 1 day`,
@@ -54,16 +53,3 @@
     void sendInactiveUserSurveyEmails();
   }
 });
-
-Globals.sendInactiveUserSurveyEmails = sendInactiveUserSurveyEmails;
-=======
-if (isEAForum) {
-  addCronJob({
-    name: 'sendInactiveUserSurveyEmails',
-    interval: `every 1 day`,
-    job() {
-      void sendInactiveUserSurveyEmails();
-    }
-  });
-}
->>>>>>> a9af1403
