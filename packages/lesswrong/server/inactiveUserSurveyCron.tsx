--- conflicted
+++ resolved
@@ -43,15 +43,3 @@
   
   logger(`Sent inactive user survey emails to ${users.length} users`)
 }
-<<<<<<< HEAD
-=======
-
-export const sendInactiveUserSurveyEmailsCron = addCronJob({
-  name: 'sendInactiveUserSurveyEmails',
-  interval: `every 1 day`,
-  disabled: !isEAForum,
-  job() {
-    backgroundTask(sendInactiveUserSurveyEmails());
-  }
-});
->>>>>>> 0f7e093b
