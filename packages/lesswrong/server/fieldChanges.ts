<<<<<<< HEAD
import { LWEvents } from '../server/collections/lwevents/collection';
import { getSchema } from '@/lib/schema/allSchemas';
import { createMutator } from './vulcan-lib/mutators';
=======
import { FieldChanges } from '@/lib/collections/fieldChanges/collection';
import { getSchema } from '../lib/utils/getSchema';
import { randomId } from '@/lib/random';
import { captureException } from '@sentry/core';
>>>>>>> 79eed227

export const logFieldChanges = async <
  N extends CollectionNameString
>({currentUser, collection, oldDocument, data}: {
  currentUser: DbUser|null,
  collection: CollectionBase<N>,
  oldDocument: ObjectsByCollectionName[N],
  data: Partial<ObjectsByCollectionName[N]>,
}) => {
  let loggedChangesBefore: any = {};
  let loggedChangesAfter: any = {};
  let schema = getSchema(collection.collectionName);
  
  for (let key of Object.keys(data)) {
    let before = oldDocument[key as keyof ObjectsByCollectionName[N]];
    let after = data[key as keyof ObjectsByCollectionName[N]];
    // Don't log if:
    //  * The field didn't change
    //  * It's a denormalized field
    //  * The logChanges option is present on the field, and false
    //  * The logChanges option is undefined on the field, and is false on the collection
    if (before===after || JSON.stringify(before)===JSON.stringify(after)) continue;
    if (schema[key]?.denormalized) continue;
    if (schema[key]?.logChanges !== undefined && !schema[key]?.logChanges)
      continue;
    if (!schema[key]?.logChanges && !collection.options.logChanges)
      continue;
    
    // As a special case, don't log changes from null to undefined (or vise versa).
    // This special case is necessary because some upstream code (updateMutator) is
    // sloppy about the distinction.
    if (before===undefined && after===null) continue;
    if (after===undefined && before===null) continue;
    
    const sanitizedKey = sanitizeKey(key);
    loggedChangesBefore[sanitizedKey] = before;
    loggedChangesAfter[sanitizedKey] = after;
  }
  
  if (Object.keys(loggedChangesAfter).length > 0) {
    const changeGroup = randomId();

    try {
      await Promise.all(Object.keys(loggedChangesAfter).map(key =>
        FieldChanges.rawInsert({
          userId: currentUser?._id,
          changeGroup,
          documentId: oldDocument._id,
          fieldName: key,
          oldValue: loggedChangesBefore[key],
          newValue: loggedChangesAfter[key],
        })
      ));  
    } catch (error) {
      // eslint-disable-next-line no-console
      console.error('Error logging field changes', error);
      captureException(error);
    }
  }
}

function sanitizeKey(key: string): string {
  return key.replace(/\./g, "_");
}<|MERGE_RESOLUTION|>--- conflicted
+++ resolved
@@ -1,13 +1,7 @@
-<<<<<<< HEAD
-import { LWEvents } from '../server/collections/lwevents/collection';
+import { FieldChanges } from '@/server/collections/fieldChanges/collection';
 import { getSchema } from '@/lib/schema/allSchemas';
-import { createMutator } from './vulcan-lib/mutators';
-=======
-import { FieldChanges } from '@/lib/collections/fieldChanges/collection';
-import { getSchema } from '../lib/utils/getSchema';
 import { randomId } from '@/lib/random';
 import { captureException } from '@sentry/core';
->>>>>>> 79eed227
 
 export const logFieldChanges = async <
   N extends CollectionNameString
