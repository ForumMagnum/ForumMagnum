import pgp, { IDatabase, IEventContext } from "pg-promise";
import Query from "../lib/sql/Query";
import { queryWithLock } from "./queryWithLock";
<<<<<<< HEAD
import { DatabaseServerSetting } from "./databaseSettings";

const pgConnIdleTimeoutMsSetting = new DatabaseServerSetting<number>('pg.idleTimeoutMs', 30_000)
=======
import { isAnyTest } from "../lib/executionEnvironment";
>>>>>>> c855f620

const pgPromiseLib = pgp({
  noWarnings: isAnyTest,
  error: (err, ctx) => {
    // If it's a syntax error, print the bad query for debugging
    if (typeof err.code === "string" && err.code.startsWith("42")) {
      // eslint-disable-next-line no-console
      console.error("SQL syntax error:", err.message, ctx.query);
    }
  },
  // Uncomment to log executed queries for debugging, etc.
  // query: (context: IEventContext) => {
    // console.log("SQL:", context.query);
  // },
});

/**
 * The postgres default for max_connections is 100 - you can view the current setting
 * with `show max_connections`. When increasing max_connections, you also need to increase
 * shared_buffers and kernel.shmmax. Typical values are anything up to ~1/4 of the system
 * memory for shared_buffers, and slightly more than this for kernel.shmmax.
 *
 * max_connections and shared_buffers are located in /var/lib/pgsql/{version_number}/data/postgresql.conf
 * kernel.shmmax is in /etc/sysctl.conf
 *
 * AWS RDS automatically sets sensible defaults based on the instance size.
 *
 * Make sure you take into account that this is per server instance (so 4 instances of 25
 * connections will hit a limit of 100), and you probably want to leave a couple free
 * for connecting extenal clients for debugging/testing/migrations/etc.
 */
const MAX_CONNECTIONS = parseInt(process.env.PG_MAX_CONNECTIONS ?? "25");

declare global {
  type RawSqlClient = IDatabase<{}>;
  type SqlClient = RawSqlClient & {
    // We can't use `T extends DbObject` here because DbObject isn't available to the
    // migration bootstrapping code - `any` will do for now
    concat: (queries: Query<any>[]) => string;
    isTestingClient: boolean;
  };
}

/**
 * When a new database connection is created we run these queries to
 * ensure the environment is setup correctly. The order in which they
 * are run is undefined.
 */
const onConnectQueries: string[] = [
  // The default TOAST compression in PG uses pglz - here we switch to lz4 which
  // uses slightly more disk space in exchange for _much_ faster compression and
  // decompression times
  `SET default_toast_compression = lz4`,
  // Enable to btree_gin extension - this allows us to use a lot of BTREE operators
  // with GIN indexes that otherwise wouldn't work
  `CREATE EXTENSION IF NOT EXISTS "btree_gin" CASCADE`,
  // Enable the earthdistance extension - this is used for finding nearby events
  `CREATE EXTENSION IF NOT EXISTS "earthdistance" CASCADE`,
  // Enable the intarray extension - this is used for collab filtering recommendations
  `CREATE EXTENSION IF NOT EXISTS "intarray" CASCADE`,
  // Build a nested JSON object from a path and a value - this is a dependency of
  // fm_add_to_set below
  `CREATE OR REPLACE FUNCTION fm_build_nested_jsonb(
    target_path TEXT[],
    terminal_element JSONB
  )
    RETURNS JSONB LANGUAGE sql IMMUTABLE AS
   'SELECT JSONB_BUILD_OBJECT(
      target_path[1],
      CASE
        WHEN CARDINALITY(target_path) = 1 THEN terminal_element
        ELSE fm_build_nested_jsonb(
          target_path[2:CARDINALITY(target_path)],
          terminal_element
        )
      END
    );'
  `,
  // Implement Mongo's $addToSet for native PG arrays
  `CREATE OR REPLACE FUNCTION fm_add_to_set(ANYARRAY, ANYELEMENT)
    RETURNS ANYARRAY LANGUAGE sql IMMUTABLE AS
   'SELECT CASE WHEN ARRAY_POSITION($1, $2) IS NULL THEN $1 || $2 ELSE $1 END;'
  `,
  // Implement Mongo's $addToSet for JSON fields - this requires a lot more work
  // than for native PG arrays...
  `CREATE OR REPLACE FUNCTION fm_add_to_set(
    base_field JSONB,
    target_path TEXT[],
    value_to_add ANYELEMENT
  )
    RETURNS JSONB LANGUAGE sql IMMUTABLE AS
   'SELECT CASE
    WHEN base_field #> target_path IS NULL
      THEN COALESCE(base_field, ''{}''::JSONB) || fm_build_nested_jsonb(
        target_path,
        JSONB_BUILD_ARRAY(value_to_add)
      )
    WHEN EXISTS (
      SELECT *
      FROM JSONB_ARRAY_ELEMENTS(base_field #> target_path) AS elem
      WHERE elem = TO_JSONB(value_to_add)
    )
      THEN base_field
    ELSE JSONB_INSERT(
      base_field,
      (SUBSTRING(target_path::TEXT FROM ''(.*)}.*$'') || '', -1}'')::TEXT[],
      TO_JSONB(value_to_add),
      TRUE
    )
    END;'
  `,
  // Calculate the similarity between the tags on two posts from 0 to 1, where 0 is
  // totally dissimilar and 1 is identical. The algorithm used here is a weighted
  // Jaccard index.
  `CREATE OR REPLACE FUNCTION fm_post_tag_similarity(
    post_id_a TEXT,
    post_id_b TEXT
  )
    RETURNS FLOAT LANGUAGE sql IMMUTABLE AS
   'SELECT
      COALESCE(SUM(LEAST(a, b))::FLOAT / SUM(GREATEST(a, b))::FLOAT, 0) AS similarity
    FROM (
      SELECT
        GREATEST((a."tagRelevance"->"tagId")::INTEGER, 0) AS a,
        GREATEST((b."tagRelevance"->"tagId")::INTEGER, 0) AS b
      FROM (
        SELECT JSONB_OBJECT_KEYS("tagRelevance") AS "tagId"
        FROM "Posts"
        WHERE "_id" IN (post_id_a, post_id_b)
      ) "allTags"
      JOIN "Posts" a ON a."_id" = post_id_a
      JOIN "Posts" b ON b."_id" = post_id_b
    ) "tagRelevance";'
  `,
  // Extract an array of strings containing all of the tag ids that are attached to a
  // post. Only tags with a relevance score >= 1 are included.
  `CREATE OR REPLACE FUNCTION fm_post_tag_ids(post_id TEXT)
    RETURNS TEXT[] LANGUAGE sql IMMUTABLE AS
   'SELECT ARRAY_AGG(tags."tagId")
    FROM "Posts" p
    JOIN (
      SELECT JSONB_OBJECT_KEYS("tagRelevance") AS "tagId"
      FROM "Posts"
      WHERE "_id" = post_id
    ) tags ON p."_id" = post_id
    WHERE (p."tagRelevance"->tags."tagId")::INTEGER >= 1;'
  `,
];

export const createSqlConnection = async (
  url?: string,
  isTestingClient = false,
): Promise<SqlClient> => {
  url = url ?? process.env.PG_URL;
  if (!url) {
    throw new Error("PG_URL not configured");
  }

  const db = pgPromiseLib({
    connectionString: url,
    max: MAX_CONNECTIONS,
    idleTimeoutMillis: pgConnIdleTimeoutMsSetting.get(),
  });

  if (!isAnyTest) {
    // eslint-disable-next-line no-console
    console.log(`Connecting to postgres with a connection-pool max size of ${MAX_CONNECTIONS}`);
  }

  const client: SqlClient = {
    ...db,
    $pool: db.$pool, // $pool is accessed with magic and isn't copied by spreading
    concat: (queries: Query<any>[]): string => {
      const compiled = queries.map((query) => {
        const {sql, args} = query.compile();
        return {query: sql, values: args};
      });
      return pgPromiseLib.helpers.concat(compiled);
    },
    isTestingClient,
  };

  try {
    await Promise.all(onConnectQueries.map((query) => queryWithLock(client, query)));
  } catch (e) {
    // eslint-disable-next-line no-console
    console.error("Failed to run Postgres onConnectQuery:", e);
  }

  return client;
}<|MERGE_RESOLUTION|>--- conflicted
+++ resolved
@@ -1,13 +1,10 @@
 import pgp, { IDatabase, IEventContext } from "pg-promise";
 import Query from "../lib/sql/Query";
 import { queryWithLock } from "./queryWithLock";
-<<<<<<< HEAD
 import { DatabaseServerSetting } from "./databaseSettings";
+import { isAnyTest } from "../lib/executionEnvironment";
 
 const pgConnIdleTimeoutMsSetting = new DatabaseServerSetting<number>('pg.idleTimeoutMs', 30_000)
-=======
-import { isAnyTest } from "../lib/executionEnvironment";
->>>>>>> c855f620
 
 const pgPromiseLib = pgp({
   noWarnings: isAnyTest,
