--- conflicted
+++ resolved
@@ -10,11 +10,7 @@
 // Setting this to -1 disables slow query logging
 const SLOW_QUERY_REPORT_CUTOFF_MS = parseInt(process.env.SLOW_QUERY_REPORT_CUTOFF_MS ?? '') >= -1
   ? parseInt(process.env.SLOW_QUERY_REPORT_CUTOFF_MS ?? '')
-<<<<<<< HEAD
-  : 10000;
-=======
   : isDevelopment ? 3000 : 2000;
->>>>>>> f0bcc80f
 
 const pgConnIdleTimeoutMsSetting = new PublicInstanceSetting<number>('pg.idleTimeoutMs', 10000, 'optional')
 
