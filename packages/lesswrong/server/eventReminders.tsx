--- conflicted
+++ resolved
@@ -56,18 +56,4 @@
       });
     }
   }
-<<<<<<< HEAD
-}
-=======
-}
-
-export const cronCheckAndSendUpcomingEventEmails = addCronJob({
-  name: "Send upcoming-event reminders",
-  // every minute
-  cronStyleSchedule: '* * * * *',
-  disabled: testServerSetting.get(),
-  job() {
-    backgroundTask(checkAndSendUpcomingEventEmails());
-  }
-});
->>>>>>> 0f7e093b
+}