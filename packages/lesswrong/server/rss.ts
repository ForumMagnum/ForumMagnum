import RSS from 'rss';
import { taglineSetting } from '../components/common/HeadTags';
import { Comments } from '../lib/collections/comments';
import { Posts } from '../lib/collections/posts';
import Users from '../lib/collections/users/collection';
import { forumTitleSetting, siteUrlSetting } from '../lib/instanceSettings';
import moment from '../lib/moment-timezone';
import { rssTermsToUrl } from '../lib/rss_urls';
<<<<<<< HEAD
=======
import { Comments } from '../lib/collections/comments';
import { getSetting, addStaticRoute } from './vulcan-lib';
>>>>>>> 4bcab90f
import { accessFilterMultiple } from '../lib/utils/schemaUtils';
import { addStaticRoute, Utils } from './vulcan-lib';


Posts.addView('rss', Posts.views.new); // default to 'new' view for RSS feed
Comments.addView('rss', Comments.views.recentComments); // default to 'recentComments' view for comments RSS feed

export const getMeta = (url) => {
  const siteUrl = siteUrlSetting.get();

  return {
    title: forumTitleSetting.get(),
    description: taglineSetting.get(),
    feed_url: url,
    site_url: siteUrl,
    image_url: "https://res.cloudinary.com/lesswrong-2-0/image/upload/v1497915096/favicon_lncumn.ico"
  };
};

// LESSWRONG - this was added to handle karmaThresholds
const roundKarmaThreshold = threshold => (threshold < 16 || !threshold) ? 2
                                       : (threshold < 37) ? 30
                                       : (threshold < 60) ? 45
                                       : 75;

export const servePostRSS = (terms, url?: string) => {
  // LESSWRONG - this was added to handle karmaThresholds
  let karmaThreshold = terms.karmaThreshold = roundKarmaThreshold(parseInt(terms.karmaThreshold, 10));
  url = url || rssTermsToUrl(terms); // Default value is the custom rss feed computed from terms
  const feed = new RSS(getMeta(url));
  let parameters = Posts.getParameters(terms);
  delete parameters['options']['sort']['sticky'];

  parameters.options.limit = 10;

  const postsCursor = Posts.find(parameters.selector, parameters.options).fetch();
  const restrictedPosts = accessFilterMultiple(null, Posts, postsCursor);

  restrictedPosts.forEach((post) => {
    // LESSWRONG - this was added to handle karmaThresholds
    let thresholdDate = (karmaThreshold === 2)  ? post.scoreExceeded2Date
                      : (karmaThreshold === 30) ? post.scoreExceeded30Date
                      : (karmaThreshold === 45) ? post.scoreExceeded45Date
                      : (karmaThreshold === 75) ? post.scoreExceeded75Date
                      : null;
    thresholdDate = thresholdDate || post.postedAt;
    let viewDate = (terms.view === "frontpage-rss") ? post.frontpageDate
                 : (terms.view === "curated-rss")   ? post.curatedDate
                 : (terms.view === "meta-rss")      ? post.metaDate
                 : null;
    viewDate = viewDate || post.postedAt;

    let date = (viewDate > thresholdDate) ? viewDate : thresholdDate;

    const postLink = `<a href="${Posts.getPageUrl(post, true)}#comments">Discuss</a>`;
    const formattedTime = moment(post.postedAt).tz(moment.tz.guess()).format('LLL z');
    const feedItem: any = {
      title: post.title,
      description: `Published on ${formattedTime}<br/><br/>${(post.contents && post.contents.html) || ""}<br/><br/>${postLink}`,
      // LESSWRONG - changed how author is set for RSS because
      // LessWrong posts don't reliably have post.author defined.
      //author: post.author,
      author: Users.getDisplayNameById(post.userId),
      // LESSWRONG - this was added to handle karmaThresholds
      // date: post.postedAt
      date: date,
      guid: post._id,
      url: Posts.getPageUrl(post, true)
    };

    feed.item(feedItem);
  });

  return feed.xml();
};

export const serveCommentRSS = (terms, url?: string) => {
  url = url || rssTermsToUrl(terms); // Default value is the custom rss feed computed from terms
  const feed = new RSS(getMeta(url));

  let parameters = Comments.getParameters(terms);
  parameters.options.limit = 50;
  const commentsCursor = Comments.find(parameters.selector, parameters.options).fetch();
  const restrictedComments = accessFilterMultiple(null, Comments, commentsCursor);

  restrictedComments.forEach(function(comment) {
    const post = Posts.findOne(comment.postId);
    // eslint-disable-next-line no-console
    if (!post) console.warn(`Can't find post for comments in RSS feed: ${comment._id}`)
    feed.item({
     title: 'Comment on ' + post?.title,
     description: `${comment.contents && comment.contents.html}</br></br><a href='${Comments.getPageUrl(comment, true)}'>Discuss</a>`,
     author: comment.author,
     date: comment.postedAt,
     url: Comments.getPageUrl(comment, true),
     guid: comment._id
    });
  });

  return feed.xml();
};


addStaticRoute('/feed.xml', function(params, req, res, next) {
  if (typeof params.query.view === 'undefined') {
    params.query.view = 'rss';
  }
  if (params.query.type && params.query.type === "comments") {
    res.end(serveCommentRSS(params.query));
  } else {
    res.end(servePostRSS(params.query));
  }
});<|MERGE_RESOLUTION|>--- conflicted
+++ resolved
@@ -6,11 +6,6 @@
 import { forumTitleSetting, siteUrlSetting } from '../lib/instanceSettings';
 import moment from '../lib/moment-timezone';
 import { rssTermsToUrl } from '../lib/rss_urls';
-<<<<<<< HEAD
-=======
-import { Comments } from '../lib/collections/comments';
-import { getSetting, addStaticRoute } from './vulcan-lib';
->>>>>>> 4bcab90f
 import { accessFilterMultiple } from '../lib/utils/schemaUtils';
 import { addStaticRoute, Utils } from './vulcan-lib';
 
