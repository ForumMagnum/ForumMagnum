import RSS from 'rss';
import { Comments } from '../server/collections/comments/collection';
import { commentGetPageUrlFromDB } from '../lib/collections/comments/helpers';
import { Posts } from '../server/collections/posts/collection';
import { postGetPageUrl } from '../lib/collections/posts/helpers';
import { userGetDisplayNameById } from '../lib/vulcan-users/helpers';
import { forumTitleSetting, siteUrlSetting, taglineSetting } from '../lib/instanceSettings';
import moment from '../lib/moment-timezone';
import { rssTermsToUrl, RSSTerms } from '../lib/rss_urls';
import { accessFilterMultiple } from '../lib/utils/schemaUtils';
import { getCommentParentTitle } from '../lib/notificationTypes';
import { asyncForeachSequential } from '../lib/utils/asyncUtils';
import { getContextFromReqAndRes } from './vulcan-lib/apollo-server/context';
import { viewTermsToQuery } from '../lib/utils/viewUtils';
import { fetchFragment } from './fetchFragment';
import { addStaticRoute } from "./vulcan-lib/staticRoutes";
import { createAnonymousContext } from "./vulcan-lib/createContexts";
<<<<<<< HEAD
import { PostsViews } from '@/lib/collections/posts/views';
import { CommentsViews } from '@/lib/collections/comments/views';
=======
import { PostsRSSFeed } from '@/lib/collections/posts/fragments';
>>>>>>> 7d949265

export const getMeta = (url: string) => {
  const siteUrl = siteUrlSetting.get();

  return {
    title: forumTitleSetting.get(),
    description: taglineSetting.get(),
    feed_url: url,
    site_url: siteUrl,
    image_url: "https://res.cloudinary.com/lesswrong-2-0/image/upload/v1497915096/favicon_lncumn.ico"
  };
};

type KarmaThreshold = 2 | 30 | 45 | 75 | 125 | 200;

// LESSWRONG - this was added to handle karmaThresholds
const roundKarmaThreshold = (threshold: number): KarmaThreshold =>
    (threshold < 16 || !threshold) ? 2
  : (threshold < 37) ? 30
  : (threshold < 60) ? 45
  : (threshold < 100) ? 75
  : (threshold < 162) ? 125
  : 200;

const servePostRSS = async (terms: RSSTerms, url?: string) => {
  // LESSWRONG - this was added to handle karmaThresholds
  let karmaThreshold = terms.karmaThreshold = roundKarmaThreshold(parseInt(terms.karmaThreshold, 10));
  url = url || rssTermsToUrl(terms); // Default value is the custom rss feed computed from terms
  const feed = new RSS(getMeta(url));
  const context = createAnonymousContext();
  const parameters = viewTermsToQuery(PostsViews, terms, undefined, context);
  delete parameters['options']['sort']['sticky'];

  parameters.options.limit = 10;

  const postsCursor = await fetchFragment({
    collectionName: "Posts",
    fragmentDoc: PostsRSSFeed,
    currentUser: null,
    selector: parameters.selector,
    options: parameters.options,
  });

  await asyncForeachSequential(postsCursor, async (post) => {
    // LESSWRONG - this was added to handle karmaThresholds
    let thresholdDate = (karmaThreshold === 2)  ? post.scoreExceeded2Date
                      : (karmaThreshold === 30) ? post.scoreExceeded30Date
                      : (karmaThreshold === 45) ? post.scoreExceeded45Date
                      : (karmaThreshold === 75) ? post.scoreExceeded75Date
                      : (karmaThreshold === 125) ? post.scoreExceeded125Date
                      : (karmaThreshold === 200) ? post.scoreExceeded200Date
                      : null;
    thresholdDate = thresholdDate || post.postedAt;
    let viewDate = (terms.view === "frontpageRss") ? post.frontpageDate
                 : (terms.view === "curatedRss")   ? post.curatedDate
                 : (terms.view === "metaRss")      ? post.metaDate
                 : null;
    viewDate = viewDate || post.postedAt;

    let date = (viewDate > thresholdDate) ? viewDate : thresholdDate;

    const postLink = `<a href="${postGetPageUrl(post, true)}#comments">Discuss</a>`;
    const formattedTime = moment(post.postedAt).tz(moment.tz.guess()).format('LLL z');
    const feedItem: any = {
      title: post.title,
      description: `Published on ${formattedTime}<br/><br/>${(post.contents && post.contents.html) || ""}<br/><br/>${postLink}`,
      // LESSWRONG - changed how author is set for RSS because
      // LessWrong posts don't reliably have post.author defined.
      //author: post.author,
      author: await userGetDisplayNameById(post.userId, context),
      // LESSWRONG - this was added to handle karmaThresholds
      // date: post.postedAt
      date: date,
      guid: post._id,
      url: postGetPageUrl(post, true)
    };

    feed.item(feedItem);
  });

  return feed.xml();
};

const serveCommentRSS = async (terms: RSSTerms, req: any, res: any, url?: string) => {
  url = url || rssTermsToUrl(terms); // Default value is the custom rss feed computed from terms
  const feed = new RSS(getMeta(url));
  const context = await getContextFromReqAndRes({req, res, isSSR: false});

  let parameters = viewTermsToQuery(CommentsViews, terms);
  parameters.options.limit = 50;
  const commentsCursor = await Comments.find(parameters.selector, parameters.options).fetch();
  const restrictedComments = await accessFilterMultiple(null, 'Comments', commentsCursor, context) as DbComment[];

  await asyncForeachSequential(restrictedComments, async (comment) => {
    const url = await commentGetPageUrlFromDB(comment, context, true);
    const parentTitle = await getCommentParentTitle(comment, context)
    feed.item({
     title: 'Comment on ' + parentTitle,
     description: `${comment.contents && comment.contents.html}</br></br><a href='${url}'>Discuss</a>`,
     author: comment.author ?? undefined,
     date: comment.postedAt,
     url: url,
     guid: comment._id
    });
  });

  return feed.xml();
};


addStaticRoute('/feed.xml', async function(params, req, res, _next) {
  res.setHeader('Content-Type', 'application/rss+xml; charset=utf-8')
  if (typeof params.query.view === 'undefined') {
    params.query.view = 'rss';
  }
  if (params.query.filterSettings) {
    params.query.filterSettings = JSON.parse(params.query.filterSettings);
  }
  if (params.query.type && params.query.type === "comments") {
    res.end(await serveCommentRSS(params.query, req, res));
  } else {
    res.end(await servePostRSS(params.query));
  }
});<|MERGE_RESOLUTION|>--- conflicted
+++ resolved
@@ -15,12 +15,9 @@
 import { fetchFragment } from './fetchFragment';
 import { addStaticRoute } from "./vulcan-lib/staticRoutes";
 import { createAnonymousContext } from "./vulcan-lib/createContexts";
-<<<<<<< HEAD
 import { PostsViews } from '@/lib/collections/posts/views';
 import { CommentsViews } from '@/lib/collections/comments/views';
-=======
 import { PostsRSSFeed } from '@/lib/collections/posts/fragments';
->>>>>>> 7d949265
 
 export const getMeta = (url: string) => {
   const siteUrl = siteUrlSetting.get();
