--- conflicted
+++ resolved
@@ -12,11 +12,8 @@
 import chunk from "lodash/chunk";
 import moment from "moment";
 import { PostsEmail } from "../emailComponents/PostsEmail";
-<<<<<<< HEAD
 import { executePromiseQueue } from "@/lib/utils/asyncUtils";
-=======
 import { backgroundTask } from "../utils/backgroundTask";
->>>>>>> 91f1e538
 
 export async function findUsersToEmail(filter: MongoSelector<DbUser>) {
   let usersMatchingFilter = await Users.find(filter).fetch();
