--- conflicted
+++ resolved
@@ -127,13 +127,8 @@
 
   // eslint-disable-next-line no-console
   console.log(`Filling in default values of ${collection.collectionName}.${fieldName}`);
-<<<<<<< HEAD
-
-  let nModified = 0;
-=======
   
   let nMatched = 0;
->>>>>>> 72c0634b
   
   await forEachBucketRangeInCollection({
     collection, bucketSize: batchSize||10000,
