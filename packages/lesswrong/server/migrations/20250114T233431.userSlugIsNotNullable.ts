import { Users } from "@/server/collections/users/collection";
import { getUnusedSlugByCollectionName } from "../utils/slugUtil";
import { updateMutator } from "../vulcan-lib/mutators";
<<<<<<< HEAD
import { createDisplayName } from "@/lib/collections/users/newSchema";
import { createAdminContext } from "../vulcan-lib/query";
=======
import { createDisplayName } from "@/lib/collections/users/schema";
import { createAdminContext } from "../vulcan-lib/createContexts";
>>>>>>> 4930db04

export const up = async ({db}: MigrationContext) => {
  // Find and fix any users with null slugs. Theoretically there shouldn't be
  // any, but LW had 4 (all dating back to imports or buggy past versions in
  // 2017).
  const usersWithNullSlugs = await Users.find({slug: null}).fetch();
  const resolverContext = createAdminContext();

  for (const user of usersWithNullSlugs) {
    const newSlug = await getUnusedSlugByCollectionName("Users", createDisplayName(user), true, user._id);
    await updateMutator({
      collection: Users,
      documentId: user._id,
      data: {
        slug: newSlug,
      },
      context: resolverContext,
      currentUser: resolverContext.currentUser,
    });
  }
  
  await db.none(`
    ALTER TABLE "Users"
    ALTER COLUMN "slug" DROP NOT NULL
  `);
}

export const down = async ({db}: MigrationContext) => {
}<|MERGE_RESOLUTION|>--- conflicted
+++ resolved
@@ -1,13 +1,8 @@
 import { Users } from "@/server/collections/users/collection";
 import { getUnusedSlugByCollectionName } from "../utils/slugUtil";
 import { updateMutator } from "../vulcan-lib/mutators";
-<<<<<<< HEAD
 import { createDisplayName } from "@/lib/collections/users/newSchema";
-import { createAdminContext } from "../vulcan-lib/query";
-=======
-import { createDisplayName } from "@/lib/collections/users/schema";
 import { createAdminContext } from "../vulcan-lib/createContexts";
->>>>>>> 4930db04
 
 export const up = async ({db}: MigrationContext) => {
   // Find and fix any users with null slugs. Theoretically there shouldn't be
