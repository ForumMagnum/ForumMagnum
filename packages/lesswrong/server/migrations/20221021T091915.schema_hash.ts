--- conflicted
+++ resolved
@@ -1,11 +1,7 @@
 /**
  * This migration exists purely to add the first schema hash.
  */
-<<<<<<< HEAD
-export const acceptsSchemaHash = "41d43ce0ce67110c70c251dca8e8899a";
-=======
 export const acceptsSchemaHash = "d8fc391a26a0c08d334ad6380a41534f";
->>>>>>> 8f98d95f
 
 export const up = async ({db}: MigrationContext) => {
   // TODO
