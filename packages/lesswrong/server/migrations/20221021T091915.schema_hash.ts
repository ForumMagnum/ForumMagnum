/**
 * This migration exists purely to add the first schema hash.
 */
<<<<<<< HEAD
export const acceptsSchemaHash = "65f8199100ba2cbd44209f81249d8599";
=======
export const acceptsSchemaHash = "41d43ce0ce67110c70c251dca8e8899a";
>>>>>>> 73b4619f

export const up = async ({db}: MigrationContext) => {
  // TODO
}

export const down = async ({db}: MigrationContext) => {
  // TODO, not required
}<|MERGE_RESOLUTION|>--- conflicted
+++ resolved
@@ -1,11 +1,7 @@
 /**
  * This migration exists purely to add the first schema hash.
  */
-<<<<<<< HEAD
-export const acceptsSchemaHash = "65f8199100ba2cbd44209f81249d8599";
-=======
 export const acceptsSchemaHash = "41d43ce0ce67110c70c251dca8e8899a";
->>>>>>> 73b4619f
 
 export const up = async ({db}: MigrationContext) => {
   // TODO
