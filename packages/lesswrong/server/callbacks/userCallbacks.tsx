--- conflicted
+++ resolved
@@ -30,12 +30,9 @@
 import { hasDigests } from '../../lib/betas';
 import { recombeeApi } from '../recombee/client';
 import { editableUserProfileFields, simpleUserProfileFields } from '../userProfileUpdates';
-<<<<<<< HEAD
 import { fetchFragmentSingle } from '../fetchFragment';
-=======
 import { hasAuth0 } from '../authenticationMiddlewares';
 import { hasType3ApiAccess, regenerateAllType3AudioForUser } from '../type3';
->>>>>>> 2704c71c
 
 const MODERATE_OWN_PERSONAL_THRESHOLD = 50
 const TRUSTLEVEL1_THRESHOLD = 2000
