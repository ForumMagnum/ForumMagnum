import React from 'react';
import md5 from "md5";
import Users from "../../lib/collections/users/collection";
import { userGetGroups } from '../../lib/vulcan-users/permissions';
import { createMutator, updateMutator } from '../vulcan-lib/mutators';
import { Posts } from '../../lib/collections/posts'
import { Comments } from '../../lib/collections/comments'
import { bellNotifyEmailVerificationRequired } from '../notificationCallbacks';
import { isAnyTest } from '../../lib/executionEnvironment';
import { getCollectionHooks, UpdateCallbackProperties } from '../mutationCallbacks';
import { voteCallbacks, VoteDocTuple } from '../../lib/voting/vote';
import { encodeIntlError } from '../../lib/vulcan-lib/utils';
import { sendVerificationEmail } from "../vulcan-lib/apollo-server/authentication";
import { isEAForum, isLW, isLWorAF, verifyEmailsSetting } from "../../lib/instanceSettings";
import { mailchimpEAForumListIdSetting, mailchimpForumDigestListIdSetting, recombeeEnabledSetting } from "../../lib/publicSettings";
import { mailchimpAPIKeySetting } from "../../server/serverSettings";
import {userGetLocation, getUserEmail, userShortformPostTitle} from "../../lib/collections/users/helpers";
import { captureException } from "@sentry/core";
import { getAdminTeamAccount } from './commentCallbacks';
import { wrapAndSendEmail } from '../emails/renderEmail';
import { DatabaseServerSetting } from "../databaseSettings";
import { EventDebouncer } from '../debouncer';
import { Components } from '../../lib/vulcan-lib/components';
import { Conversations } from '../../lib/collections/conversations/collection';
import { Messages } from '../../lib/collections/messages/collection';
import { getAuth0Profile, updateAuth0Email } from '../authentication/auth0';
import { triggerReviewIfNeeded } from './sunshineCallbackUtils';
import isEqual from 'lodash/isEqual';
import {userFindOneByEmail} from "../commonQueries";
import { hasDigests } from '../../lib/betas';
import { recombeeApi } from '../recombee/client';
import { editableUserProfileFields, simpleUserProfileFields } from '../userProfileUpdates';
<<<<<<< HEAD
import { hasAuth0 } from '../authenticationMiddlewares';
=======
import { hasType3ApiAccess, regenerateAllType3AudioForUser } from '../type3';
>>>>>>> 76f2ed6f

const MODERATE_OWN_PERSONAL_THRESHOLD = 50
const TRUSTLEVEL1_THRESHOLD = 2000

voteCallbacks.castVoteAsync.add(async function updateTrustedStatus ({newDocument, vote}: VoteDocTuple) {
  const user = await Users.findOne(newDocument.userId)
  if (user && (user?.karma) >= TRUSTLEVEL1_THRESHOLD && (!userGetGroups(user).includes('trustLevel1'))) {
    await Users.rawUpdateOne(user._id, {$push: {groups: 'trustLevel1'}});
    const updatedUser = await Users.findOne(newDocument.userId)
    //eslint-disable-next-line no-console
    console.info("User gained trusted status", updatedUser?.username, updatedUser?._id, updatedUser?.karma, updatedUser?.groups)
  }
});

voteCallbacks.castVoteAsync.add(async function updateModerateOwnPersonal({newDocument, vote}: VoteDocTuple) {
  const user = await Users.findOne(newDocument.userId)
  if (!user) throw Error("Couldn't find user")
  if ((user.karma) >= MODERATE_OWN_PERSONAL_THRESHOLD && (!userGetGroups(user).includes('canModeratePersonal'))) {
    await Users.rawUpdateOne(user._id, {$push: {groups: 'canModeratePersonal'}});
    const updatedUser = await Users.findOne(newDocument.userId)
    if (!updatedUser) throw Error("Couldn't find user to update")
    //eslint-disable-next-line no-console
    console.info("User gained trusted status", updatedUser.username, updatedUser._id, updatedUser.karma, updatedUser.groups)
  }
});

getCollectionHooks("Users").editSync.add(function maybeSendVerificationEmail (modifier, user: DbUser)
{
  if(modifier.$set.whenConfirmationEmailSent
      && (!user.whenConfirmationEmailSent
          || user.whenConfirmationEmailSent.getTime() !== modifier.$set.whenConfirmationEmailSent.getTime()))
  {
    void sendVerificationEmailConditional(user);
  }
});

getCollectionHooks("Users").editAsync.add(async function approveUnreviewedSubmissions (newUser: DbUser, oldUser: DbUser)
{
  if(newUser.reviewedByUserId && !oldUser.reviewedByUserId)
  {
    // For each post by this author which has the authorIsUnreviewed flag set,
    // clear the authorIsUnreviewed flag so it's visible, and update postedAt
    // to now so that it goes to the right place int he latest posts list.
    const unreviewedPosts = await Posts.find({userId: newUser._id, authorIsUnreviewed: true}).fetch();
    for (let post of unreviewedPosts) {
      await updateMutator<"Posts">({
        collection: Posts,
        documentId: post._id,
        set: {
          authorIsUnreviewed: false,
          postedAt: new Date(),
        },
        validate: false
      });
    }
    
    // For each comment by this author which has the authorIsUnreviewed flag set, clear the authorIsUnreviewed flag.
    // This only matters if the hideUnreviewedAuthorComments setting is active -
    // in that case, we want to trigger the relevant comment notifications once the author is reviewed.
    const unreviewedComments = await Comments.find({userId: newUser._id, authorIsUnreviewed: true}).fetch();
    for (let comment of unreviewedComments) {
      await updateMutator<"Comments">({
        collection: Comments,
        documentId: comment._id,
        set: {
          authorIsUnreviewed: false,
        },
        validate: false
      });
    }
  }
});

getCollectionHooks("Users").updateAsync.add(function updateUserMayTriggerReview({document, data}: UpdateCallbackProperties<"Users">) {
  const reviewTriggerFields: (keyof DbUser)[] = ['voteCount', 'mapLocation', 'postCount', 'commentCount', 'biography', 'profileImageId'];
  if (reviewTriggerFields.some(field => field in data)) {
    void triggerReviewIfNeeded(document._id)
  }
})

// When the very first user account is being created, add them to Sunshine
// Regiment. Patterned after a similar callback in
// vulcan-users/lib/server/callbacks.js which makes the first user an admin.
getCollectionHooks("Users").newSync.add(async function makeFirstUserAdminAndApproved (user: DbUser) {
  if (isAnyTest) return user;
  const realUsersCount = await Users.find({}).count();
  if (realUsersCount === 0) {
    user.reviewedByUserId = "firstAccount"; //HACK
    
    // Add the first user to the Sunshine Regiment
    if (!user.groups) user.groups = [];
    user.groups.push("sunshineRegiment");
  }
  return user;
});

getCollectionHooks("Users").editSync.add(function clearKarmaChangeBatchOnSettingsChange (modifier, user: DbUser)
{
  if (modifier.$set && modifier.$set.karmaChangeNotifierSettings) {
    if (!user.karmaChangeNotifierSettings.updateFrequency
      || modifier.$set.karmaChangeNotifierSettings.updateFrequency !== user.karmaChangeNotifierSettings.updateFrequency) {
      modifier.$set.karmaChangeLastOpened = null;
      modifier.$set.karmaChangeBatchStart = null;
    }
  }
});

getCollectionHooks("Users").newAsync.add(async function subscribeOnSignup (user: DbUser) {
  await sendVerificationEmailConditional(user);
});

getCollectionHooks("Users").editAsync.add(async function handleSetShortformPost (newUser: DbUser, oldUser: DbUser) {
  if (newUser.shortformFeedId !== oldUser.shortformFeedId)
  {
    const post = await Posts.findOne({_id: newUser.shortformFeedId});
    if (!post)
      throw new Error("Invalid post ID for shortform");
    if (post.userId !== newUser._id)
      throw new Error("Post can only be an author's short-form post if they are the post's author");
    if (post.draft)
      throw new Error("Draft post cannot be a user's short-form post");
    // @ts-ignore -- this should be something with post.status; post.deleted doesn't exist
    if (post.deleted)
      throw new Error("Deleted post cannot be a user's short-form post");
    
    // In theory, we should check here whether the user already had a short-form
    // post which is getting un-set, and clear the short-form flag from it. But
    // in the long run we won't need to do this, because creation of short-form
    // posts will be automatic-only, and as admins we can just not click the
    // set-as-shortform button on posts for users that already have a shortform.
    // So, don't bother checking for an old post in the shortformFeedId field.
    
    // Mark the post as shortform
    await updateMutator({
      collection: Posts,
      documentId: post._id,
      set: { shortform: true },
      unset: {},
      validate: false,
    });
  }
});

getCollectionHooks("Users").newSync.add(async function usersMakeAdmin (user: DbUser) {
  if (isAnyTest) return user;
  // if this is not a dummy account, and is the first user ever, make them an admin
  // TODO: should use await Connectors.count() instead, but cannot await inside Accounts.onCreateUser. Fix later. 
  if (typeof user.isAdmin === 'undefined') {
    const realUsersCount = await Users.find({}).count();
    user.isAdmin = (realUsersCount === 0);
  }
  return user;
});

const sendVerificationEmailConditional = async  (user: DbUser) => {
  if (!isAnyTest && verifyEmailsSetting.get()) {
    void sendVerificationEmail(user);
    await bellNotifyEmailVerificationRequired(user);
  }
}

getCollectionHooks("Users").editSync.add(async function usersEditCheckEmail (modifier, user: DbUser) {
  // if email is being modified, update user.emails too
  if (modifier.$set && modifier.$set.email && modifier.$set.email !== user.email) {

    const newEmail = modifier.$set.email;

    // check for existing emails and throw error if necessary
    const userWithSameEmail = await userFindOneByEmail(newEmail);
    if (userWithSameEmail && userWithSameEmail._id !== user._id) {
      throw new Error(encodeIntlError({id:'users.email_already_taken', value: newEmail}));
    }

    // if user.emails exists, change it too
    if (!!user.emails && user.emails.length) {
      if (user.emails[0].address !== newEmail) {
        user.emails[0].address = newEmail;
        user.emails[0].verified = false;
        modifier.$set.emails = user.emails;
        await sendVerificationEmailConditional(user)
      }
    } else {
      modifier.$set.emails = [{address: newEmail, verified: false}];
      await sendVerificationEmailConditional(user)
    }

    if (hasAuth0()) {
      await updateAuth0Email(user, newEmail);
      /*
       * Be careful here: DbUser does NOT includes services, so overwriting
       * modifier.$set.services is both very easy and very bad (amongst other
       * things, it will invalidate the user's session)
       */
      modifier.$set["services.auth0"] = await getAuth0Profile(user);
    }
  }
  return modifier;
});

/**
 * Handle subscribing/unsubscribing in mailchimp when `subscribedToDigest` is changed, including cases where this
 * happens implicitly due to changing another field
 */
getCollectionHooks("Users").updateBefore.add(async function updateDigestSubscription(data: DbUser, {oldDocument}) {
  // Handle cases which force you to unsubscribe from the digest:
  // - When a user explicitly unsubscribes from all emails. If they want they can then explicitly re-subscribe
  // to the digest while keeping "unsubscribeFromAll" checked
  // - When a user deactivates their account
  const unsubscribedFromAll = data.unsubscribeFromAll && !oldDocument.unsubscribeFromAll
  const deactivatedAccount = data.deleted && !oldDocument.deleted
  if (hasDigests && (unsubscribedFromAll || deactivatedAccount)) {
    data.subscribedToDigest = false
  }

  const handleErrorCase = (errorMessage: string) => {
    // If the user is deactivating their account, allow the update to continue. Otherwise,
    // the user is explicitly trying to update their subscription, so throw and block the update
    const err = new Error(errorMessage)
    captureException(err)
    if (!deactivatedAccount) {
      throw err
    }
    data.subscribedToDigest = false
    return data;
  }

  if (
    isAnyTest ||
    !hasDigests ||
    data.subscribedToDigest === undefined || // When a mutation doesn't reference subscribedToDigest
    data.subscribedToDigest === oldDocument.subscribedToDigest
  ) {
    return data;
  }

  const mailchimpAPIKey = mailchimpAPIKeySetting.get();
  const mailchimpForumDigestListId = mailchimpForumDigestListIdSetting.get();
  if (!mailchimpAPIKey || !mailchimpForumDigestListId) {
    return handleErrorCase("Error updating digest subscription: Mailchimp not configured")
  }

  const email = getUserEmail(data)
  if (!email) {
    return handleErrorCase(`Error updating digest subscription: no email for user ${data.displayName}`)
  }

  const { lat: latitude, lng: longitude, known } = userGetLocation(data);
  const status = data.subscribedToDigest ? 'subscribed' : 'unsubscribed';
  const emailHash = md5(email!.toLowerCase());

  const res = await fetch(`https://us8.api.mailchimp.com/3.0/lists/${mailchimpForumDigestListId}/members/${emailHash}`, {
    method: 'PUT',
    body: JSON.stringify({
      email_address: email,
      email_type: 'html', 
      ...(known && {location: {
        latitude,
        longitude,
      }}),
      merge_fields: {
        FNAME: data.displayName,
      },
      status,
    }),
    headers: {
      'Content-Type': 'application/json',
      Authorization: `API_KEY ${mailchimpAPIKey}`,
    },
  });

  if (res?.status === 200) {
    return data;
  }

  const json = await res.json()
  return handleErrorCase(`Error updating digest subscription: ${json.detail || res?.statusText || 'Unknown error'}`)
});

/**
 * This callback adds all new users to an audience in Mailchimp which will be used for a forthcoming
 * (as of 2021-08-11) drip campaign.
 */
getCollectionHooks("Users").newAsync.add(async function subscribeToEAForumAudience(user: DbUser) {
  if (isAnyTest || !isEAForum) {
    return;
  }
  const mailchimpAPIKey = mailchimpAPIKeySetting.get();
  const mailchimpEAForumListId = mailchimpEAForumListIdSetting.get();
  if (!mailchimpAPIKey || !mailchimpEAForumListId) {
    return;
  }
  if (!user.email) {
    captureException(new Error(`Subscription to EA Forum audience failed: no email for user ${user.displayName}`))
    return;
  }
  const { lat: latitude, lng: longitude, known } = userGetLocation(user);
  void fetch(`https://us8.api.mailchimp.com/3.0/lists/${mailchimpEAForumListId}/members`, {
    method: 'POST',
    body: JSON.stringify({
      email_address: user.email,
      email_type: 'html', 
      ...(known && {location: {
        latitude,
        longitude,
      }}),
      status: "subscribed",
    }),
    headers: {
      'Content-Type': 'application/json',
      Authorization: `API_KEY ${mailchimpAPIKey}`,
    },
  }).catch(e => {
    captureException(e);
    // eslint-disable-next-line no-console
    console.log(e);
  });
});

const welcomeMessageDelayer = new EventDebouncer({
  name: "welcomeMessageDelay",
  
  // Delay is by default 60 minutes between when you create an account, and
  // when we send the welcome email. The theory is that users creating new
  // accounts are often doing so because they're about to write a comment or
  // something, and derailing them with a bunch of stuff to read at that
  // particular moment could be bad.
  // LW wants people to see site intro before posting
  defaultTiming: isLW ? {type: "none"} : {type: "delayed", delayMinutes: 60},
  
  callback: (userId: string) => {
    void sendWelcomeMessageTo(userId);
  },
});

getCollectionHooks("Users").newAsync.add(async function sendWelcomingPM(user: DbUser) {
  await welcomeMessageDelayer.recordEvent({
    key: user._id,
  });
});

const welcomeEmailPostId = new DatabaseServerSetting<string|null>("welcomeEmailPostId", null);
const forumTeamUserId = new DatabaseServerSetting<string|null>("forumTeamUserId", null);

async function sendWelcomeMessageTo(userId: string) {
  const postId = welcomeEmailPostId.get();
  if (!postId || !postId.length) {
    // eslint-disable-next-line no-console
    console.log("Not sending welcome email, welcomeEmailPostId setting is not configured");
    return;
  }
  const welcomePost = await Posts.findOne({_id: postId});
  if (!welcomePost) {
    // eslint-disable-next-line no-console
    console.error(`Not sending welcome email, welcomeEmailPostId of ${postId} does not match any post`);
    return;
  }
  
  const user = await Users.findOne(userId);
  if (!user) throw new Error(`Could not find ${userId}`);
  
  // try to use forumTeamUserId as the sender,
  // and default to the admin account if not found
  const adminUserId = forumTeamUserId.get()
  let adminsAccount = adminUserId ? await Users.findOne({_id: adminUserId}) : null
  if (!adminsAccount) {
    adminsAccount = await getAdminTeamAccount()
    if (!adminsAccount) {
      throw new Error("Could not find admin account")
    }
  }
  
  const subjectLine = welcomePost.title;
  const welcomeMessageBody = welcomePost.contents?.html ?? "";
  
  const conversationData = {
    participantIds: [user._id, adminsAccount._id],
    title: subjectLine,
  }
  const conversation = await createMutator({
    collection: Conversations,
    document: conversationData,
    currentUser: adminsAccount,
    validate: false
  });
  
  const messageDocument = {
    userId: adminsAccount._id,
    contents: {
      originalContents: {
        type: "html",
        data: welcomeMessageBody,
      }
    },
    conversationId: conversation.data._id,
    noEmail: true,
  }
  await createMutator({
    collection: Messages,
    document: messageDocument,
    currentUser: adminsAccount,
    validate: false
  })
  
  // the EA Forum has a separate "welcome email" series that is sent via mailchimp,
  // so we're not sending the email notification for this welcome PM
  if (!isEAForum) {
    await wrapAndSendEmail({
      user,
      subject: subjectLine,
      body: <Components.EmailContentItemBody dangerouslySetInnerHTML={{ __html: welcomeMessageBody }}/>
    })
  }
}

getCollectionHooks("Users").updateBefore.add(async function UpdateDisplayName(data: DbUser, {oldDocument}) {
  if (data.displayName !== undefined && data.displayName !== oldDocument.displayName) {
    if (!data.displayName) {
      throw new Error("You must enter a display name");
    }
    if (await Users.findOne({displayName: data.displayName})) {
      throw new Error("This display name is already taken");
    }
    if (data.shortformFeedId && !isLWorAF) {
      void updateMutator({
        collection: Posts,
        documentId: data.shortformFeedId,
        set: {title: userShortformPostTitle(data)},
        validate: false,
      });
    }
  }
  return data;
});

getCollectionHooks("Users").createAsync.add(({ document }) => {
  if (!recombeeEnabledSetting.get()) return;

  void recombeeApi.createUser(document)
    // eslint-disable-next-line no-console
    .catch(e => console.log('Error when sending created user to recombee', { e }));
});

getCollectionHooks("Users").editSync.add(function syncProfileUpdatedAt(modifier, user: DbUser) {
  for (const field of simpleUserProfileFields) {
    if (
      (field in modifier.$set && !isEqual(modifier.$set[field], user[field])) ||
      (field in modifier.$unset && (user[field] !== null && user[field] !== undefined))
    ) {
      modifier.$set.profileUpdatedAt = new Date();
      return modifier;
    }
  }
  for (const field of editableUserProfileFields) {
    if (field in modifier.$set && modifier.$set[field]?.html !== user[field]?.html) {
      modifier.$set.profileUpdatedAt = new Date();
      return modifier;
    }
  }
  return modifier;
});

getCollectionHooks("Users").editAsync.add(async function updatingPostAudio(newUser: DbUser, oldUser: DbUser) {
  if (!hasType3ApiAccess()) {
    return;
  }
  const deletedChanged = newUser.deleted !== oldUser.deleted;
  const nameChanged = newUser.displayName !== oldUser.displayName;
  if (nameChanged || deletedChanged) {
    await regenerateAllType3AudioForUser(newUser._id);
  }
});<|MERGE_RESOLUTION|>--- conflicted
+++ resolved
@@ -30,11 +30,8 @@
 import { hasDigests } from '../../lib/betas';
 import { recombeeApi } from '../recombee/client';
 import { editableUserProfileFields, simpleUserProfileFields } from '../userProfileUpdates';
-<<<<<<< HEAD
 import { hasAuth0 } from '../authenticationMiddlewares';
-=======
 import { hasType3ApiAccess, regenerateAllType3AudioForUser } from '../type3';
->>>>>>> 76f2ed6f
 
 const MODERATE_OWN_PERSONAL_THRESHOLD = 50
 const TRUSTLEVEL1_THRESHOLD = 2000
