--- conflicted
+++ resolved
@@ -3,10 +3,6 @@
 
 getCollectionHooks("Sequences").newAsync.add(async function SequenceNewCreateChapter(sequence) {
   if (sequence._id) {
-<<<<<<< HEAD
-    await Chapters.insert({sequenceId:sequence._id})
-=======
-    Chapters.rawInsert({sequenceId:sequence._id})
->>>>>>> a3a261c4
+    await Chapters.rawInsert({sequenceId:sequence._id})
   }
 });