import Users from "../../../lib/collections/users/collection";
import { userCanDo } from '../../../lib/vulcan-users/permissions';
import { Votes } from '../../../lib/collections/votes/collection';
import { calculateVotePower } from '../../../lib/voting/voteTypes'
import { getCollectionHooks } from '../../mutationCallbacks';
import type { VoteDocTuple } from '../../../lib/voting/vote';
<<<<<<< HEAD
import { UsersRepo } from "../../repos";
=======
import { ensureIndex } from "../../../lib/collectionIndexUtils";
import UsersRepo from "../../repos/UsersRepo";
>>>>>>> 2cc8c768

export const recalculateAFBaseScore = async (document: VoteableType): Promise<number> => {
  let votes = await Votes.find({
    documentId: document._id,
    afPower: {$exists: true},
    cancelled: false,
  }).fetch()
  return votes ? votes.reduce((sum, vote) => { return (vote.afPower ?? 0) + sum }, 0) : 0
}

export function getVoteAFPower({user, voteType, document}: {
  user: DbUser|UsersCurrent,
  voteType: string,
  document: VoteableType,
}) {
  if (!userCanDo(user, "votes.alignment")) {
    return 0;
  }
  return calculateVotePower(user.afKarma, voteType);
}


async function updateUserAFKarmaForVote (newDocument: DbVoteableType, vote: DbVote, multiplier: number) {
  if (newDocument.af && (newDocument.userId !== vote.userId)) {
    const documentUser = await Users.findOne({_id:newDocument.userId})
    if (!documentUser) throw Error("Can't find user to update Alignment Karma")
    const karmaUpdate = (vote.afPower || 0) * multiplier;
    const newAfKarma = (documentUser.afKarma || 0) + karmaUpdate;
    if (newAfKarma > 0) {
      await Users.rawUpdateOne({_id:newDocument.userId}, {
        $inc: {afKarma: karmaUpdate},
        $addToSet: {groups: 'alignmentVoters'}
      })
    } else {
      // Need to use Math.abs since the multiplier is -1 for downvotes (which is almost certainly what's triggering this)
      await new UsersRepo().removeAlignmentGroupAndKarma(newDocument.userId!, Math.abs(karmaUpdate));
    }
  }
}

export async function grantUserAFKarmaForVote ({newDocument, vote}: VoteDocTuple) {
  await updateUserAFKarmaForVote(newDocument, vote, 1)
}

export async function revokeUserAFKarmaForCancelledVote ({newDocument, vote}: VoteDocTuple) {
  await updateUserAFKarmaForVote(newDocument, vote, -1)

}

export async function moveToAFUpdatesUserAFKarma (document: DbPost|DbComment, oldDocument: DbPost|DbComment) {
  if (document.af && !oldDocument.af) {
    await Users.rawUpdateOne({_id:document.userId}, {
      $inc: {afKarma: document.afBaseScore ?? 0},
      $addToSet: {groups: 'alignmentVoters'}
    })
    await Votes.rawUpdateMany({documentId: document._id}, {
      $set: {documentIsAf: true}
    }, {multi: true})
  } else if (!document.af && oldDocument.af) {
    const documentUser = await Users.findOne({_id:document.userId})
    if (!documentUser) throw Error("Can't find user for updating karma after moving document to AIAF")
    const karmaUpdate = -(document.afBaseScore ?? 0);
    const newAfKarma = (documentUser.afKarma || 0) + karmaUpdate;
    if (newAfKarma > 0) {
      await Users.rawUpdateOne({_id:document.userId}, {$inc: {afKarma: karmaUpdate}})
    } else {
      // Need to use Math.abs since the multiplier is -1 for downvotes (which is almost certainly what's triggering this)
      await new UsersRepo().removeAlignmentGroupAndKarma(document.userId, Math.abs(karmaUpdate));
    }
    await Votes.rawUpdateMany({documentId: document._id}, {
      $set: {documentIsAf: false}
    }, {multi: true})
  }
}
<<<<<<< HEAD

getCollectionHooks("Posts").editAsync.add(moveToAFUpdatesUserAFKarma);
=======
ensureIndex(Votes, {documentId:1});
>>>>>>> 2cc8c768
<|MERGE_RESOLUTION|>--- conflicted
+++ resolved
@@ -4,12 +4,7 @@
 import { calculateVotePower } from '../../../lib/voting/voteTypes'
 import { getCollectionHooks } from '../../mutationCallbacks';
 import type { VoteDocTuple } from '../../../lib/voting/vote';
-<<<<<<< HEAD
-import { UsersRepo } from "../../repos";
-=======
-import { ensureIndex } from "../../../lib/collectionIndexUtils";
-import UsersRepo from "../../repos/UsersRepo";
->>>>>>> 2cc8c768
+import { UsersRepo } from "../../repos/UsersRepo";
 
 export const recalculateAFBaseScore = async (document: VoteableType): Promise<number> => {
   let votes = await Votes.find({
@@ -83,10 +78,4 @@
       $set: {documentIsAf: false}
     }, {multi: true})
   }
-}
-<<<<<<< HEAD
-
-getCollectionHooks("Posts").editAsync.add(moveToAFUpdatesUserAFKarma);
-=======
-ensureIndex(Votes, {documentId:1});
->>>>>>> 2cc8c768
+}