import React from "react";
import { useCurationEmailsCron, userCanPassivelyGenerateJargonTerms } from "@/lib/betas";
import { MOVED_POST_TO_DRAFT, REJECTED_POST } from "@/lib/collections/moderatorActions/constants";
import { Posts } from "@/server/collections/posts/collection";
import { postStatuses } from "@/lib/collections/posts/constants";
import { TOS_NOT_ACCEPTED_ERROR } from "../fmCrosspost/errors";
import { getConfirmedCoauthorIds, isRecombeeRecommendablePost, postIsApproved, postIsPublic } from "@/lib/collections/posts/helpers";
import { getLatestContentsRevision } from "@/server/collections/revisions/helpers";
import { subscriptionTypes } from "@/lib/collections/subscriptions/helpers";
import { isAnyTest, isE2E } from "@/lib/executionEnvironment";
import { eaFrontpageDateDefault, isEAForum, requireReviewToFrontpagePostsSetting } from "@/lib/instanceSettings";
import { recombeeEnabledSetting, vertexEnabledSetting } from "@/lib/publicSettings";
import { asyncForeachSequential } from "@/lib/utils/asyncUtils";
import { isWeekend } from "@/lib/utils/timeUtil";
import { userIsAdmin } from "@/lib/vulcan-users/permissions";
import { findUsersToEmail, hydrateCurationEmailsQueue, sendCurationEmail } from "../curationEmails/cron";
import { autoFrontpageSetting, tagBotActiveTimeSetting } from "../databaseSettings";
import { EventDebouncer } from "../debouncer";
import { wrapAndSendEmail } from "../emails/renderEmail";
import { updatePostEmbeddings } from "../embeddings";
import { fetchFragmentSingle } from "../fetchFragment";
import { googleVertexApi } from "../google-vertex/client";
import { checkFrontpage, checkTags, getAutoAppliedTags, getTagBotAccount } from "../languageModels/autoTagCallbacks";
import { getOpenAI } from "../languageModels/languageModelIntegration";
import type { AfterCreateCallbackProperties, CreateCallbackProperties, UpdateCallbackProperties } from "../mutationCallbacks";
import { getUsersToNotifyAboutEvent } from "../notificationCallbacks";
import { createNotifications, getSubscribedUsers, getUsersWhereLocationIsInNotificationRadius } from "../notificationCallbacksHelpers";
import { getDefaultPostLocationFields, getDialogueResponseIds } from "../posts/utils";
import { rateLimitDateWhenUserNextAbleToPost } from "../rateLimitUtils";
import { recombeeApi } from "../recombee/client";
import { createNewJargonTerms } from "../resolvers/jargonResolvers/jargonTermMutations";
import { moveImageToCloudinary } from "../scripts/convertImagesToCloudinary";
import { updatePostDenormalizedTags } from "../tagging/helpers";
import { addOrUpvoteTag } from "../tagging/tagsGraphQL";
import { cheerioParse } from "../utils/htmlUtil";
import { createAdminContext, createAnonymousContext } from "../vulcan-lib/createContexts";
import { getAdminTeamAccount } from "../utils/adminTeamAccount";
import { triggerReviewIfNeeded } from "./sunshineCallbackUtils";
import { captureException } from "@sentry/core";
import moment from "moment";
import _ from "underscore";
import { getRejectionMessage, generateLinkSharingKey } from "./helpers";
import { computeContextFromUser } from "../vulcan-lib/apollo-server/context";
import { createConversation } from "../collections/conversations/mutations";
import { createMessage } from "../collections/messages/mutations";
import { createModeratorAction } from "../collections/moderatorActions/mutations";
import { createPostRelation } from "../collections/postRelations/mutations";
import { updatePost } from "../collections/posts/mutations";
import { updateDialogueMatchPreference } from "../collections/dialogueMatchPreferences/mutations";
import { updateDialogueCheck } from "../collections/dialogueChecks/mutations";
import { updateNotification } from "../collections/notifications/mutations";
import { EmailCuratedAuthors } from "../emailComponents/EmailCuratedAuthors";
import { EventUpdatedEmail } from "../emailComponents/EventUpdatedEmail";
import { PostsHTML } from "@/lib/collections/posts/fragments";
<<<<<<< HEAD
import Users from "../collections/users/collection";
=======
import { backgroundTask } from "../utils/backgroundTask";
>>>>>>> a5d85d37

/** Create notifications for a new post being published */
export async function sendNewPostNotifications(post: DbPost) {
  const context = createAnonymousContext();
  const { Localgroups } = context;

  if (postIsPublic(post)) {
    // track the users who we've notified, so that we only do so once per user, even if they qualify for more than one notification -
    // start by excluding the post author
    let userIdsNotified: string[] = [post.userId];
    
    // first, if the post is in a group, notify all users who are subscribed to the group
    if (post.groupId) {
      // Load the group, so we know who the organizers are
      const group = await Localgroups.findOne(post.groupId);
      if (group) {
        const organizerIds = group.organizerIds;
        const groupSubscribedUsers = await getSubscribedUsers({
          documentId: post.groupId,
          collectionName: "Localgroups",
          type: subscriptionTypes.newEvents,
          potentiallyDefaultSubscribedUserIds: organizerIds,
          userIsDefaultSubscribed: u => u.autoSubscribeAsOrganizer,
        });
        
        const userIdsToNotify = _.difference(groupSubscribedUsers.map(user => user._id), userIdsNotified)
        if (post.isEvent) {
          await createNotifications({userIds: userIdsToNotify, notificationType: 'newEvent', documentType: 'post', documentId: post._id});
        } else {
          await createNotifications({userIds: userIdsToNotify, notificationType: 'newGroupPost', documentType: 'post', documentId: post._id});
        }
        // don't notify these users again
        userIdsNotified = _.union(userIdsNotified, userIdsToNotify)
      }
    }
    
    // then notify all users who want to be notified of events in a radius
    if (post.isEvent && post.mongoLocation) {
      const radiusNotificationUsers = await getUsersWhereLocationIsInNotificationRadius(post.mongoLocation)
      const userIdsToNotify = _.difference(radiusNotificationUsers.map(user => user._id), userIdsNotified)
      await createNotifications({userIds: userIdsToNotify, notificationType: "newEventInRadius", documentType: "post", documentId: post._id})
      // don't notify these users again
      userIdsNotified = _.union(userIdsNotified, userIdsToNotify)
    }
    
    // finally notify all users who are subscribed to the post's author
    let authorSubscribedUsers = await getSubscribedUsers({
      documentId: post.userId,
      collectionName: "Users",
      type: subscriptionTypes.newPosts
    })
    const userIdsToNotify = _.difference(authorSubscribedUsers.map(user => user._id), userIdsNotified)
    await createNotifications({userIds: userIdsToNotify, notificationType: 'newPost', documentType: 'post', documentId: post._id});
  }
}

const onPublishUtils = {
  updateRecombeeWithPublishedPost: (post: DbPost, context: ResolverContext) => {
    if (!isRecombeeRecommendablePost(post)) return;
  
    if (recombeeEnabledSetting.get()) {
      backgroundTask(recombeeApi.upsertPost(post, context)
        // eslint-disable-next-line no-console
        .catch(e => console.log('Error when sending published post to recombee', { e }))
      );
    }
  
    if (vertexEnabledSetting.get()) {
      backgroundTask(googleVertexApi.upsertPost({ post }, context)
        // eslint-disable-next-line no-console
        .catch(e => console.log('Error when sending published post to google vertex', { e }))
      );
    }
  },

  ensureNonzeroRevisionVersionsAfterUndraft: async (post: { _id: string }, context: ResolverContext) => {
    // When a post is published, ensure that the version number of its contents
    // revision does not have `draft` set or an 0.x version number (which would
    // affect permissions).
    await context.repos.posts.ensurePostHasNonDraftContents(post._id);
  },
};

// Callback for a post being published. This is distinct from being created in
// that it doesn't fire on draft posts, and doesn't fire on posts that are awaiting
// moderator approval because they're a user's first post (but does fire when
// they're approved).
export async function onPostPublished(post: DbPost, context: ResolverContext) {
  onPublishUtils.updateRecombeeWithPublishedPost(post, context);
  await sendNewPostNotifications(post);
  const { updateScoreOnPostPublish } = require("./votingCallbacks");
  await updateScoreOnPostPublish(post, context);
  await onPublishUtils.ensureNonzeroRevisionVersionsAfterUndraft(post, context);
}

const utils = {
  /**
   * Check whether the given user can post a post right now. If they can, does
   * nothing; if they would exceed a rate limit, throws an exception.
   */
  enforcePostRateLimit: async (user: DbUser, context: ResolverContext) => {
    const rateLimit = await rateLimitDateWhenUserNextAbleToPost(user, context);
    if (rateLimit) {
      const {nextEligible} = rateLimit;
      if (nextEligible > new Date()) {
        // "fromNow" makes for a more human readable "how long till I can comment/post?".
        // moment.relativeTimeThreshold ensures that it doesn't appreviate unhelpfully to "now"
        moment.relativeTimeThreshold('ss', 0);
        throw new Error(`Rate limit: You cannot post for ${moment(nextEligible).fromNow()}, until ${nextEligible}`);
      }
    }
  },

  postHasUnconfirmedCoauthors: (post: CreatePostDataInput | UpdatePostDataInput | DbPost) => {
    return !post.hasCoauthorPermission && (post.coauthorStatuses ?? []).filter(({ confirmed }) => !confirmed).length > 0;
  },

  scheduleCoauthoredPost: <T extends CreatePostDataInput | UpdatePostDataInput>(post: T) => {
    const now = new Date();
    post.postedAt = new Date(now.setDate(now.getDate() + 1));
    return { ...post, isFuture: true };
  },

  bulkApplyPostTags: async ({postId, tagsToApply, currentUser, context}: {postId: string, tagsToApply: string[], currentUser: DbUser, context: ResolverContext}) => {
    const applyOneTag = async (tagId: string) => {
      try {
        await addOrUpvoteTag({
          tagId, postId,
          currentUser: currentUser!,
          ignoreParent: true,  // Parent tags are already applied by the post submission form, so if the parent tag isn't present the user must have manually removed it
          context
        });
      } catch(e) {
        // This can throw if there's a tag applied which doesn't exist, which
        // can happen if there are issues with the search index.
        //
        // If we fail to add a tag, capture the exception in Sentry but don't
        // throw from the form-submission callback. From the user perspective
        // letting this exception esscape would make posting appear to fail (but
        // actually the post is created, minus some of its callbacks having
        // completed).
        captureException(e)
      }
    }
    await Promise.all(tagsToApply.map(applyOneTag))
  },

  bulkRemovePostTags: async ({tagRels, currentUser, context}: {tagRels: DbTagRel[], currentUser: DbUser, context: ResolverContext}) => {
    const { TagRels } = context;
    const clearOneTag = async (tagRel: DbTagRel) => {
      try {
        const { clearVotesServer } = require("../voteServer");
        await clearVotesServer({ document: tagRel, collection: TagRels, user: currentUser, context})
      } catch(e) {
        captureException(e)
      }
    }
    await Promise.all(tagRels.map(clearOneTag))
  },

  applyAutoTags: async (post: Pick<DbPost, '_id' | 'title' | 'isEvent' | 'submitToFrontpage' | 'draft'>, context: ResolverContext) => {
    const api = await getOpenAI();
    if (!api) {
      if (!isAnyTest && !isE2E) {
        //eslint-disable-next-line no-console
        console.log("Skipping autotagging (API not configured)");
      }
      return;
    }
    const tagBot = await getTagBotAccount(context);
    const tagBotActiveTime = tagBotActiveTimeSetting.get();
  
    if (!tagBot || (tagBotActiveTime === "weekends" && !isWeekend())) {
      //eslint-disable-next-line no-console
      console.log(`Skipping autotagging (${!tagBot ? "no tag-bot account" : "not a weekend"})`);
      return;
    }
    
    const tags = await getAutoAppliedTags(context);
    const postHTML = await fetchFragmentSingle({
      collectionName: "Posts",
      fragmentDoc: PostsHTML,
      selector: {_id: post._id},
      currentUser: context.currentUser,
      context,
      skipFiltering: true,
    });
    if (!postHTML) {
      return;
    }
    const tagsApplied = await checkTags(postHTML, tags, api, context);
    
    //eslint-disable-next-line no-console
    console.log(`Auto-applying tags to post ${post.title} (${post._id}): ${JSON.stringify(tagsApplied)}`);
    
    for (let tag of tags) {
      if (tagsApplied[tag.slug]) {
        await addOrUpvoteTag({
          tagId: tag._id,
          postId: post._id,
          currentUser: tagBot,
          context,
        });
      }
    }
  
    const autoFrontpageEnabled = autoFrontpageSetting.get()
    if (!autoFrontpageEnabled) {
      return;
    }
  
    const requireFrontpageReview = requireReviewToFrontpagePostsSetting.get();
    const defaultFrontpageHide = requireFrontpageReview || !eaFrontpageDateDefault(
      post.isEvent,
      post.submitToFrontpage,
      post.draft,
    )
    if (requireFrontpageReview !== defaultFrontpageHide) {
      // The common case this is designed for: requireFrontpageReview is `false` but submitToFrontpage is also `false` (so
      // defaultFrontpageHide is `true`), so the post is already hidden and there is no need to auto-review
      return
    }
  
    const autoFrontpageReview = await checkFrontpage(postHTML, api, context);
  
    // eslint-disable-next-line no-console
    console.log(
      `Frontpage auto-review result for ${post.title} (${post._id}): ${
        autoFrontpageReview ? (defaultFrontpageHide ? "Show" : "Hide") : "No action"
      }`
    );
  
    if (autoFrontpageReview) {
      await updatePost({
        data: {
          frontpageDate: defaultFrontpageHide ? new Date() : null,
          autoFrontpage: defaultFrontpageHide ? "show" : "hide"
        },
        selector: { _id: post._id }
      }, context);
    }
  },

  resetDialogueMatch: async (matchForm: DbDialogueMatchPreference, adminContext: ResolverContext) => {
    const { DialogueChecks, DialogueMatchPreferences } = adminContext;
  
    const dialogueCheck = await DialogueChecks.findOne(matchForm.dialogueCheckId);
    if (dialogueCheck) {
      await Promise.all([
        updateDialogueCheck({
          data: { checked: false, hideInRecommendations: false },
          selector: { _id: dialogueCheck._id }
        }, adminContext),
        updateDialogueMatchPreference({
          data: { deleted: true },
          selector: { _id: matchForm._id }
        }, adminContext)
      ]);
    }
  },

  eventHasRelevantChangeForNotification: (oldPost: DbPost, newPost: DbPost) => {
    const oldLocation = oldPost.googleLocation?.geometry?.location;
    const newLocation = newPost.googleLocation?.geometry?.location;
    if (!!oldLocation !== !!newLocation) {
      //Location added or removed
      return true;
    }
    if (oldLocation && newLocation && !_.isEqual(oldLocation, newLocation)) {
      // Location changed
      // NOTE: We treat the added/removed and changed cases separately because a
      // dumb thing inside the mutation callback handlers mixes up null vs
      // undefined, causing callbacks to get a spurious change from null to
      // undefined which should not trigger a notification.
      return true;
    }
  
    /* 
     * moment(null) is not the same as moment(undefined), which started happening after the postgres migration of posts for events that didn't have endTimes.
     * We can't check moment(null).isSame(moment(null)), since that always returns false.
     * moment(undefined).isSame(moment(undefined)) often returns true but that's actually not guaranteed, so it's not safe to rely on.
     * We shouldn't send a notification in those cases, obviously.
     */
    const { startTime: oldStartTime, endTime: oldEndTime } = oldPost;
    const { startTime: newStartTime, endTime: newEndTime } = newPost;
  
    const startTimeAddedOrRemoved = !!oldStartTime !== !!newStartTime;
    const endTimeAddedOrRemoved = !!oldEndTime !== !!newEndTime;
  
    const startTimeChanged = oldStartTime && newStartTime && !moment(newStartTime).isSame(moment(oldStartTime));
    const endTimeChanged = oldEndTime && newEndTime && !moment(newEndTime).isSame(moment(oldEndTime));
  
    if ((newPost.joinEventLink ?? null) !== (oldPost.joinEventLink ?? null)
      || startTimeAddedOrRemoved
      || startTimeChanged
      || endTimeAddedOrRemoved
      || endTimeChanged
    ) {
      // Link, start time, or end time changed
      return true;
    }
    
    return false;
  },

  sendPostRejectionPM: async ({ messageContents, lwAccount, post, noEmail, context }: {
    messageContents: string,
    lwAccount: DbUser,
    post: DbPost,
    noEmail: boolean,
    context: ResolverContext,
  }) => {
    const conversationData: CreateConversationDataInput = {
      participantIds: [post.userId, lwAccount._id],
      title: `Your post ${post.title} was rejected`,
      moderator: true
    };

    const lwAccountContext = await computeContextFromUser({ user: lwAccount, req: context.req, res: context.res, isSSR: context.isSSR });

    const conversation = await createConversation({
      data: conversationData,
    }, lwAccountContext);
  
    const messageData = {
      userId: lwAccount._id,
      contents: {
        originalContents: {
          type: "html",
          data: messageContents
        }
      },
      conversationId: conversation._id,
      noEmail: noEmail
    };
  
    await createMessage({
      data: messageData,
    }, lwAccountContext);
  
    if (!isAnyTest) {
      // eslint-disable-next-line no-console
      console.log("Sent moderation message for post", post._id);
    }
  },
};



/* CREATE VALIDATE */
export async function postsNewRateLimit(post: CreatePostDataInput, currentUser: DbUser, context: ResolverContext): Promise<void> {
  if (!post.draft && !post.isEvent) {
    await utils.enforcePostRateLimit(currentUser!, context);
  }
}

/* CREATE BEFORE */
export function addReferrerToPost(post: CreatePostDataInput, properties: CreateCallbackProperties<'Posts'>) {
  if (properties && properties.context && properties.context.headers) {
    let referrer = properties.context.headers["referer"];
    let userAgent = properties.context.headers["user-agent"];
    
    return {
      ...post,
      referrer: referrer,
      userAgent: userAgent,
    };
  }

  return post;
}


/* NEW SYNC */
export function checkTosAccepted<T extends CreatePostDataInput | UpdatePostDataInput>(currentUser: DbUser | null, post: T): T {
  if (post.draft === false && !post.shortform && !currentUser?.acceptedTos) {
    throw new Error(TOS_NOT_ACCEPTED_ERROR);
  }
  return post;
}

export function assertPostTitleHasNoEmojis(post: CreatePostDataInput | UpdatePostDataInput) {
  if (/\p{Extended_Pictographic}/u.test(post.title ?? '')) {
    throw new Error("Post titles cannot contain emojis");
  }
}

export async function checkRecentRepost<T extends CreatePostDataInput | Partial<DbPost>>(post: T, user: DbUser | null, context: ResolverContext) {
  const { Posts } = context;

  if (!post.draft) {
    const oneHourAgo = new Date(Date.now() - (60 * 60 * 1000));
    const existing = await Posts.findOne({
      ...('_id' in post ? {_id: {$ne: post._id}} : {}),
      title: post.title,
      userId: post.userId,
      draft: {$ne: true},
      deletedDraft: {$ne: true},
      createdAt: {$gt: oneHourAgo},
    });
    if (existing) {
      throw new Error(`You recently published another post titled "${post.title}"`);
    }
  }
  return post;
}

export async function postsNewDefaultLocation(post: CreatePostDataInput, user: DbUser | null, context: ResolverContext): Promise<CreatePostDataInput> {
  return {
    ...post,
    ...(await getDefaultPostLocationFields(post, context))
  };
}

export async function postsNewDefaultTypes(post: CreatePostDataInput, user: DbUser | null, context: ResolverContext): Promise<CreatePostDataInput> {
  const { Localgroups } = context;

  if (post.isEvent && post.groupId && !post.types) {
    const localgroup = await Localgroups.findOne(post.groupId) 
    if (!localgroup) throw Error(`Wasn't able to find localgroup for post ${post}`)
    const { types } = localgroup
    post = {...post, types}
  }

  return post;
}

const MINIMUM_APPROVAL_KARMA = 5;

export async function postsNewUserApprovedStatus(post: CreatePostDataInput, user: DbUser | null, context: ResolverContext): Promise<CreatePostDataInput> {
  const { Users } = context;
  const postAuthor = await Users.findOne(post.userId);
  if (!postAuthor?.reviewedByUserId && (postAuthor?.karma || 0) < MINIMUM_APPROVAL_KARMA) {
    return {...post, authorIsUnreviewed: true}
  }
  return post;
}

export async function fixEventStartAndEndTimes(post: CreatePostDataInput): Promise<CreatePostDataInput> {
  // make sure courses/programs have no end time
  // (we don't want them listed for the length of the course, just until the application deadline / start time)
  if (post.eventType === 'course') {
    return {
      ...post,
      endTime: null
    }
  }

  // If the post has an end time but no start time, move the time given to the startTime
  // slot, and leave the end time blank
  if (post?.endTime && !post?.startTime) {
    return {
      ...post,
      startTime: post.endTime,
      endTime: null,
    };
  }
  
  // If both start time and end time are given but they're swapped, swap them to
  // the right order
  if (post.startTime && post.endTime && moment(post.startTime).isAfter(post.endTime)) {
    return {
      ...post,
      startTime: post.endTime,
      endTime: post.startTime,
    };
  }
  
  return post;
}

export async function scheduleCoauthoredPostWithUnconfirmedCoauthors(post: CreatePostDataInput): Promise<CreatePostDataInput> {
  if (utils.postHasUnconfirmedCoauthors(post) && !post.draft) {
    return utils.scheduleCoauthoredPost(post);
  }
  return post;
}

export function addLinkSharingKey(post: CreatePostDataInput) {
  return {
    ...post,
    linkSharingKey: generateLinkSharingKey()
  };
}

/* CREATE AFTER */
export async function applyNewPostTags(post: DbPost, props: AfterCreateCallbackProperties<'Posts'>) {
  const {currentUser, context} = props;
  if (!currentUser) return post; // Shouldn't happen, but just in case
  
  if (post.tagRelevance) {
    // Convert tag relevances in a new-post submission to creating new TagRel objects, and upvoting them.
    const tagsToApply = Object.keys(post.tagRelevance);
    post = {...post, tagRelevance: undefined};
    await utils.bulkApplyPostTags({postId: post._id, tagsToApply, currentUser, context})
  }

  return post;
}

export async function createNewJargonTermsCallback<T extends Pick<DbPost, '_id' | 'contents_latest' | 'draft' | 'generateDraftJargon' | 'userId'>>(post: T, callbackProperties: AfterCreateCallbackProperties<'Posts'> | UpdateCallbackProperties<'Posts'>) {
  const { context } = callbackProperties;
  const { currentUser, loaders, JargonTerms } = context;
  const oldPost = 'oldDocument' in callbackProperties ? callbackProperties.oldDocument as DbPost : null;

  if (!currentUser) return post;
  if (currentUser._id !== post.userId) return post;
  if (!post.contents_latest) return post;
  if (post.draft && !post.generateDraftJargon) return post;
  if (!post.draft && !currentUser.generateJargonForPublishedPosts) return post;
  if (oldPost?.contents_latest === post.contents_latest) return post;

  if (!userCanPassivelyGenerateJargonTerms(currentUser)) return post;
  // TODO: refactor this so that createNewJargonTerms handles the case where we might be creating duplicate terms
  const [existingJargon, newContents] = await Promise.all([
    JargonTerms.find({postId: post._id}).fetch(),
    loaders.Revisions.load(post.contents_latest)
  ]);

  if (!newContents?.html) {
    return post;
  }
  
  const { changeMetrics } = newContents;

  // TODO: do we want different behavior for new vs updated posts?
  if (changeMetrics.added > 1000 || !existingJargon.length) {
    // TODO: do we want to exclude existing jargon terms from being added again for posts which had a large diff but already had some jargon terms?
    backgroundTask(createNewJargonTerms({ postId: post._id, currentUser, context }));
  }

  return post;
}


/* NEW AFTER */
export async function sendCoauthorRequestNotifications<T extends Pick<DbPost, '_id' | 'coauthorStatuses' | 'hasCoauthorPermission'>>(post: T, callbackProperties: AfterCreateCallbackProperties<'Posts'> | UpdateCallbackProperties<'Posts'>) {
  const { context: { Posts } } = callbackProperties;
  const { _id, coauthorStatuses, hasCoauthorPermission } = post;

  if (hasCoauthorPermission === false && coauthorStatuses?.length) {
    await createNotifications({
      userIds: coauthorStatuses.filter(({requested, confirmed}) => !requested && !confirmed).map(({userId}) => userId),
      notificationType: "coauthorRequestNotification",
      documentType: "post",
      documentId: _id,
    });

    post.coauthorStatuses = coauthorStatuses.map((status) => ({ ...status, requested: true }));
    await Posts.rawUpdateOne({ _id }, { $set: { coauthorStatuses: post.coauthorStatuses } });
  }

  return post;
}

export async function lwPostsNewUpvoteOwnPost(post: DbPost, callbackProperties: AfterCreateCallbackProperties<'Posts'>): Promise<DbPost> {
  const { context: { Users, Posts } } = callbackProperties;

  const postAuthor = await Users.findOne(post.userId);
  if (!postAuthor) throw new Error(`Could not find user: ${post.userId}`);
  const { performVoteServer } = require("../voteServer");
  const {modifiedDocument: votedPost} = await performVoteServer({
    document: post,
    voteType: 'bigUpvote',
    collection: Posts,
    user: postAuthor,
    skipRateLimits: true,
    selfVote: true
  })
  return {...post, ...votedPost} as DbPost;
}

export function postsNewPostRelation(post: DbPost, { context }: AfterCreateCallbackProperties<'Posts'>) {
  if (post.originalPostRelationSourceId) {
    backgroundTask(createPostRelation({
      data: {
        type: "subQuestion",
        sourcePostId: post.originalPostRelationSourceId,
        targetPostId: post._id,
      }
    }, context));
  }
  return post
}

// Use the first image in the post as the social preview image
export async function extractSocialPreviewImage(post: DbPost, callbackProperties: AfterCreateCallbackProperties<'Posts'> | UpdateCallbackProperties<'Posts'>) {
  const { context } = callbackProperties;
  const { Posts } = context;
  
  // socialPreviewImageId is set manually, and will override this
  if (post.socialPreviewImageId) return post

  const contents = await getLatestContentsRevision(post, context);
  if (!contents) {
    return post;
  }

  let socialPreviewImageAutoUrl = ''
  if (contents?.html) {
    const $ = cheerioParse(contents?.html)
    const firstImg = $('img').first()
    const firstImgSrc = firstImg?.attr('src')
    if (firstImg && firstImgSrc) {
      try {
        socialPreviewImageAutoUrl = await moveImageToCloudinary({oldUrl: firstImgSrc, originDocumentId: post._id}) ?? firstImgSrc
      } catch (e) {
        captureException(e);
        socialPreviewImageAutoUrl = firstImgSrc
      }
    }
  }
  
  // Side effect is necessary, as edit.async does not run a db update with the
  // returned value
  // It's important to run this regardless of whether or not we found an image,
  // as removing an image should remove the social preview for that image
  await Posts.rawUpdateOne({ _id: post._id }, {$set: { socialPreviewImageAutoUrl }})
  
  return {...post, socialPreviewImageAutoUrl} 
}

/* CREATE ASYNC */
export async function notifyUsersAddedAsPostCoauthors({ document: post }: AfterCreateCallbackProperties<'Posts'>) {
  const coauthorIds: Array<string> = getConfirmedCoauthorIds(post);
  await createNotifications({ userIds: coauthorIds, notificationType: "addedAsCoauthor", documentType: "post", documentId: post._id });
}

export async function triggerReviewForNewPostIfNeeded({ document, context }: AfterCreateCallbackProperties<'Posts'>) {
  if (!document.draft) {
    await triggerReviewIfNeeded({userId: document.userId, context})
  }
}

export async function autoTagNewPost({ document, context }: AfterCreateCallbackProperties<"Posts">) {
  if (!document.draft) {
    // Post created (and is not a draft)
    backgroundTask(utils.applyAutoTags(document, context));
  }
}

/* NEW ASYNC */
export async function sendUsersSharedOnPostNotifications(post: DbPost) {
  const { _id, shareWithUsers = [], coauthorStatuses } = post;
  const coauthors: Array<string> = coauthorStatuses?.filter(({ confirmed }) => confirmed).map(({ userId }) => userId) || [];
  const userIds: Array<string> = shareWithUsers?.filter((user) => !coauthors.includes(user)) || [];
  await createNotifications({userIds, notificationType: "postSharedWithUser", documentType: "post", documentId: _id})
}

/* UPDATE VALIDATE */
export async function postsUndraftRateLimit(oldDocument: DbPost, newDocument: DbPost, currentUser: DbUser, context: ResolverContext) {
  // Only undrafting is rate limited, not other edits
  if (oldDocument.draft && !newDocument.draft && !newDocument.isEvent) {
    await utils.enforcePostRateLimit(currentUser!, context);
  }
}

/* UPDATE BEFORE */

// TODO: check the order of this function in the updateBefore callbacks
export function onEditAddLinkSharingKey(data: UpdatePostDataInput, { oldDocument }: UpdateCallbackProperties<'Posts'>): UpdatePostDataInput {
  if (!oldDocument.linkSharingKey) {
    return {
      ...data,
      linkSharingKey: generateLinkSharingKey()
    };
  } else {
    return data;
  }
}

export function setPostUndraftedFields(data: UpdatePostDataInput, { oldDocument: post }: UpdateCallbackProperties<'Posts'>) {
  // Set postedAt and wasEverUndrafted when a post is moved out of drafts.
  // If the post has previously been published then moved to drafts, and now
  // it's being republished then we shouldn't reset the `postedAt` date.
  const isRepublish = post.wasEverUndrafted || data.wasEverUndrafted;
  if (data.draft === false && post.draft && !isRepublish) {
    data.postedAt = new Date();
    data.wasEverUndrafted = true;
  }
  return data;
}

// TODO: this, plus the scheduleCoauthoredPost function, should probably be converted to one of the on-publish callbacks?
export function scheduleCoauthoredPostWhenUndrafted(post: UpdatePostDataInput, {oldDocument: oldPost, newDocument: newPost}: UpdateCallbackProperties<"Posts">) {
  // Here we schedule the post for 1-day in the future when publishing an existing draft with unconfirmed coauthors
  // We must check post.draft === false instead of !post.draft as post.draft may be undefined in some cases
  // NOTE: EA FORUM: this used to use `post` rather than `newPost`, but `post` is merely the diff, which isn't what you want to pass into those
  if (utils.postHasUnconfirmedCoauthors(newPost) && post.draft === false && oldPost.draft) {
    post = utils.scheduleCoauthoredPost(post);
  }
  return post;
}

/* EDIT SYNC */
export function clearCourseEndTime(modifier: MongoModifier, post: DbPost): MongoModifier {
  // make sure courses/programs have no end time
  // (we don't want them listed for the length of the course, just until the application deadline / start time)
  if (post.eventType === 'course') {
    modifier.$set.endTime = null;
  }
  
  return modifier
}

export function removeFrontpageDate(modifier: MongoModifier, _post: DbPost): MongoModifier {
  if (
    modifier.$set?.submitToFrontpage === false ||
    modifier.$set?.submitToFrontpage === null ||
    modifier.$unset?.submitToFrontpage
  ) {
    modifier.$unset ??= {};
    modifier.$unset.frontpageDate = 1;
  }
  return modifier;
}

export function resetPostApprovedDate(modifier: MongoModifier, post: DbPost): MongoModifier {
  if (modifier.$set && postIsApproved(modifier.$set) && !postIsApproved(post)) {
    modifier.$set.postedAt = new Date();
  }
  return modifier;
}

/* UPDATE AFTER */
export async function syncTagRelevance<T extends Pick<DbPost, '_id' | 'tagRelevance'>>(post: T, props: UpdateCallbackProperties<'Posts'>) {
  const { currentUser, context } = props;
  const { TagRels } = context;
  if (!currentUser) return post; // Shouldn't happen, but just in case

  if (post.tagRelevance) {
    const existingTagRels = await TagRels.find({ postId: post._id, baseScore: {$gt: 0}, deleted: false }).fetch()
    const existingTagIds = existingTagRels.map(tr => tr.tagId);

    const formTagIds = Object.keys(post.tagRelevance);
    const tagsToApply = formTagIds.filter(tagId => !existingTagIds.includes(tagId));
    const tagsToRemove = existingTagIds.filter(tagId => !formTagIds.includes(tagId));

    const applyPromise = utils.bulkApplyPostTags({postId: post._id, tagsToApply, currentUser, context})
    const removePromise = utils.bulkRemovePostTags({tagRels: existingTagRels.filter(tagRel => tagsToRemove.includes(tagRel.tagId)), currentUser, context})

    await Promise.all([applyPromise, removePromise])
    if (tagsToApply.length || tagsToRemove.length) {
      // Rebuild the tagRelevance field on the post. It's unfortunate that we have to do this extra (slow) step, but
      // it's necessary because tagRelevance can depend on votes from other people so it's not that straightforward to
      // work out the final state from the data we have here.
      // This isn't necessary in the create case because we know there will be no existing tagRels when a post is created
      await updatePostDenormalizedTags(post._id);
    }
  }

  return post;
}

export async function resetDialogueMatches<T extends Pick<DbPost, '_id' | 'collabEditorDialogue' | 'draft'>>(post: T, props: UpdateCallbackProperties<'Posts'>) {
  const { oldDocument: oldPost } = props;

  const adminContext = createAdminContext();
  const { DialogueMatchPreferences } = adminContext;

  if (post.collabEditorDialogue && post.draft === false && oldPost.draft) {
    const matchForms = await DialogueMatchPreferences.find({generatedDialogueId: post._id, deleted: {$ne: true}}).fetch();
    await Promise.all(matchForms.map(matchForm => utils.resetDialogueMatch(matchForm, adminContext)));
  }
  return post;
}

/* UPDATE ASYNC */
export async function eventUpdatedNotifications({newDocument: newPost, oldDocument: oldPost, context}: UpdateCallbackProperties<'Posts'>) {
  const { Users } = context;
  // don't bother notifying people about past or unscheduled events
  const isUpcomingEvent = newPost.startTime && moment().isBefore(moment(newPost.startTime))
  // only send notifications if the event was already published *before* being edited
  const alreadyPublished = !oldPost.draft && !newPost.draft && !oldPost.authorIsUnreviewed && !newPost.authorIsUnreviewed
  if (utils.eventHasRelevantChangeForNotification(oldPost, newPost)
    && newPost.isEvent && isUpcomingEvent && alreadyPublished
  ) {
    // track the users who we've notified, so that we only do so once per user, even if they qualify for more than one notification
    let userIdsNotified: string[] = []

    // first email everyone who RSVP'd to the event
    const rsvpUsers = await getUsersToNotifyAboutEvent(newPost)
    for (let {userId,email} of rsvpUsers) {
      if (!email) continue
      const user = await Users.findOne(userId)
      if (userId) {
        userIdsNotified.push(userId)
      }
      
      await wrapAndSendEmail({
        user: user,
        to: email,
        subject: `Event updated: ${newPost.title}`,
        body: <EventUpdatedEmail postId={newPost._id} />
      });
    }
    
    // then notify all users who want to be notified of events in a radius
    if (newPost.mongoLocation) {
      const radiusNotificationUsers = await getUsersWhereLocationIsInNotificationRadius(newPost.mongoLocation)
      const userIdsToNotify = _.difference(radiusNotificationUsers.map(user => user._id), userIdsNotified)
      await createNotifications({userIds: userIdsToNotify, notificationType: "editedEventInRadius", documentType: "post", documentId: newPost._id})
    }
  }
}

export async function notifyUsersAddedAsCoauthors({ oldDocument: oldPost, newDocument: newPost }: UpdateCallbackProperties<'Posts'>) {
  const newCoauthorIds = getConfirmedCoauthorIds(newPost);
  const oldCoauthorIds = getConfirmedCoauthorIds(oldPost);
  const addedCoauthorIds = _.difference(newCoauthorIds, oldCoauthorIds);

  if (addedCoauthorIds.length) {
    await createNotifications({ userIds: addedCoauthorIds, notificationType: "addedAsCoauthor", documentType: "post", documentId: newPost._id });
  }
}

// TODO: maybe combine with autoReviewNewPost and put it into the onPostPublished function
export async function autoTagUndraftedPost({oldDocument, newDocument, context}: UpdateCallbackProperties<'Posts'>) {
  if (oldDocument.draft && !newDocument.draft) {
    // Post was undrafted
    backgroundTask(utils.applyAutoTags(newDocument, context));
  }
}

export async function updatePostEmbeddingsOnChange(newPost: Pick<DbPost, '_id' | 'contents_latest' | 'draft' | 'deletedDraft' | 'status'>, oldPost?: DbPost) {
  const hasChanged = !oldPost || oldPost.contents_latest !== newPost.contents_latest;
  if (hasChanged &&
    !newPost.draft &&
    !newPost.deletedDraft &&
    newPost.status === postStatuses.STATUS_APPROVED &&
    !isAnyTest
  ) {
    try {
      await updatePostEmbeddings(newPost._id);
    } catch (e) {
      // We never want to prevent a post from being created/edited just
      // because we fail to create embeddings, but we do want to log it
      captureException(e);
      // eslint-disable-next-line
      console.error("Failed to create embeddings:", e);
    }
  }
}

// export async function updatePostEmbeddingsOnUpdate({document, oldDocument}: UpdateCallbackProperties<'Posts'>) {
//   await updateEmbeddings(document, oldDocument);
// }

export async function updatedPostMaybeTriggerReview({newDocument, oldDocument, context}: UpdateCallbackProperties<'Posts'>) {
  if (newDocument.draft || newDocument.rejected) return

  await triggerReviewIfNeeded({userId: oldDocument.userId, context, rejectableContent: {
    content: newDocument,
    collectionName: "Posts"
  }})
  
  // if the post author is already approved and the post is getting undrafted,
  // or the post author is getting approved,
  // then we consider this "publishing" the post
  if ((oldDocument.draft && !newDocument.authorIsUnreviewed) || (oldDocument.authorIsUnreviewed && !newDocument.authorIsUnreviewed)) {
    await onPostPublished(newDocument, context);
  }
}

export async function sendRejectionPM({ post, currentUser, context }: {post: DbPost, currentUser?: DbUser|null, context?: ResolverContext}) {
  const postUser = await Users.findOne({_id: post.userId});

  const rejectedContentLink = `<span>post, <a href="https://lesswrong.com/posts/${post._id}/${post.slug}">${post.title}</a></span>`
  let messageContents = getRejectionMessage(rejectedContentLink, post.rejectedReason)

  // FYI EA Forum: Decide if you want this to always send emails the way you do for deletion. We think it's better not to.
  const noEmail = isEAForum
  ? false 
  : !(!!postUser?.reviewedByUserId && !postUser.snoozedUntilContentCount)
  const adminAccount = currentUser ?? await getAdminTeamAccount(context);
  if (!adminAccount) throw new Error("Couldn't find admin account for sending rejection PM");
  console.log("adminAccount", adminAccount);
  await utils.sendPostRejectionPM({
    post,
    messageContents: messageContents,
    lwAccount: adminAccount,
    noEmail
  }); 
}


export async function maybeSendRejectionPM({ newDocument: post, oldDocument: oldPost, currentUser, context }: UpdateCallbackProperties<'Posts'>) {
  const postRejected = post.rejected && !oldPost.rejected;
  if (postRejected) {
    await sendRejectionPM({ post, currentUser, context });
  }
}

/**
 * Creates a moderator action when an admin sets one of the user's posts back to draft
 * This also adds a note to a user's sunshineNotes
 */
export async function updateUserNotesOnPostDraft({ newDocument, oldDocument, currentUser, context }: UpdateCallbackProperties<"Posts">) {
  if (!oldDocument.draft && newDocument.draft && userIsAdmin(currentUser)) {
    backgroundTask(createModeratorAction({
      data: {
        userId: newDocument.userId,
        type: MOVED_POST_TO_DRAFT,
        endedAt: new Date()
      },
    }, context));
  }
}

export async function updateUserNotesOnPostRejection({ newDocument, oldDocument, currentUser, context }: UpdateCallbackProperties<"Posts">) {
  if (!oldDocument.rejected && newDocument.rejected) {
    backgroundTask(createModeratorAction({
      data: {
        userId: newDocument.userId,
        type: REJECTED_POST,
        endedAt: new Date()
      },
    }, context));
  }
}

export async function updateRecombeePost({ newDocument, oldDocument, context }: UpdateCallbackProperties<'Posts'>) {
  // newDocument is only a "preview" and does not reliably have full post data, e.g. is missing contents.html
  // This does seem likely to be a bug in a the mutator logic
  const post = await context.loaders.Posts.load(newDocument._id);
  const redrafted = post.draft && !oldDocument.draft
  if ((post.draft && !redrafted) || !isRecombeeRecommendablePost(post)) return;

  if (recombeeEnabledSetting.get()) {
    backgroundTask(recombeeApi.upsertPost(post, context)
      // eslint-disable-next-line no-console
      .catch(e => console.log('Error when sending updated post to recombee', { e }))
    )
  }

  if (vertexEnabledSetting.get()) {
    backgroundTask(googleVertexApi.upsertPost({ post }, context)
      // eslint-disable-next-line no-console
      .catch(e => console.log('Error when sending updated post to google vertex', { e }))
    );
  }
}

/* EDIT ASYNC */
export function sendPostApprovalNotifications(post: Pick<DbPost, '_id' | 'userId' | 'status'>, oldPost: DbPost) {
  if (postIsApproved(post) && !postIsApproved(oldPost)) {
    backgroundTask(createNotifications({userIds: [post.userId], notificationType: 'postApproved', documentType: 'post', documentId: post._id}));
  }
}

export async function sendNewPublishedDialogueMessageNotifications(newPost: DbPost, oldPost: DbPost, context: ResolverContext) {
  if (newPost.collabEditorDialogue) {
    const [oldIds, newIds] = await Promise.all([
      getDialogueResponseIds(oldPost, context),
      getDialogueResponseIds(newPost, context),
    ]);
    const uniqueNewIds = _.difference(newIds, oldIds);
    
    if (uniqueNewIds.length > 0) {
      const dialogueParticipantIds = [newPost.userId, ...getConfirmedCoauthorIds(newPost)];
      const dialogueSubscribers = await getSubscribedUsers({
        documentId: newPost._id,
        collectionName: "Posts",
        type: subscriptionTypes.newPublishedDialogueMessages,
      });
      
      const dialogueSubscriberIds = dialogueSubscribers.map(sub => sub._id);
      const dialogueSubscriberIdsToNotify = _.difference(dialogueSubscriberIds, dialogueParticipantIds);
      await createNotifications({
        userIds: dialogueSubscriberIdsToNotify,
        notificationType: 'newPublishedDialogueMessages',
        documentType: 'post',
        documentId: newPost._id
      });
    }
  }
}

export async function removeRedraftNotifications(newPost: Pick<DbPost, '_id' | 'draft' | 'status'>, oldPost: DbPost, context: ResolverContext) {
  const { Notifications, TagRels } = context;

  if (!postIsPublic(newPost) && postIsPublic(oldPost)) {
      //eslint-disable-next-line no-console
    console.info("Post redrafted, removing notifications");

    // delete post notifications
    const postNotifications = await Notifications.find({documentId: newPost._id}).fetch()
    postNotifications.forEach(notification =>
      backgroundTask(updateNotification({ data: { deleted: true }, selector: { _id: notification._id } }, context))
    );

    // delete tagRel notifications (note this deletes them even if the TagRel itself has `deleted: true`)
    const tagRels = await TagRels.find({postId:newPost._id}).fetch()
    await asyncForeachSequential(tagRels, async (tagRel) => {
      const tagRelNotifications = await Notifications.find({documentId: tagRel._id}).fetch()
      tagRelNotifications.forEach(notification =>
        backgroundTask(updateNotification({ data: { deleted: true }, selector: { _id: notification._id } }, context))
      );
    });
  }
}

export async function sendEAFCuratedAuthorsNotification(post: DbPost, oldPost: DbPost, context: ResolverContext) {
  const { Users } = context;
  // On the EA Forum, when a post is curated, we send an email notifying all the post's authors
  if (post.curatedDate && !oldPost.curatedDate) {
    const coauthorIds = getConfirmedCoauthorIds(post)
    const authorIds = [post.userId, ...coauthorIds]
    const authors = await Users.find({
      _id: {$in: authorIds}
    }).fetch()
    
    backgroundTask(Promise.all(
      authors.map(author => wrapAndSendEmail({
        user: author,
        subject: "We’ve curated your post",
        body: <EmailCuratedAuthors user={author} post={post} />
      })
    )))
  }
}

const curationEmailDelay = new EventDebouncer({
  name: "curationEmail",
  defaultTiming: {
    type: "delayed",
    delayMinutes: 20,
  },
  callback: async (postId) => {
    const post = await Posts.findOne(postId);
    
    // Still curated? If it was un-curated during the 20 minute delay, don't
    // send emails.
    if (post?.curatedDate) {
      //eslint-disable-next-line no-console
      console.log(`Sending curation emails`);

      let usersToEmail = await findUsersToEmail({'emailSubscribedToCurated': true});

      //eslint-disable-next-line no-console
      console.log(`Found ${usersToEmail.length} users to email`);
      await sendCurationEmail({
        users: usersToEmail,
        postId,
        reason: "you have the \"Email me new posts in Curated\" option enabled"
      });
    } else {
      //eslint-disable-next-line no-console
      console.log(`Not sending curation notice for ${post?.title} because it was un-curated during the delay period.`);
    }
  }
});

export async function sendLWAFPostCurationEmails(post: DbPost, oldPost: DbPost) {
  if (post.curatedDate && !oldPost.curatedDate) {
    // Email admins immediately, everyone else after a 20-minute delay, so that
    // we get a chance to catch formatting issues with the email. (Admins get
    // emailed twice.)
    const adminsToEmail = await findUsersToEmail({'emailSubscribedToCurated': true, isAdmin: true});

    await sendCurationEmail({
      users: adminsToEmail,
      postId: post._id,
      reason: "you have the \"Email me new posts in Curated\" option enabled",
      subject: `[Admin preview] ${post.title}`,
    });
    
    if (!useCurationEmailsCron) {
      await curationEmailDelay.recordEvent({
        key: post._id,
        af: false
      });  
    } else {
      await hydrateCurationEmailsQueue(post._id);
    }
  }
}

export async function sendPostSharedWithUserNotifications(newPost: DbPost, oldPost: DbPost) {
  if (!_.isEqual(newPost.shareWithUsers, oldPost.shareWithUsers)) {
    // Right now this only creates notifications when users are shared (and not when they are "unshared")
    // because currently notifications are hidden from you if you don't have view-access to a post.
    // TODO: probably fix that, such that users can see when they've lost access to post. [but, eh, I'm not sure this matters that much]
    const sharedUsers = _.difference(newPost.shareWithUsers || [], oldPost.shareWithUsers || [])
    await createNotifications({userIds: sharedUsers, notificationType: "postSharedWithUser", documentType: "post", documentId: newPost._id})
  }
}

export async function updatePostShortform(newPost: DbPost, oldPost: DbPost, context: ResolverContext) {
  const { Comments } = context;

  if (!!newPost.shortform !== !!oldPost.shortform) {
    const shortform = !!newPost.shortform;
    await Comments.rawUpdateMany(
      { postId: newPost._id },
      { $set: {
        shortform: shortform
      } },
      { multi: true }
    );
  }
}

// If an admin changes the "hideCommentKarma" setting of a post after it
// already has comments, update those comments' hideKarma field to have the new
// setting. This should almost never be used, as we really don't want to
// surprise users by revealing their supposedly hidden karma.
export async function updateCommentHideKarma(newPost: DbPost, oldPost: DbPost, context: ResolverContext) {
  const { Comments } = context;

  if (newPost.hideCommentKarma === oldPost.hideCommentKarma) return

  const comments = Comments.find({postId: newPost._id})
  if (!(await comments.count())) return
  const updates = (await comments.fetch()).map(comment => ({
    updateOne: {
      filter: {
        _id: comment._id,
      },
      update: {$set: {hideKarma: newPost.hideCommentKarma}}
    }
  }))
  await Comments.rawCollection().bulkWrite(updates)
}

// For posts without comments, update lastCommentedAt to match postedAt
//
// When the post is created, lastCommentedAt was set to the current date. If an
// admin or site feature updates postedAt that should change the "newness" of
// the post unless there's been active comments.
export async function oldPostsLastCommentedAt(post: DbPost, context: ResolverContext) {
  const { Posts } = context;
  // TODO maybe update this to properly handle AF comments. (I'm guessing it currently doesn't)
  if (post.commentCount) return

  await Posts.rawUpdateOne({ _id: post._id }, {$set: { lastCommentedAt: post.postedAt }})
}<|MERGE_RESOLUTION|>--- conflicted
+++ resolved
@@ -52,11 +52,8 @@
 import { EmailCuratedAuthors } from "../emailComponents/EmailCuratedAuthors";
 import { EventUpdatedEmail } from "../emailComponents/EventUpdatedEmail";
 import { PostsHTML } from "@/lib/collections/posts/fragments";
-<<<<<<< HEAD
 import Users from "../collections/users/collection";
-=======
 import { backgroundTask } from "../utils/backgroundTask";
->>>>>>> a5d85d37
 
 /** Create notifications for a new post being published */
 export async function sendNewPostNotifications(post: DbPost) {
