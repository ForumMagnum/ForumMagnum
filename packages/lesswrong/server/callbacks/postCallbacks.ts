--- conflicted
+++ resolved
@@ -8,12 +8,9 @@
 import { makeEditableOptions, makeEditableOptionsModeration, makeEditableOptionsCustomHighlight } from '../../lib/collections/posts/custom_fields'
 import { PostRelations } from '../../lib/collections/postRelations/index';
 import { getDefaultPostLocationFields } from '../posts/utils'
-<<<<<<< HEAD
-import { Revisions } from '../../lib';
 import cheerio from 'cheerio'
-=======
 import { getCollectionHooks } from '../mutationCallbacks';
->>>>>>> 439f858b
+
 const MINIMUM_APPROVAL_KARMA = 5
 
 getCollectionHooks("Posts").updateBefore.add(function PostsEditRunPostUndraftedSyncCallbacks (data, { oldDocument: post }) {
@@ -181,21 +178,19 @@
   if (!newPost.draft && oldPost.draft) {
     await newDocumentMaybeTriggerReview(newPost)
   }
-<<<<<<< HEAD
-}
-addCallback("posts.edit.async", updatedPostMaybeTriggerReview);
+});
 
 // Use the first image in the post as the social preview image
 async function extractSocialPreviewImage (post: DbPost) {
   // socialPreviewImageId is set manually, and will override this
   if (post.socialPreviewImageId) return post
 
-  let socialPreviewImageAutoUrl: null | string = null
+  let socialPreviewImageAutoUrl = ''
   if (post.contents?.html) {
     const $ = cheerio.load(post.contents.html)
     const firstImg = $('img').first()
     if (firstImg) {
-      socialPreviewImageAutoUrl = firstImg.attr('src') || null
+      socialPreviewImageAutoUrl = firstImg.attr('src') || ''
     }
   }
   
@@ -209,8 +204,5 @@
   
 }
 
-addCallback("post.create.after", extractSocialPreviewImage);
-addCallback("posts.edit.async", extractSocialPreviewImage);
-=======
-});
->>>>>>> 439f858b
+getCollectionHooks("Posts").editAsync.add(async function updatedExtractSocialPreviewImage(post: DbPost) {await extractSocialPreviewImage(post)})
+getCollectionHooks("Posts").newAfter.add(extractSocialPreviewImage)