--- conflicted
+++ resolved
@@ -31,13 +31,11 @@
 import { recombeeApi } from '../recombee/client';
 import { recombeeEnabledSetting, vertexEnabledSetting } from '../../lib/publicSettings';
 import { googleVertexApi } from '../google-vertex/client';
-<<<<<<< HEAD
 import { postsNewNotifications } from '../notificationCallbacks';
+import { getLatestContentsRevision } from '../../lib/collections/revisions/helpers';
+import { isRecombeeRecommendablePost } from '@/lib/collections/posts/helpers';
 
 const MINIMUM_APPROVAL_KARMA = 5
-
-const type3ClientIdSetting = new DatabaseServerSetting<string | null>('type3.clientId', null)
-const type3WebhookSecretSetting = new DatabaseServerSetting<string | null>('type3.webhookSecret', null)
 
 // Callback for a post being published. This is distinct from being created in
 // that it doesn't fire on draft posts, and doesn't fire on posts that are awaiting
@@ -50,13 +48,6 @@
   await updateScoreOnPostPublish(post, context);
 }
 
-=======
-import { getLatestContentsRevision } from '../../lib/collections/revisions/helpers';
-import { isRecombeeRecommendablePost } from '@/lib/collections/posts/helpers';
-
-const MINIMUM_APPROVAL_KARMA = 5
-
->>>>>>> b112cf71
 if (isEAForum) {
   const checkTosAccepted = <T extends Partial<DbPost>>(currentUser: DbUser | null, post: T): T => {
     if (post.draft === false && !post.shortform && !currentUser?.acceptedTos) {
@@ -635,13 +626,8 @@
 
 /* Recombee callbacks */
 
-<<<<<<< HEAD
 function updateRecombeeWithPublishedPost(post: DbPost, context: ResolverContext) {
-  if (post.shortform || post.unlisted) return;
-=======
-postPublishedCallback.add((post, context) => {
   if (!isRecombeeRecommendablePost(post)) return;
->>>>>>> b112cf71
 
   if (recombeeEnabledSetting.get()) {
     void recombeeApi.upsertPost(post, context)
@@ -676,13 +662,8 @@
   }
 });
 
-<<<<<<< HEAD
 export function updateRecombeeVote({ newDocument, vote }: VoteDocTuple, collection: CollectionBase<VoteableCollectionName>, user: DbUser, context: ResolverContext) {
-  if (vote.collectionName !== 'Posts' || newDocument.userId === vote.userId) return;
-=======
-voteCallbacks.castVoteAsync.add(({ newDocument, vote }, collection, user, context) => {
   if (vote.collectionName !== 'Posts' || newDocument.userId === vote.userId || !isRecombeeRecommendablePost(newDocument as DbPost)) return;
->>>>>>> b112cf71
 
   if (recombeeEnabledSetting.get()) {
     void recombeeApi.upsertPost(newDocument as DbPost, context)
