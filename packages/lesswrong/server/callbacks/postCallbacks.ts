import { createAdminContext, createMutator, updateMutator } from '../vulcan-lib';
import { Posts } from '../../lib/collections/posts/collection';
import { Comments } from '../../lib/collections/comments/collection';
import Users from '../../lib/collections/users/collection';
import { clearVotesServer, performVoteServer } from '../voteServer';
import { voteCallbacks, VoteDocTuple } from '../../lib/voting/vote';
import Localgroups from '../../lib/collections/localgroups/collection';
import { PostRelations } from '../../lib/collections/postRelations/index';
import { getDefaultPostLocationFields } from '../posts/utils'
import { cheerioParse } from '../utils/htmlUtil'
import { CreateCallbackProperties, getCollectionHooks, UpdateCallbackProperties } from '../mutationCallbacks';
import { postPublishedCallback } from '../notificationCallbacks';
import moment from 'moment';
import { triggerReviewIfNeeded } from "./sunshineCallbackUtils";
import { performCrosspost, handleCrosspostUpdate } from "../fmCrosspost/crosspost";
import { addOrUpvoteTag } from '../tagging/tagsGraphQL';
import { userIsAdmin } from '../../lib/vulcan-users';
import { MOVED_POST_TO_DRAFT, REJECTED_POST } from '../../lib/collections/moderatorActions/schema';
import { isEAForum } from '../../lib/instanceSettings';
import { captureException } from '@sentry/core';
import { TOS_NOT_ACCEPTED_ERROR } from '../fmCrosspost/resolvers';
import TagRels from '../../lib/collections/tagRels/collection';
import { updatePostDenormalizedTags } from '../tagging/tagCallbacks';
import Conversations from '../../lib/collections/conversations/collection';
import Messages from '../../lib/collections/messages/collection';
import { isAnyTest } from '../../lib/executionEnvironment';
import { getAdminTeamAccount, getRejectionMessage } from './commentCallbacks';
import { DatabaseServerSetting } from '../databaseSettings';
import { postStatuses } from '../../lib/collections/posts/constants';
import { HAS_EMBEDDINGS_FOR_RECOMMENDATIONS, updatePostEmbeddings } from '../embeddings';
import { moveImageToCloudinary } from '../scripts/convertImagesToCloudinary';
import DialogueChecks from '../../lib/collections/dialogueChecks/collection';
import DialogueMatchPreferences from '../../lib/collections/dialogueMatchPreferences/collection';

const MINIMUM_APPROVAL_KARMA = 5

const type3ClientIdSetting = new DatabaseServerSetting<string | null>('type3.clientId', null)
const type3WebhookSecretSetting = new DatabaseServerSetting<string | null>('type3.webhookSecret', null)

if (isEAForum) {
  const checkTosAccepted = <T extends Partial<DbPost>>(currentUser: DbUser | null, post: T): T => {
    if (post.draft === false && !post.shortform && !currentUser?.acceptedTos) {
      throw new Error(TOS_NOT_ACCEPTED_ERROR);
    }
    return post;
  }
  getCollectionHooks("Posts").newSync.add(
    (post: DbPost, currentUser) => checkTosAccepted(currentUser, post),
  );
  getCollectionHooks("Posts").updateBefore.add(
    (post, {currentUser}) => checkTosAccepted(currentUser, post),
  );

  const assertPostTitleHasNoEmojis = (post: DbPost) => {
    if (/\p{Extended_Pictographic}/u.test(post.title)) {
      throw new Error("Post titles cannot contain emojis");
    }
  }
  getCollectionHooks("Posts").newSync.add(assertPostTitleHasNoEmojis);
  getCollectionHooks("Posts").updateBefore.add(assertPostTitleHasNoEmojis);
}

if (HAS_EMBEDDINGS_FOR_RECOMMENDATIONS) {
  const updateEmbeddings = async (newPost: DbPost, oldPost?: DbPost) => {
    const hasChanged = !oldPost || oldPost.contents?.html !== newPost.contents?.html;
    if (hasChanged &&
      !newPost.draft &&
      !newPost.deletedDraft &&
      newPost.status === postStatuses.STATUS_APPROVED &&
      !isAnyTest
    ) {
      try {
        await updatePostEmbeddings(newPost._id);
      } catch (e) {
        // We never want to prevent a post from being created/edited just
        // because we fail to create embeddings, but we do want to log it
        captureException(e);
        // eslint-disable-next-line
        console.error("Failed to create embeddings:", e);
      }
    }
  }
  getCollectionHooks("Posts").newAsync.add(
    async (post: DbPost) => await updateEmbeddings(post),
  );
  getCollectionHooks("Posts").updateAsync.add(
    async ({document, oldDocument}) => await updateEmbeddings(
      document,
      oldDocument,
    ),
  );
}

getCollectionHooks("Posts").createValidate.add(function DebateMustHaveCoauthor(validationErrors, { document }) {
  if (document.debate && !document.coauthorStatuses?.length) {
    throw new Error('Dialogue must have at least one co-author!');
  }

  return validationErrors;
});

getCollectionHooks("Posts").updateBefore.add(function PostsEditRunPostUndraftedSyncCallbacks (data, { oldDocument: post }) {
  // Set postedAt and wasEverUndrafted when a post is moved out of drafts.
  // If the post has previously been published then moved to drafts, and now
  // it's being republished then we shouldn't reset the `postedAt` date.
  const isRepublish = post.wasEverUndrafted || data.wasEverUndrafted;
  if (data.draft === false && post.draft && !isRepublish) {
    data.postedAt = new Date();
    data.wasEverUndrafted = true;
  }
  return data;
});

voteCallbacks.castVoteAsync.add(async function increaseMaxBaseScore ({newDocument, vote}: VoteDocTuple) {
  if (vote.collectionName === "Posts") {
    const post = newDocument as DbPost;
    if (post.baseScore > (post.maxBaseScore || 0)) {
      let thresholdTimestamp: any = {};
      if (!post.scoreExceeded2Date && post.baseScore >= 2) {
        thresholdTimestamp.scoreExceeded2Date = new Date();
      }
      if (!post.scoreExceeded30Date && post.baseScore >= 30) {
        thresholdTimestamp.scoreExceeded30Date = new Date();
      }
      if (!post.scoreExceeded45Date && post.baseScore >= 45) {
        thresholdTimestamp.scoreExceeded45Date = new Date();
      }
      if (!post.scoreExceeded75Date && post.baseScore >= 75) {
        thresholdTimestamp.scoreExceeded75Date = new Date();
      }
      if (!post.scoreExceeded125Date && post.baseScore >= 125) {
        thresholdTimestamp.scoreExceeded125Date = new Date();
      }
      if (!post.scoreExceeded200Date && post.baseScore >= 200) {
        thresholdTimestamp.scoreExceeded200Date = new Date();
      }
      await Posts.rawUpdateOne({_id: post._id}, {$set: {maxBaseScore: post.baseScore, ...thresholdTimestamp}})
    }
  }
});

getCollectionHooks("Posts").newSync.add(async function PostsNewDefaultLocation(post: DbPost): Promise<DbPost> {
  return {...post, ...(await getDefaultPostLocationFields(post))}
});

getCollectionHooks("Posts").newSync.add(async function PostsNewDefaultTypes(post: DbPost): Promise<DbPost> {
  if (post.isEvent && post.groupId && !post.types) {
    const localgroup = await Localgroups.findOne(post.groupId) 
    if (!localgroup) throw Error(`Wasn't able to find localgroup for post ${post}`)
    const { types } = localgroup
    post = {...post, types}
  }
  return post
});

// LESSWRONG – bigUpvote
getCollectionHooks("Posts").newAfter.add(async function LWPostsNewUpvoteOwnPost(post: DbPost): Promise<DbPost> {
 var postAuthor = await Users.findOne(post.userId);
 if (!postAuthor) throw new Error(`Could not find user: ${post.userId}`);
 const {modifiedDocument: votedPost} = await performVoteServer({
   document: post,
   voteType: 'bigUpvote',
   collection: Posts,
   user: postAuthor,
   skipRateLimits: true,
   selfVote: true
 })
 return {...post, ...votedPost} as DbPost;
});

getCollectionHooks("Posts").createAfter.add((post: DbPost) => {
  if (!post.authorIsUnreviewed && !post.draft) {
    void postPublishedCallback.runCallbacksAsync([post]);
  }
});

getCollectionHooks("Posts").newSync.add(async function PostsNewUserApprovedStatus (post) {
  const postAuthor = await Users.findOne(post.userId);
  if (!postAuthor?.reviewedByUserId && (postAuthor?.karma || 0) < MINIMUM_APPROVAL_KARMA) {
    return {...post, authorIsUnreviewed: true}
  }
  return post;
});

getCollectionHooks("Posts").createBefore.add(function AddReferrerToPost(post, properties)
{
  if (properties && properties.context && properties.context.headers) {
    let referrer = properties.context.headers["referer"];
    let userAgent = properties.context.headers["user-agent"];
    
    return {
      ...post,
      referrer: referrer,
      userAgent: userAgent,
    };
  }
});

getCollectionHooks("Posts").newAfter.add(function PostsNewPostRelation (post) {
  if (post.originalPostRelationSourceId) {
    void createMutator({
      collection: PostRelations,
      document: {
        type: "subQuestion",
        sourcePostId: post.originalPostRelationSourceId,
        targetPostId: post._id,
      },
      validate: false,
    })
  }
  return post
});

getCollectionHooks("Posts").editAsync.add(async function UpdatePostShortform (newPost, oldPost) {
  if (!!newPost.shortform !== !!oldPost.shortform) {
    const shortform = !!newPost.shortform;
    await Comments.rawUpdateMany(
      { postId: newPost._id },
      { $set: {
        shortform: shortform
      } },
      { multi: true }
    );
  }
});

// If an admin changes the "hideCommentKarma" setting of a post after it
// already has comments, update those comments' hideKarma field to have the new
// setting. This should almost never be used, as we really don't want to
// surprise users by revealing their supposedly hidden karma.
getCollectionHooks("Posts").editAsync.add(async function UpdateCommentHideKarma (newPost, oldPost) {
  if (newPost.hideCommentKarma === oldPost.hideCommentKarma) return

  const comments = Comments.find({postId: newPost._id})
  if (!(await comments.count())) return
  const updates = (await comments.fetch()).map(comment => ({
    updateOne: {
      filter: {
        _id: comment._id,
      },
      update: {$set: {hideKarma: newPost.hideCommentKarma}}
    }
  }))
  await Comments.rawCollection().bulkWrite(updates)
});

getCollectionHooks("Posts").createAsync.add(async ({document}: CreateCallbackProperties<"Posts">) => {
  if (!document.draft) {
    await triggerReviewIfNeeded(document.userId)
  }
});

getCollectionHooks("Posts").updateAsync.add(async function updatedPostMaybeTriggerReview ({document, oldDocument}: UpdateCallbackProperties<"Posts">) {
  if (document.draft || document.rejected) return

  await triggerReviewIfNeeded(oldDocument.userId)
  
  // if the post author is already approved and the post is getting undrafted,
  // or the post author is getting approved,
  // then we consider this "publishing" the post
  if ((oldDocument.draft && !document.authorIsUnreviewed) || (oldDocument.authorIsUnreviewed && !document.authorIsUnreviewed)) {
    await postPublishedCallback.runCallbacksAsync([document]);
  }
});

interface SendPostRejectionPMParams {
  messageContents: string,
  lwAccount: DbUser,
  post: DbPost,
  noEmail: boolean,
}

async function sendPostRejectionPM({ messageContents, lwAccount, post, noEmail }: SendPostRejectionPMParams) {
  const conversationData: CreateMutatorParams<"Conversations">['document'] = {
    participantIds: [post.userId, lwAccount._id],
    title: `Your post ${post.title} was rejected`,
    moderator: true
  };

  const conversation = await createMutator({
    collection: Conversations,
    document: conversationData,
    currentUser: lwAccount,
    validate: false
  });

  const messageData = {
    userId: lwAccount._id,
    contents: {
      originalContents: {
        type: "html",
        data: messageContents
      }
    },
    conversationId: conversation.data._id,
    noEmail: noEmail
  };

  await createMutator({
    collection: Messages,
    document: messageData,
    currentUser: lwAccount,
    validate: false
  });

  if (!isAnyTest) {
    // eslint-disable-next-line no-console
    console.log("Sent moderation message for post", post._id);
  }
}

getCollectionHooks("Posts").updateAsync.add(async function sendRejectionPM({ newDocument: post, oldDocument: oldPost, currentUser }) {
  const postRejected = post.rejected && !oldPost.rejected;
  if (postRejected) {
    const postUser = await Users.findOne({_id: post.userId});

    const rejectedContentLink = `<span>post, <a href="https://lesswrong.com/posts/${post._id}/${post.slug}">${post.title}</a></span>`
    let messageContents = getRejectionMessage(rejectedContentLink, post.rejectedReason)
  
    // FYI EA Forum: Decide if you want this to always send emails the way you do for deletion. We think it's better not to.
    const noEmail = isEAForum
    ? false 
    : !(!!postUser?.reviewedByUserId && !postUser.snoozedUntilContentCount)
    
    const adminAccount = currentUser ?? await getAdminTeamAccount();
    if (!adminAccount) throw new Error("Couldn't find admin account for sending rejection PM");
  
    await sendPostRejectionPM({
      post,
      messageContents: messageContents,
      lwAccount: adminAccount,
      noEmail,
    });  
  }
});

/**
 * Creates a moderator action when an admin sets one of the user's posts back to draft
 * This also adds a note to a user's sunshineNotes
 */
getCollectionHooks("Posts").updateAsync.add(async function updateUserNotesOnPostDraft ({ document, oldDocument, currentUser, context }: UpdateCallbackProperties<"Posts">) {
  if (!oldDocument.draft && document.draft && userIsAdmin(currentUser)) {
    void createMutator({
      collection: context.ModeratorActions,
      context,
      currentUser,
      document: {
        userId: document.userId,
        type: MOVED_POST_TO_DRAFT,
        endedAt: new Date()
      }
    });
  }
});

getCollectionHooks("Posts").updateAsync.add(async function updateUserNotesOnPostRejection ({ document, oldDocument, currentUser, context }: UpdateCallbackProperties<"Posts">) {
  if (!oldDocument.rejected && document.rejected) {
    void createMutator({
      collection: context.ModeratorActions,
      context,
      currentUser,
      document: {
        userId: document.userId,
        type: REJECTED_POST,
        endedAt: new Date()
      }
    });
  }
});

// Use the first image in the post as the social preview image
async function extractSocialPreviewImage (post: DbPost) {
  // socialPreviewImageId is set manually, and will override this
  if (post.socialPreviewImageId) return post

  let socialPreviewImageAutoUrl = ''
  if (post.contents?.html) {
    const $ = cheerioParse(post.contents?.html)
    const firstImg = $('img').first()
    const firstImgSrc = firstImg?.attr('src')
    if (firstImg && firstImgSrc) {
      try {
        socialPreviewImageAutoUrl = await moveImageToCloudinary(firstImgSrc, post._id) ?? firstImgSrc
      } catch (e) {
        captureException(e);
        socialPreviewImageAutoUrl = firstImgSrc
      }
    }
  }
  
  // Side effect is necessary, as edit.async does not run a db update with the
  // returned value
  // It's important to run this regardless of whether or not we found an image,
  // as removing an image should remove the social preview for that image
  await Posts.rawUpdateOne({ _id: post._id }, {$set: { socialPreviewImageAutoUrl }})
  
  return {...post, socialPreviewImageAutoUrl}
  
}

getCollectionHooks("Posts").editAsync.add(async function updatedExtractSocialPreviewImage(post: DbPost) {await extractSocialPreviewImage(post)})
getCollectionHooks("Posts").newAfter.add(extractSocialPreviewImage)

// For posts without comments, update lastCommentedAt to match postedAt
//
// When the post is created, lastCommentedAt was set to the current date. If an
// admin or site feature updates postedAt that should change the "newness" of
// the post unless there's been active comments.
async function oldPostsLastCommentedAt (post: DbPost) {
  // TODO maybe update this to properly handle AF comments. (I'm guessing it currently doesn't)
  if (post.commentCount) return

  await Posts.rawUpdateOne({ _id: post._id }, {$set: { lastCommentedAt: post.postedAt }})
}

getCollectionHooks("Posts").editAsync.add(oldPostsLastCommentedAt)

getCollectionHooks("Posts").newSync.add(async function FixEventStartAndEndTimes(post: DbPost): Promise<DbPost> {
  // make sure courses/programs have no end time
  // (we don't want them listed for the length of the course, just until the application deadline / start time)
  if (post.eventType === 'course') {
    return {
      ...post,
      endTime: null
    }
  }

  // If the post has an end time but no start time, move the time given to the startTime
  // slot, and leave the end time blank
  if (post?.endTime && !post?.startTime) {
    return {
      ...post,
      startTime: post.endTime,
      endTime: null,
    };
  }
  
  // If both start time and end time are given but they're swapped, swap them to
  // the right order
  if (post.startTime && post.endTime && moment(post.startTime).isAfter(post.endTime)) {
    return {
      ...post,
      startTime: post.endTime,
      endTime: post.startTime,
    };
  }
  
  return post;
});

getCollectionHooks("Posts").editSync.add(async function clearCourseEndTime(modifier: MongoModifier<DbPost>, post: DbPost): Promise<MongoModifier<DbPost>> {
  // make sure courses/programs have no end time
  // (we don't want them listed for the length of the course, just until the application deadline / start time)
  if (post.eventType === 'course') {
    modifier.$set.endTime = null;
  }
  
  return modifier
})

const postHasUnconfirmedCoauthors = (post: DbPost): boolean =>
  !post.hasCoauthorPermission && (post.coauthorStatuses ?? []).filter(({ confirmed }) => !confirmed).length > 0;

const scheduleCoauthoredPost = (post: DbPost): DbPost => {
  const now = new Date();
  post.postedAt = new Date(now.setDate(now.getDate() + 1));
  post.isFuture = true;
  return post;
}

getCollectionHooks("Posts").newSync.add((post: DbPost): DbPost => {
  if (postHasUnconfirmedCoauthors(post) && !post.draft) {
    post = scheduleCoauthoredPost(post);
  }
  return post;
});

getCollectionHooks("Posts").updateBefore.add((post: DbPost, {oldDocument: oldPost}: UpdateCallbackProperties<"Posts">) => {
  // Here we schedule the post for 1-day in the future when publishing an existing draft with unconfirmed coauthors
  // We must check post.draft === false instead of !post.draft as post.draft may be undefined in some cases
  if (postHasUnconfirmedCoauthors(post) && post.draft === false && oldPost.draft) {
    post = scheduleCoauthoredPost(post);
  }
  return post;
});

getCollectionHooks("Posts").newSync.add(performCrosspost);
getCollectionHooks("Posts").updateBefore.add(handleCrosspostUpdate);

async function bulkApplyPostTags ({postId, tagsToApply, currentUser, context}: {postId: string, tagsToApply: string[], currentUser: DbUser, context: ResolverContext}) {
  const applyOneTag = async (tagId: string) => {
    try {
      await addOrUpvoteTag({
        tagId, postId,
        currentUser: currentUser!,
        ignoreParent: true,  // Parent tags are already applied by the post submission form, so if the parent tag isn't present the user must have manually removed it
        context
      });
    } catch(e) {
      // This can throw if there's a tag applied which doesn't exist, which
      // can happen if there are issues with the search index.
      //
      // If we fail to add a tag, capture the exception in Sentry but don't
      // throw from the form-submission callback. From the user perspective
      // letting this exception esscape would make posting appear to fail (but
      // actually the post is created, minus some of its callbacks having
      // completed).
      captureException(e)
    }
  }
  await Promise.all(tagsToApply.map(applyOneTag))
}

async function bulkRemovePostTags ({tagRels, currentUser, context}: {tagRels: DbTagRel[], currentUser: DbUser, context: ResolverContext}) {
  const clearOneTag = async (tagRel: DbTagRel) => {
    try {
      await clearVotesServer({ document: tagRel, collection: TagRels, user: currentUser, context})
    } catch(e) {
      captureException(e)
    }
  }
  await Promise.all(tagRels.map(clearOneTag))
}

getCollectionHooks("Posts").createAfter.add(async (post: DbPost, props: CreateCallbackProperties<"Posts">) => {
  const {currentUser, context} = props;
  if (!currentUser) return post; // Shouldn't happen, but just in case
  
  if (post.tagRelevance) {
    // Convert tag relevances in a new-post submission to creating new TagRel objects, and upvoting them.
    const tagsToApply = Object.keys(post.tagRelevance);
    post = {...post, tagRelevance: undefined};
    await bulkApplyPostTags({postId: post._id, tagsToApply, currentUser, context})
  }

  return post;
});

getCollectionHooks("Posts").updateAfter.add(async (post: DbPost, props: CreateCallbackProperties<"Posts">) => {
  const {currentUser, context} = props;
  if (!currentUser) return post; // Shouldn't happen, but just in case

  if (post.tagRelevance) {
    const existingTagRels = await TagRels.find({ postId: post._id, baseScore: {$gt: 0} }).fetch()
    const existingTagIds = existingTagRels.map(tr => tr.tagId);

    const formTagIds = Object.keys(post.tagRelevance);
    const tagsToApply = formTagIds.filter(tagId => !existingTagIds.includes(tagId));
    const tagsToRemove = existingTagIds.filter(tagId => !formTagIds.includes(tagId));

    const applyPromise = bulkApplyPostTags({postId: post._id, tagsToApply, currentUser, context})
    const removePromise = bulkRemovePostTags({tagRels: existingTagRels.filter(tagRel => tagsToRemove.includes(tagRel.tagId)), currentUser, context})

    await Promise.all([applyPromise, removePromise])
    if (tagsToApply.length || tagsToRemove.length) {
      // Rebuild the tagRelevance field on the post. It's unfortunate that we have to do this extra (slow) step, but
      // it's necessary because tagRelevance can depend on votes from other people so it's not that straightforward to
      // work out the final state from the data we have here.
      // This isn't necessary in the create case because we know there will be no existing tagRels when a post is created
      await updatePostDenormalizedTags(post._id);
    }
  }

  return post;
<<<<<<< HEAD
=======
});

getCollectionHooks("Posts").updateAfter.add(async (post: DbPost, props: UpdateCallbackProperties<DbPost>) => {
  const { oldDocument: oldPost } = props;
  const adminContext = createAdminContext();

  async function resetDialogueMatch(matchForm: DbDialogueMatchPreference) {
    const dialogueCheck = await DialogueChecks.findOne(matchForm.dialogueCheckId);
    if (dialogueCheck) {
      await Promise.all([
        updateMutator({ // reset check
          collection: DialogueChecks,
          documentId: dialogueCheck._id,
          set: { checked: false },
          currentUser: adminContext.currentUser,
          context: adminContext,
          validate: false
        }),
        updateMutator({ // soft delete topic form
          collection: DialogueMatchPreferences,
          documentId: matchForm._id,
          set: { deleted: true },
          currentUser: adminContext.currentUser,
          context: adminContext,
          validate: false
        })
      ]);
    }
  }

  if (post.collabEditorDialogue && post.draft === false && oldPost.draft) {
    const matchForms = await DialogueMatchPreferences.find({generatedDialogueId: post._id, deleted: {$ne: true}}).fetch()
      await Promise.all(matchForms.map(resetDialogueMatch))
  }
  return post;
>>>>>>> 2be207e4
});<|MERGE_RESOLUTION|>--- conflicted
+++ resolved
@@ -562,11 +562,9 @@
   }
 
   return post;
-<<<<<<< HEAD
-=======
-});
-
-getCollectionHooks("Posts").updateAfter.add(async (post: DbPost, props: UpdateCallbackProperties<DbPost>) => {
+});
+
+getCollectionHooks("Posts").updateAfter.add(async (post: DbPost, props: UpdateCallbackProperties<"Posts">) => {
   const { oldDocument: oldPost } = props;
   const adminContext = createAdminContext();
 
@@ -599,5 +597,4 @@
       await Promise.all(matchForms.map(resetDialogueMatch))
   }
   return post;
->>>>>>> 2be207e4
 });