--- conflicted
+++ resolved
@@ -9,14 +9,9 @@
 import { makeEditableOptions, makeEditableOptionsModeration, makeEditableOptionsCustomHighlight } from '../../lib/collections/posts/custom_fields'
 import { PostRelations } from '../../lib/collections/postRelations/index';
 import { getDefaultPostLocationFields } from '../posts/utils'
-<<<<<<< HEAD
-import { Revisions } from '../../lib';
-import cheerio from 'cheerio'
-=======
 import cheerio from 'cheerio'
 import { getCollectionHooks } from '../mutationCallbacks';
 
->>>>>>> 4d9dde7a
 const MINIMUM_APPROVAL_KARMA = 5
 
 getCollectionHooks("Posts").updateBefore.add(function PostsEditRunPostUndraftedSyncCallbacks (data, { oldDocument: post }) {
@@ -209,37 +204,6 @@
   return {...post, socialPreviewImageAutoUrl}
   
 }
-<<<<<<< HEAD
-addCallback("posts.edit.async", updatedPostMaybeTriggerReview);
-
-// Use the first image in the post as the social preview image
-async function extractSocialPreviewImage (post: DbPost) {
-  // socialPreviewImageId is set manually, and will override this
-  if (post.socialPreviewImageId) return post
-
-  let socialPreviewImageAutoUrl: null | string = null
-  if (post.contents?.html) {
-    const $ = cheerio.load(post.contents.html)
-    const firstImg = $('img').first()
-    if (firstImg) {
-      socialPreviewImageAutoUrl = firstImg.attr('src') || null
-    }
-  }
-  
-  // Side effect is necessary, as edit.async does not run a db update with the
-  // returned value
-  // It's important to run this regardless of whether or not we found an image,
-  // as removing an image should remove the social preview for that image
-  Posts.update({ _id: post._id }, {$set: { socialPreviewImageAutoUrl }})
-  
-  return {...post, socialPreviewImageAutoUrl}
-  
-}
-
-addCallback("post.create.after", extractSocialPreviewImage);
-addCallback("posts.edit.async", extractSocialPreviewImage);
-=======
 
 getCollectionHooks("Posts").editAsync.add(async function updatedExtractSocialPreviewImage(post: DbPost) {await extractSocialPreviewImage(post)})
-getCollectionHooks("Posts").newAfter.add(extractSocialPreviewImage)
->>>>>>> 4d9dde7a
+getCollectionHooks("Posts").newAfter.add(extractSocialPreviewImage)