--- conflicted
+++ resolved
@@ -147,13 +147,8 @@
 
 export async function newDocumentMaybeTriggerReview (document) {
   const author = await Users.findOne(document.userId);
-<<<<<<< HEAD
-  if (author && (!author.reviewedByUserId || author.sunshineSnoozed)) {
+  if (author && (!author.reviewedByUserId || author.sunshineSnoozed) && !document.draft) {
     await Users.update({_id:author._id}, {$set:{needsReview: true}})
-=======
-  if (author && (!author.reviewedByUserId || author.sunshineSnoozed) && !document.draft) {
-    Users.update({_id:author._id}, {$set:{needsReview: true}})
->>>>>>> 08248dcc
   }
   return document
 }
