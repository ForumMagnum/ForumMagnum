import React from "react";
<<<<<<< HEAD
import { hasDigests, hasNewsletter } from "@/lib/betas";
import Conversations from "@/server/collections/conversations/collection";
import Messages from "@/server/collections/messages/collection";
=======
import { hasDigests } from "@/lib/betas";
>>>>>>> 60ab0c4c
import Users from "@/server/collections/users/collection";
import { getUserEmail, userGetLocation, userShortformPostTitle } from "@/lib/collections/users/helpers";
import { isAnyTest } from "@/lib/executionEnvironment";
import { isEAForum, isLW, isLWorAF, verifyEmailsSetting } from "@/lib/instanceSettings";
import { mailchimpEAForumListIdSetting, mailchimpForumDigestListIdSetting, mailchimpEAForumNewsletterListIdSetting, recombeeEnabledSetting } from "@/lib/publicSettings";
import { encodeIntlError } from "@/lib/vulcan-lib/utils";
import { userIsAdminOrMod, userOwns } from "@/lib/vulcan-users/permissions";
import { captureException } from "@sentry/core";
import { getAuth0Profile, updateAuth0Email } from "../authentication/auth0";
import { hasAuth0 } from "../authenticationMiddlewares";
import { userFindOneByEmail } from "../commonQueries";
import { changesAllowedSetting, forumTeamUserId, sinceDaysAgoSetting, welcomeEmailPostId } from "../databaseSettings";
import { EventDebouncer } from "../debouncer";
import { wrapAndSendEmail } from "../emails/renderEmail";
import { fetchFragmentSingle } from "../fetchFragment";
import { UpdateCallbackProperties } from "../mutationCallbacks";
import { bellNotifyEmailVerificationRequired } from "../notificationCallbacks";
import { createNotifications } from "../notificationCallbacksHelpers";
import { recombeeApi } from "../recombee/client";
import ElasticClient from "../search/elastic/ElasticClient";
import ElasticExporter from "../search/elastic/ElasticExporter";
import { mailchimpAPIKeySetting } from "../serverSettings";
import { hasType3ApiAccess, regenerateAllType3AudioForUser } from "../type3";
import { editableUserProfileFields, simpleUserProfileFields } from "../userProfileUpdates";
import { userDeleteContent, userIPBanAndResetLoginTokens } from "../users/moderationUtils";
import { getAdminTeamAccount } from "../utils/adminTeamAccount";
import { nullifyVotesForUser } from '../nullifyVotesForUser';
import { sendVerificationEmail } from "../vulcan-lib/apollo-server/authentication";
import { triggerReviewIfNeeded } from "./sunshineCallbackUtils";
import difference from "lodash/difference";
import isEqual from "lodash/isEqual";
import md5 from "md5";
import { FieldChanges } from "@/server/collections/fieldChanges/collection";
import { createConversation } from "../collections/conversations/mutations";
import { createMessage } from "../collections/messages/mutations";
import { computeContextFromUser } from "@/server/vulcan-lib/apollo-server/context";
import { createAnonymousContext } from "@/server/vulcan-lib/createContexts";
import { updatePost } from "../collections/posts/mutations";
import { updateComment } from "../collections/comments/mutations";
import { createUser, updateUser } from "../collections/users/mutations";
import { EmailContentItemBody } from "../emailComponents/EmailContentItemBody";


async function sendWelcomeMessageTo(userId: string) {
  const context = createAnonymousContext();
  const postId = welcomeEmailPostId.get();
  if (!postId || !postId.length) {
    // eslint-disable-next-line no-console
    console.log("Not sending welcome email, welcomeEmailPostId setting is not configured");
    return;
  }
  const welcomePost = await fetchFragmentSingle({
    collectionName: "Posts",
    fragmentName: "PostsHTML",
    selector: {_id: postId},
    currentUser: null,
  });
  if (!welcomePost) {
    // eslint-disable-next-line no-console
    console.error(`Not sending welcome email, welcomeEmailPostId of ${postId} does not match any post`);
    return;
  }
  
  const user = await Users.findOne(userId);
  if (!user) throw new Error(`Could not find ${userId}`);
  
  // try to use forumTeamUserId as the sender,
  // and default to the admin account if not found
  const adminUserId = forumTeamUserId.get()
  let adminsAccount = adminUserId ? await Users.findOne({_id: adminUserId}) : null
  if (!adminsAccount) {
    adminsAccount = await getAdminTeamAccount(context)
    if (!adminsAccount) {
      throw new Error("Could not find admin account")
    }
  }
  
  const subjectLine = welcomePost.title;
  const welcomeMessageBody = welcomePost.contents?.html ?? "";
  
  const conversationData = {
    participantIds: [user._id, adminsAccount._id],
    title: subjectLine,
  }

  const adminAccountContext = await computeContextFromUser({ user: adminsAccount, req: context.req, res: context.res, isSSR: context.isSSR });
  const conversation = await createConversation({ data: conversationData }, adminAccountContext);
  
  const messageDocument = {
    userId: adminsAccount._id,
    contents: {
      originalContents: {
        type: "html",
        data: welcomeMessageBody,
      }
    },
    conversationId: conversation._id,
    noEmail: true,
  };

  await createMessage({ data: messageDocument }, adminAccountContext);
  
  // the EA Forum has a separate "welcome email" series that is sent via mailchimp,
  // so we're not sending the email notification for this welcome PM
  if (!isEAForum) {
    await wrapAndSendEmail({
      user,
      subject: subjectLine,
      body: <EmailContentItemBody dangerouslySetInnerHTML={{ __html: welcomeMessageBody }}/>
    })
  }
}

const welcomeMessageDelayer = new EventDebouncer({
  name: "welcomeMessageDelay",
  
  // Delay is by default 5 minutes between when you create an account, and
  // when we send the welcome email. The theory is that users creating new
  // accounts are often doing so because they're about to write a comment or
  // something, and derailing them with a bunch of stuff to read at that
  // particular moment could be bad.
  // LW wants people to see site intro before posting
  defaultTiming: isLW ? {type: "none"} : {type: "delayed", delayMinutes: 5},
  
  callback: (userId: string) => {
    void sendWelcomeMessageTo(userId);
  },
});


const utils = {
  enforceDisplayNameRateLimit: async ({userToUpdate, currentUser}: {userToUpdate: DbUser, currentUser: DbUser}, context: ResolverContext) => {
    const { repos } = context;
  
    if (userIsAdminOrMod(currentUser)) return;
  
    if (!userOwns(currentUser, userToUpdate)) {
      throw new Error(`You do not have permission to update this user`)
    }
  
    if (!isEAForum) return;
  
    const sinceDaysAgo = sinceDaysAgoSetting.get();
    const MS_PER_DAY = 24*60*60*1000;
    const sinceDate = new Date(new Date().getTime() - (sinceDaysAgo*MS_PER_DAY))
    const changesAllowed = changesAllowedSetting.get();
  
    // Count username changes in the relevant timeframe
    const nameChangeCount = await FieldChanges.find({
      documentId: userToUpdate._id,
      fieldName: "displayName",
      userId: userToUpdate._id, // Only count changes the user made themself (ie, not changes by admins)
      createdAt: {$gt: sinceDate},
    }).count();
    
    // If `usernameUnset` changed, that means one of the changes was setting
    // your displayName for the first time, which doesn't count towards the limit
    const changesThatWereSettingForTheFirstTime = await FieldChanges.find({
      documentId: userToUpdate._id,
      fieldName: "usernameUnset",
      createdAt: {$gt: sinceDate},
      newValue: "false",
    }).count();
  
    if (nameChangeCount - changesThatWereSettingForTheFirstTime >= changesAllowed) {
      const times = changesAllowed === 1 ? 'time' : 'times';
      throw new Error(`You can only change your display name ${changesAllowed} ${times} every ${sinceDaysAgo} days. Please contact support if you would like to change it again`);
    }
  },

  getAlignmentForumAccount: async (context: ResolverContext) => {
    const { Users } = context;

    let account = await Users.findOne({username: "AI Alignment Forum"});
    if (!account) {
      const userData = {
        username: "AI Alignment Forum",
        displayName: "AI Alignment Forum",
        email: "aialignmentforum@lesswrong.com",
      }
      const response = await createUser({ data: userData }, context);
      account = response
    }
    return account;
  },

  isAlignmentForumMember: (user: DbUser|null) => {
    return user?.groups?.includes('alignmentForum')
  },

  sendVerificationEmailConditional: async (user: DbUser) => {
    if (!isAnyTest && verifyEmailsSetting.get()) {
      void sendVerificationEmail(user);
      await bellNotifyEmailVerificationRequired(user);
    }
  },
};

/* NEW SYNC */
export async function makeFirstUserAdminAndApproved(user: CreateUserDataInput, context: ResolverContext) {
  const { Users } = context;

  if (isAnyTest) return user;
  const realUsersCount = await Users.find({}).count();
  if (realUsersCount === 0) {
    user.reviewedByUserId = "firstAccount"; //HACK
    
    // Add the first user to the Sunshine Regiment
    if (!user.groups) user.groups = [];
    user.groups.push("sunshineRegiment");

    if (typeof user.isAdmin === 'undefined') {
      user.isAdmin = true;
    }
  }
  return user;
}

/* CREATE ASYNC */
export function createRecombeeUser({ document }: {document: DbUser}) {
  if (!recombeeEnabledSetting.get()) return;

  // Skip users without email addresses because that means they're imported
  if (!document.email)
    return;

  void recombeeApi.createUser(document)
    // eslint-disable-next-line no-console
    .catch(e => console.log('Error when sending created user to recombee', { e }));
}

/* NEW ASYNC */
export async function subscribeOnSignup(user: DbUser) {
  // Skip email confirmation if no email address is attached to the account.
  // An email address is required when signing up normally, but might not exist
  // for users created by data import, eg importing Arbital
  if (!user.email)
    return;

  await utils.sendVerificationEmailConditional(user);
}

/**
 * This callback adds all new users to an audience in Mailchimp which will be used for a forthcoming
 * (as of 2021-08-11) drip campaign.
 */
export async function subscribeToEAForumAudience(user: DbUser) {
  if (isAnyTest || !isEAForum) {
    return;
  }
  const mailchimpAPIKey = mailchimpAPIKeySetting.get();
  const mailchimpEAForumListId = mailchimpEAForumListIdSetting.get();
  if (!mailchimpAPIKey || !mailchimpEAForumListId) {
    return;
  }
  if (!user.email) {
    captureException(new Error(`Subscription to EA Forum audience failed: no email for user ${user.displayName}`))
    return;
  }
  const { lat: latitude, lng: longitude, known } = userGetLocation(user);
  void fetch(`https://us8.api.mailchimp.com/3.0/lists/${mailchimpEAForumListId}/members`, {
    method: 'POST',
    body: JSON.stringify({
      email_address: user.email,
      email_type: 'html', 
      ...(known && {location: {
        latitude,
        longitude,
      }}),
      status: "subscribed",
    }),
    headers: {
      'Content-Type': 'application/json',
      Authorization: `API_KEY ${mailchimpAPIKey}`,
    },
  }).catch(e => {
    captureException(e);
    // eslint-disable-next-line no-console
    console.log(e);
  });
}

export async function sendWelcomingPM(user: DbUser) {
  await welcomeMessageDelayer.recordEvent({
    key: user._id,
  });
}

/* UPDATE VALIDATE */
export async function changeDisplayNameRateLimit({ oldDocument, newDocument, currentUser, context }: UpdateCallbackProperties<"Users">) {
  if (oldDocument.displayName !== newDocument.displayName) {
    await utils.enforceDisplayNameRateLimit({ userToUpdate: oldDocument, currentUser: currentUser! }, context);
  }
}

/* UPDATE BEFORE */

/**
 * Handle subscribing/unsubscribing in mailchimp when either
 * `subscribedToDigest` or `subscribedToMailchimp` is changed, including cases
 * where this happens implicitly due to changing another field
 */
<<<<<<< HEAD
export async function updateMailchimpSubscription(data: Partial<DbUser>, {oldDocument, newDocument}: UpdateCallbackProperties<"Users">) {
  // Handle cases which force you to unsubscribe from both:
  // - When a user explicitly unsubscribes from all emails. If they want they
  //   can then explicitly re-subscribe while keeping "unsubscribeFromAll"
  //   checked
=======
export async function updateDigestSubscription(data: UpdateUserDataInput, {oldDocument, newDocument}: UpdateCallbackProperties<"Users">) {
  // Handle cases which force you to unsubscribe from the digest:
  // - When a user explicitly unsubscribes from all emails. If they want they can then explicitly re-subscribe
  // to the digest while keeping "unsubscribeFromAll" checked
>>>>>>> 60ab0c4c
  // - When a user deactivates their account
  const unsubscribedFromAll = data.unsubscribeFromAll && !oldDocument.unsubscribeFromAll
  const deactivatedAccount = data.deleted && !oldDocument.deleted
  if (hasDigests && (unsubscribedFromAll || deactivatedAccount)) {
    data.subscribedToDigest = false
  }
  if (hasNewsletter && (unsubscribedFromAll || deactivatedAccount)) {
    data.subscribedToNewsletter = false
  }

  const handleErrorCase = (errorMessage: string) => {
    // If the user is deactivating their account, allow the update to continue. Otherwise,
    // the user is explicitly trying to update their subscription, so throw and block the update
    const err = new Error(errorMessage)
    captureException(err)
    if (!deactivatedAccount) {
      throw err
    }
    data.subscribedToDigest = false
    data.subscribedToNewsletter = false
    return data;
  }

  const noDigestUpdate = !hasDigests ||
    data.subscribedToDigest === undefined ||
    data.subscribedToDigest === oldDocument.subscribedToDigest
  const noNewsletterUpdate = !hasNewsletter ||
    data.subscribedToNewsletter === undefined ||
    data.subscribedToNewsletter === oldDocument.subscribedToNewsletter
  if (isAnyTest || (noDigestUpdate && noNewsletterUpdate)) {
    return data;
  }

  const mailchimpAPIKey = mailchimpAPIKeySetting.get();
  const mailchimpForumDigestListId = mailchimpForumDigestListIdSetting.get();
  const mailchimpEANewsletterListId = mailchimpEAForumNewsletterListIdSetting.get();

  if (!mailchimpAPIKey) {
    return handleErrorCase("Error updating subscription: Mailchimp not configured")
  }
  if (hasDigests && !mailchimpForumDigestListId) {
    // es-lint-disable-next-line no-console
    console.error("Digest list not configured, failing to update subscription");
  }
  if (hasNewsletter && !mailchimpEANewsletterListId) {
    // es-lint-disable-next-line no-console
    console.error("Newsletter list not configured, failing to update subscription");
  }

  const email = getUserEmail(newDocument)
  if (!email) {
    return handleErrorCase(`Error updating subscription: no email for user ${data.displayName}`)
  }

  const { lat: latitude, lng: longitude, known } = userGetLocation(newDocument);
  const digestStatus = data.subscribedToDigest ? 'subscribed' : 'unsubscribed';
  const newsletterStatus = data.subscribedToNewsletter ? 'subscribed' : 'unsubscribed';
  const emailHash = md5(email!.toLowerCase());

  const updates = [
    {noUpdate: noDigestUpdate, listId: mailchimpForumDigestListId, status: digestStatus},
    {noUpdate: noNewsletterUpdate, listId: mailchimpEANewsletterListId, status: newsletterStatus}
  ].filter((u) => (!!u.listId && !u.noUpdate))
  for (const update of updates) {
    const res = await fetch(`https://us8.api.mailchimp.com/3.0/lists/${update.listId}/members/${emailHash}`, {
      method: 'PUT',
      body: JSON.stringify({
        email_address: email,
        email_type: 'html',
        ...(known && {location: {
          latitude,
          longitude,
        }}),
        merge_fields: {
          FNAME: data.displayName,
        },
        status: update.status,
      }),
      headers: {
        'Content-Type': 'application/json',
        Authorization: `API_KEY ${mailchimpAPIKey}`,
      },
    });
    if (res.status !== 200) {
      const json = await res.json()
      return handleErrorCase(`Error updating subscription: ${json.detail || res?.statusText || 'Unknown error'}`)
    }
  }

  return data;
}

export async function updateDisplayName(data: UpdateUserDataInput, { oldDocument, newDocument, context }: UpdateCallbackProperties<"Users">) {
  const { Posts } = context;

  if (data.displayName !== undefined && data.displayName !== oldDocument.displayName) {
    if (!data.displayName) {
      throw new Error("You must enter a display name");
    }
    if (await Users.findOne({displayName: data.displayName})) {
      throw new Error("This display name is already taken");
    }
    if (data.shortformFeedId && !isLWorAF) {
      void updatePost({
        data: {title: userShortformPostTitle(newDocument)},
        selector: { _id: data.shortformFeedId }
      }, createAnonymousContext());
    }
  }
  return data;
}

/* EDIT SYNC */
export function maybeSendVerificationEmail(modifier: MongoModifier, user: DbUser) {
  const { $set: { whenConfirmationEmailSent } } = modifier;
  if (!whenConfirmationEmailSent) {
    return;
  }

  const lastSent = user.whenConfirmationEmailSent;

  if (!lastSent || (lastSent.getTime() !== whenConfirmationEmailSent.getTime())) {
    void utils.sendVerificationEmailConditional(user);
  }
}

export function clearKarmaChangeBatchOnSettingsChange(modifier: MongoModifier, user: DbUser) {
  const updatedKarmaChangeNotifierSettings = modifier.$set?.karmaChangeNotifierSettings;
  if (updatedKarmaChangeNotifierSettings) {
    const lastSettings = user.karmaChangeNotifierSettings;
    if (!lastSettings.updateFrequency || (updatedKarmaChangeNotifierSettings.updateFrequency !== lastSettings.updateFrequency)) {
      modifier.$set.karmaChangeLastOpened = null;
      modifier.$set.karmaChangeBatchStart = null;
    }
  }
  return modifier;
}

export async function usersEditCheckEmail(modifier: MongoModifier, user: DbUser) {
  // if email is being modified, update user.emails too
  if (modifier.$set && modifier.$set.email && modifier.$set.email !== user.email) {

    const newEmail = modifier.$set.email;

    // check for existing emails and throw error if necessary
    const userWithSameEmail = await userFindOneByEmail(newEmail);
    if (userWithSameEmail && userWithSameEmail._id !== user._id) {
      throw new Error(encodeIntlError({id:'users.email_already_taken', value: newEmail}));
    }

    // if user.emails exists, change it too
    if (!!user.emails && user.emails.length) {
      if (user.emails[0].address !== newEmail) {
        user.emails[0].address = newEmail;
        user.emails[0].verified = false;
        modifier.$set.emails = user.emails;
        await utils.sendVerificationEmailConditional(user)
      }
    } else {
      modifier.$set.emails = [{address: newEmail, verified: false}];
      await utils.sendVerificationEmailConditional(user)
    }

    if (hasAuth0()) {
      await updateAuth0Email(user, newEmail);
      /*
       * Be careful here: DbUser does NOT includes services, so overwriting
       * modifier.$set.services is both very easy and very bad (amongst other
       * things, it will invalidate the user's session)
       */
      modifier.$set["services.auth0"] = await getAuth0Profile(user);
    }
  }
  return modifier;
}

export function syncProfileUpdatedAt(modifier: MongoModifier, user: DbUser) {
  for (const field of simpleUserProfileFields) {
    if (
      (field in modifier.$set && !isEqual(modifier.$set[field], user[field])) ||
      (field in modifier.$unset && (user[field] !== null && user[field] !== undefined))
    ) {
      modifier.$set.profileUpdatedAt = new Date();
      return modifier;
    }
  }
  for (const field of editableUserProfileFields) {
    if (field in modifier.$set && modifier.$set[field]?.html !== user[field]?.html) {
      modifier.$set.profileUpdatedAt = new Date();
      return modifier;
    }
  }
  return modifier;
}

/* UPDATE ASYNC */
export function updateUserMayTriggerReview({newDocument, data, context}: UpdateCallbackProperties<"Users">) {
  const reviewTriggerFields: (keyof DbUser)[] = ['voteCount', 'mapLocation', 'postCount', 'commentCount', 'biography', 'profileImageId'];
  if (reviewTriggerFields.some(field => field in data)) {
    void triggerReviewIfNeeded(newDocument._id, context);
  }
}

export async function userEditDeleteContentCallbacksAsync({ newDocument, oldDocument, currentUser, context }: UpdateCallbackProperties<"Users">) {
  if (newDocument.nullifyVotes && !oldDocument.nullifyVotes) {
    await nullifyVotesForUser(newDocument);
  }
  if (newDocument.deleteContent && !oldDocument.deleteContent && currentUser) {
    void userDeleteContent(newDocument, currentUser, context);
  }
}

/* EDIT ASYNC */
export async function newSubforumMemberNotifyMods(user: DbUser, oldUser: DbUser, context: ResolverContext) {
  const { Tags } = context;

  const newSubforumIds = difference(user.profileTagIds, oldUser.profileTagIds)
  for (const subforumId of newSubforumIds) {
    const subforum = await Tags.findOne(subforumId)
    if (subforum?.isSubforum) {
      const modIds = subforum.subforumModeratorIds || []
      await createNotifications({
        userIds: modIds,
        notificationType: 'newSubforumMember',
        documentType: 'user',
        documentId: user._id,
        extraData: {subforumId}
      })
    }
  }
}

export async function approveUnreviewedSubmissions(newUser: DbUser, oldUser: DbUser, context: ResolverContext) {
  const { Comments, Posts } = context;
  
  if (newUser.reviewedByUserId && !oldUser.reviewedByUserId) {
    // For each post by this author which has the authorIsUnreviewed flag set,
    // clear the authorIsUnreviewed flag so it's visible, and update postedAt
    // to now so that it goes to the right place int he latest posts list.
    const unreviewedPosts = await Posts.find({userId: newUser._id, authorIsUnreviewed: true}).fetch();
    for (let post of unreviewedPosts) {
      await updatePost({
        data: {
          authorIsUnreviewed: false,
          postedAt: new Date(),
        },
        selector: { _id: post._id }
      }, context);
    }
    
    // For each comment by this author which has the authorIsUnreviewed flag set, clear the authorIsUnreviewed flag.
    // This only matters if the hideUnreviewedAuthorComments setting is active -
    // in that case, we want to trigger the relevant comment notifications once the author is reviewed.
    const unreviewedComments = await Comments.find({userId: newUser._id, authorIsUnreviewed: true}).fetch();
    for (let comment of unreviewedComments) {
      await updateComment({
        data: { authorIsUnreviewed: false },
        selector: { _id: comment._id }
      }, context);
    }
  }
}

export async function handleSetShortformPost(newUser: DbUser, oldUser: DbUser, context: ResolverContext) {
  const { Posts } = context;
  
  if (newUser.shortformFeedId !== oldUser.shortformFeedId)
  {
    const post = await Posts.findOne({_id: newUser.shortformFeedId});
    if (!post)
      throw new Error("Invalid post ID for shortform");
    if (post.userId !== newUser._id)
      throw new Error("Post can only be an author's short-form post if they are the post's author");
    if (post.draft)
      throw new Error("Draft post cannot be a user's short-form post");
    // @ts-ignore -- this should be something with post.status; post.deleted doesn't exist
    if (post.deleted)
      throw new Error("Deleted post cannot be a user's short-form post");
    
    // In theory, we should check here whether the user already had a short-form
    // post which is getting un-set, and clear the short-form flag from it. But
    // in the long run we won't need to do this, because creation of short-form
    // posts will be automatic-only, and as admins we can just not click the
    // set-as-shortform button on posts for users that already have a shortform.
    // So, don't bother checking for an old post in the shortformFeedId field.
    
    // Mark the post as shortform
    await updatePost({ data: { shortform: true }, selector: { _id: post._id } }, createAnonymousContext());
  }
}

export async function updatingPostAudio(newUser: DbUser, oldUser: DbUser) {
  if (!hasType3ApiAccess()) {
    return;
  }
  const deletedChanged = newUser.deleted !== oldUser.deleted;
  const nameChanged = newUser.displayName !== oldUser.displayName;
  if (nameChanged || deletedChanged) {
    await regenerateAllType3AudioForUser(newUser._id);
  }
}

export async function userEditChangeDisplayNameCallbacksAsync(user: DbUser, oldUser: DbUser, context: ResolverContext) {
  const { Users } = context;
  
  // if the user is setting up their profile and their username changes from that form,
  // we don't want this action to count toward their one username change
  const isSettingUsername = oldUser.usernameUnset && !user.usernameUnset
  if (user.displayName !== oldUser.displayName && !isSettingUsername) {
    await updateUser({ data: {previousDisplayName: oldUser.displayName}, selector: { _id: user._id } }, context);
  }
}

export function userEditBannedCallbacksAsync(user: DbUser, oldUser: DbUser) {
  const currentBanDate = user.banned
  const previousBanDate = oldUser.banned
  const now = new Date()
  const updatedUserIsBanned = !!(currentBanDate && new Date(currentBanDate) > now)
  const previousUserWasBanned = !!(previousBanDate && new Date(previousBanDate) > now)
  
  if (updatedUserIsBanned && !previousUserWasBanned) {
    void userIPBanAndResetLoginTokens(user);
  }
}

export async function newAlignmentUserSendPMAsync(newUser: DbUser, oldUser: DbUser, context: ResolverContext) {
  const { Conversations, Messages } = context;
  
  if (utils.isAlignmentForumMember(newUser) && !utils.isAlignmentForumMember(oldUser)) {
    const lwAccount = await utils.getAlignmentForumAccount(context);
    if (!lwAccount) throw Error("Unable to find the lwAccount to send the new alignment user message")
    const conversationData = {
      participantIds: [newUser._id, lwAccount._id],
      title: `Welcome to the AI Alignment Forum!`
    }

    const lwAccountContext = await computeContextFromUser({ user: lwAccount, req: context.req, res: context.res, isSSR: context.isSSR });
    const conversation = await createConversation({ data: conversationData }, lwAccountContext);

    let firstMessageContent =
        `<div>
            <p>You've been approved for posting on https://alignment-forum.com.</p>
            <p>You can now:</p>
            <ul>
              <li> Create alignment posts</li>
              <li> Suggest other posts for the Alignment Forum</li>
              <li> Move comments to the AI Alignment Forum</li>
            </ul>
        </div>`

    const firstMessageData = {
      userId: lwAccount._id,
      contents: {
        originalContents: {
          type: "html",
          data: firstMessageContent
        }
      },
      conversationId: conversation._id
    };

    void createMessage({ data: firstMessageData }, lwAccountContext);
  }
}

export async function newAlignmentUserMoveShortform(newUser: DbUser, oldUser: DbUser, context: ResolverContext) {
  const { Posts } = context;
  if (utils.isAlignmentForumMember(newUser) && !utils.isAlignmentForumMember(oldUser)) {
    if (newUser.shortformFeedId) {
      await updatePost({ data: {
                  af: true
                }, selector: { _id: newUser.shortformFeedId } }, createAnonymousContext())
    }
  }
}

export async function reindexDeletedUserContent(newUser: DbUser, oldUser: DbUser, context: ResolverContext) {
  const { repos } = context;
  
  if (!!newUser.deleted !== !!oldUser.deleted) {
    const [
      postIds,
      commentIds,
      sequenceIds,
    ] = await Promise.all([
      repos.users.getAllUserPostIds(newUser._id),
      repos.users.getAllUserCommentIds(newUser._id),
      repos.users.getAllUserSequenceIds(newUser._id),
    ]);

    const client = new ElasticClient();
    const exporter = new ElasticExporter(client);
    await Promise.all([
      ...postIds.map((id) => exporter.updateDocument("Posts", id)),
      ...commentIds.map((id) => exporter.updateDocument("Comments", id)),
      ...sequenceIds.map((id) => exporter.updateDocument("Sequences", id)),
    ]);
  }
}<|MERGE_RESOLUTION|>--- conflicted
+++ resolved
@@ -1,11 +1,6 @@
 import React from "react";
-<<<<<<< HEAD
 import { hasDigests, hasNewsletter } from "@/lib/betas";
 import Conversations from "@/server/collections/conversations/collection";
-import Messages from "@/server/collections/messages/collection";
-=======
-import { hasDigests } from "@/lib/betas";
->>>>>>> 60ab0c4c
 import Users from "@/server/collections/users/collection";
 import { getUserEmail, userGetLocation, userShortformPostTitle } from "@/lib/collections/users/helpers";
 import { isAnyTest } from "@/lib/executionEnvironment";
@@ -308,18 +303,11 @@
  * `subscribedToDigest` or `subscribedToMailchimp` is changed, including cases
  * where this happens implicitly due to changing another field
  */
-<<<<<<< HEAD
-export async function updateMailchimpSubscription(data: Partial<DbUser>, {oldDocument, newDocument}: UpdateCallbackProperties<"Users">) {
+export async function updateMailchimpSubscription(data: UpdateUserDataInput, {oldDocument, newDocument}: UpdateCallbackProperties<"Users">) {
   // Handle cases which force you to unsubscribe from both:
   // - When a user explicitly unsubscribes from all emails. If they want they
   //   can then explicitly re-subscribe while keeping "unsubscribeFromAll"
   //   checked
-=======
-export async function updateDigestSubscription(data: UpdateUserDataInput, {oldDocument, newDocument}: UpdateCallbackProperties<"Users">) {
-  // Handle cases which force you to unsubscribe from the digest:
-  // - When a user explicitly unsubscribes from all emails. If they want they can then explicitly re-subscribe
-  // to the digest while keeping "unsubscribeFromAll" checked
->>>>>>> 60ab0c4c
   // - When a user deactivates their account
   const unsubscribedFromAll = data.unsubscribeFromAll && !oldDocument.unsubscribeFromAll
   const deactivatedAccount = data.deleted && !oldDocument.deleted
