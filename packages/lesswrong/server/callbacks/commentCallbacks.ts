import * as _ from 'underscore';
import { Comments } from '../../lib/collections/comments/collection';
import { makeEditableOptions } from '../../lib/collections/comments/custom_fields';
import Conversations from '../../lib/collections/conversations/collection';
import Messages from '../../lib/collections/messages/collection';
import { Posts } from "../../lib/collections/posts/collection";
import { Tags } from "../../lib/collections/tags/collection";
import Users from "../../lib/collections/users/collection";
import { DatabasePublicSetting } from "../../lib/publicSettings";
import { addEditableCallbacks } from '../editor/make_editable_callbacks';
import { performVoteServer } from '../voteServer';
import { addCallback, updateMutator, createMutator, deleteMutator, runCallbacksAsync } from '../vulcan-lib';
import { newDocumentMaybeTriggerReview } from './postCallbacks';
<<<<<<< HEAD
import { loadRevision } from '../revisionsCache';
=======
import { getCollectionHooks } from '../mutationCallbacks';
>>>>>>> 8697947f


const MINIMUM_APPROVAL_KARMA = 5

const getLessWrongAccount = async () => {
  let account = Users.findOne({username: "LessWrong"});
  if (!account) {
    const userData = {
      username: "LessWrong",
      email: "lesswrong@lesswrong.com",
    }
    const newAccount = await createMutator({
      collection: Users,
      document: userData,
      validate: false,
    })
    return newAccount.data
  }
  return account;
}

getCollectionHooks("Comments").newValidate.add(async function createShortformPost (comment: DbComment, currentUser: DbUser) {
  if (comment.shortform && !comment.postId) {
    if (currentUser.shortformFeedId) {
      return ({
        ...comment,
        postId: currentUser.shortformFeedId
      });
    }
    
    const post = await createMutator({
      collection: Posts,
      document: {
        userId: currentUser._id,
        shortform: true,
        title: `${ currentUser.displayName }'s Shortform`,
        af: currentUser.groups?.includes('alignmentForum'),
      },
      currentUser,
      validate: false,
    })
    await updateMutator({
      collection: Users,
      documentId: currentUser._id,
      set: {
        shortformFeedId: post.data._id
      },
      unset: {},
      validate: false,
    })

    return ({
      ...comment,
      postId: post.data._id
    })
  }
  return comment
});

getCollectionHooks("Comments").newSync.add(function CommentsNewOperations (comment: DbComment) {
  // update lastCommentedAt field on post or tag
  if (comment.postId) {
    Posts.update(comment.postId, {
      $set: {lastCommentedAt: new Date()},
    });
  } else if (comment.tagId) {
    Tags.update(comment.tagId, {
      $set: {lastCommentedAt: new Date()},
    });
  }

  return comment;
});

//////////////////////////////////////////////////////
// comments.new.async                               //
//////////////////////////////////////////////////////


/**
 * @summary Run the 'upvote.async' callbacks *once* the item exists in the database
 * @param {object} item - The item being operated on
 * @param {object} user - The user doing the operation
 * @param {object} collection - The collection the item belongs to
 */
getCollectionHooks("Comments").newAsync.add(function UpvoteAsyncCallbacksAfterDocumentInsert(item, user, collection) {
  runCallbacksAsync({
    name: 'upvote.async',
    properties: [item, user, collection, 'upvote']
  });
});

//////////////////////////////////////////////////////
// comments.remove.async                            //
//////////////////////////////////////////////////////

getCollectionHooks("Comments").removeAsync.add(async function CommentsRemovePostCommenters (comment: DbComment, currentUser: DbUser) {
  const { postId } = comment;

  if (postId) {
    const postComments = Comments.find({postId}, {sort: {postedAt: -1}}).fetch();
    const lastCommentedAt = postComments[0] && postComments[0].postedAt;
  
    // update post with a decremented comment count, and corresponding last commented at date
    Posts.update(postId, {
      $set: {lastCommentedAt},
    });
  }
});

getCollectionHooks("Comments").removeAsync.add(async function CommentsRemoveChildrenComments (comment: DbComment, currentUser: DbUser) {

  const childrenComments = Comments.find({parentCommentId: comment._id}).fetch();

  childrenComments.forEach(childComment => {
    void deleteMutator({
      collection: Comments,
      documentId: childComment._id,
      currentUser: currentUser,
      validate: false
    });
  });
});

//////////////////////////////////////////////////////
// other                                            //
//////////////////////////////////////////////////////

getCollectionHooks("Comments").createBefore.add(function AddReferrerToComment(comment, properties)
{
  if (properties && properties.context && properties.context.headers) {
    let referrer = properties.context.headers["referer"];
    let userAgent = properties.context.headers["user-agent"];
    
    return {
      ...comment,
      referrer: referrer,
      userAgent: userAgent,
    };
  }
});


const commentIntervalSetting = new DatabasePublicSetting<number>('commentInterval', 15) // How long users should wait in between comments (in seconds)
getCollectionHooks("Comments").newValidate.add(function CommentsNewRateLimit (comment: DbComment, user: DbUser) {
  if (!Users.isAdmin(user)) {
    const timeSinceLastComment = Users.timeSinceLast(user, Comments);
    const commentInterval = Math.abs(parseInt(""+commentIntervalSetting.get()));

    // check that user waits more than 15 seconds between comments
    if((timeSinceLastComment < commentInterval)) {
      throw new Error(`Please wait ${commentInterval-timeSinceLastComment} seconds before commenting again.`);
    }
  }
  return comment;
});


//////////////////////////////////////////////////////
// LessWrong callbacks                              //
//////////////////////////////////////////////////////

getCollectionHooks("Comments").editAsync.add(function CommentsEditSoftDeleteCallback (comment: DbComment, oldComment: DbComment, currentUser: DbUser) {
  if (comment.deleted && !oldComment.deleted) {
    runCallbacksAsync({
      name: 'comments.moderate.async',
      properties: [comment, oldComment, {currentUser}]
    });
  }
});

function ModerateCommentsPostUpdate (comment: DbComment, oldComment: DbComment) {
  if (comment.postId) {
    const comments = Comments.find({postId:comment.postId, deleted: false}).fetch()
  
    const lastComment:DbComment = _.max(comments, (c) => c.postedAt)
    const lastCommentedAt = (lastComment && lastComment.postedAt) || Posts.findOne({_id:comment.postId})?.postedAt || new Date()
  
    void updateMutator({
      collection:Posts,
      documentId: comment.postId,
      set: {
        lastCommentedAt:new Date(lastCommentedAt),
      },
      unset: {},
      validate: false,
    })
  }
}
addCallback("comments.moderate.async", ModerateCommentsPostUpdate);

<<<<<<< HEAD
function NewCommentsEmptyCheck (comment: DbComment) {
  // This runs with comments.new.validate, which precedes the callbacks that move
  // the contents from the comment to the revisions table, so there's a contents
  // field here (not captured in the type system).
  const { data } = ((comment as any).contents?.originalContents) || {}
=======
getCollectionHooks("Comments").newValidate.add(function NewCommentsEmptyCheck (comment: DbComment) {
  const { data } = (comment.contents && comment.contents.originalContents) || {}
>>>>>>> 8697947f
  if (!data) {
    throw new Error("You cannot submit an empty comment");
  }
  return comment;
});

export async function CommentsDeleteSendPMAsync (newComment: DbComment, oldComment: DbComment, {currentUser}: {currentUser: DbUser}) {
  if (currentUser._id !== newComment.userId && newComment.deleted) {
    const contents = await loadRevision({collection: Comments, doc: newComment});
    
    // No need to send a comment-deleted notification if the comment is somehow empty
    if (!contents?.html) return;
    
    const onWhat = newComment.tagId
      ? await Tags.findOne(newComment.tagId)?.name
      : (newComment.postId
        ? await Posts.findOne(newComment.postId)?.title
        : null
      );
    const moderatingUser = await Users.findOne(newComment.deletedByUserId);
    const lwAccount = await getLessWrongAccount();

    const conversationData = {
      participantIds: [newComment.userId, lwAccount._id],
      title: `Comment deleted on ${onWhat}`
    }
    const conversation = await createMutator({
      collection: Conversations,
      document: conversationData,
      currentUser: lwAccount,
      validate: false
    });

    let firstMessageContents =
        `One of your comments on "${onWhat}" has been removed by ${(moderatingUser && moderatingUser.displayName) || "the Akismet spam integration"}. We've sent you another PM with the content. If this deletion seems wrong to you, please send us a message on Intercom, we will not see replies to this conversation.`
    if (newComment.deletedReason) {
      firstMessageContents += ` They gave the following reason: "${newComment.deletedReason}".`;
    }

    const firstMessageData = {
      userId: lwAccount._id,
      contents: {
        originalContents: {
          type: "html",
          data: firstMessageContents
        }
      },
      conversationId: conversation.data._id
    }

    const secondMessageData = {
      userId: lwAccount._id,
      contents: contents,
      conversationId: conversation.data._id
    }

    await createMutator({
      collection: Messages,
      document: firstMessageData,
      currentUser: lwAccount,
      validate: false
    })

    await createMutator({
      collection: Messages,
      document: secondMessageData,
      currentUser: lwAccount,
      validate: false
    })

    // eslint-disable-next-line no-console
    console.log("Sent moderation messages for comment", newComment)
  }
}
addCallback("comments.moderate.async", CommentsDeleteSendPMAsync);

// Duplicate of PostsNewUserApprovedStatus
getCollectionHooks("Comments").newSync.add(function CommentsNewUserApprovedStatus (comment: DbComment) {
  const commentAuthor = Users.findOne(comment.userId);
  if (!commentAuthor?.reviewedByUserId && (commentAuthor?.karma || 0) < MINIMUM_APPROVAL_KARMA) {
    return {...comment, authorIsUnreviewed: true}
  }
});

// Make users upvote their own new comments
getCollectionHooks("Comments").newAfter.add(async function LWCommentsNewUpvoteOwnComment(comment: DbComment) {
  var commentAuthor = Users.findOne(comment.userId);
  const votedComment = commentAuthor && await performVoteServer({ document: comment, voteType: 'smallUpvote', collection: Comments, user: commentAuthor })
  return {...comment, ...votedComment};
});

getCollectionHooks("Comments").newAsync.add(function NewCommentNeedsReview (comment: DbComment) {
  const user = Users.findOne({_id:comment.userId})
  const karma = user?.karma || 0
  if (karma < 100) {
    Comments.update({_id:comment._id}, {$set: {needsReview: true}});
  }
});

addEditableCallbacks({collection: Comments, options: makeEditableOptions})

getCollectionHooks("Comments").editSync.add(async function validateDeleteOperations (modifier, comment: DbComment, currentUser: DbUser) {
  if (modifier.$set) {
    const { deleted, deletedPublic, deletedReason } = modifier.$set
    if (deleted || deletedPublic || deletedReason) {
      if (deletedPublic && !deleted) {
        throw new Error("You cannot publicly delete a comment without also deleting it")
      }

      if (deletedPublic && !deletedReason) {
        throw new Error("Publicly deleted comments need to have a deletion reason");
      }

      if (
        (comment.deleted || comment.deletedPublic) &&
        (deletedPublic || deletedReason) &&
        !Users.canDo(currentUser, 'comments.remove.all') &&
        comment.deletedByUserId !== currentUser._id) {
          throw new Error("You cannot edit the deleted status of a comment that's been deleted by someone else")
      }

      if (deletedReason && !deleted && !deletedPublic) {
        throw new Error("You cannot set a deleted reason without deleting a comment")
      }

      const childrenComments = await Comments.find({parentCommentId: comment._id}).fetch()
      const filteredChildrenComments = _.filter(childrenComments, (c) => !(c && c.deleted))
      if (
        filteredChildrenComments &&
        (filteredChildrenComments.length > 0) &&
        (deletedPublic || deleted) &&
        !Users.canDo(currentUser, 'comment.remove.all')
      ) {
        throw new Error("You cannot delete a comment that has children")
      }
    }
  }
  return modifier
});

getCollectionHooks("Comments").editSync.add(async function moveToAnswers (modifier, comment: DbComment) {
  if (modifier.$set) {
    if (modifier.$set.answer === true) {
      await Comments.update({topLevelCommentId: comment._id}, {$set:{parentAnswerId:comment._id}}, { multi: true })
    } else if (modifier.$set.answer === false) {
      await Comments.update({topLevelCommentId: comment._id}, {$unset:{parentAnswerId:true}}, { multi: true })
    }
  }
  return modifier
});

getCollectionHooks("Comments").createBefore.add(function HandleReplyToAnswer (comment: DbComment, properties)
{
  if (comment.parentCommentId) {
    let parentComment = Comments.findOne(comment.parentCommentId)
    if (parentComment) {
      let modifiedComment = {...comment};
      
      if (parentComment.answer) {
        modifiedComment.parentAnswerId = parentComment._id;
      }
      if (parentComment.parentAnswerId) {
        modifiedComment.parentAnswerId = parentComment.parentAnswerId;
      }
      if (parentComment.tagId) {
        modifiedComment.tagId = parentComment.tagId;
      }
      if (parentComment.topLevelCommentId) {
        modifiedComment.topLevelCommentId = parentComment.topLevelCommentId;
      }
      
      return modifiedComment;
    }
  }
});

getCollectionHooks("Comments").createBefore.add(function SetTopLevelCommentId (comment: DbComment, context)
{
  let visited: Partial<Record<string,boolean>> = {};
  let rootComment: DbComment|null = comment;
  while (rootComment?.parentCommentId) {
    // This relies on Meteor fibers (rather than being async/await) because
    // Vulcan callbacks aren't async-safe.
    rootComment = Comments.findOne({_id: rootComment.parentCommentId});
    if (rootComment && visited[rootComment._id])
      throw new Error("Cyclic parent-comment relations detected!");
    if (rootComment)
      visited[rootComment._id] = true;
  }
  
  if (rootComment && rootComment._id !== comment._id) {
    return {
      ...comment,
      topLevelCommentId: rootComment._id
    };
  }
});

getCollectionHooks("Comments").createAfter.add(async function updateTopLevelCommentLastCommentedAt (comment: DbComment) {
  // TODO: Make this work for all parent comments. For now, this is just updating the lastSubthreadActivity of the top comment because that's where we're using it 
  if (comment.topLevelCommentId) {
    Comments.update({ _id: comment.topLevelCommentId }, { $set: {lastSubthreadActivity: new Date()}})
  }
  return comment;
});

getCollectionHooks("Comments").createAfter.add(newDocumentMaybeTriggerReview)
<|MERGE_RESOLUTION|>--- conflicted
+++ resolved
@@ -11,11 +11,8 @@
 import { performVoteServer } from '../voteServer';
 import { addCallback, updateMutator, createMutator, deleteMutator, runCallbacksAsync } from '../vulcan-lib';
 import { newDocumentMaybeTriggerReview } from './postCallbacks';
-<<<<<<< HEAD
 import { loadRevision } from '../revisionsCache';
-=======
 import { getCollectionHooks } from '../mutationCallbacks';
->>>>>>> 8697947f
 
 
 const MINIMUM_APPROVAL_KARMA = 5
@@ -207,16 +204,11 @@
 }
 addCallback("comments.moderate.async", ModerateCommentsPostUpdate);
 
-<<<<<<< HEAD
-function NewCommentsEmptyCheck (comment: DbComment) {
+getCollectionHooks("Comments").newValidate.add(function NewCommentsEmptyCheck (comment: DbComment) {
   // This runs with comments.new.validate, which precedes the callbacks that move
   // the contents from the comment to the revisions table, so there's a contents
   // field here (not captured in the type system).
   const { data } = ((comment as any).contents?.originalContents) || {}
-=======
-getCollectionHooks("Comments").newValidate.add(function NewCommentsEmptyCheck (comment: DbComment) {
-  const { data } = (comment.contents && comment.contents.originalContents) || {}
->>>>>>> 8697947f
   if (!data) {
     throw new Error("You cannot submit an empty comment");
   }
