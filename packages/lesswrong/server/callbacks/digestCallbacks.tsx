--- conflicted
+++ resolved
@@ -3,23 +3,17 @@
 import { createMutator } from '../vulcan-lib/mutators';
 
 getCollectionHooks("Digests").updateAsync.add(async ({newDocument, oldDocument, context}: {newDocument: DbDigest, oldDocument: DbDigest, context: ResolverContext}) => {
-<<<<<<< HEAD
-  // if we are not currently publishing this digest, skip
-  if (!newDocument.publishedDate || oldDocument.publishedDate) return
-  if ((newDocument.num === null) || (newDocument.num === undefined)) return
-=======
   // if we are not currently setting the end date of this digest, skip
   if (!newDocument.endDate || oldDocument.endDate) return
->>>>>>> e10d4bb6
   // if a newer digest already exists, skip
-  const newerDigest = await Digests.findOne({ num: {$gt: newDocument.num} })
+  const newerDigest = await Digests.findOne({ num: {$gt: newDocument.num ?? 0} })
   if (newerDigest) return
   
   // when we first publish a digest, create the next one
   void createMutator({
     collection: Digests,
     document: {
-      num: newDocument.num + 1,
+      num: newDocument.num ?? 0 + 1,
       startDate: newDocument.endDate ?? new Date()
     },
     validate: false,
