--- conflicted
+++ resolved
@@ -11,25 +11,15 @@
 const collectionsThatAffectKarma = ["Posts", "Comments"]
 voteCallbacks.castVoteAsync.add(function updateKarma({newDocument, vote}: VoteDocTuple, collection: CollectionBase<DbVoteableType>, user: DbUser) {
   // only update karma is the operation isn't done by the item's author
-<<<<<<< HEAD
-  if (newDocument.userId !== vote.userId) {
+  if (newDocument.userId !== vote.userId && collectionsThatAffectKarma.includes(vote.collectionName)) {
     void Users.update({_id: newDocument.userId}, {$inc: {"karma": vote.power}});
-=======
-  if (newDocument.userId !== vote.userId && collectionsThatAffectKarma.includes(vote.collectionName)) {
-    Users.update({_id: newDocument.userId}, {$inc: {"karma": vote.power}});
->>>>>>> c2a2687f
   }
 });
 
 voteCallbacks.cancelAsync.add(function cancelVoteKarma({newDocument, vote}: VoteDocTuple, collection: CollectionBase<DbVoteableType>, user: DbUser) {
   // only update karma is the operation isn't done by the item's author
-<<<<<<< HEAD
-  if (newDocument.userId !== vote.userId) {
+  if (newDocument.userId !== vote.userId && collectionsThatAffectKarma.includes(vote.collectionName)) {
     void Users.update({_id: newDocument.userId}, {$inc: {"karma": -vote.power}});
-=======
-  if (newDocument.userId !== vote.userId && collectionsThatAffectKarma.includes(vote.collectionName)) {
-    Users.update({_id: newDocument.userId}, {$inc: {"karma": -vote.power}});
->>>>>>> c2a2687f
   }
 });
 
