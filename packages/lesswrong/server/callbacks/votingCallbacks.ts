--- conflicted
+++ resolved
@@ -24,18 +24,17 @@
   // Only update user karma if the operation isn't done by one of the item's current authors.
   // We don't want to let any of the authors give themselves or another author karma for this item.
   // We need to await it so that the subsequent check for whether any stricter rate limits apply can do a proper comparison between old and new karma
-<<<<<<< HEAD
   if (vote.authorIds && !vote.authorIds.includes(vote.userId) && collectionsThatAffectKarma.includes(vote.collectionName)) {
-=======
-  if (!vote.authorIds.includes(vote.userId) && collectionsThatAffectKarma.includes(vote.collectionName)) {
+  // if (!vote.authorIds.includes(vote.userId) && collectionsThatAffectKarma.includes(vote.collectionName)) {
     const users = await Users.find({_id: {$in: vote.authorIds}}).fetch();
->>>>>>> 8f5b2964
     await Users.rawUpdateMany({_id: {$in: vote.authorIds}}, {$inc: {karma: vote.power}});
     
-    for (let user of users) {
-      const oldKarma = user.karma;
-      const newKarma = oldKarma + vote.power;
-      void userKarmaChangedFrom(newDocument.userId, oldKarma, newKarma, context);
+    if (newDocument.userId) {
+      for (let user of users) {
+        const oldKarma = user.karma;
+        const newKarma = oldKarma + vote.power;
+        void userKarmaChangedFrom(newDocument.userId, oldKarma, newKarma, context);
+      }  
     }
   }
 
