import { performVoteServer } from '../voteServer';
import { updateDenormalizedHtmlAttributions } from '../tagging/updateDenormalizedHtmlAttributions';
<<<<<<< HEAD
import { MultiDocuments } from '@/server/collections/multiDocuments/collection';
import { getCollectionHooks } from '../mutationCallbacks';
import { recomputeContributorScoresFor } from './votingCallbacks';
import cheerio from 'cheerio';
import ForumEvents from '../collections/forumEvents/collection';
import { createMutator, updateMutator } from '../vulcan-lib/mutators';

// TODO: Now that the make_editable callbacks use createMutator to create
// revisions, we can now add these to the regular ${collection}.create.after
// callbacks
=======
import { UpdateCallbackProperties } from '../mutationCallbacks';
import { recomputeContributorScoresFor } from '../utils/contributorsUtil';
>>>>>>> b7174eb8

// Users upvote their own tag-revisions
export async function upvoteOwnTagRevision({revision, context}: {revision: DbRevision, context: ResolverContext}) {
  const { Revisions, Users } = context;
  if (revision.collectionName !== 'Tags') return;
  // This might be the first revision for a tag, in which case it doesn't have a documentId until later (and in that case we call this function in `updateRevisionDocumentId`)
  if (!revision.documentId) return;
  
  const userId = revision.userId;
  const user = await Users.findOne({_id:userId});
  if (!user) return;
  await performVoteServer({
    document: revision,
    collection: Revisions,
    voteType: 'smallUpvote',
    user,
    skipRateLimits: true,
    selfVote: true
  })
}

// Update the denormalized htmlWithContributorAnnotations when a tag revision
// is created or edited
export async function updateDenormalizedHtmlAttributionsDueToRev({revision, skipDenormalizedAttributions, context}: {revision: DbRevision, skipDenormalizedAttributions: boolean, context: ResolverContext}) {
  if (!skipDenormalizedAttributions) {
    await maybeUpdateDenormalizedHtmlAttributionsDueToRev(revision, context);
  }
}

async function maybeUpdateDenormalizedHtmlAttributionsDueToRev(revision: DbRevision, context: ResolverContext) {
  const { Tags, MultiDocuments } = context;
  if (revision.collectionName === 'Tags') {
    const tag = await Tags.findOne({_id: revision.documentId});
    if (!tag) return;
    await updateDenormalizedHtmlAttributions({ document: tag, collectionName: 'Tags', fieldName: 'description', context });
  } else if (revision.collectionName === 'MultiDocuments') {
    const multiDoc = await MultiDocuments.findOne({_id: revision.documentId});
    if (!multiDoc) return;
    await updateDenormalizedHtmlAttributions({ document: multiDoc, collectionName: 'MultiDocuments', fieldName: 'contents', context });
  }
}

export async function recomputeWhenSkipAttributionChanged({oldDocument, newDocument, context}: UpdateCallbackProperties<'Revisions'>) {
  if (oldDocument.skipAttributions !== newDocument.skipAttributions) {
    await recomputeContributorScoresFor(newDocument, context);
    await maybeUpdateDenormalizedHtmlAttributionsDueToRev(newDocument, context);
  }
<<<<<<< HEAD
});

// Upsert a ForumEvent with eventFormat = "POLL"
async function upsertPoll({ _id, question, user, postId }: { _id: string; question: string; user: DbUser | null; postId: string; }) {
  const existingPoll = await ForumEvents.findOne({ _id });

  if (existingPoll) {
    // Update existing poll
    return updateMutator({
      collection: ForumEvents,
      documentId: existingPoll._id,
      data: {
        eventFormat: "POLL",
        // TODO fix
        // @ts-ignore
        pollQuestion: {
          originalContents: {
            data: `<p>${question}</p>`,
            type: "ckEditorMarkup"
          }
        } as EditableFieldInsertion,
        postId, // Set the postId on the updated forumEvent
      },
      validate: false,
      currentUser: user,
    });
  } else {
    // Create a new ForumEvent with basic required fields
    return createMutator({
      collection: ForumEvents,
      document: {
        _id,
        title: `New Poll for ${_id}`,
        eventFormat: "POLL",
        // TODO fix
        // @ts-ignore
        pollQuestion: {
          originalContents: {
            data: `<p>${question}</p>`,
            type: "ckEditorMarkup"
          }
        } as EditableFieldInsertion,
        startDate: new Date('2000-01-01T00:00:00Z'),
        endDate: new Date('2000-01-08T00:00:00Z'),
        darkColor: "#000000",
        lightColor: "#ffffff",
        bannerTextColor: "#ffffff",
        postId,
        isGlobal: false
      },
      validate: false,
      currentUser: user,
    });
  }
}

// Existing createAfter callback:
// This will find every data-internal-id in the revision HTML and call upsertPoll().
getCollectionHooks("Revisions").createAfter.add(async (revision: DbRevision, { currentUser }) => {
  console.log("In createAfter for revision");

  // TODO more specific check here for perf reasons
  if (revision.html && revision.collectionName === "Posts" && !!revision.documentId) {
    const $ = cheerio.load(revision.html);
    // TODO make it a div instead of an a
    const internalIds = $(".ck-poll[data-internal-id]")
      .map((_, element) => {
        const internalId = $(element).attr("data-internal-id");
        const question = $(element).text().trim(); // Extract the content as the question
        return { internalId, question };
      })
      .get();
    console.log("Data-internal-ids and questions:", internalIds);

    // Upsert a poll for each internal id found in the HTML
    for (const { internalId, question } of internalIds) {
      await upsertPoll({ _id: internalId, question, user: currentUser, postId: revision.documentId });
    }
  }

  return revision;
});
=======
}
>>>>>>> b7174eb8
<|MERGE_RESOLUTION|>--- conflicted
+++ resolved
@@ -1,20 +1,10 @@
 import { performVoteServer } from '../voteServer';
 import { updateDenormalizedHtmlAttributions } from '../tagging/updateDenormalizedHtmlAttributions';
-<<<<<<< HEAD
-import { MultiDocuments } from '@/server/collections/multiDocuments/collection';
-import { getCollectionHooks } from '../mutationCallbacks';
-import { recomputeContributorScoresFor } from './votingCallbacks';
 import cheerio from 'cheerio';
 import ForumEvents from '../collections/forumEvents/collection';
-import { createMutator, updateMutator } from '../vulcan-lib/mutators';
-
-// TODO: Now that the make_editable callbacks use createMutator to create
-// revisions, we can now add these to the regular ${collection}.create.after
-// callbacks
-=======
-import { UpdateCallbackProperties } from '../mutationCallbacks';
 import { recomputeContributorScoresFor } from '../utils/contributorsUtil';
->>>>>>> b7174eb8
+import { createForumEvent, updateForumEvent } from '../collections/forumEvents/mutations';
+import { createAnonymousContext } from '../vulcan-lib/createContexts';
 
 // Users upvote their own tag-revisions
 export async function upvoteOwnTagRevision({revision, context}: {revision: DbRevision, context: ResolverContext}) {
@@ -62,49 +52,46 @@
     await recomputeContributorScoresFor(newDocument, context);
     await maybeUpdateDenormalizedHtmlAttributionsDueToRev(newDocument, context);
   }
-<<<<<<< HEAD
-});
+};
 
 // Upsert a ForumEvent with eventFormat = "POLL"
 async function upsertPoll({ _id, question, user, postId }: { _id: string; question: string; user: DbUser | null; postId: string; }) {
   const existingPoll = await ForumEvents.findOne({ _id });
 
+  // TODO replace with actual context
+  const context = createAnonymousContext();
+
+  // TODO read the props here
   if (existingPoll) {
     // Update existing poll
-    return updateMutator({
-      collection: ForumEvents,
-      documentId: existingPoll._id,
+    return updateForumEvent({
+      selector: { _id: existingPoll._id },
       data: {
         eventFormat: "POLL",
-        // TODO fix
-        // @ts-ignore
         pollQuestion: {
           originalContents: {
             data: `<p>${question}</p>`,
             type: "ckEditorMarkup"
           }
-        } as EditableFieldInsertion,
-        postId, // Set the postId on the updated forumEvent
+        },
+        postId,
       },
-      validate: false,
-      currentUser: user,
-    });
+    }, context);
   } else {
     // Create a new ForumEvent with basic required fields
-    return createMutator({
-      collection: ForumEvents,
-      document: {
+    return createForumEvent({
+      data: {
+        // TODO fix
+        // @ts-ignore
         _id,
         title: `New Poll for ${_id}`,
         eventFormat: "POLL",
-        // TODO fix
-        // @ts-ignore
         pollQuestion: {
           originalContents: {
             data: `<p>${question}</p>`,
             type: "ckEditorMarkup"
           }
-        } as EditableFieldInsertion,
+        },
         startDate: new Date('2000-01-01T00:00:00Z'),
         endDate: new Date('2000-01-08T00:00:00Z'),
         darkColor: "#000000",
@@ -112,39 +99,36 @@
         bannerTextColor: "#ffffff",
         postId,
         isGlobal: false
-      },
-      validate: false,
-      currentUser: user,
-    });
+      }
+    }, context);
   }
 }
 
+// TODO continue fixing conflicts from here
+
 // Existing createAfter callback:
 // This will find every data-internal-id in the revision HTML and call upsertPoll().
-getCollectionHooks("Revisions").createAfter.add(async (revision: DbRevision, { currentUser }) => {
-  console.log("In createAfter for revision");
+// getCollectionHooks("Revisions").createAfter.add(async (revision: DbRevision, { currentUser }) => {
+//   console.log("In createAfter for revision");
 
-  // TODO more specific check here for perf reasons
-  if (revision.html && revision.collectionName === "Posts" && !!revision.documentId) {
-    const $ = cheerio.load(revision.html);
-    // TODO make it a div instead of an a
-    const internalIds = $(".ck-poll[data-internal-id]")
-      .map((_, element) => {
-        const internalId = $(element).attr("data-internal-id");
-        const question = $(element).text().trim(); // Extract the content as the question
-        return { internalId, question };
-      })
-      .get();
-    console.log("Data-internal-ids and questions:", internalIds);
+//   // TODO more specific check here for perf reasons
+//   if (revision.html && revision.collectionName === "Posts" && !!revision.documentId) {
+//     const $ = cheerio.load(revision.html);
+//     // TODO make it a div instead of an a
+//     const internalIds = $(".ck-poll[data-internal-id]")
+//       .map((_, element) => {
+//         const internalId = $(element).attr("data-internal-id");
+//         const question = $(element).text().trim(); // Extract the content as the question
+//         return { internalId, question };
+//       })
+//       .get();
+//     console.log("Data-internal-ids and questions:", internalIds);
 
-    // Upsert a poll for each internal id found in the HTML
-    for (const { internalId, question } of internalIds) {
-      await upsertPoll({ _id: internalId, question, user: currentUser, postId: revision.documentId });
-    }
-  }
+//     // Upsert a poll for each internal id found in the HTML
+//     for (const { internalId, question } of internalIds) {
+//       await upsertPoll({ _id: internalId, question, user: currentUser, postId: revision.documentId });
+//     }
+//   }
 
-  return revision;
-});
-=======
-}
->>>>>>> b7174eb8
+//   return revision;
+// });