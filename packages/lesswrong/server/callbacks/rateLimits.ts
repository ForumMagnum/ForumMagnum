import { Posts } from '../../lib/collections/posts'
import { userIsAdmin, userIsMemberOf } from '../../lib/vulcan-users/permissions';
import { getCollectionHooks } from '../mutationCallbacks';
import Comments from '../../lib/collections/comments/collection';
import { RATE_LIMIT_THREE_COMMENTS_PER_POST_PER_WEEK } from '../../lib/collections/moderatorActions/schema';
import { getModeratorRateLimit, getTimeframeForRateLimit, userHasActiveModeratorActionOfType } from '../../lib/collections/moderatorActions/helpers';
import moment from 'moment';
import Users from '../../lib/collections/users/collection';
import { captureEvent } from '../../lib/analyticsEvents';
<<<<<<< HEAD
import { isEAForum } from '../../lib/instanceSettings';
import UserRateLimits from '../../lib/collections/userRateLimits/collection';
=======
import { ForumOptions, forumSelect } from '../../lib/forumTypeUtils';
>>>>>>> 136f36a4

type TimeframeUnitType = 'seconds'|'minutes'|'hours'|'days'|'weeks'|'months'
export type RateLimitType = "moderator"|"lowKarma"|"universal"|"downvoteRatio"
 
export type RateLimitInfo = {
  nextEligible: Date,
  rateLimitType: RateLimitType,
  rateLimitMessage: string,
}

/* 
Each forum can set a list of automatically applied rate limits. 

Whenever a user submits a post or comment, the server checks if any of the listed AutoRateLimits 
apply to that user/post/comment.

AutoRateLimits check how documents the user has posted in a recent timeframe interval, and prevents them
from posting more if they've posted more than the alloted number of itemsPerTimeframe.

AutoRateLimits can take in an optional karmaThreshold or downvoteRatio parameter. If set, the AutoRateLimit
applies to users who meet that karmaThreshold and/or downvoteRatio criteria. If both params are set, the 
rate limit only applies if both conditions are met. If neither param is set, the rate limit applies to all users.
*/
interface AutoRateLimit <T extends "Posts"|"Comments" = "Posts"|"Comments"> {
  actionType: T, // which collection the rate limit applies to
  karmaThreshold?: number, // if set, the rate limit will only apply to users with karma less than the threshold
  downvoteRatio?: number, // if set, the rate limit will only apply to users who's ratio of received downvotes / total votes is higher than the listed threshold
  timeframeLength: number, // how long the time timeframe is (measured in the timeframeUnit, below)
  timeframeUnit: TimeframeUnitType, // measuring units for the timeframe (i.e. minutes, hours, days)
  itemsPerTimeframe: number, // number of items a user can post/comment/etc before triggering rate limit
  rateLimitType: RateLimitType // short name used in analytics db
  rateLimitMessage: string // A message displayed to users when they are rate limited
}

// eaforum look here
type ForumAutoRateLimits = {
  posts?: Array<AutoRateLimit<"Posts">>,
  comments?: Array<AutoRateLimit<"Comments">>
}

// eaforum look here
// Rate limits for each forum
const autoRateLimits: ForumOptions<ForumAutoRateLimits> = {
  EAForum: {
    posts: [
      {
        actionType: "Posts",
        timeframeUnit: 'days',
        timeframeLength: 1,
        itemsPerTimeframe: 5,
        rateLimitType: "universal",
        rateLimitMessage: "Users cannot post more than 5 posts a day"
      }
    ],
    comments: [
      {
        // short rate limit on commenting to prevent accidental double-commenting
        actionType: "Comments",
        timeframeUnit: 'seconds',
        timeframeLength: 8,
        itemsPerTimeframe: 1,
        rateLimitType: "universal",
        rateLimitMessage: "Users cannot submit more than 1 comment every 8 seconds to prevent double-posting.",
      },
      {
        actionType: "Comments",
        karmaThreshold: 30,
        timeframeUnit: 'minutes',
        timeframeLength: 30,
        itemsPerTimeframe: 4,
        rateLimitType: "lowKarma",
        rateLimitMessage: "You'll be able to post more comments as your karma increases"
      },
      {
        actionType: "Comments",
        downvoteRatio: .3,
        timeframeUnit: 'minutes',
        timeframeLength: 30,
        itemsPerTimeframe: 4,
        rateLimitType: "downvoteRatio",
        rateLimitMessage: "You'll be able to post more comments as your karma increases"
      }
    ] 
  },
  LessWrong: {
    posts: [
      {
        actionType: "Posts",
        karmaThreshold: 500,
        timeframeUnit: 'days',
        timeframeLength: 1,
        itemsPerTimeframe: 5,
        rateLimitType: "universal",
        rateLimitMessage: "Users with less than 500 karma cannot post more than 5 posts a day"
      },
      {
        actionType: "Posts",
        karmaThreshold: 10,
        timeframeUnit: 'weeks',
        timeframeLength: 1,
        itemsPerTimeframe: 2,
        rateLimitType: 'lowKarma',
        rateLimitMessage: "As you gain more karma you'll be able to post more frequently."
      }, 
      {
        actionType: "Posts",
        karmaThreshold: 0,
        timeframeUnit: 'weeks',
        timeframeLength: 1,
        itemsPerTimeframe: 1,
        rateLimitType: 'lowKarma',
        rateLimitMessage: "Negative karma users are limited to 1 post per week."
      }, 
      {
        actionType: "Posts",
        karmaThreshold: -30,
        timeframeUnit: 'weeks',
        timeframeLength: 2,
        itemsPerTimeframe: 1,
        rateLimitType: 'lowKarma',
        rateLimitMessage: "Users with less than -30 karma users can only post once every two weeks."
      },
    ],
    comments: [
      {
        actionType: "Comments",
        timeframeUnit: 'seconds',
        timeframeLength: 8,
        itemsPerTimeframe: 1,
        rateLimitType: "universal",
        rateLimitMessage: "Users cannot submit more than 1 comment every 8 seconds (to prevent double-posting.)",
      },
      {
        actionType: "Comments",
        karmaThreshold: 5,
        timeframeUnit: 'days',
        timeframeLength: 1,
        itemsPerTimeframe: 3,
        rateLimitType: 'lowKarma',
        rateLimitMessage: "New users can write up to 3 comments a day. Gain more karma to comment more frequently."
      }, 
      {
        actionType: "Comments",
        karmaThreshold: -1,
        timeframeUnit: 'days',
        timeframeLength: 1,
        itemsPerTimeframe: 1,
        rateLimitType: 'lowKarma',
        rateLimitMessage: "Negative karma users are limited to 1 comment per day."
      }, 
      {
        actionType: "Comments",
        karmaThreshold: -15,
        timeframeUnit: 'days',
        timeframeLength: 3,
        itemsPerTimeframe: 1,
        rateLimitType: 'lowKarma',
        rateLimitMessage: "Users with -15 or less karma users can only comment once per 3 days."
      }
    ]
  },
  default: {
    posts: [
      {
        actionType: "Posts",
        timeframeUnit: 'days',
        timeframeLength: 1,
        itemsPerTimeframe: 5,
        rateLimitType: "universal",
        rateLimitMessage: "Users cannot post more than 5 posts a day"
      }
    ],
    comments: [
      {
        actionType: "Comments",
        timeframeUnit: 'seconds',
        timeframeLength: 8,
        itemsPerTimeframe: 1,
        rateLimitType: "universal",
        rateLimitMessage: "Users cannot submit more than 1 comment every 8 seconds to prevent double-posting.",
      },
    ]
  }
}

// Post rate limiting
getCollectionHooks("Posts").createValidate.add(async function PostsNewRateLimit (validationErrors, { newDocument: post, currentUser }) {
  if (!post.draft) {
    await enforcePostRateLimit(currentUser!);
  }
  return validationErrors;
});

getCollectionHooks("Posts").updateValidate.add(async function PostsUndraftRateLimit (validationErrors, { oldDocument, newDocument, currentUser }) {
  // Only undrafting is rate limited, not other edits
  if (oldDocument.draft && !newDocument.draft) {
    await enforcePostRateLimit(currentUser!);
  }
  return validationErrors;
});

getCollectionHooks("Comments").createValidate.add(async function CommentsNewRateLimit (validationErrors, { newDocument: comment, currentUser }) {
  if (!currentUser) {
    throw new Error(`Can't comment while logged out.`);
  }
  await enforceCommentRateLimit({user: currentUser, comment});

  return validationErrors;
});

getCollectionHooks("Comments").createAsync.add(async ({document}: {document: DbComment}) => {
  const user = await Users.findOne(document.userId)
  
  if (user) {
    const rateLimit = await rateLimitDateWhenUserNextAbleToComment(user, null)
    // if the user has created a comment that makes them hit the rate limit, record an event
    // (ignore the universal 8 sec rate limit)
    if (rateLimit && rateLimit.rateLimitType !== 'universal') {
      captureEvent("commentRateLimitHit", {
        rateLimitType: rateLimit.rateLimitType,
        userId: document.userId,
        commentId: document._id
      })
    }
  }
})

<<<<<<< HEAD
type UserRateLimit<T extends DbUserRateLimit['type']> = DbUserRateLimit & { type: T };
type UserPostRateLimit = UserRateLimit<'allPosts'>;
type UserCommentRateLimit = UserRateLimit<'allComments'>;

function getUserRateLimit<T extends DbUserRateLimit['type']>(userId: string, type: T) {
  return UserRateLimits.findOne({
    userId,
    type,
    $or: [{endedAt: null}, {endedAt: {$gt: new Date()}}]
  }, {
    sort: {
      createdAt: -1
    }
  }) as Promise<UserRateLimit<T> | null>;
}

const isUserRateLimitOfType = <T extends DbUserRateLimit['type']>(type: T) => {
  return (userRateLimit: DbUserRateLimit): userRateLimit is DbUserRateLimit & { type: T } => userRateLimit.type === type;
};

const MS_IN_HOUR = 1000 * 60 * 60;

function getUserRateLimitIntervalHours(userRateLimit: DbUserRateLimit | null): number {
  if (!userRateLimit) return 0;
  return moment.duration(userRateLimit.intervalLength, userRateLimit.intervalUnit).asHours();
}

=======
>>>>>>> 136f36a4
// Check whether the given user can post a post right now. If they can, does
// nothing; if they would exceed a rate limit, throws an exception.
async function enforcePostRateLimit (user: DbUser) {
  const rateLimit = await rateLimitDateWhenUserNextAbleToPost(user);
  if (rateLimit) {
    const {nextEligible} = rateLimit;
    if (nextEligible > new Date()) {
      // "fromNow" makes for a more human readable "how long till I can comment/post?".
      // moment.relativeTimeThreshold ensures that it doesn't appreviate unhelpfully to "now"
      moment.relativeTimeThreshold('ss', 0);
      throw new Error(`Rate limit: You cannot post for ${moment(nextEligible).fromNow()}, until ${nextEligible}`);
    }
  }
}


export async function rateLimitDateWhenUserNextAbleToPost(user: DbUser): Promise<RateLimitInfo|null> {
  // Admins and Sunshines aren't rate-limited
  if (shouldIgnorePostRateLimit(user)) return null;
  
  // does the user have a moderator-assigned rate limit?
  const modRateLimitHours = await getModRateLimitHours(user._id);

  // what's the longest rate limit timeframe being evaluated?
  const maxPostAutolimitHours = getMaxAutoLimitHours(forumSelect(autoRateLimits).posts)
  const maxHours = Math.max(modRateLimitHours, maxPostAutolimitHours);

  // fetch the posts from within the maxTimeframe
  const postsInTimeframe = await getPostsInTimeframe(user, maxHours);

  return getStrictestPostRateLimitInfo(user, postsInTimeframe, modRateLimitHours);
}

export async function rateLimitDateWhenUserNextAbleToComment(user: DbUser, postId: string | null): Promise<RateLimitInfo|null> {
  const ignoreRateLimits = await shouldIgnoreCommentRateLimit(user, postId);
  if (ignoreRateLimits) return null;

  // does the user have a moderator-assigned rate limit?
  const [modRateLimitHours, modPostSpecificRateLimitHours] = await Promise.all([
    getModRateLimitHours(user._id),
    getModPostSpecificRateLimitHours(user._id)
  ]);

  // what's the longest rate limit timeframe being evaluated?
  const maxCommentAutolimitHours = getMaxAutoLimitHours(forumSelect(autoRateLimits).comments)
  const maxHours = Math.max(modRateLimitHours, modPostSpecificRateLimitHours, maxCommentAutolimitHours);
  // fetch the comments from within the maxTimeframe
  const commentsInTimeframe = await getCommentsInTimeframe(user._id, maxHours);

  return await getStrictestCommentRateLimitInfo({
    commentsInTimeframe, 
    user, 
    modRateLimitHours, 
    modPostSpecificRateLimitHours, 
    postId
  });
}

function getStrictestRateLimitInfo (rateLimits: Array<RateLimitInfo|null>): RateLimitInfo | null {
  const nonNullRateLimits = rateLimits.filter((rateLimit): rateLimit is RateLimitInfo => rateLimit !== null)
  const sortedRateLimits = nonNullRateLimits.sort((a, b) => {
    if (a.nextEligible < b.nextEligible) return 1;
    if (a.nextEligible > b.nextEligible) return -1;
    return 0;
  });
  return sortedRateLimits[0] ?? null;
}

function getStrictestPostRateLimitInfo(user: DbUser, postsInTimeframe: Array<DbPost>, modRateLimitHours: number): RateLimitInfo|null {
  // for each rate limit, get the next date that user could post  
  const modRateLimitInfo = getModRateLimitInfo(postsInTimeframe, modRateLimitHours, 1)
  const autoRatelimits = forumSelect(autoRateLimits).posts

  const autoRateLimitInfos = autoRatelimits?.map(
    rateLimit => getAutoRateLimitInfo(user, rateLimit, postsInTimeframe)
  ) ?? []

  const rateLimitInfos = [modRateLimitInfo, ...autoRateLimitInfos]

  return getStrictestRateLimitInfo(rateLimitInfos)
}

interface StrictestCommentRateLimitInfoParams {
  commentsInTimeframe: Array<DbComment>,
  user: DbUser,
  modRateLimitHours: number,
  modPostSpecificRateLimitHours: number,
  postId: string | null
}

async function getModPostSpecificRateLimitInfo (userId: string, comments: Array<DbComment>, modPostSpecificRateLimitHours: number, postId: string | null): Promise<RateLimitInfo|null> {
  const eligibleForCommentOnSpecificPostRateLimit = modPostSpecificRateLimitHours > 0 && (await shouldApplyModRateLimitForPost(userId, postId));
  const commentsOnPost = comments.filter(comment => comment.postId === postId)

  return eligibleForCommentOnSpecificPostRateLimit ? getModRateLimitInfo(commentsOnPost, modPostSpecificRateLimitHours, 3) : null
}

async function getStrictestCommentRateLimitInfo({commentsInTimeframe, user, modRateLimitHours, modPostSpecificRateLimitHours, postId}: StrictestCommentRateLimitInfoParams): Promise<RateLimitInfo|null> {
  const commentsOnOthersPostsInTimeframe =  await getCommentsOnOthersPosts(commentsInTimeframe, user._id)
  const modGeneralRateLimitInfo = getModRateLimitInfo(commentsOnOthersPostsInTimeframe, modRateLimitHours, 1)

  const modSpecificPostRateLimitInfo = await getModPostSpecificRateLimitInfo(user._id, commentsOnOthersPostsInTimeframe, modPostSpecificRateLimitHours, postId)

  const autoRatelimits = forumSelect(autoRateLimits).comments
  const autoRateLimitInfos = autoRatelimits?.map(
    rateLimit => getAutoRateLimitInfo(user, rateLimit, commentsInTimeframe)
  ) ?? []

  const rateLimitInfos = [modGeneralRateLimitInfo, modSpecificPostRateLimitInfo, ...autoRateLimitInfos]

  const result = getStrictestRateLimitInfo(rateLimitInfos)
  return result
}

async function getCommentsInTimeframe (userId: string, maxTimeframe: number) {
  const commentsInTimeframe = await Comments.find(
    { userId: userId, 
      postedAt: {$gte: moment().subtract(maxTimeframe, 'hours').toDate()}
    }, {
      sort: {postedAt: -1}, 
      projection: {postId: 1, postedAt: 1}
    }
  ).fetch()
  return commentsInTimeframe
}

async function getCommentsOnOthersPosts(comments: Array<DbComment>, userId: string) {
  const postIds = comments.map(comment => comment.postId)
  const postsNotAuthoredByCommenter = await Posts.find(
    { _id: {$in: postIds}, userId: {$ne: userId}}, {projection: {_id:1, coauthorStatuses:1}
  }).fetch()
  // right now, filtering out coauthors doesn't work (due to a bug in our query builder), so we're doing that manually
  const postsNotCoauthoredByCommenter = postsNotAuthoredByCommenter.filter(post => !post.coauthorStatuses || post.coauthorStatuses.every(coauthorStatus => coauthorStatus.userId !== userId))
  const postsNotAuthoredByCommenterIds = postsNotCoauthoredByCommenter.map(post => post._id)
  const commentsOnNonauthorPosts = comments.filter(comment => postsNotAuthoredByCommenterIds.includes(comment.postId))
  return commentsOnNonauthorPosts
}

/**
 * Checks if the user is exempt from commenting rate limits (optionally, for the given post).
 *
 * Admins and mods are always exempt.
 * If the post has "ignoreRateLimits" set, then all users are exempt.
 * On forums other than the EA Forum, the post author is always exempt on their own posts.
 */
async function shouldIgnoreCommentRateLimit(user: DbUser, postId: string | null): Promise<boolean> {
  if (userIsAdmin(user) || userIsMemberOf(user, "sunshineRegiment")) {
    return true;
  }
  if (postId) {
    const post = await Posts.findOne({_id: postId}, undefined, { userId: 1, ignoreRateLimits: 1 });
    if (post?.ignoreRateLimits) {
      return true;
    }
  }
  return false;
}


async function enforceCommentRateLimit({user, comment}:{user: DbUser, comment: DbComment}) {
  const rateLimit = await rateLimitDateWhenUserNextAbleToComment(user, comment.postId);
  if (rateLimit) {
    const {nextEligible, rateLimitType:_} = rateLimit;
    if (nextEligible > new Date()) {
      // "fromNow" makes for a more human readable "how long till I can comment/post?".
      // moment.relativeTimeThreshold ensures that it doesn't appreviate unhelpfully to "now"
      moment.relativeTimeThreshold('ss', 0);
      throw new Error(`Rate limit: You cannot comment for ${moment(nextEligible).fromNow()} (until ${nextEligible})`);
    }
  }
}

function getNextAbleToSubmitDate(documents: Array<DbPost|DbComment>, timeframeUnit:  TimeframeUnitType, timeframeLength: number, itemsPerTimeframe:number): Date|null {
  // make sure documents are sorted by descending date
  const sortedDocs = documents.sort((a, b) => b.postedAt.getTime() - a.postedAt.getTime())
  const docsInTimeframe = sortedDocs.filter(doc => doc.postedAt > moment().subtract(timeframeLength, timeframeUnit).toDate())
  const doc = docsInTimeframe[itemsPerTimeframe - 1]
  if (!doc) return null 
  return moment(doc.postedAt).add(timeframeLength, timeframeUnit).toDate()
}

function shouldIgnorePostRateLimit(user: DbUser) {
  return userIsAdmin(user) || userIsMemberOf(user, "sunshineRegiment") || userIsMemberOf(user, "canBypassPostRateLimit")
}

async function getModRateLimitHours(userId: string): Promise<number> {
  const moderatorRateLimit = await getModeratorRateLimit(userId)
  return moderatorRateLimit ? getTimeframeForRateLimit(moderatorRateLimit?.type) : 0
}

async function getModPostSpecificRateLimitHours(userId: string): Promise<number> {
  const hasPostSpecificRateLimit = await userHasActiveModeratorActionOfType(userId, RATE_LIMIT_THREE_COMMENTS_PER_POST_PER_WEEK)
  return hasPostSpecificRateLimit ? getTimeframeForRateLimit(RATE_LIMIT_THREE_COMMENTS_PER_POST_PER_WEEK) : 0
}

async function getPostsInTimeframe(user: DbUser, maxHours: number) {
  return await Posts.find({
    userId:user._id, 
    draft: false,
    postedAt: {$gte: moment().subtract(maxHours, 'hours').toDate()}
  }, {sort: {postedAt: -1}, projection: {postedAt: 1}}).fetch()
}

<<<<<<< HEAD
function isStrictestRateLimit(rateLimitDate: Date | null, allPossibleDates: Array<Date | null>): rateLimitDate is Date {
  return !!rateLimitDate && allPossibleDates.every(date => rateLimitDate >= (date ?? new Date()));
}

function getStrictestPostRateLimitInfo(postsInTimeframe: Array<DbPost>, modRateLimitHours: number, userPostRateLimit: UserPostRateLimit | null): RateLimitInfo|null {
  // for each rate limit, get the next date that user could post
  const modLimitNextPostDate = (modRateLimitHours > 0) ? getNextAbleToSubmitDate(postsInTimeframe, "hours", modRateLimitHours, 1) : null

  const userPostRateLimitHours = getUserRateLimitIntervalHours(userPostRateLimit)
  const userRateLimitNextPostDate = userPostRateLimit
    ? getNextAbleToSubmitDate(postsInTimeframe, "hours", userPostRateLimitHours, userPostRateLimit.actionsPerInterval)
    : null

  const dailyLimitNextPostDate = getNextAbleToSubmitDate(postsInTimeframe, "hours", 24, maxPostsPer24HoursSetting.get())
  const doublePostLimitNextPostDate = getNextAbleToSubmitDate(postsInTimeframe, "seconds", postIntervalSetting.get(), 1)

  const nextAbleToPostDates = [modLimitNextPostDate, userRateLimitNextPostDate, dailyLimitNextPostDate, doublePostLimitNextPostDate]
=======
export function getDownvoteRatio(user: DbUser|SunshineUsersList): number {
  // First check if the sum of the individual vote count fields
  // add up to something close (with 5%) to the voteReceivedCount field.
  // (They should be equal, but we know there are bugs around counting votes,
  // so to be fair to users we don't want to rate limit them if it's too buggy.)
  const sumOfVoteCounts = user.smallUpvoteReceivedCount + user.bigUpvoteReceivedCount + user.smallDownvoteReceivedCount + user.bigDownvoteReceivedCount;
  const denormalizedVoteCountSumDiff = Math.abs(sumOfVoteCounts - user.voteReceivedCount);
  const voteCountsAreValid = user.voteReceivedCount > 0
    && (denormalizedVoteCountSumDiff / user.voteReceivedCount) <= 0.05;
  
  const totalDownvoteCount = user.smallDownvoteReceivedCount + user.bigDownvoteReceivedCount;
  // If vote counts are not valid (i.e. they are negative or voteReceivedCount is 0), then do nothing
  const downvoteRatio = voteCountsAreValid ? (totalDownvoteCount / user.voteReceivedCount) : 0

  return downvoteRatio
}
>>>>>>> 136f36a4

function getModRateLimitInfo (documents: Array<DbPost|DbComment>, modRateLimitHours: number, itemsPerTimeframe: number): RateLimitInfo|null {
  if (modRateLimitHours <= 0) return null
  const nextEligible = getNextAbleToSubmitDate(documents, "hours", modRateLimitHours, itemsPerTimeframe)
  if (!nextEligible) return null
  return {
    nextEligible,
    rateLimitMessage: "A moderator has rate limited you",
    rateLimitType: "moderator"
  }
}

<<<<<<< HEAD
  if (isStrictestRateLimit(userRateLimitNextPostDate, nextAbleToPostDates)) {
    return {
      nextEligible: userRateLimitNextPostDate,
      rateLimitMessage: "A moderator has rate limited you.",
      rateLimitType: "moderator"
    }
  }

  if (isStrictestRateLimit(dailyLimitNextPostDate, nextAbleToPostDates)) {
    return {
      nextEligible: dailyLimitNextPostDate,
      rateLimitMessage: `Users cannot submit more than ${maxPostsPer24HoursSetting.get()} per day.`,
      rateLimitType: "universal"
    }
  }
=======
function getAutoRateLimitInfo (user: DbUser, rateLimit: AutoRateLimit, documents: Array<DbPost|DbComment>): RateLimitInfo|null {
  const { karmaThreshold, downvoteRatio, timeframeUnit, timeframeLength, itemsPerTimeframe, rateLimitMessage, rateLimitType } = rateLimit
>>>>>>> 136f36a4

  if (karmaThreshold && karmaThreshold < user.karma) return null 
  if (downvoteRatio && getDownvoteRatio(user) < downvoteRatio) return null
  const nextEligible = getNextAbleToSubmitDate(documents, timeframeUnit, timeframeLength, itemsPerTimeframe)
  if (!nextEligible) return null 
  return { nextEligible, rateLimitType, rateLimitMessage}
}

async function shouldApplyModRateLimitForPost(userId: string, postId: string|null): Promise<boolean> {
  if (!postId) return false
  const post = await Posts.findOne({_id:postId}, {projection:{userId:1, coauthorStatuses:1}})
  if (!post) return false
  const userIsNotPrimaryAuthor = post.userId !== userId
  const userIsNotCoauthor = !post.coauthorStatuses || post.coauthorStatuses.every(coauthorStatus => coauthorStatus.userId !== userId)
  return userIsNotPrimaryAuthor && userIsNotCoauthor
}

<<<<<<< HEAD
interface StrictestCommentRateLimitInfoParams {
  commentsInTimeframe: Array<DbComment>,
  user: DbUser,
  modRateLimitHours: number,
  modPostSpecificRateLimitHours: number,
  userCommentRateLimit: UserRateLimit<'allComments'> | null,
  postId: string | null
}

async function getStrictestCommentRateLimitInfo(params: StrictestCommentRateLimitInfoParams): Promise<RateLimitInfo|null> {
  const {commentsInTimeframe, user, modRateLimitHours, modPostSpecificRateLimitHours, userCommentRateLimit, postId} = params;
  /**
   * Because we ignore rate limits when a user is commenting on their own post (excepting the EA forum),
   * we want to filter out the comments a user made on their own post when evaluating a rate limit
   * for comments made on others' posts.
   */
  const commentsOnOthersPostsInTimeframe =  await getCommentsOnOthersPosts(commentsInTimeframe, user._id)

  const modLimitNextCommentDate = (modRateLimitHours > 0 && await applyModRateLimitForPost(user._id, postId))
    ? getNextAbleToSubmitDate(commentsOnOthersPostsInTimeframe, "hours", modRateLimitHours, 1)
    : null;


  const eligibleForCommentOnSpecificPostRateLimit = (modPostSpecificRateLimitHours > 0 && await applyModRateLimitForPost(user._id, postId));
  const commentsOnSpecificPostInTimeframe = commentsOnOthersPostsInTimeframe.filter(comment => postId && comment.postId === postId);
  const modLimitNextCommentOnPostDate = eligibleForCommentOnSpecificPostRateLimit
    ? getNextAbleToSubmitDate(commentsOnSpecificPostInTimeframe, "hours", modPostSpecificRateLimitHours, 3)
    : null;

  const userCommentRateLimitHours = getUserRateLimitIntervalHours(userCommentRateLimit);
  const userLimitNextCommentOnPostDate = userCommentRateLimit
    ? getNextAbleToSubmitDate(commentsOnOthersPostsInTimeframe, "hours", userCommentRateLimitHours, userCommentRateLimit.actionsPerInterval)
    : null;

  const hasLowKarmaRateLimit = checkLowKarmaCommentRateLimit(user);
  const lowKarmaNextCommentDate = hasLowKarmaRateLimit
    ? getNextAbleToSubmitDate(commentsInTimeframe, "hours", .5, 4)
    : null;

  const hasDownvoteRatioRateLimit = checkDownvoteRatioCommentRateLimit(user);
  const highDownvoteRatioNextCommentDate = hasDownvoteRatioRateLimit
    ? getNextAbleToSubmitDate(commentsInTimeframe, "hours", .5, 4)
    : null;

  const doubleCommentLimitNextCommentDate = getNextAbleToSubmitDate(commentsInTimeframe, "seconds", commentIntervalSetting.get(), 1);
  
  const nextAbleToCommentDates: Array<Date | null> = [
    modLimitNextCommentDate,
    modLimitNextCommentOnPostDate,
    userLimitNextCommentOnPostDate,
    lowKarmaNextCommentDate,
    highDownvoteRatioNextCommentDate,
    doubleCommentLimitNextCommentDate
  ];

  if (isStrictestRateLimit(modLimitNextCommentDate, nextAbleToCommentDates)) {
    return {
      nextEligible: modLimitNextCommentDate,
      rateLimitMessage: "A moderator has rate limited you.",
      rateLimitType: "moderator"
    };
  }

  if (isStrictestRateLimit(modLimitNextCommentOnPostDate, nextAbleToCommentDates)) {
    return {
      nextEligible: modLimitNextCommentOnPostDate,
      rateLimitMessage: "A moderator has rate limited you.",
      rateLimitType: "moderator"
    };
  }

  if (isStrictestRateLimit(userLimitNextCommentOnPostDate, nextAbleToCommentDates)) {
    return {
      nextEligible: userLimitNextCommentOnPostDate,
      rateLimitMessage: "A moderator has rate limited you.",
      rateLimitType: "moderator"
    };
  }

  if (isStrictestRateLimit(lowKarmaNextCommentDate, nextAbleToCommentDates)) {
    return {
      nextEligible: lowKarmaNextCommentDate,
      rateLimitMessage: "You'll be able to post more comments as your karma increases.",
      rateLimitType: "lowKarma"
    };
  }

  if (isStrictestRateLimit(highDownvoteRatioNextCommentDate, nextAbleToCommentDates)) {
    return {
      nextEligible: highDownvoteRatioNextCommentDate,
      rateLimitMessage: "",
      rateLimitType: "downvoteRatio"
    };
  }

  if (isStrictestRateLimit(doubleCommentLimitNextCommentDate, nextAbleToCommentDates)) {
    return {
      nextEligible: doubleCommentLimitNextCommentDate,
      rateLimitMessage: `Users cannot submit more than 1 comment every ${commentIntervalSetting.get()} seconds to prevent double-commenting.`,
      rateLimitType: "universal"
    };
  }

  return null;
}

export async function rateLimitDateWhenUserNextAbleToPost(user: DbUser): Promise<RateLimitInfo|null> {
  // Admins and Sunshines aren't rate-limited
  if (shouldIgnorePostRateLimit(user)) return null;
  
  // does the user have a moderator-assigned rate limit?
  const [modRateLimitHours, userPostRateLimit] = await Promise.all([
    getModRateLimitHours(user._id),
    getUserRateLimit(user._id, 'allPosts')
  ]);

  // what's the longest rate limit timeframe being evaluated?
  const highestStandardPostRateLimitHours = 24;
  const userPostRateLimitHours = getUserRateLimitIntervalHours(userPostRateLimit);
  const maxHours = Math.max(
    modRateLimitHours,
    userPostRateLimitHours,
    highestStandardPostRateLimitHours
  );

  // fetch the posts from within the maxTimeframe
  const postsInTimeframe = await getPostsInTimeframe(user, maxHours);

  return getStrictestPostRateLimitInfo(postsInTimeframe, modRateLimitHours, userPostRateLimit);
}

export async function rateLimitDateWhenUserNextAbleToComment(user: DbUser, postId: string | null): Promise<RateLimitInfo|null> {
  const ignoreRateLimits = await shouldIgnoreCommentRateLimit(user, postId);
  if (ignoreRateLimits) return null;

  // does the user have a moderator-assigned rate limit?
  const [modRateLimitHours, modPostSpecificRateLimitHours, userCommentRateLimit] = await Promise.all([
    getModRateLimitHours(user._id),
    getModPostSpecificRateLimitHours(user._id),
    getUserRateLimit(user._id, 'allComments')
  ]);

  // what's the longest rate limit timeframe being evaluated?
  const highestStandardRateCommentLimitHours = 24;
  const userCommentRateLimitHours = getUserRateLimitIntervalHours(userCommentRateLimit);
  const maxHours = Math.max(
    modRateLimitHours,
    modPostSpecificRateLimitHours,
    userCommentRateLimitHours,
    highestStandardRateCommentLimitHours
  );

  // fetch the comments from within the maxTimeframe
  const commentsInTimeframe = await getCommentsInTimeframe(user._id, maxHours);

  return await getStrictestCommentRateLimitInfo({
    commentsInTimeframe, 
    user, 
    modRateLimitHours, 
    modPostSpecificRateLimitHours,
    userCommentRateLimit,
    postId
  });
}

/**
 * Check if the user has a commenting rate limit due to having low karma.
 */
function checkLowKarmaCommentRateLimit(user: DbUser): boolean {
  const karmaThreshold = commentRateLimitKarmaThresholdSetting.get();
  return karmaThreshold !== null && user.karma < karmaThreshold;
}

/**
 * Check if the user has a commenting rate limit due to having a high % of their received votes be downvotes.
 */
function checkDownvoteRatioCommentRateLimit(user: DbUser): boolean {
  // First check if the sum of the individual vote count fields
  // add up to something close (with 5%) to the voteReceivedCount field.
  // (They should be equal, but we know there are bugs around counting votes,
  // so to be fair to users we don't want to rate limit them if it's too buggy.)
  const sumOfVoteCounts = user.smallUpvoteReceivedCount + user.bigUpvoteReceivedCount + user.smallDownvoteReceivedCount + user.bigDownvoteReceivedCount;
  const denormalizedVoteCountSumDiff = Math.abs(sumOfVoteCounts - user.voteReceivedCount);
  const voteCountsAreValid = user.voteReceivedCount > 0
    && (denormalizedVoteCountSumDiff / user.voteReceivedCount) <= 0.05;
  
  const totalDownvoteCount = user.smallDownvoteReceivedCount + user.bigDownvoteReceivedCount;
  // If vote counts are not valid (i.e. they are negative or voteReceivedCount is 0), then do nothing
  const downvoteRatio = voteCountsAreValid ? (totalDownvoteCount / user.voteReceivedCount) : 0
  const downvoteRatioThreshold = commentRateLimitDownvoteRatioSetting.get()
  const aboveDownvoteRatioThreshold = downvoteRatioThreshold !== null && downvoteRatio > downvoteRatioThreshold

  return aboveDownvoteRatioThreshold
=======
function getMaxAutoLimitHours (rateLimits?: Array<AutoRateLimit>) {
  if (!rateLimits) return 0
  return Math.max(...rateLimits.map(({timeframeLength, timeframeUnit}) => {
    return moment.duration(timeframeLength, timeframeUnit).asHours()
  }))
>>>>>>> 136f36a4
}<|MERGE_RESOLUTION|>--- conflicted
+++ resolved
@@ -1,202 +1,8 @@
-import { Posts } from '../../lib/collections/posts'
-import { userIsAdmin, userIsMemberOf } from '../../lib/vulcan-users/permissions';
+import moment from 'moment';
+import { captureEvent } from '../../lib/analyticsEvents';
+import Users from '../../lib/collections/users/collection';
 import { getCollectionHooks } from '../mutationCallbacks';
-import Comments from '../../lib/collections/comments/collection';
-import { RATE_LIMIT_THREE_COMMENTS_PER_POST_PER_WEEK } from '../../lib/collections/moderatorActions/schema';
-import { getModeratorRateLimit, getTimeframeForRateLimit, userHasActiveModeratorActionOfType } from '../../lib/collections/moderatorActions/helpers';
-import moment from 'moment';
-import Users from '../../lib/collections/users/collection';
-import { captureEvent } from '../../lib/analyticsEvents';
-<<<<<<< HEAD
-import { isEAForum } from '../../lib/instanceSettings';
-import UserRateLimits from '../../lib/collections/userRateLimits/collection';
-=======
-import { ForumOptions, forumSelect } from '../../lib/forumTypeUtils';
->>>>>>> 136f36a4
-
-type TimeframeUnitType = 'seconds'|'minutes'|'hours'|'days'|'weeks'|'months'
-export type RateLimitType = "moderator"|"lowKarma"|"universal"|"downvoteRatio"
- 
-export type RateLimitInfo = {
-  nextEligible: Date,
-  rateLimitType: RateLimitType,
-  rateLimitMessage: string,
-}
-
-/* 
-Each forum can set a list of automatically applied rate limits. 
-
-Whenever a user submits a post or comment, the server checks if any of the listed AutoRateLimits 
-apply to that user/post/comment.
-
-AutoRateLimits check how documents the user has posted in a recent timeframe interval, and prevents them
-from posting more if they've posted more than the alloted number of itemsPerTimeframe.
-
-AutoRateLimits can take in an optional karmaThreshold or downvoteRatio parameter. If set, the AutoRateLimit
-applies to users who meet that karmaThreshold and/or downvoteRatio criteria. If both params are set, the 
-rate limit only applies if both conditions are met. If neither param is set, the rate limit applies to all users.
-*/
-interface AutoRateLimit <T extends "Posts"|"Comments" = "Posts"|"Comments"> {
-  actionType: T, // which collection the rate limit applies to
-  karmaThreshold?: number, // if set, the rate limit will only apply to users with karma less than the threshold
-  downvoteRatio?: number, // if set, the rate limit will only apply to users who's ratio of received downvotes / total votes is higher than the listed threshold
-  timeframeLength: number, // how long the time timeframe is (measured in the timeframeUnit, below)
-  timeframeUnit: TimeframeUnitType, // measuring units for the timeframe (i.e. minutes, hours, days)
-  itemsPerTimeframe: number, // number of items a user can post/comment/etc before triggering rate limit
-  rateLimitType: RateLimitType // short name used in analytics db
-  rateLimitMessage: string // A message displayed to users when they are rate limited
-}
-
-// eaforum look here
-type ForumAutoRateLimits = {
-  posts?: Array<AutoRateLimit<"Posts">>,
-  comments?: Array<AutoRateLimit<"Comments">>
-}
-
-// eaforum look here
-// Rate limits for each forum
-const autoRateLimits: ForumOptions<ForumAutoRateLimits> = {
-  EAForum: {
-    posts: [
-      {
-        actionType: "Posts",
-        timeframeUnit: 'days',
-        timeframeLength: 1,
-        itemsPerTimeframe: 5,
-        rateLimitType: "universal",
-        rateLimitMessage: "Users cannot post more than 5 posts a day"
-      }
-    ],
-    comments: [
-      {
-        // short rate limit on commenting to prevent accidental double-commenting
-        actionType: "Comments",
-        timeframeUnit: 'seconds',
-        timeframeLength: 8,
-        itemsPerTimeframe: 1,
-        rateLimitType: "universal",
-        rateLimitMessage: "Users cannot submit more than 1 comment every 8 seconds to prevent double-posting.",
-      },
-      {
-        actionType: "Comments",
-        karmaThreshold: 30,
-        timeframeUnit: 'minutes',
-        timeframeLength: 30,
-        itemsPerTimeframe: 4,
-        rateLimitType: "lowKarma",
-        rateLimitMessage: "You'll be able to post more comments as your karma increases"
-      },
-      {
-        actionType: "Comments",
-        downvoteRatio: .3,
-        timeframeUnit: 'minutes',
-        timeframeLength: 30,
-        itemsPerTimeframe: 4,
-        rateLimitType: "downvoteRatio",
-        rateLimitMessage: "You'll be able to post more comments as your karma increases"
-      }
-    ] 
-  },
-  LessWrong: {
-    posts: [
-      {
-        actionType: "Posts",
-        karmaThreshold: 500,
-        timeframeUnit: 'days',
-        timeframeLength: 1,
-        itemsPerTimeframe: 5,
-        rateLimitType: "universal",
-        rateLimitMessage: "Users with less than 500 karma cannot post more than 5 posts a day"
-      },
-      {
-        actionType: "Posts",
-        karmaThreshold: 10,
-        timeframeUnit: 'weeks',
-        timeframeLength: 1,
-        itemsPerTimeframe: 2,
-        rateLimitType: 'lowKarma',
-        rateLimitMessage: "As you gain more karma you'll be able to post more frequently."
-      }, 
-      {
-        actionType: "Posts",
-        karmaThreshold: 0,
-        timeframeUnit: 'weeks',
-        timeframeLength: 1,
-        itemsPerTimeframe: 1,
-        rateLimitType: 'lowKarma',
-        rateLimitMessage: "Negative karma users are limited to 1 post per week."
-      }, 
-      {
-        actionType: "Posts",
-        karmaThreshold: -30,
-        timeframeUnit: 'weeks',
-        timeframeLength: 2,
-        itemsPerTimeframe: 1,
-        rateLimitType: 'lowKarma',
-        rateLimitMessage: "Users with less than -30 karma users can only post once every two weeks."
-      },
-    ],
-    comments: [
-      {
-        actionType: "Comments",
-        timeframeUnit: 'seconds',
-        timeframeLength: 8,
-        itemsPerTimeframe: 1,
-        rateLimitType: "universal",
-        rateLimitMessage: "Users cannot submit more than 1 comment every 8 seconds (to prevent double-posting.)",
-      },
-      {
-        actionType: "Comments",
-        karmaThreshold: 5,
-        timeframeUnit: 'days',
-        timeframeLength: 1,
-        itemsPerTimeframe: 3,
-        rateLimitType: 'lowKarma',
-        rateLimitMessage: "New users can write up to 3 comments a day. Gain more karma to comment more frequently."
-      }, 
-      {
-        actionType: "Comments",
-        karmaThreshold: -1,
-        timeframeUnit: 'days',
-        timeframeLength: 1,
-        itemsPerTimeframe: 1,
-        rateLimitType: 'lowKarma',
-        rateLimitMessage: "Negative karma users are limited to 1 comment per day."
-      }, 
-      {
-        actionType: "Comments",
-        karmaThreshold: -15,
-        timeframeUnit: 'days',
-        timeframeLength: 3,
-        itemsPerTimeframe: 1,
-        rateLimitType: 'lowKarma',
-        rateLimitMessage: "Users with -15 or less karma users can only comment once per 3 days."
-      }
-    ]
-  },
-  default: {
-    posts: [
-      {
-        actionType: "Posts",
-        timeframeUnit: 'days',
-        timeframeLength: 1,
-        itemsPerTimeframe: 5,
-        rateLimitType: "universal",
-        rateLimitMessage: "Users cannot post more than 5 posts a day"
-      }
-    ],
-    comments: [
-      {
-        actionType: "Comments",
-        timeframeUnit: 'seconds',
-        timeframeLength: 8,
-        itemsPerTimeframe: 1,
-        rateLimitType: "universal",
-        rateLimitMessage: "Users cannot submit more than 1 comment every 8 seconds to prevent double-posting.",
-      },
-    ]
-  }
-}
+import { rateLimitDateWhenUserNextAbleToComment, rateLimitDateWhenUserNextAbleToPost } from '../rateLimits/utils';
 
 // Post rate limiting
 getCollectionHooks("Posts").createValidate.add(async function PostsNewRateLimit (validationErrors, { newDocument: post, currentUser }) {
@@ -240,36 +46,6 @@
   }
 })
 
-<<<<<<< HEAD
-type UserRateLimit<T extends DbUserRateLimit['type']> = DbUserRateLimit & { type: T };
-type UserPostRateLimit = UserRateLimit<'allPosts'>;
-type UserCommentRateLimit = UserRateLimit<'allComments'>;
-
-function getUserRateLimit<T extends DbUserRateLimit['type']>(userId: string, type: T) {
-  return UserRateLimits.findOne({
-    userId,
-    type,
-    $or: [{endedAt: null}, {endedAt: {$gt: new Date()}}]
-  }, {
-    sort: {
-      createdAt: -1
-    }
-  }) as Promise<UserRateLimit<T> | null>;
-}
-
-const isUserRateLimitOfType = <T extends DbUserRateLimit['type']>(type: T) => {
-  return (userRateLimit: DbUserRateLimit): userRateLimit is DbUserRateLimit & { type: T } => userRateLimit.type === type;
-};
-
-const MS_IN_HOUR = 1000 * 60 * 60;
-
-function getUserRateLimitIntervalHours(userRateLimit: DbUserRateLimit | null): number {
-  if (!userRateLimit) return 0;
-  return moment.duration(userRateLimit.intervalLength, userRateLimit.intervalUnit).asHours();
-}
-
-=======
->>>>>>> 136f36a4
 // Check whether the given user can post a post right now. If they can, does
 // nothing; if they would exceed a rate limit, throws an exception.
 async function enforcePostRateLimit (user: DbUser) {
@@ -285,150 +61,6 @@
   }
 }
 
-
-export async function rateLimitDateWhenUserNextAbleToPost(user: DbUser): Promise<RateLimitInfo|null> {
-  // Admins and Sunshines aren't rate-limited
-  if (shouldIgnorePostRateLimit(user)) return null;
-  
-  // does the user have a moderator-assigned rate limit?
-  const modRateLimitHours = await getModRateLimitHours(user._id);
-
-  // what's the longest rate limit timeframe being evaluated?
-  const maxPostAutolimitHours = getMaxAutoLimitHours(forumSelect(autoRateLimits).posts)
-  const maxHours = Math.max(modRateLimitHours, maxPostAutolimitHours);
-
-  // fetch the posts from within the maxTimeframe
-  const postsInTimeframe = await getPostsInTimeframe(user, maxHours);
-
-  return getStrictestPostRateLimitInfo(user, postsInTimeframe, modRateLimitHours);
-}
-
-export async function rateLimitDateWhenUserNextAbleToComment(user: DbUser, postId: string | null): Promise<RateLimitInfo|null> {
-  const ignoreRateLimits = await shouldIgnoreCommentRateLimit(user, postId);
-  if (ignoreRateLimits) return null;
-
-  // does the user have a moderator-assigned rate limit?
-  const [modRateLimitHours, modPostSpecificRateLimitHours] = await Promise.all([
-    getModRateLimitHours(user._id),
-    getModPostSpecificRateLimitHours(user._id)
-  ]);
-
-  // what's the longest rate limit timeframe being evaluated?
-  const maxCommentAutolimitHours = getMaxAutoLimitHours(forumSelect(autoRateLimits).comments)
-  const maxHours = Math.max(modRateLimitHours, modPostSpecificRateLimitHours, maxCommentAutolimitHours);
-  // fetch the comments from within the maxTimeframe
-  const commentsInTimeframe = await getCommentsInTimeframe(user._id, maxHours);
-
-  return await getStrictestCommentRateLimitInfo({
-    commentsInTimeframe, 
-    user, 
-    modRateLimitHours, 
-    modPostSpecificRateLimitHours, 
-    postId
-  });
-}
-
-function getStrictestRateLimitInfo (rateLimits: Array<RateLimitInfo|null>): RateLimitInfo | null {
-  const nonNullRateLimits = rateLimits.filter((rateLimit): rateLimit is RateLimitInfo => rateLimit !== null)
-  const sortedRateLimits = nonNullRateLimits.sort((a, b) => {
-    if (a.nextEligible < b.nextEligible) return 1;
-    if (a.nextEligible > b.nextEligible) return -1;
-    return 0;
-  });
-  return sortedRateLimits[0] ?? null;
-}
-
-function getStrictestPostRateLimitInfo(user: DbUser, postsInTimeframe: Array<DbPost>, modRateLimitHours: number): RateLimitInfo|null {
-  // for each rate limit, get the next date that user could post  
-  const modRateLimitInfo = getModRateLimitInfo(postsInTimeframe, modRateLimitHours, 1)
-  const autoRatelimits = forumSelect(autoRateLimits).posts
-
-  const autoRateLimitInfos = autoRatelimits?.map(
-    rateLimit => getAutoRateLimitInfo(user, rateLimit, postsInTimeframe)
-  ) ?? []
-
-  const rateLimitInfos = [modRateLimitInfo, ...autoRateLimitInfos]
-
-  return getStrictestRateLimitInfo(rateLimitInfos)
-}
-
-interface StrictestCommentRateLimitInfoParams {
-  commentsInTimeframe: Array<DbComment>,
-  user: DbUser,
-  modRateLimitHours: number,
-  modPostSpecificRateLimitHours: number,
-  postId: string | null
-}
-
-async function getModPostSpecificRateLimitInfo (userId: string, comments: Array<DbComment>, modPostSpecificRateLimitHours: number, postId: string | null): Promise<RateLimitInfo|null> {
-  const eligibleForCommentOnSpecificPostRateLimit = modPostSpecificRateLimitHours > 0 && (await shouldApplyModRateLimitForPost(userId, postId));
-  const commentsOnPost = comments.filter(comment => comment.postId === postId)
-
-  return eligibleForCommentOnSpecificPostRateLimit ? getModRateLimitInfo(commentsOnPost, modPostSpecificRateLimitHours, 3) : null
-}
-
-async function getStrictestCommentRateLimitInfo({commentsInTimeframe, user, modRateLimitHours, modPostSpecificRateLimitHours, postId}: StrictestCommentRateLimitInfoParams): Promise<RateLimitInfo|null> {
-  const commentsOnOthersPostsInTimeframe =  await getCommentsOnOthersPosts(commentsInTimeframe, user._id)
-  const modGeneralRateLimitInfo = getModRateLimitInfo(commentsOnOthersPostsInTimeframe, modRateLimitHours, 1)
-
-  const modSpecificPostRateLimitInfo = await getModPostSpecificRateLimitInfo(user._id, commentsOnOthersPostsInTimeframe, modPostSpecificRateLimitHours, postId)
-
-  const autoRatelimits = forumSelect(autoRateLimits).comments
-  const autoRateLimitInfos = autoRatelimits?.map(
-    rateLimit => getAutoRateLimitInfo(user, rateLimit, commentsInTimeframe)
-  ) ?? []
-
-  const rateLimitInfos = [modGeneralRateLimitInfo, modSpecificPostRateLimitInfo, ...autoRateLimitInfos]
-
-  const result = getStrictestRateLimitInfo(rateLimitInfos)
-  return result
-}
-
-async function getCommentsInTimeframe (userId: string, maxTimeframe: number) {
-  const commentsInTimeframe = await Comments.find(
-    { userId: userId, 
-      postedAt: {$gte: moment().subtract(maxTimeframe, 'hours').toDate()}
-    }, {
-      sort: {postedAt: -1}, 
-      projection: {postId: 1, postedAt: 1}
-    }
-  ).fetch()
-  return commentsInTimeframe
-}
-
-async function getCommentsOnOthersPosts(comments: Array<DbComment>, userId: string) {
-  const postIds = comments.map(comment => comment.postId)
-  const postsNotAuthoredByCommenter = await Posts.find(
-    { _id: {$in: postIds}, userId: {$ne: userId}}, {projection: {_id:1, coauthorStatuses:1}
-  }).fetch()
-  // right now, filtering out coauthors doesn't work (due to a bug in our query builder), so we're doing that manually
-  const postsNotCoauthoredByCommenter = postsNotAuthoredByCommenter.filter(post => !post.coauthorStatuses || post.coauthorStatuses.every(coauthorStatus => coauthorStatus.userId !== userId))
-  const postsNotAuthoredByCommenterIds = postsNotCoauthoredByCommenter.map(post => post._id)
-  const commentsOnNonauthorPosts = comments.filter(comment => postsNotAuthoredByCommenterIds.includes(comment.postId))
-  return commentsOnNonauthorPosts
-}
-
-/**
- * Checks if the user is exempt from commenting rate limits (optionally, for the given post).
- *
- * Admins and mods are always exempt.
- * If the post has "ignoreRateLimits" set, then all users are exempt.
- * On forums other than the EA Forum, the post author is always exempt on their own posts.
- */
-async function shouldIgnoreCommentRateLimit(user: DbUser, postId: string | null): Promise<boolean> {
-  if (userIsAdmin(user) || userIsMemberOf(user, "sunshineRegiment")) {
-    return true;
-  }
-  if (postId) {
-    const post = await Posts.findOne({_id: postId}, undefined, { userId: 1, ignoreRateLimits: 1 });
-    if (post?.ignoreRateLimits) {
-      return true;
-    }
-  }
-  return false;
-}
-
-
 async function enforceCommentRateLimit({user, comment}:{user: DbUser, comment: DbComment}) {
   const rateLimit = await rateLimitDateWhenUserNextAbleToComment(user, comment.postId);
   if (rateLimit) {
@@ -440,323 +72,4 @@
       throw new Error(`Rate limit: You cannot comment for ${moment(nextEligible).fromNow()} (until ${nextEligible})`);
     }
   }
-}
-
-function getNextAbleToSubmitDate(documents: Array<DbPost|DbComment>, timeframeUnit:  TimeframeUnitType, timeframeLength: number, itemsPerTimeframe:number): Date|null {
-  // make sure documents are sorted by descending date
-  const sortedDocs = documents.sort((a, b) => b.postedAt.getTime() - a.postedAt.getTime())
-  const docsInTimeframe = sortedDocs.filter(doc => doc.postedAt > moment().subtract(timeframeLength, timeframeUnit).toDate())
-  const doc = docsInTimeframe[itemsPerTimeframe - 1]
-  if (!doc) return null 
-  return moment(doc.postedAt).add(timeframeLength, timeframeUnit).toDate()
-}
-
-function shouldIgnorePostRateLimit(user: DbUser) {
-  return userIsAdmin(user) || userIsMemberOf(user, "sunshineRegiment") || userIsMemberOf(user, "canBypassPostRateLimit")
-}
-
-async function getModRateLimitHours(userId: string): Promise<number> {
-  const moderatorRateLimit = await getModeratorRateLimit(userId)
-  return moderatorRateLimit ? getTimeframeForRateLimit(moderatorRateLimit?.type) : 0
-}
-
-async function getModPostSpecificRateLimitHours(userId: string): Promise<number> {
-  const hasPostSpecificRateLimit = await userHasActiveModeratorActionOfType(userId, RATE_LIMIT_THREE_COMMENTS_PER_POST_PER_WEEK)
-  return hasPostSpecificRateLimit ? getTimeframeForRateLimit(RATE_LIMIT_THREE_COMMENTS_PER_POST_PER_WEEK) : 0
-}
-
-async function getPostsInTimeframe(user: DbUser, maxHours: number) {
-  return await Posts.find({
-    userId:user._id, 
-    draft: false,
-    postedAt: {$gte: moment().subtract(maxHours, 'hours').toDate()}
-  }, {sort: {postedAt: -1}, projection: {postedAt: 1}}).fetch()
-}
-
-<<<<<<< HEAD
-function isStrictestRateLimit(rateLimitDate: Date | null, allPossibleDates: Array<Date | null>): rateLimitDate is Date {
-  return !!rateLimitDate && allPossibleDates.every(date => rateLimitDate >= (date ?? new Date()));
-}
-
-function getStrictestPostRateLimitInfo(postsInTimeframe: Array<DbPost>, modRateLimitHours: number, userPostRateLimit: UserPostRateLimit | null): RateLimitInfo|null {
-  // for each rate limit, get the next date that user could post
-  const modLimitNextPostDate = (modRateLimitHours > 0) ? getNextAbleToSubmitDate(postsInTimeframe, "hours", modRateLimitHours, 1) : null
-
-  const userPostRateLimitHours = getUserRateLimitIntervalHours(userPostRateLimit)
-  const userRateLimitNextPostDate = userPostRateLimit
-    ? getNextAbleToSubmitDate(postsInTimeframe, "hours", userPostRateLimitHours, userPostRateLimit.actionsPerInterval)
-    : null
-
-  const dailyLimitNextPostDate = getNextAbleToSubmitDate(postsInTimeframe, "hours", 24, maxPostsPer24HoursSetting.get())
-  const doublePostLimitNextPostDate = getNextAbleToSubmitDate(postsInTimeframe, "seconds", postIntervalSetting.get(), 1)
-
-  const nextAbleToPostDates = [modLimitNextPostDate, userRateLimitNextPostDate, dailyLimitNextPostDate, doublePostLimitNextPostDate]
-=======
-export function getDownvoteRatio(user: DbUser|SunshineUsersList): number {
-  // First check if the sum of the individual vote count fields
-  // add up to something close (with 5%) to the voteReceivedCount field.
-  // (They should be equal, but we know there are bugs around counting votes,
-  // so to be fair to users we don't want to rate limit them if it's too buggy.)
-  const sumOfVoteCounts = user.smallUpvoteReceivedCount + user.bigUpvoteReceivedCount + user.smallDownvoteReceivedCount + user.bigDownvoteReceivedCount;
-  const denormalizedVoteCountSumDiff = Math.abs(sumOfVoteCounts - user.voteReceivedCount);
-  const voteCountsAreValid = user.voteReceivedCount > 0
-    && (denormalizedVoteCountSumDiff / user.voteReceivedCount) <= 0.05;
-  
-  const totalDownvoteCount = user.smallDownvoteReceivedCount + user.bigDownvoteReceivedCount;
-  // If vote counts are not valid (i.e. they are negative or voteReceivedCount is 0), then do nothing
-  const downvoteRatio = voteCountsAreValid ? (totalDownvoteCount / user.voteReceivedCount) : 0
-
-  return downvoteRatio
-}
->>>>>>> 136f36a4
-
-function getModRateLimitInfo (documents: Array<DbPost|DbComment>, modRateLimitHours: number, itemsPerTimeframe: number): RateLimitInfo|null {
-  if (modRateLimitHours <= 0) return null
-  const nextEligible = getNextAbleToSubmitDate(documents, "hours", modRateLimitHours, itemsPerTimeframe)
-  if (!nextEligible) return null
-  return {
-    nextEligible,
-    rateLimitMessage: "A moderator has rate limited you",
-    rateLimitType: "moderator"
-  }
-}
-
-<<<<<<< HEAD
-  if (isStrictestRateLimit(userRateLimitNextPostDate, nextAbleToPostDates)) {
-    return {
-      nextEligible: userRateLimitNextPostDate,
-      rateLimitMessage: "A moderator has rate limited you.",
-      rateLimitType: "moderator"
-    }
-  }
-
-  if (isStrictestRateLimit(dailyLimitNextPostDate, nextAbleToPostDates)) {
-    return {
-      nextEligible: dailyLimitNextPostDate,
-      rateLimitMessage: `Users cannot submit more than ${maxPostsPer24HoursSetting.get()} per day.`,
-      rateLimitType: "universal"
-    }
-  }
-=======
-function getAutoRateLimitInfo (user: DbUser, rateLimit: AutoRateLimit, documents: Array<DbPost|DbComment>): RateLimitInfo|null {
-  const { karmaThreshold, downvoteRatio, timeframeUnit, timeframeLength, itemsPerTimeframe, rateLimitMessage, rateLimitType } = rateLimit
->>>>>>> 136f36a4
-
-  if (karmaThreshold && karmaThreshold < user.karma) return null 
-  if (downvoteRatio && getDownvoteRatio(user) < downvoteRatio) return null
-  const nextEligible = getNextAbleToSubmitDate(documents, timeframeUnit, timeframeLength, itemsPerTimeframe)
-  if (!nextEligible) return null 
-  return { nextEligible, rateLimitType, rateLimitMessage}
-}
-
-async function shouldApplyModRateLimitForPost(userId: string, postId: string|null): Promise<boolean> {
-  if (!postId) return false
-  const post = await Posts.findOne({_id:postId}, {projection:{userId:1, coauthorStatuses:1}})
-  if (!post) return false
-  const userIsNotPrimaryAuthor = post.userId !== userId
-  const userIsNotCoauthor = !post.coauthorStatuses || post.coauthorStatuses.every(coauthorStatus => coauthorStatus.userId !== userId)
-  return userIsNotPrimaryAuthor && userIsNotCoauthor
-}
-
-<<<<<<< HEAD
-interface StrictestCommentRateLimitInfoParams {
-  commentsInTimeframe: Array<DbComment>,
-  user: DbUser,
-  modRateLimitHours: number,
-  modPostSpecificRateLimitHours: number,
-  userCommentRateLimit: UserRateLimit<'allComments'> | null,
-  postId: string | null
-}
-
-async function getStrictestCommentRateLimitInfo(params: StrictestCommentRateLimitInfoParams): Promise<RateLimitInfo|null> {
-  const {commentsInTimeframe, user, modRateLimitHours, modPostSpecificRateLimitHours, userCommentRateLimit, postId} = params;
-  /**
-   * Because we ignore rate limits when a user is commenting on their own post (excepting the EA forum),
-   * we want to filter out the comments a user made on their own post when evaluating a rate limit
-   * for comments made on others' posts.
-   */
-  const commentsOnOthersPostsInTimeframe =  await getCommentsOnOthersPosts(commentsInTimeframe, user._id)
-
-  const modLimitNextCommentDate = (modRateLimitHours > 0 && await applyModRateLimitForPost(user._id, postId))
-    ? getNextAbleToSubmitDate(commentsOnOthersPostsInTimeframe, "hours", modRateLimitHours, 1)
-    : null;
-
-
-  const eligibleForCommentOnSpecificPostRateLimit = (modPostSpecificRateLimitHours > 0 && await applyModRateLimitForPost(user._id, postId));
-  const commentsOnSpecificPostInTimeframe = commentsOnOthersPostsInTimeframe.filter(comment => postId && comment.postId === postId);
-  const modLimitNextCommentOnPostDate = eligibleForCommentOnSpecificPostRateLimit
-    ? getNextAbleToSubmitDate(commentsOnSpecificPostInTimeframe, "hours", modPostSpecificRateLimitHours, 3)
-    : null;
-
-  const userCommentRateLimitHours = getUserRateLimitIntervalHours(userCommentRateLimit);
-  const userLimitNextCommentOnPostDate = userCommentRateLimit
-    ? getNextAbleToSubmitDate(commentsOnOthersPostsInTimeframe, "hours", userCommentRateLimitHours, userCommentRateLimit.actionsPerInterval)
-    : null;
-
-  const hasLowKarmaRateLimit = checkLowKarmaCommentRateLimit(user);
-  const lowKarmaNextCommentDate = hasLowKarmaRateLimit
-    ? getNextAbleToSubmitDate(commentsInTimeframe, "hours", .5, 4)
-    : null;
-
-  const hasDownvoteRatioRateLimit = checkDownvoteRatioCommentRateLimit(user);
-  const highDownvoteRatioNextCommentDate = hasDownvoteRatioRateLimit
-    ? getNextAbleToSubmitDate(commentsInTimeframe, "hours", .5, 4)
-    : null;
-
-  const doubleCommentLimitNextCommentDate = getNextAbleToSubmitDate(commentsInTimeframe, "seconds", commentIntervalSetting.get(), 1);
-  
-  const nextAbleToCommentDates: Array<Date | null> = [
-    modLimitNextCommentDate,
-    modLimitNextCommentOnPostDate,
-    userLimitNextCommentOnPostDate,
-    lowKarmaNextCommentDate,
-    highDownvoteRatioNextCommentDate,
-    doubleCommentLimitNextCommentDate
-  ];
-
-  if (isStrictestRateLimit(modLimitNextCommentDate, nextAbleToCommentDates)) {
-    return {
-      nextEligible: modLimitNextCommentDate,
-      rateLimitMessage: "A moderator has rate limited you.",
-      rateLimitType: "moderator"
-    };
-  }
-
-  if (isStrictestRateLimit(modLimitNextCommentOnPostDate, nextAbleToCommentDates)) {
-    return {
-      nextEligible: modLimitNextCommentOnPostDate,
-      rateLimitMessage: "A moderator has rate limited you.",
-      rateLimitType: "moderator"
-    };
-  }
-
-  if (isStrictestRateLimit(userLimitNextCommentOnPostDate, nextAbleToCommentDates)) {
-    return {
-      nextEligible: userLimitNextCommentOnPostDate,
-      rateLimitMessage: "A moderator has rate limited you.",
-      rateLimitType: "moderator"
-    };
-  }
-
-  if (isStrictestRateLimit(lowKarmaNextCommentDate, nextAbleToCommentDates)) {
-    return {
-      nextEligible: lowKarmaNextCommentDate,
-      rateLimitMessage: "You'll be able to post more comments as your karma increases.",
-      rateLimitType: "lowKarma"
-    };
-  }
-
-  if (isStrictestRateLimit(highDownvoteRatioNextCommentDate, nextAbleToCommentDates)) {
-    return {
-      nextEligible: highDownvoteRatioNextCommentDate,
-      rateLimitMessage: "",
-      rateLimitType: "downvoteRatio"
-    };
-  }
-
-  if (isStrictestRateLimit(doubleCommentLimitNextCommentDate, nextAbleToCommentDates)) {
-    return {
-      nextEligible: doubleCommentLimitNextCommentDate,
-      rateLimitMessage: `Users cannot submit more than 1 comment every ${commentIntervalSetting.get()} seconds to prevent double-commenting.`,
-      rateLimitType: "universal"
-    };
-  }
-
-  return null;
-}
-
-export async function rateLimitDateWhenUserNextAbleToPost(user: DbUser): Promise<RateLimitInfo|null> {
-  // Admins and Sunshines aren't rate-limited
-  if (shouldIgnorePostRateLimit(user)) return null;
-  
-  // does the user have a moderator-assigned rate limit?
-  const [modRateLimitHours, userPostRateLimit] = await Promise.all([
-    getModRateLimitHours(user._id),
-    getUserRateLimit(user._id, 'allPosts')
-  ]);
-
-  // what's the longest rate limit timeframe being evaluated?
-  const highestStandardPostRateLimitHours = 24;
-  const userPostRateLimitHours = getUserRateLimitIntervalHours(userPostRateLimit);
-  const maxHours = Math.max(
-    modRateLimitHours,
-    userPostRateLimitHours,
-    highestStandardPostRateLimitHours
-  );
-
-  // fetch the posts from within the maxTimeframe
-  const postsInTimeframe = await getPostsInTimeframe(user, maxHours);
-
-  return getStrictestPostRateLimitInfo(postsInTimeframe, modRateLimitHours, userPostRateLimit);
-}
-
-export async function rateLimitDateWhenUserNextAbleToComment(user: DbUser, postId: string | null): Promise<RateLimitInfo|null> {
-  const ignoreRateLimits = await shouldIgnoreCommentRateLimit(user, postId);
-  if (ignoreRateLimits) return null;
-
-  // does the user have a moderator-assigned rate limit?
-  const [modRateLimitHours, modPostSpecificRateLimitHours, userCommentRateLimit] = await Promise.all([
-    getModRateLimitHours(user._id),
-    getModPostSpecificRateLimitHours(user._id),
-    getUserRateLimit(user._id, 'allComments')
-  ]);
-
-  // what's the longest rate limit timeframe being evaluated?
-  const highestStandardRateCommentLimitHours = 24;
-  const userCommentRateLimitHours = getUserRateLimitIntervalHours(userCommentRateLimit);
-  const maxHours = Math.max(
-    modRateLimitHours,
-    modPostSpecificRateLimitHours,
-    userCommentRateLimitHours,
-    highestStandardRateCommentLimitHours
-  );
-
-  // fetch the comments from within the maxTimeframe
-  const commentsInTimeframe = await getCommentsInTimeframe(user._id, maxHours);
-
-  return await getStrictestCommentRateLimitInfo({
-    commentsInTimeframe, 
-    user, 
-    modRateLimitHours, 
-    modPostSpecificRateLimitHours,
-    userCommentRateLimit,
-    postId
-  });
-}
-
-/**
- * Check if the user has a commenting rate limit due to having low karma.
- */
-function checkLowKarmaCommentRateLimit(user: DbUser): boolean {
-  const karmaThreshold = commentRateLimitKarmaThresholdSetting.get();
-  return karmaThreshold !== null && user.karma < karmaThreshold;
-}
-
-/**
- * Check if the user has a commenting rate limit due to having a high % of their received votes be downvotes.
- */
-function checkDownvoteRatioCommentRateLimit(user: DbUser): boolean {
-  // First check if the sum of the individual vote count fields
-  // add up to something close (with 5%) to the voteReceivedCount field.
-  // (They should be equal, but we know there are bugs around counting votes,
-  // so to be fair to users we don't want to rate limit them if it's too buggy.)
-  const sumOfVoteCounts = user.smallUpvoteReceivedCount + user.bigUpvoteReceivedCount + user.smallDownvoteReceivedCount + user.bigDownvoteReceivedCount;
-  const denormalizedVoteCountSumDiff = Math.abs(sumOfVoteCounts - user.voteReceivedCount);
-  const voteCountsAreValid = user.voteReceivedCount > 0
-    && (denormalizedVoteCountSumDiff / user.voteReceivedCount) <= 0.05;
-  
-  const totalDownvoteCount = user.smallDownvoteReceivedCount + user.bigDownvoteReceivedCount;
-  // If vote counts are not valid (i.e. they are negative or voteReceivedCount is 0), then do nothing
-  const downvoteRatio = voteCountsAreValid ? (totalDownvoteCount / user.voteReceivedCount) : 0
-  const downvoteRatioThreshold = commentRateLimitDownvoteRatioSetting.get()
-  const aboveDownvoteRatioThreshold = downvoteRatioThreshold !== null && downvoteRatio > downvoteRatioThreshold
-
-  return aboveDownvoteRatioThreshold
-=======
-function getMaxAutoLimitHours (rateLimits?: Array<AutoRateLimit>) {
-  if (!rateLimits) return 0
-  return Math.max(...rateLimits.map(({timeframeLength, timeframeUnit}) => {
-    return moment.duration(timeframeLength, timeframeUnit).asHours()
-  }))
->>>>>>> 136f36a4
 }