import { batchUpdateScore } from './updateScores';
<<<<<<< HEAD
import { VoteableCollections, VoteableCollectionOptions } from '../lib/make_voteable';
import { addCronJob } from './cron/cronUtil';
=======
import { getVoteableCollections } from '../lib/make_voteable';
import { addCronJob } from './cronUtil';
>>>>>>> 38d37074

// Setting voting.scoreUpdateInterval removed and replaced with a hard-coded
// interval because the time-parsing library we use can't handle numbers of
// seconds >= 60; rather than treat them as minutes (like you'd expect), it
// treats intervals like "every 100 seconds" as a syntax error.

export const updateScoreActiveDocumentsCron = addCronJob({
  name: 'updateScoreActiveDocuments',
  interval: `every 30 seconds`,
  job() {
    getVoteableCollections().forEach(collection => {
      const options = collection.options.voteable!;
      if (options.timeDecayScoresCronjob) {
        void batchUpdateScore({collection});
      }
    });
  }
});
export const updateScoreInactiveDocumentsCron = addCronJob({
  name: 'updateScoreInactiveDocuments',
  interval: 'every 24 hours',
  job() {
    getVoteableCollections().forEach(collection => {
      const options = collection.options.voteable!;
      if (options.timeDecayScoresCronjob) {
        void batchUpdateScore({collection, inactive: true});
      }
    });
  }
});<|MERGE_RESOLUTION|>--- conflicted
+++ resolved
@@ -1,11 +1,6 @@
 import { batchUpdateScore } from './updateScores';
-<<<<<<< HEAD
-import { VoteableCollections, VoteableCollectionOptions } from '../lib/make_voteable';
+import { getVoteableCollections } from '../lib/make_voteable';
 import { addCronJob } from './cron/cronUtil';
-=======
-import { getVoteableCollections } from '../lib/make_voteable';
-import { addCronJob } from './cronUtil';
->>>>>>> 38d37074
 
 // Setting voting.scoreUpdateInterval removed and replaced with a hard-coded
 // interval because the time-parsing library we use can't handle numbers of
