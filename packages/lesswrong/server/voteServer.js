--- conflicted
+++ resolved
@@ -65,10 +65,9 @@
     cancelled: false,
   });
   if (votes.length) {
-<<<<<<< HEAD
     for (let vote of votes) {
       // Cancel the existing votes
-      editMutation({
+      await editMutation({
         collection: Votes,
         documentId: vote._id,
         set: { cancelled: true },
@@ -76,14 +75,6 @@
         validate: false,
       });
       
-=======
-    // Cancel all the existing votes
-    await Connectors.update(Votes,
-      {documentId: document._id, userId: user._id, cancelled: false},
-      {$set: {cancelled: true}},
-      {multi:true}, true);
-    votes.forEach((vote) => {
->>>>>>> 3dc6fbcc
       //eslint-disable-next-line no-unused-vars
       const {_id, ...otherVoteFields} = vote;
       // Create an un-vote for each of the existing votes
