--- conflicted
+++ resolved
@@ -239,12 +239,8 @@
   let html;
   if (version) {
     const revision = await Revisions.findOne({documentId: document._id, version, fieldName: "contents"})
-<<<<<<< HEAD
-    if (!revision || !await Revisions.checkAccess(currentUser, revision, context))
-=======
     if (!revision) return null;
-    if (!Revisions.checkAccess(currentUser, revision))
->>>>>>> 4b621626
+    if (!Revisions.checkAccess(currentUser, revision, context))
       return null;
     html = revision.html;
   } else {
