--- conflicted
+++ resolved
@@ -18,18 +18,11 @@
 
 async function constructAkismetReport({document, type = "post"}) {
     const author = await Users.findOne(document.userId)
-<<<<<<< HEAD
     let post = document
     if (type !== "post") {
       post = await Posts.findOne(document.postId)
     }
     const link = Posts.getPageUrl(post)  // Don't get link if we create a comment without a post
-=======
-
-    const link = (type === "post") ?
-      Posts.getPageUrl(document, true) :
-      (document.postId && Comments.getPageUrl(document, true)) // Don't get link if we create a comment without a post
->>>>>>> b4eabd68
     const events = await LWEvents.find({userId: author._id, name: 'login'}, {sort: {createdAt: -1}, limit: 1}).fetch()
     const ip = events && events[0] && events[0].properties && events[0].properties.ip
     const userAgent = events && events[0] && events[0].properties && events[0].properties.userAgent
@@ -42,11 +35,7 @@
       comment_type : (type === "post") ? 'blog-post' : 'comment',
       comment_author : author.displayName,
       comment_author_email : author.email,
-<<<<<<< HEAD
       comment_content : document.body, 
-=======
-      comment_content : document.htmlBody,
->>>>>>> b4eabd68
       is_test: Meteor.isDevelopment
     }
 }
@@ -58,18 +47,6 @@
     console.log("Checked document for spam: ", akismetReport, "result: ", spam)
     return spam
 }
-
-<<<<<<< HEAD
-
-=======
-// Akismet API integration
-const akismetKey = getSetting('akismet.apiKey', false)
-const akismetURL = getSetting('akismet.url', false)
-const client = akismet.client({
-  key  : akismetKey,
-  blog : akismetURL
-});
->>>>>>> b4eabd68
 
 client.verifyKey()
 .then(function(valid) {
@@ -141,11 +118,7 @@
         if ((currentUser.karma || 0) < SPAM_KARMA_THRESHOLD) {
           // eslint-disable-next-line no-console
           console.log("Deleting comment from user below spam threshold", comment)
-<<<<<<< HEAD
           await editMutation({
-=======
-          editMutation({
->>>>>>> b4eabd68
             collection: Comments,
             documentId: comment._id,
             set: {
