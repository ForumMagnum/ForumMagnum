import { ZodType, z } from "zod"
import { FMCrosspostRoute } from "@/lib/fmCrosspost/routes"
import { combineUrls } from "@/lib/vulcan-lib/utils.ts";
import { fmCrosspostBaseUrlSetting } from "@/lib/instanceSettings";
import { crosspostUserAgent } from "@/lib/apollo/links";
import { fmCrosspostTimeoutMsSetting } from "../fmCrosspost/helpers";
import {
<<<<<<< HEAD
  ApiError,
  TOS_NOT_ACCEPTED_ERROR,
  TOS_NOT_ACCEPTED_REMOTE_ERROR,
} from "@/server/fmCrosspost/errors";
=======
  fmCrosspostTimeoutMsSetting,
} from "../fmCrosspost/resolvers";
import { TOS_NOT_ACCEPTED_ERROR, TOS_NOT_ACCEPTED_REMOTE_ERROR } from "@/lib/collections/posts/constants";
>>>>>>> 9adb4763

export const makeV2CrossSiteRequest = async <
  RequestSchema extends ZodType,
  ResponseSchema extends ZodType,
  RequestData extends z.infer<RequestSchema>,
  ResponseData extends z.infer<ResponseSchema>,
>(
  route: FMCrosspostRoute<RequestSchema, ResponseSchema, RequestData, ResponseData>,
  body: RequestData,
  onErrorMessage: string,
) => {
  const controller = new AbortController();
  const timeoutId = setTimeout(
    () => controller.abort(),
    fmCrosspostTimeoutMsSetting.get(),
  );

  const url = combineUrls(fmCrosspostBaseUrlSetting.get() ?? "", route.getPath());

  let result: Response;
  try {
    result = await fetch(url, {
      method: "POST",
      headers: {
        "Content-Type": "application/json",
        "User-Agent": crosspostUserAgent,
      },
      body: JSON.stringify(body),
      signal: controller.signal,
    });
  } catch (e) {
    clearTimeout(timeoutId);

    if (e.name === "AbortError") {
      throw new ApiError(500, "Crosspost request timed out");
    }

    if (e.cause?.code === "ECONNREFUSED" && e.cause?.port === 4000) {
      // We're testing locally, and the x-post server isn't running
      // eslint-disable-next-line no-console
      console.warn("Dev crosspost server is not running");
      return {document: {}};
    } else {
      throw new Error("Failed to make cross-site request", {cause: e});
    }
  }

  clearTimeout(timeoutId);

  const rawBody = await result.json();
  const parsedBody = route.getResponseSchema().safeParse(rawBody);
  if (!parsedBody.success || parsedBody.data.error) {
    // eslint-disable-next-line no-console
    console.error("Cross-site request failed:", rawBody);
    const errorMessage =
      "error" in rawBody && rawBody.error === TOS_NOT_ACCEPTED_ERROR
        ? TOS_NOT_ACCEPTED_REMOTE_ERROR
        : onErrorMessage;
    throw new ApiError(500, errorMessage);
  }
  return parsedBody.data;
}<|MERGE_RESOLUTION|>--- conflicted
+++ resolved
@@ -5,16 +5,10 @@
 import { crosspostUserAgent } from "@/lib/apollo/links";
 import { fmCrosspostTimeoutMsSetting } from "../fmCrosspost/helpers";
 import {
-<<<<<<< HEAD
   ApiError,
   TOS_NOT_ACCEPTED_ERROR,
   TOS_NOT_ACCEPTED_REMOTE_ERROR,
 } from "@/server/fmCrosspost/errors";
-=======
-  fmCrosspostTimeoutMsSetting,
-} from "../fmCrosspost/resolvers";
-import { TOS_NOT_ACCEPTED_ERROR, TOS_NOT_ACCEPTED_REMOTE_ERROR } from "@/lib/collections/posts/constants";
->>>>>>> 9adb4763
 
 export const makeV2CrossSiteRequest = async <
   RequestSchema extends ZodType,
