--- conflicted
+++ resolved
@@ -1,7 +1,7 @@
 import { Application, Request, Response, json } from "express";
 import { ZodType, z } from "zod";
 import { getContextFromReqAndRes } from "../vulcan-lib/apollo-server/context";
-import { validateCrosspostingKarmaThreshold } from "@/server/fmCrosspost/helpers";
+import { assertCrosspostingKarmaThreshold } from "@/server/fmCrosspost/helpers";
 import { postGetPageUrl } from "@/lib/collections/posts/helpers";
 import {
   ApiError,
@@ -24,14 +24,10 @@
   createCrosspostRoute,
   updateCrosspostRoute,
 } from "@/lib/fmCrosspost/routes";
-<<<<<<< HEAD
 import { accessFilterSingle } from "@/lib/utils/schemaUtils";
-import { updateMutator } from "../vulcan-lib";
-import { Posts } from "@/lib/collections/posts";
-import Users from "@/lib/collections/users/collection";
-=======
-import { createPost } from "../collections/posts/mutations";
->>>>>>> 9adb4763
+import { createPost, updatePost } from "../collections/posts/mutations";
+import Posts from "@/server/collections/posts/collection";
+import Users from "@/server/collections/users/collection";
 
 const onRequestError = (
   req: Request,
@@ -107,7 +103,7 @@
       }
       const user = await accessFilterSingle(
         context.currentUser,
-        Users,
+        "Users",
         rawUser,
         context,
       );
@@ -131,7 +127,7 @@
       }
       const post = await accessFilterSingle(
         context.currentUser,
-        Posts,
+        "Posts",
         rawPost,
         context,
       );
@@ -152,7 +148,7 @@
       if (!currentUser) {
         throw new UnauthorizedError();
       }
-      validateCrosspostingKarmaThreshold(currentUser);
+      assertCrosspostingKarmaThreshold(currentUser);
       const token = await connectCrossposterToken.create({
         userId: currentUser._id,
       });
@@ -242,14 +238,11 @@
         throw new InvalidUserError();
       }
 
-      await updateMutator({
-        collection: Posts,
-        documentId: postId,
-        set: postData,
-        currentUser,
-        validate: false,
-        context,
-      });
+      await updatePost({
+        selector: {_id: postId},
+        data: postData,
+      }, context);
+
       return {status: "updated" as const};
     },
   );
