import * as _ from 'underscore';
import { Posts } from '../../lib/collections/posts/collection';
import { createNotifications } from '../notificationCallbacksHelpers';
import { addStaticRoute } from '../vulcan-lib/staticRoutes';
import { ckEditorApi, ckEditorApiHelpers, documentHelpers } from './ckEditorApi';
import { createAdminContext, createMutator } from '../vulcan-lib';
import CkEditorUserSessions from '../../lib/collections/ckEditorUserSessions/collection';
import { ckEditorUserSessionsEnabled } from '../../lib/betas';

interface CkEditorUserConnectionChange {
  user: { id: string },
  document: { id: string },
  connected_users: Array<{ id: string }>,
}

addStaticRoute('/ckeditor-webhook', async ({query}, req, res, next) => {
  if (req.method !== "POST") {
    res.statusCode = 405; // Method not allowed
    res.end("ckeditor-webhook should receive POST");
    return;
  }
  
  const body = (req as any).body; //Type system doesn't know body-parser middleware has filled this in
  if (body) {
    await handleCkEditorWebhook(body);
  }
  
  res.end("ok");
});

// Handle a CkEditor webhook. These are documented at:
//   https://ckeditor.com/docs/cs/latest/guides/webhooks/events.html
// Webhook payloads don't seem to have Typescript types exported anywhere, but
// they're pretty simple so we define them inline.
async function handleCkEditorWebhook(message: any) {
  // eslint-disable-next-line no-console
  console.log(`Got CkEditor webhook: ${JSON.stringify(message)}`);
  
  const {environment_id, event, payload, sent_at} = message;
  
  switch (event) {
    case "commentthread.all.removed":
      break;
    case "comment.added": {
      interface CkEditorCommentAdded {
        document: { id: string },
        comment: {
          id: string,
          created_at: string,
          content: string,
          thread_id: string,
          attributes: any,
          user: { id: string }
        },
      };
      const commentAddedPayload = payload as CkEditorCommentAdded;
      
      const thread = await ckEditorApi.fetchCkEditorCommentThread(payload?.comment?.thread_id);
      const commentersInThread: string[] = _.uniq(thread.map(comment => comment?.user?.id));
      
      await notifyCkEditorCommentAdded({
        commenterUserId: payload?.comment?.user?.id,
        commentHtml: payload?.comment?.content,
        postId: documentHelpers.ckEditorDocumentIdToPostId(payload?.document?.id),
        commentersInThread,
      });
      break;
    }
    
    case "storage.document.saved": {
      // https://ckeditor.com/docs/cs/latest/guides/webhooks/events.html
      // "Triggered when the document data is saved."
      interface CkEditorDocumentSaved {
        document: {
          id: string,
          saved_at: string,
          download_url: string,
        }
      }
      const documentSavedPayload = payload as CkEditorDocumentSaved;
      const ckEditorDocumentId = documentSavedPayload?.document?.id;
      const postId = documentHelpers.ckEditorDocumentIdToPostId(ckEditorDocumentId);
      const documentContents = await ckEditorApiHelpers.fetchCkEditorCloudStorageDocumentHtml(ckEditorDocumentId);
      await documentHelpers.saveOrUpdateDocumentRevision(postId, documentContents);
      break;
    }
    case "collaboration.document.updated": {
      // https://ckeditor.com/docs/cs/latest/guides/webhooks/events.html
      // According to documentation, this is:
      // "Triggered every 5 minutes or 5000 versions when the content of the collaboration session is being updated. The event will also be emitted when the last user disconnects from a collaboration session."
      // 
      interface CkEditorDocumentUpdated {
        document: {
          id: string
          updated_at: string
          version: number
        }
      }
      const documentUpdatedPayload = payload as CkEditorDocumentUpdated;
      const ckEditorDocumentId = documentUpdatedPayload?.document?.id;
      const postId = documentHelpers.ckEditorDocumentIdToPostId(ckEditorDocumentId);
      const documentContents = await ckEditorApiHelpers.fetchCkEditorCloudStorageDocumentHtml(ckEditorDocumentId);
      await documentHelpers.saveOrUpdateDocumentRevision(postId, documentContents);
      break;
    }
    
    case "comment.updated":
    case "comment.removed":
    case "commentthread.removed":
    case "commentthread.restored":
      break
    case "collaboration.user.connected": {
      if (ckEditorUserSessionsEnabled) {
        const userConnectedPayload = payload as CkEditorUserConnectionChange;
        const userId = userConnectedPayload?.user?.id;
        const ckEditorDocumentId = userConnectedPayload?.document?.id;
        const documentId = documentHelpers.ckEditorDocumentIdToPostId(ckEditorDocumentId)
        if (!!userId && !!documentId) {
          const adminContext = await createAdminContext()
          await createMutator({
            collection: CkEditorUserSessions,
            document: {
              userId,
              documentId,
            },
            context: adminContext,
            currentUser: adminContext.currentUser,
          })
        }
      }
      break
    }
    case "document.user.connected":
      break
    case "collaboration.user.disconnected": {
      if (ckEditorUserSessionsEnabled) {
        const userDisconnectedPayload = payload as CkEditorUserConnectionChange;
        const userId = userDisconnectedPayload?.user?.id;
        const ckEditorDocumentId = userDisconnectedPayload?.document?.id;
        if (!!userId && !!ckEditorDocumentId) {
          const documentId = documentHelpers.ckEditorDocumentIdToPostId(ckEditorDocumentId)
          const userSession = await CkEditorUserSessions.findOne({userId, documentId, endedAt: {$exists: false}}, {sort:{createdAt: -1}});
          if (!!userSession) {
            await documentHelpers.endCkEditorUserSession(userSession._id, "ckEditorWebhook", new Date(sent_at))
          }
        }
      }
      break
    }
    case "document.user.disconnected": {
      const userDisconnectedPayload = payload as CkEditorUserConnectionChange;
      const userId = userDisconnectedPayload?.user?.id;
      const ckEditorDocumentId = userDisconnectedPayload?.document?.id;
      const documentContents = await ckEditorApiHelpers.fetchCkEditorCloudStorageDocumentHtml(ckEditorDocumentId);
      const postId = documentHelpers.ckEditorDocumentIdToPostId(ckEditorDocumentId);
      await documentHelpers.saveDocumentRevision(userId, postId, documentContents);

      break;
    }
    case "document.removed":
    case "storage.document.removed":
    case "storage.document.save.failed":
    case "suggestion.accepted":
    case "suggestion.rejected":
    case "suggestion.added":
    case "suggestion.removed":
    case "suggestion.restored":
      break;
  }
}

<<<<<<< HEAD
function ckEditorDocumentIdToPostId(ckEditorId: string) {
  if (ckEditorId.endsWith("-edit")) {
    return ckEditorId.substr(0, ckEditorId.length-"-edit".length);
  } else {
    return ckEditorId;
  }
}

function postIdToCkEditorDocumentId(postId: string) {
  return `${postId}-edit`;
}

const cloudEditorAutosaveCommitMessage = "Cloud editor autosave";

async function saveDocumentRevision(userId: string, documentId: string, html: string) {
  const fieldName = "contents";
  const user = await Users.findOne(userId);
  const previousRev = await getLatestRev(documentId, fieldName);
  
  const newOriginalContents = {
    data: html,
    type: "ckEditorMarkup",
  }
  
  if (!user) {
    throw Error("no user found for userId in saveDocumentRevision")
  }
  if (!previousRev || !_.isEqual(newOriginalContents, previousRev.originalContents)) {
    const newRevision: Partial<DbRevision> = {
      ...await buildRevision({
        originalContents: newOriginalContents,
        currentUser: user,
      }),
      documentId,
      fieldName,
      collectionName: "Posts",
      version: getNextVersion(previousRev, "patch", true),
      draft: true,
      updateType: "patch",
      commitMessage: cloudEditorAutosaveCommitMessage,
      changeMetrics: htmlToChangeMetrics(previousRev?.html || "", html),
    };
    await createMutator({
      collection: Revisions,
      document: newRevision,
      validate: false,
    });
  }
}

// Time interval such that, when autosaving, we will update an existing
// rev instead of create a new rev if it's within this amount of time ago. In
// milliseconds.
const autosaveMaxInterval = 10*60*1000;

// If the latest rev is a CkEditor cloud editor autosave within the last
// hour, update it. Otherwise create a new rev.
async function saveOrUpdateDocumentRevision(postId: string, html: string) {
  const fieldName = "contents";
  const previousRev = await getLatestRev(postId, fieldName);
  
  // Time relative to which to compute the max autosave interval, in ms since
  // epoch.
  const lastEditedAt = previousRev
    ? moment(previousRev.autosaveTimeoutStart || previousRev.editedAt).toDate().getTime()
    : 0;
  const timeSinceLastEdit = new Date().getTime() - lastEditedAt; //In ms
  
  if (previousRev
    && previousRev.draft
    && timeSinceLastEdit < autosaveMaxInterval
    && previousRev.commitMessage===cloudEditorAutosaveCommitMessage
  ) {
    // Get the revision prior to the one being replaced, for computing change metrics
    const precedingRev = await getPrecedingRev(previousRev);
    
    // eslint-disable-next-line no-console
    console.log("Updating rev "+previousRev._id);
    // Update the existing rev
    await Revisions.rawUpdateOne(
      {_id: previousRev._id},
      {$set: {
        editedAt: new Date(),
        autosaveTimeoutStart: previousRev.autosaveTimeoutStart || previousRev.editedAt,
        originalContents: { data: html, type: "ckEditorMarkup" },
        changeMetrics: htmlToChangeMetrics(precedingRev?.html || "", html),
      }}
    )
  } else {
    const post = await Posts.findOne(postId);
    const userId = post!.userId;
    // Create a new rev
    await saveDocumentRevision(userId, postId, html);
  }
}

async function fetchCkEditorCloudStorageDocument(ckEditorId: string): Promise<string> {
  // First try getting the document from /collaborations, then from /documents.
  // The former corresponds to a running CkEditor process on CkEditor's servers,
  // the latter to data at rest in their cloud saving thing. The former will
  // fail if the document has timed out and is no longer being actively edited;
  // the latter will fail if there's a bundle version mismatch.
  try {
    return await fetchCkEditorRestAPI("GET", `/collaborations/${ckEditorId}`);
  } catch(e) {
    // eslint-disable-next-line no-console
    console.log("Downloading document via /collaborations failed. Trying via /documents.");
    return await fetchCkEditorRestAPI("GET", `/documents/${ckEditorId}`);
  }
}

// Given a state for a document, which may or may not currently have a collaboration
// open and may or may not be stored yet in CkEditor's cloud, push a revision,
// overwriting whatever's currently there.
// (This is used when reverting through the revision-history UI.)
export async function pushRevisionToCkEditor(postId: string, html: string) {
  // eslint-disable-next-line no-console
  console.log(`Pushing to CkEditor cloud: postId=${postId}, html=${html}`);
  const ckEditorId = postIdToCkEditorDocumentId(postId);
  
  // Check for unsaved changes and save them first
  const latestHtml = await fetchCkEditorCloudStorageDocument(ckEditorId);
  await saveOrUpdateDocumentRevision(postId, latestHtml);
  
  // End the collaboration session so that we can restart with new contents
  // To do this we have to delete *both* the document and the collaboration.
  // (This seems like suspiciously bad API design in CkEditor's REST API, but
  // I've checked thoroughly and there's no way to just overwrite a
  // collaboration like you'd hope.)
  await fetchCkEditorRestAPI("DELETE", `/collaborations/${ckEditorId}?force=true&wait=true`);
  await fetchCkEditorRestAPI("DELETE", `/documents/${ckEditorId}`);
  
  // Push the selected revision
  const result = await fetchCkEditorRestAPI("POST", "/collaborations", {
    document_id: ckEditorId,
    bundle_version: bundleVersion,
    data: html,
    use_initial_data: false,
  });
}

interface CkEditorComment {
    id: string,
    document_id: string,
    thread_id: string,
    content: string,
    user: {id: string},
    created_at: string,
    updated_at: string,
    attributes: any,
}
interface CkEditorGetCommentsResponse {
  cursor_next: string,
  cursor_prev: string,
  data: CkEditorComment[],
}

async function fetchCkEditorCommentThread(threadId: string): Promise<CkEditorComment[]> {
  // Fetch a comment thread. Used to find out who should be notified of new
  // comments in that thread.
  //
  // The REST API has pagination, which we don't handle. Instead we just set the
  // limit to the maximum (according to the documentation at
  // https://help.cke-cs.com/api/v4/docs#tag/Comments/paths/~1comments/get); if
  // a CkEditor thread somehow has more comments than that, then new commenters
  // won't subscribed after the 1000th comment, which is not a big problem.
  const limit = 1000;
  
  const response = await fetchCkEditorRestAPI("GET", `/comments?thread_id=${threadId}&limit=${limit}`);
  const parsedResponse: CkEditorGetCommentsResponse = JSON.parse(response);
  return parsedResponse.data;
}

=======
>>>>>>> a0db2192
async function notifyCkEditorCommentAdded({commenterUserId, commentHtml, postId, commentersInThread}: {
  commenterUserId: string,
  commentHtml: string,
  postId: string,
  commentersInThread: string[],
}) {
  const post = await Posts.findOne({_id: postId});
  if (!post) throw new Error(`Couldn't find post for CkEditor comment notification: ${postId}`);
  
  // Notify the main author of the post, the coauthors if any, and everyone
  // who's commented in the thread. Then filter out the person who wrote the
  // comment themself.
  const coauthorUserIds = post.coauthorStatuses?.filter(status=>status.confirmed).map(status => status.userId) ?? [];

  const usersToNotify = _.uniq(_.filter(
    [post.userId, ...coauthorUserIds, ...commentersInThread],
    u=>(!!u && u!==commenterUserId)
  ));
  
  // eslint-disable-next-line no-console
  console.log(`New CkEditor comment. Notifying users: ${JSON.stringify(usersToNotify)}`);
  
  await createNotifications({
    userIds: usersToNotify,
    notificationType: "newCommentOnDraft",
    documentType: "post",
    documentId: postId,
    extraData: {
      senderUserID: commenterUserId,
      commentHtml: commentHtml,
    },
  });
}<|MERGE_RESOLUTION|>--- conflicted
+++ resolved
@@ -169,182 +169,6 @@
   }
 }
 
-<<<<<<< HEAD
-function ckEditorDocumentIdToPostId(ckEditorId: string) {
-  if (ckEditorId.endsWith("-edit")) {
-    return ckEditorId.substr(0, ckEditorId.length-"-edit".length);
-  } else {
-    return ckEditorId;
-  }
-}
-
-function postIdToCkEditorDocumentId(postId: string) {
-  return `${postId}-edit`;
-}
-
-const cloudEditorAutosaveCommitMessage = "Cloud editor autosave";
-
-async function saveDocumentRevision(userId: string, documentId: string, html: string) {
-  const fieldName = "contents";
-  const user = await Users.findOne(userId);
-  const previousRev = await getLatestRev(documentId, fieldName);
-  
-  const newOriginalContents = {
-    data: html,
-    type: "ckEditorMarkup",
-  }
-  
-  if (!user) {
-    throw Error("no user found for userId in saveDocumentRevision")
-  }
-  if (!previousRev || !_.isEqual(newOriginalContents, previousRev.originalContents)) {
-    const newRevision: Partial<DbRevision> = {
-      ...await buildRevision({
-        originalContents: newOriginalContents,
-        currentUser: user,
-      }),
-      documentId,
-      fieldName,
-      collectionName: "Posts",
-      version: getNextVersion(previousRev, "patch", true),
-      draft: true,
-      updateType: "patch",
-      commitMessage: cloudEditorAutosaveCommitMessage,
-      changeMetrics: htmlToChangeMetrics(previousRev?.html || "", html),
-    };
-    await createMutator({
-      collection: Revisions,
-      document: newRevision,
-      validate: false,
-    });
-  }
-}
-
-// Time interval such that, when autosaving, we will update an existing
-// rev instead of create a new rev if it's within this amount of time ago. In
-// milliseconds.
-const autosaveMaxInterval = 10*60*1000;
-
-// If the latest rev is a CkEditor cloud editor autosave within the last
-// hour, update it. Otherwise create a new rev.
-async function saveOrUpdateDocumentRevision(postId: string, html: string) {
-  const fieldName = "contents";
-  const previousRev = await getLatestRev(postId, fieldName);
-  
-  // Time relative to which to compute the max autosave interval, in ms since
-  // epoch.
-  const lastEditedAt = previousRev
-    ? moment(previousRev.autosaveTimeoutStart || previousRev.editedAt).toDate().getTime()
-    : 0;
-  const timeSinceLastEdit = new Date().getTime() - lastEditedAt; //In ms
-  
-  if (previousRev
-    && previousRev.draft
-    && timeSinceLastEdit < autosaveMaxInterval
-    && previousRev.commitMessage===cloudEditorAutosaveCommitMessage
-  ) {
-    // Get the revision prior to the one being replaced, for computing change metrics
-    const precedingRev = await getPrecedingRev(previousRev);
-    
-    // eslint-disable-next-line no-console
-    console.log("Updating rev "+previousRev._id);
-    // Update the existing rev
-    await Revisions.rawUpdateOne(
-      {_id: previousRev._id},
-      {$set: {
-        editedAt: new Date(),
-        autosaveTimeoutStart: previousRev.autosaveTimeoutStart || previousRev.editedAt,
-        originalContents: { data: html, type: "ckEditorMarkup" },
-        changeMetrics: htmlToChangeMetrics(precedingRev?.html || "", html),
-      }}
-    )
-  } else {
-    const post = await Posts.findOne(postId);
-    const userId = post!.userId;
-    // Create a new rev
-    await saveDocumentRevision(userId, postId, html);
-  }
-}
-
-async function fetchCkEditorCloudStorageDocument(ckEditorId: string): Promise<string> {
-  // First try getting the document from /collaborations, then from /documents.
-  // The former corresponds to a running CkEditor process on CkEditor's servers,
-  // the latter to data at rest in their cloud saving thing. The former will
-  // fail if the document has timed out and is no longer being actively edited;
-  // the latter will fail if there's a bundle version mismatch.
-  try {
-    return await fetchCkEditorRestAPI("GET", `/collaborations/${ckEditorId}`);
-  } catch(e) {
-    // eslint-disable-next-line no-console
-    console.log("Downloading document via /collaborations failed. Trying via /documents.");
-    return await fetchCkEditorRestAPI("GET", `/documents/${ckEditorId}`);
-  }
-}
-
-// Given a state for a document, which may or may not currently have a collaboration
-// open and may or may not be stored yet in CkEditor's cloud, push a revision,
-// overwriting whatever's currently there.
-// (This is used when reverting through the revision-history UI.)
-export async function pushRevisionToCkEditor(postId: string, html: string) {
-  // eslint-disable-next-line no-console
-  console.log(`Pushing to CkEditor cloud: postId=${postId}, html=${html}`);
-  const ckEditorId = postIdToCkEditorDocumentId(postId);
-  
-  // Check for unsaved changes and save them first
-  const latestHtml = await fetchCkEditorCloudStorageDocument(ckEditorId);
-  await saveOrUpdateDocumentRevision(postId, latestHtml);
-  
-  // End the collaboration session so that we can restart with new contents
-  // To do this we have to delete *both* the document and the collaboration.
-  // (This seems like suspiciously bad API design in CkEditor's REST API, but
-  // I've checked thoroughly and there's no way to just overwrite a
-  // collaboration like you'd hope.)
-  await fetchCkEditorRestAPI("DELETE", `/collaborations/${ckEditorId}?force=true&wait=true`);
-  await fetchCkEditorRestAPI("DELETE", `/documents/${ckEditorId}`);
-  
-  // Push the selected revision
-  const result = await fetchCkEditorRestAPI("POST", "/collaborations", {
-    document_id: ckEditorId,
-    bundle_version: bundleVersion,
-    data: html,
-    use_initial_data: false,
-  });
-}
-
-interface CkEditorComment {
-    id: string,
-    document_id: string,
-    thread_id: string,
-    content: string,
-    user: {id: string},
-    created_at: string,
-    updated_at: string,
-    attributes: any,
-}
-interface CkEditorGetCommentsResponse {
-  cursor_next: string,
-  cursor_prev: string,
-  data: CkEditorComment[],
-}
-
-async function fetchCkEditorCommentThread(threadId: string): Promise<CkEditorComment[]> {
-  // Fetch a comment thread. Used to find out who should be notified of new
-  // comments in that thread.
-  //
-  // The REST API has pagination, which we don't handle. Instead we just set the
-  // limit to the maximum (according to the documentation at
-  // https://help.cke-cs.com/api/v4/docs#tag/Comments/paths/~1comments/get); if
-  // a CkEditor thread somehow has more comments than that, then new commenters
-  // won't subscribed after the 1000th comment, which is not a big problem.
-  const limit = 1000;
-  
-  const response = await fetchCkEditorRestAPI("GET", `/comments?thread_id=${threadId}&limit=${limit}`);
-  const parsedResponse: CkEditorGetCommentsResponse = JSON.parse(response);
-  return parsedResponse.data;
-}
-
-=======
->>>>>>> a0db2192
 async function notifyCkEditorCommentAdded({commenterUserId, commentHtml, postId, commentersInThread}: {
   commenterUserId: string,
   commentHtml: string,
