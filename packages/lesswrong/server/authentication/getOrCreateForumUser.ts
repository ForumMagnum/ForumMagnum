import type { Profile } from "passport";
import type { VerifyCallback } from "passport-oauth2";
import { captureException } from "@sentry/core";
import { userFindOneByEmail, usersFindAllByEmail } from "../commonQueries";
import Users from "../../server/collections/users/collection";
import { promisify } from "util";
import { createAnonymousContext } from "@/server/vulcan-lib/createContexts";
import { updateUser, createUser } from "../collections/users/mutations";

export type IdFromProfile<P extends Profile> = (profile: P) => string | number;

<<<<<<< HEAD
export type UserDataFromProfile<P extends Profile> = (profile: P) => Promise<Partial<DbInsertion<DbUser>>>;
=======
export type UserDataFromProfile<P extends Profile> = (profile: P) => Promise<Partial<DbUser> & { displayName: string }>;
>>>>>>> 2fe403a1

/**
 * If the user's email has been updated by their OAuth provider, change their
 * email to match their OAuth provider's given email
 */
const syncOAuthUser = async (user: DbUser, profile: Profile): Promise<DbUser> => {
  if (!profile.emails || !profile.emails.length) {
    return user
  }

  // I'm unable to find documenation of how to interpret the emails object. It's
  // plausible we should always set the users email to the first one, but it
  // could be that the ordering doesn't matter, in which case we'd want to avoid
  // spuriously updating the user's email based on whichever one happened to be
  // first. But if their email is entirely missing, we should update it to be
  // one given by their OAuth provider. Probably their OAuth provider will only
  // ever report one email, in which case this is over-thought.
  const profileEmails = profile.emails.map(emailObj => emailObj.value);
  if (user.email && !profileEmails.includes(user.email)) {
    // Attempt to update the email field on the account to match the OAuth-provided
    // email. This will fail if the user has both an OAuth and a non-OAuth account
    // with the same email.
    const preexistingAccountWithEmail = await userFindOneByEmail(profileEmails[0]);
    if (!preexistingAccountWithEmail) {
      const updatedUserResponse = await updateUser({
        data: {
          email: profileEmails[0],
          // Will overwrite other past emails which we don't actually want to support
          emails: [{address: profileEmails[0], verified: true}],
        } as UpdateUserDataInput,
        selector: { _id: user._id }
      }, createAnonymousContext());
      return updatedUserResponse;
    }
  }
  return user;
}

export const getOrCreateForumUser = async <P extends Profile>(
  profilePath: string,
  profile: P,
  getIdFromProfile: IdFromProfile<P>,
  getUserDataFromProfile: UserDataFromProfile<P>,
  callback: VerifyCallback,
) => {
  try {
    const profileId = getIdFromProfile(profile);
    // Probably impossible
    if (!profileId) {
      throw new Error('OAuth profile does not have a profile ID');
    }
    // TODO: We use a string representation of the profileId because LessWrong has
    // Github IDs stored as strings but we receive them as numbers.
    // The query builder can't yet handle that case correctly.
    let user = await Users.findOne({[`${profilePath}.id`]: `${profileId}`});
    if (!user) {
      const email = profile.emails?.[0]?.value;

      // Don't enforce having an email. Facebook OAuth accounts don't necessarily
      // have an email address associated (or visible to us).
      //
      // If an email *is* provided, the OAuth provider verified it, and we should
      // be able to trust that.
      if (email) {
        // Collation here means we're using the case-insensitive index
        const matchingUsers = await usersFindAllByEmail(email);
        if (matchingUsers.length > 1) {
          throw new Error(`Multiple existing users found with email ${email}, please contact support`);
        }
        const user = matchingUsers[0];
        if (user) {
          const userUpdated = await updateUser({ data: {[profilePath]: profile}, selector: { _id: user._id } }, createAnonymousContext());
          if (user.banned && new Date(user.banned) > new Date()) {
            return callback(new Error("banned"));
          }
          return callback(null, userUpdated);
        }
      }

      const userCreated = await createUser({ data: await getUserDataFromProfile(profile) }, createAnonymousContext());
      return callback(null, userCreated);
    }
    user = await syncOAuthUser(user, profile)
    if (user.banned && new Date(user.banned) > new Date()) {
      return callback(new Error("banned"))
    }
    return callback(null, user);
  } catch (err) {
    captureException(err);
    return callback(err);
  }
}

export const getOrCreateForumUserAsync = promisify(getOrCreateForumUser);<|MERGE_RESOLUTION|>--- conflicted
+++ resolved
@@ -9,11 +9,7 @@
 
 export type IdFromProfile<P extends Profile> = (profile: P) => string | number;
 
-<<<<<<< HEAD
-export type UserDataFromProfile<P extends Profile> = (profile: P) => Promise<Partial<DbInsertion<DbUser>>>;
-=======
-export type UserDataFromProfile<P extends Profile> = (profile: P) => Promise<Partial<DbUser> & { displayName: string }>;
->>>>>>> 2fe403a1
+export type UserDataFromProfile<P extends Profile> = (profile: P) => Promise<Partial<DbInsertion<DbUser>> & { displayName: string }>;
 
 /**
  * If the user's email has been updated by their OAuth provider, change their
