import { Profile } from "passport-auth0";
import { getUnusedSlugByCollectionName } from "../utils/slugUtil";
import { slugify } from "@/lib/utils/slugify";

export const auth0ProfilePath = "services.auth0";

export const idFromAuth0Profile = (profile: Profile) => profile.id;

<<<<<<< HEAD
export async function userFromAuth0Profile(profile: Profile): Promise<Partial<DbInsertion<DbUser>>> {
=======
export async function userFromAuth0Profile(profile: Profile): Promise<Partial<DbUser> & { displayName: string }> {
>>>>>>> 2fe403a1
  const email = profile.emails?.[0].value
  const displayNameMatchesEmail = email === profile.displayName
  const displayName = displayNameMatchesEmail ?
    `new_user_${Math.floor(Math.random() * 10e9)}` :
    profile.displayName
  return {
    email,
    emails: email ?
      [{
        address: email,
        verified: !!profile._json.email_verified
      }] :
      undefined,
    services: {
      auth0: profile
    },
    username: await getUnusedSlugByCollectionName("Users", slugify(displayName)),
    displayName: displayName,
    usernameUnset: true
  }
}<|MERGE_RESOLUTION|>--- conflicted
+++ resolved
@@ -6,11 +6,7 @@
 
 export const idFromAuth0Profile = (profile: Profile) => profile.id;
 
-<<<<<<< HEAD
-export async function userFromAuth0Profile(profile: Profile): Promise<Partial<DbInsertion<DbUser>>> {
-=======
-export async function userFromAuth0Profile(profile: Profile): Promise<Partial<DbUser> & { displayName: string }> {
->>>>>>> 2fe403a1
+export async function userFromAuth0Profile(profile: Profile): Promise<Partial<DbInsertion<DbUser>> & { displayName: string }> {
   const email = profile.emails?.[0].value
   const displayNameMatchesEmail = email === profile.displayName
   const displayName = displayNameMatchesEmail ?
