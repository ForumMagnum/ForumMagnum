import { AbstractThemeOptions, ThemeOptions, themeOptionsAreConcrete } from '../../themes/themeNames';
import { getMergedStylesheet, MergedStylesheet } from '../styleGeneration';

const stylesId = "main-styles";

const stylesheetUrls = new class {
  private cache: Record<string, Promise<MergedStylesheet>> = {};

  async getStylesheetUrl(themeOptions: ThemeOptions) {
    const cacheKey = JSON.stringify(themeOptions);
    console.log(`Getting stylesheet ${cacheKey}`);
    if (!this.cache[cacheKey]) {
<<<<<<< HEAD
      console.log(`Cache miss`);
=======
>>>>>>> 548bcfb8
      this.cache[cacheKey] = getMergedStylesheet(themeOptions);
    }
    return (await this.cache[cacheKey]).url;
  }
}

const renderPreloadSheet = (url: string): string =>
  `<link rel="preload" as="style" href="${url}" />`;

const renderLinkMainSheet = (url: string): string =>
  `<link id="${stylesId}" rel="stylesheet" type="text/css" onerror="window.missingMainStylesheet=true" href="${url}" />`;

const renderImportForColorScheme = (url: string, colorScheme: string): string =>
  `@import url("${url}") screen and (prefers-color-scheme: ${colorScheme});\n`;

const renderImportForPrint = (url: string): string =>
  `@import url("${url}") print;\n`;

const renderAutoStyleImport = async (siteThemeOverride?: SiteThemeOverride) => {
  const lightSheet = await stylesheetUrls.getStylesheetUrl({siteThemeOverride, name: "default"})
  const darkSheet = await stylesheetUrls.getStylesheetUrl({siteThemeOverride, name: "dark"})

  const light = renderImportForColorScheme(lightSheet, "light");
  const dark = renderImportForColorScheme(darkSheet, "dark");
  const print = renderImportForPrint(lightSheet);
  return `<style id="${stylesId}">${light}${dark}${print}</style>`;
}

export const renderJssSheetImports = async (themeOptions: AbstractThemeOptions): Promise<string> => {
  const prefix = '<style id="jss-insertion-point"></style>';
  if (themeOptionsAreConcrete(themeOptions)) {
    return `${prefix}${renderLinkMainSheet(await stylesheetUrls.getStylesheetUrl(themeOptions))}`;
  }
  return `${prefix}${await renderAutoStyleImport(themeOptions.siteThemeOverride)}`;
}

export const renderJssSheetPreloads = async (themeOptions: AbstractThemeOptions) => {
  if (themeOptionsAreConcrete(themeOptions)) {
    return renderPreloadSheet(await stylesheetUrls.getStylesheetUrl(themeOptions));
  }
  const lightSheet = renderPreloadSheet(await stylesheetUrls.getStylesheetUrl({...themeOptions, name: "default"}))
  const darkSheet = renderPreloadSheet(await stylesheetUrls.getStylesheetUrl({...themeOptions, name: "dark"}))
  return lightSheet + darkSheet;
}<|MERGE_RESOLUTION|>--- conflicted
+++ resolved
@@ -8,12 +8,7 @@
 
   async getStylesheetUrl(themeOptions: ThemeOptions) {
     const cacheKey = JSON.stringify(themeOptions);
-    console.log(`Getting stylesheet ${cacheKey}`);
     if (!this.cache[cacheKey]) {
-<<<<<<< HEAD
-      console.log(`Cache miss`);
-=======
->>>>>>> 548bcfb8
       this.cache[cacheKey] = getMergedStylesheet(themeOptions);
     }
     return (await this.cache[cacheKey]).url;
