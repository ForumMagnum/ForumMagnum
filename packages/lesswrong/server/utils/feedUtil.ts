import _ from 'underscore';
import { addGraphQLResolvers, addGraphQLQuery, addGraphQLSchema } from '../../lib/vulcan-lib/graphql';
import { accessFilterMultiple } from '../../lib/utils/schemaUtils';
<<<<<<< HEAD
import { getDefaultViewSelector } from '../../lib/utils/viewUtils';
=======
import { getDefaultViewSelector, mergeSelectors, replaceSpecialFieldSelectors } from '../../lib/utils/viewUtils';
>>>>>>> 2a5ec4d7

export type FeedSubquery<ResultType extends DbObject, SortKeyType> = {
  type: string,
  getSortKey: (item: ResultType) => SortKeyType,
  isNumericallyPositioned?: boolean,
  doQuery: (limit: number, cutoff?: SortKeyType) => Promise<Array<ResultType>>,
}

export type SortDirection = "asc" | "desc";

export type SubquerySortField<ResultType extends DbObject, SortFieldName extends keyof ResultType> = {
  sortField: SortFieldName,
  sortDirection?: SortDirection,
}

export type ViewBasedSubqueryProps<ResultType extends DbObject, SortFieldName extends keyof ResultType> = {
  type: string,
  collection: CollectionBase<ResultType>,
  context: ResolverContext,
  selector: MongoSelector<ResultType>,
  sticky?: boolean,
} & SubquerySortField<ResultType, SortFieldName>;

export function viewBasedSubquery<
  ResultType extends DbObject,
  SortKeyType,
  SortFieldName extends keyof ResultType
>(props: ViewBasedSubqueryProps<ResultType, SortFieldName>): FeedSubquery<ResultType, SortKeyType> {
  props.sortDirection ??= "desc";
  const {type, collection, context, selector, sticky, sortField, sortDirection} = props;
  return {
    type,
    getSortKey: (item: ResultType) => item[props.sortField] as unknown as SortKeyType,
    isNumericallyPositioned: !!sticky,
    doQuery: async (limit: number, cutoff: SortKeyType): Promise<Array<ResultType>> => {
      return queryWithCutoff({context, collection, selector, limit, cutoffField: sortField, cutoff, sortDirection});
    }
  };
}

export function fixedResultSubquery<ResultType extends DbObject, SortKeyType>({type, result, sortKey}: {
  type: string,
  result: ResultType,
  sortKey: SortKeyType,
}): FeedSubquery<ResultType, SortKeyType> {
  return {
    type,
    getSortKey: (_item: ResultType): SortKeyType => sortKey,
    doQuery: async (_limit: number, _cutoff: SortKeyType): Promise<Array<ResultType>> => {
      return [result];
    }
  };
}

export function fixedIndexSubquery<ResultType extends DbObject>({type, index, result}: {
  type: string,
  index: number,
  result: any,
}): FeedSubquery<ResultType, number> {
  return {
    type,
    getSortKey: () => index,
    isNumericallyPositioned: true,
    doQuery: async () => [result],
  };
}

export function defineFeedResolver<CutoffType>({name, resolver, args, cutoffTypeGraphQL, resultTypesGraphQL}: {
  name: string,
  resolver: ({limit, cutoff, args, context}: {
    limit?: number,
    cutoff?: CutoffType|null,
    offset?: number,
    args: any, context: ResolverContext
  }) => Promise<{
    cutoff: CutoffType|null,
    results: Array<any>
  }>,
  args: string,
  cutoffTypeGraphQL: string,
  resultTypesGraphQL: string,
}) {
  addGraphQLSchema(`
    type ${name}QueryResults {
      cutoff: ${cutoffTypeGraphQL}
      endOffset: Int!
      results: [${name}EntryType!]
    }
    type ${name}EntryType {
      type: String!
      ${resultTypesGraphQL}
    }
  `);
  addGraphQLQuery(`${name}(
    limit: Int,
    cutoff: ${cutoffTypeGraphQL},
    offset: Int,
    ${isNonEmptyObject(args)?", ":""}${args}
  ): ${name}QueryResults!`);
  
  addGraphQLResolvers({
    Query: {
      [name]: async (_root: void, args: any, context: ResolverContext) => {
        const {limit, cutoff, offset, ...rest} = args;
        return {
          __typename: `${name}QueryResults`,
          ...await resolver({
            limit, cutoff, offset,
            args: rest,
            context
          })
        };
      }
    },
  });
}

const applyCutoff = <SortKeyType>(
  sortedResults: {sortKey: SortKeyType}[],
  cutoff: SortKeyType,
  sortDirection: SortDirection,
) => {
  const cutoffFilter = sortDirection === "asc"
    ? ({sortKey}: { sortKey: SortKeyType }) => sortKey > cutoff
    : ({sortKey}: { sortKey: SortKeyType }) => sortKey < cutoff;
  return _.filter(sortedResults, cutoffFilter);
}

export async function mergeFeedQueries<SortKeyType>({limit, cutoff, offset, sortDirection, subqueries}: {
  limit: number
  cutoff?: SortKeyType,
  offset?: number,
  sortDirection?: SortDirection,
  subqueries: Array<any>,
}) {
  sortDirection ??= "desc";

  // Perform the subqueries
  const unsortedSubqueryResults = await Promise.all(
    subqueries.map(async (subquery) => {
      const subqueryResults = await subquery.doQuery(limit, cutoff)
      return subqueryResults.map((result: DbObject) => ({
        type: subquery.type,
        sortKey: subquery.getSortKey(result),
        isNumericallyPositioned: subquery.isNumericallyPositioned,
        [subquery.type]: result,
      }))
    })
  );
  
  // Merge the result lists
  const unsortedResults = _.flatten(unsortedSubqueryResults);
  
  // Split into results with numeric indexes and results with sort-key indexes
  const [
    numericallyPositionedResults,
    orderedResults,
  ] = _.partition(unsortedResults, ({isNumericallyPositioned}) => isNumericallyPositioned);
  
  // Sort by shared sort key
  const sortedResults = _.sortBy(orderedResults, r=>r.sortKey);
  if (sortDirection === "desc") {
    sortedResults.reverse();
  }
  
  // Apply cutoff
  const withCutoffApplied = cutoff
    ? applyCutoff(sortedResults, cutoff, sortDirection)
    : sortedResults;
  
  // Merge in the numerically positioned results
  const bothResultKinds = mergeSortedAndNumericallyPositionedResults(withCutoffApplied, numericallyPositionedResults, offset||0);
  
  // Apply limit
  const withLimitApplied = _.first(bothResultKinds, limit);
  
  // Find the last result that wasn't numerically positioned (after the limit
  // is applied), and get its sortKey to use as the page cutoff
  const nonNumericallyPositionedResults = _.filter(withLimitApplied, r => !_.some(numericallyPositionedResults, r2=>r===r2));
  const nextCutoff = (nonNumericallyPositionedResults.length>0) ? nonNumericallyPositionedResults[nonNumericallyPositionedResults.length-1].sortKey : null;
  
  return {
    results: withLimitApplied,
    cutoff: nextCutoff,
    endOffset: (offset||0)+withLimitApplied.length
  };
}

// Take a list of results that are sorted by a sort key (ie a date), and a list
// of results that have numeric indexes instead, and merge them. Eg, Recent
// Discussion contains posts sorted by date, but with some things mixed in
// with their position defined as "index 5".
function mergeSortedAndNumericallyPositionedResults(sortedResults: Array<any>, numericallyPositionedResults: Array<any>, offset: number) {
  // Take the numerically positioned results. Sort them by index, discard ones
  // from below the offset, and resolve collisions.
  const sortedNumericallyPositionedResults = _.sortBy(numericallyPositionedResults, r=>r.sortKey);
  
  let mergedResults: Array<any> = [...sortedResults];
  for (let i=0; i<sortedNumericallyPositionedResults.length; i++) {
    const insertedResult = sortedNumericallyPositionedResults[i];
    const insertionPosition = insertedResult.sortKey-offset;
    
    if (insertionPosition >= 0) {
      if (insertionPosition < mergedResults.length) {
        mergedResults.splice(insertionPosition, 0, insertedResult);
      } else {
        mergedResults.push(insertedResult);
      }
    }
  }
  
  return mergedResults;
}

function isNonEmptyObject(obj: {}): boolean {
  return Object.keys(obj).length > 0;
}

async function queryWithCutoff<ResultType extends DbObject>({
  context, collection, selector, limit, cutoffField, cutoff, sortDirection,
}: {
  context: ResolverContext,
  collection: CollectionBase<ResultType>,
  selector: MongoSelector<ResultType>,
  limit: number,
  cutoffField: keyof ResultType,
  cutoff: any,
  sortDirection: SortDirection,
}) {
  const collectionName = collection.collectionName;
  const {currentUser} = context;

  const sort = {[cutoffField]: sortDirection === "asc" ? 1 : -1, _id: 1};
  const cutoffSelector = cutoff
    ? {[cutoffField]: {[sortDirection === "asc" ? "$gt" : "$lt"]: cutoff}}
    : {};
<<<<<<< HEAD
  const resultsRaw = await collection.find({
    ...getDefaultViewSelector(collectionName),
    ...selector,
    ...cutoffSelector,
  }, {
=======
  const mergedSelector = mergeSelectors(
    getDefaultViewSelector(collectionName),
    selector,
    cutoffSelector
  )
  const finalizedSelector = replaceSpecialFieldSelectors(mergedSelector);
  const resultsRaw = await collection.find(finalizedSelector, {
>>>>>>> 2a5ec4d7
    sort: sort as Partial<Record<keyof ResultType, number>>,
    limit,
  }).fetch();

  return await accessFilterMultiple(currentUser, collection, resultsRaw, context);
}<|MERGE_RESOLUTION|>--- conflicted
+++ resolved
@@ -1,11 +1,7 @@
 import _ from 'underscore';
 import { addGraphQLResolvers, addGraphQLQuery, addGraphQLSchema } from '../../lib/vulcan-lib/graphql';
 import { accessFilterMultiple } from '../../lib/utils/schemaUtils';
-<<<<<<< HEAD
-import { getDefaultViewSelector } from '../../lib/utils/viewUtils';
-=======
 import { getDefaultViewSelector, mergeSelectors, replaceSpecialFieldSelectors } from '../../lib/utils/viewUtils';
->>>>>>> 2a5ec4d7
 
 export type FeedSubquery<ResultType extends DbObject, SortKeyType> = {
   type: string,
@@ -242,13 +238,6 @@
   const cutoffSelector = cutoff
     ? {[cutoffField]: {[sortDirection === "asc" ? "$gt" : "$lt"]: cutoff}}
     : {};
-<<<<<<< HEAD
-  const resultsRaw = await collection.find({
-    ...getDefaultViewSelector(collectionName),
-    ...selector,
-    ...cutoffSelector,
-  }, {
-=======
   const mergedSelector = mergeSelectors(
     getDefaultViewSelector(collectionName),
     selector,
@@ -256,7 +245,6 @@
   )
   const finalizedSelector = replaceSpecialFieldSelectors(mergedSelector);
   const resultsRaw = await collection.find(finalizedSelector, {
->>>>>>> 2a5ec4d7
     sort: sort as Partial<Record<keyof ResultType, number>>,
     limit,
   }).fetch();
