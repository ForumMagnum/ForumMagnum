import _ from 'underscore';
import { addGraphQLResolvers, addGraphQLQuery, addGraphQLSchema } from '../../lib/vulcan-lib/graphql';
import { accessFilterMultiple } from '../../lib/utils/schemaUtils';
import { getDefaultViewSelector, mergeSelectors, replaceSpecialFieldSelectors } from '../../lib/utils/viewUtils';
import { isLWorAF } from '@/lib/instanceSettings';
import { filterNonnull } from '@/lib/utils/typeGuardUtils';
import { LWEvents } from '@/lib/collections/lwevents';
import pick from 'lodash/pick';
import { FieldChangeResult } from '@/lib/collections/lwevents/fragments';

type FeedSubquery<ResultType extends {}, SortKeyType> = {
  type: string,
  getSortKey: (item: ResultType) => SortKeyType,
  isNumericallyPositioned?: boolean,
  doQuery: (limit: number, cutoff?: SortKeyType) => Promise<Partial<ResultType>[]>,
}

export type SortDirection = "asc" | "desc";

export type SubquerySortField<ResultType extends DbObject, SortFieldName extends keyof ResultType> = {
  sortField: SortFieldName,
  sortDirection?: SortDirection,
}

type Sortable<SortKey extends number | Date> = { sortKey: SortKey };

type ViewBasedSubqueryProps<
  N extends CollectionNameString,
  SortFieldName extends keyof ObjectsByCollectionName[N]
> = {
  type: string,
  collection: CollectionBase<N>,
  context: ResolverContext,
  selector: MongoSelector<ObjectsByCollectionName[N]>,
  sticky?: boolean,
} & SubquerySortField<ObjectsByCollectionName[N], SortFieldName>;

export function viewBasedSubquery<
  N extends CollectionNameString,
  SortKeyType,
  SortFieldName extends keyof ObjectsByCollectionName[N]
>(props: ViewBasedSubqueryProps<N, SortFieldName>): FeedSubquery<ObjectsByCollectionName[N], SortKeyType> {
  props.sortDirection ??= "desc";
  const {type, collection, context, selector, sticky, sortField, sortDirection} = props;
  return {
    type,
    getSortKey: (item: ObjectsByCollectionName[N]) => item[props.sortField] as unknown as SortKeyType,
    isNumericallyPositioned: !!sticky,
    doQuery: async (limit: number, cutoff: SortKeyType): Promise<Partial<ObjectsByCollectionName[N]>[]> => {
      return queryWithCutoff({context, collection, selector, limit, cutoffField: sortField, cutoff, sortDirection});
    }
  };
}

export function fieldChangesSubquery<N extends CollectionNameString>({type, collection, context, documentIds, fieldNames}: {
  type: string,
  collection: CollectionBase<N>,
  context: ResolverContext,
  documentIds: string[],
  fieldNames: Array<keyof ObjectsByCollectionName[N]>
}) {
  return {
    type,
    getSortKey: (item: FieldChangeResult<N>): Date => item.createdAt,
    doQuery: async (limit: number, cutoff: Date|null): Promise<FieldChangeResult<N>[]> => {
      const events = await queryWithCutoff({
        context, collection: LWEvents,
        selector: {
          name: "fieldChanges",
          documentId: {$in: documentIds},
        },
        limit, cutoff,
        cutoffField: "createdAt",
        sortDirection: "desc",
        applyPermissions: false,
      });
      return events
        .map((event: DbLWEvent): FieldChangeResult<N> => ({
          _id: event._id,
          createdAt: event.createdAt,
          userId: event.userId!,
          documentId: event.documentId!,
          before: pick(event.properties.before, fieldNames),
          after: pick(event.properties.after, fieldNames),
        }))
<<<<<<< HEAD
        .filter(fieldChangeResult => Object.keys(fieldChangeResult).length > 0);
=======
        .filter(fieldChangeResult => Object.keys(fieldChangeResult.after).length > 0);
>>>>>>> 0c7c0b3f
    },
  };
}

export function fixedResultSubquery<ResultType extends DbObject, SortKeyType>({type, result, sortKey}: {
  type: string,
  result: Partial<ResultType>,
  sortKey: SortKeyType,
}): FeedSubquery<ResultType, SortKeyType> {
  return {
    type,
    getSortKey: (_item: ResultType): SortKeyType => sortKey,
    doQuery: async (_limit: number, _cutoff: SortKeyType): Promise<Partial<ResultType>[]> => {
      return [result];
    }
  };
}

export function fixedIndexSubquery<ResultType extends DbObject>({type, index, result}: {
  type: string,
  index: number,
  result: any,
}): FeedSubquery<ResultType, number> {
  return {
    type,
    getSortKey: () => index,
    isNumericallyPositioned: true,
    doQuery: async () => [result],
  };
}

export function defineFeedResolver<CutoffType>({name, resolver, args, cutoffTypeGraphQL, resultTypesGraphQL}: {
  name: string,
  resolver: ({limit, cutoff, args, context}: {
    limit?: number,
    cutoff?: CutoffType|null,
    offset?: number,
    args: any, context: ResolverContext
  }) => Promise<{
    cutoff: CutoffType|null,
    results: Array<any>
  }>,
  args: string,
  cutoffTypeGraphQL: string,
  resultTypesGraphQL: string,
}) {
  addGraphQLSchema(`
    type ${name}QueryResults {
      cutoff: ${cutoffTypeGraphQL}
      endOffset: Int!
      results: [${name}EntryType!]
    }
    type ${name}EntryType {
      type: String!
      ${resultTypesGraphQL}
    }
  `);
  addGraphQLQuery(`${name}(
    limit: Int,
    cutoff: ${cutoffTypeGraphQL},
    offset: Int
    ${(args && args.length>0) ? ", " : ""}${args}
  ): ${name}QueryResults!`);
  
  addGraphQLResolvers({
    Query: {
      [name]: async (_root: void, args: any, context: ResolverContext) => {
        const {limit, cutoff, offset, ...rest} = args;
        return {
          __typename: `${name}QueryResults`,
          ...await resolver({
            limit, cutoff, offset,
            args: rest,
            context
          })
        };
      }
    },
  });
}

const applyCutoff = <T extends Sortable<SortKeyType>, SortKeyType extends number | Date>(
  sortedResults: T[],
  cutoff: SortKeyType,
  sortDirection: SortDirection,
) => {
  const cutoffFilter = sortDirection === "asc"
    ? ({sortKey}: { sortKey: SortKeyType }) => sortKey > cutoff
    : ({sortKey}: { sortKey: SortKeyType }) => sortKey < cutoff;
  return _.filter<T>(sortedResults, cutoffFilter);
}

export async function mergeFeedQueries<SortKeyType extends number | Date>({limit, cutoff, offset, sortDirection, subqueries}: {
  limit: number
  cutoff?: SortKeyType,
  offset?: number,
  sortDirection?: SortDirection,
  subqueries: Array<FeedSubquery<{}, any>|null>,
}) {
  sortDirection ??= "desc";

  // Perform the subqueries
  const unsortedSubqueryResults = await Promise.all(
    filterNonnull(subqueries).map(async (subquery) => {
      const subqueryResults = await subquery.doQuery(limit, cutoff)
      return subqueryResults.map((result: DbObject) => ({
        type: subquery.type,
        sortKey: subquery.getSortKey(result),
        isNumericallyPositioned: subquery.isNumericallyPositioned,
        [subquery.type]: result,
      }))
    })
  );
  
  // Merge the result lists
  const unsortedResults = unsortedSubqueryResults.flat();
  
  // Split into results with numeric indexes and results with sort-key indexes
  const [
    numericallyPositionedResults,
    orderedResults,
  ] = _.partition(unsortedResults, ({isNumericallyPositioned}) => !!isNumericallyPositioned);
  
  // Sort by shared sort key
  const sortedResults = _.sortBy(orderedResults, r=>r.sortKey);
  if (sortDirection === "desc") {
    sortedResults.reverse();
  }
  
  // Apply cutoff
  const withCutoffApplied = cutoff
    ? applyCutoff(sortedResults, cutoff, sortDirection)
    : sortedResults;
  
  // Merge in the numerically positioned results
  const bothResultKinds = mergeSortedAndNumericallyPositionedResults(withCutoffApplied, numericallyPositionedResults, offset||0);
  
  // Apply limit
  const withLimitApplied = _.first(bothResultKinds, limit);
  
  // Find the last result that wasn't numerically positioned (after the limit
  // is applied), and get its sortKey to use as the page cutoff
  const nonNumericallyPositionedResults = _.filter(withLimitApplied, r => !_.some(numericallyPositionedResults, r2=>r===r2)) as Sortable<SortKeyType>[];
  const nextCutoff = (nonNumericallyPositionedResults.length>0) ? nonNumericallyPositionedResults[nonNumericallyPositionedResults.length-1].sortKey : null;
  
  return {
    results: withLimitApplied,
    cutoff: nextCutoff,
    endOffset: (offset||0)+withLimitApplied.length
  };
}

// Take a list of results that are sorted by a sort key (ie a date), and a list
// of results that have numeric indexes instead, and merge them. Eg, Recent
// Discussion contains posts sorted by date, but with some things mixed in
// with their position defined as "index 5".
function mergeSortedAndNumericallyPositionedResults<D extends Sortable<Date>, N extends Sortable<number>>(sortedResults: Array<D>, numericallyPositionedResults: Array<N>, offset: number) {
  // Take the numerically positioned results. Sort them by index, discard ones
  // from below the offset, and resolve collisions.
  const sortedNumericallyPositionedResults = _.sortBy(numericallyPositionedResults, r=>r.sortKey);
  
  let mergedResults: (D|N)[] = [...sortedResults];
  for (let i=0; i<sortedNumericallyPositionedResults.length; i++) {
    const insertedResult = sortedNumericallyPositionedResults[i];
    const insertionPosition = insertedResult.sortKey-offset;
    
    if (insertionPosition >= 0) {
      if (insertionPosition < mergedResults.length) {
        mergedResults.splice(insertionPosition, 0, insertedResult);
      } else {
        mergedResults.push(insertedResult);
      }
    }
  }
  
  return mergedResults;
}

function isNonEmptyObject(obj: {}): boolean {
  return Object.keys(obj).length > 0;
}

async function queryWithCutoff<N extends CollectionNameString>({
  context, collection, selector, limit, cutoffField, cutoff, sortDirection,
  applyPermissions=true,
}: {
  context: ResolverContext,
  collection: CollectionBase<N>,
  selector: MongoSelector<ObjectsByCollectionName[N]>,
  limit: number,
  cutoffField: keyof ObjectsByCollectionName[N],
  cutoff: any,
  sortDirection: SortDirection,
  applyPermissions?: boolean,
}) {
  const collectionName = collection.collectionName;
  const {currentUser} = context;

  const sort = {[cutoffField]: sortDirection === "asc" ? 1 : -1, _id: 1};
  const cutoffSelector = cutoff
    ? {[cutoffField]: {[sortDirection === "asc" ? "$gt" : "$lt"]: cutoff}}
    : {};
  const mergedSelector = mergeSelectors(
    getDefaultViewSelector(collectionName),
    selector,
    cutoffSelector
  )
  const finalizedSelector = replaceSpecialFieldSelectors(mergedSelector);
  const resultsRaw = await collection.find(finalizedSelector, {
    sort: sort as Partial<Record<keyof ObjectsByCollectionName[N], number>>,
    limit,
  }).fetch();

  if (applyPermissions) {
    return await accessFilterMultiple(currentUser, collection, resultsRaw, context);
  } else {
    return resultsRaw;
  }
}<|MERGE_RESOLUTION|>--- conflicted
+++ resolved
@@ -83,11 +83,7 @@
           before: pick(event.properties.before, fieldNames),
           after: pick(event.properties.after, fieldNames),
         }))
-<<<<<<< HEAD
-        .filter(fieldChangeResult => Object.keys(fieldChangeResult).length > 0);
-=======
         .filter(fieldChangeResult => Object.keys(fieldChangeResult.after).length > 0);
->>>>>>> 0c7c0b3f
     },
   };
 }
