--- conflicted
+++ resolved
@@ -133,48 +133,23 @@
       type: String!
       ${resultTypesGraphQL}
     }
-<<<<<<< HEAD
-  `);
-  addGraphQLQuery(`${name}(
-    limit: Int,
-    cutoff: ${cutoffTypeGraphQL},
-    offset: Int,
-    sessionId: String
-    ${(args && args.length>0) ? ", " : ""}${args}
-  ): ${name}QueryResults!`);
-  
-  addGraphQLResolvers({
-    Query: {
-      [name]: async (_root: void, args: any, context: ResolverContext) => {
-        const {limit, cutoff, offset, sessionId, ...rest} = args;
-        return {
-          __typename: `${name}QueryResults`,
-          ...await resolver({
-            limit, cutoff, offset, sessionId,
-            args: rest,
-            context
-          })
-        };
-      }
-    },
-  });
-=======
     extend type Query {
       ${name}(
         limit: Int,
         cutoff: ${cutoffTypeGraphQL},
-        offset: Int
+        offset: Int,
+        sessionId: String
         ${(args && args.length>0) ? ", " : ""}${args}
       ): ${name}QueryResults!
     }
   `
   const graphQLQueries = {
     [name]: async (_root: void, args: any, context: ResolverContext) => {
-      const {limit, cutoff, offset, ...rest} = args;
+      const {limit, cutoff, offset, sessionId, ...rest} = args;
       return {
         __typename: `${name}QueryResults`,
         ...await resolver({
-          limit, cutoff, offset,
+          limit, cutoff, offset, sessionId,
           args: rest,
           context
         })
@@ -182,7 +157,6 @@
     }
   }
   
->>>>>>> 312580a4
 }
 
 const applyCutoff = <T extends Sortable<SortKeyType>, SortKeyType extends number | Date>(
