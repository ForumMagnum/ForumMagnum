--- conflicted
+++ resolved
@@ -320,12 +320,9 @@
   ${generateCoverImagesForPostGraphQLTypeDefs}
   ${flipSplashArtImageGraphQLTypeDefs}
   ${elicitQuestionPredictionsGraphQLTypeDefs}
-<<<<<<< HEAD
   ${ckEditorTokenGrahQLTypeDefs}
-=======
   ${booksResolversTypeDefs}
   ${sequencesResolversTypeDefs}
->>>>>>> df40136c
   ## CRUD Query typedefs
   ${graphqlAdvisorRequestQueryTypeDefs}
   ${graphqlArbitalCachesQueryTypeDefs}
@@ -507,12 +504,9 @@
     ...ultraFeedGraphQLQueries,
     ...ultraFeedSubscriptionsQueries,
     ...spotlightGqlQueries,
-<<<<<<< HEAD
     ...ckEditorTokenGraphQLQueries,
-=======
     ...booksResolversQueries,
     ...sequencesResolversQueries,
->>>>>>> df40136c
 
     // CRUD Query Handlers
     ...advisorRequestGqlQueryHandlers,
