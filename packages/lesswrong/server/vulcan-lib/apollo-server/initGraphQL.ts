--- conflicted
+++ resolved
@@ -24,33 +24,21 @@
   upsertMutationTemplate,
   deleteMutationTemplate,
 } from './graphqlTemplates';
-import type { GraphQLScalarType, GraphQLSchema } from 'graphql';
+import type { GraphQLScalarType } from 'graphql';
 import { accessFilterMultiple, accessFilterSingle } from '../../../lib/utils/schemaUtils';
 import { userCanReadField } from '../../../lib/vulcan-users/permissions';
-<<<<<<< HEAD
-import { getSchema } from '@/lib/schema/allSchemas';
-import deepmerge from 'deepmerge';
-import GraphQLJSON from 'graphql-type-json';
-import GraphQLDate from './graphql-date';
-import * as _ from 'underscore';
-import { pluralize } from "../../../lib/vulcan-lib/pluralize";
-import { camelCaseify, camelToSpaces } from "../../../lib/vulcan-lib/utils";
-import { getAllCollections } from "../../collections/allCollections";
-=======
-import { getSimpleSchema } from '@/lib/schema/allSchemas';
 import gql from 'graphql-tag'; 
 import * as _ from 'underscore';
 import { pluralize } from "../../../lib/vulcan-lib/pluralize";
 import { camelCaseify, camelToSpaces } from "../../../lib/vulcan-lib/utils";
->>>>>>> 4930db04
 import { typeNameToCollectionName } from '@/lib/generated/collectionTypeNames';
 import { graphqlTypeDefs as notificationTypeDefs, graphqlQueries as notificationQueries } from '@/server/notificationBatching';
 import { graphqlTypeDefs as analyticsTypeDefs } from '@/lib/analyticsEvents';
 import { graphqlTypeDefs as arbitalLinkedPagesTypeDefs } from '@/lib/collections/helpers/arbitalLinkedPagesField';
-import { graphqlTypeDefs as additionalPostsTypeDefs } from '@/lib/collections/posts/schema';
-import { graphqlTypeDefs as additionalRevisionsTypeDefs } from '@/lib/collections/revisions/schema';
-import { graphqlTypeDefs as additionalTagsTypeDefs } from '@/lib/collections/tags/schema';
-import { graphqlTypeDefs as additionalUsersTypeDefs } from '@/lib/collections/users/schema';
+import { graphqlTypeDefs as additionalPostsTypeDefs } from '@/lib/collections/posts/newSchema';
+import { graphqlTypeDefs as additionalRevisionsTypeDefs } from '@/lib/collections/revisions/newSchema';
+import { graphqlTypeDefs as additionalTagsTypeDefs } from '@/lib/collections/tags/newSchema';
+import { graphqlTypeDefs as additionalUsersTypeDefs } from '@/lib/collections/users/newSchema';
 import { graphqlTypeDefs as additionalRecommendationsTypeDefs } from '@/server/recommendations';
 import { graphqlTypeDefs as userResolversTypeDefs, graphqlMutations as userResolversMutations, graphqlQueries as userResolversQueries } from '@/server/resolvers/userResolvers';
 import { graphqlVoteTypeDefs as postVoteTypeDefs, graphqlVoteMutations as postVoteMutations } from '@/server/collections/posts/collection';
@@ -92,7 +80,7 @@
 import { migrationsDashboardGraphQLQueries, migrationsDashboardGraphQLTypeDefs } from '@/server/manualMigrations/migrationsDashboardGraphql';
 import { reviewWinnerGraphQLQueries, reviewWinnerGraphQLTypeDefs } from '@/server/resolvers/reviewWinnerResolvers';
 import { importUrlAsDraftPostGqlMutation, importUrlAsDraftPostTypeDefs } from '@/server/resolvers/importUrlAsDraftPost';
-import { revisionResolversGraphQLQueries, revisionResolversGraphQLTypeDefs } from '@/server/resolvers/revisionResolvers';
+import { revisionResolversGraphQLQueries, revisionResolversGraphQLMutations, revisionResolversGraphQLTypeDefs } from '@/server/resolvers/revisionResolvers';
 import { moderationGqlMutations, moderationGqlQueries, moderationGqlTypeDefs } from '@/server/resolvers/moderationResolvers';
 import { multiDocumentMutations, multiDocumentResolvers, multiDocumentTypeDefs } from '@/server/resolvers/multiDocumentResolvers';
 import { spotlightGqlMutations, spotlightGqlTypeDefs } from '@/server/resolvers/spotlightResolvers';
@@ -115,9 +103,7 @@
 import { diffGqlQueries, diffGqlTypeDefs } from '@/server/resolvers/diffResolvers';
 import { recommendationsGqlMutations, recommendationsGqlTypeDefs } from '@/server/recommendations/mutations';
 import { extraPostResolversGraphQLMutations, extraPostResolversGraphQLTypeDefs } from '@/server/posts/graphql';
-
-
-
+import { getSchema } from '@/lib/schema/allSchemas';
 
 export const typeDefs = gql`
   # type Query
@@ -131,9 +117,7 @@
   ${additionalUsersTypeDefs}
   ${additionalRecommendationsTypeDefs}
   ${userResolversTypeDefs}
-  ${userResolversMutations}
-  ${userResolversQueries}
-  # Vote typedefs
+  # # Vote typedefs
   ${postVoteTypeDefs}
   ${commentVoteTypeDefs}
   ${tagRelVoteTypeDefs}
@@ -142,14 +126,13 @@
   ${tagVoteTypeDefs}
   ${multiDocumentVoteTypeDefs}
   ${commentTypeDefs}
-  # End vote typedefs
+  # # End vote typedefs
   ${karmaChangesTypeDefs}
   ${analyticsGraphQLTypeDefs}
   ${arbitalGraphQLTypeDefs}
   ${coronaLinkDatabaseGraphQLTypeDefs}
   ${elicitPredictionsGraphQLTypeDefs}
   ${notificationResolversGqlTypeDefs}
-  ${elicitPredictionsGraphQLTypeDefs}
   ${lightcone2024FundraiserGraphQLTypeDefs}
   ${petrovDay2024GraphQLTypeDefs}
   ${petrovDayLaunchGraphQLTypeDefs}
@@ -203,6 +186,7 @@
 
 export const resolvers = {
   Query: {
+    ...userResolversQueries,
     ...notificationQueries,
     ...commentQueries,
     ...analyticsGraphQLQueries,
@@ -240,6 +224,7 @@
     ...tagResolversGraphQLQueries,
   },
   Mutation: {
+    ...userResolversMutations,
     ...postVoteMutations,
     ...commentVoteMutations,
     ...tagRelVoteMutations,
@@ -261,6 +246,7 @@
     ...googleVertexGqlMutations,
     ...ckEditorCallbacksGraphQLMutations,
     ...importUrlAsDraftPostGqlMutation,
+    ...revisionResolversGraphQLMutations,
     ...moderationGqlMutations,
     ...multiDocumentMutations,
     ...spotlightGqlMutations,
@@ -288,12 +274,8 @@
   ...elicitPredictionsGraphQLFieldResolvers,
 }
 
-<<<<<<< HEAD
-// get GraphQL type for a given field
-=======
 
 // get GraphQL type for a given schema and field name
->>>>>>> 4930db04
 const getGraphQLType = <N extends CollectionNameString>(
   graphql: GraphQLFieldSpecification<N>,
   isInput = false,
