// Generate GraphQL-syntax schemas from resolvers &c that were set up with
// addGraphQLResolvers &c.

import {
  selectorInputTemplate,
  mainTypeTemplate,
  createInputTemplate,
  createDataInputTemplate,
  updateInputTemplate,
  updateDataInputTemplate,
  orderByInputTemplate,
  selectorUniqueInputTemplate,
  deleteInputTemplate,
  upsertInputTemplate,
  singleInputTemplate,
  multiInputTemplate,
  multiOutputTemplate,
  singleOutputTemplate,
  mutationOutputTemplate,
  singleQueryTemplate,
  multiQueryTemplate,
  createMutationTemplate,
  updateMutationTemplate,
  upsertMutationTemplate,
  deleteMutationTemplate,
  convertToGraphQL,
} from './graphqlTemplates';
import type { GraphQLScalarType } from 'graphql';
import { accessFilterMultiple, accessFilterSingle } from '../../../lib/utils/schemaUtils';
import { userCanReadField } from '../../../lib/vulcan-users/permissions';
import gql from 'graphql-tag'; 
import * as _ from 'underscore';
import { typeNameToCollectionName } from '@/lib/generated/collectionTypeNames';
import { graphqlTypeDefs as notificationTypeDefs, graphqlQueries as notificationQueries } from '@/server/notificationBatching';
import { graphqlTypeDefs as arbitalLinkedPagesTypeDefs } from '@/lib/collections/helpers/arbitalLinkedPagesField';
import { graphqlTypeDefs as additionalPostsTypeDefs } from '@/lib/collections/posts/newSchema';
import { graphqlTypeDefs as additionalRevisionsTypeDefs } from '@/lib/collections/revisions/newSchema';
import { graphqlTypeDefs as additionalTagsTypeDefs } from '@/lib/collections/tags/newSchema';
import { graphqlTypeDefs as additionalUsersTypeDefs } from '@/lib/collections/users/newSchema';
import { graphqlTypeDefs as recommendationsTypeDefs, graphqlQueries as recommendationsQueries } from '@/server/recommendations';
import { graphqlTypeDefs as userResolversTypeDefs, graphqlMutations as userResolversMutations, graphqlQueries as userResolversQueries } from '@/server/resolvers/userResolvers';
import { graphqlVoteTypeDefs as postVoteTypeDefs, graphqlVoteMutations as postVoteMutations } from '@/server/collections/posts/collection';
import { graphqlVoteTypeDefs as commentVoteTypeDefs, graphqlVoteMutations as commentVoteMutations } from '@/server/collections/comments/collection';
import { graphqlVoteTypeDefs as tagRelVoteTypeDefs, graphqlVoteMutations as tagRelVoteMutations } from '@/server/collections/tagRels/collection';
import { graphqlVoteTypeDefs as revisionVoteTypeDefs, graphqlVoteMutations as revisionVoteMutations } from '@/server/collections/revisions/collection';
import { graphqlVoteTypeDefs as electionCandidateVoteTypeDefs, graphqlVoteMutations as electionCandidateVoteMutations } from '@/server/collections/electionCandidates/collection';
import { graphqlVoteTypeDefs as tagVoteTypeDefs, graphqlVoteMutations as tagVoteMutations } from '@/server/collections/tags/collection';
import { graphqlVoteTypeDefs as multiDocumentVoteTypeDefs, graphqlVoteMutations as multiDocumentVoteMutations } from '@/server/collections/multiDocuments/collection';
import { graphqlTypeDefs as commentTypeDefs, graphqlMutations as commentMutations, graphqlQueries as commentQueries } from '@/server/resolvers/commentResolvers'
import { karmaChangesTypeDefs, karmaChangesFieldResolvers } from '@/server/collections/users/karmaChangesGraphQL';
import { analyticsGraphQLQueries, analyticsGraphQLTypeDefs } from '@/server/resolvers/analyticsResolvers';
import { arbitalGraphQLTypeDefs, arbitalGraphQLQueries } from '@/server/resolvers/arbitalPageData';
import { elicitPredictionsGraphQLTypeDefs, elicitPredictionsGraphQLQueries, elicitPredictionsGraphQLFieldResolvers, elicitPredictionsGraphQLMutations } from '@/server/resolvers/elicitPredictions';
import { notificationResolversGqlTypeDefs, notificationResolversGqlQueries, notificationResolversGqlMutations } from '@/server/resolvers/notificationResolvers'
import { lightcone2024FundraiserGraphQLTypeDefs, lightcone2024FundraiserGraphQLQueries } from '@/server/resolvers/lightcone2024FundraiserResolvers';
import { petrovDay2024GraphQLQueries, petrovDay2024GraphQLTypeDefs } from '@/server/resolvers/petrovDay2024Resolvers';
import { petrovDayLaunchGraphQLMutations, petrovDayLaunchGraphQLQueries, petrovDayLaunchGraphQLTypeDefs } from '@/server/resolvers/petrovDayResolvers';
import { reviewVoteGraphQLMutations, reviewVoteGraphQLTypeDefs, reviewVoteGraphQLQueries } from '@/server/resolvers/reviewVoteResolvers';
import { postGqlQueries, postGqlMutations, postGqlTypeDefs } from '@/server/resolvers/postResolvers'
import { adminGqlTypeDefs, adminGqlMutations } from '@/server/resolvers/adminResolvers'
import { alignmentForumMutations, alignmentForumTypeDefs } from '@/server/resolvers/alignmentForumMutations'
import { allTagsActivityFeedGraphQLQueries, allTagsActivityFeedGraphQLTypeDefs } from '@/server/resolvers/allTagsActivityFeed';
import { recentDiscussionFeedGraphQLQueries, recentDiscussionFeedGraphQLTypeDefs } from '@/server/resolvers/recentDiscussionFeed';
import { subscribedUsersFeedGraphQLQueries, subscribedUsersFeedGraphQLTypeDefs } from '@/server/resolvers/subscribedUsersFeedResolver';
import { tagHistoryFeedGraphQLQueries, tagHistoryFeedGraphQLTypeDefs } from '@/server/resolvers/tagHistoryFeed';
import { subForumFeedGraphQLQueries, subForumFeedGraphQLTypeDefs, tagGraphQLTypeDefs, tagResolversGraphQLMutations, tagResolversGraphQLQueries } from '@/server/resolvers/tagResolvers';
import { conversationGqlMutations, conversationGqlTypeDefs } from '@/server/resolvers/conversationResolvers'
import { surveyResolversGraphQLMutations, surveyResolversGraphQLQueries, surveyResolversGraphQLTypeDefs } from '@/server/resolvers/surveyResolvers';
import { wrappedResolversGqlTypeDefs, wrappedResolversGraphQLQueries } from '@/server/resolvers/wrappedResolvers';
import { databaseSettingsGqlTypeDefs, databaseSettingsGqlMutations } from '@/server/resolvers/databaseSettingsResolvers'
import { siteGraphQLQueries, siteGraphQLTypeDefs } from '../site';
import { loginDataGraphQLMutations, loginDataGraphQLTypeDefs } from './authentication';
import { dialogueMessageGqlQueries, dialogueMessageGqlTypeDefs } from '@/server/resolvers/dialogueMessageResolvers';
import { forumEventGqlMutations, forumEventGqlTypeDefs } from '@/server/resolvers/forumEventResolvers';
import { ckEditorCallbacksGraphQLMutations, ckEditorCallbacksGraphQLTypeDefs, getLinkSharedPostGraphQLQueries } from '@/server/ckEditor/ckEditorCallbacks';
import { googleVertexGqlMutations, googleVertexGqlTypeDefs } from '@/server/resolvers/googleVertexResolvers';
import { migrationsDashboardGraphQLQueries, migrationsDashboardGraphQLTypeDefs } from '@/server/manualMigrations/migrationsDashboardGraphql';
import { reviewWinnerGraphQLQueries, reviewWinnerGraphQLTypeDefs } from '@/server/resolvers/reviewWinnerResolvers';
import { importUrlAsDraftPostGqlMutation, importUrlAsDraftPostTypeDefs } from '@/server/resolvers/importUrlAsDraftPost';
import { revisionResolversGraphQLQueries, revisionResolversGraphQLMutations, revisionResolversGraphQLTypeDefs } from '@/server/resolvers/revisionResolvers';
import { moderationGqlMutations, moderationGqlQueries, moderationGqlTypeDefs } from '@/server/resolvers/moderationResolvers';
import { multiDocumentMutations, multiDocumentTypeDefs } from '@/server/resolvers/multiDocumentResolvers';
import { spotlightGqlMutations, spotlightGqlTypeDefs } from '@/server/resolvers/spotlightResolvers';
import { typingIndicatorsGqlMutations, typingIndicatorsGqlTypeDefs } from '@/server/resolvers/typingIndicatorsResolvers';
import { acceptCoauthorRequestMutations, acceptCoauthorRequestTypeDefs } from '@/server/acceptCoauthorRequest';
import { bookmarkGqlMutations, bookmarkGqlTypeDefs } from '@/server/bookmarkMutation';
import { hidePostGqlMutations, hidePostGqlTypeDefs } from '@/server/hidePostMutation';
import { markAsUnreadMutations, markAsUnreadTypeDefs } from '@/server/markAsUnread';
import { cronGraphQLMutations, cronGraphQLQueries, cronGraphQLTypeDefs } from '@/server/rss-integration/cron';
import { partiallyReadSequencesMutations, partiallyReadSequencesTypeDefs } from '@/server/partiallyReadSequences';
import { jargonTermsGraphQLMutations, jargonTermsGraphQLTypeDefs } from '@/server/resolvers/jargonResolvers/jargonTermMutations';
import { rsvpToEventsMutations, rsvpToEventsTypeDefs } from '@/server/rsvpToEvent';
import { siteAdminMetadataGraphQLQueries, siteAdminMetadataGraphQLTypeDefs } from '@/server/siteAdminMetadata';
import { tagsGqlMutations, tagsGqlTypeDefs } from '@/server/tagging/tagsGraphQL';
import { analyticsEventGraphQLMutations, analyticsEventTypeDefs } from '@/server/analytics/serverAnalyticsWriter';
import { usersGraphQLQueries, usersGraphQLTypeDefs } from '@/server/collections/users/collection';
import { elasticGqlMutations, elasticGqlQueries, elasticGqlTypeDefs } from '@/server/search/elastic/elasticGraphQL';
import { emailTokensGraphQLMutations, emailTokensGraphQLTypeDefs } from '@/server/emails/emailTokens';
import { fmCrosspostGraphQLMutations, fmCrosspostGraphQLQueries, fmCrosspostGraphQLTypeDefs } from '@/server/fmCrosspost/resolvers';
import { diffGqlQueries, diffGqlTypeDefs } from '@/server/resolvers/diffResolvers';
import { recommendationsGqlMutations, recommendationsGqlTypeDefs } from '@/server/recommendations/mutations';
import { extraPostResolversGraphQLMutations, extraPostResolversGraphQLTypeDefs } from '@/server/posts/graphql';
import { createAdvisorRequestGqlMutation, updateAdvisorRequestGqlMutation, graphqlAdvisorRequestTypeDefs } from "@/server/collections/advisorRequests/mutations";
import { createArbitalTagContentRelGqlMutation, updateArbitalTagContentRelGqlMutation, graphqlArbitalTagContentRelTypeDefs } from "@/server/collections/arbitalTagContentRels/mutations";
import { createBanGqlMutation, updateBanGqlMutation, graphqlBanTypeDefs } from "@/server/collections/bans/mutations";
import { createBookGqlMutation, updateBookGqlMutation, graphqlBookTypeDefs } from "@/server/collections/books/mutations";
import { createChapterGqlMutation, updateChapterGqlMutation, graphqlChapterTypeDefs } from "@/server/collections/chapters/mutations";
import { createCollectionGqlMutation, updateCollectionGqlMutation, graphqlCollectionTypeDefs } from "@/server/collections/collections/mutations";
import { createCommentModeratorActionGqlMutation, updateCommentModeratorActionGqlMutation, graphqlCommentModeratorActionTypeDefs } from "@/server/collections/commentModeratorActions/mutations";
import { createCommentGqlMutation, updateCommentGqlMutation, graphqlCommentTypeDefs } from "@/server/collections/comments/mutations";
import { createConversationGqlMutation, updateConversationGqlMutation, graphqlConversationTypeDefs } from "@/server/collections/conversations/mutations";
import { createCurationNoticeGqlMutation, updateCurationNoticeGqlMutation, graphqlCurationNoticeTypeDefs } from "@/server/collections/curationNotices/mutations";
import { createDialogueMatchPreferenceGqlMutation, updateDialogueMatchPreferenceGqlMutation, graphqlDialogueMatchPreferenceTypeDefs } from "@/server/collections/dialogueMatchPreferences/mutations";
import { createDigestPostGqlMutation, updateDigestPostGqlMutation, graphqlDigestPostTypeDefs } from "@/server/collections/digestPosts/mutations";
import { createDigestGqlMutation, updateDigestGqlMutation, graphqlDigestTypeDefs } from "@/server/collections/digests/mutations";
import { createElectionCandidateGqlMutation, updateElectionCandidateGqlMutation, graphqlElectionCandidateTypeDefs } from "@/server/collections/electionCandidates/mutations";
import { createElectionVoteGqlMutation, updateElectionVoteGqlMutation, graphqlElectionVoteTypeDefs } from "@/server/collections/electionVotes/mutations";
import { createElicitQuestionGqlMutation, updateElicitQuestionGqlMutation, graphqlElicitQuestionTypeDefs } from "@/server/collections/elicitQuestions/mutations";
import { createForumEventGqlMutation, updateForumEventGqlMutation, graphqlForumEventTypeDefs } from "@/server/collections/forumEvents/mutations";
import { createGardenCodeGqlMutation, updateGardenCodeGqlMutation, graphqlGardenCodeTypeDefs } from "@/server/collections/gardencodes/mutations";
import { createGoogleServiceAccountSessionGqlMutation, updateGoogleServiceAccountSessionGqlMutation, graphqlGoogleServiceAccountSessionTypeDefs } from "@/server/collections/googleServiceAccountSessions/mutations";
import { createJargonTermGqlMutation, updateJargonTermGqlMutation, graphqlJargonTermTypeDefs } from "@/server/collections/jargonTerms/mutations";
import { createLWEventGqlMutation, updateLWEventGqlMutation, graphqlLWEventTypeDefs } from "@/server/collections/lwevents/mutations";
import { updateLlmConversationGqlMutation, graphqlLlmConversationTypeDefs } from "@/server/collections/llmConversations/mutations";
import { createLocalgroupGqlMutation, updateLocalgroupGqlMutation, graphqlLocalgroupTypeDefs } from "@/server/collections/localgroups/mutations";
import { createMessageGqlMutation, updateMessageGqlMutation, graphqlMessageTypeDefs } from "@/server/collections/messages/mutations";
import { createModerationTemplateGqlMutation, updateModerationTemplateGqlMutation, graphqlModerationTemplateTypeDefs } from "@/server/collections/moderationTemplates/mutations";
import { createModeratorActionGqlMutation, updateModeratorActionGqlMutation, graphqlModeratorActionTypeDefs } from "@/server/collections/moderatorActions/mutations";
import { createMultiDocumentGqlMutation, updateMultiDocumentGqlMutation, graphqlMultiDocumentTypeDefs } from "@/server/collections/multiDocuments/mutations";
import { createNotificationGqlMutation, updateNotificationGqlMutation, graphqlNotificationTypeDefs } from "@/server/collections/notifications/mutations";
import { createPetrovDayActionGqlMutation, graphqlPetrovDayActionTypeDefs } from "@/server/collections/petrovDayActions/mutations";
import { createPodcastEpisodeGqlMutation, updatePodcastEpisodeGqlMutation, graphqlPodcastEpisodeTypeDefs } from "@/server/collections/podcastEpisodes/mutations";
import { createPostEmbeddingGqlMutation, updatePostEmbeddingGqlMutation, graphqlPostEmbeddingTypeDefs } from "@/server/collections/postEmbeddings/mutations";
import { createPostViewTimeGqlMutation, updatePostViewTimeGqlMutation, graphqlPostViewTimeTypeDefs } from "@/server/collections/postViewTimes/mutations";
import { createPostViewsGqlMutation, updatePostViewsGqlMutation, graphqlPostViewsTypeDefs } from "@/server/collections/postViews/mutations";
import { createPostGqlMutation, updatePostGqlMutation, graphqlPostTypeDefs } from "@/server/collections/posts/mutations";
import { createRSSFeedGqlMutation, updateRSSFeedGqlMutation, graphqlRSSFeedTypeDefs } from "@/server/collections/rssfeeds/mutations";
import { createReportGqlMutation, updateReportGqlMutation, graphqlReportTypeDefs } from "@/server/collections/reports/mutations";
import { updateRevisionGqlMutation, graphqlRevisionTypeDefs } from "@/server/collections/revisions/mutations";
import { createSequenceGqlMutation, updateSequenceGqlMutation, graphqlSequenceTypeDefs } from "@/server/collections/sequences/mutations";
import { createSplashArtCoordinateGqlMutation, updateSplashArtCoordinateGqlMutation, graphqlSplashArtCoordinateTypeDefs } from "@/server/collections/splashArtCoordinates/mutations";
import { createSpotlightGqlMutation, updateSpotlightGqlMutation, graphqlSpotlightTypeDefs } from "@/server/collections/spotlights/mutations";
import { createSubscriptionGqlMutation, graphqlSubscriptionTypeDefs } from "@/server/collections/subscriptions/mutations";
import { createSurveyQuestionGqlMutation, updateSurveyQuestionGqlMutation, graphqlSurveyQuestionTypeDefs } from "@/server/collections/surveyQuestions/mutations";
import { createSurveyResponseGqlMutation, updateSurveyResponseGqlMutation, graphqlSurveyResponseTypeDefs } from "@/server/collections/surveyResponses/mutations";
import { createSurveyScheduleGqlMutation, updateSurveyScheduleGqlMutation, graphqlSurveyScheduleTypeDefs } from "@/server/collections/surveySchedules/mutations";
import { createSurveyGqlMutation, updateSurveyGqlMutation, graphqlSurveyTypeDefs } from "@/server/collections/surveys/mutations";
import { createTagFlagGqlMutation, updateTagFlagGqlMutation, graphqlTagFlagTypeDefs } from "@/server/collections/tagFlags/mutations";
import { createTagRelGqlMutation, updateTagRelGqlMutation, graphqlTagRelTypeDefs } from "@/server/collections/tagRels/mutations";
import { createTagGqlMutation, updateTagGqlMutation, graphqlTagTypeDefs } from "@/server/collections/tags/mutations";
import { createUserEAGDetailGqlMutation, updateUserEAGDetailGqlMutation, graphqlUserEAGDetailTypeDefs } from "@/server/collections/userEAGDetails/mutations";
import { createUserJobAdGqlMutation, updateUserJobAdGqlMutation, graphqlUserJobAdTypeDefs } from "@/server/collections/userJobAds/mutations";
import { createUserMostValuablePostGqlMutation, updateUserMostValuablePostGqlMutation, graphqlUserMostValuablePostTypeDefs } from "@/server/collections/userMostValuablePosts/mutations";
import { createUserRateLimitGqlMutation, updateUserRateLimitGqlMutation, graphqlUserRateLimitTypeDefs } from "@/server/collections/userRateLimits/mutations";
import { createUserTagRelGqlMutation, updateUserTagRelGqlMutation, graphqlUserTagRelTypeDefs } from "@/server/collections/userTagRels/mutations";
import { createUserGqlMutation, updateUserGqlMutation, graphqlUserTypeDefs } from "@/server/collections/users/mutations";
import { getSchema } from '@/lib/schema/allSchemas';
import { getMultiResolverName, getSingleResolverName } from '@/lib/crud/utils';
import { generateCoverImagesForPostGraphQLMutations, generateCoverImagesForPostGraphQLTypeDefs, flipSplashArtImageGraphQLMutations, flipSplashArtImageGraphQLTypeDefs } from '@/server/resolvers/aiArtResolvers/coverImageMutations';

const selectorInput = gql`
  input SelectorInput {
    _id: String
    documentId: String
  }
`;

export const typeDefs = gql`
  # type Query
  type Mutation
  ${selectorInput}
  ${notificationTypeDefs}
  ${arbitalLinkedPagesTypeDefs}
  ${additionalPostsTypeDefs}
  ${additionalRevisionsTypeDefs}
  ${additionalTagsTypeDefs}
  ${additionalUsersTypeDefs}
  ${recommendationsTypeDefs}
  ${userResolversTypeDefs}
  # # Vote typedefs
  ${postVoteTypeDefs}
  ${commentVoteTypeDefs}
  ${tagRelVoteTypeDefs}
  ${revisionVoteTypeDefs}
  ${electionCandidateVoteTypeDefs}
  ${tagVoteTypeDefs}
  ${multiDocumentVoteTypeDefs}
  ${commentTypeDefs}
  # # End vote typedefs
  ${karmaChangesTypeDefs}
  ${analyticsGraphQLTypeDefs}
  ${arbitalGraphQLTypeDefs}
  ${elicitPredictionsGraphQLTypeDefs}
  ${notificationResolversGqlTypeDefs}
  ${lightcone2024FundraiserGraphQLTypeDefs}
  ${petrovDay2024GraphQLTypeDefs}
  ${petrovDayLaunchGraphQLTypeDefs}
  ${reviewVoteGraphQLTypeDefs}
  ${postGqlTypeDefs}
  ${adminGqlTypeDefs}
  ${alignmentForumTypeDefs}
  ${allTagsActivityFeedGraphQLTypeDefs}
  ${recentDiscussionFeedGraphQLTypeDefs}
  ${subscribedUsersFeedGraphQLTypeDefs}
  ${tagHistoryFeedGraphQLTypeDefs}
  ${subForumFeedGraphQLTypeDefs}
  ${conversationGqlTypeDefs}
  ${surveyResolversGraphQLTypeDefs}
  ${tagGraphQLTypeDefs}
  ${wrappedResolversGqlTypeDefs}
  ${databaseSettingsGqlTypeDefs}
  ${siteGraphQLTypeDefs}
  ${loginDataGraphQLTypeDefs}
  ${dialogueMessageGqlTypeDefs}
  ${forumEventGqlTypeDefs}
  ${ckEditorCallbacksGraphQLTypeDefs}
  ${migrationsDashboardGraphQLTypeDefs}
  ${reviewWinnerGraphQLTypeDefs}
  ${googleVertexGqlTypeDefs}
  ${importUrlAsDraftPostTypeDefs}
  ${revisionResolversGraphQLTypeDefs}
  ${moderationGqlTypeDefs}
  ${multiDocumentTypeDefs}
  ${spotlightGqlTypeDefs}
  ${typingIndicatorsGqlTypeDefs}
  ${acceptCoauthorRequestTypeDefs}
  ${bookmarkGqlTypeDefs}
  ${hidePostGqlTypeDefs}
  ${markAsUnreadTypeDefs}
  ${cronGraphQLTypeDefs}
  ${partiallyReadSequencesTypeDefs}
  ${jargonTermsGraphQLTypeDefs}
  ${rsvpToEventsTypeDefs}
  ${siteAdminMetadataGraphQLTypeDefs}
  ${tagsGqlTypeDefs}
  ${analyticsEventTypeDefs}
  ${usersGraphQLTypeDefs}
  ${elasticGqlTypeDefs}
  ${emailTokensGraphQLTypeDefs}
  ${fmCrosspostGraphQLTypeDefs}
  ${diffGqlTypeDefs}
  ${recommendationsGqlTypeDefs}
  ${extraPostResolversGraphQLTypeDefs}
<<<<<<< HEAD
  ## Mutation and input typedefs
  ${graphqlAdvisorRequestTypeDefs}
  ${graphqlArbitalTagContentRelTypeDefs}
  ${graphqlBanTypeDefs}
  ${graphqlBookTypeDefs}
  ${graphqlChapterTypeDefs}
  ${graphqlCollectionTypeDefs}
  ${graphqlCommentModeratorActionTypeDefs}
  ${graphqlCommentTypeDefs}
  ${graphqlConversationTypeDefs}
  ${graphqlCurationNoticeTypeDefs}
  ${graphqlDialogueMatchPreferenceTypeDefs}
  ${graphqlDigestPostTypeDefs}
  ${graphqlDigestTypeDefs}
  ${graphqlElectionCandidateTypeDefs}
  ${graphqlElectionVoteTypeDefs}
  ${graphqlElicitQuestionTypeDefs}
  ${graphqlForumEventTypeDefs}
  ${graphqlGardenCodeTypeDefs}
  ${graphqlGoogleServiceAccountSessionTypeDefs}
  ${graphqlJargonTermTypeDefs}
  ${graphqlLWEventTypeDefs}
  ${graphqlLlmConversationTypeDefs}
  ${graphqlLocalgroupTypeDefs}
  ${graphqlMessageTypeDefs}
  ${graphqlModerationTemplateTypeDefs}
  ${graphqlModeratorActionTypeDefs}
  ${graphqlMultiDocumentTypeDefs}
  ${graphqlNotificationTypeDefs}
  ${graphqlPetrovDayActionTypeDefs}
  ${graphqlPodcastEpisodeTypeDefs}
  ${graphqlPostEmbeddingTypeDefs}
  ${graphqlPostViewTimeTypeDefs}
  ${graphqlPostViewsTypeDefs}
  ${graphqlPostTypeDefs}
  ${graphqlRSSFeedTypeDefs}
  ${graphqlReportTypeDefs}
  ${graphqlRevisionTypeDefs}
  ${graphqlSequenceTypeDefs}
  ${graphqlSplashArtCoordinateTypeDefs}
  ${graphqlSpotlightTypeDefs}
  ${graphqlSubscriptionTypeDefs}
  ${graphqlSurveyQuestionTypeDefs}
  ${graphqlSurveyResponseTypeDefs}
  ${graphqlSurveyScheduleTypeDefs}
  ${graphqlSurveyTypeDefs}
  ${graphqlTagFlagTypeDefs}
  ${graphqlTagRelTypeDefs}
  ${graphqlTagTypeDefs}
  ${graphqlUserEAGDetailTypeDefs}
  ${graphqlUserJobAdTypeDefs}
  ${graphqlUserMostValuablePostTypeDefs}
  ${graphqlUserRateLimitTypeDefs}
  ${graphqlUserTagRelTypeDefs}
  ${graphqlUserTypeDefs}
=======
  ${generateCoverImagesForPostGraphQLTypeDefs}
  ${flipSplashArtImageGraphQLTypeDefs}
>>>>>>> ae7b8f2c
`


export const resolvers = {
  Query: {
    ...userResolversQueries,
    ...recommendationsQueries,
    ...notificationQueries,
    ...commentQueries,
    ...analyticsGraphQLQueries,
    ...arbitalGraphQLQueries,
    ...elicitPredictionsGraphQLQueries,
    ...notificationResolversGqlQueries,
    ...elicitPredictionsGraphQLQueries,
    ...lightcone2024FundraiserGraphQLQueries,
    ...petrovDay2024GraphQLQueries,
    ...petrovDayLaunchGraphQLQueries,
    ...reviewVoteGraphQLQueries,
    ...postGqlQueries,
    ...allTagsActivityFeedGraphQLQueries,
    ...recentDiscussionFeedGraphQLQueries,
    ...subscribedUsersFeedGraphQLQueries,
    ...tagHistoryFeedGraphQLQueries,
    ...subForumFeedGraphQLQueries,
    ...wrappedResolversGraphQLQueries,
    ...siteGraphQLQueries,
    ...dialogueMessageGqlQueries,
    ...getLinkSharedPostGraphQLQueries,
    ...migrationsDashboardGraphQLQueries,
    ...reviewWinnerGraphQLQueries,  
    ...revisionResolversGraphQLQueries,
    ...moderationGqlQueries,
    ...tagResolversGraphQLQueries,
    ...cronGraphQLQueries,
    ...siteAdminMetadataGraphQLQueries,
    ...usersGraphQLQueries,
    ...elasticGqlQueries,
    ...fmCrosspostGraphQLQueries,
    ...diffGqlQueries,
    ...surveyResolversGraphQLQueries,
    ...tagResolversGraphQLQueries,
  },
  Mutation: {
    ...userResolversMutations,
    ...postVoteMutations,
    ...commentVoteMutations,
    ...tagRelVoteMutations,
    ...revisionVoteMutations,
    ...electionCandidateVoteMutations,
    ...tagVoteMutations,
    ...multiDocumentVoteMutations,
    ...commentMutations,
    ...notificationResolversGqlMutations,
    ...elicitPredictionsGraphQLMutations,
    ...petrovDayLaunchGraphQLMutations,
    ...reviewVoteGraphQLMutations,
    ...postGqlMutations,
    ...adminGqlMutations,
    ...alignmentForumMutations,
    ...conversationGqlMutations,
    ...databaseSettingsGqlMutations,
    ...forumEventGqlMutations,
    ...googleVertexGqlMutations,
    ...ckEditorCallbacksGraphQLMutations,
    ...importUrlAsDraftPostGqlMutation,
    ...revisionResolversGraphQLMutations,
    ...moderationGqlMutations,
    ...multiDocumentMutations,
    ...spotlightGqlMutations,
    ...typingIndicatorsGqlMutations,
    ...tagResolversGraphQLMutations,
    ...acceptCoauthorRequestMutations,
    ...bookmarkGqlMutations,
    ...hidePostGqlMutations,
    ...markAsUnreadMutations,
    ...cronGraphQLMutations,
    ...partiallyReadSequencesMutations,
    ...jargonTermsGraphQLMutations,
    ...generateCoverImagesForPostGraphQLMutations,
    ...flipSplashArtImageGraphQLMutations,
    ...rsvpToEventsMutations,
    ...tagsGqlMutations,
    ...analyticsEventGraphQLMutations,
    ...elasticGqlMutations,
    ...emailTokensGraphQLMutations,
    ...fmCrosspostGraphQLMutations,
    ...surveyResolversGraphQLMutations, 
    ...recommendationsGqlMutations,
    ...extraPostResolversGraphQLMutations,
    ...loginDataGraphQLMutations,
    createAdvisorRequest: createAdvisorRequestGqlMutation,
    updateAdvisorRequest: updateAdvisorRequestGqlMutation,
    createArbitalTagContentRel: createArbitalTagContentRelGqlMutation,
    updateArbitalTagContentRel: updateArbitalTagContentRelGqlMutation,
    createBan: createBanGqlMutation,
    updateBan: updateBanGqlMutation,
    createBook: createBookGqlMutation,
    updateBook: updateBookGqlMutation,
    createChapter: createChapterGqlMutation,
    updateChapter: updateChapterGqlMutation,
    createCollection: createCollectionGqlMutation,
    updateCollection: updateCollectionGqlMutation,
    createCommentModeratorAction: createCommentModeratorActionGqlMutation,
    updateCommentModeratorAction: updateCommentModeratorActionGqlMutation,
    createComment: createCommentGqlMutation,
    updateComment: updateCommentGqlMutation,
    createConversation: createConversationGqlMutation,
    updateConversation: updateConversationGqlMutation,
    createCurationNotice: createCurationNoticeGqlMutation,
    updateCurationNotice: updateCurationNoticeGqlMutation,
    createDialogueMatchPreference: createDialogueMatchPreferenceGqlMutation,
    updateDialogueMatchPreference: updateDialogueMatchPreferenceGqlMutation,
    createDigestPost: createDigestPostGqlMutation,
    updateDigestPost: updateDigestPostGqlMutation,
    createDigest: createDigestGqlMutation,
    updateDigest: updateDigestGqlMutation,
    createElectionCandidate: createElectionCandidateGqlMutation,
    updateElectionCandidate: updateElectionCandidateGqlMutation,
    createElectionVote: createElectionVoteGqlMutation,
    updateElectionVote: updateElectionVoteGqlMutation,
    createElicitQuestion: createElicitQuestionGqlMutation,
    updateElicitQuestion: updateElicitQuestionGqlMutation,
    createForumEvent: createForumEventGqlMutation,
    updateForumEvent: updateForumEventGqlMutation,
    createGardenCode: createGardenCodeGqlMutation,
    updateGardenCode: updateGardenCodeGqlMutation,
    createGoogleServiceAccountSession: createGoogleServiceAccountSessionGqlMutation,
    updateGoogleServiceAccountSession: updateGoogleServiceAccountSessionGqlMutation,
    createJargonTerm: createJargonTermGqlMutation,
    updateJargonTerm: updateJargonTermGqlMutation,
    createLWEvent: createLWEventGqlMutation,
    updateLWEvent: updateLWEventGqlMutation,
    updateLlmConversation: updateLlmConversationGqlMutation,
    createLocalgroup: createLocalgroupGqlMutation,
    updateLocalgroup: updateLocalgroupGqlMutation,
    createMessage: createMessageGqlMutation,
    updateMessage: updateMessageGqlMutation,
    createModerationTemplate: createModerationTemplateGqlMutation,
    updateModerationTemplate: updateModerationTemplateGqlMutation,
    createModeratorAction: createModeratorActionGqlMutation,
    updateModeratorAction: updateModeratorActionGqlMutation,
    createMultiDocument: createMultiDocumentGqlMutation,
    updateMultiDocument: updateMultiDocumentGqlMutation,
    createNotification: createNotificationGqlMutation,
    updateNotification: updateNotificationGqlMutation,
    createPetrovDayAction: createPetrovDayActionGqlMutation,
    createPodcastEpisode: createPodcastEpisodeGqlMutation,
    updatePodcastEpisode: updatePodcastEpisodeGqlMutation,
    createPostEmbedding: createPostEmbeddingGqlMutation,
    updatePostEmbedding: updatePostEmbeddingGqlMutation,
    createPostViewTime: createPostViewTimeGqlMutation,
    updatePostViewTime: updatePostViewTimeGqlMutation,
    createPostViews: createPostViewsGqlMutation,
    updatePostViews: updatePostViewsGqlMutation,
    createPost: createPostGqlMutation,
    updatePost: updatePostGqlMutation,
    createRSSFeed: createRSSFeedGqlMutation,
    updateRSSFeed: updateRSSFeedGqlMutation,
    createReport: createReportGqlMutation,
    updateReport: updateReportGqlMutation,
    updateRevision: updateRevisionGqlMutation,
    createSequence: createSequenceGqlMutation,
    updateSequence: updateSequenceGqlMutation,
    createSplashArtCoordinate: createSplashArtCoordinateGqlMutation,
    updateSplashArtCoordinate: updateSplashArtCoordinateGqlMutation,
    createSpotlight: createSpotlightGqlMutation,
    updateSpotlight: updateSpotlightGqlMutation,
    createSubscription: createSubscriptionGqlMutation,
    createSurveyQuestion: createSurveyQuestionGqlMutation,
    updateSurveyQuestion: updateSurveyQuestionGqlMutation,
    createSurveyResponse: createSurveyResponseGqlMutation,
    updateSurveyResponse: updateSurveyResponseGqlMutation,
    createSurveySchedule: createSurveyScheduleGqlMutation,
    updateSurveySchedule: updateSurveyScheduleGqlMutation,
    createSurvey: createSurveyGqlMutation,
    updateSurvey: updateSurveyGqlMutation,
    createTagFlag: createTagFlagGqlMutation,
    updateTagFlag: updateTagFlagGqlMutation,
    createTagRel: createTagRelGqlMutation,
    updateTagRel: updateTagRelGqlMutation,
    createTag: createTagGqlMutation,
    updateTag: updateTagGqlMutation,
    createUserEAGDetail: createUserEAGDetailGqlMutation,
    updateUserEAGDetail: updateUserEAGDetailGqlMutation,
    createUserJobAd: createUserJobAdGqlMutation,
    updateUserJobAd: updateUserJobAdGqlMutation,
    createUserMostValuablePost: createUserMostValuablePostGqlMutation,
    updateUserMostValuablePost: updateUserMostValuablePostGqlMutation,
    createUserRateLimit: createUserRateLimitGqlMutation,
    updateUserRateLimit: updateUserRateLimitGqlMutation,
    createUserTagRel: createUserTagRelGqlMutation,
    updateUserTagRel: updateUserTagRelGqlMutation,
    createUser: createUserGqlMutation,
    updateUser: updateUserGqlMutation,
  },
  ...karmaChangesFieldResolvers,
  ...elicitPredictionsGraphQLFieldResolvers,
} satisfies {
  Query: Record<string, (root: void, args: any, context: ResolverContext) => any>,
  Mutation: Record<string, (root: void, args: any, context: ResolverContext) => any>,
  KarmaChanges: { updateFrequency: (root: void, args: any, context: ResolverContext) => any },
  ElicitUser: { lwUser: (root: void, args: any, context: ResolverContext) => any },
};


// get GraphQL type for a given schema and field name
const getGraphQLType = <N extends CollectionNameString>(
  graphql: GraphQLFieldSpecification<N>,
  isInput = false,
) => {
  if (isInput && 'inputType' in graphql && graphql.inputType) {
    return graphql.inputType;
  }

  return graphql.outputType;
};

/**
 * Get the data needed to apply an access filter based on a graphql resolver
 * return type.
 */
const getSqlResolverPermissionsData = (type: string|GraphQLScalarType) => {
  // We only have access filters for return types that correspond to a collection.
  if (typeof type !== "string") {
    return null;
  }

  // We need to use a multi access filter for arrays, or a single access filter
  // otherwise. We only apply the automatic filter for single dimensional arrays.
  const isArray = type.indexOf("[") === 0 && type.lastIndexOf("[") === 0;

  // Remove all "!"s (denoting nullability) and any array brackets to leave behind
  // a type name string.
  const nullableScalarType = type.replace(/[![\]]+/g, "");

  try {
    // Get the collection corresponding to the type name string.
    const collectionName = nullableScalarType in typeNameToCollectionName
      ? typeNameToCollectionName[nullableScalarType as keyof typeof typeNameToCollectionName]
      : null;

    return collectionName ? {collectionName, isArray} : null;
  } catch (_e) {
    return null;
  }
}

export type SchemaGraphQLFieldArgument = {name: string, type: string|GraphQLScalarType|null}
export type SchemaGraphQLFieldDescription = {
  description?: string
  name: string
  args?: SchemaGraphQLFieldArgument[]|string|null|undefined
  type: string|GraphQLScalarType|null
  directive?: string
  required?: boolean
};

type SchemaGraphQLFields = {
  mainType: SchemaGraphQLFieldDescription[],
  create: SchemaGraphQLFieldDescription[],
  update: SchemaGraphQLFieldDescription[],
<<<<<<< HEAD
  selector: SchemaGraphQLFieldDescription[],
  selectorUnique: SchemaGraphQLFieldDescription[],
=======
>>>>>>> ae7b8f2c
}

// for a given schema, return main type fields, selector fields,
// unique selector fields, orderBy fields, creatable fields, and updatable fields
export const getFields = <N extends CollectionNameString>(schema: NewSchemaType<N>, typeName: string): {
  fields: SchemaGraphQLFields
  resolvers: any
}=> {
  const fields: SchemaGraphQLFields = {
    mainType: [],
    create: [],
    update: [],
<<<<<<< HEAD
    selector: [],
    selectorUnique: [],
=======
>>>>>>> ae7b8f2c
  };
  const addedResolvers: Array<any> = [];

  Object.keys(schema).forEach(fieldName => {
    const field = schema[fieldName];
    const { graphql } = field;
    // only include fields that are viewable/insertable/editable
    if (!graphql || (!(graphql.canRead.length || graphql.canCreate?.length || graphql.canUpdate?.length) && !graphql.forceIncludeInExecutableSchema)) {
      return;
    }

    const fieldType = getGraphQLType(graphql);
    const inputFieldType = getGraphQLType(graphql, true);

    const fieldDirective = '';
    const fieldArguments: Array<any> = [];

    // if field has a resolveAs, push it to schema
    if (graphql.resolver) {
      const resolverName = fieldName;

      // first push its type definition
      // include arguments if there are any
      fields.mainType.push({
        description: '',
        name: resolverName,
        args: graphql.arguments,
        type: fieldType,
      });

      const permissionData = getSqlResolverPermissionsData(fieldType);

      // then build actual resolver object and pass it to addGraphQLResolvers
      const resolver = {
        [typeName]: {
          [resolverName]: (document: ObjectsByCollectionName[N], args: any, context: ResolverContext) => {
            // Check that current user has permission to access the original
            // non-resolved field.
            if (!userCanReadField(context.currentUser, graphql.canRead, document)) {
              return null;
            }

            // First, check if the value was already fetched by a SQL resolver.
            // A field with a SQL resolver that returns no value (for instance,
            // if it uses a LEFT JOIN and no matching object is found) can be
            // distinguished from a field with no SQL resolver as the former
            // will be `null` and the latter will be `undefined`.
            if (graphql.sqlResolver) {
              const typedName = resolverName as keyof ObjectsByCollectionName[N];
              let existingValue = document[typedName];
              if (existingValue !== undefined) {
                const {sqlPostProcess} = graphql;
                if (sqlPostProcess) {
                  existingValue = sqlPostProcess(existingValue, document, context);
                }
                if (permissionData) {
                  const filter = permissionData.isArray
                    ? accessFilterMultiple
                    : accessFilterSingle;
                  return filter(
                    context.currentUser,
                    permissionData.collectionName,
                    existingValue as AnyBecauseHard,
                    context,
                  );
                }
                return existingValue;
              }
            }

            // If the value wasn't supplied by a SQL resolver then we need
            // to run the code resolver instead.
            return graphql.resolver!(document, args, context);
          },
        },
      };

      addedResolvers.push(resolver);
    } else {
      // try to guess GraphQL type
      if (fieldType) {
        fields.mainType.push({
          description: '',
          name: fieldName,
          args: fieldArguments,
          type: fieldType,
          directive: fieldDirective,
        });
      }
    }

    const createFieldType = inputFieldType === 'Revision'
      ? 'JSON'
      : inputFieldType;

    // Fields should not be required for updates
    const updateFieldType = (typeof createFieldType === 'string' && createFieldType.endsWith('!'))
      ? createFieldType.slice(0, -1)
      : createFieldType;

    // OpenCRUD backwards compatibility
    if (graphql.canCreate?.length) {
      fields.create.push({
        name: fieldName,
        type: createFieldType,
      });
    }
    // OpenCRUD backwards compatibility
    if (graphql.canUpdate?.length) {
      fields.update.push({
        name: fieldName,
        type: updateFieldType,
      });
    }
  });
  return { fields, resolvers: addedResolvers };
};

// generate a GraphQL schema corresponding to a given collection
export const generateSchema = (collection: CollectionBase<CollectionNameString>) => {
  let graphQLSchema = '';

  const schemaFragments: Array<string> = [];

  const collectionName = collection.collectionName;

  if (!collection.typeName) {
    throw new Error("Collection is missing typeName");
  }
  const typeName = collection.typeName;

  const schema = getSchema(collectionName);

  const { fields, resolvers: fieldResolvers } = getFields(schema, typeName);

  const { resolvers } = collection.options;

  const description = collection.options.description
    ? collection.options.description
    : `Type for ${collectionName}`;

<<<<<<< HEAD
  const { mainType, create, update, selector, selectorUnique } = fields;
=======
  const { mainType, create, update } = fields;
>>>>>>> ae7b8f2c

  let addedQueries: Array<any> = [];
  let addedResolvers: Array<any> = [...fieldResolvers];
  let addedMutations: Array<any> = [];

  if (mainType.length) {
    schemaFragments.push(
      mainTypeTemplate({ typeName, description, interfaces: [], fields: mainType })
    );

    schemaFragments.push(singleInputTemplate({ typeName }));
    schemaFragments.push(multiInputTemplate({ typeName }));
    schemaFragments.push(singleOutputTemplate({ typeName }));
    schemaFragments.push(multiOutputTemplate({ typeName }));
<<<<<<< HEAD
=======
    schemaFragments.push(mutationOutputTemplate({ typeName }));

    if (create.length) {
      schemaFragments.push(createInputTemplate({ typeName }));
      schemaFragments.push(createDataInputTemplate({ typeName, fields: create }));
    }

    if (update.length) {
      schemaFragments.push(updateInputTemplate({ typeName }));
      schemaFragments.push(upsertInputTemplate({ typeName }));
      schemaFragments.push(updateDataInputTemplate({ typeName, fields: update }));
    }

    schemaFragments.push(selectorInputTemplate({ typeName, fields: [] }));

    schemaFragments.push(selectorUniqueInputTemplate({ typeName, fields: [] }));

    schemaFragments.push(orderByInputTemplate({ typeName, fields: [] }));
>>>>>>> ae7b8f2c

    if (!_.isEmpty(resolvers)) {
      const queryResolvers: Partial<Record<string,any>> = {};

      // single
      if (resolvers.single) {
        addedQueries.push({query: singleQueryTemplate({ typeName }), description: resolvers.single.description});
        queryResolvers[getSingleResolverName(typeName)] = resolvers.single.resolver.bind(
          resolvers.single
        );
      }

      // multi
      if (resolvers.multi) {
        addedQueries.push({query: multiQueryTemplate({ typeName }), description: resolvers.multi.description});
        queryResolvers[
          getMultiResolverName(typeName)
        ] = resolvers.multi.resolver.bind(resolvers.multi);
      }
      addedResolvers.push({ Query: { ...queryResolvers } });
    }

    graphQLSchema = schemaFragments.join('\n\n') + '\n\n\n';
  } else {
    // eslint-disable-next-line no-console
    console.log(
      `Warning: collection ${collectionName} doesn't have any GraphQL-enabled fields, so no corresponding type can be generated.`
    );
  }

  return {
    schema: graphQLSchema,
    addedQueries,
    addedMutations,
    addedResolvers,
  };
};<|MERGE_RESOLUTION|>--- conflicted
+++ resolved
@@ -241,7 +241,8 @@
   ${diffGqlTypeDefs}
   ${recommendationsGqlTypeDefs}
   ${extraPostResolversGraphQLTypeDefs}
-<<<<<<< HEAD
+  ${generateCoverImagesForPostGraphQLTypeDefs}
+  ${flipSplashArtImageGraphQLTypeDefs}
   ## Mutation and input typedefs
   ${graphqlAdvisorRequestTypeDefs}
   ${graphqlArbitalTagContentRelTypeDefs}
@@ -297,10 +298,6 @@
   ${graphqlUserRateLimitTypeDefs}
   ${graphqlUserTagRelTypeDefs}
   ${graphqlUserTypeDefs}
-=======
-  ${generateCoverImagesForPostGraphQLTypeDefs}
-  ${flipSplashArtImageGraphQLTypeDefs}
->>>>>>> ae7b8f2c
 `
 
 
@@ -562,11 +559,6 @@
   mainType: SchemaGraphQLFieldDescription[],
   create: SchemaGraphQLFieldDescription[],
   update: SchemaGraphQLFieldDescription[],
-<<<<<<< HEAD
-  selector: SchemaGraphQLFieldDescription[],
-  selectorUnique: SchemaGraphQLFieldDescription[],
-=======
->>>>>>> ae7b8f2c
 }
 
 // for a given schema, return main type fields, selector fields,
@@ -579,11 +571,6 @@
     mainType: [],
     create: [],
     update: [],
-<<<<<<< HEAD
-    selector: [],
-    selectorUnique: [],
-=======
->>>>>>> ae7b8f2c
   };
   const addedResolvers: Array<any> = [];
 
@@ -725,11 +712,7 @@
     ? collection.options.description
     : `Type for ${collectionName}`;
 
-<<<<<<< HEAD
-  const { mainType, create, update, selector, selectorUnique } = fields;
-=======
   const { mainType, create, update } = fields;
->>>>>>> ae7b8f2c
 
   let addedQueries: Array<any> = [];
   let addedResolvers: Array<any> = [...fieldResolvers];
@@ -744,27 +727,6 @@
     schemaFragments.push(multiInputTemplate({ typeName }));
     schemaFragments.push(singleOutputTemplate({ typeName }));
     schemaFragments.push(multiOutputTemplate({ typeName }));
-<<<<<<< HEAD
-=======
-    schemaFragments.push(mutationOutputTemplate({ typeName }));
-
-    if (create.length) {
-      schemaFragments.push(createInputTemplate({ typeName }));
-      schemaFragments.push(createDataInputTemplate({ typeName, fields: create }));
-    }
-
-    if (update.length) {
-      schemaFragments.push(updateInputTemplate({ typeName }));
-      schemaFragments.push(upsertInputTemplate({ typeName }));
-      schemaFragments.push(updateDataInputTemplate({ typeName, fields: update }));
-    }
-
-    schemaFragments.push(selectorInputTemplate({ typeName, fields: [] }));
-
-    schemaFragments.push(selectorUniqueInputTemplate({ typeName, fields: [] }));
-
-    schemaFragments.push(orderByInputTemplate({ typeName, fields: [] }));
->>>>>>> ae7b8f2c
 
     if (!_.isEmpty(resolvers)) {
       const queryResolvers: Partial<Record<string,any>> = {};
