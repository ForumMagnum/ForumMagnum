import type { SchemaGraphQLFieldDescription, SchemaGraphQLFieldArgument } from './initGraphQL';

// version that does not make any fields required
const fieldTemplate = ({ name, type, args, directive, description, required }: SchemaGraphQLFieldDescription, indentation = '') =>
  `${description ?  `${indentation}# ${description}\n` : ''}${indentation}${name}${getArguments(args)}: ${type} ${directive ? directive : ''}`;

const convertToGraphQL = (fields: SchemaGraphQLFieldDescription[], indentation: string) => {
  return fields.length > 0 ? fields.map(f => fieldTemplate(f, indentation)).join('\n') : '';
};

const arrayToGraphQL = (fields: SchemaGraphQLFieldArgument[]) => fields.map(f => `${f.name}: ${f.type}`).join(', ');

/*

For backwards-compatibility reasons, args can either be a string or an array of objects

*/
const getArguments = (args: string|SchemaGraphQLFieldArgument[]|null|undefined) => {
  if (Array.isArray(args) && args.length > 0) {
    return `(${arrayToGraphQL(args)})`;
  } else if (typeof args === 'string') {
    return `(${args})`;
  } else {
    return '';
  }
};

// get GraphQL type for a given schema and field name
const getGraphQLType = <N extends CollectionNameString>(
  graphql: GraphQLFieldSpecification<N>,
  isInput = false,
) => {
  if (isInput && 'inputType' in graphql && graphql.inputType) {
    return graphql.inputType;
  }

  return graphql.outputType;
};

export function isGraphQLField(field: [string, GraphQLFieldSpecification<CollectionNameString> | undefined]): field is [string, GraphQLFieldSpecification<CollectionNameString>] {
  const [_, graphql] = field;
  if (!graphql) return false;

  return !!graphql.canRead?.length || !!graphql.canCreate?.length || !!graphql.canUpdate?.length || !!graphql.forceIncludeInExecutableSchema;
<<<<<<< HEAD
}

export function getAllGraphQLFields(schema: NewSchemaType<CollectionNameString>, padding = '    ') {
  return `{\n${getAllGraphQLFieldsWithoutBraces(schema, padding)}\n}`;
}

export function getAllGraphQLFieldsWithoutBraces(schema: NewSchemaType<CollectionNameString>, padding = '    ') {
=======
}

export function getAllGraphQLFields(schema: SchemaType<CollectionNameString>, padding = '    ') {
>>>>>>> fa16cba7
  const fieldDescriptions = Object.entries(schema)
    .map(([fieldName, fieldSpec]) => [fieldName, fieldSpec.graphql] as const)
    .filter(isGraphQLField)
    .map(([fieldName, fieldGraphql]) => {
      const fieldType = getGraphQLType(fieldGraphql);

      return {
        description: '',
        name: fieldName,
        type: fieldType,
        args: fieldGraphql.arguments ?? [],
      };
    });

  if (fieldDescriptions.length === 0) {
    throw new Error('No graphql fields found');
  }

  return convertToGraphQL(fieldDescriptions, padding);
}

<<<<<<< HEAD
export function getCreatableGraphQLFields(schema: NewSchemaType<CollectionNameString>, padding = '    ') {
  return `{\n${getCreatableGraphQLFieldsWithoutBraces(schema, padding)}\n}`;
}

export function getCreatableGraphQLFieldsWithoutBraces(schema: NewSchemaType<CollectionNameString>, padding = '    ') {
=======
export function getCreatableGraphQLFields(schema: SchemaType<CollectionNameString>, padding = '    ') {
>>>>>>> fa16cba7
  const fieldDescriptions = Object.entries(schema)
    .map(([fieldName, fieldSpec]) => [fieldName, fieldSpec.graphql] as const)
    .filter((field): field is [string, GraphQLFieldSpecification<CollectionNameString>] => !!field[1]?.canCreate?.length)
    .map(([fieldName, fieldGraphql]) => {
      const inputFieldType = getGraphQLType(fieldGraphql, true);
      const createFieldType = inputFieldType === 'Revision'
        ? 'JSON'
        : inputFieldType;

      return {
        name: fieldName,
        type: createFieldType,
      };
    });

  if (fieldDescriptions.length === 0) {
    throw new Error('No creatable fields found');
  }
  return convertToGraphQL(fieldDescriptions, padding);
<<<<<<< HEAD
}

export function getUpdatableGraphQLFields(schema: NewSchemaType<CollectionNameString>, padding = '    ') {
  return `{\n${getUpdatableGraphQLFieldsWithoutBraces(schema, padding)}\n}`;
}

export function getUpdatableGraphQLFieldsWithoutBraces(schema: NewSchemaType<CollectionNameString>, padding = '    ') {
=======
}

export function getUpdatableGraphQLFields(schema: SchemaType<CollectionNameString>, padding = '    ') {
>>>>>>> fa16cba7
  const fieldDescriptions = Object.entries(schema)
    .map(([fieldName, fieldSpec]) => [fieldName, fieldSpec.graphql] as const)
    .filter((field): field is [string, GraphQLFieldSpecification<CollectionNameString>] => !!field[1]?.canUpdate?.length)
    .map(([fieldName, fieldGraphql]) => {
      const inputFieldType = getGraphQLType(fieldGraphql, true);
      const createFieldType = inputFieldType === 'Revision'
        ? 'JSON'
        : inputFieldType;

      // Fields should not be required for updates
      const updateFieldType = (typeof createFieldType === 'string' && createFieldType.endsWith('!'))
        ? createFieldType.slice(0, -1)
        : createFieldType;

      return {
        name: fieldName,
        type: updateFieldType,
      };
    });

  if (fieldDescriptions.length === 0) {
    throw new Error('No updatable fields found');
  }
  return convertToGraphQL(fieldDescriptions, padding);
}<|MERGE_RESOLUTION|>--- conflicted
+++ resolved
@@ -42,19 +42,13 @@
   if (!graphql) return false;
 
   return !!graphql.canRead?.length || !!graphql.canCreate?.length || !!graphql.canUpdate?.length || !!graphql.forceIncludeInExecutableSchema;
-<<<<<<< HEAD
 }
 
-export function getAllGraphQLFields(schema: NewSchemaType<CollectionNameString>, padding = '    ') {
+export function getAllGraphQLFields(schema: SchemaType<CollectionNameString>, padding = '    ') {
   return `{\n${getAllGraphQLFieldsWithoutBraces(schema, padding)}\n}`;
 }
 
-export function getAllGraphQLFieldsWithoutBraces(schema: NewSchemaType<CollectionNameString>, padding = '    ') {
-=======
-}
-
-export function getAllGraphQLFields(schema: SchemaType<CollectionNameString>, padding = '    ') {
->>>>>>> fa16cba7
+export function getAllGraphQLFieldsWithoutBraces(schema: SchemaType<CollectionNameString>, padding = '    ') {
   const fieldDescriptions = Object.entries(schema)
     .map(([fieldName, fieldSpec]) => [fieldName, fieldSpec.graphql] as const)
     .filter(isGraphQLField)
@@ -76,15 +70,11 @@
   return convertToGraphQL(fieldDescriptions, padding);
 }
 
-<<<<<<< HEAD
-export function getCreatableGraphQLFields(schema: NewSchemaType<CollectionNameString>, padding = '    ') {
+export function getCreatableGraphQLFields(schema: SchemaType<CollectionNameString>, padding = '    ') {
   return `{\n${getCreatableGraphQLFieldsWithoutBraces(schema, padding)}\n}`;
 }
 
-export function getCreatableGraphQLFieldsWithoutBraces(schema: NewSchemaType<CollectionNameString>, padding = '    ') {
-=======
-export function getCreatableGraphQLFields(schema: SchemaType<CollectionNameString>, padding = '    ') {
->>>>>>> fa16cba7
+export function getCreatableGraphQLFieldsWithoutBraces(schema: SchemaType<CollectionNameString>, padding = '    ') {
   const fieldDescriptions = Object.entries(schema)
     .map(([fieldName, fieldSpec]) => [fieldName, fieldSpec.graphql] as const)
     .filter((field): field is [string, GraphQLFieldSpecification<CollectionNameString>] => !!field[1]?.canCreate?.length)
@@ -104,19 +94,13 @@
     throw new Error('No creatable fields found');
   }
   return convertToGraphQL(fieldDescriptions, padding);
-<<<<<<< HEAD
 }
 
-export function getUpdatableGraphQLFields(schema: NewSchemaType<CollectionNameString>, padding = '    ') {
+export function getUpdatableGraphQLFields(schema: SchemaType<CollectionNameString>, padding = '    ') {
   return `{\n${getUpdatableGraphQLFieldsWithoutBraces(schema, padding)}\n}`;
 }
 
-export function getUpdatableGraphQLFieldsWithoutBraces(schema: NewSchemaType<CollectionNameString>, padding = '    ') {
-=======
-}
-
-export function getUpdatableGraphQLFields(schema: SchemaType<CollectionNameString>, padding = '    ') {
->>>>>>> fa16cba7
+export function getUpdatableGraphQLFieldsWithoutBraces(schema: SchemaType<CollectionNameString>, padding = '    ') {
   const fieldDescriptions = Object.entries(schema)
     .map(([fieldName, fieldSpec]) => [fieldName, fieldSpec.graphql] as const)
     .filter((field): field is [string, GraphQLFieldSpecification<CollectionNameString>] => !!field[1]?.canUpdate?.length)
