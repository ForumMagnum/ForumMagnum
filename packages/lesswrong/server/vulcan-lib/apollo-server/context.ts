--- conflicted
+++ resolved
@@ -84,21 +84,6 @@
   }
 };
 
-<<<<<<< HEAD
-// @see https://github.com/facebook/dataloader#caching-per-request
-const generateDataLoaders = (context) => {
-  // go over context and add Dataloader to each collection
-  Collections.forEach(collection => {
-    context[collection.options.collectionName].loader = new DataLoader(
-      (ids: Array<string>) => findByIds(collection, ids),
-      {
-        cache: true,
-      }
-    );
-    context[collection.options.collectionName].extraLoaders = {};
-  });
-  return context;
-=======
 // Generate a set of DataLoader objects, one per collection, to be added to a resolver context
 export const generateDataLoaders = (): {
   loaders: Record<CollectionNameString, DataLoader<string,any>>
@@ -115,7 +100,6 @@
     loaders,
     extraLoaders: {}
   };
->>>>>>> 8697947f
 };
 
 
