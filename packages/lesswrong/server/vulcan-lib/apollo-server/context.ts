--- conflicted
+++ resolved
@@ -10,12 +10,7 @@
 import UsersRepo from '../../repos/UsersRepo';
 import { getCookieFromReq } from '../../utils/httpUtil';
 import { asyncLocalStorage } from '../../perfMetrics';
-<<<<<<< HEAD
-import { visitorGetsDynamicFrontpage } from '../../../lib/betas';
 import type { NextRequest, NextResponse } from 'next/server';
-
-=======
->>>>>>> 7b21039a
 
 
 export const getUser = async (loginToken: string|null): Promise<DbUser|null> => {
@@ -103,10 +98,6 @@
     isIssaRiceReader: requestIsFromIssaRiceReader(req),
     repos: getAllRepos(),
     clientId,
-<<<<<<< HEAD
-    visitorActivity,
-=======
->>>>>>> 7b21039a
     userId: user?._id ?? null,
     currentUser: user,
     perfMetric: asyncLocalStorage.getStore()?.requestPerfMetric,
