--- conflicted
+++ resolved
@@ -16,11 +16,8 @@
 import { createUser } from '@/server/collections/users/mutations';
 import { createDisplayName } from '@/lib/collections/users/newSchema';
 import { comparePasswords, createPasswordHash, validatePassword } from './passwordHelpers';
-<<<<<<< HEAD
 import type { NextRequest } from 'next/server';
-=======
 import { backgroundTask } from '@/server/utils/backgroundTask';
->>>>>>> 0f7e093b
 
 // Given an HTTP request, clear a named cookie. Handles the difference between
 // the Meteor and Express server middleware setups. Works by setting an
@@ -280,14 +277,8 @@
       referrer: headers?.get('referer')
     }
   }
-<<<<<<< HEAD
   const context = computeContextFromUser({ user, isSSR: false });
-  void createLWEvent({ data: document }, context);
-=======
-  backgroundTask(computeContextFromUser({ user, isSSR: false }).then(userContext => {
-    backgroundTask(createLWEvent({ data: document }, userContext));
-  }));
->>>>>>> 0f7e093b
+  backgroundTask(createLWEvent({ data: document }, context));
 }
 
 const getCaptchaRating = async (token: string): Promise<string|null> => {
