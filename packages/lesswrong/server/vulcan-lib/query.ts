/*

Run a GraphQL request from the server with the proper context

*/
import { graphql } from 'graphql';
import { localeSetting } from '../../lib/publicSettings';
import { getExecutableSchema } from './apollo-server/initGraphQL';
import { getCollectionsByName, generateDataLoaders } from './apollo-server/context';

function writeGraphQLErrorToStderr(errors)
{
  // eslint-disable-next-line no-console
  console.error(`runQuery error: ${errors[0].message}`);
  // eslint-disable-next-line no-console
  console.error(errors);
}

let onGraphQLError = writeGraphQLErrorToStderr;
export function setOnGraphQLError(fn)
{
  if (fn)
    onGraphQLError = fn;
  else
    onGraphQLError = writeGraphQLErrorToStderr;
}

// note: if no context is passed, default to running requests with full admin privileges
<<<<<<< HEAD
export const runGraphQL = async (query: any, variables: any = {}, context?: any) => {
  const defaultContext = {
    currentUser: { isAdmin: true },
    locale: localeSetting.get(),
  };
  const queryContext = merge(defaultContext, context);
  const executableSchema = GraphQLSchema.getExecutableSchema();

  // within the scope of this specific request,
  // decorate each collection with a new Dataloader object and add it to context
  Collections.forEach((collection: any) => {
    collection.loader = new DataLoader((ids: Array<string>) => findByIds(collection, ids), {
      cache: true,
    });
    queryContext[collection.options.collectionName] = collection;
  });
=======
export const runQuery = async (query: string, variables: any = {}, context?: Partial<ResolverContext>) => {
  const executableSchema = getExecutableSchema();
  const queryContext = createAdminContext(context);
>>>>>>> 8697947f

  // see http://graphql.org/graphql-js/graphql/#graphql
  const result = await graphql(executableSchema, query, {}, queryContext, variables);

  if (result.errors) {
    onGraphQLError(result.errors);
    throw new Error(result.errors[0].message);
  }

  return result;
};

export const createAnonymousContext = (options?: Partial<ResolverContext>): ResolverContext => {
  const queryContext = {
    userId: null,
    currentUser: null,
    headers: null,
    locale: localeSetting.get(),
    ...getCollectionsByName(),
    ...generateDataLoaders(),
    ...options,
  };
  
  return queryContext;
}
export const createAdminContext = (options?: Partial<ResolverContext>): ResolverContext => {
  return {
    ...createAnonymousContext(),
    // HACK: Instead of a full user object, this is just a mostly-empty object with isAdmin set to true
    currentUser: {isAdmin: true} as DbUser,
    ...options,
  };
}<|MERGE_RESOLUTION|>--- conflicted
+++ resolved
@@ -26,28 +26,9 @@
 }
 
 // note: if no context is passed, default to running requests with full admin privileges
-<<<<<<< HEAD
-export const runGraphQL = async (query: any, variables: any = {}, context?: any) => {
-  const defaultContext = {
-    currentUser: { isAdmin: true },
-    locale: localeSetting.get(),
-  };
-  const queryContext = merge(defaultContext, context);
-  const executableSchema = GraphQLSchema.getExecutableSchema();
-
-  // within the scope of this specific request,
-  // decorate each collection with a new Dataloader object and add it to context
-  Collections.forEach((collection: any) => {
-    collection.loader = new DataLoader((ids: Array<string>) => findByIds(collection, ids), {
-      cache: true,
-    });
-    queryContext[collection.options.collectionName] = collection;
-  });
-=======
 export const runQuery = async (query: string, variables: any = {}, context?: Partial<ResolverContext>) => {
   const executableSchema = getExecutableSchema();
   const queryContext = createAdminContext(context);
->>>>>>> 8697947f
 
   // see http://graphql.org/graphql-js/graphql/#graphql
   const result = await graphql(executableSchema, query, {}, queryContext, variables);
