/**
 * Render the page server side
 * @see https://github.com/szomolanyi/MeteorApolloStarter/blob/master/imports/startup/server/ssr.js
 * @see https://github.com/apollographql/GitHunt-React/blob/master/src/server.js
 * @see https://www.apollographql.com/docs/react/features/server-side-rendering.html#renderToStringWithData
 */
import React from 'react';
import ReactDOM from 'react-dom/server';
import { renderToStringWithData } from '@apollo/client/react/ssr';
import { computeContextFromUser, configureSentryScope } from '../apollo-server/context';

import { wrapWithMuiTheme } from '../../material-ui/themeProvider';
import { Vulcan } from '../../../lib/vulcan-lib/config';
import { createClient } from './apolloClient';
import { cachedPageRender, recordCacheBypass} from './pageCache';
import { getAllUserABTestGroups, CompleteTestGroupAllocation, RelevantTestGroupAllocation } from '../../../lib/abTestImpl';
import Head from './components/Head';
import { embedAsGlobalVar, healthCheckUserAgentSetting } from './renderUtil';
import AppGenerator from './components/AppGenerator';
import { captureException } from '@sentry/core';
import { randomId } from '../../../lib/random';
import { getPublicSettings, getPublicSettingsLoaded } from '../../../lib/settingsCache'
import { ServerRequestStatusContextType } from '../../../lib/vulcan-core/appContext';
import { getCookieFromReq, getPathFromReq } from '../../utils/httpUtil';
import { getThemeOptions, AbstractThemeOptions } from '../../../themes/themeNames';
import { renderJssSheetImports } from '../../utils/renderJssSheetImports';
import { DatabaseServerSetting } from '../../databaseSettings';
import type { Request, Response } from 'express';
import type { TimeOverride } from '../../../lib/utils/timeUtil';
import { getIpFromRequest } from '../../datadog/datadogMiddleware';
import { addStartRenderTimeToPerfMetric, asyncLocalStorage, closePerfMetric, closeRequestPerfMetric, openPerfMetric, setAsyncStoreValue } from '../../perfMetrics';
import { maxRenderQueueSize, performanceMetricLoggingEnabled } from '../../../lib/publicSettings';
import { getForwardedWhitelist } from '../../forwarded_whitelist';
<<<<<<< HEAD
import PriorityBucketQueue, { RequestData } from '../../../lib/requestPriorityQueue';
=======
import { onStartup, isAnyTest } from '../../../lib/executionEnvironment';
>>>>>>> b052c5d0

const slowSSRWarnThresholdSetting = new DatabaseServerSetting<number>("slowSSRWarnThreshold", 3000);

type RenderTimings = {
  totalTime: number
  prerenderTime: number
  renderTime: number
}

export type RenderResult = {
  ssrBody: string
  headers: Array<string>
  serializedApolloState: string
  serializedForeignApolloState: string
  jssSheets: string
  status: number|undefined,
  redirectUrl: string|undefined
  relevantAbTestGroups: RelevantTestGroupAllocation
  allAbTestGroups: CompleteTestGroupAllocation
  themeOptions: AbstractThemeOptions,
  renderedAt: Date,
  timings: RenderTimings,
  aborted: false,
} | {
  aborted: true
}

interface RenderRequestParams {
  req: Request,
  user: DbUser|null,
  startTime: Date,
  res: Response,
  clientId: string,
  userAgent?: string,
}

<<<<<<< HEAD
interface RenderPriorityQueueSlot extends RequestData {
  callback: () => Promise<void>
=======
interface RenderQueueSlot {
  callback: () => Promise<void>,
  renderRequestParams: RenderRequestParams
>>>>>>> b052c5d0
}

export const renderWithCache = async (req: Request, res: Response, user: DbUser|null) => {
  const startTime = new Date();
  
  const ip = getIpFromRequest(req)
  const userAgent = req.headers["user-agent"];
  
  // Inject a tab ID into the page, by injecting a script fragment that puts
  // it into a global variable. In previous versions of Vulcan this would've
  // been handled by InjectData, but InjectData didn't surive the 1.12 version
  // upgrade (it injects into the page template in a way that requires a
  // response object, which the onPageLoad/sink API doesn't offer).
  const tabId = randomId();
  const tabIdHeader = `<script>var tabId = "${tabId}"</script>`;
  const url = getPathFromReq(req);
  
  const clientId = getCookieFromReq(req, "clientId");

  if (!getPublicSettingsLoaded()) throw Error('Failed to render page because publicSettings have not yet been initialized on the server')
  const publicSettingsHeader = `<script> var publicSettings = ${JSON.stringify(getPublicSettings())}</script>`
  
  const ssrEventParams = {
    url: url,
    clientId, tabId,
    userAgent: userAgent,
  };

  const isHealthCheck = userAgent === healthCheckUserAgentSetting.get();
  const abTestGroups = getAllUserABTestGroups(user ? {user} : {clientId});
  
  // Skip the page-cache if the user-agent is Slackbot's link-preview fetcher
  // because we need to render that page with a different value for the
  // twitter:card meta tag (see also: HeadTags.tsx, Head.tsx).
  const isSlackBot = userAgent && userAgent.startsWith("Slackbot-LinkExpanding");
  
  if ((!isHealthCheck && (user || isExcludedFromPageCache(url, abTestGroups))) || isSlackBot) {
    // When logged in, don't use the page cache (logged-in pages have notifications and stuff)
    recordCacheBypass({path: getPathFromReq(req), userAgent: userAgent ?? ''});
    
    if (performanceMetricLoggingEnabled.get()) {
      const perfMetric = openPerfMetric({
        op_type: "ssr",
        op_name: "skipCache",
        client_path: req.originalUrl,
        //we compute ip via two different methods in the codebase, using this one to be consistent with other perf_metrics
        ip: getForwardedWhitelist().getClientIP(req),
        user_agent: userAgent,
        user_id: user?._id
      }, startTime);

      setAsyncStoreValue('requestPerfMetric', perfMetric);
    }

    const rendered = await queueRenderRequest({
      req, user, startTime, res, clientId, userAgent,
    });

    if (performanceMetricLoggingEnabled.get()) {
      closeRequestPerfMetric();
    }
    
    if (rendered.aborted) {
      return rendered;
    }

    if (shouldRecordSsrAnalytics(ssrEventParams.userAgent)) {
      Vulcan.captureEvent("ssr", {
        ...ssrEventParams,
        userId: user?._id,
        timings: rendered.timings,
        cached: false,
        abTestGroups: rendered.allAbTestGroups,
        ip
      });
    }

    // eslint-disable-next-line no-console
    console.log(`Rendered ${url} for ${user?.username ?? `logged out ${ip}`}: ${printTimings(rendered.timings)}`);
    
    return {
      ...rendered,
      headers: [...rendered.headers, tabIdHeader, publicSettingsHeader],
    };
  } else {
    if (performanceMetricLoggingEnabled.get()) {
      const perfMetric = openPerfMetric({
        op_type: "ssr",
        op_name: "unknown",
        client_path: req.originalUrl,
        //we compute ip via two different methods in the codebase, using this one to be consistent with other perf_metrics
        ip: getForwardedWhitelist().getClientIP(req),
        user_agent: userAgent
      }, startTime);

      setAsyncStoreValue('requestPerfMetric', perfMetric);
    }

    const rendered = await cachedPageRender(req, abTestGroups, userAgent, (req: Request) => queueRenderRequest({
      req, user: null, startTime, res, clientId, userAgent
    }));
    
    if (rendered.aborted) {
      return rendered;
    }

    if (rendered.cached) {
      // eslint-disable-next-line no-console
      console.log(`Served ${url} from cache for logged out ${ip} (${userAgent})`);
    } else {
      // eslint-disable-next-line no-console
      console.log(`Rendered ${url} for logged out ${ip}: ${printTimings(rendered.timings)} (${userAgent})`);
    }

    if (performanceMetricLoggingEnabled.get()) {
      setAsyncStoreValue('requestPerfMetric', (incompletePerfMetric) => {
        if (!incompletePerfMetric) return;
        return {
          ...incompletePerfMetric,
          op_name: rendered.cached ? "cacheHit" : "cacheMiss"
        }
      });

      closeRequestPerfMetric();
    }

    if (shouldRecordSsrAnalytics(ssrEventParams.userAgent)) {
      Vulcan.captureEvent("ssr", {
        ...ssrEventParams,
        userId: null,
        timings: {
          totalTime: new Date().valueOf()-startTime.valueOf(),
        },
        abTestGroups: rendered.allAbTestGroups,
        cached: rendered.cached,
        ip
      });
    }
    
    return {
      ...rendered,
      headers: [...rendered.headers, tabIdHeader, publicSettingsHeader],
    };
  }
};

let inFlightRenderCount = 0;
const requestPriorityQueue = new PriorityBucketQueue<RenderPriorityQueueSlot>();

/**
 * We (maybe) have a problem where too many concurrently rendering requests cause our servers to fall over
 * To solve this, we introduce a queue for incoming requests, such that we have a maximum number of requests being rendered at the same time
 * See {@link maybeStartQueuedRequests} for the part that kicks off requests when appropriate
 */
function queueRenderRequest(params: RenderRequestParams): Promise<RenderResult> {
  return new Promise((resolve) => {
    requestPriorityQueue.enqueue({
      ip: getForwardedWhitelist().getClientIP(params.req),
      userAgent: params.userAgent ?? 'sus-missing-user-agent',
      userId: params.user?._id,
      callback: async () => {
        let result: RenderResult;
        addStartRenderTimeToPerfMetric();
        try {
          result = await renderRequest(params);
        } finally {
          inFlightRenderCount--;
        }
        resolve(result);
        maybeStartQueuedRequests();
      },
      renderRequestParams: params,
    });

    maybeStartQueuedRequests();
  });
}

function maybeStartQueuedRequests() {
  while (inFlightRenderCount < maxRenderQueueSize.get() && requestPriorityQueue.size() > 0) {
    let requestToStartRendering = requestPriorityQueue.dequeue();
    if (requestToStartRendering.request) {
      inFlightRenderCount++;
      // TODO: set the queue priority level of the request on the perf metric
      // setAsyncStoreValue('requestPerfMetric', (incompletePerfMetric) => {
      //   if (!incompletePerfMetric) return;
      //   return {
      //     ...incompletePerfMetric,
      //     op_name: rendered.cached ? "cacheHit" : "cacheMiss"
      //   }
      // });
      void requestToStartRendering.request.callback();
    }
  }
}

onStartup(() => {
  if (!isAnyTest && performanceMetricLoggingEnabled.get()) {
    setInterval(logRenderQueueState, 5000)
  }
})

function logRenderQueueState() {
  if (requestQueue.length > 0) {
    const queueState = requestQueue.map(({renderRequestParams}) => {
      return {
        userId: renderRequestParams.user?._id,
        ip: getIpFromRequest(renderRequestParams.req),
        userAgent: renderRequestParams.userAgent,
        url: getPathFromReq(renderRequestParams.req),
        startTime: renderRequestParams.startTime,
      }
    })

    Vulcan.captureEvent("renderQueueState", {
      queueState
    });
  }
}

function isExcludedFromPageCache(path: string, abTestGroups: CompleteTestGroupAllocation): boolean {
  if (path.startsWith("/collaborateOnPost") || path.startsWith("/editPost")) return true;
  return false
}

const userAgentExclusions = [
  'health',
  'bot',
  'spider',
  'crawler',
  'curl',
  'node',
  'python'
];

function shouldRecordSsrAnalytics(userAgent?: string) {
  if (!userAgent) {
    return true;
  }

  return !userAgentExclusions.some(excludedAgent => userAgent.toLowerCase().includes(excludedAgent));
}

export const getThemeOptionsFromReq = (req: Request, user: DbUser|null): AbstractThemeOptions => {
  const themeCookie = getCookieFromReq(req, "theme");
  return getThemeOptions(themeCookie, user);
}

const buildSSRBody = (htmlContent: string, userAgent?: string) => {
  // When the theme name is "auto", we load the correct style by combining @import url()
  // with prefers-color-scheme (see `renderJssSheetImports`). There's a long-standing
  // Firefox bug where this can cause a flash of unstyled content. For reasons that
  // aren't entirely obvious to me, this can be fixed by adding <script>0</script> as the
  // first child of <body> which forces the browser to load the CSS before rendering.
  // See https://bugzilla.mozilla.org/show_bug.cgi?id=1404468
  const prefix = userAgent?.match(/.*firefox.*/i) ? "<script>0</script>" : "";
  // TODO: there should be a cleaner way to set this wrapper
  // id must always match the client side start.jsx file
  return `${prefix}<div id="react-app">${htmlContent}</div>`;
}

const renderRequest = async ({req, user, startTime, res, clientId, userAgent}: RenderRequestParams): Promise<RenderResult> => {
  const requestContext = await computeContextFromUser(user, req, res);
  if (req.closed) {
    // eslint-disable-next-line no-console
    console.log(`Request for ${req.url} from ${user?._id ?? getIpFromRequest(req)} was closed before render started`);
    return {
      aborted: true,
    };
  }
  configureSentryScope(requestContext);
  if (performanceMetricLoggingEnabled.get()) {
    setAsyncStoreValue('resolverContext', requestContext);
  }
  
  // according to the Apollo doc, client needs to be recreated on every request
  // this avoids caching server side
  const client = await createClient(requestContext);
  const foreignClient = await createClient(requestContext, true);

  // Used by callbacks to handle side effects
  // E.g storing the stylesheet generated by styled-components
  const context: any = {};

  // Allows components to set statuscodes and redirects that will get executed on the server
  let serverRequestStatus: ServerRequestStatusContextType = {}

  // TODO: req object does not seem to have been processed by the Express
  // middlewares at this point
  // @see https://github.com/meteor/meteor-feature-requests/issues/174#issuecomment-441047495

  // abTestGroups will be given as context for the render, which will modify it
  // (side effects) by filling in any A/B test groups that turned out to be
  // used for the rendering. (Any A/B test group that was *not* relevant to
  // the render will be omitted, which is the point.)
  let abTestGroups: RelevantTestGroupAllocation = {};
  
  const now = new Date();
  const timeOverride: TimeOverride = {currentTime: now};
  const App = <AppGenerator
    req={req}
    apolloClient={client}
    foreignApolloClient={foreignClient}
    serverRequestStatus={serverRequestStatus}
    abTestGroupsUsed={abTestGroups}
    timeOverride={timeOverride}
  />;
  
  const themeOptions = getThemeOptionsFromReq(req, user);

  const WrappedApp = wrapWithMuiTheme(App, context, themeOptions);
  
  let htmlContent = '';
  try {
    htmlContent = await renderToStringWithData(WrappedApp);
  } catch(err) {
    console.error(`Error while fetching Apollo Data. date: ${new Date().toString()} url: ${JSON.stringify(getPathFromReq(req))}`); // eslint-disable-line no-console
    console.error(err); // eslint-disable-line no-console
  }
  const afterPrerenderTime = new Date();

  const ssrBody = buildSSRBody(htmlContent, userAgent);

  // add headers using helmet
  const head = ReactDOM.renderToString(<Head userAgent={userAgent}/>);

  // add Apollo state, the client will then parse the string
  const initialState = client.extract();
  const serializedApolloState = embedAsGlobalVar("__APOLLO_STATE__", initialState);
  const serializedForeignApolloState = embedAsGlobalVar("__APOLLO_FOREIGN_STATE__", foreignClient.extract());

  const jssSheets = renderJssSheetImports(themeOptions);

  const finishedTime = new Date();
  const timings: RenderTimings = {
    prerenderTime: afterPrerenderTime.valueOf() - startTime.valueOf(),
    renderTime: finishedTime.valueOf() - afterPrerenderTime.valueOf(),
    totalTime: finishedTime.valueOf() - startTime.valueOf()
  };
  
  // eslint-disable-next-line no-console
  const slowSSRWarnThreshold = slowSSRWarnThresholdSetting.get();
  if (timings.totalTime > slowSSRWarnThreshold) {
    captureException(new Error(`SSR time above ${slowSSRWarnThreshold}ms`), {
      extra: {
        url: getPathFromReq(req),
        ssrTime: timings.totalTime,
      }
    });
  }
  
  client.stop();

  return {
    ssrBody,
    headers: [head],
    serializedApolloState,
    serializedForeignApolloState,
    jssSheets,
    status: serverRequestStatus.status,
    redirectUrl: serverRequestStatus.redirectUrl,
    relevantAbTestGroups: abTestGroups,
    allAbTestGroups: getAllUserABTestGroups(user ? {user} : {clientId}),
    themeOptions,
    renderedAt: now,
    timings,
    aborted: false,
  };
}

const printTimings = (timings: RenderTimings): string => {
  return `${timings.totalTime}ms (prerender: ${timings.prerenderTime}ms, render: ${timings.renderTime}ms)`;
}<|MERGE_RESOLUTION|>--- conflicted
+++ resolved
@@ -31,11 +31,8 @@
 import { addStartRenderTimeToPerfMetric, asyncLocalStorage, closePerfMetric, closeRequestPerfMetric, openPerfMetric, setAsyncStoreValue } from '../../perfMetrics';
 import { maxRenderQueueSize, performanceMetricLoggingEnabled } from '../../../lib/publicSettings';
 import { getForwardedWhitelist } from '../../forwarded_whitelist';
-<<<<<<< HEAD
 import PriorityBucketQueue, { RequestData } from '../../../lib/requestPriorityQueue';
-=======
 import { onStartup, isAnyTest } from '../../../lib/executionEnvironment';
->>>>>>> b052c5d0
 
 const slowSSRWarnThresholdSetting = new DatabaseServerSetting<number>("slowSSRWarnThreshold", 3000);
 
@@ -72,14 +69,9 @@
   userAgent?: string,
 }
 
-<<<<<<< HEAD
 interface RenderPriorityQueueSlot extends RequestData {
-  callback: () => Promise<void>
-=======
-interface RenderQueueSlot {
-  callback: () => Promise<void>,
-  renderRequestParams: RenderRequestParams
->>>>>>> b052c5d0
+  callback: () => Promise<void>;
+  renderRequestParams: RenderRequestParams;
 }
 
 export const renderWithCache = async (req: Request, res: Response, user: DbUser|null) => {
@@ -264,13 +256,13 @@
     if (requestToStartRendering.request) {
       inFlightRenderCount++;
       // TODO: set the queue priority level of the request on the perf metric
-      // setAsyncStoreValue('requestPerfMetric', (incompletePerfMetric) => {
-      //   if (!incompletePerfMetric) return;
-      //   return {
-      //     ...incompletePerfMetric,
-      //     op_name: rendered.cached ? "cacheHit" : "cacheMiss"
-      //   }
-      // });
+      setAsyncStoreValue('requestPerfMetric', (incompletePerfMetric) => {
+        if (!incompletePerfMetric) return;
+        return {
+          ...incompletePerfMetric,
+          // op_name: rendered.cached ? "cacheHit" : "cacheMiss"
+        }
+      });
       void requestToStartRendering.request.callback();
     }
   }
@@ -283,14 +275,15 @@
 })
 
 function logRenderQueueState() {
-  if (requestQueue.length > 0) {
-    const queueState = requestQueue.map(({renderRequestParams}) => {
+  if (requestPriorityQueue.size() > 0) {
+    const queueState = requestPriorityQueue.getQueueState().map(([{ renderRequestParams }, priority]) => {
       return {
         userId: renderRequestParams.user?._id,
         ip: getIpFromRequest(renderRequestParams.req),
         userAgent: renderRequestParams.userAgent,
         url: getPathFromReq(renderRequestParams.req),
         startTime: renderRequestParams.startTime,
+        priority
       }
     })
 
