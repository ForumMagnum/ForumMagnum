/**
 * Render the page server side
 * @see https://github.com/szomolanyi/MeteorApolloStarter/blob/master/imports/startup/server/ssr.js
 * @see https://github.com/apollographql/GitHunt-React/blob/master/src/server.js
 * @see https://www.apollographql.com/docs/react/features/server-side-rendering.html#renderToStringWithData
 */
import React from 'react';
import ReactDOM, { renderToPipeableStream } from 'react-dom/server';
import { renderToStringWithData } from '@apollo/client/react/ssr';
import { computeContextFromUser, configureSentryScope } from '../apollo-server/context';
import { createClient } from './apolloClient';
import { cachedPageRender, recordCacheBypass} from './pageCache';
import { getAllUserABTestGroups, CompleteTestGroupAllocation, RelevantTestGroupAllocation } from '../../../lib/abTestImpl';
import Head from './components/Head';
import { embedAsGlobalVar, healthCheckUserAgentSetting } from './renderUtil';
import AppGenerator from './components/AppGenerator';
import { captureException } from '@sentry/core';
import { ServerRequestStatusContextType } from '../../../lib/vulcan-core/appContext';
import { getCookieFromReq, getPathFromReq, trySetResponseStatus } from '../../utils/httpUtil';
import { getThemeOptions, AbstractThemeOptions } from '../../../themes/themeNames';
import { renderJssSheetImports } from '../../utils/renderJssSheetImports';
import { DatabaseServerSetting } from '../../databaseSettings';
import type { Request, Response } from 'express';
import { DEFAULT_TIMEZONE } from '../../../lib/utils/timeUtil';
import { getIpFromRequest } from '../../datadog/datadogMiddleware';
import { addStartRenderTimeToPerfMetric, closeRequestPerfMetric, openPerfMetric, setAsyncStoreValue } from '../../perfMetrics';
import { maxRenderQueueSize, queuedRequestTimeoutSecondsSetting, commentPermalinkStyleSetting } from '../../../lib/publicSettings';
import { performanceMetricLoggingEnabled } from '../../../lib/instanceSettings';
import { getClientIP } from '@/server/utils/getClientIP';
import PriorityBucketQueue, { RequestData } from '../../../lib/requestPriorityQueue';
import { isAnyTest, isProduction } from '../../../lib/executionEnvironment';
import { LAST_VISITED_FRONTPAGE_COOKIE } from '../../../lib/cookies/cookies';
import { visitorGetsDynamicFrontpage } from '../../../lib/betas';
import { responseIsCacheable } from '../../cacheControlMiddleware';
import moment from 'moment';
import { preloadScrollToCommentScript } from '@/lib/scrollUtils';
import { ensureClientId } from '@/server/clientIdMiddleware';
import { captureEvent } from '@/lib/analyticsEvents';
import { getSqlBytesDownloaded } from '@/server/sqlConnection';
import { measureSqlBytesDownloaded } from '@/server/sql/sqlClient';
import { Writable } from 'node:stream';

const slowSSRWarnThresholdSetting = new DatabaseServerSetting<number>("slowSSRWarnThreshold", 3000);

type RenderTimings = {
  wallTime: number
  cpuTime: number
  sqlBytesDownloaded?: number
}

export interface RenderSuccessResult {
  ssrBody: string
  headers: Array<string>
  serializedApolloState: string
  serializedForeignApolloState: string
  jssSheets: string
  status: number|undefined,
  redirectUrl: string|undefined
  relevantAbTestGroups: RelevantTestGroupAllocation
  allAbTestGroups: CompleteTestGroupAllocation
  themeOptions: AbstractThemeOptions,
  renderedAt: Date,
  cacheFriendly: boolean,
  timezone: string,
  timings: RenderTimings,
  aborted: false,
  prefetchedResources: Promise<boolean | undefined>,
}

interface RenderAbortResult {
  aborted: true;
}

export type RenderResult = RenderSuccessResult | RenderAbortResult;

interface CacheMissParams {
  cacheAttempt: true;
  prefetchedResources: Promise<boolean | undefined>;
}

interface CacheSkipParams {
  cacheAttempt: false;
  maybePrefetchResources: () => Promise<boolean | undefined>;
}

interface BaseRenderRequestParams {
  req: Request,
  user: DbUser|null,
  startTime: Date,
  res: Response,
  userAgent?: string,
  isStreaming: boolean
}

type RenderRequestParams = BaseRenderRequestParams & (CacheMissParams | CacheSkipParams);

interface RenderPriorityQueueSlot extends RequestData {
  callback: () => Promise<void>;
  renderRequestParams: RenderRequestParams;
}

interface AttemptCachedRenderParams {
  req: Request;
  res: Response;
  startTime: Date;
  userAgent?: string;
  url: string;
  tabId: string|null;
  ip: string;
  cacheAttempt: true;
}

interface AttemptNonCachedRenderParams {
  req: Request;
  res: Response;
  startTime: Date;
  userAgent?: string;
  url: string;
  tabId: string|null;
  ip: string;
  cacheAttempt: false;
  user: DbUser|null;
}

function openRenderRequestPerfMetric(renderParams: AttemptCachedRenderParams | AttemptNonCachedRenderParams) {
  if (!performanceMetricLoggingEnabled.get()) return;

  const { req, startTime, userAgent } = renderParams;
  
  const userIdField = !renderParams.cacheAttempt
    ? { user_id: renderParams.user?._id }
    : {};

  const opName = renderParams.cacheAttempt
    ? "unknown"
    : "skipCache";

  const perfMetric = openPerfMetric({
    op_type: "ssr",
    op_name: opName,
    client_path: req.originalUrl,
    ip: getClientIP(req),
    user_agent: userAgent,
    ...userIdField,
  }, startTime);

  setAsyncStoreValue('requestPerfMetric', perfMetric);
}

function closeRenderRequestPerfMetric(rendered: RenderResult & { cached?: boolean }) {
  if (!performanceMetricLoggingEnabled.get()) return;

  setAsyncStoreValue('requestPerfMetric', (incompletePerfMetric) => {
    if (!incompletePerfMetric) return;

    if (incompletePerfMetric.op_name !== "unknown") {
      return incompletePerfMetric;
    }

    // If we're closing a request that was eligible for caching, we would have initially set the op_name to "unknown"
    // We need to set the op_name to "cacheHit" or "cacheMiss" here, after we've determined which it was
    const opName = rendered.cached ? "cacheHit" : "cacheMiss";
    return {
      ...incompletePerfMetric,
      op_name: opName
    }
  });

  closeRequestPerfMetric();
}

function recordSsrAnalytics(
  params: AttemptCachedRenderParams | AttemptNonCachedRenderParams,
  rendered: Exclude<RenderResult, { aborted: true }> & { cached?: boolean }
) {
  const { req, startTime, userAgent, url, tabId, ip } = params;

  if (!shouldRecordSsrAnalytics(userAgent)) return;

  const clientId = getCookieFromReq(req, "clientId");

  const userId = params.cacheAttempt
    ? null
    : params.user?._id;

  const timings = params.cacheAttempt
    ? { totalTime: new Date().valueOf() - startTime.valueOf() }
    : rendered.timings;

  const cached = params.cacheAttempt
    ? rendered.cached
    : false;

  const abTestGroups = rendered.allAbTestGroups;

  captureEvent("ssr", {
    url,
    tabId,
    clientId,
    ip,
    userAgent,
    userId,
    timings,
    abTestGroups,
    cached,
  });
}

function getRequestMetadata(req: Request) {
  const ip = getIpFromRequest(req)
  const userAgent = req.headers["user-agent"];
  const url = getPathFromReq(req);

  return { ip, userAgent, url };
}

function shouldSkipCache(req: Request, user: DbUser|null) {
  const { userAgent, url } = getRequestMetadata(req);

  const isHealthCheck = userAgent === healthCheckUserAgentSetting.get();

  // Skip the page-cache if the user-agent is Slackbot's link-preview fetcher
  // because we need to render that page with a different value for the
  // twitter:card meta tag (see also: HeadTags.tsx, Head.tsx).
  const isSlackBot = userAgent && userAgent.startsWith("Slackbot-LinkExpanding");

  const lastVisitedFrontpage = getCookieFromReq(req, LAST_VISITED_FRONTPAGE_COOKIE);
  // For LW, skip the cache on users who have visited the frontpage before, including logged out. 
  // Doing this so we can show dynamic latest posts list with varying HN decay parameters based on visit frequency (see useractivities/cron.ts).
  const showDynamicFrontpage = !!lastVisitedFrontpage && visitorGetsDynamicFrontpage(user) && url === "/";

  return (
    (!isHealthCheck && (user || isExcludedFromPageCache(url))) ||
    isSlackBot ||
    showDynamicFrontpage
  );
}

function logRequestToConsole(
  req: Request,
  user: DbUser | null,
  tabId: string | null,
  rendered: Exclude<RenderResult, { aborted: true }> & { cached?: boolean }
) {
  const { ip, userAgent, url } = getRequestMetadata(req);

  const userDescription = user?.username ?? `logged out ${ip} (${userAgent})`;

  if (rendered.cached) {
    // eslint-disable-next-line no-console
    console.log(`Served ${url} from cache for ${userDescription}`);
  } else {
    // eslint-disable-next-line no-console
    console.log(`Finished SSR of ${url} for ${userDescription}: (${formatTimings(rendered.timings)}, tab ${tabId})`);
  }
}

export const renderWithCache = async (req: Request, res: Response, user: DbUser|null, tabId: string | null, maybePrefetchResources: () => Promise<boolean | undefined>, isStreaming: boolean) => {
  const startTime = new Date();
  
  const { ip, userAgent, url } = getRequestMetadata(req);

  const cacheAttempt = !shouldSkipCache(req, user);

  const baseRenderParams = { req, res, startTime, userAgent, url, tabId, ip };
  const cacheSensitiveParams = cacheAttempt
    ? { cacheAttempt }
    : { cacheAttempt: false, user } as const;

  const renderParams: AttemptCachedRenderParams | AttemptNonCachedRenderParams = { ...baseRenderParams, ...cacheSensitiveParams };

  // If the request isn't eligible to hit the page cache, we record a cache bypass
  if (!cacheAttempt) {
    recordCacheBypass({ path: getPathFromReq(req), userAgent: userAgent ?? '' });
  }

  openRenderRequestPerfMetric(renderParams);

  let rendered: RenderResult & { cached?: boolean };
  if (cacheAttempt) {
    rendered = await cachedPageRender(
      req, res, userAgent, maybePrefetchResources,
      // We need the result of `maybePrefetchResources` in both `cachedPageRender` and `queueRenderRequest`
      // In the case where the page is cached, we need to return the result of the promise from `cachedPageRender`
      // In the case where the page is not cached, we need to return the result of the promise from `queueRenderRequest`
      // But we don't want to call `maybePrefetchResources` twice, so we pipe through the promise we get from calling `maybePrefetchResources` in `cachedPageRender`
      (req, prefetchedResources) => queueRenderRequest({ req, res, userAgent, startTime, user: null, cacheAttempt, prefetchedResources, isStreaming })
    );
  } else {
    rendered = await queueRenderRequest({ req, res, userAgent, startTime, user, cacheAttempt, maybePrefetchResources, isStreaming });
  }

  closeRenderRequestPerfMetric(rendered);

  if (rendered.aborted) {
    return rendered;
  }

  logRequestToConsole(req, user, tabId, rendered);
  recordSsrAnalytics(renderParams, rendered);

  return {
    ...rendered,
    headers: [...rendered.headers],
  };
};

let inFlightRenderCount = 0;
const requestPriorityQueue = new PriorityBucketQueue<RenderPriorityQueueSlot>();

/**
 * We (maybe) have a problem where too many concurrently rendering requests cause our servers to fall over
 * To solve this, we introduce a queue for incoming requests, such that we have a maximum number of requests being rendered at the same time
 * See {@link maybeStartQueuedRequests} for the part that kicks off requests when appropriate
 */
function queueRenderRequest(params: RenderRequestParams): Promise<RenderResult> {
  return new Promise((resolve) => {
    requestPriorityQueue.enqueue({
      ip: getClientIP(params.req) ?? "unknown",
      userAgent: params.userAgent ?? 'sus-missing-user-agent',
      userId: params.user?._id,
      callback: async () => {
        let result: RenderResult;
        addStartRenderTimeToPerfMetric();
        try {
          result = await renderRequest(params);
        } finally {
          inFlightRenderCount--;
        }
        resolve(result);
        maybeStartQueuedRequests();
      },
      renderRequestParams: params,
    });

    maybeStartQueuedRequests();
  });
}

function maybeStartQueuedRequests() {
  while (inFlightRenderCount < maxRenderQueueSize.get() && requestPriorityQueue.size() > 0) {
    let requestToStartRendering = requestPriorityQueue.dequeue();
    if (requestToStartRendering.request) {
      const { preOpPriority, request } = requestToStartRendering;
      const { startTime, res } = request.renderRequestParams;
      
      const queuedRequestTimeoutSeconds = queuedRequestTimeoutSecondsSetting.get();
      const maxRequestAge = moment().subtract(queuedRequestTimeoutSeconds, 'seconds').toDate();
      if (maxRequestAge > startTime) {
        trySetResponseStatus({ response: res, status: 429 });
        res.end();
        continue;
      }

      // If the request that we're kicking off is coming from the queue, we want to track this in the perf metrics
      setAsyncStoreValue('requestPerfMetric', (incompletePerfMetric) => {
        if (!incompletePerfMetric) return;
        return {
          ...incompletePerfMetric,
          queue_priority: preOpPriority
        }
      });

      inFlightRenderCount++;
      void request.callback();
    }
  }
}

export function initRenderQueueLogging() {
  if (!isAnyTest && performanceMetricLoggingEnabled.get()) {
    setInterval(logRenderQueueState, 5000)
  }
}

function logRenderQueueState() {
  if (requestPriorityQueue.size() > 0) {
    const queueState = requestPriorityQueue.getQueueState().map(([{ renderRequestParams }, priority]) => {
      return {
        userId: renderRequestParams.user?._id,
        ip: getIpFromRequest(renderRequestParams.req),
        userAgent: renderRequestParams.userAgent,
        url: getPathFromReq(renderRequestParams.req),
        startTime: renderRequestParams.startTime,
        priority
      }
    })

    captureEvent("renderQueueState", {
      queueState: queueState.map(q => ({
        ...q,
        userId: q.userId ?? null,
        userAgent: q.userAgent ?? null,
        startTime: q.startTime.toISOString(),
      })) as JsonArray,
    });
  }
}

function isExcludedFromPageCache(path: string): boolean {
  if (path.startsWith("/collaborateOnPost") || path.startsWith("/editPost")) return true;
  return false
}

const userAgentExclusions = [
  'health',
  'bot',
  'spider',
  'crawler',
  'curl',
  'node',
  'python'
];

function shouldRecordSsrAnalytics(userAgent?: string) {
  if (!userAgent) {
    return true;
  }

  return !userAgentExclusions.some(excludedAgent => userAgent.toLowerCase().includes(excludedAgent));
}

export const getThemeOptionsFromReq = (req: Request, user: DbUser|null): AbstractThemeOptions => {
  const themeCookie = getCookieFromReq(req, "theme");
  return getThemeOptions(themeCookie, user);
}

const buildSSRBody = (htmlContent: string, userAgent?: string) => {
  // When the theme name is "auto", we load the correct style by combining @import url()
  // with prefers-color-scheme (see `renderJssSheetImports`). There's a long-standing
  // Firefox bug where this can cause a flash of unstyled content. For reasons that
  // aren't entirely obvious to me, this can be fixed by adding <script>0</script> as the
  // first child of <body> which forces the browser to load the CSS before rendering.
  // See https://bugzilla.mozilla.org/show_bug.cgi?id=1404468
  const prefix = userAgent?.match(/.*firefox.*/i) ? "<script>0</script>" : "";
  const suffix = commentPermalinkStyleSetting.get() === 'in-context' ? preloadScrollToCommentScript : '';
  // TODO: there should be a cleaner way to set this wrapper
  // id must always match the client side start.jsx file
  return `${prefix}<div id="react-app">${htmlContent}</div>${suffix}`;
}

class ResponseForwarderStream extends Writable {
  private res: Response
  private _data: string[] = [];

  constructor(res: Response) {
    super();
    this.res = res;
  }

  _write(chunk: any, _encoding: string, callback: (error?: Error|null) => void) {
    this.res.write(chunk);
    this._data.push(chunk);
    /*const decoder = new TextDecoder("utf-8");
    console.log(decoder.decode(chunk));
    console.log('==================');*/
    callback();
  }

  public getString(): string {
    return this._data.join('');
  }
}

const renderRequest = async ({req, user, startTime, res, userAgent, isStreaming, ...cacheAttemptParams}: RenderRequestParams): Promise<RenderResult> => {
  const startCpuTime = getCpuTimeMs();
  const startSqlBytesDownloaded = getSqlBytesDownloaded();

  let prefetchedResources: Promise<boolean | undefined>;
  if (!cacheAttemptParams.cacheAttempt) {
    // If this is rendering a request for a page that is not cache-eligible,
    // we would not yet have called either ensureClientId or maybePrefetchResources
    // We need to call ensureClientId before:
    // 1. prefetching resources (because that might write to the response, and we need to set the headers before that)
    // 2. computing context (to ensure the clientId is set on the request)
    void ensureClientId(req, res);
    prefetchedResources = cacheAttemptParams.maybePrefetchResources();
  } else {
    // If this is rendering a request for a cache-eligible page that was a cache miss,
    // we would have called ensureClientId and maybePrefetchResources already in `cachedPageRender`
    // We can just use the prefetchedResources that were passed in from `cachedPageRender`, and don't need to call ensureClientId again
    prefetchedResources = cacheAttemptParams.prefetchedResources;
  }

  const cacheFriendly = responseIsCacheable(res);
  const timezone = getCookieFromReq(req, "timezone") ?? DEFAULT_TIMEZONE;

  const requestContext = await computeContextFromUser({user, req, res, isSSR: true});
  if (req.closed) {
    // eslint-disable-next-line no-console
    console.log(`Request for ${req.url} from ${user?._id ?? getIpFromRequest(req)} was closed before render started`);
    return {
      aborted: true,
    };
  }
  configureSentryScope(requestContext);
  
  // according to the Apollo doc, client needs to be recreated on every request
  // this avoids caching server side
  const client = await createClient(requestContext);
  const foreignClient = await createClient(requestContext, true);

  // Allows components to set statuscodes and redirects that will get executed on the server
  let serverRequestStatus: ServerRequestStatusContextType = {}

  // TODO: req object does not seem to have been processed by the Express
  // middlewares at this point
  // @see https://github.com/meteor/meteor-feature-requests/issues/174#issuecomment-441047495

  // abTestGroups will be given as context for the render, which will modify it
  // (side effects) by filling in any A/B test groups that turned out to be
  // used for the rendering. (Any A/B test group that was *not* relevant to
  // the render will be omitted, which is the point.)
  let abTestGroupsUsed: RelevantTestGroupAllocation = {};
  
  const now = new Date();
  const themeOptions = getThemeOptionsFromReq(req, user);

  const WrappedApp = <AppGenerator
    req={req}
    apolloClient={client}
    foreignApolloClient={foreignClient}
    serverRequestStatus={serverRequestStatus}
    abTestGroupsUsed={abTestGroupsUsed}
    ssrMetadata={{renderedAt: now.toISOString(), timezone, cacheFriendly}}
<<<<<<< HEAD
    enableSuspense={isStreaming}
  />;
  
  const themeOptions = getThemeOptionsFromReq(req, user);

  const WrappedApp = <div id="react-app">
    {wrapWithMuiTheme(App, themeOptions)}
  </div>
=======
    themeOptions={themeOptions}
  />
>>>>>>> e8b95b97
  
  let htmlContent = '';
  try {
    if (isStreaming) {
      const stream = new ResponseForwarderStream(res);
      await new Promise<void>((resolve) => {
        const reactPipe = renderToPipeableStream(WrappedApp, {
          onAllReady: () => {
            resolve();
          },
        });
        reactPipe.pipe(stream);
      });
      htmlContent = "";
      //htmlContent = stream.getString();
    } else {
      htmlContent = await renderToStringWithData(WrappedApp);
    }
  } catch(err) {
    console.error(`Error while fetching Apollo Data. date: ${new Date().toString()} url: ${JSON.stringify(getPathFromReq(req))}`); // eslint-disable-line no-console
    console.error(err); // eslint-disable-line no-console
  }

  const afterPrerenderTime = new Date();

  const ssrBody = buildSSRBody(htmlContent, userAgent);

  // add headers using helmet
  const head = ReactDOM.renderToString(<Head userAgent={userAgent}/>);

  // add Apollo state, the client will then parse the string
  const initialState = client.extract();
  const serializedApolloState = embedAsGlobalVar("__APOLLO_STATE__", initialState);
  const serializedForeignApolloState = embedAsGlobalVar("__APOLLO_FOREIGN_STATE__", foreignClient.extract());

  const jssSheets = renderJssSheetImports(themeOptions);

  const finishedTime = new Date();
  const finishedCpuTime = getCpuTimeMs();
  const timings: RenderTimings = {
    wallTime: finishedTime.valueOf() - startTime.valueOf(),
    cpuTime: finishedCpuTime - startCpuTime,
    ...(measureSqlBytesDownloaded ? {sqlBytesDownloaded: getSqlBytesDownloaded() - startSqlBytesDownloaded} : {}),
  };
  
  // eslint-disable-next-line no-console
  const slowSSRWarnThreshold = slowSSRWarnThresholdSetting.get();
  if (timings.wallTime > slowSSRWarnThreshold) {
    captureException(new Error(`SSR time above ${slowSSRWarnThreshold}ms`), {
      extra: {
        url: getPathFromReq(req),
        ssrTime: timings.wallTime,
      }
    });
  }
  
  client.stop();

  if (cacheFriendly && Object.keys(abTestGroupsUsed).length) {
    const message = `A/B tests used during a render that may be cached externally: ${Object.keys(abTestGroupsUsed).join(", ")}. Defer the A/B test until after SSR or disable caching on this route (\`swrCaching\`)`;
    const url = getPathFromReq(req);
    // eslint-disable-next-line no-console
    console.error(message, {url})
    captureException(new Error(message), {
      extra: { url }
    });
    if (!isProduction) {
      return {aborted: true};
    }
  }

  const clientId = getCookieFromReq(req, "clientId");

  return {
    ssrBody,
    headers: [head],
    serializedApolloState,
    serializedForeignApolloState,
    jssSheets,
    status: serverRequestStatus.status,
    redirectUrl: serverRequestStatus.redirectUrl,
    relevantAbTestGroups: abTestGroupsUsed,
    allAbTestGroups: getAllUserABTestGroups(user ? {user} : {clientId}),
    themeOptions,
    renderedAt: now,
    cacheFriendly,
    timezone,
    timings,
    prefetchedResources,
    aborted: false,
  };
}

const formatTimings = (timings: RenderTimings): string => {
  return `${timings.wallTime}ms`;
}

const getCpuTimeMs = (): number => {
  const cpuUsage = process.cpuUsage();
  return (cpuUsage.system + cpuUsage.user) / 1000.0;
}<|MERGE_RESOLUTION|>--- conflicted
+++ resolved
@@ -516,27 +516,19 @@
   const now = new Date();
   const themeOptions = getThemeOptionsFromReq(req, user);
 
-  const WrappedApp = <AppGenerator
-    req={req}
-    apolloClient={client}
-    foreignApolloClient={foreignClient}
-    serverRequestStatus={serverRequestStatus}
-    abTestGroupsUsed={abTestGroupsUsed}
-    ssrMetadata={{renderedAt: now.toISOString(), timezone, cacheFriendly}}
-<<<<<<< HEAD
-    enableSuspense={isStreaming}
-  />;
-  
-  const themeOptions = getThemeOptionsFromReq(req, user);
-
   const WrappedApp = <div id="react-app">
-    {wrapWithMuiTheme(App, themeOptions)}
+    <AppGenerator
+      req={req}
+      apolloClient={client}
+      foreignApolloClient={foreignClient}
+      serverRequestStatus={serverRequestStatus}
+      abTestGroupsUsed={abTestGroupsUsed}
+      ssrMetadata={{renderedAt: now.toISOString(), timezone, cacheFriendly}}
+      enableSuspense={isStreaming}
+      themeOptions={themeOptions}
+    />
   </div>
-=======
-    themeOptions={themeOptions}
-  />
->>>>>>> e8b95b97
-  
+
   let htmlContent = '';
   try {
     if (isStreaming) {
