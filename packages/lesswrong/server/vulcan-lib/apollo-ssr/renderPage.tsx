--- conflicted
+++ resolved
@@ -118,10 +118,6 @@
   }
 };
 
-<<<<<<< HEAD
-export const renderRequest = async ({req, user, startTime}): Promise<RenderResult> => {
-  const requestContext = await computeContextFromUser(user, req.headers);
-=======
 // Middleware for assigning a client ID, if one is not currently assigned.
 // Since Meteor doesn't have an API for setting cookies, this calls setHeader
 // on the HTTP response directly; if other middlewares also want to set
@@ -136,9 +132,8 @@
   next();
 }, {order: 100});
 
-const renderRequest = async ({req, user, startTime, res}): Promise<RenderResult> => {
+export const renderRequest = async ({req, user, startTime, res}): Promise<RenderResult> => {
   const requestContext = await computeContextFromUser(user, req, res);
->>>>>>> e4664632
   // according to the Apollo doc, client needs to be recreated on every request
   // this avoids caching server side
   const client = await createClient(requestContext);
