--- conflicted
+++ resolved
@@ -1,9 +1,8 @@
 import React from 'react';
-<<<<<<< HEAD
-// import { ApolloProvider } from '@apollo/client';
+// import { ApolloProvider } from '@apollo/client/react';
 // import type { ApolloClient, NormalizedCacheObject } from '@apollo/client';
 // import type { Request } from 'express';
-// eslint-disable-next-line no-restricted-imports
+// // eslint-disable-next-line no-restricted-imports
 // import { StaticRouter } from 'react-router';
 // import { ForeignApolloClientProvider } from '../../../../components/hooks/useForeignApolloClient';
 // import CookiesProvider from "@/lib/vendor/react-cookie/CookiesProvider";
@@ -12,53 +11,47 @@
 // import { getAllCookiesFromReq } from '../../../utils/httpUtil';
 // import { SSRMetadata, EnvironmentOverrideContext } from '../../../../lib/utils/timeUtil';
 // import { LayoutOptionsContextProvider } from '../../../../components/hooks/useLayoutOptions';
+// import { EnableSuspenseContext } from '@/lib/crud/useQuery';
 // import { ThemeContextProvider } from '@/components/themes/ThemeContextProvider';
 // import { AbstractThemeOptions } from '@/themes/themeNames';
 // import AppComponent from '../../../../components/vulcan-core/App';
-=======
-import { ApolloProvider } from '@apollo/client/react';
-import type { ApolloClient, NormalizedCacheObject } from '@apollo/client';
-import type { Request } from 'express';
-// eslint-disable-next-line no-restricted-imports
-import { StaticRouter } from 'react-router';
-import { ForeignApolloClientProvider } from '../../../../components/hooks/useForeignApolloClient';
-import CookiesProvider from "@/lib/vendor/react-cookie/CookiesProvider";
-import { ABTestGroupsUsedContext, RelevantTestGroupAllocation } from '../../../../lib/abTestImpl';
-import { ServerRequestStatusContextType } from '../../../../lib/vulcan-core/appContext';
-import { getAllCookiesFromReq } from '../../../utils/httpUtil';
-import { SSRMetadata, EnvironmentOverrideContext } from '../../../../lib/utils/timeUtil';
-import { LayoutOptionsContextProvider } from '../../../../components/hooks/useLayoutOptions';
-import { EnableSuspenseContext } from '@/lib/crud/useQuery';
-import { ThemeContextProvider } from '@/components/themes/useTheme';
-import { AbstractThemeOptions } from '@/themes/themeNames';
-import AppComponent from '../../../../components/vulcan-core/App';
-import { HelmetProvider, HelmetServerState } from 'react-helmet-async';
-import { SSRResponseContext } from '@/components/common/Helmet';
-import type { ResponseManager } from '@/server/rendering/ResponseManager';
->>>>>>> 180905b8
+// import { HelmetProvider, HelmetServerState } from 'react-helmet-async';
+// import { SSRResponseContext } from '@/components/common/Helmet';
+// import type { ResponseManager } from '@/server/rendering/ResponseManager';
 
 // Server-side wrapper around the app. There's another AppGenerator which is
 // the client-side version, which differs in how it sets up the wrappers for
 // routing and cookies and such. See client/start.tsx.
-<<<<<<< HEAD
 const AppGenerator = ({
-  // req, apolloClient, foreignApolloClient, serverRequestStatus, abTestGroupsUsed, ssrMetadata, themeOptions
+  // req, onHeadBlockSent, responseManager, apolloClient, foreignApolloClient, serverRequestStatus, abTestGroupsUsed, ssrMetadata, themeOptions, enableSuspense, helmetContext
 }: {
   // req: Request,
-  // apolloClient: ApolloClient<NormalizedCacheObject>,
-  // foreignApolloClient: ApolloClient<NormalizedCacheObject>,
+  // onHeadBlockSent: (name: string) => void,
+  // responseManager: ResponseManager,
+  // apolloClient: ApolloClient,
+  // foreignApolloClient: ApolloClient,
   // serverRequestStatus: ServerRequestStatusContextType,
   // abTestGroupsUsed: RelevantTestGroupAllocation,
   // ssrMetadata: SSRMetadata,
   // themeOptions: AbstractThemeOptions,
+  // enableSuspense: boolean,
+  // helmetContext: {helmet?: HelmetServerState},
 }) => {
   // const App = (
+  //   <HelmetProvider context={helmetContext}>
+  //   <SSRResponseContext.Provider value={{
+  //     onSendHeadBlock: onHeadBlockSent,
+  //     setStructuredData: (generate) => {
+  //       responseManager.setStructuredData(generate);
+  //     }
+  //   }}>
+  //   <EnableSuspenseContext.Provider value={enableSuspense}>
   //   <ApolloProvider client={apolloClient}>
   //     <ForeignApolloClientProvider value={foreignApolloClient}>
   //       {/* We do not use the context for StaticRouter here, and instead are using our own context provider */}
   //       <StaticRouter location={req.url}>
   //         <CookiesProvider cookies={getAllCookiesFromReq(req)}>
-  //           <ThemeContextProvider options={themeOptions} isEmail={false}>
+  //           <ThemeContextProvider options={themeOptions}>
   //           <ABTestGroupsUsedContext.Provider value={abTestGroupsUsed}>
   //             <LayoutOptionsContextProvider>
   //               <EnvironmentOverrideContext.Provider value={{
@@ -77,61 +70,11 @@
   //       </StaticRouter>
   //     </ForeignApolloClientProvider>
   //   </ApolloProvider>
+  //   </EnableSuspenseContext.Provider>
+  //   </SSRResponseContext.Provider>
+  //   </HelmetProvider>
   // );
   // return App;
   return <></>;
-=======
-const AppGenerator = ({ req, onHeadBlockSent, responseManager, apolloClient, foreignApolloClient, serverRequestStatus, abTestGroupsUsed, ssrMetadata, themeOptions, enableSuspense, helmetContext }: {
-  req: Request,
-  onHeadBlockSent: (name: string) => void,
-  responseManager: ResponseManager,
-  apolloClient: ApolloClient,
-  foreignApolloClient: ApolloClient,
-  serverRequestStatus: ServerRequestStatusContextType,
-  abTestGroupsUsed: RelevantTestGroupAllocation,
-  ssrMetadata: SSRMetadata,
-  themeOptions: AbstractThemeOptions,
-  enableSuspense: boolean,
-  helmetContext: {helmet?: HelmetServerState},
-}) => {
-  const App = (
-    <HelmetProvider context={helmetContext}>
-    <SSRResponseContext.Provider value={{
-      onSendHeadBlock: onHeadBlockSent,
-      setStructuredData: (generate) => {
-        responseManager.setStructuredData(generate);
-      }
-    }}>
-    <EnableSuspenseContext.Provider value={enableSuspense}>
-    <ApolloProvider client={apolloClient}>
-      <ForeignApolloClientProvider value={foreignApolloClient}>
-        {/* We do not use the context for StaticRouter here, and instead are using our own context provider */}
-        <StaticRouter location={req.url}>
-          <CookiesProvider cookies={getAllCookiesFromReq(req)}>
-            <ThemeContextProvider options={themeOptions}>
-            <ABTestGroupsUsedContext.Provider value={abTestGroupsUsed}>
-              <LayoutOptionsContextProvider>
-                <EnvironmentOverrideContext.Provider value={{
-                  ...ssrMetadata,
-                  matchSSR: true
-                }}>
-                  <AppComponent
-                    apolloClient={apolloClient}
-                    serverRequestStatus={serverRequestStatus}
-                  />
-                </EnvironmentOverrideContext.Provider>
-              </LayoutOptionsContextProvider>
-            </ABTestGroupsUsedContext.Provider>
-            </ThemeContextProvider>
-          </CookiesProvider>
-        </StaticRouter>
-      </ForeignApolloClientProvider>
-    </ApolloProvider>
-    </EnableSuspenseContext.Provider>
-    </SSRResponseContext.Provider>
-    </HelmetProvider>
-  );
-  return App;
->>>>>>> 180905b8
 };
 export default AppGenerator;