--- conflicted
+++ resolved
@@ -11,12 +11,9 @@
 import { getAllCookiesFromReq } from '../../../utils/httpUtil';
 import { SSRMetadata, EnvironmentOverrideContext } from '../../../../lib/utils/timeUtil';
 import { LayoutOptionsContextProvider } from '../../../../components/hooks/useLayoutOptions';
-<<<<<<< HEAD
 import { ThemeContextProvider } from '@/components/themes/useTheme';
 import { AbstractThemeOptions } from '@/themes/themeNames';
-=======
 import AppComponent from '../../../../components/vulcan-core/App';
->>>>>>> 91269742
 
 // Server-side wrapper around the app. There's another AppGenerator which is
 // the client-side version, which differs in how it sets up the wrappers for
