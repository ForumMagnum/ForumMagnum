import React from 'react';
import { ApolloProvider } from '@apollo/client';
import type { ApolloClient, NormalizedCacheObject } from '@apollo/client';
import type { Request } from 'express';
// eslint-disable-next-line no-restricted-imports
import { StaticRouter } from 'react-router';
import { Components } from '../../../../lib/vulcan-lib/components';
import { ForeignApolloClientProvider } from '../../../../components/hooks/useForeignApolloClient';
import CookiesProvider from "@/lib/vendor/react-cookie/CookiesProvider";
import { ABTestGroupsUsedContext, RelevantTestGroupAllocation } from '../../../../lib/abTestImpl';
import { ServerRequestStatusContextType } from '../../../../lib/vulcan-core/appContext';
import { getAllCookiesFromReq } from '../../../utils/httpUtil';
import { SSRMetadata, EnvironmentOverrideContext } from '../../../../lib/utils/timeUtil';
import { LayoutOptionsContextProvider } from '../../../../components/hooks/useLayoutOptions';
<<<<<<< HEAD
import { EnableSuspenseContext } from '@/lib/crud/useQuery';
=======
import { ThemeContextProvider } from '@/components/themes/useTheme';
import { AbstractThemeOptions } from '@/themes/themeNames';
>>>>>>> e8b95b97

// Server-side wrapper around the app. There's another AppGenerator which is
// the client-side version, which differs in how it sets up the wrappers for
// routing and cookies and such. See client/start.tsx.
<<<<<<< HEAD
const AppGenerator = ({ req, apolloClient, foreignApolloClient, serverRequestStatus, abTestGroupsUsed, ssrMetadata, enableSuspense }: {
=======
const AppGenerator = ({ req, apolloClient, foreignApolloClient, serverRequestStatus, abTestGroupsUsed, ssrMetadata, themeOptions }: {
>>>>>>> e8b95b97
  req: Request,
  apolloClient: ApolloClient<NormalizedCacheObject>,
  foreignApolloClient: ApolloClient<NormalizedCacheObject>,
  serverRequestStatus: ServerRequestStatusContextType,
  abTestGroupsUsed: RelevantTestGroupAllocation,
  ssrMetadata: SSRMetadata,
<<<<<<< HEAD
  enableSuspense: boolean,
=======
  themeOptions: AbstractThemeOptions,
>>>>>>> e8b95b97
}) => {
  const App = (
    <EnableSuspenseContext.Provider value={enableSuspense}>
    <ApolloProvider client={apolloClient}>
      <ForeignApolloClientProvider value={foreignApolloClient}>
        {/* We do not use the context for StaticRouter here, and instead are using our own context provider */}
        <StaticRouter location={req.url}>
          <CookiesProvider cookies={getAllCookiesFromReq(req)}>
            <ThemeContextProvider options={themeOptions}>
            <ABTestGroupsUsedContext.Provider value={abTestGroupsUsed}>
              <LayoutOptionsContextProvider>
                <EnvironmentOverrideContext.Provider value={{
                  ...ssrMetadata,
                  matchSSR: true
                }}>
                  <Components.App
                    apolloClient={apolloClient}
                    serverRequestStatus={serverRequestStatus}
                  />
                </EnvironmentOverrideContext.Provider>
              </LayoutOptionsContextProvider>
            </ABTestGroupsUsedContext.Provider>
            </ThemeContextProvider>
          </CookiesProvider>
        </StaticRouter>
      </ForeignApolloClientProvider>
    </ApolloProvider>
    </EnableSuspenseContext.Provider>
  );
  return App;
};
export default AppGenerator;<|MERGE_RESOLUTION|>--- conflicted
+++ resolved
@@ -12,32 +12,22 @@
 import { getAllCookiesFromReq } from '../../../utils/httpUtil';
 import { SSRMetadata, EnvironmentOverrideContext } from '../../../../lib/utils/timeUtil';
 import { LayoutOptionsContextProvider } from '../../../../components/hooks/useLayoutOptions';
-<<<<<<< HEAD
 import { EnableSuspenseContext } from '@/lib/crud/useQuery';
-=======
 import { ThemeContextProvider } from '@/components/themes/useTheme';
 import { AbstractThemeOptions } from '@/themes/themeNames';
->>>>>>> e8b95b97
 
 // Server-side wrapper around the app. There's another AppGenerator which is
 // the client-side version, which differs in how it sets up the wrappers for
 // routing and cookies and such. See client/start.tsx.
-<<<<<<< HEAD
-const AppGenerator = ({ req, apolloClient, foreignApolloClient, serverRequestStatus, abTestGroupsUsed, ssrMetadata, enableSuspense }: {
-=======
-const AppGenerator = ({ req, apolloClient, foreignApolloClient, serverRequestStatus, abTestGroupsUsed, ssrMetadata, themeOptions }: {
->>>>>>> e8b95b97
+const AppGenerator = ({ req, apolloClient, foreignApolloClient, serverRequestStatus, abTestGroupsUsed, ssrMetadata, enableSuspense, themeOptions }: {
   req: Request,
   apolloClient: ApolloClient<NormalizedCacheObject>,
   foreignApolloClient: ApolloClient<NormalizedCacheObject>,
   serverRequestStatus: ServerRequestStatusContextType,
   abTestGroupsUsed: RelevantTestGroupAllocation,
   ssrMetadata: SSRMetadata,
-<<<<<<< HEAD
   enableSuspense: boolean,
-=======
   themeOptions: AbstractThemeOptions,
->>>>>>> e8b95b97
 }) => {
   const App = (
     <EnableSuspenseContext.Provider value={enableSuspense}>
