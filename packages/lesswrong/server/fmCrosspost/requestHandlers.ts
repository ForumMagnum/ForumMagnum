--- conflicted
+++ resolved
@@ -3,13 +3,8 @@
 import Users from "../../server/collections/users/collection";
 import { createAnonymousContext } from "../vulcan-lib/createContexts";
 import { extractDenormalizedData } from "./denormalizedFields";
-<<<<<<< HEAD
 import { InvalidUserError, PostNotFoundError, UnauthorizedError } from "./errors";
-import { validateCrosspostingKarmaThreshold } from "./helpers";
-=======
-import { InvalidUserError, UnauthorizedError } from "./errors";
 import { assertCrosspostingKarmaThreshold } from "./helpers";
->>>>>>> 4467bde6
 import type { GetRouteOf, PostRouteOf } from "./routes";
 import { verifyToken } from "./tokens";
 import {
