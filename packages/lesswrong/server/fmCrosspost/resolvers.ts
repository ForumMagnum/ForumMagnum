import type { Request } from "express";
import { isLeft } from 'fp-ts/Either';
import { crosspostUserAgent } from "../../lib/apollo/links";
import {
  ApiError,
  UnauthorizedError,
  TOS_NOT_ACCEPTED_ERROR,
  TOS_NOT_ACCEPTED_REMOTE_ERROR,
} from "./errors";
import {
  assertCrosspostingKarmaThreshold,
  fmCrosspostTimeoutMsSetting,
} from "./helpers";
import { makeApiUrl, PostRequestTypes, PostResponseTypes, ValidatedPostRouteName, validatedPostRoutes, ValidatedPostRoutes } from "./routes";
import { ConnectCrossposterArgs, GetCrosspostRequest } from "./types";
import stringify from "json-stringify-deterministic";
import LRU from "lru-cache";
import { isE2E } from "@/lib/executionEnvironment";
import { connectCrossposterToken } from "../crossposting/tokens";
<<<<<<< HEAD
import gql from "graphql-tag";
import { TOS_NOT_ACCEPTED_ERROR, TOS_NOT_ACCEPTED_REMOTE_ERROR } from "@/lib/collections/posts/constants";
// import { makeV2CrossSiteRequest } from "../crossposting/crossSiteRequest";
// import {
//   connectCrossposterRoute,
//   unlinkCrossposterRoute,
// } from "@/lib/fmCrosspost/routes";

export const fmCrosspostTimeoutMsSetting = new DatabaseServerSetting<number>('fmCrosspostTimeoutMs', 15000)
=======
import { makeV2CrossSiteRequest } from "../crossposting/crossSiteRequest";
import {
  connectCrossposterRoute,
  unlinkCrossposterRoute,
} from "@/lib/fmCrosspost/routes";
import { gql } from "apollo-server-express";
import Users from "../collections/users/collection";
>>>>>>> 4467bde6

const getUserId = (req?: Request) => {
  const userId = req?.user?._id;
  if (!userId) {
    throw new UnauthorizedError();
  }
  return userId;
}

const foreignPostCache = new LRU<string, Promise<AnyBecauseHard>>({
  maxAge: 1000 * 60 * 30, // 30 minute TTL
  updateAgeOnGet: false,
  max: 100,
});

/**
 * @deprecated
 * Old version of `makeCrossSiteRequest` - use `makeV2CrossSiteRequest` instead.
 * This is still here to support the `getCrosspost` graphql query, which will be
 * removed once crosspost bodies are denormalized across sites.
 */
const makeCrossSiteRequest = async <RouteName extends ValidatedPostRouteName>(
  routeName: RouteName,
  body: PostRequestTypes<RouteName>,
  onErrorMessage: string,
): Promise<PostResponseTypes<RouteName>> => {
  const route: ValidatedPostRoutes[RouteName] = validatedPostRoutes[routeName];
  const apiUrl = makeApiUrl(route.path);
  let result: Response;

  const controller = new AbortController();
  // Timeout early to avoid this causing frontpage loads to time out
  const timeoutId = setTimeout(() => controller.abort(), fmCrosspostTimeoutMsSetting.get());

  try {
    result = await fetch(apiUrl, {
      method: "POST",
      headers: {
        "Content-Type": "application/json",
        "User-Agent": crosspostUserAgent,
      },
      body: JSON.stringify(body),
      signal: controller.signal,
    });
  } catch (e) {
    clearTimeout(timeoutId); // Clear the timeout when an error occurs

    if (e.name === 'AbortError') {
      throw new ApiError(500, "Crosspost request timed out");
    }

    if (e.cause?.code === 'ECONNREFUSED' && e.cause?.port === 4000) {
      // We're testing locally, and the x-post server isn't running
      return { document: {} }
    } else {
      throw e
    }
  }

  clearTimeout(timeoutId); // Clear the timeout when the request completes

  // Assertion is safe because either we got a result or we threw an error or returned
  const json = await result!.json();
  const validatedResponse = route.responseValidator.decode(json);
  if (isLeft(validatedResponse) || 'error' in json) {
    // eslint-disable-next-line no-console
    console.error("Cross-site request failed:", json);
    let errorMessage = onErrorMessage;
    // TODO: temporary patch for surfacing 
    if ('error' in json && json.error === TOS_NOT_ACCEPTED_ERROR) {
      errorMessage = TOS_NOT_ACCEPTED_REMOTE_ERROR;
    }
    throw new ApiError(500, errorMessage);
  }
  
  return validatedResponse.right;
}

export const fmCrosspostGraphQLTypeDefs = gql`
  extend type Mutation {
    connectCrossposter(token: String): String
    unlinkCrossposter: String
  }
  extend type Query {
    getCrosspost(args: JSON): JSON
  }
`

export const fmCrosspostGraphQLMutations = {
  connectCrossposter: async (
    _root: void,
    {token}: ConnectCrossposterArgs,
    {req, currentUser}: ResolverContext,
  ) => {
    const localUserId = getUserId(req);
    assertCrosspostingKarmaThreshold(currentUser);
    const {foreignUserId} = await makeV2CrossSiteRequest(
      connectCrossposterRoute,
      {token, localUserId},
      "Failed to connect accounts for crossposting",
    );
    await Users.rawUpdateOne({_id: localUserId}, {
      $set: {fmCrosspostUserId: foreignUserId},
    });
    return "success";
  },
  unlinkCrossposter: async (_root: void, _args: {}, {req}: ResolverContext) => {
    const localUserId = getUserId(req);
    const foreignUserId = req?.user?.fmCrosspostUserId;
    if (foreignUserId) {
      const token = await connectCrossposterToken.create({
        userId: foreignUserId,
      });
      await makeV2CrossSiteRequest(
        unlinkCrossposterRoute,
        {token},
        "Failed to unlink crossposting accounts",
      );
      await Users.rawUpdateOne({_id: localUserId}, {
        $unset: {fmCrosspostUserId: ""},
      });
      return "success";
    }
  },
}

export const fmCrosspostGraphQLQueries = {
  getCrosspost: async (_root: void, {args}: {args: GetCrosspostRequest}) => {
    const key = stringify(args);
    let promise = isE2E ? null : foreignPostCache.get(key);
    if (!promise) {
      promise = makeCrossSiteRequest(
        'getCrosspost',
        args,
        'Failed to get crosspost'
      );
      foreignPostCache.set(key, promise);
    }
    const {document} = await promise;
    return document;
  }
}<|MERGE_RESOLUTION|>--- conflicted
+++ resolved
@@ -17,25 +17,12 @@
 import LRU from "lru-cache";
 import { isE2E } from "@/lib/executionEnvironment";
 import { connectCrossposterToken } from "../crossposting/tokens";
-<<<<<<< HEAD
-import gql from "graphql-tag";
-import { TOS_NOT_ACCEPTED_ERROR, TOS_NOT_ACCEPTED_REMOTE_ERROR } from "@/lib/collections/posts/constants";
-// import { makeV2CrossSiteRequest } from "../crossposting/crossSiteRequest";
-// import {
-//   connectCrossposterRoute,
-//   unlinkCrossposterRoute,
-// } from "@/lib/fmCrosspost/routes";
-
-export const fmCrosspostTimeoutMsSetting = new DatabaseServerSetting<number>('fmCrosspostTimeoutMs', 15000)
-=======
 import { makeV2CrossSiteRequest } from "../crossposting/crossSiteRequest";
 import {
   connectCrossposterRoute,
   unlinkCrossposterRoute,
 } from "@/lib/fmCrosspost/routes";
-import { gql } from "apollo-server-express";
-import Users from "../collections/users/collection";
->>>>>>> 4467bde6
+import gql from "graphql-tag";
 
 const getUserId = (req?: Request) => {
   const userId = req?.user?._id;
@@ -128,7 +115,7 @@
   connectCrossposter: async (
     _root: void,
     {token}: ConnectCrossposterArgs,
-    {req, currentUser}: ResolverContext,
+    {req, currentUser, Users}: ResolverContext,
   ) => {
     const localUserId = getUserId(req);
     assertCrosspostingKarmaThreshold(currentUser);
@@ -142,7 +129,7 @@
     });
     return "success";
   },
-  unlinkCrossposter: async (_root: void, _args: {}, {req}: ResolverContext) => {
+  unlinkCrossposter: async (_root: void, _args: {}, {req, Users}: ResolverContext) => {
     const localUserId = getUserId(req);
     const foreignUserId = req?.user?.fmCrosspostUserId;
     if (foreignUserId) {
