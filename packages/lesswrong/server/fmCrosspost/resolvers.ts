--- conflicted
+++ resolved
@@ -40,10 +40,6 @@
   } catch (e) {
     if (e.cause.code === 'ECONNREFUSED' && e.cause.port === 4000) {
       // We're testing locally, and the x-post server isn't running
-<<<<<<< HEAD
-      // Slime
-=======
->>>>>>> 0707df53
       return { document: {} }
     } else {
       throw e
