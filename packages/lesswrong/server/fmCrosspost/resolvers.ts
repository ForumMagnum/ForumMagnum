--- conflicted
+++ resolved
@@ -1,9 +1,6 @@
 import type { Request } from "express";
 import { isLeft } from 'fp-ts/Either';
 import { crosspostUserAgent } from "../../lib/apollo/links";
-<<<<<<< HEAD
-import Users from "../../lib/collections/users/collection";
-import { addGraphQLMutation, addGraphQLQuery, addGraphQLResolvers } from "../../lib/vulcan-lib";
 import {
   ApiError,
   UnauthorizedError,
@@ -11,37 +8,22 @@
   TOS_NOT_ACCEPTED_REMOTE_ERROR,
 } from "./errors";
 import {
-  validateCrosspostingKarmaThreshold,
+  assertCrosspostingKarmaThreshold,
   fmCrosspostTimeoutMsSetting,
 } from "./helpers";
-=======
-import Users from "../../server/collections/users/collection";
-import { ApiError, UnauthorizedError } from "./errors";
-import { validateCrosspostingKarmaThreshold } from "./helpers";
->>>>>>> 9adb4763
 import { makeApiUrl, PostRequestTypes, PostResponseTypes, ValidatedPostRouteName, validatedPostRoutes, ValidatedPostRoutes } from "./routes";
 import { ConnectCrossposterArgs, GetCrosspostRequest } from "./types";
 import stringify from "json-stringify-deterministic";
 import LRU from "lru-cache";
 import { isE2E } from "@/lib/executionEnvironment";
 import { connectCrossposterToken } from "../crossposting/tokens";
-<<<<<<< HEAD
 import { makeV2CrossSiteRequest } from "../crossposting/crossSiteRequest";
 import {
   connectCrossposterRoute,
   unlinkCrossposterRoute,
 } from "@/lib/fmCrosspost/routes";
-=======
 import { gql } from "apollo-server-express";
-import { TOS_NOT_ACCEPTED_ERROR, TOS_NOT_ACCEPTED_REMOTE_ERROR } from "@/lib/collections/posts/constants";
-// import { makeV2CrossSiteRequest } from "../crossposting/crossSiteRequest";
-// import {
-//   connectCrossposterRoute,
-//   unlinkCrossposterRoute,
-// } from "@/lib/fmCrosspost/routes";
-
-export const fmCrosspostTimeoutMsSetting = new DatabaseServerSetting<number>('fmCrosspostTimeoutMs', 15000)
->>>>>>> 9adb4763
+import Users from "../collections/users/collection";
 
 const getUserId = (req?: Request) => {
   const userId = req?.user?._id;
@@ -137,28 +119,12 @@
     {req, currentUser}: ResolverContext,
   ) => {
     const localUserId = getUserId(req);
-
-    // Throws an error if user doesn't have enough karma on the receiving forum (which is the current execution environment)
-    validateCrosspostingKarmaThreshold(currentUser);
-
-<<<<<<< HEAD
-      const {foreignUserId} = await makeV2CrossSiteRequest(
-        connectCrossposterRoute,
-        {token, localUserId},
-        "Failed to connect accounts for crossposting",
-      );
-=======
-    const {foreignUserId} = await makeCrossSiteRequest(
-      'connectCrossposter',
+    assertCrosspostingKarmaThreshold(currentUser);
+    const {foreignUserId} = await makeV2CrossSiteRequest(
+      connectCrossposterRoute,
       {token, localUserId},
       "Failed to connect accounts for crossposting",
     );
-    // TODO: Switch to this when V2 is deployed to both sites
-    // const {foreignUserId} = await makeV2CrossSiteRequest(
-    //   connectCrossposterRoute,
-    //   {token, localUserId},
-    //   "Failed to connect accounts for crossposting",
-    // );
     await Users.rawUpdateOne({_id: localUserId}, {
       $set: {fmCrosspostUserId: foreignUserId},
     });
@@ -171,46 +137,16 @@
       const token = await connectCrossposterToken.create({
         userId: foreignUserId,
       });
-      await makeCrossSiteRequest(
-        'unlinkCrossposter',
+      await makeV2CrossSiteRequest(
+        unlinkCrossposterRoute,
         {token},
         "Failed to unlink crossposting accounts",
       );
-      // TODO: Switch to this when V2 is deployed to both sites
-      // await makeV2CrossSiteRequest(
-      //   unlinkCrossposterRoute,
-      //   {token},
-      //   "Failed to unlink crossposting accounts",
-      // );
->>>>>>> 9adb4763
       await Users.rawUpdateOne({_id: localUserId}, {
         $unset: {fmCrosspostUserId: ""},
       });
-<<<<<<< HEAD
       return "success";
-    },
-    unlinkCrossposter: async (_root: void, _args: {}, {req}: ResolverContext) => {
-      const localUserId = getUserId(req);
-      const foreignUserId = req?.user?.fmCrosspostUserId;
-      if (foreignUserId) {
-        const token = await connectCrossposterToken.create({
-          userId: foreignUserId,
-        });
-        await makeV2CrossSiteRequest(
-          unlinkCrossposterRoute,
-          {token},
-          "Failed to unlink crossposting accounts",
-        );
-        await Users.rawUpdateOne({_id: localUserId}, {
-          $unset: {fmCrosspostUserId: ""},
-        });
-      }
-      return "success";
-    },
-=======
     }
-    return "success";
->>>>>>> 9adb4763
   },
 }
 
