import pick from 'lodash/pick'
import Users from "../../server/collections/users/collection";
import { randomId } from "../../lib/random";
import { loggerConstructor } from "../../lib/utils/logging";
import { UpdateCallbackProperties } from "../mutationCallbacks";
import { extractDenormalizedData } from "./denormalizedFields";
import type { Crosspost, DenormalizedCrosspostData } from "./types";
import {
  createCrosspostToken,
  updateCrosspostToken,
} from "@/server/crossposting/tokens";
import {
  createCrosspostRoute,
  updateCrosspostRoute,
} from "@/lib/fmCrosspost/routes";
import { makeV2CrossSiteRequest } from "@/server/crossposting/crossSiteRequest";
import { getLatestContentsRevision } from '../collections/revisions/helpers';
import { createAdminContext } from '../vulcan-lib/createContexts';
import Revisions from '../collections/revisions/collection';
import schema from "@/lib/collections/posts/newSchema";

const assertPostIsCrosspostable = (
  post: CreatePostDataInput | UpdatePostDataInput | Partial<DbPost>,
  logger: ReturnType<typeof loggerConstructor>,
) => {
  if (post.isEvent) {
    logger('post is an event, throwing')
    throw new Error("Events cannot be crossposted");
  }
  if (post.shortform) {
    loggerConstructor('post is a shortform, throwing')
    throw new Error("Quick takes cannot be crossposted");
  }
}

<<<<<<< HEAD
const getCrosspostContents = async <T extends CreatePostDataInput | UpdatePostDataInput>(post: T) => {
  if (post.contents) {
    return post.contents;
  }
  const revision = await getLatestContentsRevision(
    post as { contents_latest: string | null },
    createAdminContext(),
  );
  if (!revision) {
    throw new Error("Couldn't find revision for crosspost");
  }
  return revision;
}

export const performCrosspost = async <T extends CreatePostDataInput | UpdatePostDataInput>(post: T): Promise<T> => {
=======
export async function performCrosspost<T extends Pick<CreatePostDataInput | UpdatePostDataInput, 'fmCrosspost' | 'userId' | 'draft' | 'title' | 'isEvent' | 'question'>>(post: T): Promise<T> {
>>>>>>> 4950cf68
  const logger = loggerConstructor('callbacks-posts')
  logger('performCrosspost()')
  logger('post info:', pick(post, ['title', 'fmCrosspost']))
  // TODO: validate userId owns foreignPost && currentUser === userId || currentUser.isAdmin
  if (!post.fmCrosspost || !post.userId || post.draft) {
    logger('post is not a crosspost or is a draft, returning')
    return post;
  }

  const {isCrosspost, hostedHere, foreignPostId} = post.fmCrosspost;
  if (!isCrosspost || !hostedHere || foreignPostId) {
    logger ('post is not a crosspost, or is a foreign-hosted crosspost, or has already been crossposted, returning')
    return post;
  }

  assertPostIsCrosspostable(post, logger);

  const user = await Users.findOne({_id: post.userId});
  if (!user || !user.fmCrosspostUserId) {
    logger('user has not connected an account, throwing')
    throw new Error("You have not connected a crossposting account yet");
  }

  // If we're creating a new post without making a draft first then we won't have an ID yet
  if (!('_id' in post)) {
    logger('we must be creating a new post, assigning a random ID')
    Object.assign(post, {_id: randomId()});
  }

  // Grab the normalized contents from the revision
  const contents = await getCrosspostContents(post);

  const postWithDefaultValues: T & DenormalizedCrosspostData = {
    ...post,
    draft: post.draft ?? schema.draft.database.defaultValue,
    deletedDraft: (post as UpdatePostDataInput).deletedDraft ?? schema.deletedDraft.database.defaultValue,
    title: post.title ?? '',
    isEvent: post.isEvent ?? schema.isEvent.database.defaultValue,
    question: post.question ?? schema.question.database.defaultValue,
  };

  const token = await createCrosspostToken.create({
    localUserId: post.userId,
    foreignUserId: user.fmCrosspostUserId,
    postId: (post as unknown as DbPost)._id,
    ...extractDenormalizedData(postWithDefaultValues),
    contents: {
      originalContents: contents?.originalContents,
      draft: contents?.draft ?? post.draft ?? false,
    },
  });

  const {postId} = await makeV2CrossSiteRequest(
    createCrosspostRoute,
    {token},
    "Failed to create crosspost",
  );

  logger('crosspost successful, setting foreignPostId:', postId)
  post.fmCrosspost.foreignPostId = postId;
  return post;
}

const updateCrosspost = async (
  foreignPostId: string,
  latestRevisionId: string | null,
  denormalizedData: DenormalizedCrosspostData,
) => {
  const revision = latestRevisionId
    ? await Revisions.findOne({_id: latestRevisionId})
    : null;
  const token = await updateCrosspostToken.create({
    ...denormalizedData,
    postId: foreignPostId,
    contents: {
      originalContents: revision?.originalContents,
      draft: revision?.draft ?? false,
    },
  });
  await makeV2CrossSiteRequest(
    updateCrosspostRoute,
    {token},
    "Failed to update crosspost",
  );
}

/**
 * TODO-HACK: We will kick the can down the road on actually removing the
 * crosspost data from the foreign server -- set it as a draft.
 */
const removeCrosspost = async <T extends Crosspost>(post: T) => {
  if (!post.fmCrosspost || !post.fmCrosspost.foreignPostId) {
    // eslint-disable-next-line no-console
    console.warn("Cannot remove crosspost that doesn't exist");
    return;
  }
  await updateCrosspost(post.fmCrosspost.foreignPostId, post.contents_latest, {
    ...extractDenormalizedData(post),
    draft: true,
  });
}

export const handleCrosspostUpdate = async (
  data: UpdatePostDataInput,
  {oldDocument, newDocument, currentUser}: UpdateCallbackProperties<"Posts">
): Promise<UpdatePostDataInput> => {
  const logger = loggerConstructor('callbacks-posts')
  logger('handleCrosspostUpdate()')
  const {userId, fmCrosspost} = newDocument;
  const shouldRemoveCrosspost =
    (oldDocument.fmCrosspost && data.fmCrosspost === null) ||
    (oldDocument.fmCrosspost?.isCrosspost && data.fmCrosspost?.isCrosspost === false)
  if (shouldRemoveCrosspost) {
    logger('crosspost should be removed, removing')
    await removeCrosspost(newDocument);
  }
  if (!fmCrosspost?.isCrosspost) {
    logger('post is not a crosspost, returning')
    return data;
  }
  if (!fmCrosspost?.hostedHere) {
    logger('post is not a hosted here, returning')
    return data;
  }

  if (fmCrosspost.foreignPostId) {
    assertPostIsCrosspostable(newDocument, logger);

    logger('denormalized fields changed, updating crosspost')
    const denormalizedData = extractDenormalizedData(newDocument);
    // Hack to deal with site admins moving posts to draft
    // Admins of non-local posts cannot cause source post to be set to draft
    if (
      denormalizedData.draft &&
      !oldDocument.draft &&
      !fmCrosspost.hostedHere &&
      currentUser?._id !== userId // Users can setting their own posts to draft affects both sites
    ) {
      logger('needed to use the terrible hack, not updating foreign post draft status')
      denormalizedData.draft = oldDocument.draft;
      denormalizedData.deletedDraft = oldDocument.deletedDraft;
    }
    logger('denormalizedData:', denormalizedData)
    const latestRevisionId =
      (data as AnyBecauseHard).contents_latest ??
      newDocument.contents_latest ??
      oldDocument.contents_latest;
    await updateCrosspost(fmCrosspost.foreignPostId, latestRevisionId, denormalizedData);
    logger('crosspost updated successfully')
    // TODO-HACK: Drafts are very bad news for crossposts, so we will unlink in
    // such cases. See sad message to users in ForeignCrosspostEditForm.tsx.
    if (newDocument.draft && !oldDocument.draft) {
      logger('hack: post is now a draft, unlinking crosspost')
      return {
        ...data,
        fmCrosspost: {
          ...fmCrosspost,
          foreignPostId: null,
        },
      }
    }
    return data;
  }

<<<<<<< HEAD
  return performCrosspost({ ...newDocument, ...data } as DbPost);
=======
  const crosspostedPost = await performCrosspost({ ...newDocument, ...data });
  return {
    ...data,
    fmCrosspost: crosspostedPost.fmCrosspost,
  };
>>>>>>> 4950cf68
}<|MERGE_RESOLUTION|>--- conflicted
+++ resolved
@@ -1,7 +1,5 @@
-import pick from 'lodash/pick'
 import Users from "../../server/collections/users/collection";
 import { randomId } from "../../lib/random";
-import { loggerConstructor } from "../../lib/utils/logging";
 import { UpdateCallbackProperties } from "../mutationCallbacks";
 import { extractDenormalizedData } from "./denormalizedFields";
 import type { Crosspost, DenormalizedCrosspostData } from "./types";
@@ -15,76 +13,62 @@
 } from "@/lib/fmCrosspost/routes";
 import { makeV2CrossSiteRequest } from "@/server/crossposting/crossSiteRequest";
 import { getLatestContentsRevision } from '../collections/revisions/helpers';
-import { createAdminContext } from '../vulcan-lib/createContexts';
+import schema from "@/lib/collections/posts/newSchema";
 import Revisions from '../collections/revisions/collection';
-import schema from "@/lib/collections/posts/newSchema";
 
-const assertPostIsCrosspostable = (
-  post: CreatePostDataInput | UpdatePostDataInput | Partial<DbPost>,
-  logger: ReturnType<typeof loggerConstructor>,
-) => {
+const assertPostIsCrosspostable = (post: {
+  isEvent?: boolean | null,
+  shortform?: boolean | null,
+}) => {
   if (post.isEvent) {
-    logger('post is an event, throwing')
     throw new Error("Events cannot be crossposted");
   }
   if (post.shortform) {
-    loggerConstructor('post is a shortform, throwing')
     throw new Error("Quick takes cannot be crossposted");
   }
 }
 
-<<<<<<< HEAD
-const getCrosspostContents = async <T extends CreatePostDataInput | UpdatePostDataInput>(post: T) => {
-  if (post.contents) {
-    return post.contents;
-  }
-  const revision = await getLatestContentsRevision(
-    post as { contents_latest: string | null },
-    createAdminContext(),
-  );
-  if (!revision) {
-    throw new Error("Couldn't find revision for crosspost");
-  }
-  return revision;
-}
+const performCrosspost = async (
+  context: ResolverContext,
+  data: UpdatePostDataInput,
+  newPost: DbPost,
+): Promise<CrosspostInput | null> => {
+  const post = {...newPost, ...data}
 
-export const performCrosspost = async <T extends CreatePostDataInput | UpdatePostDataInput>(post: T): Promise<T> => {
-=======
-export async function performCrosspost<T extends Pick<CreatePostDataInput | UpdatePostDataInput, 'fmCrosspost' | 'userId' | 'draft' | 'title' | 'isEvent' | 'question'>>(post: T): Promise<T> {
->>>>>>> 4950cf68
-  const logger = loggerConstructor('callbacks-posts')
-  logger('performCrosspost()')
-  logger('post info:', pick(post, ['title', 'fmCrosspost']))
   // TODO: validate userId owns foreignPost && currentUser === userId || currentUser.isAdmin
   if (!post.fmCrosspost || !post.userId || post.draft) {
-    logger('post is not a crosspost or is a draft, returning')
-    return post;
+    return post.fmCrosspost;
   }
 
   const {isCrosspost, hostedHere, foreignPostId} = post.fmCrosspost;
   if (!isCrosspost || !hostedHere || foreignPostId) {
-    logger ('post is not a crosspost, or is a foreign-hosted crosspost, or has already been crossposted, returning')
-    return post;
+    return post.fmCrosspost;
   }
 
-  assertPostIsCrosspostable(post, logger);
+  assertPostIsCrosspostable(post);
 
   const user = await Users.findOne({_id: post.userId});
   if (!user || !user.fmCrosspostUserId) {
-    logger('user has not connected an account, throwing')
     throw new Error("You have not connected a crossposting account yet");
   }
 
   // If we're creating a new post without making a draft first then we won't have an ID yet
   if (!('_id' in post)) {
-    logger('we must be creating a new post, assigning a random ID')
     Object.assign(post, {_id: randomId()});
   }
 
   // Grab the normalized contents from the revision
-  const contents = await getCrosspostContents(post);
+  const contents = post.contents
+    ? post.contents
+    : await getLatestContentsRevision(
+      post as { contents_latest: string | null },
+      context,
+    );
+  if (!contents) {
+    throw new Error("Couldn't find contents for crosspost");
+  }
 
-  const postWithDefaultValues: T & DenormalizedCrosspostData = {
+  const postWithDefaultValues = {
     ...post,
     draft: post.draft ?? schema.draft.database.defaultValue,
     deletedDraft: (post as UpdatePostDataInput).deletedDraft ?? schema.deletedDraft.database.defaultValue,
@@ -100,7 +84,7 @@
     ...extractDenormalizedData(postWithDefaultValues),
     contents: {
       originalContents: contents?.originalContents,
-      draft: contents?.draft ?? post.draft ?? false,
+      draft: (contents as DbRevision)?.draft ?? post.draft ?? false,
     },
   });
 
@@ -110,9 +94,8 @@
     "Failed to create crosspost",
   );
 
-  logger('crosspost successful, setting foreignPostId:', postId)
   post.fmCrosspost.foreignPostId = postId;
-  return post;
+  return post.fmCrosspost;
 }
 
 const updateCrosspost = async (
@@ -155,32 +138,27 @@
 }
 
 export const handleCrosspostUpdate = async (
+  context: ResolverContext,
   data: UpdatePostDataInput,
   {oldDocument, newDocument, currentUser}: UpdateCallbackProperties<"Posts">
 ): Promise<UpdatePostDataInput> => {
-  const logger = loggerConstructor('callbacks-posts')
-  logger('handleCrosspostUpdate()')
   const {userId, fmCrosspost} = newDocument;
   const shouldRemoveCrosspost =
     (oldDocument.fmCrosspost && data.fmCrosspost === null) ||
     (oldDocument.fmCrosspost?.isCrosspost && data.fmCrosspost?.isCrosspost === false)
   if (shouldRemoveCrosspost) {
-    logger('crosspost should be removed, removing')
     await removeCrosspost(newDocument);
   }
   if (!fmCrosspost?.isCrosspost) {
-    logger('post is not a crosspost, returning')
     return data;
   }
   if (!fmCrosspost?.hostedHere) {
-    logger('post is not a hosted here, returning')
     return data;
   }
 
   if (fmCrosspost.foreignPostId) {
-    assertPostIsCrosspostable(newDocument, logger);
+    assertPostIsCrosspostable(newDocument);
 
-    logger('denormalized fields changed, updating crosspost')
     const denormalizedData = extractDenormalizedData(newDocument);
     // Hack to deal with site admins moving posts to draft
     // Admins of non-local posts cannot cause source post to be set to draft
@@ -190,21 +168,17 @@
       !fmCrosspost.hostedHere &&
       currentUser?._id !== userId // Users can setting their own posts to draft affects both sites
     ) {
-      logger('needed to use the terrible hack, not updating foreign post draft status')
       denormalizedData.draft = oldDocument.draft;
       denormalizedData.deletedDraft = oldDocument.deletedDraft;
     }
-    logger('denormalizedData:', denormalizedData)
     const latestRevisionId =
       (data as AnyBecauseHard).contents_latest ??
       newDocument.contents_latest ??
       oldDocument.contents_latest;
     await updateCrosspost(fmCrosspost.foreignPostId, latestRevisionId, denormalizedData);
-    logger('crosspost updated successfully')
     // TODO-HACK: Drafts are very bad news for crossposts, so we will unlink in
     // such cases. See sad message to users in ForeignCrosspostEditForm.tsx.
     if (newDocument.draft && !oldDocument.draft) {
-      logger('hack: post is now a draft, unlinking crosspost')
       return {
         ...data,
         fmCrosspost: {
@@ -216,13 +190,9 @@
     return data;
   }
 
-<<<<<<< HEAD
-  return performCrosspost({ ...newDocument, ...data } as DbPost);
-=======
-  const crosspostedPost = await performCrosspost({ ...newDocument, ...data });
+  const fmCrosspostData = await performCrosspost(context, data, newDocument);
   return {
     ...data,
-    fmCrosspost: crosspostedPost.fmCrosspost,
+    fmCrosspost: fmCrosspostData,
   };
->>>>>>> 4950cf68
 }