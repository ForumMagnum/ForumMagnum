import React from 'react';
import { importAllComponents, ComponentsTable } from '../lib/vulcan-lib/components';
import { addStaticRoute } from './vulcan-lib/staticRoutes';
import sortBy from 'lodash/sortBy';
import miscStyles from '../themes/globalStyles/miscStyles';
import { isValidSerializedThemeOptions, ThemeOptions, getForumType } from '../themes/themeNames';
import type { ForumTypeString } from '../lib/instanceSettings';
import { getForumTheme } from '../themes/forumTheme';
import { minify } from 'csso';
import { requestedCssVarsToString } from '../themes/cssVars';
import stringify from 'json-stringify-deterministic';
import { brotliCompressResource, CompressedCacheResource } from './utils/bundleUtils';
import { getJss, type StylesContextType, topLevelStyleDefinitions } from '@/components/hooks/useStyles';
import keyBy from 'lodash/keyBy';
import type { JssStyles } from '@/lib/jssStyles';
<<<<<<< HEAD
import { SheetsRegistry } from 'jss';
=======
>>>>>>> e8c5d672

export type ClassNameProxy<T extends string = string> = Record<T,string>
export type StyleDefinition<T extends string = string, N extends string = string> = {
  name: N
  styles: (theme: ThemeType) => JssStyles<T>
  options?: StyleOptions
  nameProxy: ClassNameProxy<T>|null
}
export type StyleOptions = {
  // Whether to ignore the presence of colors that don't come from the theme in
  // the component's stylesheet. Use for things that don't change color with
  // dark mode.
  allowNonThemeColors?: boolean,
  
  // Default is 0. If classes with overlapping attributes from two different
  // components' styles wind up applied to the same node, the one with higher
  // priority wins.
  stylePriority?: number,
}

const generateMergedStylesheet = (themeOptions: ThemeOptions): Buffer => {
  const allStyles = getAllStylesByName();
  
  const theme = getForumTheme(themeOptions);
  const cssVars = requestedCssVarsToString(theme);
  const jssStylesheet = stylesToStylesheet(allStyles, theme, themeOptions);
  
  const mergedCSS = [
    miscStyles(),
    jssStylesheet,
    ...theme.rawCSS,
    cssVars,
  ].join("\n");

  const minifiedCSS = minify(mergedCSS).css;
  return Buffer.from(minifiedCSS, "utf8");
}

function getAllStylesByName() {
  importAllComponents();
  
  // Sort components by stylePriority, tiebroken by name (alphabetical)
  const componentStyles: Record<string,StyleDefinition> = keyBy(
    Object.keys(ComponentsTable)
      .filter(componentName => !!ComponentsTable[componentName].options?.styles)
      .map(componentName => ({
        name: componentName,
        styles: ComponentsTable[componentName].options!.styles!,
        options: ComponentsTable[componentName].options,
        nameProxy: null
      })),
    c=>c.name
  );
  
  return {
    ...componentStyles,
    ...topLevelStyleDefinitions,
  };
}

function stylesToStylesheet(allStyles: Record<string,StyleDefinition>, theme: ThemeType, themeOptions: ThemeOptions): string {
  const stylesByName = sortBy(Object.keys(allStyles), n=>n);
  const stylesByNameAndPriority = sortBy(stylesByName, n=>allStyles[n].options?.stylePriority ?? 0);

  const _jss = getJss();
  const sheetsRegistry = new SheetsRegistry();
  stylesByNameAndPriority.map(name => {
    const styles = allStyles[name].styles(theme);
    const sheet = _jss.createStyleSheet(styles, {
      generateId: (rule) => {
        if (rule.type === 'keyframes') {
          return (rule as AnyBecauseHard).name;
        }
        return `${name}-${rule.key}`;
      },
    });
    sheetsRegistry.add(sheet);
  }).join("\n");
  return sheetsRegistry.toString();
}

type StylesheetAndHash = {
  resource: CompressedCacheResource,
  url: string,
}

const generateMergedStylesheetAndHash = (theme: ThemeOptions): StylesheetAndHash => {
  const stylesheet = generateMergedStylesheet(theme);
  const resource = brotliCompressResource(stylesheet);
  const url = `/allStyles?hash=${resource.hash}&theme=${encodeURIComponent(stringify(theme))}`;
  return { resource, url };
}

// Serialized ThemeOptions (string) -> StylesheetAndHash
const mergedStylesheets: Partial<Record<string, StylesheetAndHash>> = {};

type ThemeKey = {
  name: UserThemeName,
  forumTheme: ForumTypeString,
}

export const getMergedStylesheet = (theme: ThemeOptions): StylesheetAndHash => {
  const themeKeyData: ThemeKey = {
    name: theme.name,
    forumTheme: getForumType(theme),
  };
  const themeKey = stringify(themeKeyData);
  
  if (!mergedStylesheets[themeKey]) {
    mergedStylesheets[themeKey] = generateMergedStylesheetAndHash(theme);
  }
  const mergedStylesheet = mergedStylesheets[themeKey]!;
  
  return mergedStylesheet;
}

export function generateEmailStylesheet({stylesContext, theme, themeOptions}: {
  stylesContext: StylesContextType,
  theme: ThemeType
  themeOptions: ThemeOptions
}): string {
  const mountedStyles = stylesContext.mountedStyles;
  const usedStyleDefinitions = [...mountedStyles.values()].map(s => s.styleDefinition)
  const usedStylesByName = keyBy(usedStyleDefinitions, s=>s.name);
  return stylesToStylesheet(usedStylesByName, theme, themeOptions);
}

addStaticRoute("/allStyles", async ({query}, req, res, next) => {
  const expectedHash = query?.hash;
  const encodedThemeOptions = query?.theme;
  const serializedThemeOptions = decodeURIComponent(encodedThemeOptions);
  const validThemeOptions = isValidSerializedThemeOptions(serializedThemeOptions) ? JSON.parse(serializedThemeOptions) : {name:"default"}
  const mergedStylesheet = getMergedStylesheet(validThemeOptions);
  const stylesheetHash = mergedStylesheet.resource.hash;
  
  if (!expectedHash) {
    res.writeHead(302, {
      'Location': `/allStyles?theme=${encodedThemeOptions}&hash=${stylesheetHash}`
    })
    res.end('')
  } else if (expectedHash === stylesheetHash) {
    let headers: Record<string,string> = {
      "Cache-Control": expectedHash ? "public, max-age=604800, immutable" : "public, max-age=604800",
      "Content-Type": "text/css; charset=utf-8"
    };
    const canSendBrotli = mergedStylesheet.resource.brotli
      && req.headers['accept-encoding']
      && req.headers['accept-encoding'].includes('br');

    if (canSendBrotli) {
      headers["Content-Encoding"] = "br";
      res.writeHead(200, headers);
      res.end(mergedStylesheet.resource.brotli);
    } else {
      res.writeHead(200, headers);
      res.end(mergedStylesheet.resource.content);
    }
  } else {
    res.writeHead(404);
    res.end("");
  }
});<|MERGE_RESOLUTION|>--- conflicted
+++ resolved
@@ -13,10 +13,7 @@
 import { getJss, type StylesContextType, topLevelStyleDefinitions } from '@/components/hooks/useStyles';
 import keyBy from 'lodash/keyBy';
 import type { JssStyles } from '@/lib/jssStyles';
-<<<<<<< HEAD
 import { SheetsRegistry } from 'jss';
-=======
->>>>>>> e8c5d672
 
 export type ClassNameProxy<T extends string = string> = Record<T,string>
 export type StyleDefinition<T extends string = string, N extends string = string> = {
