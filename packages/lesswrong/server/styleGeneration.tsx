import React from 'react';
<<<<<<< HEAD
import { isValidSerializedThemeOptions, ThemeOptions, getForumType } from '../themes/themeNames';
import { addStaticRoute } from './vulcan-lib/staticRoutes';
import sortBy from 'lodash/sortBy';
import type { ForumTypeString } from '../lib/instanceSettings';
import { getForumTheme } from '../themes/forumTheme';
import stringify from 'json-stringify-deterministic';
import { brotliCompressResource, CompressedCacheResource } from './utils/bundleUtils';
import { topLevelStyleDefinitions } from '@/components/hooks/defineStyles';
=======
import sortBy from 'lodash/sortBy';
import { ThemeOptions } from '../themes/themeNames';
import { getJss, type StylesContextType } from '@/components/hooks/useStyles';
import keyBy from 'lodash/keyBy';
>>>>>>> 34b70a5d
import type { JssStyles } from '@/lib/jssStyles';
import { stylesToStylesheet } from '../lib/styleHelpers';
import { SheetsRegistry } from 'jss';

export type ClassNameProxy<T extends string = string> = Record<T,string>
export type StyleDefinition<T extends string = string, N extends string = string> = {
  name: N
  styles: (theme: ThemeType) => JssStyles<T>
  options?: StyleOptions
  nameProxy: ClassNameProxy<T>|null
}
export type StyleOptions = {
  // Whether to ignore the presence of colors that don't come from the theme in
  // the component's stylesheet. Use for things that don't change color with
  // dark mode.
  allowNonThemeColors?: boolean,
  
  // Default is 0. If classes with overlapping attributes from two different
  // components' styles wind up applied to the same node, the one with higher
  // priority wins.
  stylePriority?: number,
}

<<<<<<< HEAD
const generateMergedStylesheet = (themeOptions: ThemeOptions): Buffer => {
  const allStyles = getAllStylesByName();
  
  const theme = getForumTheme(themeOptions);
  const jssStylesheet = stylesToStylesheet(allStyles, theme);
  
  const mergedCSS = [
    jssStylesheet,
    ...theme.rawCSS,
  ].join("\n");

  const minifiedCSS = maybeMinifyCSS(mergedCSS);
  return Buffer.from(minifiedCSS, "utf8");
}

function getAllStylesByName() {
  require("@/lib/generated/allComponents");
  require("@/lib/generated/nonRegisteredComponents");
  
  return {
    ...topLevelStyleDefinitions,
  };
}


type StylesheetAndHash = {
  resource: CompressedCacheResource,
  url: string,
}

const generateMergedStylesheetAndHash = (theme: ThemeOptions): StylesheetAndHash => {
  const stylesheet = generateMergedStylesheet(theme);
  const resource = brotliCompressResource(stylesheet);
  const url = `/allStyles?hash=${resource.hash}&theme=${encodeURIComponent(stringify(theme))}`;
  return { resource, url };
}

// Serialized ThemeOptions (string) -> StylesheetAndHash
const mergedStylesheets: Partial<Record<string, StylesheetAndHash>> = {};

type ThemeKey = {
  name: UserThemeName,
  forumTheme: ForumTypeString,
}

export const getMergedStylesheet = (theme: ThemeOptions): StylesheetAndHash => {
  const themeKeyData: ThemeKey = {
    name: theme.name,
    forumTheme: getForumType(theme),
  };
  const themeKey = stringify(themeKeyData);
  
  if (!mergedStylesheets[themeKey]) {
    mergedStylesheets[themeKey] = generateMergedStylesheetAndHash(theme);
  }
  const mergedStylesheet = mergedStylesheets[themeKey]!;
  
  return mergedStylesheet;
}
=======
function stylesToStylesheet(allStyles: Record<string,StyleDefinition>, theme: ThemeType, themeOptions: ThemeOptions): string {
  const stylesByName = sortBy(Object.keys(allStyles), n=>n);
  const stylesByNameAndPriority = sortBy(stylesByName, n=>allStyles[n].options?.stylePriority ?? 0);

  const _jss = getJss();
  const sheetsRegistry = new SheetsRegistry();
  stylesByNameAndPriority.map(name => {
    const styles = allStyles[name].styles(theme);
    const sheet = _jss.createStyleSheet(styles, {
      generateId: (rule) => {
        if (rule.type === 'keyframes') {
          return (rule as AnyBecauseHard).name;
        }
        return `${name}-${rule.key}`;
      },
    });
    sheetsRegistry.add(sheet);
  }).join("\n");
  return sheetsRegistry.toString();
}

export function generateEmailStylesheet({stylesContext, theme, themeOptions}: {
  stylesContext: StylesContextType,
  theme: ThemeType
  themeOptions: ThemeOptions
}): string {
  const mountedStyles = stylesContext.mountedStyles;
  const usedStyleDefinitions = [...mountedStyles.values()].map(s => s.styleDefinition).filter(s => !!s);
  const usedStylesByName = keyBy(usedStyleDefinitions, s=>s.name);
  return stylesToStylesheet(usedStylesByName, theme, themeOptions);
}
>>>>>>> 34b70a5d
<|MERGE_RESOLUTION|>--- conflicted
+++ resolved
@@ -1,22 +1,4 @@
-import React from 'react';
-<<<<<<< HEAD
-import { isValidSerializedThemeOptions, ThemeOptions, getForumType } from '../themes/themeNames';
-import { addStaticRoute } from './vulcan-lib/staticRoutes';
-import sortBy from 'lodash/sortBy';
-import type { ForumTypeString } from '../lib/instanceSettings';
-import { getForumTheme } from '../themes/forumTheme';
-import stringify from 'json-stringify-deterministic';
-import { brotliCompressResource, CompressedCacheResource } from './utils/bundleUtils';
-import { topLevelStyleDefinitions } from '@/components/hooks/defineStyles';
-=======
-import sortBy from 'lodash/sortBy';
-import { ThemeOptions } from '../themes/themeNames';
-import { getJss, type StylesContextType } from '@/components/hooks/useStyles';
-import keyBy from 'lodash/keyBy';
->>>>>>> 34b70a5d
 import type { JssStyles } from '@/lib/jssStyles';
-import { stylesToStylesheet } from '../lib/styleHelpers';
-import { SheetsRegistry } from 'jss';
 
 export type ClassNameProxy<T extends string = string> = Record<T,string>
 export type StyleDefinition<T extends string = string, N extends string = string> = {
@@ -35,98 +17,4 @@
   // components' styles wind up applied to the same node, the one with higher
   // priority wins.
   stylePriority?: number,
-}
-
-<<<<<<< HEAD
-const generateMergedStylesheet = (themeOptions: ThemeOptions): Buffer => {
-  const allStyles = getAllStylesByName();
-  
-  const theme = getForumTheme(themeOptions);
-  const jssStylesheet = stylesToStylesheet(allStyles, theme);
-  
-  const mergedCSS = [
-    jssStylesheet,
-    ...theme.rawCSS,
-  ].join("\n");
-
-  const minifiedCSS = maybeMinifyCSS(mergedCSS);
-  return Buffer.from(minifiedCSS, "utf8");
-}
-
-function getAllStylesByName() {
-  require("@/lib/generated/allComponents");
-  require("@/lib/generated/nonRegisteredComponents");
-  
-  return {
-    ...topLevelStyleDefinitions,
-  };
-}
-
-
-type StylesheetAndHash = {
-  resource: CompressedCacheResource,
-  url: string,
-}
-
-const generateMergedStylesheetAndHash = (theme: ThemeOptions): StylesheetAndHash => {
-  const stylesheet = generateMergedStylesheet(theme);
-  const resource = brotliCompressResource(stylesheet);
-  const url = `/allStyles?hash=${resource.hash}&theme=${encodeURIComponent(stringify(theme))}`;
-  return { resource, url };
-}
-
-// Serialized ThemeOptions (string) -> StylesheetAndHash
-const mergedStylesheets: Partial<Record<string, StylesheetAndHash>> = {};
-
-type ThemeKey = {
-  name: UserThemeName,
-  forumTheme: ForumTypeString,
-}
-
-export const getMergedStylesheet = (theme: ThemeOptions): StylesheetAndHash => {
-  const themeKeyData: ThemeKey = {
-    name: theme.name,
-    forumTheme: getForumType(theme),
-  };
-  const themeKey = stringify(themeKeyData);
-  
-  if (!mergedStylesheets[themeKey]) {
-    mergedStylesheets[themeKey] = generateMergedStylesheetAndHash(theme);
-  }
-  const mergedStylesheet = mergedStylesheets[themeKey]!;
-  
-  return mergedStylesheet;
-}
-=======
-function stylesToStylesheet(allStyles: Record<string,StyleDefinition>, theme: ThemeType, themeOptions: ThemeOptions): string {
-  const stylesByName = sortBy(Object.keys(allStyles), n=>n);
-  const stylesByNameAndPriority = sortBy(stylesByName, n=>allStyles[n].options?.stylePriority ?? 0);
-
-  const _jss = getJss();
-  const sheetsRegistry = new SheetsRegistry();
-  stylesByNameAndPriority.map(name => {
-    const styles = allStyles[name].styles(theme);
-    const sheet = _jss.createStyleSheet(styles, {
-      generateId: (rule) => {
-        if (rule.type === 'keyframes') {
-          return (rule as AnyBecauseHard).name;
-        }
-        return `${name}-${rule.key}`;
-      },
-    });
-    sheetsRegistry.add(sheet);
-  }).join("\n");
-  return sheetsRegistry.toString();
-}
-
-export function generateEmailStylesheet({stylesContext, theme, themeOptions}: {
-  stylesContext: StylesContextType,
-  theme: ThemeType
-  themeOptions: ThemeOptions
-}): string {
-  const mountedStyles = stylesContext.mountedStyles;
-  const usedStyleDefinitions = [...mountedStyles.values()].map(s => s.styleDefinition).filter(s => !!s);
-  const usedStylesByName = keyBy(usedStyleDefinitions, s=>s.name);
-  return stylesToStylesheet(usedStylesByName, theme, themeOptions);
-}
->>>>>>> 34b70a5d
+}