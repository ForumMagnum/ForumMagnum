import React from 'react';
import ReactDOM from 'react-dom/server';
// Adds selected MUI components to global styles.
// import './register-mui-styles';
import { importAllComponents, ComponentsTable } from '../lib/vulcan-lib/components';
import { withStyles } from '@material-ui/core/styles';
import { wrapWithMuiTheme } from './material-ui/themeProvider';
import { addStaticRoute } from './vulcan-lib/staticRoutes';
import filter from 'lodash/filter'
import sortBy from 'lodash/sortBy';
import crypto from 'crypto'; //nodejs core library
import draftjsStyles from '../themes/globalStyles/draftjsStyles';
import miscStyles from '../themes/globalStyles/miscStyles';
import { isValidSerializedThemeOptions, ThemeOptions, getForumType } from '../themes/themeNames';
import { ForumTypeString } from '../lib/instanceSettings';
import { getForumTheme } from '../themes/forumTheme';
import { usedMuiStyles } from './usedMuiStyles';
import { requestedCssVarsToString } from '../themes/cssVars';
<<<<<<< HEAD
import { spawn, exec } from "child_process";
import { promisify } from "util";
import { Stream } from 'stream';

=======
import { isGithubActions } from '../lib/executionEnvironment';
import { exec } from "child_process";
import { Stream } from 'stream';
import CleanCSS from "clean-css";

/**
 * Minify the CSS bundle,
 * Ordinarily, we do this by invoking cleancss as a separate cli process to
 * maximise the amount of parallelism we can get during server startup.
 * When we're running in Github CI, we instead do the conversion in-process as
 * we can't run multiple processes simultaneously.
 */
const minifyCss = (css: string): Promise<string> | string =>
  isGithubActions ? minifyCssSync(css) : minifyCssAsync(css);

const minifyCssSync = (css: string): string => new CleanCSS().minify(css).styles;

const minifyCssAsync = async (css: string): Promise<string> => {
  const command = 'yarn --silent cleancss';
  try {
    return await new Promise((resolve) => {
      const stdin = new Stream.Readable();
      stdin.push(css);
      stdin.push(null);
      const process = exec(command, {}, (_err,stdout,_stderr) => {
        resolve(stdout);
      });
      stdin.pipe(process.stdin!);
    });
  } catch (error) {
    // eslint-disable-next-line no-console
    console.log('Error in cleancss CSS minifier:', error);
    return css;
  }
}

>>>>>>> 548bcfb8
const generateMergedStylesheet = async (themeOptions: ThemeOptions): Promise<Buffer> => {
  importAllComponents();
  
  const context: any = {};
  
  // Sort components by stylePriority, tiebroken by name (alphabetical)
  const componentsWithStyles = filter(Object.keys(ComponentsTable),
    componentName => ComponentsTable[componentName].options?.styles
  ) as Array<string>;
  const componentsWithStylesByName = sortBy(componentsWithStyles, n=>n);
  const componentsWithStylesByPriority = sortBy(componentsWithStylesByName, (componentName: string) => ComponentsTable[componentName].options?.stylePriority || 0);
  
  const DummyComponent = (props: any) => <div/>
  const DummyTree = <div>
    {Object.keys(usedMuiStyles).map((componentName: string) => {
      const StyledComponent = withStyles(usedMuiStyles[componentName], {name: componentName})(DummyComponent)
      return <StyledComponent key={componentName}/>
    })}
    {componentsWithStylesByPriority.map((componentName: string) => {
      const StyledComponent = withStyles(ComponentsTable[componentName].options?.styles, {name: componentName})(DummyComponent)
      return <StyledComponent key={componentName}/>
    })}
  </div>
  const WrappedTree = wrapWithMuiTheme(DummyTree, context, themeOptions);
  
  ReactDOM.renderToString(WrappedTree);
  const jssStylesheet = context.sheetsRegistry.toString()
  const theme = getForumTheme(themeOptions);
  const cssVars = requestedCssVarsToString(theme);
  
  const mergedCSS = [
    draftjsStyles(theme),
    miscStyles(theme),
    jssStylesheet,
    ...theme.rawCSS,
    cssVars,
  ].join("\n");

<<<<<<< HEAD
  const minifiedCSS = await minifyCSS(mergedCSS);
=======
  const minifiedCSS = await minifyCss(mergedCSS);
>>>>>>> 548bcfb8
  return Buffer.from(minifiedCSS, "utf8");
}

async function minifyCSS(css: string): Promise<string> {
  let command = 'yarn --silent cleancss';
  
  try {
    return await new Promise((resolve) => {
      const stdin = new Stream.Readable();
      stdin.push(css);
      stdin.push(null);
      const process = exec(command, {}, (_err,stdout,_stderr) => {
        resolve(stdout);
      });
      stdin.pipe(process.stdin!);
    });
  } catch (error) {
    // eslint-disable-next-line no-console
    console.log('Error in cleancss CSS minifier:', error);
    return css;
  }
}

type StylesheetAndHash = {
  css: Buffer
  hash: string
}

const generateMergedStylesheetAndHash = async (theme: ThemeOptions): Promise<StylesheetAndHash> => {
  const stylesheet = await generateMergedStylesheet(theme);
  const hash = crypto.createHash('sha256').update(stylesheet).digest('hex');
  return {
    css: stylesheet,
    hash: hash,
  }
}

// Serialized ThemeOptions (string) -> StylesheetAndHash
const mergedStylesheets: Partial<Record<string, StylesheetAndHash>> = {};

type ThemeKey = {
  name: UserThemeName,
  forumTheme: ForumTypeString,
}

export type MergedStylesheet = {css: Buffer, url: string, hash: string};

export const getMergedStylesheet = async (theme: ThemeOptions): Promise<MergedStylesheet> => {
  const themeKeyData: ThemeKey = {
    name: theme.name,
    forumTheme: getForumType(theme),
  };
  const themeKey = JSON.stringify(themeKeyData);
  
  if (!mergedStylesheets[themeKey]) {
    mergedStylesheets[themeKey] = await generateMergedStylesheetAndHash(theme);
  }
  const mergedStylesheet = mergedStylesheets[themeKey]!;
  
  return {
    css: mergedStylesheet.css,
    url: `/allStyles?hash=${mergedStylesheet.hash}&theme=${encodeURIComponent(JSON.stringify(theme))}`,
    hash: mergedStylesheet.hash,
  };
}

addStaticRoute("/allStyles", async ({query}, req, res, next) => {
  const expectedHash = query?.hash;
  const encodedThemeOptions = query?.theme;
  const serializedThemeOptions = decodeURIComponent(encodedThemeOptions);
  const validThemeOptions = isValidSerializedThemeOptions(serializedThemeOptions) ? JSON.parse(serializedThemeOptions) : {name:"default"}
  const {hash: stylesheetHash, css} = await getMergedStylesheet(validThemeOptions);
  
  if (!expectedHash) {
    res.writeHead(302, {
      'Location': `/allStyles?theme=${encodedThemeOptions}&hash=${stylesheetHash}`
    })
    res.end('')
  } else if (expectedHash === stylesheetHash) {
    res.writeHead(200, {
      "Cache-Control": expectedHash ? "public, max-age=604800, immutable" : "public, max-age=604800",
      "Content-Type": "text/css; charset=utf-8"
    });
    res.end(css);
  } else {
    res.writeHead(404);
    res.end("");
  }
});<|MERGE_RESOLUTION|>--- conflicted
+++ resolved
@@ -16,12 +16,6 @@
 import { getForumTheme } from '../themes/forumTheme';
 import { usedMuiStyles } from './usedMuiStyles';
 import { requestedCssVarsToString } from '../themes/cssVars';
-<<<<<<< HEAD
-import { spawn, exec } from "child_process";
-import { promisify } from "util";
-import { Stream } from 'stream';
-
-=======
 import { isGithubActions } from '../lib/executionEnvironment';
 import { exec } from "child_process";
 import { Stream } from 'stream';
@@ -58,7 +52,6 @@
   }
 }
 
->>>>>>> 548bcfb8
 const generateMergedStylesheet = async (themeOptions: ThemeOptions): Promise<Buffer> => {
   importAllComponents();
   
@@ -97,32 +90,8 @@
     cssVars,
   ].join("\n");
 
-<<<<<<< HEAD
-  const minifiedCSS = await minifyCSS(mergedCSS);
-=======
   const minifiedCSS = await minifyCss(mergedCSS);
->>>>>>> 548bcfb8
   return Buffer.from(minifiedCSS, "utf8");
-}
-
-async function minifyCSS(css: string): Promise<string> {
-  let command = 'yarn --silent cleancss';
-  
-  try {
-    return await new Promise((resolve) => {
-      const stdin = new Stream.Readable();
-      stdin.push(css);
-      stdin.push(null);
-      const process = exec(command, {}, (_err,stdout,_stderr) => {
-        resolve(stdout);
-      });
-      stdin.pipe(process.stdin!);
-    });
-  } catch (error) {
-    // eslint-disable-next-line no-console
-    console.log('Error in cleancss CSS minifier:', error);
-    return css;
-  }
 }
 
 type StylesheetAndHash = {
