import { UltraFeedEvents } from '../collections/ultraFeedEvents/collection';
import { getSqlClientOrThrow } from '../sql/sqlClient';

const FORTY_EIGHT_HOURS_MS = 48 * 60 * 60 * 1000;

export async function clearOldUltraFeedServedEvents() {
  const cutoffDate = new Date(Date.now() - FORTY_EIGHT_HOURS_MS);

  const selector = {
    eventType: 'served' as const,
    createdAt: { $lt: cutoffDate },
  };

<<<<<<< HEAD
  await UltraFeedEvents.rawRemove(selector);
} 
=======
    await UltraFeedEvents.rawRemove(selector);
  }
}); 

export const clearLoggedOutServedSessionsWithNoViews = addCronJob({
  name: 'clearLoggedOutServedSessionsWithNoViews',
  interval: 'every 1 hour',
  async job() {
    const db = getSqlClientOrThrow('write');
    // Delete all logged-out served sessions that have zero corresponding viewed events
    await db.none(`
      WITH logged_out_served AS (
        SELECT 
          ufe_served._id,
          ufe_served."userId",
          (ufe_served.event->>'sessionId') AS session_id
        FROM "UltraFeedEvents" ufe_served
        WHERE ufe_served."eventType" = 'served'
          AND (ufe_served.event->>'loggedOut')::boolean IS TRUE
      ),
      sessions_with_views AS (
        SELECT DISTINCT los."userId", los.session_id
        FROM logged_out_served los
        JOIN "UltraFeedEvents" ufe_viewed
          ON ufe_viewed."userId" = los."userId"
            AND ufe_viewed."eventType" = 'viewed'
            AND ufe_viewed."feedItemId" = los._id
      ),
      sessions_to_delete AS (
        SELECT DISTINCT los."userId", los.session_id
        FROM logged_out_served los
        LEFT JOIN sessions_with_views swv
          ON swv."userId" = los."userId" AND swv.session_id = los.session_id
        WHERE swv."userId" IS NULL
      )
      DELETE FROM "UltraFeedEvents" ufe
      USING sessions_to_delete sd
      WHERE ufe."eventType" = 'served'
        AND (ufe.event->>'loggedOut')::boolean IS TRUE
        AND ufe."userId" = sd."userId"
        AND ufe.event->>'sessionId' = sd.session_id;
    `, [] , 'clearLoggedOutServedSessionsWithNoViews');
  }
});
>>>>>>> d657471e
<|MERGE_RESOLUTION|>--- conflicted
+++ resolved
@@ -11,18 +11,10 @@
     createdAt: { $lt: cutoffDate },
   };
 
-<<<<<<< HEAD
-  await UltraFeedEvents.rawRemove(selector);
-} 
-=======
     await UltraFeedEvents.rawRemove(selector);
   }
-}); 
 
-export const clearLoggedOutServedSessionsWithNoViews = addCronJob({
-  name: 'clearLoggedOutServedSessionsWithNoViews',
-  interval: 'every 1 hour',
-  async job() {
+export async function clearLoggedOutServedSessionsWithNoViews() {
     const db = getSqlClientOrThrow('write');
     // Delete all logged-out served sessions that have zero corresponding viewed events
     await db.none(`
@@ -57,6 +49,4 @@
         AND ufe."userId" = sd."userId"
         AND ufe.event->>'sessionId' = sd.session_id;
     `, [] , 'clearLoggedOutServedSessionsWithNoViews');
-  }
-});
->>>>>>> d657471e
+  }