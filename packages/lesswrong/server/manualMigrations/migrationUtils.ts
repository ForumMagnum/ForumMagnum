--- conflicted
+++ resolved
@@ -449,50 +449,6 @@
 }: {
   collection: CollectionBase<T>,
   batchSize?: number,
-<<<<<<< HEAD
-  filter?: MongoSelector<DbObject> | null,
-  callback: (batch: T[], progress: MigrationProgressStats) => Promise<void>,
-  loadFactor?: number
-}) {
-  // As described in the docstring, we need to be able to query on the _id.
-  // Without this check, someone trying to use _id in the filter would overwrite
-  // this function's query and find themselves with an infinite loop.
-  if (filter && '_id' in filter) {
-    throw new Error('forEachDocumentBatchInCollection does not support filtering by _id')
-  }
-  
-  const estimatedRowsTotal = await collection.find(filter).count();
-  const startedAt = new Date();
-  let rowsFinished = 0;
-  
-  const sort = {_id: 1} as Record<keyof T, number>;
-  let rows = await collection.find({ ...filter },
-    {
-      sort,
-      limit: batchSize
-    }
-  ).fetch();
-  
-  while(rows.length > 0) {
-    await runThenSleep(loadFactor, async () => {
-      const progress = makeMigrationProgressStats({
-        numFinished: rowsFinished,
-        numTotal: estimatedRowsTotal,
-        startedAt
-      });
-      
-      await callback(rows, progress);
-      
-      rowsFinished += rows.length;
-      const lastID = rows[rows.length - 1]._id
-      rows = await collection.find(
-        { _id: {$gt: lastID}, ...filter },
-        {
-          sort,
-          limit: batchSize
-        }
-      ).fetch();
-=======
   filter?: MongoSelector<T> | null,
   callback: (batch: T[]) => void | Promise<void>,
   loadFactor?: number,
@@ -504,7 +460,6 @@
     await runThenSleep(loadFactor, async () => {
       await callback(rows);
       rows = await getNext({collection, batchSize, filter, lastRows: rows});
->>>>>>> 2a5ec4d7
     });
   }
 }
@@ -591,7 +546,6 @@
   });
 }
 
-<<<<<<< HEAD
 
 export function makeMigrationProgressStats({numFinished, numTotal,startedAt}: {
   numFinished: number,
@@ -614,8 +568,6 @@
 }
 
 Vulcan.dropUnusedField = dropUnusedField
-=======
-Vulcan.dropUnusedField = dropUnusedField
 
   // We can't assume that certain postgres functions exist because we may not have run the appropriate migration
   // This wraapper runs the function and ignores if it's not defined yet
@@ -629,5 +581,4 @@
       -- Ignore if the function hasn't been defined yet; that just means migrations haven't caught up
     END;
   $$;`)
-}
->>>>>>> 2a5ec4d7
+}