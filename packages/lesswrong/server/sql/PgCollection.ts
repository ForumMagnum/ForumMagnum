import { getSqlClient, getSqlClientOrThrow } from "../sql/sqlClient";
import Table from "./Table";
import Query from "./Query";
import InsertQuery from "./InsertQuery";
import SelectQuery from "./SelectQuery";
import UpdateQuery from "./UpdateQuery";
import DeleteQuery from "./DeleteQuery";
import CreateIndexQuery from "./CreateIndexQuery";
import DropIndexQuery from "./DropIndexQuery";
import Pipeline from "./Pipeline";
import BulkWriter, { BulkWriterResult } from "./BulkWriter";
import util from "util";
import { DatabaseIndexSet } from "../../lib/utils/databaseIndexSet";
import TableIndex from "./TableIndex";
<<<<<<< HEAD
=======
import { getSchema } from "@/lib/schema/allSchemas";
import { backgroundTask } from "../utils/backgroundTask";
>>>>>>> 0f7e093b

let executingQueries = 0;

export const isAnyQueryPending = () => executingQueries > 0;

export type DbTarget = "read" | "write" | "noTransaction";

type ExecuteQueryData<T extends DbObject> = {
  selector: MongoSelector<T> | string;
  projection: MongoProjection<T>;
  data: T | InsertionRecord<T>;
  modifier: MongoModifier;
  fieldOrSpec: MongoIndexFieldOrKey<T>;
  pipeline: MongoAggregationPipeline<T>;
  operations: MongoBulkWriteOperations<T>;
  indexName: string;
  options: MongoFindOptions<T>
    | MongoUpdateOptions<T>
    | MongoUpdateOptions<T>
    | MongoRemoveOptions<T>
    | MongoEnsureIndexOptions<T>
    | MongoAggregationOptions
    | MongoBulkWriteOptions
    | MongoDropIndexOptions;
}

/**
 * PgCollection is the main external interface for other parts of the codebase to
 * access data inside of Postgres.
 */
class PgCollectionClass<
  N extends CollectionNameString = CollectionNameString
> implements CollectionBase<N> {
  collectionName: N;
  tableName: string;
  postProcess?: (data: ObjectsByCollectionName[N]) => ObjectsByCollectionName[N];
  typeName: string;
  options: CollectionOptions<N>;
  schema: Record<string, CollectionFieldSpecification<N>>;

  private table: Table<ObjectsByCollectionName[N]>;

  constructor(options: CollectionOptions<N>) {
    this.collectionName = options.collectionName;
    this.typeName = options.typeName;
    this.schema = options.schema;
    this.tableName = options.dbCollectionName ?? options.collectionName.toLowerCase();
    this.options = options;
  }

  isConnected() {
    return !!getSqlClient();
  }

  isVoteable(): this is CollectionBase<VoteableCollectionName> & PgCollectionClass<VoteableCollectionName> {
    return !!this.options.voteable;
  }

  getTable() {
    if (!this.table) {
      this.buildPostgresTable();
    }
    return this.table;
  }

  getIndexes() {
    return this.options.getIndexes?.() ?? new DatabaseIndexSet();
  }
 
  buildPostgresTable() {
    this.table = Table.fromCollection<N>(this);
  }

  /**
   * Execute the given query
   * The `data` parameter is completely optional and is only used to improve
   * the error message if something goes wrong. It can also be used to disable
   * logging by setting `data.options.quiet` to `true`.
   */
  async executeQuery(
    query: Query<ObjectsByCollectionName[N]>,
    data?: Partial<ExecuteQueryData<ObjectsByCollectionName[N]>>,
    target: DbTarget = "write"
  ): Promise<any[]> {
    executingQueries++;
    let result: any[];
    const quiet = data?.options?.quiet ?? false;
    try {
      const {sql, args} = query.compile();
      const client = getSqlClientOrThrow(target);

      result = await client.any(sql, args, () => `${sql}: ${JSON.stringify(args)}`, quiet);

    } catch (error) {
      // If this error gets triggered, you probably generated a malformed query
      const {collectionName} = this;
      const stringified = util.inspect({collectionName, ...data}, {depth: null});
      const {sql, args} = query.compile();
      if (!quiet) {
        // eslint-disable-next-line no-console
        console.error(`SQL Error for ${collectionName} at position ${error.position}: ${error.message}: \`${sql}\`: ${util.inspect(args)}: ${stringified}`);
      }
      throw error;
    } finally {
      executingQueries--;
    }
    const {postProcess} = this;
    return postProcess
      ? result.map((data) => postProcess(data))
      : result;
  }

  async executeReadQuery(
    query: Query<ObjectsByCollectionName[N]>,
    data?: Partial<ExecuteQueryData<ObjectsByCollectionName[N]>>,
  ): Promise<any[]> {
    return this.executeQuery(query, data, "read");
  }

  async executeWriteQuery(
    query: Query<ObjectsByCollectionName[N]>,
    data?: Partial<ExecuteQueryData<ObjectsByCollectionName[N]>>,
  ): Promise<any[]> {
    return this.executeQuery(query, data, "write");
  }

  find: FindFn<ObjectsByCollectionName[N]> = (selector, options, projection) => {
    return {
      fetch: async () => {
        const select = new SelectQuery<ObjectsByCollectionName[N]>(this.getTable(), selector, { ...options, projection });
        const result = await this.executeReadQuery(select, {selector, options, projection});
        return result;
      },
      count: async () => {
        const select = new SelectQuery(this.getTable(), selector, { ...options, projection }, {count: true});
        const result = await this.executeReadQuery(select, {selector, options, projection});
        return parseInt(result?.[0].count ?? 0);
      },
    };
  }

  findOne: FindOneFn<ObjectsByCollectionName[N]> = async (selector, options, projection) => {
    const select = new SelectQuery<ObjectsByCollectionName[N]>(this.getTable(), selector, {limit: 1, ...options, projection});
    const result = await this.executeReadQuery(select, {selector, options, projection});
    return result ? result[0] : null;
  }

  async findOneArbitrary(): Promise<ObjectsByCollectionName[N]|null> {
    const select = new SelectQuery<ObjectsByCollectionName[N]>(this.getTable(), undefined, {limit: 1});
    const result = await this.executeReadQuery(select, undefined);
    return result ? result[0] : null;
  }

  async rawInsert(
    data: InsertionRecord<ObjectsByCollectionName[N]>,
    options?: MongoInsertOptions<ObjectsByCollectionName[N]>,
  ) {
    const insert = new InsertQuery(this.getTable(), data, options, {returnInserted: true});
    const result = await this.executeWriteQuery(insert, {data, options});
    return result[0]._id;
  }

  private async upsert(
    selector: string | MongoSelector<ObjectsByCollectionName[N]>,
    modifier: MongoModifier,
    options: MongoUpdateOptions<ObjectsByCollectionName[N]> & {upsert: true},
  ) {
    const {$set, ...rest} = modifier;
    const data = {
      ...$set,
      ...rest,
      ...selector,
    };
    const upsert = new InsertQuery<ObjectsByCollectionName[N]>(this.getTable(), data, options, {
      conflictStrategy: "upsert",
      upsertSelector: selector,
    });
    const result = await this.executeWriteQuery(upsert, {selector, modifier, options});
    const action = result[0]?.action;
    if (!action) {
      return 0;
    }
    const returnCount = options?.returnCount ?? "matchedCount";
    switch (returnCount) {
    case "matchedCount":
      return action === "updated" ? 1 : 0;
    case "upsertedCount":
      return action === "inserted" ? 1 : 0;
    default:
      throw new Error(`Invalid upsert return count: ${returnCount}`);
    }
  }

  async rawUpdateOne(
    selector: string | MongoSelector<ObjectsByCollectionName[N]>,
    modifier: MongoModifier,
    options?: MongoUpdateOptions<ObjectsByCollectionName[N]>,
  ) {
    if (options?.upsert) {
      return this.upsert(selector, modifier, options);
    }
    const update = new UpdateQuery<ObjectsByCollectionName[N]>(this.getTable(), selector, modifier, options, {limit: 1});
    const result = await this.executeWriteQuery(update, {selector, modifier, options});
    return result.length;
  }

  async rawUpdateMany(
    selector: string | MongoSelector<ObjectsByCollectionName[N]>,
    modifier: MongoModifier,
    options?: MongoUpdateOptions<ObjectsByCollectionName[N]>,
  ) {
    const update = new UpdateQuery<ObjectsByCollectionName[N]>(this.getTable(), selector, modifier, options);
    const result = await this.executeWriteQuery(update, {selector, modifier, options});
    return result.length;
  }

  async rawRemove(
    selector: string | MongoSelector<ObjectsByCollectionName[N]>,
    options?: MongoRemoveOptions<ObjectsByCollectionName[N]>,
  ) {
    options = Object.assign({noSafetyHarness: true}, options);
    const query = new DeleteQuery<ObjectsByCollectionName[N]>(this.getTable(), selector, options, options);
    const result = await this.executeWriteQuery(query, {selector, options});
    return {deletedCount: result.length};
  }

  async _ensureIndex(
    fieldOrSpec: MongoIndexFieldOrKey<ObjectsByCollectionName[N]>,
    options?: MongoEnsureIndexOptions<ObjectsByCollectionName[N]>,
  ) {
    if (!this.table) {
      throw new Error("Postgres tables must be initialized before calling ensureIndex");
    }
    const key: MongoIndexKeyObj<ObjectsByCollectionName[N]> = typeof fieldOrSpec === "string"
      ? {[fieldOrSpec as keyof ObjectsByCollectionName[N]]: 1 as const} as MongoIndexKeyObj<ObjectsByCollectionName[N]>
      : fieldOrSpec;
    const index = new TableIndex(this.tableName, key, options);
    const query = new CreateIndexQuery({ table: this.getTable(), index, ifNotExists: true });

    if (!options?.concurrently) {
      await this.executeQuery(query, {fieldOrSpec, options}, "write")
    } else {
      // eslint-disable-next-line no-console
      console.warn(
        `Running CREATE INDEX CONCURRENTLY query without waiting for it to complete, ` +
        `as this would cause a deadlock. If your code relies on this index existing immediately ` +
        `you should deploy in two stages. This is the query in question: "${query.compile()?.sql}"`
      )
      backgroundTask(this.executeQuery(query, {fieldOrSpec, options}, "noTransaction"))
    }
  }

  aggregate = (
    pipeline: MongoAggregationPipeline<ObjectsByCollectionName[N]>,
    options?: MongoAggregationOptions,
    comment?: string,
  ) => {
    return {
      toArray: async () => {
        try {
          const query = new Pipeline(this.getTable(), pipeline, options, comment).toQuery();
          const result = await this.executeReadQuery(query, {pipeline, options});
          return result;
        } catch (e) {
          const {collectionName} = this;
          // If you see this, you probably built a bad aggregation pipeline, or
          // this file has a bug, or you're using an unsupported aggregation
          // pipeline operator
          // eslint-disable-next-line no-console
          console.error("Aggregate error:", collectionName, ":", e, ":", util.inspect(pipeline, {depth: null}));
          throw e;
        }
      },
    };
  }

  rawCollection = () => ({
    bulkWrite: async (
      operations: MongoBulkWriteOperations<ObjectsByCollectionName[N]>,
      options?: MongoBulkWriteOptions,
    ) => {
      executingQueries++;
      let result: BulkWriterResult;
      try {
        const client = getSqlClientOrThrow();
        const writer = new BulkWriter(this.getTable(), operations, options);
        result = await writer.execute(client);
      } finally {
        executingQueries--;
      }
      return result;
    },
    findOneAndUpdate: async (
      selector: string | MongoSelector<ObjectsByCollectionName[N]>,
      modifier: MongoModifier,
      options?: MongoUpdateOptions<ObjectsByCollectionName[N]>,
    ) => {
      const update = new UpdateQuery<ObjectsByCollectionName[N]>(this.getTable(), selector, modifier, options, {limit: 1, returnUpdated: true});
      const result = await this.executeWriteQuery(update, {selector, modifier, options});
      return {
        ok: 1,
        value: result[0],
      };
    },
    dropIndex: async (indexName: string, options?: MongoDropIndexOptions) => {
      const dropIndex = new DropIndexQuery(this.getTable(), indexName);
      await this.executeWriteQuery(dropIndex, {indexName, options})
    },
    updateOne: async (
      selector: string | MongoSelector<ObjectsByCollectionName[N]>,
      modifier: MongoModifier,
      options: MongoUpdateOptions<ObjectsByCollectionName[N]>,
    ) => {
      const result = await this.rawUpdateOne(selector, modifier, options);
      return {
        acknowledged: true,
        matchedCount: result,
        modifiedCount: result,
      };
    },
    updateMany: async (
      selector: string | MongoSelector<ObjectsByCollectionName[N]>,
      modifier: MongoModifier,
      options: MongoUpdateOptions<ObjectsByCollectionName[N]>,
    ) => {
      await this.rawUpdateMany(selector, modifier, options);
      return {
        ok: 1,
        value: null,
      };
    },
  });
}

declare global {
  interface PgCollection<N extends CollectionNameString> extends PgCollectionClass<N> {}
}

export default PgCollectionClass;<|MERGE_RESOLUTION|>--- conflicted
+++ resolved
@@ -12,11 +12,7 @@
 import util from "util";
 import { DatabaseIndexSet } from "../../lib/utils/databaseIndexSet";
 import TableIndex from "./TableIndex";
-<<<<<<< HEAD
-=======
-import { getSchema } from "@/lib/schema/allSchemas";
 import { backgroundTask } from "../utils/backgroundTask";
->>>>>>> 0f7e093b
 
 let executingQueries = 0;
 
