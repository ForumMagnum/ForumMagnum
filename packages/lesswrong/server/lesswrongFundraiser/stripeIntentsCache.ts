--- conflicted
+++ resolved
@@ -1,15 +1,8 @@
-<<<<<<< HEAD
 import type Stripe from 'stripe';
 import * as Sentry from '@sentry/nextjs';
 import { lightconeFundraiserPaymentLinkId } from '@/lib/instanceSettings';
 import { lightconeFundraiserStripeSecretKeySetting } from '../databaseSettings';
-=======
-import Stripe from 'stripe';
-import * as Sentry from '@sentry/node';
-import { lightconeFundraiserPaymentLinkId } from '@/lib/publicSettings';
-import { lightconeFundraiserStripeSecretKeySetting } from '../serverSettings';
 import { backgroundTask } from '../utils/backgroundTask';
->>>>>>> 0f7e093b
 export type SucceededPaymentIntent = Stripe.PaymentIntent & { status: 'succeeded' };
 
 export const stripeIntentsCache: { intents: SucceededPaymentIntent[] } = { intents: [] };
