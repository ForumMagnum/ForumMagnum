import Posts from "../lib/collections/posts/collection";
import PostEmbeddingsRepo from "./repos/PostEmbeddingsRepo";
import PostsRepo from "./repos/PostsRepo";
import { forEachDocumentBatchInCollection } from "./manualMigrations/migrationUtils";
import { getOpenAI } from "./languageModels/languageModelIntegration";
import { htmlToTextDefault } from "../lib/htmlToText";
import { inspect } from "util";
import md5 from "md5";
import { isAnyTest, isE2E } from "../lib/executionEnvironment";
import { isEAForum, isLWorAF } from "../lib/instanceSettings";
import { addCronJob } from "./cron/cronUtil";
import { TiktokenModel, encoding_for_model } from "@dqbd/tiktoken";
import { fetchFragment, fetchFragmentSingle } from "./fetchFragment";
import mapValues from "lodash/mapValues";
import chunk from "lodash/chunk";
import { EMBEDDINGS_VECTOR_SIZE } from "../lib/collections/postEmbeddings/schema";
import { forumSelect } from "@/lib/forumTypeUtils";

export const HAS_EMBEDDINGS_FOR_RECOMMENDATIONS = (isEAForum || isLWorAF) && !isE2E;

const LEGACY_EMBEDDINGS_MODEL: TiktokenModel = "text-embedding-ada-002";
const DEFAULT_EMBEDDINGS_MODEL = "text-embedding-3-large";
// The NodeJS tokenizer library doesn't (yet) support the `text-embedding-3-large` model prefix:
// https://github.com/dqbd/tiktoken/blob/a7cce9922b10bca567be8453f1ef0489428fa02f/js/src/core.ts#L211
// But using the old one for tokenization works just fine, since it maps to the same encoding, according to the original python library:
// https://github.com/openai/tiktoken/blob/c0ba74c238d18b4824c25f3c27fc8698055b9a76/tiktoken/model.py#L31
const TOKENIZER_MODEL: TiktokenModel = 'text-embedding-ada-002'

const DEFAULT_EMBEDDINGS_MODEL_MAX_TOKENS = 8191;
  
export const embeddingsSettings = forumSelect({
  "EAForum": {
    "tokenizerModel": TOKENIZER_MODEL,
    "embeddingModel": LEGACY_EMBEDDINGS_MODEL,
    "maxTokens": DEFAULT_EMBEDDINGS_MODEL_MAX_TOKENS,
    "dimensions": null,
    "supportsBatchUpdate": false,
  },
  "default": {
    "tokenizerModel": TOKENIZER_MODEL,
    "embeddingModel": DEFAULT_EMBEDDINGS_MODEL,
    "maxTokens": DEFAULT_EMBEDDINGS_MODEL_MAX_TOKENS,
    "dimensions": EMBEDDINGS_VECTOR_SIZE,
    "supportsBatchUpdate": true,
  }
})

type EmbeddingsResult = {
  embeddings: number[],
  model: string,
}

/**
 * OpenAI models have a maximum number of "tokens" that the input can consist of.
 * What a token is exactly is non-trivial and must be calculated using the
 * tiktoken library, but a good general rule of thumb is that 1 token is approximately
 * 4 characters.
 *
 * This function trims a given input to make sure it contains less than `maxTokens`
 * tokens. It does this by iteratively reducing the length of the string using
 * the "1 token ~= 4 chars" heuristic, and then checking the result against the
 * actually encoding length. In the vast majority of cases, no more than 2
 * iterations of the loop should be necessary.
 */
const trimText = (
  text: string,
  model: TiktokenModel,
  maxTokens: number,
): string => {
  const encoding = encoding_for_model(model);

  for (
    let encoded = encoding.encode(text);
    encoded.length > maxTokens;
    encoded = encoding.encode(text)
  ) {
    const charsToRemove = 1 + ((encoded.length - maxTokens) * 4);
    text = text.slice(0, text.length - charsToRemove);
  }

  encoding.free();
  return text;
}

const getBatchEmbeddingsFromApi = async (inputs: Record<string, string>) => {
  if (isAnyTest) {
    return {
      embeddings: {},
      model: "test",
    };
  }
  const api = await getOpenAI();
  if (!api) {
    throw new Error("OpenAI client is not configured");
  }

  const { tokenizerModel, embeddingModel, maxTokens, dimensions } = embeddingsSettings

  const trimmedInputTuples: [string, string][] = [];
  for (const [postId, postText] of Object.entries(inputs)) {
    try {
      const trimmedText = trimText(postText, tokenizerModel, maxTokens);
      trimmedInputTuples.push([postId, trimmedText]);
    } catch (e) {
      // eslint-disable-next-line no-console
      console.error(`Failed to trim text for post ${postId}`);
    }
  }

  const filteredInputTuples = trimmedInputTuples.filter(([_, trimmedText]) => !!trimmedText);
  const filteredInputs = filteredInputTuples.map(([_, text]) => text);

  if (filteredInputs.length === 0) {
    return {
      embeddings: {},
      model: embeddingModel
    };
  }

  const result = await api.embeddings.create({
    input: filteredInputs,
    model: embeddingModel,
    ...(dimensions && { dimensions })
  });

  const embeddingResults = result?.data;
  if (
    !embeddingResults ||
    !Array.isArray(embeddingResults) ||
    embeddingResults.some(({ embedding }) => 
      !embedding.length ||
      typeof embedding[0] !== "number"
    )
  ) {
    throw new Error(`Invalid API response: ${inspect(result, {depth: null})}`);
  }

  const orderedEmbeddings = embeddingResults.sort((a, b) => a.index - b.index).map(({ embedding }) => embedding);
  const mappedEmbeddings = Object.fromEntries(filteredInputTuples.map(([postId], idx) => [postId, orderedEmbeddings[idx]] as const));

  return {
    embeddings: mappedEmbeddings,
    model: embeddingModel
  };
}

export const getEmbeddingsFromApi = async (text: string): Promise<EmbeddingsResult> => {
  if (isAnyTest) {
    return {
      embeddings: [],
      model: "test",
    };
  }
  const api = await getOpenAI();
  if (!api) {
    throw new Error("OpenAI client is not configured");
  }

  const { maxTokens, embeddingModel, tokenizerModel, dimensions } = embeddingsSettings

  const trimmedText = trimText(text, tokenizerModel, maxTokens);
  const result = await api.embeddings.create({
    input: trimmedText,
    model: embeddingModel,
    ...(dimensions && { dimensions })
  });
  const embeddings = result?.data?.[0].embedding;
  if (
    !embeddings ||
    !Array.isArray(embeddings) ||
    !embeddings.length ||
    typeof embeddings[0] !== "number"
  ) {
    throw new Error(`Invalid API response: ${inspect(result, {depth: null})}`);
  }
  return {
    embeddings,
    model: embeddingModel,
  };
}

type EmbeddingsWithHash = EmbeddingsResult & { hash: string };

const getEmbeddingsForPost = async (
  postId: string,
): Promise<EmbeddingsWithHash> => {
  const post = await fetchFragmentSingle({
    collectionName: "Posts",
    fragmentName: "PostsPage",
    selector: {_id: postId},
    currentUser: null,
    skipFiltering: true,
  });
  if (!post) {
    throw new Error(`Can't find post with id ${postId}`);
  }
  const text = htmlToTextDefault(post.contents?.html ?? "");
  const embeddings = await getEmbeddingsFromApi(text);
  const hash = md5(text);
  return {hash, ...embeddings};
}

const getEmbeddingsForPosts = async (
  posts: PostsPage[],
): Promise<Record<string, EmbeddingsWithHash>> => {
  const textMappings = Object.fromEntries(posts.map((post) => [post._id, htmlToTextDefault(post.contents?.html ?? "")] as const));
  const hashMappings = mapValues(textMappings, (postText: string) => md5(postText));

  const embeddingResult = await getBatchEmbeddingsFromApi(textMappings);

  const embeddingsWithHashes: Record<string, EmbeddingsWithHash> = mapValues(embeddingResult.embeddings, (postEmbeddings, postId) => ({
    hash: hashMappings[postId],
    embeddings: postEmbeddings,
    model: embeddingResult.model
  }));

  return embeddingsWithHashes;
}

// Exported to allow running manually with yarn repl
export const updatePostEmbeddings = async (postId: string) => {
  const {hash, embeddings, model} = await getEmbeddingsForPost(postId);
  const repo = new PostEmbeddingsRepo();
  await repo.setPostEmbeddings(postId, hash, model, embeddings);
}

const batchUpdatePostEmbeddings = async (postIds: string[]) => {
  const repo = new PostEmbeddingsRepo();
  const posts = await fetchFragment({
    collectionName: "Posts",
    fragmentName: "PostsPage",
    selector: {_id: {$in: postIds}},
    currentUser: null,
    skipFiltering: true,
  });
  const postEmbeddings = await getEmbeddingsForPosts(posts);
  const updates = Object.entries(postEmbeddings).map(([postId, { hash, model, embeddings }]) => repo.setPostEmbeddings(postId, hash, model, embeddings));
  await Promise.all(updates);
}

// Exported to allow running manually with yarn repl
export const updateAllPostEmbeddings = async () => {
  await forEachDocumentBatchInCollection({
    collection: Posts,
    batchSize: 100,
    callback: async (posts: DbPost[]) => {
      // eslint-disable-next-line no-console
      console.log("Processing next batch")
      try {
        if (embeddingsSettings.supportsBatchUpdate) {
          await batchUpdatePostEmbeddings(posts.map(({_id}) => _id));
        } else {
          await Promise.all(posts.map(({_id}) => updatePostEmbeddings(_id)));
        }
      } catch (e) {
        // eslint-disable-next-line no-console
        console.error("Error", e);
      }
    },
  });
}

// Exported to allow running manually with yarn repl
export const updateMissingPostEmbeddings = async () => {
  const ids = await new PostsRepo().getPostIdsWithoutEmbeddings();

  if (embeddingsSettings.supportsBatchUpdate) {
    for (const idBatch of chunk(ids, 50)) {
      try {
        await batchUpdatePostEmbeddings(idBatch);
      } catch (e) {
        // eslint-disable-next-line no-console
        console.error(`Failed to generate or update embeddings`, { error: e.response ?? e, idBatch });
      }
    }
  } else {
    for (const id of ids) {
      try {
        // One at a time to avoid being rate limited by the API
        await updatePostEmbeddings(id);
      } catch (e) {
        // eslint-disable-next-line no-console
        console.error(`Failed to generate or update embeddings`, { error: e.response ?? e });
      }
    }
  }
}

<<<<<<< HEAD
Globals.updatePostEmbeddings = updatePostEmbeddings;
Globals.updateAllPostEmbeddings = updateAllPostEmbeddings;
Globals.updateMissingPostEmbeddings = updateMissingPostEmbeddings;

export const cronUpdateMissingEmbeddings = addCronJob({
  name: "updateMissingEmbeddings",
  interval: "every 24 hours",
  disabled: !HAS_EMBEDDINGS_FOR_RECOMMENDATIONS,
  job: updateMissingPostEmbeddings,
});
=======
if (HAS_EMBEDDINGS_FOR_RECOMMENDATIONS) {
  addCronJob({
    name: "updateMissingEmbeddings",
    interval: "every 24 hours",
    job: updateMissingPostEmbeddings,
  });
}
>>>>>>> a9af1403
<|MERGE_RESOLUTION|>--- conflicted
+++ resolved
@@ -286,23 +286,9 @@
   }
 }
 
-<<<<<<< HEAD
-Globals.updatePostEmbeddings = updatePostEmbeddings;
-Globals.updateAllPostEmbeddings = updateAllPostEmbeddings;
-Globals.updateMissingPostEmbeddings = updateMissingPostEmbeddings;
-
 export const cronUpdateMissingEmbeddings = addCronJob({
   name: "updateMissingEmbeddings",
   interval: "every 24 hours",
   disabled: !HAS_EMBEDDINGS_FOR_RECOMMENDATIONS,
   job: updateMissingPostEmbeddings,
-});
-=======
-if (HAS_EMBEDDINGS_FOR_RECOMMENDATIONS) {
-  addCronJob({
-    name: "updateMissingEmbeddings",
-    interval: "every 24 hours",
-    job: updateMissingPostEmbeddings,
-  });
-}
->>>>>>> a9af1403
+});