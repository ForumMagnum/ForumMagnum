import { userCanUseTags } from "@/lib/betas";
import { getRootDocument } from "@/lib/collections/multiDocuments/helpers";
import { accessLevelCan, getCollaborativeEditorAccess, getSharingKeyFromContext } from "@/lib/collections/posts/collabEditingPermissions";
import { postStatusLabels } from "@/lib/collections/posts/constants";
import { userIsPostGroupOrganizer } from "@/lib/collections/posts/helpers";
import { subscriptionTypes } from "@/lib/collections/subscriptions/helpers";
import { userIsSharedOn } from "@/lib/collections/users/helpers";
import { extractVersionsFromSemver } from "@/lib/editor/utils";
import { constantTimeCompare } from "@/lib/helpers";
import { userCanDo, userIsAdmin, userIsAdminOrMod, userOwns } from "@/lib/vulcan-users/permissions";
import _ from "underscore";

<<<<<<< HEAD
const defaultCheckAccess: CheckAccessFunction<CollectionNameString> = async () => false;

export const allowAccess: CheckAccessFunction<CollectionNameString> = async () => true;
=======
const automatedContentEvaluationCheckAccess: CheckAccessFunction<'AutomatedContentEvaluations'> = async (currentUser, document, context): Promise<boolean> => {
  if (!currentUser || !document) return false;
  return userIsAdmin(currentUser)
};
>>>>>>> c41f2584

const banCheckAccess: CheckAccessFunction<'Bans'> = async (currentUser, document, context): Promise<boolean> => {
  if (!currentUser || !document) return false;
  return userCanDo(currentUser, 'bans.view')
};

const bookmarkCheckAccess: CheckAccessFunction<'Bookmarks'> = async (currentUser, document, context): Promise<boolean> => {
  if (!currentUser || !document) return false;
  return userOwns(currentUser, document);
};

const chapterCheckAccess: CheckAccessFunction<'Chapters'> = async (currentUser, document, context): Promise<boolean> => {
  if (!document) return false;
  // Since chapters have no userIds there is no obvious way to check for permissions.
  // We might want to check the parent sequence, but that seems too costly, so for now just be permissinve
  return true
};

const clientIdCheckAccess: CheckAccessFunction<'ClientIds'> = async (currentUser, document, context): Promise<boolean> => {
  return userIsAdmin(currentUser)
}

const conversationCheckAccess: CheckAccessFunction<'Conversations'> = async (currentUser, document, context): Promise<boolean> => {
  if (!currentUser || !document) return false;
  return document.participantIds?.includes(currentUser._id)
    ? userCanDo(currentUser, 'conversations.view.own')
    : userCanDo(currentUser, `conversations.view.all`);
};

const curationNoticeCheckAccess: CheckAccessFunction<'CurationNotices'> = async (currentUser, document, context): Promise<boolean> => {
  return userIsAdminOrMod(currentUser);
};

const dialogueCheckCheckAccess: CheckAccessFunction<'DialogueChecks'> = async (currentUser, document, context): Promise<boolean> => {
  const { DialogueChecks } = context;

  // Case 1: A user can see their own checks
  if (document.userId === currentUser?._id) {
    return true;
  }

  // Case 2: A user can see the checks of people they themselves have checked... 
  const outgoingCheck = await DialogueChecks.findOne({ userId: currentUser?._id, targetUserId: document.userId, checked: true });
  // ...but only the checks concerning themselves
  const targetOfOtherCheck = (document.targetUserId === currentUser?._id)
  if (outgoingCheck && targetOfOtherCheck) {
    return true;
  }

  // If none of the above conditions are met, deny access
  return false;
};

const dialogueMatchPreferenceCheckAccess: CheckAccessFunction<'DialogueMatchPreferences'> = async (currentUser, document, context): Promise<boolean> => {
  const { loaders } = context;

  if (!currentUser) {
    return false;
  }

  // Users can see their own preferences
  const dialogueCheck = await loaders.DialogueChecks.load(document.dialogueCheckId);
  
  if (dialogueCheck?.userId === currentUser._id || dialogueCheck?.targetUserId === currentUser._id) {
    return true;
  }

  return false;
};

const jargonTermCheckAccess: CheckAccessFunction<'JargonTerms'> = async (currentUser, document, context): Promise<boolean> => {
  const post = await context.loaders.Posts.load(document.postId);

  if (!post) {
    return false;
  }

  // If a user has read access to the post, they have read access to any jargon terms for that post
  return await postCheckAccess(currentUser, post, context);
};

const llmConversationCheckAccess: CheckAccessFunction<'LlmConversations'> = async (currentUser, document, context): Promise<boolean> => {
  return userIsAdmin(currentUser) || userOwns(currentUser, document);
};

const llmMessageCheckAccess: CheckAccessFunction<'LlmMessages'> = async (currentUser, document, context): Promise<boolean> => {
  return userIsAdmin(currentUser) || userOwns(currentUser, document);
};

const lweventCheckAccess: CheckAccessFunction<'LWEvents'> = async (currentUser, document, context): Promise<boolean> => {
  if (!currentUser || !document) return false;
  if (document.name === "gatherTownUsersCheck") return true;

  return userOwns(currentUser, document)
    ? userCanDo(currentUser, 'events.view.own')
    : userCanDo(currentUser, `events.view.all`);
};

const messageCheckAccess: CheckAccessFunction<'Messages'> = async (currentUser, document, context): Promise<boolean> => {
  const { Conversations } = context;

  if (!currentUser || !document) return false;

  return (await Conversations.findOne({_id: document.conversationId}))?.participantIds?.includes(currentUser._id)
    ? userCanDo(currentUser, 'messages.view.own')
    : userCanDo(currentUser, `messages.view.all`);
};

const multiDocumentCheckAccess: CheckAccessFunction<'MultiDocuments'> = async (currentUser, document, context, outReasonDenied): Promise<boolean> => {
  if (userIsAdmin(currentUser)) {
    return true;
  }

  const rootDocumentInfo = await getRootDocument(document, context);
  if (!rootDocumentInfo) {
    return false;
  }

  const { document: rootDocument, parentCollectionName } = rootDocumentInfo;
  const parentAccessFilter = getCollectionAccessFilter(parentCollectionName);

  if (parentAccessFilter) {
    const canAccessParent = await parentAccessFilter(currentUser, rootDocument, context, outReasonDenied);
    if (!canAccessParent) {
      return false;
    }
  }

  return true;
};

const notificationCheckAccess: CheckAccessFunction<'Notifications'> = async (currentUser, document, context): Promise<boolean> => {
  if (!currentUser || !document) return false;
  return userOwns(currentUser, document)
    ? userCanDo(currentUser, 'notifications.view.own')
    : userCanDo(currentUser, `conversations.view.all`);
};

const postCheckAccess: CheckAccessFunction<'Posts'> = async (currentUser, post, context, outReasonDenied): Promise<boolean> => {
  const canonicalLinkSharingKey = post.linkSharingKey;
  const unvalidatedLinkSharingKey = getSharingKeyFromContext(context);

  if (post.onlyVisibleToLoggedIn && !currentUser) {
    if (outReasonDenied)
      outReasonDenied.reason = "This post is only visible to logged-in users.";
    return false;
  }
  if (userCanDo(currentUser, 'posts.view.all')) {
    return true
  } else if (userOwns(currentUser, post) || userIsSharedOn(currentUser, post) || await userIsPostGroupOrganizer(currentUser, post, context)) {
    return true;
  } else if (!currentUser && !!canonicalLinkSharingKey && constantTimeCompare({ correctValue: canonicalLinkSharingKey, unknownValue: unvalidatedLinkSharingKey })) {
    return true;
  } else if (post.isFuture || post.draft || post.deletedDraft) {
    return false;
    // TODO: consider getting rid of this clause entirely and instead just relying on default view filter, 
    // since LW is now allowing people to see rejected content and preventing them from seeing 'not-yet-rejected
    // content is kinda weird)
  } else if (post.authorIsUnreviewed && !post.rejected) {
    return false
  } else {
    const status = _.findWhere(postStatusLabels, {value: post.status});
    if (!status) return false;
    return userCanDo(currentUser, `posts.view.${status.label}`);
  }
};

const reportCheckAccess: CheckAccessFunction<'Reports'> = async (currentUser, document, context): Promise<boolean> => {
  if (!currentUser || !document) return false;
  return (
    document.userId === currentUser._id
      ? userCanDo(currentUser, 'reports.view.own')
      : userCanDo(currentUser, `reports.view.all`)
  );
};

const reviewVoteCheckAccess: CheckAccessFunction<'ReviewVotes'> = async (currentUser, document, context): Promise<boolean> => {
  if (!currentUser || !document) return false;
  return (
    document.userId === currentUser._id
      ? userCanDo(currentUser, 'reviewVotes.view.own')
      : userCanDo(currentUser, `reviewVotes.view.all`)
  );
};

// Note, since we want to make sure checkAccess is a performant function, we can only check the 
// userId of the current revision for ownership. If the userId of the document the revision is on,
// and the revision itself differ (e.g. because an admin has made the edit, or a coauthor), then
// we will hide those revisions unless they are marked as post-1.0.0 releases. This is not ideal, but
// seems acceptable
const revisionCheckAccess: CheckAccessFunction<'Revisions'> = async (currentUser, revision, context): Promise<boolean> => {
  if (!revision) return false
  if ((currentUser && currentUser._id) === revision.userId) return true
  if (userCanDo(currentUser, 'posts.view.all')) return true
  
  // not sure why some revisions have no collectionName,
  // but this will cause an error below so just exclude them
  if (!revision.collectionName) return false

  const collectionName = revision.collectionName;
  if (collectionName === "CurationNotices") return false

  // Get the document that this revision is a field of, and check for access to
  // it. This is necessary for correctly handling things like posts' draft
  // status and sharing settings.
  //
  // We might or might not have a ResolverContext (because some places, like
  // email-sending, don't have one). If we do, use its loader; in the typical
  // case, this will hit in the cache 100% of the time. If we don't have a
  // ResolverContext, use a findOne query; this is slow, but doesn't come up
  // in any contexts where speed matters.
  const { major: majorVersion } = extractVersionsFromSemver(revision.version)
  const documentId = revision.documentId;

  if (!documentId) {
    return false
  }
  
  const document = await context.loaders[collectionName].load(documentId);

  // This shouldn't happen, but `collection.findOne` has a type signature that returns null, and technically we don't enforce data consistency such that it's strictly impossible
  if (!document) {
    return false;
  }
  
  if (revision.collectionName === "Posts") {
    const collabEditorAccess = await getCollaborativeEditorAccess({
      formType: "edit",
      post: document as DbPost,
      user: currentUser,
      useAdminPowers: true,
      context
    });
    if (accessLevelCan(collabEditorAccess, "read")) {
      return true;
    }
  }

  // JargonTerms are often created by an admin bot account, and by default would not be visible to post authors
  // so we need to check read access to the post itself
  if (collectionName === "JargonTerms") {
    const postId = (document as DbJargonTerm).postId;
    const post = await context.loaders.Posts.load(postId);

    if (!post) {
      return false;
    }

    return await postCheckAccess(currentUser, post, context);
  }
  
  
  if (revision.draft) {
    return false;
  }
  
  // Everyone who can see the post can get access to non-draft revisions
  const parentAccessFilter = getCollectionAccessFilter(collectionName as keyof typeof accessFilters);
  if (!document || (parentAccessFilter && !(await parentAccessFilter(currentUser, document as AnyBecauseHard, context)))) {
    return false;
  }
  
  return true;
}

const sequenceCheckAccess: CheckAccessFunction<'Sequences'> = async (currentUser, document, context): Promise<boolean> => {
  if (!document || document.isDeleted) {
    return false;
  }
  
  // If it isn't a draft, it's public
  if (!document.draft) {
    return true;
  }
  
  if (!currentUser) {
    return false;
  }
  
  if (userOwns(currentUser, document)) {
    return true;
  } else if (userCanDo(currentUser, `sequences.view.all`)) {
    return true;
  } else {
    return false;
  }
}

const sessionCheckAccess: CheckAccessFunction<'Sessions'> = async (_user, _session, _context, outReasonDenied): Promise<boolean> => {
  if (outReasonDenied) {
    outReasonDenied.reason = "Sessions cannot be accessed manually";
  }
  return false;
}

const subscriptionCheckAccess: CheckAccessFunction<'Subscriptions'> = async (currentUser, subscription, context): Promise<boolean> => {
  const { loaders } = context;
  if (!currentUser) return false;
  if (subscription.userId === currentUser._id) return true;
  if (userIsAdmin(currentUser)) return true;
  
  // If this subscription is to a LocalGroup, organizers of that group can see
  // the subscription
  if (subscription.type === subscriptionTypes.newEvents && subscription.documentId) {
    const localGroup = await loaders.Localgroups.load(subscription.documentId);
    if (localGroup?.organizerIds.includes(currentUser._id)) {
      return true;
    }
  }
  
  return false;
}

const tagRelCheckAccess: CheckAccessFunction<'TagRels'> = async (currentUser, tagRel, context): Promise<boolean> => {
  if (userCanUseTags(currentUser)) return true;
  return !tagRel.deleted;
}

const tagCheckAccess: CheckAccessFunction<'Tags'> = async (currentUser, tag, context): Promise<boolean> => {
  if (userIsAdmin(currentUser)) return true;
  return !tag.deleted;
}

const typingIndicatorCheckAccess: CheckAccessFunction<'TypingIndicators'> = async (currentUser, document, context): Promise<boolean> => {
  // no access here via GraphQL API. Instead, access via direct database query inside server sent event logic
  return false
};

const userTagRelCheckAccess: CheckAccessFunction<'UserTagRels'> = async (currentUser, userTagRel, context): Promise<boolean> => {
  if (userIsAdmin(currentUser) || userOwns(currentUser, userTagRel)) { // admins can always see everything, users can always see their own settings
    return true;
  } else {
    return false;
  }
}

const userCheckAccess: CheckAccessFunction<'Users'> = async (currentUser, document, context): Promise<boolean> => {
  if (document && document.deleted && !userOwns(currentUser, document)) return userCanDo(currentUser, 'users.view.deleted')
  return true
};

const voteCheckAccess: CheckAccessFunction<'Votes'> = async (currentUser, vote, context): Promise<boolean> => {
  if (!currentUser) return false;
  return (vote.userId===currentUser._id || userIsAdminOrMod(currentUser));
}

const accessFilters = {
<<<<<<< HEAD
  AdvisorRequests: allowAccess,
  ArbitalCaches: allowAccess,
  ArbitalTagContentRels: allowAccess,
  AutomatedContentEvaluations: allowAccess,
  Bans: banCheckAccess,
  Books: allowAccess,
=======
  AutomatedContentEvaluations: automatedContentEvaluationCheckAccess,
  Bans: banCheckAccess,
  Bookmarks: bookmarkCheckAccess,
>>>>>>> c41f2584
  Chapters: chapterCheckAccess,
  CkEditorUserSessions: allowAccess,
  ClientIds: clientIdCheckAccess,
  Collections: allowAccess,
  Comments: allowAccess,
  CommentModeratorActions: allowAccess,
  Conversations: conversationCheckAccess,
  CronHistories: allowAccess,
  CurationEmails: allowAccess,
  CurationNotices: curationNoticeCheckAccess,
  DatabaseMetadata: allowAccess,
  DebouncerEvents: allowAccess,
  DialogueChecks: dialogueCheckCheckAccess,
  DialogueMatchPreferences: dialogueMatchPreferenceCheckAccess,
  DigestPosts: allowAccess,
  Digests: allowAccess,
  ElectionCandidates: allowAccess,
  ElectionVotes: allowAccess,
  ElicitQuestionPredictions: allowAccess,
  ElicitQuestions: allowAccess,
  EmailTokens: allowAccess,
  FeaturedResources: allowAccess,
  FieldChanges: allowAccess,
  ForumEvents: allowAccess,
  GardenCodes: allowAccess,
  GoogleServiceAccountSessions: allowAccess,
  Images: allowAccess,
  JargonTerms: jargonTermCheckAccess,
  LegacyData: allowAccess,
  LlmConversations: llmConversationCheckAccess,
  LlmMessages: llmMessageCheckAccess,
  Localgroups: allowAccess,
  LWEvents: lweventCheckAccess,
  ManifoldProbabilitiesCaches: allowAccess,
  Messages: messageCheckAccess,
  Migrations: allowAccess,
  ModerationTemplates: allowAccess,
  ModeratorActions: allowAccess,
  MultiDocuments: multiDocumentCheckAccess,
  Notifications: notificationCheckAccess,
  PageCache: allowAccess,
  PetrovDayActions: allowAccess,
  PetrovDayLaunchs: allowAccess,
  PodcastEpisodes: allowAccess,
  Podcasts: allowAccess,
  Posts: postCheckAccess,
  PostEmbeddings: allowAccess,
  PostRecommendations: allowAccess,
  PostRelations: allowAccess,
  PostViewTimes: allowAccess,
  PostViews: allowAccess,
  ReadStatuses: allowAccess,
  RecommendationsCaches: allowAccess,
  Reports: reportCheckAccess,
  ReviewVotes: reviewVoteCheckAccess,
  ReviewWinnerArts: allowAccess,
  ReviewWinners: allowAccess,
  Revisions: revisionCheckAccess,
  RSSFeeds: allowAccess,
  Sequences: sequenceCheckAccess,
  Sessions: sessionCheckAccess,
  SideCommentCaches: allowAccess,
  SplashArtCoordinates: allowAccess,
  Spotlights: allowAccess,
  Subscriptions: subscriptionCheckAccess,
  Surveys: allowAccess,
  SurveyQuestions: allowAccess,
  SurveyResponses: allowAccess,
  SurveySchedules: allowAccess,
  Tags: tagCheckAccess,
  TagFlags: allowAccess,
  TagRels: tagRelCheckAccess,
  Tweets: allowAccess,
  TypingIndicators: typingIndicatorCheckAccess,
  UltraFeedEvents: allowAccess,
  Users: userCheckAccess,
  UserEAGDetails: allowAccess,
  UserJobAds: allowAccess,
  UserMostValuablePosts: allowAccess,
  UserRateLimits: allowAccess,
  UserTagRels: userTagRelCheckAccess,
  UserActivities: allowAccess,
  Votes: voteCheckAccess,
} satisfies Record<CollectionNameString, CheckAccessFunction<CollectionNameString>>;

function collectionHasAccessFilter<N extends CollectionNameString>(collectionName: N): collectionName is (N & keyof typeof accessFilters) {
  return collectionName in accessFilters;
}

type AccessFunctionForCollection<N extends CollectionNameString> = N extends keyof typeof accessFilters
  ? CheckAccessFunction<N>
  : undefined;

export function getCollectionAccessFilter<N extends CollectionNameString>(collectionName: N): AccessFunctionForCollection<N> {
  return accessFilters[collectionName as keyof typeof accessFilters] as AccessFunctionForCollection<N>;
}<|MERGE_RESOLUTION|>--- conflicted
+++ resolved
@@ -10,16 +10,16 @@
 import { userCanDo, userIsAdmin, userIsAdminOrMod, userOwns } from "@/lib/vulcan-users/permissions";
 import _ from "underscore";
 
-<<<<<<< HEAD
+
 const defaultCheckAccess: CheckAccessFunction<CollectionNameString> = async () => false;
 
 export const allowAccess: CheckAccessFunction<CollectionNameString> = async () => true;
-=======
+
 const automatedContentEvaluationCheckAccess: CheckAccessFunction<'AutomatedContentEvaluations'> = async (currentUser, document, context): Promise<boolean> => {
   if (!currentUser || !document) return false;
   return userIsAdmin(currentUser)
 };
->>>>>>> c41f2584
+
 
 const banCheckAccess: CheckAccessFunction<'Bans'> = async (currentUser, document, context): Promise<boolean> => {
   if (!currentUser || !document) return false;
@@ -367,18 +367,13 @@
 }
 
 const accessFilters = {
-<<<<<<< HEAD
   AdvisorRequests: allowAccess,
   ArbitalCaches: allowAccess,
   ArbitalTagContentRels: allowAccess,
-  AutomatedContentEvaluations: allowAccess,
-  Bans: banCheckAccess,
-  Books: allowAccess,
-=======
   AutomatedContentEvaluations: automatedContentEvaluationCheckAccess,
   Bans: banCheckAccess,
   Bookmarks: bookmarkCheckAccess,
->>>>>>> c41f2584
+  Books: allowAccess,
   Chapters: chapterCheckAccess,
   CkEditorUserSessions: allowAccess,
   ClientIds: clientIdCheckAccess,
