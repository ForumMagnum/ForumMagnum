--- conflicted
+++ resolved
@@ -23,18 +23,6 @@
   CREATE UNIQUE INDEX IF NOT EXISTS "${viewName}_unique_index" ON "${viewName}" (post_id, window_end);
 `;
 
-<<<<<<< HEAD
-const endTimeIndexGenerator = (viewName: string) => `
-  CREATE INDEX IF NOT EXISTS "${viewName}_time_index" ON "${viewName}" (window_end);
-`;
-
-const startTimeIndexGenerator = (viewName: string) => `
-  CREATE INDEX IF NOT EXISTS "${viewName}_time_index" ON "${viewName}" (window_start);
-`;
-
-const postIndexGenerator = (viewName: string) => `
-  CREATE INDEX IF NOT EXISTS "${viewName}_post_index" ON "${viewName}" (post_id);
-=======
 const postIndexGenerator = (viewName: string) => `
   CREATE INDEX IF NOT EXISTS "${viewName}_post_index" ON "${viewName}" (post_id);
 `;
@@ -50,15 +38,11 @@
 
 const compositeIndexGenerator = (viewName: string) => `
   CREATE UNIQUE INDEX IF NOT EXISTS "${viewName}_composite_index" ON "${viewName}" (post_id, window_end, window_start);
->>>>>>> b6d91ec2
 `;
 
 registerHybridAnalyticsView({
   identifier: POST_VIEWS_IDENTIFIER,
   queryGenerator: viewQuery,
-<<<<<<< HEAD
-  indexQueryGenerators: [uniqueIndexGenerator, startTimeIndexGenerator, endTimeIndexGenerator, postIndexGenerator],
-=======
   indexQueryGenerators: [
     uniqueIndexGenerator,
     postIndexGenerator,
@@ -66,5 +50,4 @@
     windowStartIndexGenerator,
     compositeIndexGenerator,
   ],
->>>>>>> b6d91ec2
 });