--- conflicted
+++ resolved
@@ -5,17 +5,11 @@
 import { pgPromiseLib, getAnalyticsConnection } from './postgresConnection'
 import chunk from 'lodash/chunk';
 import gql from 'graphql-tag';
-<<<<<<< HEAD
 import type { EventProps } from '@/lib/analyticsEvents';
 import { getShowAnalyticsDebug } from '@/lib/analyticsDebugging';
 import { ColorHash } from '@/lib/vendor/colorHash';
 import moment from 'moment';
-=======
 import { backgroundTask } from '../utils/backgroundTask';
-
-// Since different environments are connected to the same DB, this setting cannot be moved to the database
-export const environmentDescriptionSetting = new PublicInstanceSetting<string>("analytics.environment", "misconfigured", "warning")
->>>>>>> 0f7e093b
 
 export const serverId = randomId();
 
@@ -122,57 +116,6 @@
   }
 }
 
-<<<<<<< HEAD
-=======
-const queuedPerfMetrics: PerfMetric[] = [];
-
-export function queuePerfMetric(perfMetric: PerfMetric) {
-  queuedPerfMetrics.push(perfMetric);
-  backgroundTask(flushPerfMetrics());
-}
-
-async function flushPerfMetrics() {
-  const batchSize = performanceMetricLoggingBatchSize.get()
-
-  if (queuedPerfMetrics.length < batchSize) return;
-
-  const connection = getAnalyticsConnection();
-  if (!connection) return;
-
-  // I really needed to break an import cycle involving `analyticsEvents.tsx` and `Table.ts`
-  // This seemed like the least-bad place to do it.
-  // TODO: If you can figure out a better way, please do.
-  const {
-    constructPerfMetricBatchInsertQuery,
-    insertAndCacheNormalizedDataInBatch,
-    perfMetricsColumnSet
-  }: typeof import('@/server/perfMetricsWriter/perfMetricsWriter') = require('@/server/perfMetricsWriter/perfMetricsWriter');
-   
-  const metricsToWrite = queuedPerfMetrics.splice(0);
-  for (const batch of chunk(metricsToWrite, batchSize)) {
-    try {
-      await insertAndCacheNormalizedDataInBatch(batch, connection);
-
-      const environmentDescription = isDevelopment ? "development" : environmentDescriptionSetting.get();
-      const valuesToInsert = constructPerfMetricBatchInsertQuery(batch, environmentDescription);
-      const query = pgPromiseLib.helpers.insert(valuesToInsert, perfMetricsColumnSet);
-      
-      inFlightRequestCounter.inFlightRequests++;
-      try {
-        await connection?.none(query);
-      } finally {
-        inFlightRequestCounter.inFlightRequests--;
-      }
-    } catch (err){
-      //eslint-disable-next-line no-console
-      console.error("Error sending events to analytics DB:");
-      //eslint-disable-next-line no-console
-      console.error(err);
-    }
-  }
-}
-
->>>>>>> 0f7e093b
 export async function pruneOldPerfMetrics() {
   const connection = getAnalyticsConnection();
   if (!connection) {
