import { Connectors } from './vulcan-lib/connectors';
import { createMutator } from './vulcan-lib/mutators';
import Votes from '../lib/collections/votes/collection';
import { userCanDo } from '../lib/vulcan-users/permissions';
import { recalculateScore } from '../lib/scoring';
import { voteTypes } from '../lib/voting/voteTypes';
import { voteCallbacks, VoteDocTuple, getVotePower } from '../lib/voting/vote';
import { getVotingSystemForDocument, VotingSystem } from '../lib/voting/votingSystems';
import { algoliaExportById } from './search/utils';
import { createAnonymousContext } from './vulcan-lib/query';
import { randomId } from '../lib/random';
import { getConfirmedCoauthorIds } from '../lib/collections/posts/helpers';
import { ModeratorActions } from '../lib/collections/moderatorActions/collection';
import { RECEIVED_VOTING_PATTERN_WARNING, POTENTIAL_TARGETED_DOWNVOTING } from '../lib/collections/moderatorActions/schema';
import { loadByIds } from '../lib/loaders';
import { filterNonnull } from '../lib/utils/typeGuardUtils';
import moment from 'moment';
import * as _ from 'underscore';
import sumBy from 'lodash/sumBy'
import uniq from 'lodash/uniq';
import keyBy from 'lodash/keyBy';
import { userCanVote } from '../lib/collections/users/helpers';
import { elasticSyncDocument } from './search/elastic/elasticCallbacks';
import { collectionIsAlgoliaIndexed } from '../lib/search/algoliaUtil';
import { isElasticEnabled, isAlgoliaEnabled } from './search/elastic/elasticSettings';
<<<<<<< HEAD
=======
import { isEAForum } from '../lib/instanceSettings';
import {Posts} from '../lib/collections/posts';

>>>>>>> 28534848

// Test if a user has voted on the server
const getExistingVote = async ({ document, user }: {
  document: DbVoteableType,
  user: DbUser,
}) => {
  const vote = await Connectors.get(Votes, {
    documentId: document._id,
    userId: user._id,
    cancelled: false,
  }, {}, true);
  return vote;
}

// Add a vote of a specific type on the server
const addVoteServer = async ({ document, collection, voteType, extendedVote, user, voteId, context }: {
  document: DbVoteableType,
  collection: CollectionBase<DbVoteableType>,
  voteType: string,
  extendedVote: any,
  user: DbUser,
  voteId: string,
  context: ResolverContext,
}): Promise<VoteDocTuple> => {
  // create vote and insert it
  const partialVote = createVote({ document, collectionName: collection.options.collectionName, voteType, extendedVote, user, voteId });
  const {data: vote} = await createMutator({
    collection: Votes,
    document: partialVote,
    validate: false,
  });

  let newDocument = {
    ...document,
    ...(await recalculateDocumentScores(document, context)),
  }
  
  // update document score & set item as active
  await collection.rawUpdateOne(
    {_id: document._id},
    {
      $set: {
        inactive: false,
        baseScore: newDocument.baseScore,
        score: newDocument.score,
        extendedScore: newDocument.extendedScore,
      },
    },
    {}
  );
  if (isElasticEnabled) {
    if (collectionIsAlgoliaIndexed(collection.collectionName)) {
      void elasticSyncDocument(collection.collectionName, newDocument._id);
    }
  }
  if (isAlgoliaEnabled) {
    void algoliaExportById(collection as any, newDocument._id);
  }
  return {newDocument, vote};
}

// Create new vote object
export const createVote = ({ document, collectionName, voteType, extendedVote, user, voteId }: {
  document: DbVoteableType,
  collectionName: CollectionNameString,
  voteType: string,
  extendedVote: any,
  user: DbUser|UsersCurrent,
  voteId?: string,
}): Partial<DbVote> => {
  let authorIds = document.userId ? [document.userId] : []
  if (collectionName === "Posts")
    authorIds = authorIds.concat(getConfirmedCoauthorIds(document as DbPost))

  return {
    // when creating a vote from the server, voteId can sometimes be undefined
    ...(voteId ? {_id:voteId} : undefined),
    
    documentId: document._id,
    collectionName,
    userId: user._id,
    voteType: voteType,
    extendedVoteType: extendedVote,
    power: getVotePower({user, voteType, document}),
    votedAt: new Date(),
    authorIds,
    cancelled: false,
    documentIsAf: !!(document.af),
  }
};

// Clear all votes for a given document and user (server)
export const clearVotesServer = async ({ document, user, collection, excludeLatest, context }: {
  document: DbVoteableType,
  user: DbUser,
  collection: CollectionBase<DbVoteableType>,
  // If true, clears all votes except the latest (ie, only clears duplicate
  // votes). If false, clears all votes (including the latest).
  excludeLatest?: boolean,
  context: ResolverContext,
}) => {
  let newDocument = _.clone(document);
  
  // Fetch existing, uncancelled votes
  const votes = await Connectors.find(Votes, {
    documentId: document._id,
    userId: user._id,
    cancelled: false,
  });
  if (!votes.length) {
    return newDocument;
  }
  
  const latestVoteId = _.max(votes, v=>v.votedAt)?._id;
  const votesToCancel = excludeLatest
    ? votes.filter(v=>v._id!==latestVoteId)
    : votes
  
  // Mark the votes as cancelled in the DB, with findOneAndUpdate. If any of
  // these doesn't return a result, it means `cancelled` was set to true in a
  // concurrent operation, and that other operation is the one responsible for
  // running the vote-canceled callbacks (which do the user-karma updates).
  //
  // If this was done the more straightforward way, then hitting vote buttons
  // quickly could lead to votes getting double-cancelled; this doesn't affect
  // the score of the document (which is recomputed from scratch each time) but
  // does affect the user's karma. We used to have a bug like that.
  const voteCancellations = await Promise.all(
    votesToCancel.map((vote) => Votes.rawCollection().findOneAndUpdate({
      _id: vote._id,
      cancelled: false,
    }, {
      $set: { cancelled: true }
    }))
  );
  
  for (let voteCancellation of voteCancellations) {
    const vote = voteCancellation?.value;
    if (!vote) continue;
    
    //eslint-disable-next-line no-unused-vars
    const {_id, ...otherVoteFields} = vote;
    // Create an un-vote for each of the existing votes
    const unvote = {
      ...otherVoteFields,
      cancelled: true,
      isUnvote: true,
      power: -vote.power,
      votedAt: new Date(),
    };
    await createMutator({
      collection: Votes,
      document: unvote,
      validate: false,
    });

    await voteCallbacks.cancelSync.runCallbacks({
      iterator: {newDocument, vote},
      properties: [collection, user]
    });
    await voteCallbacks.cancelAsync.runCallbacksAsync(
      [{newDocument, vote}, collection, user]
    );
  }
  const newScores = await recalculateDocumentScores(document, context);
  await collection.rawUpdateOne(
    {_id: document._id},
    {
      $set: {...newScores },
    },
    {}
  );
  newDocument = {
    ...newDocument,
    ...newScores,
  };
  if (isElasticEnabled) {
    if (collectionIsAlgoliaIndexed(collection.collectionName)) {
      void elasticSyncDocument(collection.collectionName, newDocument._id);
    }
  }
  if (isAlgoliaEnabled) {
    void algoliaExportById(collection as any, newDocument._id);
  }
  return newDocument;
}

// Server-side database operation
export const performVoteServer = async ({ documentId, document, voteType, extendedVote, collection, voteId = randomId(), user, toggleIfAlreadyVoted = true, skipRateLimits, context, selfVote = false }: {
  documentId?: string,
  document?: DbVoteableType|null,
  voteType: string,
  extendedVote?: any,
  collection: CollectionBase<DbVoteableType>,
  voteId?: string,
  user: DbUser,
  toggleIfAlreadyVoted?: boolean,
  skipRateLimits: boolean,
  context?: ResolverContext,
  selfVote?: boolean,
}): Promise<{
  modifiedDocument: DbVoteableType,
  showVotingPatternWarning: boolean,
}> => {
  if (!context)
    context = await createAnonymousContext();

  const collectionName = collection.options.collectionName;
  document = document || await Connectors.get(collection, documentId);

  if (!document) throw new Error("Error casting vote: Document not found.");
  
  const collectionVoteType = `${collectionName.toLowerCase()}.${voteType}`

  if (!user) throw new Error("Error casting vote: Not logged in.");
  
  // Check whether the user is allowed to vote at all, in full generality
  const { fail: cannotVote, reason } = userCanVote(user);
  if (!selfVote && cannotVote) {
    throw new Error(reason);
  }

  if (!extendedVote && voteType && voteType !== "neutral" && !userCanDo(user, collectionVoteType)) {
    throw new Error(`Error casting vote: User can't cast votes of type ${collectionVoteType}.`);
  }
  if (!voteTypes[voteType]) throw new Error(`Invalid vote type in performVoteServer: ${voteType}`);

  if (!selfVote && collectionName === "Comments" && (document as DbComment).debateResponse) {
    const post = await Posts.findOne({_id: (document as DbComment).postId});
    const acceptedCoauthorIds = post ? [...getConfirmedCoauthorIds(post), post.userId] : [];
    if (!acceptedCoauthorIds.includes(user._id)) {
      throw new Error("Cannot vote on debate responses unless you're an accepted coauthor");
    }
  }

  if (collectionName==="Revisions" && (document as DbRevision).collectionName!=='Tags')
    throw new Error("Revisions are only voteable if they're revisions of tags");
  
  const existingVote = await getExistingVote({document, user});
  let showVotingPatternWarning = false;

  if (existingVote && existingVote.voteType === voteType && !extendedVote) {
    if (toggleIfAlreadyVoted) {
      document = await clearVotesServer({document, user, collection, context})
    }
  } else {
    if (!skipRateLimits) {
      const { moderatorActionType } = await checkVotingRateLimits({ document, collection, voteType, user });
      if (moderatorActionType && !(await wasVotingPatternWarningDeliveredRecently(user, moderatorActionType))) {
        if (moderatorActionType === RECEIVED_VOTING_PATTERN_WARNING) showVotingPatternWarning = true;
        void createMutator({
          collection: ModeratorActions,
          context,
          currentUser: null,
          validate: false,
          document: {
            userId: user._id,
            type: moderatorActionType,
          }
        });
      }
    }
    
    const votingSystem = await getVotingSystemForDocument(document, context);
    if (extendedVote && votingSystem.isAllowedExtendedVote) {
      const oldExtendedScore = document.extendedScore;
      const extendedVoteCheckResult = votingSystem.isAllowedExtendedVote(user, document, oldExtendedScore, extendedVote)
      if (!extendedVoteCheckResult.allowed) {
        throw new Error(extendedVoteCheckResult.reason);
      }
    }

    let voteDocTuple: VoteDocTuple = await addVoteServer({document, user, collection, voteType, extendedVote, voteId, context});
    voteDocTuple = await voteCallbacks.castVoteSync.runCallbacks({
      iterator: voteDocTuple,
      properties: [collection, user]
    });
    document = voteDocTuple.newDocument;
    
    document = await clearVotesServer({
      document, user, collection,
      excludeLatest: true,
      context
    })
    
    void voteCallbacks.castVoteAsync.runCallbacksAsync(
      [voteDocTuple, collection, user, context]
    );
  }

  (document as any).__typename = collection.options.typeName;
  return {
    modifiedDocument: document,
    showVotingPatternWarning,
  };
}

async function wasVotingPatternWarningDeliveredRecently(user: DbUser, moderatorActionType: DbModeratorAction["type"]): Promise<boolean> {
  const mostRecentWarning = await ModeratorActions.findOne({
    userId: user._id,
    type: moderatorActionType,
  }, {
    sort: {createdAt: -1}
  });
  if (!mostRecentWarning) {
    return false;
  }
  const warningAgeMS = new Date().getTime() - mostRecentWarning.createdAt.getTime()
  const warningAgeMinutes = warningAgeMS / (1000*60);
  return warningAgeMinutes < 60;
}

interface VotingRateLimitSet {
  perDay: number,
  perHour: number,
  perUserPerDay: number
}

// TODO consequences to add, not yet implemented: blockVotingFor24Hours, revertRecentVotes
type Consequence = "warningPopup" | "denyThisVote" | "flagForModeration"

interface VotingRateLimit {
  voteCount: number
  /** Must be ≤ than 24 hours */
  periodInMinutes: number
  types: "all"|"onlyStrong"|"onlyDown"
  users: "allUsers"|"singleUser"
  consequences: Consequence[]
  message: string|null
}

const getVotingRateLimits = (user: DbUser): VotingRateLimit[] => {
  if (user?.isAdmin) {
    return [];
  } else {
    return [
      {
        voteCount: 200,
        periodInMinutes: 60 * 24,
        types: "all",
        users: "allUsers",
        consequences: ["denyThisVote"],
        message: "too many votes in one day",
      },
      {
        voteCount: 100,
        periodInMinutes: 60,
        types: "all",
        users: "allUsers",
        consequences: ["denyThisVote"],
        message: "too many votes in one hour",
      },
      {
        voteCount: 100,
        periodInMinutes: 24*60,
        types: "all",
        users: "singleUser",
        consequences: ["denyThisVote"],
        message: "too many votes today on content by this author",
      },
      {
        voteCount: 9,
        periodInMinutes: 2,
        types: "onlyDown",
        users: "singleUser",
        consequences: ["flagForModeration"],
        message: "too many votes in short succession on content by this author",
      },
      {
        voteCount: 10,
        periodInMinutes: 3,
        types: "all",
        users: "singleUser",
        consequences: ["warningPopup"],
        message: null,
      },
    ];
  }
}

/**
 * Check whether a given vote would exceed voting rate limits. If this vote
 * should be blocked, throws an exception with a message describing why. If it
 * shouldn't be blocked but should give the user a message warning them about
 * site rules, returns {showVotingPatternWarning: true}. Otherwise returns
 * {showVotingPattern: false}.
 *
 * May also add apply voting-related consequences such as flagging the user for
 * moderation, as side effects.
 */
const checkVotingRateLimits = async ({ document, collection, voteType, user }: {
  document: DbVoteableType,
  collection: CollectionBase<DbVoteableType>,
  voteType: string,
  user: DbUser
}): Promise<{
  moderatorActionType?: DbModeratorAction["type"]
}> => {
  // No rate limit on self-votes
  if(document.userId === user._id)
    return {};
  
  // Retrieve all non-cancelled votes cast by this user in the past 24 hours
  const oneDayAgo = moment().subtract(1, 'days').toDate();
  const votesInLastDay = await Votes.find({
    userId: user._id,
    authorIds: {$ne: user._id}, // Self-votes don't count
    votedAt: {$gt: oneDayAgo},
    cancelled:false
  }).fetch();
  
  // Go through rate limits checking if each applies. If more than one rate
  // limit applies, we take the union of the consequences of exceeding all of
  // them, and use the message from whichever was first in the list.
  let firstExceededRateLimit: VotingRateLimit|null = null;
  let rateLimitConsequences = new Set<Consequence>();
  
  for (const rateLimit of getVotingRateLimits(user)) {
    if (votesInLastDay.length < rateLimit.voteCount)
      continue;

    const numMatchingVotes = getRelevantVotes(rateLimit, document, votesInLastDay).length;
    
    if (numMatchingVotes >= rateLimit.voteCount) {
      if (!firstExceededRateLimit) {
        firstExceededRateLimit = rateLimit;
      }
      for (let consequence of rateLimit.consequences) {
        rateLimitConsequences.add(consequence);
      }
    }
  }
  
  // Was any rate limit exceeded?
  let moderatorActionType: DbModeratorAction["type"] | undefined = undefined;

  if (firstExceededRateLimit) {
    if (rateLimitConsequences.has("warningPopup")) {
      moderatorActionType = RECEIVED_VOTING_PATTERN_WARNING;
    }
    if (rateLimitConsequences.has("denyThisVote")) {
      const message = firstExceededRateLimit.message;
      if (message) {
        throw new Error(`Voting rate limit exceeded: ${message}`);
      } else {
        throw new Error(`Voting rate limit exceeded`);
      }
    }
    if (rateLimitConsequences.has("flagForModeration")) {
      moderatorActionType = POTENTIAL_TARGETED_DOWNVOTING;
    }
  }

  return { moderatorActionType };
}

function getRelevantVotes(rateLimit: VotingRateLimit, document: DbVoteableType, votes: DbVote[]): DbVote[] {
  const now = new Date().getTime();

  return votes.filter(vote => {
    const ageInMS = now - vote.votedAt.getTime();
    const ageInMinutes = ageInMS / (1000 * 60);

    if (ageInMinutes > rateLimit.periodInMinutes)
      return false;
    if (rateLimit.users === "singleUser" && !vote.authorIds?.includes(document.userId))
      return false;

    const isStrong = (vote.voteType === "bigDownvote" || vote.voteType === "bigUpvote");
    const isDown = (vote.voteType === "smallDownvote" || vote.voteType === "bigDownvote");
    if (rateLimit.types === "onlyStrong" && !isStrong)
      return false;
    if (rateLimit.types === "onlyDown" && !isDown)
      return false;
    return true;
  })
}

function voteHasAnyEffect(votingSystem: VotingSystem, vote: DbVote, af: boolean) {
  if (votingSystem.name !== "default") {
    // If using a non-default voting system, include neutral votes in the vote
    // count, because they may have an effect that's not captured in their power.
    return true;
  }
  
  if (af) {
    return !!vote.afPower;
  } else {
    return !!vote.power;
  }
}

export const recalculateDocumentScores = async (document: VoteableType, context: ResolverContext) => {
  const votes = await Votes.find(
    {
      documentId: document._id,
      cancelled: false
    }
  ).fetch() || [];
  
  const userIdsThatVoted = uniq(votes.map(v=>v.userId));
  // make sure that votes associated with users that no longer exist get ignored for the AF score
  const usersThatVoted = await loadByIds(context, "Users", userIdsThatVoted);
  const usersThatVotedById = keyBy(filterNonnull(usersThatVoted), u=>u._id);
  
  const afVotes = _.filter(votes, v=>userCanDo(usersThatVotedById[v.userId], "votes.alignment"));

  const votingSystem = await getVotingSystemForDocument(document, context);
  const nonblankVoteCount = votes.filter(v => (!!v.voteType && v.voteType !== "neutral") || votingSystem.isNonblankExtendedVote(v)).length;
  
  const baseScore = sumBy(votes, v=>v.power)
  const afBaseScore = sumBy(afVotes, v=>v.afPower)
  
  const voteCount = _.filter(votes, v=>voteHasAnyEffect(votingSystem, v, false)).length;
  const afVoteCount = _.filter(afVotes, v=>voteHasAnyEffect(votingSystem, v, true)).length;
  
  return {
    baseScore, afBaseScore,
    voteCount: voteCount,
    afVoteCount: afVoteCount,
    extendedScore: await votingSystem.computeExtendedScore(votes, context),
    afExtendedScore: await votingSystem.computeExtendedScore(afVotes, context),
    score: recalculateScore({...document, baseScore})
  };
}<|MERGE_RESOLUTION|>--- conflicted
+++ resolved
@@ -23,12 +23,8 @@
 import { elasticSyncDocument } from './search/elastic/elasticCallbacks';
 import { collectionIsAlgoliaIndexed } from '../lib/search/algoliaUtil';
 import { isElasticEnabled, isAlgoliaEnabled } from './search/elastic/elasticSettings';
-<<<<<<< HEAD
-=======
-import { isEAForum } from '../lib/instanceSettings';
 import {Posts} from '../lib/collections/posts';
 
->>>>>>> 28534848
 
 // Test if a user has voted on the server
 const getExistingVote = async ({ document, user }: {
