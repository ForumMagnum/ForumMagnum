--- conflicted
+++ resolved
@@ -2,16 +2,9 @@
 import { randomId } from '../lib/random';
 import { AnalyticsUtil } from '../lib/analyticsEvents';
 import { PublicInstanceSetting } from '../lib/instanceSettings';
-<<<<<<< HEAD
-
-import { addGraphQLMutation, addGraphQLResolvers } from './vulcan-lib';
-import { getAnalyticsConnection } from './analytics/postgresConnection'
-import { queryResult } from 'pg-promise';
-=======
 import { addStaticRoute } from './vulcan-lib/staticRoutes';
 import { addGraphQLMutation, addGraphQLResolvers } from './vulcan-lib';
 import { pgPromiseLib, getAnalyticsConnection } from './analytics/postgresConnection'
->>>>>>> a645a0bd
 
 // Since different environments are connected to the same DB, this setting cannot be moved to the database
 const environmentDescriptionSetting = new PublicInstanceSetting<string>("analytics.environment", "misconfigured", "warning")
@@ -23,38 +16,12 @@
 addGraphQLResolvers({
   Mutation: {
     analyticsEvent(root, { events, now: clientTime }, context: ResolverContext) {
-<<<<<<< HEAD
-      // Adjust timestamps to account for server-client clock skew
-      // The mutation comes with a timestamp on each event from the client
-      // clock, and a timestamp representing when events were flushed, also
-      // from the client clock. We use these to translate from absolute time to
-      // relative time (ie, age), and apply that age as an offset relative to
-      // the server clock.
-      // If an event age is <0 or >1h, ignore its timestamp entirely, assume
-      // that means that timestamp is broken (eg, the clock was reset while
-      // events were being captured); in that case, use the time it reached the
-      // server instead.
-      const serverTime = new Date();
-      
-      for (let event of events) {
-        const eventTime = new Date(event.timestamp);
-        const age = clientTime.valueOf() - eventTime.valueOf();
-        const adjustedTimestamp = isValidEventAge(age) ? new Date(serverTime.valueOf()-age.valueOf()) : serverTime;
-        
-        let eventCopy = {...event, timestamp: adjustedTimestamp};
-        void writeEventToAnalyticsDB(eventCopy);
-      }
-      return true;
-=======
       void handleAnalyticsEventWriteRequest(events, clientTime);
->>>>>>> a645a0bd
     },
   }
 });
 addGraphQLMutation('analyticsEvent(events: [JSON!], now: Date): Boolean');
 
-<<<<<<< HEAD
-=======
 addStaticRoute('/analyticsEvent', ({query}, req, res, next) => {
   if (req.method !== "POST") {
     res.statusCode = 405; // Method not allowed
@@ -97,7 +64,6 @@
   await writeEventsToAnalyticsDB(augmentedEvents);
   return true;
 }
->>>>>>> a645a0bd
 
 let inFlightRequestCounter = {inFlightRequests: 0};
 // See: https://stackoverflow.com/questions/37300997/multi-row-insert-with-pg-promise
@@ -106,23 +72,11 @@
 // If you want to capture an event, this is not the function you're looking for;
 // use captureEvent.
 // Writes an event to the analytics database.
-<<<<<<< HEAD
-// TODO: Defer/batch so that this doesn't affect SSR speed?
-async function writeEventToAnalyticsDB({type, timestamp, props}) {
-  const queryStr = 'insert into raw(environment, event_type, timestamp, event) values ($1,$2,$3,$4)';
-  const environmentDescription = isDevelopment ? "development" : environmentDescriptionSetting.get()
-  const queryValues = [environmentDescription, type, timestamp, props];
-  
-=======
 async function writeEventsToAnalyticsDB(events: {type, timestamp, props}[]) {
->>>>>>> a645a0bd
   const connection = getAnalyticsConnection();
   
   if (connection) {
     try {
-<<<<<<< HEAD
-      await connection.query(queryStr, queryValues, queryResult.none)
-=======
       const environmentDescription = isDevelopment ? "development" : environmentDescriptionSetting.get()
       const valuesToInsert = events.map(ev => ({
         environment: environmentDescription,
@@ -145,7 +99,6 @@
       } finally {
         inFlightRequestCounter.inFlightRequests--;
       }
->>>>>>> a645a0bd
     } catch (err){
       //eslint-disable-next-line no-console
       console.error("Error sending events to analytics DB:");
@@ -156,11 +109,7 @@
 }
 
 function serverWriteEvent({type, timestamp, props}) {
-<<<<<<< HEAD
-  void writeEventToAnalyticsDB({
-=======
   void writeEventsToAnalyticsDB([{
->>>>>>> a645a0bd
     type, timestamp,
     props: {
       ...props,
