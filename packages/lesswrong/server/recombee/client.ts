--- conflicted
+++ resolved
@@ -15,14 +15,11 @@
 import { performQueryFromViewParameters } from '../resolvers/defaultResolvers';
 import { captureException } from '@sentry/core';
 import { randomId } from '../../lib/random';
-<<<<<<< HEAD
 import { fetchFragmentSingle } from '../fetchFragment';
-=======
 import { createAdminContext } from '../vulcan-lib/query';
 import Globals from '@/lib/vulcan-lib/config';
 import util from 'util';
 import { FilterSettings, getDefaultFilterSettings } from '@/lib/filterSettings';
->>>>>>> 2704c71c
 
 export const getRecombeeClientOrThrow = (() => {
   let client: ApiClient;
