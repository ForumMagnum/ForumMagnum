--- conflicted
+++ resolved
@@ -41,10 +41,6 @@
   bigUpvote: 1,
 };
 
-<<<<<<< HEAD
-
-=======
->>>>>>> b05c9141
 interface OnsitePostRecommendationsInfo {
   curatedPostIds: string[],
   stickiedPostIds: string[],
