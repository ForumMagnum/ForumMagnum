import React from 'react';
import { Notifications } from '../server/collections/notifications/collection';
import { userIsAdmin } from '../lib/vulcan-users/permissions';
import { getUserEmail } from "../lib/collections/users/helpers";
import Users from '@/server/collections/users/collection';
import { computeContextFromUser } from './vulcan-lib/apollo-server/context';
import gql from 'graphql-tag';
import { PostsEmail } from './emailComponents/PostsEmail';
import { UtmParam } from './analytics/utm-tracking';
import { isEAForum } from '@/lib/instanceSettings';
import { backgroundTask } from './utils/backgroundTask';

<<<<<<< HEAD
=======
// string (notification type name) => Debouncer
export const notificationDebouncers = toDictionary(getNotificationTypes(),
  notificationTypeName => notificationTypeName,
  notificationTypeName => {
    return new EventDebouncer({
      name: `notification_${notificationTypeName}`,
      defaultTiming: {
        type: "delayed",
        delayMinutes: 15,
      },
      callback: ({ userId, notificationType }: {userId: string, notificationType: string}, notificationIds: Array<string>) => {
        backgroundTask(sendNotificationBatch({userId, notificationIds, notificationType}));
      }
    });
  }
);
>>>>>>> 0f7e093b

export const getUtmParamsForNotificationType = (notificationType: string): Partial<Record<UtmParam, string>> => {
  return {
    utm_source: 'notification',
    utm_medium: 'email',
    utm_campaign: encodeURIComponent(notificationType)
  }
}

/**
 * Given a list of notifications (by ID) which had their sending delayed by
 * batching, send them. This could involve sending emails, or adding a
 * notification to the bell icon on-site, or both. In order to make the bell
 * icon notification count trigger, we reset `createdAt` on the notification,
 * so that it counts as newly created and is newer than the last notification
 * check.
 *
 * Precondition: All notifications in a batch share a notification type
 */
export const sendNotificationBatch = async ({userId, notificationIds, notificationType}: {userId: string, notificationIds: Array<string>, notificationType: string}) => {
  const { wrapAndSendEmail } = await import('./emails/renderEmail');
  if (!notificationIds || !notificationIds.length)
    throw new Error("Missing or invalid argument: notificationIds (must be a nonempty array)");
  
  const user = await Users.findOne({_id: userId});
  if (!user) throw new Error(`Missing user: ID ${userId}`);
  const now = new Date();

  await Notifications.rawUpdateMany(
    { _id: {$in: notificationIds} },
    {
      $set: {
        waitingForBatch: false,
        createdAt: now,
      }
    },
    { multi: true }
  );
  const notificationsToEmail = await Notifications.find(
    { _id: {$in: notificationIds}, emailed: true }
  ).fetch();
  
  const context = await computeContextFromUser({ user, isSSR: false });
  if (notificationsToEmail.length) {
    const emails = await notificationBatchToEmails({
      user,
      notificationType,
      notifications: notificationsToEmail,
      context
    });
    
    for (let email of emails) {
      await wrapAndSendEmail(email);
    }
  }
}

const notificationBatchToEmails = async ({user, notificationType, notifications, context}: {
  user: DbUser,
  notificationType: string,
  notifications: Array<DbNotification>,
  context: ResolverContext,
}) => {
  const { getNotificationTypeByNameServer } = await import('./notificationTypesServer');
  const notificationTypeRenderer = getNotificationTypeByNameServer(notificationType);
  const utmParams = getUtmParamsForNotificationType(notificationType);
  
  // Each call to emailSubject or emailBody takes a list of notifications.
  // If we can combine the emails this will be all the notifications in the batch, if we can't combine the emails, this will be a list containing a single notification.
  const groupedNotifications = notificationTypeRenderer.canCombineEmails ? [notifications] : notifications.map((notification) => [notification])

  const shouldSkip = await Promise.all(groupedNotifications.map(async notifications => notificationTypeRenderer.skip({ user, notifications })));
  return await Promise.all(
    groupedNotifications
      .filter((_, idx) => !shouldSkip[idx])
      .map(async (notifications: DbNotification[]) => ({
        user,
        to: getUserEmail(user),
        from: notificationTypeRenderer.from,
        subject: await notificationTypeRenderer.emailSubject({ user, notifications, context }),
        body: await notificationTypeRenderer.emailBody({ user, notifications, context }),
        ...(isEAForum && { utmParams: { ...utmParams, utm_user_id: user._id } })
      }))
  );
}


export const graphqlQueries = {
  async EmailPreview(root: void, {notificationIds, postId}: {notificationIds?: Array<string>, postId?: string}, context: ResolverContext) {
    const { wrapAndRenderEmail } = await import('./emails/renderEmail');
    const { currentUser, Posts } = context;
    if (!currentUser || !userIsAdmin(currentUser)) {
      throw new Error("This debug feature is only available to admin accounts");
    }
    if (!notificationIds?.length && !postId) {
      return [];
    }
    if (notificationIds?.length && postId) {
      throw new Error("Please only specify notificationIds or postId in the query")
    }
    
    let emails: any[] = []
    if (notificationIds?.length) {
      const notifications = await Notifications.find(
        { _id: {$in: notificationIds} }
      ).fetch();

      // Assume they are all of the same type
      const notificationType = notifications[0].type;

      emails = await notificationBatchToEmails({
        user: currentUser,
        notificationType,
        notifications,
        context
      });
    }
    if (postId) {
      const post = await Posts.findOne(postId)
      if (post) {
        emails = [{
          user: currentUser,
          subject: post.title,
          body: <PostsEmail postIds={[post._id]} reason='you have the "Email me new posts in Curated" option enabled' />
        }]
      }
    }
    const renderedEmails = await Promise.all(emails.map(async email => await wrapAndRenderEmail(email)));
    return renderedEmails;
  }
};

export const graphqlTypeDefs = gql`
  type EmailPreview {
    to: String
    subject: String
    html: String
    text: String
  }
  extend type Query {
    EmailPreview(notificationIds: [String], postId: String): [EmailPreview]
  }
`;<|MERGE_RESOLUTION|>--- conflicted
+++ resolved
@@ -9,26 +9,6 @@
 import { UtmParam } from './analytics/utm-tracking';
 import { isEAForum } from '@/lib/instanceSettings';
 import { backgroundTask } from './utils/backgroundTask';
-
-<<<<<<< HEAD
-=======
-// string (notification type name) => Debouncer
-export const notificationDebouncers = toDictionary(getNotificationTypes(),
-  notificationTypeName => notificationTypeName,
-  notificationTypeName => {
-    return new EventDebouncer({
-      name: `notification_${notificationTypeName}`,
-      defaultTiming: {
-        type: "delayed",
-        delayMinutes: 15,
-      },
-      callback: ({ userId, notificationType }: {userId: string, notificationType: string}, notificationIds: Array<string>) => {
-        backgroundTask(sendNotificationBatch({userId, notificationIds, notificationType}));
-      }
-    });
-  }
-);
->>>>>>> 0f7e093b
 
 export const getUtmParamsForNotificationType = (notificationType: string): Partial<Record<UtmParam, string>> => {
   return {
