--- conflicted
+++ resolved
@@ -7,7 +7,6 @@
 import { userIsAdmin } from '../lib/vulcan-users/permissions';
 import { Posts } from '../server/collections/posts/collection';
 import { Components } from '../lib/vulcan-lib/components';
-import { wrapAndSendEmail, wrapAndRenderEmail } from './emails/renderEmail';
 import { getUserEmail } from "../lib/collections/users/helpers";
 import Users from '@/server/collections/users/collection';
 import { computeContextFromUser } from './vulcan-lib/apollo-server/context';
@@ -41,6 +40,7 @@
  * Precondition: All notifications in a batch share a notification type
  */
 const sendNotificationBatch = async ({userId, notificationIds}: {userId: string, notificationIds: Array<string>}) => {
+  const { wrapAndSendEmail }: typeof import('./emails/renderEmail') = require('./emails/renderEmail');
   if (!notificationIds || !notificationIds.length)
     throw new Error("Missing or invalid argument: notificationIds (must be a nonempty array)");
   
@@ -104,6 +104,7 @@
 
 export const graphqlQueries = {
   async EmailPreview(root: void, {notificationIds, postId}: {notificationIds?: Array<string>, postId?: string}, context: ResolverContext) {
+    const { wrapAndRenderEmail }: typeof import('./emails/renderEmail') = require('./emails/renderEmail');
     const { currentUser } = context;
     if (!currentUser || !userIsAdmin(currentUser)) {
       throw new Error("This debug feature is only available to admin accounts");
@@ -131,25 +132,9 @@
       if (post) {
         emails = [{
           user: currentUser,
-<<<<<<< HEAD
-          notifications,
-          context
-        });
-      }
-      if (postId) {
-        const post = await Posts.findOne(postId)
-        if (post) {
-          emails = [{
-            user: currentUser,
-            subject: post.title,
-            body: <Components.PostsEmail postIds={[post._id]} reason='you have the "Email me new posts in Curated" option enabled' />
-          }]
-        }
-=======
           subject: post.title,
-          body: <Components.NewPostEmail documentId={post._id} reason='you have the "Email me new posts in Curated" option enabled' />
+          body: <Components.PostsEmail postIds={[post._id]} reason='you have the "Email me new posts in Curated" option enabled' />
         }]
->>>>>>> 4930db04
       }
     }
     const renderedEmails = await Promise.all(emails.map(async email => await wrapAndRenderEmail(email)));
