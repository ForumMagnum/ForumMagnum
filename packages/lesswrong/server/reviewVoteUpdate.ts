--- conflicted
+++ resolved
@@ -378,14 +378,8 @@
   })
 }
 
-<<<<<<< HEAD
-const createReviewWinners = async () => {
-  const posts = (await getReviewWinnerPosts())
-=======
-// Exported to allow running manually with "yarn repl"
 export const createReviewWinners = async () => {
   const posts = await getReviewWinnerPosts()
->>>>>>> b6621b40
   const {coreTags, aiStrategyTags} = await fetchCategoryAssignmentTags()
   const adminContext = createAdminContext();
 
@@ -393,5 +387,4 @@
     const category = getPostCategory(post, coreTags, aiStrategyTags)
     return createReviewWinner(post, idx, category, adminContext)
   }))
-
 }