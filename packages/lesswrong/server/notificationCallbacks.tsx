--- conflicted
+++ resolved
@@ -364,10 +364,6 @@
 });
 
 async function findUsersToEmail(filter: MongoSelector<DbUser>) {
-<<<<<<< HEAD
-  const filterWithEmail = {email: {$exists: true}, ...filter};
-  return await Users.find(filterWithEmail).fetch();
-=======
   let usersMatchingFilter = await Users.find(filter).fetch();
   if (forumTypeSetting.get() === 'EAForum') {
     return usersMatchingFilter
@@ -388,7 +384,6 @@
     }
   });
   return usersToEmail
->>>>>>> 8a6b4fa2
 }
 
 const curationEmailDelay = new EventDebouncer<string,null>({
