--- conflicted
+++ resolved
@@ -4,11 +4,7 @@
 import { compile as compileHtmlToText } from 'html-to-text'
 import sumBy from 'lodash/sumBy';
 import VotesRepo from './repos/VotesRepo';
-<<<<<<< HEAD
-import type { KarmaChangesArgs } from '../lib/types/karmaChangesTypes';
-=======
-import { KarmaChangesArgs } from '../lib/collections/users/karmaChangesGraphQL';
->>>>>>> 3d9a41c0
+import type { KarmaChangesArgs } from '../lib/collections/users/karmaChangesGraphQL';
 
 // Use html-to-text's compile() wrapper (baking in the default options) to make it faster when called repeatedly
 const htmlToTextDefault = compileHtmlToText();
