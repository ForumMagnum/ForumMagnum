--- conflicted
+++ resolved
@@ -65,7 +65,6 @@
   logger(`Sent email reminders for ${jobNames.join(', ')} to ${users.length} users`)
 }
 
-<<<<<<< HEAD
 export const sendJobAdReminderEmailsCron = addCronJob({
   name: 'sendJobAdReminderEmails',
   interval: `every 1 day`,
@@ -74,16 +73,3 @@
     void sendJobAdReminderEmails();
   }
 });
-
-Globals.sendJobAdReminderEmails = sendJobAdReminderEmails;
-=======
-if (isEAForum) {
-  addCronJob({
-    name: 'sendJobAdReminderEmails',
-    interval: `every 1 day`,
-    job() {
-      void sendJobAdReminderEmails();
-    }
-  });
-}
->>>>>>> a9af1403
