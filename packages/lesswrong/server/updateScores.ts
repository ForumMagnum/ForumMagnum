import { getCollection, Vulcan } from "./vulcan-lib";
import {
  timeDecayExpr,
  postScoreModifiers,
  commentScoreModifiers,
  TIME_DECAY_FACTOR,
  getSubforumScoreBoost,
  SCORE_BIAS,
} from '../lib/scoring';
import * as _ from 'underscore';
import { Posts } from "../lib/collections/posts";
import { runSqlQuery } from "../lib/sql/sqlClient";
import chunk from "lodash/chunk";
import compact from "lodash/compact";

// INACTIVITY_THRESHOLD_DAYS =  number of days after which a single vote will not have a big enough effect to trigger a score update
//      and posts can become inactive
const INACTIVITY_THRESHOLD_DAYS = 30;

const getSingleVotePower = () =>
  // score increase amount of a single vote after n days (for n=100, x=0.000040295)
  1 / Math.pow((INACTIVITY_THRESHOLD_DAYS * 24) + SCORE_BIAS, TIME_DECAY_FACTOR.get());

interface BatchUpdateParams {
  inactive?: boolean;
  forceUpdate?: boolean;
}

const getMongoCollectionProjections = (collectionName: CollectionNameString) => {
  const collectionProjections: Partial<Record<CollectionNameString, any>> = {
    Posts: {
      frontpageDate: 1,
      curatedDate: 1,
      scoreDate: {$cond: {if: "$frontpageDate", then: "$frontpageDate", else: "$postedAt"}},
      baseScore: { // Add optional bonuses to baseScore of posts
        $add: [
          "$baseScore",
          ...postScoreModifiers(),
        ],
      },
    },
    Comments: {
      baseScore: { // Add optional bonuses to baseScore of comments
        $add: [
          "$baseScore",
          ...commentScoreModifiers(),
        ],
      },
    },
  };
  return collectionProjections[collectionName] ?? {};
}

const getBatchItemsMongo = async <T extends DbObject>(collection: CollectionBase<T>, inactive: boolean) => {
  const x = getSingleVotePower();

  const inactiveFilter = inactive
    ? {inactive: true}
    : {
      $or: [
        {inactive: false},
        {inactive: {$exists: false}},
      ],
    };

  const items = await collection.aggregate([
    {
      $match: {
        $and: [
          {postedAt: {$exists: true}},
          {postedAt: {$lte: new Date()}},
          inactiveFilter,
        ]
      }
    },
    {
      $project: {
        postedAt: 1,
        scoreDate: "$postedAt",
        score: 1,
        baseScore: 1,
        ...(getMongoCollectionProjections(collection.options.collectionName)),
      }
    },
    {
      $project: {
        postedAt: 1,
        scoreDate: 1,
        baseScore: 1,
        score: 1,
        newScore: {
          $divide: [
            '$baseScore',
            timeDecayExpr(),
          ]
        }
      }
    },
    {
      $project: {
        postedAt: 1,
        scoreDate: 1,
        baseScore: 1,
        score: 1,
        newScore: 1,
        scoreDiffSignificant: {
          $gt: [
            {$abs: {$subtract: ['$score', '$newScore']}},
            x
          ]
        },
        oldEnough: { // Only set a post as inactive if it's older than n days
          $gt: [
            {$divide: [
              {
                $subtract: [new Date(), '$scoreDate'] // Difference in miliseconds
              },
              60 * 60 * 1000 //Difference in hours
            ]},
            INACTIVITY_THRESHOLD_DAYS*24]
        }
      }
    },
  ]);

  return items.toArray();
}

const getPgCollectionProjections = (collectionName: CollectionNameString) => {
  const proj = {
    _id: '"_id"',
    postedAt: '"postedAt"',
    scoreDate: '"postedAt" AS "scoreDate"',
    score: '"score"',
    baseScore: '"baseScore"',
  };
  switch (collectionName) {
    case "Posts":
      proj.scoreDate = `(CASE WHEN "frontpageDate" IS NULL
        THEN "postedAt"
        ELSE "frontpageDate" END) AS "scoreDate"`;
      proj.baseScore = `("baseScore" +
        (CASE WHEN "frontpageDate" IS NULL THEN 0 ELSE 10 END) +
        (CASE WHEN "curatedDate" IS NULL THEN 0 ELSE 10 END)) AS "baseScore"`;
      break;
    case "Comments":
      const {base, magnitude, duration, exponent} = getSubforumScoreBoost();
      const ageHours = '(EXTRACT(EPOCH FROM CURRENT_TIMESTAMP - "createdAt") / 3600)';
      proj.baseScore = `("baseScore" + (CASE WHEN "tagCommentType" = 'SUBFORUM'
        THEN GREATEST(
          ${base},
          ${magnitude} * (1 - POW(${ageHours} / ${duration}, ${exponent}))
        )
        ELSE 0 END)) as "baseScore"`;
      break;
  }
  return Object.values(proj);
}

const getBatchItemsPg = async <T extends DbObject>(collection: CollectionBase<T>, inactive: boolean, forceUpdate: boolean) => {
  const {collectionName} = collection;
  if (!["Posts", "Comments"].includes(collectionName)) {
    return [];
  }

  const ageHours = 'EXTRACT(EPOCH FROM CURRENT_TIMESTAMP - "postedAt") / 3600';
  return runSqlQuery(`
    SELECT
      q.*,
      ns."newScore",
      q."inactive" AS "inactive",
      ABS("score" - ns."newScore") > ns."singleVotePower" AS "scoreDiffSignificant",
      ns."singleVotePower" AS "singleVotePower",
      (${ageHours}) > ($1 * 24) AS "oldEnough"
    FROM (
      SELECT ${getPgCollectionProjections(collectionName).join(", ")}
        , "${collectionName}".inactive as inactive
      FROM "${collectionName}"
      WHERE
        "postedAt" < CURRENT_TIMESTAMP AND
        ${inactive ? '"inactive" = TRUE' : '("inactive" = FALSE OR "inactive" IS NULL)'}
    ) q, LATERAL (SELECT
      "baseScore" / POW(${ageHours} + $2, $3) AS "newScore",
      1.0 / POW(${ageHours} + $2, $3) AS "singleVotePower"
    ) ns
<<<<<<< HEAD
    ${forceUpdate ? "" : 'WHERE ABS("score" - ns."newScore") > $1 OR NOT q."inactive"'}
  `, [singleVotePower, INACTIVITY_THRESHOLD_DAYS, SCORE_BIAS, TIME_DECAY_FACTOR.get()], "read");
=======
    ${forceUpdate ? "" : 'WHERE ABS("score" - ns."newScore") > ns."singleVotePower" OR NOT q."inactive"'}
  `, [INACTIVITY_THRESHOLD_DAYS, SCORE_BIAS, TIME_DECAY_FACTOR.get()]);
>>>>>>> 7dba406d
}

const getBatchItems = async <T extends DbObject>(collection: CollectionBase<T>, inactive: boolean, forceUpdate: boolean) =>
  Posts.isPostgres()
    ? getBatchItemsPg(collection, inactive, forceUpdate)
    : getBatchItemsMongo(collection, inactive);

export const batchUpdateScore = async ({collection, inactive = false, forceUpdate = false}: BatchUpdateParams & { collection: CollectionBase<DbObject> }) => {
  const items = await getBatchItems(collection, inactive, forceUpdate);
  let updatedDocumentsCounter = 0;

  const batches = chunk(items, 1000); // divide items into chunks of 1000

  for (let batch of batches) {
    let itemUpdates = compact(batch.map((i: AnyBecauseTodo) => {
      if (forceUpdate || i.scoreDiffSignificant) {
        updatedDocumentsCounter++;
        return {
          updateOne: {
            filter: {_id: i._id},
            update: {$set: {score: i.newScore, inactive: false}},
            upsert: false,
          }
        }
      } else if (i.oldEnough && !i.inactive) {
        // only set a post as inactive if it's older than n days
        return {
          updateOne: {
            filter: {_id: i._id},
            update: {$set: {inactive: true}},
            upsert: false,
          }
        }
      }
    }));

    if (itemUpdates && itemUpdates.length) {
      await collection.rawCollection().bulkWrite(itemUpdates, {ordered: false});
    }
  }
  return updatedDocumentsCounter;
}

export const batchUpdateScoreByName = ({collectionName, inactive = false, forceUpdate = false}: BatchUpdateParams & { collectionName: CollectionNameString }) => {
  const collection = getCollection(collectionName);
  return batchUpdateScore({collection, inactive, forceUpdate});
}

Vulcan.batchUpdateScoreByName = batchUpdateScoreByName;<|MERGE_RESOLUTION|>--- conflicted
+++ resolved
@@ -183,13 +183,8 @@
       "baseScore" / POW(${ageHours} + $2, $3) AS "newScore",
       1.0 / POW(${ageHours} + $2, $3) AS "singleVotePower"
     ) ns
-<<<<<<< HEAD
-    ${forceUpdate ? "" : 'WHERE ABS("score" - ns."newScore") > $1 OR NOT q."inactive"'}
-  `, [singleVotePower, INACTIVITY_THRESHOLD_DAYS, SCORE_BIAS, TIME_DECAY_FACTOR.get()], "read");
-=======
     ${forceUpdate ? "" : 'WHERE ABS("score" - ns."newScore") > ns."singleVotePower" OR NOT q."inactive"'}
-  `, [INACTIVITY_THRESHOLD_DAYS, SCORE_BIAS, TIME_DECAY_FACTOR.get()]);
->>>>>>> 7dba406d
+  `, [INACTIVITY_THRESHOLD_DAYS, SCORE_BIAS, TIME_DECAY_FACTOR.get()], "read");
 }
 
 const getBatchItems = async <T extends DbObject>(collection: CollectionBase<T>, inactive: boolean, forceUpdate: boolean) =>
