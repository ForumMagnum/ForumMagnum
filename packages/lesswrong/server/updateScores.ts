--- conflicted
+++ resolved
@@ -106,30 +106,8 @@
         newScore: {
           $divide: [
             '$baseScore',
-<<<<<<< HEAD
             timeDecayExpr(),
           ]
-=======
-              {
-                $pow: [
-                  {
-                    $add: [
-                      {
-                        $divide: [
-                          {
-                            $subtract: [new Date(), '$scoreDate'] // Age in miliseconds
-                          },
-                          60 * 60 * 1000
-                        ]
-                      }, // Age in hours
-                      2
-                    ]
-                  },
-                  TIME_DECAY_FACTOR
-                ]
-              }
-            ]
->>>>>>> 834d01e4
         }
       }
     },
