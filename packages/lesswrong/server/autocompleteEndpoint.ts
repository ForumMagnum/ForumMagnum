import type { Express } from "express";
import { getUserFromReq } from "./vulcan-lib/apollo-server/context";
import { userIsAdmin } from "@/lib/vulcan-users/permissions";
import { getAnthropicPromptCachingClientOrThrow } from "./languageModels/anthropicClient";
import express from "express";
import { PromptCachingBetaMessageParam } from "@anthropic-ai/sdk/resources/beta/prompt-caching/messages";
import { Posts } from "@/lib/collections/posts";
import { Comments } from "@/lib/collections/comments";
import Revisions from "@/lib/collections/revisions/collection";
import { turndownService } from "./editor/conversionUtils";
import { formatRelative } from "@/lib/utils/timeFormat";
import Users from "@/lib/vulcan-users";


const getParentComments = async (comment: DbComment) => {
  const parentComments: DbComment[] = [];
  let currentComment: DbComment | null = comment;
  while (currentComment.parentCommentId && currentComment.parentCommentId !== currentComment._id) {
    currentComment = await Comments.findOne({ _id: currentComment.parentCommentId });
    if (currentComment) {
      parentComments.push(currentComment);
    } else {
      break;
    }
  }

  return parentComments.reverse();
}

const getPostBodyFormatted = (post: DbPost, revisionsMap: Map<string, DbRevision>, authorsMap: Map<string, DbUser>) => {
  const markdownBody = turndownService.turndown(revisionsMap.get(post._id)?.html ?? "<not available/>");
  const author = authorsMap.get(post.userId)?.displayName;
  return `${post.title}
by ${author}
${post.baseScore}
${markdownBody}`.trim();
}

const getCommentBodyFormatted = (comment: DbComment, revisionsMap: Map<string, DbRevision>, authorsMap: Map<string, DbUser>) => {
  const markdownBody = turndownService.turndown(revisionsMap.get(comment._id)?.html ?? comment.contents?.html ?? "<not available/>");
  const dateString = formatRelative(new Date(comment.createdAt), new Date(), false)
  const author = authorsMap.get(comment.userId)?.displayName;
  return `${author} ${dateString} ${comment.baseScore} ${comment.extendedScore?.agreement}
${markdownBody}`.trim();
}

const getPostReplyMessageFormatted = (post: DbPost, revisionsMap: Map<string, DbRevision>, authorsMap: Map<string, DbUser>, currentUser: DbUser, prefix: string) => {
  return `${getPostBodyFormatted(post, revisionsMap, authorsMap)}
---
${currentUser.displayName} 1h ${Math.floor(20 + (Math.random() * 75))} ${Math.floor((Math.random() - 0.5) * 100)}
${prefix}`.trim();
}

const getCommentReplyMessageFormatted = (comment: DbComment, parentComments: DbComment[], parentPost: DbPost, revisionsMap: Map<string, DbRevision>, authorsMap: Map<string, DbUser>, prefix: string, currentUser: DbUser) => {
  const parentComment = parentComments[parentComments.length - 1];
  return `${getPostBodyFormatted(parentPost, revisionsMap, authorsMap)}
---
${parentComments.map((comment) => getCommentBodyFormatted(comment, revisionsMap, authorsMap)).join("\n---\n")}
---
${getCommentBodyFormatted(comment, revisionsMap, authorsMap)}
---
<<<<<<< HEAD
${currentUser.displayName} 2d 75 2
=======
${currentUser.displayName} 1h ${Math.floor(20 + (Math.random() * 75))} ${Math.floor((Math.random() - 0.5) * 100)}
>>>>>>> c1c06fb7
${prefix}`.trim();
}

async function constructMessageHistory(
  prefix: string,
  commentIds: string[],
  postIds: string[],
  currentUser: any,
  replyingCommentId?: string,
  postId?: string
): Promise<PromptCachingBetaMessageParam[]> {
  const messages: PromptCachingBetaMessageParam[] = [];

  // Make the fetches parallel to save time
  const [revisions, posts, comments] = await Promise.all([
    Revisions.find({ documentId: { $in: [...postIds, ...commentIds] }, fieldName: "contents", version: "1.0.0" }).fetch(),
    Posts.find({ _id: { $in: postIds } }).fetch(),
    Comments.find({ _id: { $in: commentIds } }).fetch(),
  ]);

  const authors = await Users.find({ _id: { $in: [...posts.map((post) => post.userId), ...comments.map((comment) => comment.userId)] } }).fetch();

  const authorsMap = new Map(authors.map((author) => [author._id, author]));
  const revisionsMap = new Map(revisions.map((revision) => [revision.documentId!, revision]));

  // eslint-disable-next-line no-console
  console.log(`Converting ${posts.length} posts and ${comments.length} comments to messages`);
  // eslint-disable-next-line no-console
  console.time("constructPostMessageHistory");

  // Add fetched posts and comments to message history
  for (const post of posts) {
    messages.push({
      role: "user",
      content: [{ type: "text", text: `<cmd>cat lw/${post._id}.txt</cmd>` }],
    });

    messages.push({
      role: "assistant",
      content: [
        {
          type: "text",
          text: getPostBodyFormatted(post, revisionsMap, authorsMap),
        },
      ],
    });
  }

  // eslint-disable-next-line no-console
  console.timeEnd("constructPostMessageHistory");

  for (const comment of comments) {
    messages.push({
      role: "user",
      content: [{ type: "text", text: `<cmd>cat lw/${comment._id}.txt</cmd>` }],
    });

    messages.push({
      role: "assistant",
      content: [{ type: "text", text: getCommentBodyFormatted(comment, revisionsMap, authorsMap) }],
    });
  }

  // Add final user message with prefix
  messages.push({
    role: "user",
    content: [{ type: "text", text: `<cmd>cat lw/hsqKp56whpPEQns3Z.txt</cmd>`, cache_control: {type: "ephemeral"}}]
  });

  if (replyingCommentId) {
    // Fetch the comment we're replying to
    const replyingToComment = await Comments.findOne({ _id: replyingCommentId });
    if (!replyingToComment) {
      throw new Error("Comment not found");
    }
    const parentComments = await getParentComments(replyingToComment);
    const parentPost = await Posts.findOne({ _id: replyingToComment.postId });
    const parentPostRevision = await Revisions.findOne({ documentId: parentPost?._id, fieldName: "contents", version: "1.0.0" });

    if (!parentPost) {
      throw new Error(`Parent post or revision not found ${replyingToComment.postId}`);
    }

    const authors = await Users.find({ _id: { $in: [parentPost.userId, ...parentComments.map((comment) => comment.userId), replyingToComment.userId] } }).fetch();

    authors.forEach((author) => authorsMap.set(author._id, author));
    revisionsMap.set(parentPost._id!, parentPostRevision!);
    if (!parentPost) {
      throw new Error("Post not found");
    }

    const message = getCommentReplyMessageFormatted(replyingToComment, parentComments, parentPost, revisionsMap, authorsMap, prefix, currentUser)

    messages.push({
      role: "assistant",
      content: [
        {
          type: "text",
          text: message
        },
      ],
    });
  }
  else if (postId) {
    const post = await Posts.findOne({ _id: postId });
    if (!post) {
      throw new Error("Post not found");
    }
    const postRevision = await Revisions.findOne({ documentId: post._id, fieldName: "contents", version: "1.0.0" });
    if (!postRevision) {
      throw new Error("Post revision not found");
    }

    const authors = await Users.find({ _id: post.userId }).fetch();
    authors.forEach((author) => authorsMap.set(author._id, author));
    revisionsMap.set(post._id!, postRevision);

    const message = getPostReplyMessageFormatted(post, revisionsMap, authorsMap, currentUser, prefix);
    console.log("Message", message);

    messages.push({
      role: "assistant",
      content: [
        {
          type: "text",
          text: getPostReplyMessageFormatted(post, revisionsMap, authorsMap, currentUser, prefix)
        },
      ],
    });
  }
  else {
    messages.push({
      role: "assistant",
      content: [
        {
          type: "text",
          text: `${prefix}`
        }
      ]
    });
  }

  return messages;
}

export function addAutocompleteEndpoint(app: Express) {
  app.use("/api/autocomplete", express.json());
  app.post("/api/autocomplete", async (req, res) => {
    const currentUser = getUserFromReq(req);
    if (!currentUser) {
      return res.status(401).json({ error: "Unauthorized" });
    }

    try {
      if (!userIsAdmin(currentUser)) {
        throw new Error("Claude Completion is for admins only");
      }

      const client = getAnthropicPromptCachingClientOrThrow();

      const { prefix = '', commentIds, postIds, replyingCommentId, postId } = req.body;

      // Set headers for streaming response
      res.writeHead(200, {
        "Content-Type": "text/event-stream",
        "Cache-Control": "no-cache",
        Connection: "keep-alive",
      });

      const loadingMessagesStream = client.messages.stream({
        model: "claude-3-5-sonnet-20240620",
        max_tokens: 1000,
        system: "The assistant is in CLI simulation mode, and responds to the user's CLI commands only with the output of the command.",
        messages: await constructMessageHistory(
          prefix,
          commentIds,
          postIds,
          currentUser,
          replyingCommentId,
          postId
        ),
      });

      loadingMessagesStream.on("text", (delta, snapshot) => {
        res.write(
          `data: ${JSON.stringify({ type: "text", content: delta })}\n\n`,
        );
      });

      loadingMessagesStream.on("end", () => {
        res.write(`data: ${JSON.stringify({ type: "end" })}\n\n`);
        res.end();
      });

      loadingMessagesStream.on("error", (error) => {
        // eslint-disable-next-line no-console
        console.error("Stream error:", JSON.stringify(error));
        res.write(
          `data: ${JSON.stringify({ type: "error", message: "An error occurred" })}\n\n`,
        );
        res.end();
      });
    } catch (error) {
      // eslint-disable-next-line no-console
      console.error("Autocomplete error:", error);
      res.status(500).json({ error: "An error occurred during autocomplete" });
    }
  });
}<|MERGE_RESOLUTION|>--- conflicted
+++ resolved
@@ -59,11 +59,7 @@
 ---
 ${getCommentBodyFormatted(comment, revisionsMap, authorsMap)}
 ---
-<<<<<<< HEAD
-${currentUser.displayName} 2d 75 2
-=======
 ${currentUser.displayName} 1h ${Math.floor(20 + (Math.random() * 75))} ${Math.floor((Math.random() - 0.5) * 100)}
->>>>>>> c1c06fb7
 ${prefix}`.trim();
 }
 
