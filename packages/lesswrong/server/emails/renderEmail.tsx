--- conflicted
+++ resolved
@@ -16,22 +16,15 @@
 import { getSiteUrl } from '@/lib/vulcan-lib/utils';
 import { createLWEvent } from '../collections/lwevents/mutations';
 import { createAnonymousContext } from '../vulcan-lib/createContexts';
-<<<<<<< HEAD
-import { FMJssProvider } from '@/components/hooks/FMJssProvider';
-import { createStylesContext } from '@/lib/jssStyles';
-import { generateEmailStylesheet } from '../../lib/styleHelpers';
-import { ThemeContextProvider } from '@/components/themes/ThemeContextProvider';
-=======
 import { createStylesContext } from '@/components/hooks/useStyles';
-import { generateEmailStylesheet } from '../styleGeneration';
 import { FMJssProvider, ThemeContextProvider } from '@/components/themes/ThemeContextProvider';
->>>>>>> 6f7ec9dd
 import { ThemeOptions } from '@/themes/themeNames';
 import { EmailWrapper } from '../emailComponents/EmailWrapper';
 import CookiesProvider from '@/lib/vendor/react-cookie/CookiesProvider';
 import { utmifyForumBacklinks, UtmParam } from '../analytics/utm-tracking';
 import { EmailRenderContext } from './EmailRenderContext';
 import { backgroundTask } from '../utils/backgroundTask';
+import { generateEmailStylesheet } from '@/lib/styleHelpers';
 
 export interface RenderedEmail {
   user: DbUser | null,
@@ -198,7 +191,7 @@
   
   // Get JSS styles, which were added to sheetsRegistry as a byproduct of
   // renderToString.
-  const css = generateEmailStylesheet({ stylesContext, theme, themeOptions });
+  const css = generateEmailStylesheet({ stylesContext, theme });
   const html = boilerplateGenerator({ css, body, title:subject })
   
   // Find any relative links, and convert them to absolute
