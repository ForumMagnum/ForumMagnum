--- conflicted
+++ resolved
@@ -161,13 +161,8 @@
     <EmailRenderContext.Provider value={{isEmailRender:true}}>
     <ApolloProvider client={apolloClient}>
     <JssProvider registry={sheetsRegistry} generateClassName={generateClassName}>
-<<<<<<< HEAD
     <MuiThemeProvider theme={getForumTheme({name: "default", forumThemeOverride: {}})} sheetsManager={new Map()}>
-    <UserContext.Provider value={user as unknown as UsersCurrent /*FIXME*/}>
-=======
-    <MuiThemeProvider theme={forumTheme} sheetsManager={new Map()}>
     <UserContext.Provider value={user as unknown as UsersCurrent | null /*FIXME*/}>
->>>>>>> a242ac15
     <TimezoneContext.Provider value={timezone}>
       {bodyComponent}
     </TimezoneContext.Provider>
