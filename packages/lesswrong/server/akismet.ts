import LWEvents from '../lib/collections/lwevents/collection'
import { Posts } from '../lib/collections/posts/collection'
import { postGetPageUrl } from '../lib/collections/posts/helpers'
import { Comments } from '../lib/collections/comments/collection'
import { updateMutator, addCallback, runCallbacksAsync } from './vulcan-lib';
import Users from '../lib/collections/users/collection';
import akismet from 'akismet-api'
import { isDevelopment } from '../lib/executionEnvironment';
import { DatabaseServerSetting } from './databaseSettings';
import { getCollectionHooks } from './mutationCallbacks';

const SPAM_KARMA_THRESHOLD = 10 //Threshold after which you are no longer affected by spam detection

// Akismet API integration
const akismetKeySetting = new DatabaseServerSetting<string | null>('akismet.apiKey', null)
const akismetURLSetting = new DatabaseServerSetting<string | null>('akismet.url', null)
const client = akismet.client({
  key  : akismetKeySetting.get(),                   
  blog : akismetURLSetting.get()       
});

async function constructAkismetReport({document, type = "post"}) {
    const author = await Users.findOne(document.userId)
    if (!author) throw Error("Couldn't find author for Akismet report")
    let post = document
    if (type !== "post") {
      post = await Posts.findOne(document.postId)
    }
    const link = (post && postGetPageUrl(post)) || ""  // Don't get link if we create a comment without a post
    const events = await LWEvents.find({userId: author._id, name: 'login'}, {sort: {createdAt: -1}, limit: 1}).fetch()
    const ip = events && events[0] && events[0].properties && events[0].properties.ip
    const userAgent = events && events[0] && events[0].properties && events[0].properties.userAgent
    const referrer = events && events[0] && events[0].properties && events[0].properties.referrer
    return {
      user_ip : ip,              // Required!
      user_agent : userAgent,    // Required!
      referer: referrer,
      permalink : akismetURLSetting.get() + link,
      comment_type : (type === "post") ? 'blog-post' : 'comment',
      comment_author : author.displayName,
      comment_author_email : author.email,
<<<<<<< HEAD
      comment_content : document.contents && document.contents.html,
      is_test: Meteor.isDevelopment
=======
      comment_content : document.contents && document.contents.html, 
      is_test: isDevelopment
>>>>>>> 4d9dde7a
    }
}

async function checkForAkismetSpam({document, type = "post"}) {
  try {
    const akismetReport = await constructAkismetReport({document, type})
    const spam = await client.checkSpam(akismetReport)
    // eslint-disable-next-line no-console
    console.log("Checked document for spam: ", akismetReport, "result: ", spam)
    return spam
  } catch (e) {
    // eslint-disable-next-line no-console
    console.error("Akismet spam checker crashed. Classifying as not spam.", e)
    return false
  }

}

client.verifyKey()
  .then(function(valid) {
    //eslint-disable-next-line no-console
    if (valid) console.log('Valid Akismet key!');
    //eslint-disable-next-line no-console
    else console.log('Invalid Akismet key. Please provide a key to activate spam detection.', akismetKeySetting.get());
  })
  .catch(function(err) {
    //eslint-disable-next-line no-console
    console.log('Akismet key check failed: ' + err.message);
  });

getCollectionHooks("Posts").newAfter.add(async function checkPostForSpamWithAkismet(post, currentUser) {
  if (!currentUser) throw new Error("Submitted post has no associated user");
  
  if (akismetKeySetting.get()) {
    const spam = await checkForAkismetSpam({document: post,type: "post"})
    if (spam) {
      if (((currentUser.karma || 0) < SPAM_KARMA_THRESHOLD) && !currentUser.reviewedByUserId) {
        // eslint-disable-next-line no-console
        console.log("Deleting post from user below spam threshold", post)
        await updateMutator({
          collection: Posts,
          documentId: post._id,
          set: {status: 4},
          validate: false,
        });
      }
    } else {
      //eslint-disable-next-line no-console
      console.log('Post marked as not spam', post._id);
    }
  }
  return post
});

getCollectionHooks("Comments").newAfter.add(async function checkCommentForSpamWithAkismet(comment, currentUser) {
    if (!currentUser) throw new Error("Submitted comment has no associated user");
    
    if (akismetKeySetting.get()) {
      const spam = await checkForAkismetSpam({document: comment, type: "comment"})
      if (spam) {
        if (((currentUser.karma || 0) < SPAM_KARMA_THRESHOLD) && !currentUser.reviewedByUserId) {
          // eslint-disable-next-line no-console
          console.log("Deleting comment from user below spam threshold", comment)
          await updateMutator({
            collection: Comments,
            documentId: comment._id,
            set: {
              deleted: true,
              deletedDate: new Date(), 
              deletedReason: "Your comment has been marked as spam by the Akismet spam integration. We will review your comment in the coming hours and restore it if we determine that it isn't spam"
            },
            validate: false,
          });
        }
      } else {
        //eslint-disable-next-line no-console
        console.log('Comment marked as not spam', comment._id);
      }
    }
    return comment
});

function runReportCloseCallbacks(newReport, oldReport) {
  if (newReport.closedAt && !oldReport.closedAt) {
    runCallbacksAsync({
      name: 'reports.close.async',
      properties: [newReport]
    });
  }
}

getCollectionHooks("Reports").editAsync.add(runReportCloseCallbacks)

async function akismetReportSpamHam(report) {
  if (report.reportedAsSpam) {
    let comment
    const post = await Posts.findOne(report.postId)
    if (report.commentId) {
      comment = Comments.findOne(report.commentId)
    }
    if (!report.markedAsSpam) {
      const akismetReportArguments = report.commentId ? {document: comment, type: "comment"} : {document: post, type: "post"}
      const akismetReport = await constructAkismetReport(akismetReportArguments)
      client.submitHam(akismetReport, (err) => {
        // eslint-disable-next-line no-console
        if (!err) { console.log("Reported Akismet false positive", akismetReport)}
      })
    }
  }
}

addCallback('reports.close.async', akismetReportSpamHam)

async function postReportPurgeAsSpam(post) {
  const akismetReport = await constructAkismetReport({document: post, type: "post"})
  client.submitSpam(akismetReport, (err) => {
    // eslint-disable-next-line no-console
    if (!err) { console.log("Reported Akismet false negative", akismetReport)}
  })
}

addCallback('posts.purge.async', postReportPurgeAsSpam)

async function commentReportPurgeAsSpam(comment) {
  const akismetReport = await constructAkismetReport({document: comment, type: "comment"})
  client.submitSpam(akismetReport, (err) => {
    // eslint-disable-next-line no-console
    if (!err) { console.log("Reported Akismet false negative", akismetReport)}
  })
}

addCallback('comments.purge.async', commentReportPurgeAsSpam)<|MERGE_RESOLUTION|>--- conflicted
+++ resolved
@@ -39,13 +39,8 @@
       comment_type : (type === "post") ? 'blog-post' : 'comment',
       comment_author : author.displayName,
       comment_author_email : author.email,
-<<<<<<< HEAD
-      comment_content : document.contents && document.contents.html,
-      is_test: Meteor.isDevelopment
-=======
       comment_content : document.contents && document.contents.html, 
       is_test: isDevelopment
->>>>>>> 4d9dde7a
     }
 }
 
