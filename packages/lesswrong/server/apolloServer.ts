--- conflicted
+++ resolved
@@ -46,12 +46,9 @@
 import { Sessions } from '../lib/collections/sessions';
 import { addServerSentEventsEndpoint } from "./serverSentEvents";
 import { botRedirectMiddleware } from './botRedirect';
-<<<<<<< HEAD
+import { hstsMiddleware } from './hsts';
 import { isElasticEnabled } from './search/elastic/elasticSettings';
 import ElasticController from './search/elastic/ElasticController';
-=======
-import { hstsMiddleware } from './hsts';
->>>>>>> 7762de3f
 
 const loadClientBundle = () => {
   const bundlePath = path.join(__dirname, "../../client/js/bundle.js");
