--- conflicted
+++ resolved
@@ -390,17 +390,10 @@
     const faviconHeader = `<link rel="shortcut icon" href="${faviconUrlSetting.get()}"/>`;
 
     // Inject a tab ID into the page, by injecting a script fragment that puts
-<<<<<<< HEAD
-    // it into a global variable.
-    const tabId = randomId();
-    const tabIdHeader = `<script>var tabId = "${tabId}"</script>`;
-
-=======
     // it into a global variable. If the response is cacheable (same html may be used
     // by multiple tabs), this is generated in `clientStartup.ts` instead.
     const tabId = responseIsCacheable(response) ? null : randomId();
     
->>>>>>> 85732620
     // The part of the header which can be sent before the page is rendered.
     // This includes an open tag for <html> and <head> but not the matching
     // close tags, since there's stuff inside that depends on what actually
