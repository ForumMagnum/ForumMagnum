import { ApolloServer } from 'apollo-server-express';
import { GraphQLError, GraphQLFormattedError } from 'graphql';

import { isDevelopment, isE2E } from '../lib/executionEnvironment';
import { renderWithCache, getThemeOptionsFromReq } from './vulcan-lib/apollo-ssr/renderPage';

import { pickerMiddleware, addStaticRoute } from './vulcan-lib/staticRoutes';
import voyagerMiddleware from 'graphql-voyager/middleware/express';
import { graphiqlMiddleware } from './vulcan-lib/apollo-server/graphiql';
import getPlaygroundConfig from './vulcan-lib/apollo-server/playground';

import { getExecutableSchema } from './vulcan-lib/apollo-server/initGraphQL';
import { getUserFromReq, configureSentryScope, getContextFromReqAndRes } from './vulcan-lib/apollo-server/context';

import universalCookiesMiddleware from 'universal-cookie-express';

import { formatError } from 'apollo-errors';

import * as Sentry from '@sentry/node';
import express from 'express'
import { app } from './expressServer';
import path from 'path'
import { getPublicSettings, getPublicSettingsLoaded } from '../lib/settingsCache';
import { embedAsGlobalVar } from './vulcan-lib/apollo-ssr/renderUtil';
import { addAuthMiddlewares, expressSessionSecretSetting } from './authenticationMiddlewares';
import { addForumSpecificMiddleware } from './forumSpecificMiddleware';
import { addSentryMiddlewares, logGraphqlQueryStarted, logGraphqlQueryFinished } from './logging';
import { addClientIdMiddleware } from './clientIdMiddleware';
import { classesForAbTestGroups } from '../lib/abTestImpl';
import expressSession from 'express-session';
import MongoStore from './vendor/ConnectMongo/MongoStore';
import { ckEditorTokenHandler } from './ckEditor/ckEditorToken';
import { getEAGApplicationData } from './zohoUtils';
import { faviconUrlSetting, isEAForum, testServerSetting, performanceMetricLoggingEnabled, isDatadogEnabled } from '../lib/instanceSettings';
import { parseRoute, parsePath } from '../lib/vulcan-core/appContext';
import { globalExternalStylesheets } from '../themes/globalStyles/externalStyles';
import { addTestingRoutes } from './testingSqlClient';
import { addCrosspostRoutes } from './fmCrosspost/routes';
import { addV2CrosspostHandlers } from './crossposting/handlers';
import { getUserEmail } from "../lib/collections/users/helpers";
import { inspect } from "util";
import { renderJssSheetPreloads } from './utils/renderJssSheetImports';
import { datadogMiddleware } from './datadog/datadogMiddleware';
import { Sessions } from '../lib/collections/sessions';
import { addServerSentEventsEndpoint } from "./serverSentEvents";
import { botRedirectMiddleware } from './botRedirect';
import { hstsMiddleware } from './hsts';
import { getClientBundle } from './utils/bundleUtils';
import { isElasticEnabled } from './search/elastic/elasticSettings';
import ElasticController from './search/elastic/ElasticController';
import type { ApolloServerPlugin, GraphQLRequestContext, GraphQLRequestListener } from 'apollo-server-plugin-base';
import { asyncLocalStorage, closePerfMetric, openPerfMetric, perfMetricMiddleware, setAsyncStoreValue } from './perfMetrics';
import { addAdminRoutesMiddleware } from './adminRoutesMiddleware'
import { createAnonymousContext } from './vulcan-lib/query';
import { randomId } from '../lib/random';
import { addCacheControlMiddleware, responseIsCacheable } from './cacheControlMiddleware';
import { SSRMetadata } from '../lib/utils/timeUtil';
import type { RouterLocation } from '../lib/vulcan-lib/routes';
import { getCookieFromReq, trySetResponseStatus } from './utils/httpUtil';
import { LAST_VISITED_FRONTPAGE_COOKIE } from '@/lib/cookies/cookies';
import { addAutocompleteEndpoint } from './autocompleteEndpoint';
import { getSqlClientOrThrow } from './sql/sqlClient';
import { addLlmChatEndpoint } from './resolvers/anthropicResolvers';
import { getInstanceSettings } from '@/lib/getInstanceSettings';
<<<<<<< HEAD
import { addGivingSeasonEndpoints } from './givingSeason/webhook';
import { addFeedbackEndpoint } from './feedbackEndpoint';
=======
>>>>>>> 90f5a849
import { getCommandLineArguments } from './commandLine';

/**
 * End-to-end tests automate interactions with the page. If we try to, for
 * instance, click on a button before the page has been hydrated then the "click"
 * will occur but nothing will happen as the event listener won't be attached
 * yet which leads to flaky tests. To avoid this we add some static styles to
 * the top of the SSR'd page which are then manually deleted _after_ React
 * hydration has finished. Be careful editing this - it would ve very bad for
 * this to end up in production builds.
 */
const ssrInteractionDisable = isE2E
  ? `
    <style id="ssr-interaction-disable">
      #react-app * {
        display: none;
      }
    </style>
  `
  : "";

/**
 * If allowed, write the prefetchPrefix to the response so the client can start downloading resources
 */
const maybePrefetchResources = async ({
  request,
  response,
  parsedRoute,
  prefetchPrefix
}: {
  request: express.Request;
  response: express.Response;
  parsedRoute: RouterLocation,
  prefetchPrefix: string;
}) => {

  const enableResourcePrefetch = parsedRoute.currentRoute?.enableResourcePrefetch;
  const prefetchResources =
    typeof enableResourcePrefetch === "function"
      ? await enableResourcePrefetch(request, response, parsedRoute, createAnonymousContext())
      : enableResourcePrefetch;

  if (prefetchResources) {
    response.setHeader("X-Accel-Buffering", "no"); // force nginx to send start of response immediately
    trySetResponseStatus({ response, status: 200 });
    response.write(prefetchPrefix);
  }
  return prefetchResources;
};

class ApolloServerLogging implements ApolloServerPlugin<ResolverContext> {
  requestDidStart({ request, context }: GraphQLRequestContext<ResolverContext>): GraphQLRequestListener<ResolverContext> {
    const { operationName = 'unknownGqlOperation', query, variables } = request;

    //remove sensitive data from variables such as password
    let filteredVariables = variables;
    if (variables) {
      filteredVariables =  Object.keys(variables).reduce((acc, key) => {
        return (key === 'password') ?  acc : { ...acc, [key]: variables[key] };
      }, {});
    }

    let startedRequestMetric: IncompletePerfMetric;
    if (performanceMetricLoggingEnabled.get()) {
      startedRequestMetric = openPerfMetric({
        op_type: 'query',
        op_name: operationName,
        parent_trace_id: context.perfMetric?.trace_id,
        extra_data: filteredVariables,
        gql_string: query
      });  
    }

    if (query) {
      logGraphqlQueryStarted(operationName, query, variables);
    }
    
    return {
      willSendResponse() { // hook for transaction finished
        if (performanceMetricLoggingEnabled.get()) {
          closePerfMetric(startedRequestMetric);
        }

        if (query) {
          logGraphqlQueryFinished(operationName, query);
        }
      }
    };
  }
}

export type AddMiddlewareType = typeof app.use;

export function startWebserver() {
  const addMiddleware: AddMiddlewareType = (...args: any[]) => app.use(...args);
  const config = { path: '/graphql' };
  const expressSessionSecret = expressSessionSecretSetting.get()

  if (enableVite) {
    // When vite is running the backend is proxied which means we have to
    // enable CORS for API routes to work
    app.use((_req, res, next) => {
      res.set("Access-Control-Allow-Origin", "*");
      next();
    });
  }

  app.use(universalCookiesMiddleware());

  // Required for passport-auth0, and for login redirects
  if (expressSessionSecret) {
    // express-session middleware, with MongoStore providing it a collection
    // to store stuff in. This adds a `req.session` field to requests, with
    // fancy accessors/setters. The only thing we actually use this for, however,
    // is redirects that happen on return from an OAuth login. So we can scope
    // this to only routes that start with /auth without loss of functionality.
    // We do this because if we don't it adds a webserver-to-database roundtrip
    // (or sometimes three) to each request.
    const store = new MongoStore({
      collection: Sessions,
    });
    app.use('/auth', expressSession({
      secret: expressSessionSecret,
      resave: false,
      saveUninitialized: false,
      store,
      cookie: {
        // NB: Although the Set-Cookie HTTP header takes seconds,
        // express-session wants milliseconds for some reason
        maxAge: 1000 * 60 * 60 * 24 * 365 * 10
      }
    }))
  }

  app.use(express.urlencoded({ extended: true })); // We send passwords + username via urlencoded form parameters
  app.use('/analyticsEvent', express.json({ limit: '50mb' }));
  app.use('/ckeditor-webhook', express.json({ limit: '50mb' }));

  if (isElasticEnabled) {
    // We register this here (before the auth middleware) to avoid blocking
    // search requests whilst waiting to fetch the current user from Postgres,
    // which is never actually used.
    ElasticController.addRoutes(app);
  }

  // Most middleware need to run after those added by addAuthMiddlewares, so that they can access the user that passport puts on the request.  Be careful if moving it!
  addAuthMiddlewares(addMiddleware);
  addAdminRoutesMiddleware(addMiddleware);
  addForumSpecificMiddleware(addMiddleware);
  addSentryMiddlewares(addMiddleware);
  addCacheControlMiddleware(addMiddleware);
  addClientIdMiddleware(addMiddleware);
  if (isDatadogEnabled) {
    app.use(datadogMiddleware);
  }
  app.use(pickerMiddleware);
  app.use(botRedirectMiddleware);
  app.use(hstsMiddleware);
  
  // create server
  // given options contains the schema
  const apolloServer = new ApolloServer({
    // graphql playground (replacement to graphiql), available on the app path
    playground: getPlaygroundConfig(config.path),
    introspection: true,
    debug: isDevelopment,
    
    schema: getExecutableSchema(),
    formatError: (e: GraphQLError): GraphQLFormattedError => {
      Sentry.captureException(e);
      const {message, ...properties} = e;
      // eslint-disable-next-line no-console
      console.error(`[GraphQLError: ${message}]`, inspect(properties, {depth: null}));
      // TODO: Replace sketchy apollo-errors package with something first-party
      // and that doesn't require a cast here
      return formatError(e) as any;
    },
    //tracing: isDevelopment,
    tracing: false,
    cacheControl: true,
    context: async ({ req, res }: { req: express.Request, res: express.Response }) => {
      const context = await getContextFromReqAndRes({req, res, isSSR: false});
      configureSentryScope(context);
      setAsyncStoreValue('resolverContext', context);
      return context;
    },
    plugins: [new ApolloServerLogging()],
  });

  app.use('/graphql', express.json({ limit: '50mb' }));
  app.use('/graphql', express.text({ type: 'application/graphql' }));
  app.use('/graphql', perfMetricMiddleware);
  apolloServer.applyMiddleware({ app })

  addStaticRoute("/js/bundle.js", ({query}, req, res, context) => {
    const {hash: bundleHash, content: bundleBuffer, brotli: bundleBrotliBuffer} = getClientBundle().resource;
    let headers: Record<string,string> = {}
    const acceptBrotli = req.headers['accept-encoding'] && req.headers['accept-encoding'].includes('br')

    if ((query.hash && query.hash !== bundleHash) || (acceptBrotli && bundleBrotliBuffer === null)) {
      // If the query specifies a hash, but it's wrong, this probably means there's a
      // version upgrade in progress, and the SSR and the bundle were handled by servers
      // on different versions. Serve whatever bundle we have (there's really not much
      // else to do), but set the Cache-Control header differently so that it will be
      // fixed on the next refresh.
      //
      // If the client accepts brotli compression but we don't have a valid brotli compressed bundle,
      // that either means we are running locally (in which case chache control isn't important), or that
      // the brotli bundle is currently being built (in which case set a short cache TTL to prevent the CDN
      // from serving the uncompressed bundle for too long).
      headers = {
        "Cache-Control": "public, max-age=60",
        "Content-Type": "text/javascript; charset=utf-8"
      }
    } else {
      headers = {
        "Cache-Control": "public, max-age=604800, immutable",
        "Content-Type": "text/javascript; charset=utf-8"
      }
    }

    if (bundleBrotliBuffer !== null && acceptBrotli) {
      headers["Content-Encoding"] = "br";
      res.writeHead(200, headers);
      res.end(bundleBrotliBuffer);
    } else {
      res.writeHead(200, headers);
      res.end(bundleBuffer);
    }
  });
  // Setup CKEditor Token
  app.use("/ckeditor-token", ckEditorTokenHandler)
  
  // Static files folder
  app.use(express.static(path.join(__dirname, '../../client')))
  app.use(express.static(path.join(__dirname, '../../../public'), {
    setHeaders: (res, requestPath) => {
      const relativePath = path.relative(__dirname, requestPath);
      if (relativePath.startsWith("../../../public/reactionImages")) {
        res.set("Cache-Control", "public, max-age=604800, immutable");
      }
    }
  }))
  
  // Voyager is a GraphQL schema visual explorer
  app.use("/graphql-voyager", voyagerMiddleware({
    endpointUrl: config.path,
  }));
  // Setup GraphiQL
  app.use("/graphiql", graphiqlMiddleware({
    endpointURL: config.path,
    passHeader: "'Authorization': localStorage['Meteor.loginToken']", // eslint-disable-line quotes
  }));
  
  app.get('/api/eag-application-data', async function(req, res, next) {
    if (!isEAForum) {
      next()
      return
    }
    
    const currentUser = getUserFromReq(req)
    if (!currentUser) {
      res.status(403).send("Not logged in")
      return
    }

    const userEmail = getUserEmail(currentUser)
    if (!userEmail) {
      res.status(403).send("User does not have email")
      return
    }
    
    const eagApp = await getEAGApplicationData(userEmail)
  })

  addCrosspostRoutes(app);
  addV2CrosspostHandlers(app);
  addTestingRoutes(app);
  addLlmChatEndpoint(app);

  if (testServerSetting.get()) {
    app.post('/api/quit', (_req, res) => {
      res.status(202).send('Quiting server');
      process.kill(buildProcessPid, 'SIGQUIT');
    })
  }

  addServerSentEventsEndpoint(app);
  addAutocompleteEndpoint(app);
  addFeedbackEndpoint(app);
  
  app.get('/node_modules/*', (req, res) => {
    // Under some circumstances (I'm not sure exactly what the trigger is), the
    // Chrome JS debugger tries to load a bunch of /node_modules/... paths
    // (presumably for some sort of source mapping). If these were treated as
    // normal pageloads, this would produce a ton of console-log spam, which is
    // disruptive. So instead just serve a minimal 404.
    res.status(404);
    res.end("");
  });

  app.get('/api/health', async (request, response) => {
    try {
      const db = getSqlClientOrThrow();
      await db.one('SELECT 1');
      response.status(200);
      response.end("");
    } catch (err) {
      response.status(500);
      response.end("");
    }
  });

  app.get('*', async (request, response) => {
    response.setHeader("Content-Type", "text/html; charset=utf-8"); // allows compression

    if (!getPublicSettingsLoaded()) throw Error('Failed to render page because publicSettings have not yet been initialized on the server')
    const publicSettingsHeader = embedAsGlobalVar("publicSettings", getPublicSettings())

    const bundleHash = getClientBundle().resource.hash;
    const clientScript = enableVite
      ? ""
      : `<script async src="/js/bundle.js?hash=${bundleHash}"></script>`
    const instanceSettingsHeader = embedAsGlobalVar("publicInstanceSettings", getInstanceSettings().public);

    // Check whether the requested route has enableResourcePrefetch. If it does,
    // we send HTTP status and headers early, before we actually rendered the
    // page, so that the browser can get started on loading the stylesheet and
    // JS bundle while SSR is still in progress.
    const parsedRoute = parseRoute({
      location: parsePath(request.url)
    });
    
    const user = getUserFromReq(request);
    const themeOptions = getThemeOptionsFromReq(request, user);
    const jssStylePreload = renderJssSheetPreloads(themeOptions);
    const externalStylesPreload = globalExternalStylesheets.map(url =>
      `<link rel="stylesheet" type="text/css" href="${url}">`
    ).join("");
    
    const faviconHeader = `<link rel="shortcut icon" href="${faviconUrlSetting.get()}"/>`;

    // Inject a tab ID into the page, by injecting a script fragment that puts
    // it into a global variable. If the response is cacheable (same html may be used
    // by multiple tabs), this is generated in `clientStartup.ts` instead.
    const tabId = responseIsCacheable(response) ? null : randomId();
    
    const isReturningVisitor = !!getCookieFromReq(request, LAST_VISITED_FRONTPAGE_COOKIE);

    // The part of the header which can be sent before the page is rendered.
    // This includes an open tag for <html> and <head> but not the matching
    // close tags, since there's stuff inside that depends on what actually
    // gets rendered. The browser will pick up any references in the still-open
    // tag and start fetching the, without waiting for the closing tag.
    const prefetchPrefix = (
      '<!doctype html>\n'
      + '<html lang="en">\n'
      + '<head>\n'
        + jssStylePreload
        + externalStylesPreload
        + ssrInteractionDisable
        + instanceSettingsHeader
        + faviconHeader
        // Embedded script tags that must precede the client bundle
        + publicSettingsHeader
        + embedAsGlobalVar("tabId", tabId)
        + embedAsGlobalVar("isReturningVisitor", isReturningVisitor)
        // The client bundle. Because this uses <script async>, its load order
        // relative to any scripts that come later than this is undetermined and
        // varies based on timings and the browser cache.
        + clientScript
    );

    // Note: this may write to the response
    const prefetchResourcesPromise = maybePrefetchResources({ request, response, parsedRoute, prefetchPrefix });

    const renderResultPromise = performanceMetricLoggingEnabled.get()
      ? asyncLocalStorage.run({}, () => renderWithCache(request, response, user, tabId))
      : renderWithCache(request, response, user, tabId);

    const [prefetchingResources, renderResult] = await Promise.all([prefetchResourcesPromise, renderResultPromise]);

    if (renderResult.aborted) {
      trySetResponseStatus({ response, status: 499 });
      response.end();
      return;
    }

    const {
      ssrBody,
      headers,
      serializedApolloState,
      serializedForeignApolloState,
      jssSheets,
      status,
      redirectUrl,
      renderedAt,
      timezone,
      cacheFriendly,
      allAbTestGroups,
    } = renderResult;
    
    // TODO: Move this up into prefetchPrefix. Take the <link> that loads the stylesheet out of renderRequest and move that up too.
    const themeOptionsHeader = embedAsGlobalVar("themeOptions", themeOptions);
    
    // Finally send generated HTML with initial data to the client
    if (redirectUrl) {
      // eslint-disable-next-line no-console
      console.log(`Redirecting to ${redirectUrl}`);
      trySetResponseStatus({ response, status: status || 301 }).redirect(redirectUrl);
    } else {
      trySetResponseStatus({ response, status: status || 200 });
      const ssrMetadata: SSRMetadata = {
        renderedAt: renderedAt.toISOString(),
        cacheFriendly,
        timezone
      }

      response.write(
        (prefetchingResources ? '' : prefetchPrefix)
          + headers.join('\n')
          + themeOptionsHeader
          + jssSheets
        + '</head>\n'
        + '<body class="'+classesForAbTestGroups(allAbTestGroups)+'">\n'
          + ssrBody + '\n'
        + '</body>\n'
        + embedAsGlobalVar("ssrRenderedAt", renderedAt) + '\n' // TODO Remove after 2024-05-14, here for backwards compatibility
        + embedAsGlobalVar("ssrMetadata", ssrMetadata) + '\n'
        + serializedApolloState + '\n'
        + serializedForeignApolloState + '\n'
        + '</html>\n')
      response.end();
    }
  })

  // Start Server
  const listenPort = getCommandLineArguments().listenPort;
  const env = process.env.NODE_ENV || 'production'
  const server = app.listen({ port: listenPort }, () => {
    // eslint-disable-next-line no-console
    return console.info(`Server running on http://localhost:${listenPort} [${env}]`)
  })
  server.keepAliveTimeout = 120000;
  
  // Route used for checking whether the server is ready for an auto-refresh
  // trigger. Added last so that async stuff can't lead to auto-refresh
  // happening before the server is ready.
  addStaticRoute('/api/ready', ({query}, _req, res, next) => {
    res.end('true');
  });
}<|MERGE_RESOLUTION|>--- conflicted
+++ resolved
@@ -62,11 +62,7 @@
 import { getSqlClientOrThrow } from './sql/sqlClient';
 import { addLlmChatEndpoint } from './resolvers/anthropicResolvers';
 import { getInstanceSettings } from '@/lib/getInstanceSettings';
-<<<<<<< HEAD
-import { addGivingSeasonEndpoints } from './givingSeason/webhook';
 import { addFeedbackEndpoint } from './feedbackEndpoint';
-=======
->>>>>>> 90f5a849
 import { getCommandLineArguments } from './commandLine';
 
 /**
