import { ApolloServer } from 'apollo-server-express';
import { GraphQLError, GraphQLFormattedError } from 'graphql';

import { isDevelopment, getInstanceSettings, getServerPort, isProduction, isE2E } from '../lib/executionEnvironment';
import { renderWithCache, getThemeOptionsFromReq } from './vulcan-lib/apollo-ssr/renderPage';

import { pickerMiddleware, addStaticRoute } from './vulcan-lib/staticRoutes';
import voyagerMiddleware from 'graphql-voyager/middleware/express';
import { graphiqlMiddleware } from './vulcan-lib/apollo-server/graphiql';
import getPlaygroundConfig from './vulcan-lib/apollo-server/playground';

import { getExecutableSchema } from './vulcan-lib/apollo-server/initGraphQL';
import { getUserFromReq, configureSentryScope, getContextFromReqAndRes } from './vulcan-lib/apollo-server/context';

import universalCookiesMiddleware from 'universal-cookie-express';

import { formatError } from 'apollo-errors';

import * as Sentry from '@sentry/node';
import express from 'express'
import { app } from './expressServer';
import path from 'path'
import { getPublicSettings, getPublicSettingsLoaded } from '../lib/settingsCache';
import { embedAsGlobalVar } from './vulcan-lib/apollo-ssr/renderUtil';
import { addStripeMiddleware } from './stripeMiddleware';
import { addAuthMiddlewares, expressSessionSecretSetting } from './authenticationMiddlewares';
import { addForumSpecificMiddleware } from './forumSpecificMiddleware';
import { addSentryMiddlewares, logGraphqlQueryStarted, logGraphqlQueryFinished } from './logging';
import { addClientIdMiddleware } from './clientIdMiddleware';
import { classesForAbTestGroups } from '../lib/abTestImpl';
import expressSession from 'express-session';
import MongoStore from './vendor/ConnectMongo/MongoStore';
import { ckEditorTokenHandler } from './ckEditor/ckEditorToken';
import { getEAGApplicationData } from './zohoUtils';
import { faviconUrlSetting, isEAForum, testServerSetting, performanceMetricLoggingEnabled, isDatadogEnabled } from '../lib/instanceSettings';
import { parseRoute, parsePath } from '../lib/vulcan-core/appContext';
import { globalExternalStylesheets } from '../themes/globalStyles/externalStyles';
import { addTestingRoutes } from './testingSqlClient';
import { addCrosspostRoutes } from './fmCrosspost/routes';
import { getUserEmail } from "../lib/collections/users/helpers";
import { inspect } from "util";
import { renderJssSheetPreloads } from './utils/renderJssSheetImports';
import { datadogMiddleware } from './datadog/datadogMiddleware';
import { Sessions } from '../lib/collections/sessions';
import { addServerSentEventsEndpoint } from "./serverSentEvents";
import { botRedirectMiddleware } from './botRedirect';
import { hstsMiddleware } from './hsts';
import { getClientBundle } from './utils/bundleUtils';
import { isElasticEnabled } from './search/elastic/elasticSettings';
import ElasticController from './search/elastic/ElasticController';
import type { ApolloServerPlugin, GraphQLRequestContext, GraphQLRequestListener } from 'apollo-server-plugin-base';
import { asyncLocalStorage, closePerfMetric, openPerfMetric, perfMetricMiddleware, setAsyncStoreValue } from './perfMetrics';
import { addAdminRoutesMiddleware } from './adminRoutesMiddleware'
import { createAnonymousContext } from './vulcan-lib/query';
import { randomId } from '../lib/random';
import { addCacheControlMiddleware, responseIsCacheable } from './cacheControlMiddleware';
import { SSRMetadata } from '../lib/utils/timeUtil';
import type { RouterLocation } from '../lib/vulcan-lib/routes';
import { getCookieFromReq } from './utils/httpUtil';
import { LAST_VISITED_FRONTPAGE_COOKIE } from '@/lib/cookies/cookies';
<<<<<<< HEAD
import { addAutocompleteEndpoint } from './autocompleteEndpoint';
=======
import { getSqlClientOrThrow } from './sql/sqlClient';
>>>>>>> e8dc776b

/**
 * End-to-end tests automate interactions with the page. If we try to, for
 * instance, click on a button before the page has been hydrated then the "click"
 * will occur but nothing will happen as the event listener won't be attached
 * yet which leads to flaky tests. To avoid this we add some static styles to
 * the top of the SSR'd page which are then manually deleted _after_ React
 * hydration has finished. Be careful editing this - it would ve very bad for
 * this to end up in production builds.
 */
const ssrInteractionDisable = isE2E
  ? `
    <style id="ssr-interaction-disable">
      #react-app * {
        display: none;
      }
    </style>
  `
  : "";

/**
 * Try to set the response status, but log an error if the headers have already been sent.
 */
const trySetResponseStatus = ({ response, status }: { response: express.Response, status: number; }) => {
  if (!response.headersSent) {
    response.status(status);
  } else if (response.statusCode !== status) {
    const message = `Tried to set status to ${status} but headers have already been sent with status ${response.statusCode}. This may be due to enableResourcePrefetch wrongly being set to true.`;
    if (isProduction) {
      // eslint-disable-next-line no-console
      console.error(message);
    } else {
      throw new Error(message);
    }
  }

  return response;
}

/**
 * If allowed, write the prefetchPrefix to the response so the client can start downloading resources
 */
const maybePrefetchResources = async ({
  request,
  response,
  parsedRoute,
  prefetchPrefix
}: {
  request: express.Request;
  response: express.Response;
  parsedRoute: RouterLocation,
  prefetchPrefix: string;
}) => {

  const enableResourcePrefetch = parsedRoute.currentRoute?.enableResourcePrefetch;
  const prefetchResources =
    typeof enableResourcePrefetch === "function"
      ? await enableResourcePrefetch(request, response, parsedRoute, createAnonymousContext())
      : enableResourcePrefetch;

  if (prefetchResources) {
    response.setHeader("X-Accel-Buffering", "no"); // force nginx to send start of response immediately
    trySetResponseStatus({ response, status: 200 });
    response.write(prefetchPrefix);
  }
  return prefetchResources;
};

class ApolloServerLogging implements ApolloServerPlugin<ResolverContext> {
  requestDidStart({ request, context }: GraphQLRequestContext<ResolverContext>): GraphQLRequestListener<ResolverContext> {
    const { operationName = 'unknownGqlOperation', query, variables } = request;

    //remove sensitive data from variables such as password
    let filteredVariables = variables;
    if (variables) {
      filteredVariables =  Object.keys(variables).reduce((acc, key) => {
        return (key === 'password') ?  acc : { ...acc, [key]: variables[key] };
      }, {});
    }

    let startedRequestMetric: IncompletePerfMetric;
    if (performanceMetricLoggingEnabled.get()) {
      startedRequestMetric = openPerfMetric({
        op_type: 'query',
        op_name: operationName,
        parent_trace_id: context.perfMetric?.trace_id,
        extra_data: filteredVariables,
        gql_string: query
      });  
    }

    if (query) {
      logGraphqlQueryStarted(operationName, query, variables);
    }
    
    return {
      willSendResponse() { // hook for transaction finished
        if (performanceMetricLoggingEnabled.get()) {
          closePerfMetric(startedRequestMetric);
        }

        if (query) {
          logGraphqlQueryFinished(operationName, query);
        }
      }
    };
  }
}

export type AddMiddlewareType = typeof app.use;

export function startWebserver() {
  const addMiddleware: AddMiddlewareType = (...args: any[]) => app.use(...args);
  const config = { path: '/graphql' };
  const expressSessionSecret = expressSessionSecretSetting.get()

  app.use(universalCookiesMiddleware());

  // Required for passport-auth0, and for login redirects
  if (expressSessionSecret) {
    // express-session middleware, with MongoStore providing it a collection
    // to store stuff in. This adds a `req.session` field to requests, with
    // fancy accessors/setters. The only thing we actually use this for, however,
    // is redirects that happen on return from an OAuth login. So we can scope
    // this to only routes that start with /auth without loss of functionality.
    // We do this because if we don't it adds a webserver-to-database roundtrip
    // (or sometimes three) to each request.
    const store = new MongoStore({
      collection: Sessions,
    });
    app.use('/auth', expressSession({
      secret: expressSessionSecret,
      resave: false,
      saveUninitialized: false,
      store,
      cookie: {
        // NB: Although the Set-Cookie HTTP header takes seconds,
        // express-session wants milliseconds for some reason
        maxAge: 1000 * 60 * 60 * 24 * 365 * 10
      }
    }))
  }

  app.use(express.urlencoded({ extended: true })); // We send passwords + username via urlencoded form parameters
  app.use('/analyticsEvent', express.json({ limit: '50mb' }));
  app.use('/ckeditor-webhook', express.json({ limit: '50mb' }));

  if (isElasticEnabled) {
    // We register this here (before the auth middleware) to avoid blocking
    // search requests whilst waiting to fetch the current user from Postgres,
    // which is never actually used.
    ElasticController.addRoutes(app);
  }

  addStripeMiddleware(addMiddleware);
  // Most middleware need to run after those added by addAuthMiddlewares, so that they can access the user that passport puts on the request.  Be careful if moving it!
  addAuthMiddlewares(addMiddleware);
  addAdminRoutesMiddleware(addMiddleware);
  addForumSpecificMiddleware(addMiddleware);
  addSentryMiddlewares(addMiddleware);
  addCacheControlMiddleware(addMiddleware);
  addClientIdMiddleware(addMiddleware);
  if (isDatadogEnabled) {
    app.use(datadogMiddleware);
  }
  app.use(pickerMiddleware);
  app.use(botRedirectMiddleware);
  app.use(hstsMiddleware);
  
  // create server
  // given options contains the schema
  const apolloServer = new ApolloServer({
    // graphql playground (replacement to graphiql), available on the app path
    playground: getPlaygroundConfig(config.path),
    introspection: true,
    debug: isDevelopment,
    
    schema: getExecutableSchema(),
    formatError: (e: GraphQLError): GraphQLFormattedError => {
      Sentry.captureException(e);
      const {message, ...properties} = e;
      // eslint-disable-next-line no-console
      console.error(`[GraphQLError: ${message}]`, inspect(properties, {depth: null}));
      // TODO: Replace sketchy apollo-errors package with something first-party
      // and that doesn't require a cast here
      return formatError(e) as any;
    },
    //tracing: isDevelopment,
    tracing: false,
    cacheControl: true,
    context: async ({ req, res }: { req: express.Request, res: express.Response }) => {
      const context = await getContextFromReqAndRes(req, res);
      configureSentryScope(context);
      setAsyncStoreValue('resolverContext', context);
      return context;
    },
    plugins: [new ApolloServerLogging()],
  });

  app.use('/graphql', express.json({ limit: '50mb' }));
  app.use('/graphql', express.text({ type: 'application/graphql' }));
  app.use('/graphql', perfMetricMiddleware);
  apolloServer.applyMiddleware({ app })

  addStaticRoute("/js/bundle.js", ({query}, req, res, context) => {
    const {hash: bundleHash, content: bundleBuffer, brotli: bundleBrotliBuffer} = getClientBundle().resource;
    let headers: Record<string,string> = {}
    const acceptBrotli = req.headers['accept-encoding'] && req.headers['accept-encoding'].includes('br')

    if ((query.hash && query.hash !== bundleHash) || (acceptBrotli && bundleBrotliBuffer === null)) {
      // If the query specifies a hash, but it's wrong, this probably means there's a
      // version upgrade in progress, and the SSR and the bundle were handled by servers
      // on different versions. Serve whatever bundle we have (there's really not much
      // else to do), but set the Cache-Control header differently so that it will be
      // fixed on the next refresh.
      //
      // If the client accepts brotli compression but we don't have a valid brotli compressed bundle,
      // that either means we are running locally (in which case chache control isn't important), or that
      // the brotli bundle is currently being built (in which case set a short cache TTL to prevent the CDN
      // from serving the uncompressed bundle for too long).
      headers = {
        "Cache-Control": "public, max-age=60",
        "Content-Type": "text/javascript; charset=utf-8"
      }
    } else {
      headers = {
        "Cache-Control": "public, max-age=604800, immutable",
        "Content-Type": "text/javascript; charset=utf-8"
      }
    }

    if (bundleBrotliBuffer !== null && acceptBrotli) {
      headers["Content-Encoding"] = "br";
      res.writeHead(200, headers);
      res.end(bundleBrotliBuffer);
    } else {
      res.writeHead(200, headers);
      res.end(bundleBuffer);
    }
  });
  // Setup CKEditor Token
  app.use("/ckeditor-token", ckEditorTokenHandler)
  
  // Static files folder
  app.use(express.static(path.join(__dirname, '../../client')))
  app.use(express.static(path.join(__dirname, '../../../public'), {
    setHeaders: (res, requestPath) => {
      const relativePath = path.relative(__dirname, requestPath);
      if (relativePath.startsWith("../../../public/reactionImages")) {
        res.set("Cache-Control", "public, max-age=604800, immutable");
      }
    }
  }))
  
  // Voyager is a GraphQL schema visual explorer
  app.use("/graphql-voyager", voyagerMiddleware({
    endpointUrl: config.path,
  }));
  // Setup GraphiQL
  app.use("/graphiql", graphiqlMiddleware({
    endpointURL: config.path,
    passHeader: "'Authorization': localStorage['Meteor.loginToken']", // eslint-disable-line quotes
  }));
  
  app.get('/api/eag-application-data', async function(req, res, next) {
    if (!isEAForum) {
      next()
      return
    }
    
    const currentUser = getUserFromReq(req)
    if (!currentUser) {
      res.status(403).send("Not logged in")
      return
    }

    const userEmail = getUserEmail(currentUser)
    if (!userEmail) {
      res.status(403).send("User does not have email")
      return
    }
    
    const eagApp = await getEAGApplicationData(userEmail)
  })

  addCrosspostRoutes(app);
  addTestingRoutes(app);

  if (testServerSetting.get()) {
    app.post('/api/quit', (_req, res) => {
      res.status(202).send('Quiting server');
      process.kill(estrellaPid, 'SIGQUIT');
    })
  }

  addServerSentEventsEndpoint(app);
  addAutocompleteEndpoint(app);

  app.get('/node_modules/*', (req, res) => {
    // Under some circumstances (I'm not sure exactly what the trigger is), the
    // Chrome JS debugger tries to load a bunch of /node_modules/... paths
    // (presumably for some sort of source mapping). If these were treated as
    // normal pageloads, this would produce a ton of console-log spam, which is
    // disruptive. So instead just serve a minimal 404.
    res.status(404);
    res.end("");
  });

  app.get('/api/health', async (request, response) => {
    try {
      const db = getSqlClientOrThrow();
      await db.one('SELECT 1');
      response.status(200);
      response.end("");
    } catch (err) {
      response.status(500);
      response.end("");
    }
  });

  app.get('*', async (request, response) => {
    response.setHeader("Content-Type", "text/html; charset=utf-8"); // allows compression

    if (!getPublicSettingsLoaded()) throw Error('Failed to render page because publicSettings have not yet been initialized on the server')
    const publicSettingsHeader = embedAsGlobalVar("publicSettings", getPublicSettings())

    const bundleHash = getClientBundle().resource.hash;
    const clientScript = `<script async src="/js/bundle.js?hash=${bundleHash}"></script>`
    const instanceSettingsHeader = embedAsGlobalVar("publicInstanceSettings", getInstanceSettings().public);

    // Check whether the requested route has enableResourcePrefetch. If it does,
    // we send HTTP status and headers early, before we actually rendered the
    // page, so that the browser can get started on loading the stylesheet and
    // JS bundle while SSR is still in progress.
    const parsedRoute = parseRoute({
      location: parsePath(request.url)
    });
    
    const user = getUserFromReq(request);
    const themeOptions = getThemeOptionsFromReq(request, user);
    const jssStylePreload = renderJssSheetPreloads(themeOptions);
    const externalStylesPreload = globalExternalStylesheets.map(url =>
      `<link rel="stylesheet" type="text/css" href="${url}">`
    ).join("");
    
    const faviconHeader = `<link rel="shortcut icon" href="${faviconUrlSetting.get()}"/>`;

    // Inject a tab ID into the page, by injecting a script fragment that puts
    // it into a global variable. If the response is cacheable (same html may be used
    // by multiple tabs), this is generated in `clientStartup.ts` instead.
    const tabId = responseIsCacheable(response) ? null : randomId();
    
    const isReturningVisitor = !!getCookieFromReq(request, LAST_VISITED_FRONTPAGE_COOKIE);

    // The part of the header which can be sent before the page is rendered.
    // This includes an open tag for <html> and <head> but not the matching
    // close tags, since there's stuff inside that depends on what actually
    // gets rendered. The browser will pick up any references in the still-open
    // tag and start fetching the, without waiting for the closing tag.
    const prefetchPrefix = (
      '<!doctype html>\n'
      + '<html lang="en">\n'
      + '<head>\n'
        + jssStylePreload
        + externalStylesPreload
        + ssrInteractionDisable
        + instanceSettingsHeader
        + faviconHeader
        // Embedded script tags that must precede the client bundle
        + publicSettingsHeader
        + embedAsGlobalVar("tabId", tabId)
        + embedAsGlobalVar("isReturningVisitor", isReturningVisitor)
        // The client bundle. Because this uses <script async>, its load order
        // relative to any scripts that come later than this is undetermined and
        // varies based on timings and the browser cache.
        + clientScript
    );

    // Note: this may write to the response
    const prefetchResourcesPromise = maybePrefetchResources({ request, response, parsedRoute, prefetchPrefix });

    const renderResultPromise = performanceMetricLoggingEnabled.get()
      ? asyncLocalStorage.run({}, () => renderWithCache(request, response, user, tabId))
      : renderWithCache(request, response, user, tabId);

    const [prefetchingResources, renderResult] = await Promise.all([prefetchResourcesPromise, renderResultPromise]);

    if (renderResult.aborted) {
      trySetResponseStatus({ response, status: 499 });
      response.end();
      return;
    }

    const {
      ssrBody,
      headers,
      serializedApolloState,
      serializedForeignApolloState,
      jssSheets,
      status,
      redirectUrl,
      renderedAt,
      timezone,
      cacheFriendly,
      allAbTestGroups,
    } = renderResult;
    
    // TODO: Move this up into prefetchPrefix. Take the <link> that loads the stylesheet out of renderRequest and move that up too.
    const themeOptionsHeader = embedAsGlobalVar("themeOptions", themeOptions);
    
    // Finally send generated HTML with initial data to the client
    if (redirectUrl) {
      // eslint-disable-next-line no-console
      console.log(`Redirecting to ${redirectUrl}`);
      trySetResponseStatus({ response, status: status || 301 }).redirect(redirectUrl);
    } else {
      trySetResponseStatus({ response, status: status || 200 });
      const ssrMetadata: SSRMetadata = {
        renderedAt: renderedAt.toISOString(),
        cacheFriendly,
        timezone
      }

      response.write(
        (prefetchingResources ? '' : prefetchPrefix)
          + headers.join('\n')
          + themeOptionsHeader
          + jssSheets
        + '</head>\n'
        + '<body class="'+classesForAbTestGroups(allAbTestGroups)+'">\n'
          + ssrBody + '\n'
        + '</body>\n'
        + embedAsGlobalVar("ssrRenderedAt", renderedAt) + '\n' // TODO Remove after 2024-05-14, here for backwards compatibility
        + embedAsGlobalVar("ssrMetadata", ssrMetadata) + '\n'
        + serializedApolloState + '\n'
        + serializedForeignApolloState + '\n'
        + '</html>\n')
      response.end();
    }
  })

  // Start Server
  const port = getServerPort();
  const env = process.env.NODE_ENV || 'production'
  const server = app.listen({ port }, () => {
    // eslint-disable-next-line no-console
    return console.info(`Server running on http://localhost:${port} [${env}]`)
  })
  server.keepAliveTimeout = 120000;
  
  // Route used for checking whether the server is ready for an auto-refresh
  // trigger. Added last so that async stuff can't lead to auto-refresh
  // happening before the server is ready.
  addStaticRoute('/api/ready', ({query}, _req, res, next) => {
    res.end('true');
  });
}<|MERGE_RESOLUTION|>--- conflicted
+++ resolved
@@ -58,11 +58,8 @@
 import type { RouterLocation } from '../lib/vulcan-lib/routes';
 import { getCookieFromReq } from './utils/httpUtil';
 import { LAST_VISITED_FRONTPAGE_COOKIE } from '@/lib/cookies/cookies';
-<<<<<<< HEAD
 import { addAutocompleteEndpoint } from './autocompleteEndpoint';
-=======
 import { getSqlClientOrThrow } from './sql/sqlClient';
->>>>>>> e8dc776b
 
 /**
  * End-to-end tests automate interactions with the page. If we try to, for
