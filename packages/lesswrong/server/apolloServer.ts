--- conflicted
+++ resolved
@@ -39,16 +39,11 @@
 import { getSqlClientOrThrow } from './sql/sqlClient';
 import { addLlmChatEndpoint } from './resolvers/anthropicResolvers';
 import { getCommandLineArguments } from './commandLine';
-<<<<<<< HEAD
 import { isDatadogEnabled, isEAForum, isElasticEnabled, performanceMetricLoggingEnabled, testServerSetting } from "../lib/instanceSettings";
 import { resolvers, typeDefs } from './vulcan-lib/apollo-server/initGraphQL';
 import express from 'express';
-=======
-import { makeAbsolute, urlIsAbsolute, getSiteUrl } from '@/lib/vulcan-lib/utils';
-import { faviconUrlSetting, isDatadogEnabled, isEAForum, isElasticEnabled, performanceMetricLoggingEnabled, testServerSetting } from "../lib/instanceSettings";
-import { resolvers, typeDefs } from './vulcan-lib/apollo-server/initGraphQL';
+import { getSiteUrl } from '@/lib/vulcan-lib/utils';
 import { botProtectionCommentRedirectSetting } from './databaseSettings';
->>>>>>> be0db29d
 
 
 class ApolloServerLogging implements ApolloServerPlugin<ResolverContext> {
@@ -314,139 +309,7 @@
     }
   });
 
-<<<<<<< HEAD
   app.get('*', async (request, response) => handleRequest(request, response));
-=======
-  app.get('*', async (request, response) => {
-    if(prefilterHandleRequest(request, response)) {
-      return;
-    }
-
-    response.setHeader("Content-Type", "text/html; charset=utf-8"); // allows compression
-
-    if (!getPublicSettingsLoaded()) throw Error('Failed to render page because publicSettings have not yet been initialized on the server')
-    const publicSettingsHeader = embedAsGlobalVar("publicSettings", getPublicSettings())
-
-    const bundleHash = getClientBundle().resource.hash;
-    const clientScript = enableVite
-      ? ""
-      : `<script async src="/js/bundle.js?hash=${bundleHash}"></script>`
-    const instanceSettingsHeader = embedAsGlobalVar("publicInstanceSettings", getInstanceSettings().public);
-
-    // Check whether the requested route has enableResourcePrefetch. If it does,
-    // we send HTTP status and headers early, before we actually rendered the
-    // page, so that the browser can get started on loading the stylesheet and
-    // JS bundle while SSR is still in progress.
-    const parsedRoute = parseRoute({
-      location: parsePath(request.url)
-    });
-    
-    const user = getUserFromReq(request);
-    const themeOptions = getThemeOptionsFromReq(request, user);
-    const jssStylePreload = renderJssSheetPreloads(themeOptions);
-    const externalStylesPreload = globalExternalStylesheets.map(url =>
-      `<link rel="stylesheet" type="text/css" href="${url}">`
-    ).join("");
-    
-    const faviconHeader = `<link rel="shortcut icon" href="${faviconUrlSetting.get()}"/>`;
-
-    // Inject a tab ID into the page, by injecting a script fragment that puts
-    // it into a global variable. If the response is cacheable (same html may be used
-    // by multiple tabs), this is generated in `clientStartup.ts` instead.
-    const tabId = responseIsCacheable(response) ? null : randomId();
-    
-    const isReturningVisitor = !!getCookieFromReq(request, LAST_VISITED_FRONTPAGE_COOKIE);
-
-    // The part of the header which can be sent before the page is rendered.
-    // This includes an open tag for <html> and <head> but not the matching
-    // close tags, since there's stuff inside that depends on what actually
-    // gets rendered. The browser will pick up any references in the still-open
-    // tag and start fetching the, without waiting for the closing tag.
-    const prefetchPrefix = (
-      '<!doctype html>\n'
-      + '<html lang="en">\n'
-      + '<head>\n'
-        + jssStylePreload
-        + externalStylesPreload
-        + ssrInteractionDisable
-        + instanceSettingsHeader
-        + faviconHeader
-        // Embedded script tags that must precede the client bundle
-        + publicSettingsHeader
-        + embedAsGlobalVar("tabId", tabId)
-        + embedAsGlobalVar("isReturningVisitor", isReturningVisitor)
-        // The client bundle. Because this uses <script async>, its load order
-        // relative to any scripts that come later than this is undetermined and
-        // varies based on timings and the browser cache.
-        + clientScript
-    );
-
-    // Note: this may write to the response
-    const prefetchResourcesPromise = maybePrefetchResources({ request, response, parsedRoute, prefetchPrefix });
-
-    const renderResultPromise = performanceMetricLoggingEnabled.get()
-      ? asyncLocalStorage.run({}, () => renderWithCache(request, response, user, tabId, prefetchResourcesPromise))
-      : renderWithCache(request, response, user, tabId, prefetchResourcesPromise);
-
-    const renderResult = await renderResultPromise;
-
-    if (renderResult.aborted) {
-      trySetResponseStatus({ response, status: 499 });
-      response.end();
-      return;
-    }
-
-    const prefetchingResources = await renderResult.prefetchedResources;
-
-    const {
-      ssrBody,
-      headers,
-      serializedApolloState,
-      serializedForeignApolloState,
-      jssSheets,
-      status,
-      redirectUrl,
-      renderedAt,
-      timezone,
-      cacheFriendly,
-      allAbTestGroups,
-    } = renderResult;
-    
-    // TODO: Move this up into prefetchPrefix. Take the <link> that loads the stylesheet out of renderRequest and move that up too.
-    const themeOptionsHeader = embedAsGlobalVar("themeOptions", themeOptions);
-    
-    // Finally send generated HTML with initial data to the client
-    if (redirectUrl) {
-      // eslint-disable-next-line no-console
-      console.log(`Redirecting to ${redirectUrl}`);
-      const absoluteRedirectUrl = urlIsAbsolute(redirectUrl) ? redirectUrl : makeAbsolute(redirectUrl);
-      trySetResponseStatus({ response, status: status || 301 }).redirect(absoluteRedirectUrl);
-    } else {
-      trySetResponseStatus({ response, status: status || 200 });
-      const ssrMetadata: SSRMetadata = {
-        renderedAt: renderedAt.toISOString(),
-        cacheFriendly,
-        timezone
-      }
-
-      response.write(
-        (prefetchingResources ? '' : prefetchPrefix)
-          + headers.join('\n')
-          + themeOptionsHeader
-          + jssSheets
-        + '</head>\n'
-        + '<body class="'+classesForAbTestGroups(allAbTestGroups)+'">\n'
-          + ssrBody + '\n'
-        + '</body>\n'
-        + embedAsGlobalVar("ssrRenderedAt", renderedAt) + '\n' // TODO Remove after 2024-05-14, here for backwards compatibility
-        + embedAsGlobalVar("ssrMetadata", ssrMetadata) + '\n'
-        + serializedApolloState + '\n'
-        + serializedForeignApolloState + '\n'
-        + '</html>\n')
-      response.end();
-    }
-  })
->>>>>>> be0db29d
 
   // Start Server
   const listenPort = getCommandLineArguments().listenPort;
@@ -468,7 +331,7 @@
 /**
  * Workaround to redirect `?commentId=...` links to `#...`, to prevent being DDoS-ed
  */
-function prefilterHandleRequest(req: express.Request, res: express.Response): boolean {
+export function prefilterHandleRequest(req: express.Request, res: express.Response): boolean {
   if (!botProtectionCommentRedirectSetting.get()) {
     return false;
   }
