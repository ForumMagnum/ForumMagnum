--- conflicted
+++ resolved
@@ -41,57 +41,10 @@
 import { inspect } from "util";
 import { renderJssSheetPreloads } from './utils/renderJssSheetImports';
 import { datadogMiddleware } from './datadog/datadogMiddleware';
-<<<<<<< HEAD
-
 import cluster from 'node:cluster';
 import { cpus } from 'node:os';
 import process from 'node:process';
 import { DatabaseServerSetting } from './databaseSettings';
-
-const numCPUs = cpus().length;
-export const numWorkersSetting = new DatabaseServerSetting<number>('numWorkers', numCPUs)
-
-const loadClientBundle = () => {
-  const bundlePath = path.join(__dirname, "../../client/js/bundle.js");
-  const bundleBrotliPath = `${bundlePath}.br`;
-
-  const lastModified = fs.statSync(bundlePath).mtimeMs;
-  // there is a brief window on rebuild where a stale brotli file is present, fall back to the uncompressed file in this case
-  const brotliFileIsValid = fs.existsSync(bundleBrotliPath) && fs.statSync(bundleBrotliPath).mtimeMs >= lastModified
-
-  const bundleText = fs.readFileSync(bundlePath, 'utf8');
-  const bundleBrotliBuffer = brotliFileIsValid ? fs.readFileSync(bundleBrotliPath) : null;
-
-  // Store the bundle in memory as UTF-8 (the format it will be sent in), to
-  // save a conversion and a little memory
-  const bundleBuffer = Buffer.from(bundleText, 'utf8');
-  return {
-    bundlePath,
-    bundleHash: crypto.createHash('sha256').update(bundleBuffer).digest('hex'),
-    lastModified,
-    bundleBuffer,
-    bundleBrotliBuffer,
-  };
-}
-let clientBundle: {bundlePath: string, bundleHash: string, lastModified: number, bundleBuffer: Buffer, bundleBrotliBuffer: Buffer|null}|null = null;
-const getClientBundle = () => {
-  if (!clientBundle) {
-    clientBundle = loadClientBundle();
-    return clientBundle;
-  }
-  
-  // Reload if bundle.js has changed or there is a valid brotli version when there wasn't before
-  const lastModified = fs.statSync(clientBundle.bundlePath).mtimeMs;
-  const bundleBrotliPath = `${clientBundle.bundlePath}.br`
-  const brotliFileIsValid = fs.existsSync(bundleBrotliPath) && fs.statSync(bundleBrotliPath).mtimeMs >= lastModified
-  if (clientBundle.lastModified !== lastModified || (clientBundle.bundleBrotliBuffer === null && brotliFileIsValid)) {
-    clientBundle = loadClientBundle();
-    return clientBundle;
-  }
-  
-  return clientBundle;
-}
-=======
 import { Sessions } from '../lib/collections/sessions';
 import { addServerSentEventsEndpoint } from "./serverSentEvents";
 import { botRedirectMiddleware } from './botRedirect';
@@ -99,7 +52,6 @@
 import { getClientBundle } from './utils/bundleUtils';
 import { isElasticEnabled } from './search/elastic/elasticSettings';
 import ElasticController from './search/elastic/ElasticController';
->>>>>>> 68b9f11a
 
 class ApolloServerLogging {
   requestDidStart(context: any) {
@@ -116,39 +68,6 @@
 }
 
 export function startWebserver() {
-  // Run server directly if not in cluster mode
-  if (!clusterSetting.get()) {
-    startWebserverWorker();
-    return;
-  }
-
-  // Use OS load balancing (as opposed to round-robin)
-  // In principle, this should give better performance because it is aware of resource (cpu) usage
-  cluster.schedulingPolicy = cluster.SCHED_NONE
-  if (cluster.isPrimary) {
-    const numWorkers = numWorkersSetting.get();
-    // eslint-disable-next-line no-console
-    console.log(`Running in cluster mode with ${numWorkers} workers (vs ${numCPUs} cpus)`);
-    // eslint-disable-next-line no-console
-    console.log(`Primary ${process.pid} is running`);
-
-    // Fork workers.
-    for (let i = 0; i < numWorkers; i++) {
-      cluster.fork();
-    }
-
-    cluster.on('exit', (worker, code, signal) => {
-      // eslint-disable-next-line no-console
-      console.log(`Worker ${worker.process.pid} died`);
-    });
-  } else {
-    startWebserverWorker();
-    // eslint-disable-next-line no-console
-    console.log(`Worker ${process.pid} started`);
-  }
-}
-
-function startWebserverWorker() {
   const addMiddleware: typeof app.use = (...args: any[]) => app.use(...args);
   const config = { path: '/graphql' };
   const expressSessionSecret = expressSessionSecretSetting.get()
