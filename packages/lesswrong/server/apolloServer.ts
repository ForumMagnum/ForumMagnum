--- conflicted
+++ resolved
@@ -52,15 +52,10 @@
 import { asyncLocalStorage, closePerfMetric, openPerfMetric, perfMetricMiddleware, setAsyncStoreValue } from './perfMetrics';
 import { addAdminRoutesMiddleware } from './adminRoutesMiddleware'
 import { createAnonymousContext } from './vulcan-lib/query';
-import { DatabaseServerSetting } from './databaseSettings';
 import { randomId } from '../lib/random';
-<<<<<<< HEAD
 import { addCacheControlMiddleware, responseIsCacheable } from './cacheControlMiddleware';
-import { DEFAULT_TIMEZONE, SSRMetadata } from '../lib/utils/timeUtil';
-import { getCookieFromReq } from './utils/httpUtil';
-=======
+import { SSRMetadata } from '../lib/utils/timeUtil';
 import type { RouterLocation } from '../lib/vulcan-lib/routes';
->>>>>>> 29055df9
 
 /**
  * Try to set the response status, but log an error if the headers have already been sent.
