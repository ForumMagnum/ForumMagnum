--- conflicted
+++ resolved
@@ -63,11 +63,8 @@
 import { addLlmChatEndpoint } from './resolvers/anthropicResolvers';
 import { getInstanceSettings } from '@/lib/getInstanceSettings';
 import { addGivingSeasonEndpoints } from './givingSeason/webhook';
-<<<<<<< HEAD
 import { addFeedbackEndpoint } from './feedbackEndpoint';
-=======
 import { getCommandLineArguments } from './commandLine';
->>>>>>> c8aa91a8
 
 /**
  * End-to-end tests automate interactions with the page. If we try to, for
@@ -358,12 +355,8 @@
 
   addServerSentEventsEndpoint(app);
   addAutocompleteEndpoint(app);
-<<<<<<< HEAD
   addFeedbackEndpoint(app);
-
-=======
   
->>>>>>> c8aa91a8
   app.get('/node_modules/*', (req, res) => {
     // Under some circumstances (I'm not sure exactly what the trigger is), the
     // Chrome JS debugger tries to load a bunch of /node_modules/... paths
