import { createCollection } from '@/lib/vulcan-lib/collections';
<<<<<<< HEAD
import { getDefaultResolvers } from "@/server/resolvers/defaultResolvers";
=======
>>>>>>> fa16cba7
import { DatabaseIndexSet } from '@/lib/utils/databaseIndexSet';

/**
 * Collection containing aggregated data on viewing time for posts (per post, per client id, per day).
 * Used by the author (/users/:_id/stats) and post (/postAnalytics?postId=) analytics pages
 */
export const PostViewTimes = createCollection({
  collectionName: 'PostViewTimes',
  typeName: 'PostViewTime',
    getIndexes: () => {
    const indexSet = new DatabaseIndexSet();
    indexSet.addIndex('PostViewTimes', { clientId: 1, postId: 1, windowStart: 1, windowEnd: 1 }, { unique: true });
    indexSet.addIndex('PostViewTimes', { postId: 1 });
    indexSet.addIndex('PostViewTimes', { windowEnd: 1 });
    indexSet.addIndex('PostViewTimes', { windowStart: 1 });
    return indexSet;
  },
<<<<<<< HEAD
  resolvers: getDefaultResolvers('PostViewTimes'),
  logChanges: true,
=======
>>>>>>> fa16cba7
});


export default PostViewTimes;<|MERGE_RESOLUTION|>--- conflicted
+++ resolved
@@ -1,8 +1,4 @@
 import { createCollection } from '@/lib/vulcan-lib/collections';
-<<<<<<< HEAD
-import { getDefaultResolvers } from "@/server/resolvers/defaultResolvers";
-=======
->>>>>>> fa16cba7
 import { DatabaseIndexSet } from '@/lib/utils/databaseIndexSet';
 
 /**
@@ -20,11 +16,6 @@
     indexSet.addIndex('PostViewTimes', { windowStart: 1 });
     return indexSet;
   },
-<<<<<<< HEAD
-  resolvers: getDefaultResolvers('PostViewTimes'),
-  logChanges: true,
-=======
->>>>>>> fa16cba7
 });
 
 
