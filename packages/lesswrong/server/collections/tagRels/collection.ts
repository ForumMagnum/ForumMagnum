import { createCollection } from '@/lib/vulcan-lib/collections';
import { canVoteOnTagAsync } from '@/lib/voting/tagRelVoteRules';
<<<<<<< HEAD
import { getDefaultResolvers } from "@/server/resolvers/defaultResolvers";
=======
>>>>>>> fa16cba7
import { DatabaseIndexSet } from '@/lib/utils/databaseIndexSet';
import { getVoteGraphql } from '@/server/votingGraphQL';

export const TagRels: TagRelsCollection = createCollection({
  collectionName: 'TagRels',
  typeName: 'TagRel',
    getIndexes: () => {
    const indexSet = new DatabaseIndexSet();
    indexSet.addIndex('TagRels', {postId: 1});
    indexSet.addIndex('TagRels', {tagId: 1});
    return indexSet;
  },
<<<<<<< HEAD
  resolvers: getDefaultResolvers('TagRels'),
=======
>>>>>>> fa16cba7
  voteable: {
    timeDecayScoresCronjob: true,
    userCanVoteOn: (
      user: DbUser,
      document: DbTagRel,
      voteType: string|null,
      _extendedVote: any,
      context: ResolverContext,
    ) => canVoteOnTagAsync(user, document.tagId, document.postId, context, voteType ?? 'neutral'),
  },
});

export const { graphqlVoteTypeDefs, graphqlVoteMutations } = getVoteGraphql('TagRels');

export default TagRels;<|MERGE_RESOLUTION|>--- conflicted
+++ resolved
@@ -1,9 +1,5 @@
 import { createCollection } from '@/lib/vulcan-lib/collections';
 import { canVoteOnTagAsync } from '@/lib/voting/tagRelVoteRules';
-<<<<<<< HEAD
-import { getDefaultResolvers } from "@/server/resolvers/defaultResolvers";
-=======
->>>>>>> fa16cba7
 import { DatabaseIndexSet } from '@/lib/utils/databaseIndexSet';
 import { getVoteGraphql } from '@/server/votingGraphQL';
 
@@ -16,10 +12,6 @@
     indexSet.addIndex('TagRels', {tagId: 1});
     return indexSet;
   },
-<<<<<<< HEAD
-  resolvers: getDefaultResolvers('TagRels'),
-=======
->>>>>>> fa16cba7
   voteable: {
     timeDecayScoresCronjob: true,
     userCanVoteOn: (
