--- conflicted
+++ resolved
@@ -1,8 +1,4 @@
 import { createCollection } from "@/lib/vulcan-lib/collections";
-<<<<<<< HEAD
-import { getDefaultResolvers } from "@/server/resolvers/defaultResolvers";
-=======
->>>>>>> fa16cba7
 import { DatabaseIndexSet } from "@/lib/utils/databaseIndexSet";
 
 export const PostEmbeddings: PostEmbeddingsCollection = createCollection({
@@ -13,11 +9,6 @@
     indexSet.addIndex('PostEmbeddings', { postId: 1, model: 1 }, { unique: true });
     return indexSet;
   },
-<<<<<<< HEAD
-  resolvers: getDefaultResolvers("PostEmbeddings"),
-  logChanges: false,
-=======
->>>>>>> fa16cba7
 });
 
 
