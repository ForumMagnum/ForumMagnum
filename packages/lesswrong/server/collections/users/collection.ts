import { createCollection } from "@/lib/vulcan-lib/collections";
<<<<<<< HEAD
import { getDefaultResolvers } from "@/server/resolvers/defaultResolvers";
=======
>>>>>>> fa16cba7
import gql from 'graphql-tag';

export const Users = createCollection({
  collectionName: 'Users',
  typeName: 'User',
<<<<<<< HEAD
  resolvers: getDefaultResolvers('Users'),
  logChanges: true,
=======
>>>>>>> fa16cba7
  dependencies: [
    {type: "extension", name: "pg_trgm"},
  ],
});

export const usersGraphQLTypeDefs = gql`
  extend type Query {
    currentUser: User
  }
`

export const usersGraphQLQueries = {
  async currentUser(root: void, args: void, context: ResolverContext) {
      let user: any = null;
      const userId: string|null = (context as any)?.userId;
      if (userId) {
        user = await context.loaders.Users.load(userId);

        if (user.services) {
          Object.keys(user.services).forEach(key => {
            user.services[key] = {};
          });
        }
      }
      return user;
  },
};

Users.postProcess = (user: DbUser): DbUser => {
  // The `node-postgres` library is smart enough to automatically convert string
  // representations of dates into Javascript Date objects when we have columns
  // of type TIMESTAMPTZ, however, it can't do this automatic conversion when the
  // date is hidden inside a JSON blob. Here, `partiallyReadSequences` is a
  // strongly typed JSON blob (using SimpleSchema) so we need to manually convert
  // to a Date object to avoid a GraphQL error.
  if (user.partiallyReadSequences) {
    for (const partiallyReadSequence of user.partiallyReadSequences) {
      partiallyReadSequence.lastReadTime = new Date(partiallyReadSequence.lastReadTime);
    }
  }
  return user;
}

export default Users;<|MERGE_RESOLUTION|>--- conflicted
+++ resolved
@@ -1,18 +1,9 @@
 import { createCollection } from "@/lib/vulcan-lib/collections";
-<<<<<<< HEAD
-import { getDefaultResolvers } from "@/server/resolvers/defaultResolvers";
-=======
->>>>>>> fa16cba7
 import gql from 'graphql-tag';
 
 export const Users = createCollection({
   collectionName: 'Users',
   typeName: 'User',
-<<<<<<< HEAD
-  resolvers: getDefaultResolvers('Users'),
-  logChanges: true,
-=======
->>>>>>> fa16cba7
   dependencies: [
     {type: "extension", name: "pg_trgm"},
   ],
