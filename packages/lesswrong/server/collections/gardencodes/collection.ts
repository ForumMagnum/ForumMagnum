--- conflicted
+++ resolved
@@ -1,9 +1,5 @@
 import { createCollection } from '@/lib/vulcan-lib/collections';
 import '@/lib/collections/gardencodes/fragments';
-<<<<<<< HEAD
-import { getDefaultResolvers } from "@/server/resolvers/defaultResolvers";
-=======
->>>>>>> fa16cba7
 import { DatabaseIndexSet } from '@/lib/utils/databaseIndexSet';
 
 export const GardenCodes: GardenCodesCollection = createCollection({
@@ -16,11 +12,6 @@
     indexSet.addIndex('GardenCodes', {code: 1, deleted: 1, userId: 1, });
     return indexSet;
   },
-<<<<<<< HEAD
-  resolvers: getDefaultResolvers('GardenCodes'),
-  logChanges: true,
-=======
->>>>>>> fa16cba7
 });
 
 
