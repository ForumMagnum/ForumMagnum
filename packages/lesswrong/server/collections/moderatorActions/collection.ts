import { createCollection } from '@/lib/vulcan-lib/collections';
<<<<<<< HEAD
import { getDefaultResolvers } from "@/server/resolvers/defaultResolvers";
=======
>>>>>>> fa16cba7
import { DatabaseIndexSet } from '@/lib/utils/databaseIndexSet';

/**
 * Creating a moderator action sets a note on the user's profile for moderators
 * to see, and triggers a review if necessary.
 *
 * Pass currentUser to createMutator to set the moderator who created the
 * action. Do *not* pass currentUser if the currentUser is the user themselves.
 * Setting currentUser to null (and validate to false) will create the action as
 * 'Automod'.
 */
export const ModeratorActions: ModeratorActionsCollection = createCollection({
  collectionName: 'ModeratorActions',
  typeName: 'ModeratorAction',
    getIndexes: () => {
    const indexSet = new DatabaseIndexSet();
    indexSet.addIndex('ModeratorActions', { userId: 1, createdAt: -1 })
    indexSet.addIndex('ModeratorActions', { type: 1, createdAt: -1, endedAt: -1 })
    return indexSet;
  },
<<<<<<< HEAD
  resolvers: getDefaultResolvers('ModeratorActions'),
  logChanges: true,
=======
>>>>>>> fa16cba7
});


export default ModeratorActions;<|MERGE_RESOLUTION|>--- conflicted
+++ resolved
@@ -1,8 +1,4 @@
 import { createCollection } from '@/lib/vulcan-lib/collections';
-<<<<<<< HEAD
-import { getDefaultResolvers } from "@/server/resolvers/defaultResolvers";
-=======
->>>>>>> fa16cba7
 import { DatabaseIndexSet } from '@/lib/utils/databaseIndexSet';
 
 /**
@@ -23,11 +19,6 @@
     indexSet.addIndex('ModeratorActions', { type: 1, createdAt: -1, endedAt: -1 })
     return indexSet;
   },
-<<<<<<< HEAD
-  resolvers: getDefaultResolvers('ModeratorActions'),
-  logChanges: true,
-=======
->>>>>>> fa16cba7
 });
 
 
