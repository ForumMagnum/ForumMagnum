import { createCollection } from '@/lib/vulcan-lib/collections';
import { userOwns, userCanDo } from '@/lib/vulcan-users/permissions';
<<<<<<< HEAD
import { getDefaultResolvers } from "@/server/resolvers/defaultResolvers";
=======
>>>>>>> fa16cba7
import { DatabaseIndexSet } from '@/lib/utils/databaseIndexSet';


export const Notifications: NotificationsCollection = createCollection({
  collectionName: 'Notifications',
  typeName: 'Notification',
    getIndexes: () => {
    const indexSet = new DatabaseIndexSet();
    indexSet.addIndex('Notifications', {userId:1, emailed:1, waitingForBatch:1, createdAt:-1, type:1});
    indexSet.addIndex('Notifications', {userId:1, type:1, createdAt:-1});

    // Index used in callbacks for finding notifications related to a document
    // that is being deleted
    indexSet.addIndex('Notifications', {documentId:1});

    // Used by server-sent events
    indexSet.addIndex('Notifications', {createdAt:1});

    return indexSet;
  },
<<<<<<< HEAD
  resolvers: getDefaultResolvers('Notifications'),
  logChanges: false,
=======
>>>>>>> fa16cba7
});

export default Notifications;<|MERGE_RESOLUTION|>--- conflicted
+++ resolved
@@ -1,9 +1,5 @@
 import { createCollection } from '@/lib/vulcan-lib/collections';
 import { userOwns, userCanDo } from '@/lib/vulcan-users/permissions';
-<<<<<<< HEAD
-import { getDefaultResolvers } from "@/server/resolvers/defaultResolvers";
-=======
->>>>>>> fa16cba7
 import { DatabaseIndexSet } from '@/lib/utils/databaseIndexSet';
 
 
@@ -24,11 +20,6 @@
 
     return indexSet;
   },
-<<<<<<< HEAD
-  resolvers: getDefaultResolvers('Notifications'),
-  logChanges: false,
-=======
->>>>>>> fa16cba7
 });
 
 export default Notifications;