--- conflicted
+++ resolved
@@ -1,8 +1,4 @@
 import { createCollection } from '@/lib/vulcan-lib/collections';
-<<<<<<< HEAD
-import { getDefaultResolvers } from "@/server/resolvers/defaultResolvers";
-=======
->>>>>>> fa16cba7
 import { DatabaseIndexSet } from '@/lib/utils/databaseIndexSet';
 
 
@@ -19,11 +15,6 @@
     indexSet.addIndex('Localgroups', { isOnline: 1, inactive: 1, deleted: 1, name: 1 });
     return indexSet;
   },
-<<<<<<< HEAD
-  resolvers: getDefaultResolvers('Localgroups'),
-  logChanges: true,
-=======
->>>>>>> fa16cba7
 });
 
 
