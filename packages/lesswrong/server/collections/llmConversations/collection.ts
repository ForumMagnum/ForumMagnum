--- conflicted
+++ resolved
@@ -1,8 +1,4 @@
 import { createCollection } from "@/lib/vulcan-lib/collections.ts";
-<<<<<<< HEAD
-import { getDefaultResolvers } from "@/server/resolvers/defaultResolvers.ts";
-=======
->>>>>>> fa16cba7
 import { DatabaseIndexSet } from "@/lib/utils/databaseIndexSet";
 
 export const LlmConversations: LlmConversationsCollection = createCollection({
@@ -13,11 +9,6 @@
     indexSet.addIndex('LlmConversations', { userId: 1, deleted: 1, createdAt: 1 });
     return indexSet;
   },
-<<<<<<< HEAD
-  logChanges: true,
-  resolvers: getDefaultResolvers('LlmConversations'),
-=======
->>>>>>> fa16cba7
 });
 
 export default LlmConversations;