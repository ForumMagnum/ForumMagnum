--- conflicted
+++ resolved
@@ -1,9 +1,5 @@
 import { createCollection } from '@/lib/vulcan-lib/collections';
 import { userCanDo, userOwns } from '@/lib/vulcan-users/permissions';
-<<<<<<< HEAD
-import { getDefaultResolvers } from "@/server/resolvers/defaultResolvers";
-=======
->>>>>>> fa16cba7
 import { DatabaseIndexSet } from '@/lib/utils/databaseIndexSet';
 
 
@@ -21,11 +17,6 @@
     indexSet.addIndex('Sequences', augmentForDefaultView({ curatedOrder:-1 }));
     return indexSet;
   },
-<<<<<<< HEAD
-  resolvers: getDefaultResolvers('Sequences'),
-  logChanges: true,
-=======
->>>>>>> fa16cba7
 })
 
 export default Sequences;