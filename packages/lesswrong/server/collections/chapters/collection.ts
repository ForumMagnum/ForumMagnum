--- conflicted
+++ resolved
@@ -1,10 +1,6 @@
 import { createCollection } from '@/lib/vulcan-lib/collections';
 import { userOwns, userCanDo } from '@/lib/vulcan-users/permissions';
 import Sequences from '../sequences/collection';
-<<<<<<< HEAD
-import { getDefaultResolvers } from "@/server/resolvers/defaultResolvers";
-=======
->>>>>>> fa16cba7
 import { DatabaseIndexSet } from '@/lib/utils/databaseIndexSet';
 
 
@@ -16,11 +12,6 @@
     indexSet.addIndex('Chapters', { sequenceId: 1, number: 1 })
     return indexSet;
   },
-<<<<<<< HEAD
-  resolvers: getDefaultResolvers('Chapters'),
-  logChanges: true,
-=======
->>>>>>> fa16cba7
 })
 
 export default Chapters;