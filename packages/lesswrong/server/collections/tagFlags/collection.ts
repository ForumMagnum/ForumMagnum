import { createCollection } from '@/lib/vulcan-lib/collections';
import '@/lib/collections/tagFlags/fragments'
<<<<<<< HEAD
import { getDefaultResolvers } from "@/server/resolvers/defaultResolvers";
=======
>>>>>>> fa16cba7
import { DatabaseIndexSet } from '@/lib/utils/databaseIndexSet';


export const TagFlags: TagFlagsCollection = createCollection({
  collectionName: 'TagFlags',
  typeName: 'TagFlag',
    getIndexes: () => {
    const indexSet = new DatabaseIndexSet();
    indexSet.addIndex('TagFlags', {deleted: 1, order: 1, name: 1});
    return indexSet;
  },
<<<<<<< HEAD
  resolvers: getDefaultResolvers('TagFlags'),
  logChanges: true,
=======
>>>>>>> fa16cba7
});


export default TagFlags;
<|MERGE_RESOLUTION|>--- conflicted
+++ resolved
@@ -1,9 +1,5 @@
 import { createCollection } from '@/lib/vulcan-lib/collections';
 import '@/lib/collections/tagFlags/fragments'
-<<<<<<< HEAD
-import { getDefaultResolvers } from "@/server/resolvers/defaultResolvers";
-=======
->>>>>>> fa16cba7
 import { DatabaseIndexSet } from '@/lib/utils/databaseIndexSet';
 
 
@@ -15,11 +11,6 @@
     indexSet.addIndex('TagFlags', {deleted: 1, order: 1, name: 1});
     return indexSet;
   },
-<<<<<<< HEAD
-  resolvers: getDefaultResolvers('TagFlags'),
-  logChanges: true,
-=======
->>>>>>> fa16cba7
 });
 
 
