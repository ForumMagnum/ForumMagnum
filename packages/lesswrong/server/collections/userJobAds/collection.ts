import { createCollection } from '@/lib/vulcan-lib/collections';
<<<<<<< HEAD
import { getDefaultResolvers } from "@/server/resolvers/defaultResolvers";
=======
>>>>>>> fa16cba7
import { DatabaseIndexSet } from '@/lib/utils/databaseIndexSet';

export const UserJobAds: UserJobAdsCollection = createCollection({
  collectionName: 'UserJobAds',
  typeName: 'UserJobAd',
    getIndexes: () => {
    const indexSet = new DatabaseIndexSet();
    indexSet.addIndex('UserJobAds', {userId: 1, jobName: 1}, {unique: true});
    indexSet.addIndex('UserJobAds', { userId: 1 })

    // for userJobAdCron.tsx
    indexSet.addIndex('UserJobAds', { jobName: 1, adState: 1 });
    return indexSet;
  },
<<<<<<< HEAD
  resolvers: getDefaultResolvers('UserJobAds'),
  logChanges: true,
=======
>>>>>>> fa16cba7
});


export default UserJobAds;<|MERGE_RESOLUTION|>--- conflicted
+++ resolved
@@ -1,8 +1,4 @@
 import { createCollection } from '@/lib/vulcan-lib/collections';
-<<<<<<< HEAD
-import { getDefaultResolvers } from "@/server/resolvers/defaultResolvers";
-=======
->>>>>>> fa16cba7
 import { DatabaseIndexSet } from '@/lib/utils/databaseIndexSet';
 
 export const UserJobAds: UserJobAdsCollection = createCollection({
@@ -17,11 +13,6 @@
     indexSet.addIndex('UserJobAds', { jobName: 1, adState: 1 });
     return indexSet;
   },
-<<<<<<< HEAD
-  resolvers: getDefaultResolvers('UserJobAds'),
-  logChanges: true,
-=======
->>>>>>> fa16cba7
 });
 
 
