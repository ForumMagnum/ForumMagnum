import { createCollection } from '@/lib/vulcan-lib/collections';
import { userOwns, userCanDo, userIsMemberOf, userIsPodcaster } from '@/lib/vulcan-users/permissions';
import { canUserEditPostMetadata, userIsPostGroupOrganizer } from '@/lib/collections/posts/helpers';
import { userCanPost } from '@/lib/collections/users/helpers';
import { getVoteGraphql } from '@/server/votingGraphQL';


export const Posts = createCollection({
  collectionName: 'Posts',
  typeName: 'Post',
<<<<<<< HEAD
    resolvers: getDefaultResolvers('Posts'),
  logChanges: true,
=======
>>>>>>> fa16cba7
  voteable: {
    timeDecayScoresCronjob: true,
  },
  dependencies: [
    {type: "extension", name: "btree_gin"},
    {type: "extension", name: "earthdistance"},
  ],
});

export const { graphqlVoteTypeDefs, graphqlVoteMutations } = getVoteGraphql('Posts');

export default Posts;<|MERGE_RESOLUTION|>--- conflicted
+++ resolved
@@ -8,11 +8,6 @@
 export const Posts = createCollection({
   collectionName: 'Posts',
   typeName: 'Post',
-<<<<<<< HEAD
-    resolvers: getDefaultResolvers('Posts'),
-  logChanges: true,
-=======
->>>>>>> fa16cba7
   voteable: {
     timeDecayScoresCronjob: true,
   },
