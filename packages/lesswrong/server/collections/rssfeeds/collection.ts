--- conflicted
+++ resolved
@@ -1,9 +1,5 @@
 import { createCollection } from '@/lib/vulcan-lib/collections';
 import { userOwns, userCanDo } from '@/lib/vulcan-users/permissions';
-<<<<<<< HEAD
-import { getDefaultResolvers } from "@/server/resolvers/defaultResolvers";
-=======
->>>>>>> fa16cba7
 import { DatabaseIndexSet } from '@/lib/utils/databaseIndexSet';
 
 
@@ -15,11 +11,6 @@
     indexSet.addIndex('RSSFeeds', { userId: 1, createdAt: 1 });
     return indexSet;
   },
-<<<<<<< HEAD
-  resolvers: getDefaultResolvers('RSSFeeds'),
-  logChanges: true,
-=======
->>>>>>> fa16cba7
 });
 
 
