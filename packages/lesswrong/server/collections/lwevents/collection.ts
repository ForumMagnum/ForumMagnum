import { userOwns, userCanDo } from '@/lib/vulcan-users/permissions';
import { createCollection } from '@/lib/vulcan-lib/collections';
<<<<<<< HEAD
import { getDefaultResolvers } from "@/server/resolvers/defaultResolvers";
=======
>>>>>>> fa16cba7
import { DatabaseIndexSet } from '@/lib/utils/databaseIndexSet';



export const LWEvents = createCollection({
  collectionName: 'LWEvents',
  typeName: 'LWEvent',
    getIndexes: () => {
    const indexSet = new DatabaseIndexSet();
    indexSet.addIndex('LWEvents', {name:1, createdAt:-1});
    indexSet.addIndex('LWEvents', {name:1, userId:1, documentId:1, createdAt:-1})
    // (supposedly) used in constructAkismetReport
    indexSet.addIndex('LWEvents', {name:1, userId:1, createdAt:-1})

    // Index used in manual user-by-IP queries, and in some moderator UI
    indexSet.addCustomPgIndex(`
      CREATE INDEX CONCURRENTLY IF NOT EXISTS "manual_idx__LWEvents_properties_ip"
        ON public."LWEvents" USING gin
        ((("properties"->>'ip')::TEXT))
        WITH (fastupdate=True)
        WHERE name='login';
    `);
    return indexSet;
  },
<<<<<<< HEAD
  resolvers: getDefaultResolvers('LWEvents'),
=======
>>>>>>> fa16cba7
});

export default LWEvents;<|MERGE_RESOLUTION|>--- conflicted
+++ resolved
@@ -1,9 +1,5 @@
 import { userOwns, userCanDo } from '@/lib/vulcan-users/permissions';
 import { createCollection } from '@/lib/vulcan-lib/collections';
-<<<<<<< HEAD
-import { getDefaultResolvers } from "@/server/resolvers/defaultResolvers";
-=======
->>>>>>> fa16cba7
 import { DatabaseIndexSet } from '@/lib/utils/databaseIndexSet';
 
 
@@ -28,10 +24,6 @@
     `);
     return indexSet;
   },
-<<<<<<< HEAD
-  resolvers: getDefaultResolvers('LWEvents'),
-=======
->>>>>>> fa16cba7
 });
 
 export default LWEvents;