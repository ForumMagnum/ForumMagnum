--- conflicted
+++ resolved
@@ -1,8 +1,4 @@
 import { createCollection } from "@/lib/vulcan-lib/collections";
-<<<<<<< HEAD
-import { getDefaultResolvers } from "@/server/resolvers/defaultResolvers";
-=======
->>>>>>> fa16cba7
 import { DatabaseIndexSet } from "@/lib/utils/databaseIndexSet";
 
 export const ElectionVotes: ElectionVotesCollection = createCollection({
@@ -14,11 +10,6 @@
     indexSet.addIndex('ElectionVotes', {electionName: 1, userId: 1}, {unique: true});
     return indexSet;
   },
-<<<<<<< HEAD
-  resolvers: getDefaultResolvers("ElectionVotes"),
-  logChanges: true,
-=======
->>>>>>> fa16cba7
 });
 
 
