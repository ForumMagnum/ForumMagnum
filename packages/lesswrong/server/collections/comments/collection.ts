import { createCollection } from '@/lib/vulcan-lib/collections';
<<<<<<< HEAD
import { getDefaultResolvers } from "@/server/resolvers/defaultResolvers";
=======
>>>>>>> fa16cba7
import { commentVotingOptions } from '@/lib/collections/comments/voting';
import { getVoteGraphql } from '@/server/votingGraphQL';

export const Comments = createCollection({
  collectionName: 'Comments',
  typeName: 'Comment',
<<<<<<< HEAD
  resolvers: getDefaultResolvers('Comments'),
  logChanges: true,
=======
>>>>>>> fa16cba7
  voteable: commentVotingOptions,
});

export const { graphqlVoteTypeDefs, graphqlVoteMutations } = getVoteGraphql('Comments');
export default Comments;<|MERGE_RESOLUTION|>--- conflicted
+++ resolved
@@ -1,19 +1,10 @@
 import { createCollection } from '@/lib/vulcan-lib/collections';
-<<<<<<< HEAD
-import { getDefaultResolvers } from "@/server/resolvers/defaultResolvers";
-=======
->>>>>>> fa16cba7
 import { commentVotingOptions } from '@/lib/collections/comments/voting';
 import { getVoteGraphql } from '@/server/votingGraphQL';
 
 export const Comments = createCollection({
   collectionName: 'Comments',
   typeName: 'Comment',
-<<<<<<< HEAD
-  resolvers: getDefaultResolvers('Comments'),
-  logChanges: true,
-=======
->>>>>>> fa16cba7
   voteable: commentVotingOptions,
 });
 
