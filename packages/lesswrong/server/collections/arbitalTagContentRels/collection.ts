--- conflicted
+++ resolved
@@ -1,16 +1,8 @@
 import { createCollection } from '@/lib/vulcan-lib/collections';
-<<<<<<< HEAD
-import { getDefaultResolvers } from "@/server/resolvers/defaultResolvers";
-=======
->>>>>>> fa16cba7
 
 export const ArbitalTagContentRels = createCollection({
   collectionName: 'ArbitalTagContentRels',
   typeName: 'ArbitalTagContentRel',
-<<<<<<< HEAD
-    resolvers: getDefaultResolvers('ArbitalTagContentRels'),
-=======
->>>>>>> fa16cba7
 });
 
 
