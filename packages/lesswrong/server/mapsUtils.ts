--- conflicted
+++ resolved
@@ -1,12 +1,6 @@
+import { mapsAPIKeySetting } from '@/lib/instanceSettings';
 import { Client, LatLng } from '@googlemaps/google-maps-services-js'
-<<<<<<< HEAD
-import { googleMapsApiKeySetting } from './databaseSettings';
 import { captureException } from '@sentry/nextjs';
-=======
-import { DatabaseServerSetting } from './databaseSettings';
-import { captureException } from '@sentry/core';
-import { mapsAPIKeySetting } from '@/lib/publicSettings';
->>>>>>> a48ffc5f
 
 export async function getLocalTime(time: AnyBecauseTodo, googleLocation: AnyBecauseTodo): Promise<Date|null> {
   const googleMapsApiKey = mapsAPIKeySetting.get()
