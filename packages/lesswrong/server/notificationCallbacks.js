--- conflicted
+++ resolved
@@ -174,47 +174,8 @@
 }
 
 const notificationMessage = (notificationType, documentType, documentId) => {
-<<<<<<< HEAD
   return getNotificationTypeByName(notificationType)
     .getMessage({documentType, documentId});
-=======
-  let document = getDocument(documentType, documentId);
-  let group = {}
-  if (documentType == "post" && document.groupId) {
-    group = Localgroups.findOne(document.groupId);
-  }
-
-  switch(notificationType) {
-    case "newPost":
-      return Posts.getAuthorName(document) + ' has created a new post: ' + document.title;
-    case "newPendingPost":
-      return Posts.getAuthorName(document) + ' has a new post pending approval ' + document.title;
-    case "postApproved":
-      return 'Your post "' + document.title + '" has been approved';
-    case "newEvent":
-        return Posts.getAuthorName(document) + ' has created a new event in the group "' + group.name + '"';
-    case "newGroupPost":
-        return Posts.getAuthorName(document) + ' has created a new post in the group "' + group.name + '"';
-    case "newComment":
-      return Comments.getAuthorName(document) + ' left a new comment on "' + Posts.findOne(document.postId).title + '"';
-    case "newReply":
-      return Comments.getAuthorName(document) + ' replied to a comment on "' + Posts.findOne(document.postId).title + '"';
-    case "newReplyToYou":
-        return Comments.getAuthorName(document) + ' replied to your comment on "' + Posts.findOne(document.postId).title + '"';
-    case "newUser":
-      return document.displayName + ' just signed up!';
-    case "newMessage":
-      let conversation = Conversations.findOne(document.conversationId);
-      return Users.findOne(document.userId).displayName + ' sent you a new message' + (conversation.title ? (' in the conversation ' + conversation.title) : "") + '!';
-    case "emailVerificationRequired":
-      return "Verify your email address to activate email subscriptions.";
-    case "postSharedWithUser":
-      return `You have been shared on the ${document.draft ? "draft" : "post"} ${document.title}`
-    default:
-      //eslint-disable-next-line no-console
-      console.error("Invalid notification type");
-  }
->>>>>>> 72d862be
 }
 
 const getDocument = (documentType, documentId) => {
