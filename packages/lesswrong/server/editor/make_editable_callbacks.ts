import { Utils, addCallback, Connectors } from '../vulcan-lib';
import { sanitize } from '../vulcan-lib/utils';
import { Random } from 'meteor/random';
import { convertFromRaw } from 'draft-js';
import { draftToHTML } from '../draftConvert';
import Revisions from '../../lib/collections/revisions/collection'
import { extractVersionsFromSemver } from '../../lib/editor/utils'
import { ensureIndex } from '../../lib/collectionUtils'
import { htmlToPingbacks } from '../pingbacks';
import TurndownService from 'turndown';
const turndownService = new TurndownService()
import * as _ from 'underscore';
turndownService.remove('style') // Make sure we don't add the content of style tags to the markdown

import markdownIt from 'markdown-it'
import markdownItMathjax from './markdown-mathjax'
import cheerio from 'cheerio';
import markdownItContainer from 'markdown-it-container'
import markdownItFootnote from 'markdown-it-footnote'
import markdownItSub from 'markdown-it-sub'

const mdi = markdownIt({linkify: true})
mdi.use(markdownItMathjax())
mdi.use(markdownItContainer, 'spoiler')
mdi.use(markdownItFootnote)
mdi.use(markdownItSub)

import { mjpage }  from 'mathjax-node-page'

const mjPageSettings = {
  fragment: true, 
  displayErrors: true,
}

function mjPagePromise(html, beforeSerializationCallback) {
  // Takes in HTML and replaces LaTeX with CommonHTML snippets
  // https://github.com/pkra/mathjax-node-page
  return new Promise((resolve, reject) => {
    const errorHandler = (id, wrapperNode, sourceFormula, sourceFormat, errors) => {
      // eslint-disable-next-line no-console
      console.log("Error in Mathjax handling: ", id, wrapperNode, sourceFormula, sourceFormat, errors)
      reject(`Error in $${sourceFormula}$: ${errors}`)
    }
    
    mjpage(html, { mjPageSettings, errorHandler} , {html: true, css: true}, resolve)
      .on('beforeSerialization', beforeSerializationCallback);
  })
}

// Adapted from: https://github.com/cheeriojs/cheerio/issues/748
const cheerioWrapAll = (toWrap, wrapper, $) => {
  if (toWrap.length < 1) {
    return toWrap;
  } 

  if (toWrap.length < 2 && $.wrap) { // wrap not defined in npm version,
    return $.wrap(wrapper);      // and git version fails testing.
  }

  const section = $(wrapper);
  let  marker = $('<div>');
  marker = marker.insertBefore(toWrap.first()); // in jQuery marker would remain current
  toWrap.each(function(k, v) {                  // in Cheerio, we update with the output.
    $(v).remove();
    section.append($(v));
  });
  section.insertBefore(marker); 
  marker.remove();
  return section;                 // This is what jQuery would return, IIRC.
}

const spoilerClass = 'spoiler-v2' // this is the second iteration of a spoiler-tag that we've implemented. Changing the name for backwards-and-forwards compatibility

/// Given HTML which possibly contains elements tagged with with a spoiler class
/// (ie, hidden until mouseover), parse the HTML, and wrap consecutive elements
/// that all have a spoiler tag in a shared spoiler element (so that the
/// mouse-hover will reveal all of them together).
function wrapSpoilerTags(html) {
  const $ = cheerio.load(html)
  
  // Iterate through spoiler elements, collecting them into groups. We do this
  // the hard way, because cheerio's sibling-selectors don't seem to work right.
  let spoilerBlockGroups: Array<any> = [];
  let currentBlockGroup: Array<any> = [];
  $(`.${spoilerClass}`).each(function(this: any) {
    const element = this;
    if (!(element?.previousSibling && $(element.previousSibling).hasClass(spoilerClass))) {
      if (currentBlockGroup.length > 0) {
        spoilerBlockGroups.push(currentBlockGroup);
        currentBlockGroup = [];
      }
    }
    currentBlockGroup.push(element);
  });
  if (currentBlockGroup.length > 0) {
    spoilerBlockGroups.push(currentBlockGroup);
  }
  
  // Having collected the elements into groups, wrap each group.
  for (let spoilerBlockGroup of spoilerBlockGroups) {
    cheerioWrapAll($(spoilerBlockGroup), '<div class="spoilers" />', $);
  }
  
  // Serialize back to HTML.
  return $.html()
}

const trimLeadingAndTrailingWhiteSpace = (html) => {
  const $ = cheerio.load(`<div id="root">${html}</div>`)
  const topLevelElements = $('#root').children().get()
  // Iterate once forward until we find non-empty paragraph to trim leading empty paragraphs
  removeLeadingEmptyParagraphsAndBreaks(topLevelElements, $)
  // Then iterate backwards to trim trailing empty paragraphs
  removeLeadingEmptyParagraphsAndBreaks(topLevelElements.reverse(), $)
  return $("#root").html()
}

const removeLeadingEmptyParagraphsAndBreaks = (elements, $) => {
   for (const elem of elements) {
    if (isEmptyParagraphOrBreak(elem)) {
      $(elem).remove()
    } else {
      break
    }
  }
}

const isEmptyParagraphOrBreak = (elem) => {
  if (elem.name === "p") {
    if (elem.children?.length === 0) return true
    if (elem.children?.length === 1 && elem.children[0]?.type === "text" && elem.children[0]?.data.trim() === "") return true
    return false
  }
  if (elem.name === "br") return true
  return false
}


export async function draftJSToHtmlWithLatex(draftJS) {
  const draftJSWithLatex = await Utils.preProcessLatex(draftJS)
  const html = draftToHTML(convertFromRaw(draftJSWithLatex))
  const trimmedHtml = trimLeadingAndTrailingWhiteSpace(html)
  return wrapSpoilerTags(trimmedHtml)
}

export function htmlToMarkdown(html) {
  return turndownService.turndown(html)
}

export function ckEditorMarkupToMarkdown(markup) {
  // Sanitized CKEditor markup is just html
  return turndownService.turndown(sanitize(markup))
}

export function markdownToHtmlNoLaTeX(markdown) {
  const randomId = Random.id()
  const renderedMarkdown = mdi.render(markdown, {docId: randomId})
  return trimLeadingAndTrailingWhiteSpace(renderedMarkdown)
}

export async function markdownToHtml(markdown) {
  const html = markdownToHtmlNoLaTeX(markdown)
  return await mjPagePromise(html, Utils.trimEmptyLatexParagraphs)
}

export function removeCKEditorSuggestions(markup) {
  // First we remove all suggested deletion and modify formatting tags
  const markupWithoutDeletionsAndModifications = markup.replace(
    /<suggestion\s*id="[a-zA-Z0-9:]+"\s*suggestion-type="(deletion|formatInline:[a-zA-Z0-9]+|formatBlock:[a-zA-Z0-9]+)" type="(start|end)"><\/suggestion>/g,
    ''
  )
  // Then we remove everything between suggested insertions
  const markupWithoutInsertions = markupWithoutDeletionsAndModifications.replace(
    /<suggestion\s*id="([a-zA-Z0-9:]+)"\s*suggestion-type="insertion" type="start"><\/suggestion>.*<suggestion\s*id="\1"\s*suggestion-type="insertion"\s*type="end"><\/suggestion>/g,
    ''
  ) 
  return markupWithoutInsertions
}

export async function ckEditorMarkupToHtml(markup) {
  // First we remove any unaccepted suggestions from the markup
  const markupWithoutSuggestions = removeCKEditorSuggestions(markup)
  // Sanitized CKEditor markup is just html
  const html = sanitize(markupWithoutSuggestions)
  const trimmedHtml = trimLeadingAndTrailingWhiteSpace(html)
  // Render any LaTeX tags we might have in the HTML
  return await mjPagePromise(trimmedHtml, Utils.trimEmptyLatexParagraphs)
}

async function dataToHTML(data, type, sanitizeData = false) {
  switch (type) {
    case "html":
      return sanitizeData ? sanitize(data) : data
    case "ckEditorMarkup":
      return await ckEditorMarkupToHtml(data)
    case "draftJS":
      return await draftJSToHtmlWithLatex(data)
    case "markdown":
      return await markdownToHtml(data)
    default: throw new Error(`Unrecognized format: ${type}`);
  }
}

export function dataToMarkdown(data, type) {
  if (!data) return ""
  switch (type) {
    case "markdown": {
      return data
    }
    case "html": {
      return htmlToMarkdown(data)
    }
    case "ckEditorMarkup": {
      return ckEditorMarkupToMarkdown(data)
    }
    case "draftJS": {
      try {
        const contentState = convertFromRaw(data);
        const html = draftToHTML(contentState)
        return htmlToMarkdown(html)  
      } catch(e) {
        // eslint-disable-next-line no-console
        console.error(e)
      }
      return ""
    }
    default: throw new Error(`Unrecognized format: ${type}`);
  }
}

export async function dataToWordCount(data, type) {
  try {
    const markdown = dataToMarkdown(data, type) || ""
    return markdown.split(" ").length
  } catch(err) {
    // eslint-disable-next-line no-console
    console.error("Error in dataToWordCount", data, type, err)
    return 0
  }
}

function getInitialVersion(document) {
  if (document.draft) {
    return '0.1.0'
  } else {
    return '1.0.0'
  }
}

async function getLatestRev(documentId: string, fieldName: string): Promise<DbRevision> {
  return await Revisions.findOne({documentId: documentId, fieldName}, {sort: {editedAt: -1}}) || {}
}

/// Given a revision, return the last revision of the same document/field prior
/// to it (null if the revision is the first).
export async function getPrecedingRev(rev: DbRevision): Promise<DbRevision|null> {
  return await Revisions.findOne(
    {documentId: rev.documentId, fieldName: rev.fieldName, editedAt: {$lt: rev.editedAt}},
    {sort: {editedAt: -1}}
  );
}

async function getNextVersion(documentId, updateType = 'minor', fieldName, isDraft) {
<<<<<<< HEAD
  const lastRevision = await getLatestRev(documentId, fieldName);
  const { major, minor, patch } = extractVersionsFromSemver(lastRevision.version)
=======
  const lastRevision = await Revisions.findOne({documentId: documentId, fieldName}, {sort: {editedAt: -1}})
  const { major, minor, patch } = extractVersionsFromSemver(lastRevision?.version || "1.0.0")
>>>>>>> 370703a3
  switch (updateType) {
    case "patch":
      return `${major}.${minor}.${patch + 1}`
    case "minor":
      return `${major}.${minor + 1}.0`
    case "major":
      return `${major+1}.0.0`
    case "initial":
      return isDraft ? '0.1.0' : '1.0.0'
    default:
      throw new Error("Invalid updateType, must be one of 'patch', 'minor' or 'major'")
  }
}

ensureIndex(Revisions, {documentId: 1, version: 1, fieldName: 1, editedAt: 1})

async function buildRevision({ originalContents, currentUser }) {
  const { data, type } = originalContents;
  const html = await dataToHTML(data, type, !currentUser.isAdmin)
  const wordCount = await dataToWordCount(data, type)
  
  return {
    html, wordCount, originalContents,
    editedAt: new Date(),
    userId: currentUser._id,
  };
}

// Given a revised document, check whether fieldName (a content-editor field) is
// different from the previous revision (or there is no previous revision).
const revisionIsChange = async (doc, fieldName) => {
  const id = doc._id;
  const previousVersion = await getLatestRev(id, fieldName);
  
  if (!previousVersion)
    return true;
  
  if (!_.isEqual(doc[fieldName].originalContents, previousVersion.originalContents)) {
    return true;
  }
  
  if (doc[fieldName].commitMessage && doc[fieldName].commitMessage.length>0) {
    return true;
  }
  
  return true; //DEBUG
}

export function addEditableCallbacks({collection, options = {}}: {
  collection: any,
  options: any
}) {
  const {
    fieldName = "contents",
    pingbacks = false,
    // Because of Meteor shenannigans we don't have access to the full user
    // object when a new user is created, and this creates bugs when we register
    // callbacks that trigger on new user creation. So we allow the deactivation
    // of the new callbacks.
    deactivateNewCallback,
  } = options

  const collectionName = collection.collectionName;
  const { typeName } = collection.options

  async function editorSerializationBeforeCreate (doc, { currentUser }) {
    if (doc[fieldName]?.originalContents) {
      if (!currentUser) { throw Error("Can't create document without current user") }
      const { data, type } = doc[fieldName].originalContents
      const commitMessage = doc[fieldName].commitMessage;
      const html = await dataToHTML(data, type, !currentUser.isAdmin)
      const wordCount = await dataToWordCount(data, type)
      const version = getInitialVersion(doc)
      const userId = currentUser._id
      const editedAt = new Date()
      
      // FIXME: This doesn't define documentId, because it's filled in in the
      // after-create callback, passing through an intermediate state where it's
      // undefined; and it's missing _id and schemaVersion, which leads to having
      // ObjectID types in the database which can cause problems. Would be good
      // to remove this ts-ignore, since there was recently an important bug here
      // (missing fieldName) that typechecking would have caught.
      // @ts-ignore
      const firstRevision = await Connectors.create(Revisions, {
        ...await buildRevision({
          originalContents: doc[fieldName].originalContents,
          currentUser,
        }),
        fieldName,
        collectionName,
        version,
        updateType: 'initial',
        commitMessage,
      });
      
      return {
        ...doc,
        [fieldName]: {
          ...doc[fieldName],
          html, version, userId, editedAt, wordCount,
          updateType: 'initial'
        },
        [`${fieldName}_latest`]: firstRevision,
        ...(pingbacks ? {
          pingbacks: await htmlToPingbacks(html, null),
        } : null),
      }
    }
    return doc
  }
  
  if (!deactivateNewCallback) {
    addCallback(`${typeName.toLowerCase()}.create.before`, editorSerializationBeforeCreate);
  }

  async function editorSerializationEdit (docData, { oldDocument: document, newDocument, currentUser }) {
    if (docData[fieldName]?.originalContents && await revisionIsChange(newDocument, fieldName)) {
      if (!currentUser) { throw Error("Can't create document without current user") }
      const { data, type } = docData[fieldName].originalContents
      const commitMessage = docData[fieldName].commitMessage;
      const html = await dataToHTML(data, type, !currentUser.isAdmin)
      const wordCount = await dataToWordCount(data, type)
      const defaultUpdateType = docData[fieldName].updateType || (!document[fieldName] && 'initial') || 'minor'
      const isBeingUndrafted = document.draft && !newDocument.draft
      // When a document is undrafted for the first time, we ensure that this constitutes a major update
      const { major } = extractVersionsFromSemver((document[fieldName] && document[fieldName].version) ? document[fieldName].version : undefined)
      const updateType = (isBeingUndrafted && (major < 1)) ? 'major' : defaultUpdateType
      const version = await getNextVersion(document._id, updateType, fieldName, newDocument.draft)
      const userId = currentUser._id
      const editedAt = new Date()
      
      // FIXME: See comment on the other Connectors.create call in this file.
      // Missing _id and schemaVersion.
      // @ts-ignore
      const newRevision = await Connectors.create(Revisions, {
        documentId: document._id,
        ...await buildRevision({
          originalContents: newDocument[fieldName].originalContents,
          currentUser,
        }),
        fieldName,
        collectionName,
        version,
        updateType,
        commitMessage,
      });
      
      return {
        ...docData,
        [fieldName]: {
          ...docData[fieldName],
          html, version, userId, editedAt, wordCount
        },
        [`${fieldName}_latest`]: newRevision,
        ...(pingbacks ? {
          pingbacks: await htmlToPingbacks(html, [{
              collectionName: collection.collectionName,
              documentId: document._id,
            }]
          ),
        } : null),
      }
    }
    return docData
  }
  
  addCallback(`${typeName.toLowerCase()}.update.before`, editorSerializationEdit);

  async function editorSerializationAfterCreate(newDoc, { oldDocument }) {
    // Update revision to point to the document that owns it.
    const revisionID = newDoc[`${fieldName}_latest`];
    await Revisions.update(
      { _id: revisionID },
      { $set: { documentId: newDoc._id } }
    );
    
    return newDoc
  }
  
  addCallback(`${typeName.toLowerCase()}.create.after`, editorSerializationAfterCreate)
  //addCallback(`${typeName.toLowerCase()}.update.after`, editorSerializationAfterCreateOrUpdate)
}<|MERGE_RESOLUTION|>--- conflicted
+++ resolved
@@ -247,8 +247,8 @@
   }
 }
 
-async function getLatestRev(documentId: string, fieldName: string): Promise<DbRevision> {
-  return await Revisions.findOne({documentId: documentId, fieldName}, {sort: {editedAt: -1}}) || {}
+async function getLatestRev(documentId: string, fieldName: string): Promise<DbRevision|null> {
+  return await Revisions.findOne({documentId: documentId, fieldName}, {sort: {editedAt: -1}})
 }
 
 /// Given a revision, return the last revision of the same document/field prior
@@ -261,13 +261,8 @@
 }
 
 async function getNextVersion(documentId, updateType = 'minor', fieldName, isDraft) {
-<<<<<<< HEAD
   const lastRevision = await getLatestRev(documentId, fieldName);
-  const { major, minor, patch } = extractVersionsFromSemver(lastRevision.version)
-=======
-  const lastRevision = await Revisions.findOne({documentId: documentId, fieldName}, {sort: {editedAt: -1}})
   const { major, minor, patch } = extractVersionsFromSemver(lastRevision?.version || "1.0.0")
->>>>>>> 370703a3
   switch (updateType) {
     case "patch":
       return `${major}.${minor}.${patch + 1}`
