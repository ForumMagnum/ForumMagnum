import {getCollectionHooks} from '../mutationCallbacks'
import {Revisions} from '../../lib/collections/revisions/collection'
import {extractVersionsFromSemver} from '../../lib/editor/utils'
import {ensureIndex} from '../../lib/collectionIndexUtils'
import {htmlToPingbacks} from '../pingbacks'
import {
  editableCollections,
  editableCollectionsFieldOptions,
  editableCollectionsFields,
  MakeEditableOptions,
  sealEditableFields,
} from '../../lib/editor/make_editable'
import {getCollection} from '../../lib/vulcan-lib/getCollection'
import {CallbackHook} from '../../lib/vulcan-lib/callbacks'
import {createMutator, validateCreateMutation} from '../vulcan-lib/mutators'
import * as _ from 'underscore'
import {onStartup} from '../../lib/executionEnvironment'
import {dataToHTML, dataToWordCount} from './conversionUtils'
import {Globals} from '../../lib/vulcan-lib/config'
import {notifyUsersAboutMentions, PingbackDocumentPartial} from './mentions-notify'
import {getLatestRev, getNextVersion, htmlToChangeMetrics, isBeingUndrafted, MaybeDrafteable} from './utils'
import { Comments } from '../../lib/collections/comments'

// TODO: Now that the make_editable callbacks use createMutator to create
// revisions, we can now add these to the regular ${collection}.create.after
// callbacks
interface AfterCreateRevisionCallbackContext {
  revisionID: string
}
export const afterCreateRevisionCallback = new CallbackHook<[AfterCreateRevisionCallbackContext]>("revisions.afterRevisionCreated");

function getInitialVersion(document: DbPost|DbObject) {
  if ((document as DbPost).draft) {
    return '0.1.0'
  } else {
    return '1.0.0'
  }
}

function versionIsDraft(semver: string, collectionName: CollectionNameString) {
  if (collectionName === "Tags")
    return false;
  const { major, minor, patch } = extractVersionsFromSemver(semver)
  return major===0;
}

ensureIndex(Revisions, {documentId: 1, version: 1, fieldName: 1, editedAt: 1})

export async function buildRevision({ originalContents, currentUser, dataWithDiscardedSuggestions }: {
  originalContents: DbRevision["originalContents"],
  currentUser: DbUser,
  dataWithDiscardedSuggestions?: string
}) {

  if (!originalContents) throw new Error ("Can't build revision without originalContents")

  const { data, type } = originalContents;
  const readerVisibleData = dataWithDiscardedSuggestions ?? data
  const html = await dataToHTML(readerVisibleData, type, { sanitize: !currentUser.isAdmin })
  const wordCount = await dataToWordCount(readerVisibleData, type)

  return {
    html, wordCount, originalContents,
    editedAt: new Date(),
    userId: currentUser._id,
  };
}

// Given a revised document, check whether fieldName (a content-editor field) is
// different from the previous revision (or there is no previous revision).
export const revisionIsChange = async (doc: AnyBecauseTodo, fieldName: string): Promise<boolean> => {
  const id = doc._id;
  const previousVersion = await getLatestRev(id, fieldName);

  if (!previousVersion)
    return true;

  if (!_.isEqual(doc[fieldName].originalContents, previousVersion.originalContents)) {
    return true;
  }

  if (doc[fieldName].commitMessage && doc[fieldName].commitMessage.length>0) {
    return true;
  }

  return false;
}

function addEditableCallbacks<N extends CollectionNameString>({collection, options = {}}: {
  collection: CollectionBase<N>,
  options: MakeEditableOptions
}) {
  const {
    fieldName = "contents",
    pingbacks = false,
  } = options

  const collectionName = collection.collectionName;

  getCollectionHooks(collectionName).createBefore.add(
    async function editorSerializationBeforeCreate (doc: AnyBecauseTodo, { currentUser, context }: AnyBecauseTodo)
  {
    if (doc[fieldName]?.originalContents) {
      if (!currentUser) { throw Error("Can't create document without current user") }
      const { data, type } = doc[fieldName].originalContents
      const commitMessage = doc[fieldName].commitMessage;
<<<<<<< HEAD
      const html = await dataToHTML(data, type, { sanitize: !currentUser.isAdmin })
=======
      const googleDocMetadata = doc[fieldName].googleDocMetadata;
      const html = await dataToHTML(data, type, !currentUser.isAdmin)
>>>>>>> b5c9dcd2
      const wordCount = await dataToWordCount(data, type)
      const version = getInitialVersion(doc)
      const userId = currentUser._id
      const editedAt = new Date()
      const changeMetrics = htmlToChangeMetrics("", html);
      const isFirstDebatePostComment = (collectionName === 'Posts' && 'debate' in doc)
        ? (!!doc.debate && fieldName === 'contents')
        : false;

      const originalContents: DbRevision["originalContents"] = doc[fieldName].originalContents

      if (isFirstDebatePostComment) {
        const createFirstCommentParams: CreateMutatorParams<"Comments"> = {
          collection: Comments,
          document: {
            userId,
            contents: doc[fieldName],
            debateResponse: true,
          },
          context,
          currentUser,
        };

        // We need to validate that we'll be able to successfully create the comment in the updateFirstDebateCommentPostId callback
        // If we can't, we'll be stuck with a malformed debate post with no comments
        await validateCreateMutation(createFirstCommentParams);
      }

      const newRevision: Omit<DbRevision, "documentId" | "schemaVersion" | "_id" | "voteCount" | "baseScore" | "extendedScore" | "score" | "inactive" | "autosaveTimeoutStart" | "afBaseScore" | "afExtendedScore" | "afVoteCount" | "legacyData"> = {
        ...(await buildRevision({
          originalContents,
          currentUser,
        })),
        fieldName,
        collectionName,
        version,
        draft: versionIsDraft(version, collectionName),
        updateType: 'initial',
        commitMessage,
        googleDocMetadata,
        changeMetrics,
        createdAt: editedAt,
      };
      const firstRevision = await createMutator({
        collection: Revisions,
        document: newRevision,
        validate: false
      });

      return {
        ...doc,
        [fieldName]: {
          ...doc[fieldName],
          html, version, userId, editedAt, wordCount,
          updateType: 'initial'
        },
        [`${fieldName}_latest`]: firstRevision.data._id,
        ...(pingbacks ? {
          pingbacks: await htmlToPingbacks(html, null),
        } : null),
      }
    }
    return doc
  });

  getCollectionHooks(collectionName).updateBefore.add(
    async function editorSerializationEdit (docData: AnyBecauseTodo, { oldDocument: document, newDocument, currentUser }: AnyBecauseTodo)
  {
    if (docData[fieldName]?.originalContents) {
      if (!currentUser) { throw Error("Can't create document without current user") }

      const { data, type } = docData[fieldName].originalContents
      const commitMessage = docData[fieldName].commitMessage;
      const dataWithDiscardedSuggestions = docData[fieldName].dataWithDiscardedSuggestions
      delete docData[fieldName].dataWithDiscardedSuggestions

      const readerVisibleData = dataWithDiscardedSuggestions ?? data
      const html = await dataToHTML(readerVisibleData, type, { sanitize: !currentUser.isAdmin })
      const wordCount = await dataToWordCount(readerVisibleData, type)
      const defaultUpdateType = docData[fieldName].updateType || (!document[fieldName] && 'initial') || 'minor'
      // When a document is undrafted for the first time, we ensure that this constitutes a major update
      const { major } = extractVersionsFromSemver((document[fieldName] && document[fieldName].version) ? document[fieldName].version : undefined)
      const beingUndrafted = isBeingUndrafted(document as MaybeDrafteable, newDocument as MaybeDrafteable)
      const updateType = (beingUndrafted && (major < 1)) ? 'major' : defaultUpdateType
      const userId = currentUser._id
      const editedAt = new Date()
      const previousRev = await getLatestRev(newDocument._id, fieldName);
      const version = getNextVersion(previousRev, updateType, (newDocument as DbPost).draft)

      let newRevisionId;
      if (await revisionIsChange(newDocument, fieldName)) {
        const changeMetrics = htmlToChangeMetrics(previousRev?.html || "", html);

        const newRevision: Omit<DbRevision, '_id' | 'schemaVersion' | "voteCount" | "baseScore" | "extendedScore"| "score" | "inactive" | "autosaveTimeoutStart" | "afBaseScore" | "afExtendedScore" | "afVoteCount" | "legacyData" | "googleDocMetadata"> = {
          documentId: document._id,
          ...await buildRevision({
            originalContents: newDocument[fieldName].originalContents,
            dataWithDiscardedSuggestions,
            currentUser,
          }),
          fieldName,
          collectionName,
          version,
          draft: versionIsDraft(version, collectionName),
          updateType,
          commitMessage,
          changeMetrics,
          createdAt: editedAt,
        }
        const newRevisionDoc = await createMutator({
          collection: Revisions,
          document: newRevision,
          validate: false
        });
        newRevisionId = newRevisionDoc.data._id;
      } else {
        newRevisionId = previousRev!._id;
      }

      if (newRevisionId) {
        await afterCreateRevisionCallback.runCallbacksAsync([{ revisionID: newRevisionId }]);
      }

      return {
        ...docData,
        [fieldName]: {
          ...docData[fieldName],
          html, version, userId, editedAt, wordCount
        },
        [`${fieldName}_latest`]: newRevisionId,
        ...(pingbacks ? {
          pingbacks: await htmlToPingbacks(html, [{
              collectionName: collection.collectionName,
              documentId: document._id,
            }]
          ),
        } : null),
      }
    }
    return docData
  });

  getCollectionHooks(collectionName).createAfter.add(
    async function editorSerializationAfterCreate(newDoc: AnyBecauseTodo)
  {
    // Update revision to point to the document that owns it.
    const revisionID = newDoc[`${fieldName}_latest`];
    if (revisionID) {
      await Revisions.rawUpdateOne(
        { _id: revisionID },
        { $set: { documentId: newDoc._id } }
      );
      await afterCreateRevisionCallback.runCallbacksAsync([{ revisionID: revisionID }]);
    }
    return newDoc;
  });


  getCollectionHooks(collectionName).createAfter.add(async (newDocument, {currentUser}) => {
    if (currentUser && pingbacks && 'pingbacks' in newDocument) {
      await notifyUsersAboutMentions(currentUser, collection.typeName, newDocument)
    }

    return newDocument
  })

  if (collectionName === 'Posts') {
    getCollectionHooks(collectionName).createAfter.add(
      async function updateFirstDebateCommentPostId(newDoc, { context, currentUser })
    {
      const isFirstDebatePostComment = 'debate' in newDoc
          ? (!!newDoc.debate && fieldName === 'contents')
          : false;
      if (currentUser && isFirstDebatePostComment) {
        await createMutator({
          collection: Comments,
          document: {
            userId: currentUser._id,
            postId: newDoc._id,
            contents: (newDoc as DbPost)[fieldName as keyof DbPost],
            debateResponse: true,
          },
          context,
          currentUser,
        });
      }
      return newDoc;
    });
  }

  getCollectionHooks(collectionName).updateAfter.add(async (newDocument, {oldDocument, currentUser}) => {
    if (currentUser && pingbacks && 'pingbacks' in newDocument) {
      await notifyUsersAboutMentions(currentUser, collection.typeName, newDocument, oldDocument as PingbackDocumentPartial)
    }

    return newDocument
  })

  /**
   * Reupload images to cloudinary. This is mainly for images pasted from google docs, because
   * they have fairly strict rate limits that often result in them failing to load.
   *
   * NOTE: This is still necessary even if CkEditor is configured to reupload
   * images, because images have URLs that come from Markdown or RSS sync.
   * See: https://app.asana.com/0/628521446211730/1203311932993130/f
   * It's fine to leave it here just in case though
   */
  getCollectionHooks(collectionName).editAsync.add(async (doc: DbObject, oldDoc: DbObject) => {
    const isPostContentsContext = collectionName === 'Posts' && fieldName === 'contents';
    const hasChanged = (oldDoc as DbPost)?.contents?.html !== (doc as DbPost)?.contents?.html;
    
    if (isPostContentsContext && !hasChanged) return;

    await Globals.convertImagesInObject(collectionName, doc._id, fieldName);
  })
  getCollectionHooks(collectionName).newAsync.add(async (doc: DbObject) => {
    await Globals.convertImagesInObject(collectionName, doc._id, fieldName)
  })
  if (collectionName === 'Posts') {
    getCollectionHooks("Posts").newAsync.add(async (doc: DbPost) => {
      await Globals.rehostPostMetaImages(doc);
    })
  }
}

export function addAllEditableCallbacks() {
  sealEditableFields();
  for (let collectionName of editableCollections) {
    for (let fieldName of editableCollectionsFields[collectionName]) {
      const collection = getCollection(collectionName);
      const options = editableCollectionsFieldOptions[collectionName][fieldName];
      addEditableCallbacks({collection, options});
    }
  }
}

onStartup(addAllEditableCallbacks);<|MERGE_RESOLUTION|>--- conflicted
+++ resolved
@@ -104,12 +104,8 @@
       if (!currentUser) { throw Error("Can't create document without current user") }
       const { data, type } = doc[fieldName].originalContents
       const commitMessage = doc[fieldName].commitMessage;
-<<<<<<< HEAD
+      const googleDocMetadata = doc[fieldName].googleDocMetadata;
       const html = await dataToHTML(data, type, { sanitize: !currentUser.isAdmin })
-=======
-      const googleDocMetadata = doc[fieldName].googleDocMetadata;
-      const html = await dataToHTML(data, type, !currentUser.isAdmin)
->>>>>>> b5c9dcd2
       const wordCount = await dataToWordCount(data, type)
       const version = getInitialVersion(doc)
       const userId = currentUser._id
