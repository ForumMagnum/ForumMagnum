import { trimLatexAndAddCSS, preProcessLatex } from './utils';
import { getCollectionHooks } from '../mutationCallbacks';
import { sanitize } from '../vulcan-lib/utils';
import { randomId } from '../../lib/random';
import { convertFromRaw } from 'draft-js';
import { draftToHTML } from '../draftConvert';
import { Revisions, ChangeMetrics } from '../../lib/collections/revisions/collection'
import { extractVersionsFromSemver } from '../../lib/editor/utils'
import { ensureIndex } from '../../lib/collectionUtils'
import { htmlToPingbacks } from '../pingbacks';
import { captureException } from '@sentry/core';
import { diff } from '../vendor/node-htmldiff/htmldiff';
import { editableCollections, editableCollectionsFields, editableCollectionsFieldOptions, sealEditableFields, MakeEditableOptions } from '../../lib/editor/make_editable';
import { getCollection } from '../../lib/vulcan-lib/getCollection';
import { CallbackHook } from '../../lib/vulcan-lib/callbacks';
import { createMutator } from '../vulcan-lib/mutators';
import TurndownService from 'turndown';
import {gfm} from 'turndown-plugin-gfm';
import * as _ from 'underscore';
import markdownIt from 'markdown-it'
import markdownItMathjax from './markdown-mathjax'
import cheerio from 'cheerio';
import markdownItContainer from 'markdown-it-container'
import markdownItFootnote from 'markdown-it-footnote'
import markdownItSub from 'markdown-it-sub'
import markdownItSup from 'markdown-it-sup'

const turndownService = new TurndownService()
turndownService.use(gfm); // Add support for strikethrough and tables
turndownService.remove('style') // Make sure we don't add the content of style tags to the markdown
turndownService.addRule('subscript', {
  filter: ['sub'],
  replacement: (content) => `~${content}~`
})
turndownService.addRule('supscript', {
  filter: ['sup'],
  replacement: (content) => `^${content}^`
})
turndownService.addRule('italic', {
  filter: ['i'],
  replacement: (content) => `*${content}*`
})

const mdi = markdownIt({linkify: true})
mdi.use(markdownItMathjax())
mdi.use(markdownItContainer, 'spoiler')
mdi.use(markdownItFootnote)
mdi.use(markdownItSub)
mdi.use(markdownItSup)

import { mjpage }  from 'mathjax-node-page'
import { onStartup, isAnyTest } from '../../lib/executionEnvironment';

// TODO: Now that the make_editable callbacks use createMutator to create
// revisions, we can now add these to the regular ${collection}.create.after
// callbacks
interface AfterCreateRevisionCallbackContext {
  revisionID: string
}
export const afterCreateRevisionCallback = new CallbackHook<[AfterCreateRevisionCallbackContext]>("revisions.afterRevisionCreated");

export function mjPagePromise(html: string, beforeSerializationCallback: (dom: any, css: string)=>any): Promise<string> {
  // Takes in HTML and replaces LaTeX with CommonHTML snippets
  // https://github.com/pkra/mathjax-node-page
  return new Promise((resolve, reject) => {
    let finished = false;

    if (!isAnyTest) {
      setTimeout(() => {
        if (!finished) {
          const errorMessage = `Timed out in mjpage when processing html: ${html}`;
          captureException(new Error(errorMessage));
          // eslint-disable-next-line no-console
          console.error(errorMessage);
          finished = true;
          resolve(html);
        }
      }, 10000);
    }

    const errorHandler = (id, wrapperNode, sourceFormula, sourceFormat, errors) => {
      // eslint-disable-next-line no-console
      console.log("Error in Mathjax handling: ", id, wrapperNode, sourceFormula, sourceFormat, errors)
      reject(`Error in $${sourceFormula}$: ${errors}`)
    }

    const callbackAndMarkFinished = (dom: any, css: string) => {
      finished = true;
      return beforeSerializationCallback(dom, css);
    };

    mjpage(html, { fragment: true, errorHandler, format: ["MathML", "TeX"] } , {html: true, css: true}, resolve)
      .on('beforeSerialization', callbackAndMarkFinished);
  })
}

// Adapted from: https://github.com/cheeriojs/cheerio/issues/748
const cheerioWrapAll = (toWrap: cheerio.Cheerio, wrapper: string, $: cheerio.Root) => {
  if (toWrap.length < 1) {
    return toWrap;
  }

  if (toWrap.length < 2 && ($ as any).wrap) { // wrap not defined in npm version,
    return ($ as any).wrap(wrapper);      // and git version fails testing.
  }

  const section = $(wrapper);
  let  marker = $('<div>');
  marker = marker.insertBefore(toWrap.first()); // in jQuery marker would remain current
  toWrap.each(function(k, v) {                  // in Cheerio, we update with the output.
    $(v).remove();
    section.append($(v));
  });
  section.insertBefore(marker);
  marker.remove();
  return section;                 // This is what jQuery would return, IIRC.
}

const spoilerClass = 'spoiler-v2' // this is the second iteration of a spoiler-tag that we've implemented. Changing the name for backwards-and-forwards compatibility

/// Given HTML which possibly contains elements tagged with with a spoiler class
/// (ie, hidden until mouseover), parse the HTML, and wrap consecutive elements
/// that all have a spoiler tag in a shared spoiler element (so that the
/// mouse-hover will reveal all of them together).
function wrapSpoilerTags(html: string): string {
  //@ts-ignore
  const $ = cheerio.load(html, null, false)

  // Iterate through spoiler elements, collecting them into groups. We do this
  // the hard way, because cheerio's sibling-selectors don't seem to work right.
  let spoilerBlockGroups: Array<cheerio.Element[]> = [];
  let currentBlockGroup: cheerio.Element[] = [];
  $(`.${spoilerClass}`).each(function(this: any) {
    const element = this;
    if (!(element?.previousSibling && $(element.previousSibling).hasClass(spoilerClass))) {
      if (currentBlockGroup.length > 0) {
        spoilerBlockGroups.push(currentBlockGroup);
        currentBlockGroup = [];
      }
    }
    currentBlockGroup.push(element);
  });
  if (currentBlockGroup.length > 0) {
    spoilerBlockGroups.push(currentBlockGroup);
  }

  // Having collected the elements into groups, wrap each group.
  for (let spoilerBlockGroup of spoilerBlockGroups) {
    cheerioWrapAll($(spoilerBlockGroup), '<div class="spoilers" />', $);
  }

  // Serialize back to HTML.
  return $.html()
}

const trimLeadingAndTrailingWhiteSpace = (html: string): string => {
  //@ts-ignore
  const $ = cheerio.load(`<div id="root">${html}</div>`, null, false)
  const topLevelElements = $('#root').children().get()
  // Iterate once forward until we find non-empty paragraph to trim leading empty paragraphs
  removeLeadingEmptyParagraphsAndBreaks(topLevelElements, $)
  // Then iterate backwards to trim trailing empty paragraphs
  removeLeadingEmptyParagraphsAndBreaks(topLevelElements.reverse(), $)
  return $("#root").html() || ""
}

const removeLeadingEmptyParagraphsAndBreaks = (elements: cheerio.Element[], $: cheerio.Root) => {
   for (const elem of elements) {
    if (isEmptyParagraphOrBreak(elem)) {
      $(elem).remove()
    } else {
      break
    }
  }
}

const isEmptyParagraphOrBreak = (elem: cheerio.Element) => {
  if (elem.type === 'tag' && elem.name === "p") {
    if (elem.children?.length === 0) return true
    if (elem.children?.length === 1 && elem.children[0]?.type === "text" && elem.children[0]?.data?.trim() === "") return true
    return false
  }
  if (elem.type === 'tag' && elem.name === "br") return true
  return false
}


export async function draftJSToHtmlWithLatex(draftJS) {
  const draftJSWithLatex = await preProcessLatex(draftJS)
  const html = draftToHTML(convertFromRaw(draftJSWithLatex))
  const trimmedHtml = trimLeadingAndTrailingWhiteSpace(html)
  return wrapSpoilerTags(trimmedHtml)
}

export function htmlToMarkdown(html: string): string {
  return turndownService.turndown(html)
}

export function ckEditorMarkupToMarkdown(markup: string): string {
  // Sanitized CKEditor markup is just html
  return turndownService.turndown(sanitize(markup))
}

export function markdownToHtmlNoLaTeX(markdown: string): string {
  const id = randomId()
  const renderedMarkdown = mdi.render(markdown, {docId: id})
  return trimLeadingAndTrailingWhiteSpace(renderedMarkdown)
}

export async function markdownToHtml(markdown: string): Promise<string> {
  const html = markdownToHtmlNoLaTeX(markdown)
  return await mjPagePromise(html, trimLatexAndAddCSS)
}

export function removeCKEditorSuggestions(markup: string): string {
  // First we remove all suggested deletion and modify formatting tags
  const markupWithoutDeletionsAndModifications = markup.replace(
    /<suggestion\s*id="[a-zA-Z0-9:]+"\s*suggestion-type="(deletion|formatInline:[a-zA-Z0-9]+|formatBlock:[a-zA-Z0-9]+)" type="(start|end)"><\/suggestion>/g,
    ''
  )
  // Then we remove everything between suggested insertions
  const markupWithoutInsertions = markupWithoutDeletionsAndModifications.replace(
    /<suggestion\s*id="([a-zA-Z0-9:]+)"\s*suggestion-type="insertion" type="start"><\/suggestion>.*<suggestion\s*id="\1"\s*suggestion-type="insertion"\s*type="end"><\/suggestion>/g,
    ''
  )
  return markupWithoutInsertions
}

export async function ckEditorMarkupToHtml(markup: string): Promise<string> {
  // First we remove any unaccepted suggestions from the markup
  const markupWithoutSuggestions = removeCKEditorSuggestions(markup)
  // Sanitized CKEditor markup is just html
  const html = sanitize(markupWithoutSuggestions)
  const trimmedHtml = trimLeadingAndTrailingWhiteSpace(html)
  // Render any LaTeX tags we might have in the HTML
  return await mjPagePromise(trimmedHtml, trimLatexAndAddCSS)
}

export async function dataToHTML(data, type, sanitizeData = false) {
  switch (type) {
    case "html":
      return sanitizeData ? sanitize(data) : await mjPagePromise(data, trimLatexAndAddCSS)
    case "ckEditorMarkup":
      return await ckEditorMarkupToHtml(data)
    case "draftJS":
      return await draftJSToHtmlWithLatex(data)
    case "markdown":
      return await markdownToHtml(data)
    default: throw new Error(`Unrecognized format: ${type}`);
  }
}

export function dataToMarkdown(data, type) {
  if (!data) return ""
  switch (type) {
    case "markdown": {
      return data
    }
    case "html": {
      return htmlToMarkdown(data)
    }
    case "ckEditorMarkup": {
      return ckEditorMarkupToMarkdown(data)
    }
    case "draftJS": {
      try {
        const contentState = convertFromRaw(data);
        const html = draftToHTML(contentState)
        return htmlToMarkdown(html)
      } catch(e) {
        // eslint-disable-next-line no-console
        console.error(e)
      }
      return ""
    }
    default: throw new Error(`Unrecognized format: ${type}`);
  }
}

<<<<<<< HEAD
/**
 * When we calculate the word count we want to ignore footnotes. There's two syntaxes
 * for footnotes in markdown:
 *
 * 1.  ^**[^](#fnreflexzxp4wr9h)**^
 *
 *     The contents of my footnote
 *
 * and
 *
 * [^1]: The contents of my footnote.
 *
 * In both cases, the footnote must start at character 0 on the line. The strategy here
 * is just to find the first place where this occurs and then to ignore to the end of
 * the document.
 */
=======
export async function dataToCkEditor(data, type) {
  switch (type) {
    case "html":
      return sanitize(data);
    case "ckEditorMarkup":
      return data;
    case "draftJS":
      return await draftJSToHtmlWithLatex(data);
    case "markdown":
      return await markdownToHtml(data)
    default: throw new Error(`Unrecognized format: ${type}`);
  }
}

>>>>>>> 2a78f273
export async function dataToWordCount(data, type) {
  try {
    const markdown = dataToMarkdown(data, type) ?? "";
    const withoutFootnotes = markdown
      .replace(/^1\. {2}\^\*\*\[\^\]\(#(.|\n)*/m, "")
      .replace(/^\[\^\d+\]:.*/m, "");
    const words = withoutFootnotes.match(/[^\s]+/g) ?? [];
    return words.length;
  } catch(err) {
    // eslint-disable-next-line no-console
    console.error("Error in dataToWordCount", data, type, err)
    return 0
  }
}

function getInitialVersion(document: DbPost|DbObject) {
  if ((document as DbPost).draft) {
    return '0.1.0'
  } else {
    return '1.0.0'
  }
}

export async function getLatestRev(documentId: string, fieldName: string): Promise<DbRevision|null> {
  return await Revisions.findOne({documentId: documentId, fieldName}, {sort: {editedAt: -1}})
}

/// Given a revision, return the last revision of the same document/field prior
/// to it (null if the revision is the first).
export async function getPrecedingRev(rev: DbRevision): Promise<DbRevision|null> {
  return await Revisions.findOne(
    {documentId: rev.documentId, fieldName: rev.fieldName, editedAt: {$lt: rev.editedAt}},
    {sort: {editedAt: -1}}
  );
}

export async function getNextVersion(documentId: string, updateType = 'minor', fieldName: string, isDraft: boolean) {
  const lastRevision = await getLatestRev(documentId, fieldName);
  const { major, minor, patch } = extractVersionsFromSemver(lastRevision?.version || "1.0.0")
  switch (updateType) {
    case "patch":
      return `${major}.${minor}.${patch + 1}`
    case "minor":
      return `${major}.${minor + 1}.0`
    case "major":
      return `${major+1}.0.0`
    case "initial":
      return isDraft ? '0.1.0' : '1.0.0'
    default:
      throw new Error("Invalid updateType, must be one of 'patch', 'minor' or 'major'")
  }
}

function versionIsDraft(semver: string, collectionName: CollectionNameString) {
  if (collectionName === "Tags")
    return false;
  const { major, minor, patch } = extractVersionsFromSemver(semver)
  return major===0;
}

ensureIndex(Revisions, {documentId: 1, version: 1, fieldName: 1, editedAt: 1})

export async function buildRevision({ originalContents, currentUser }) {
  const { data, type } = originalContents;
  const html = await dataToHTML(data, type, !currentUser.isAdmin)
  const wordCount = await dataToWordCount(data, type)

  return {
    html, wordCount, originalContents,
    editedAt: new Date(),
    userId: currentUser._id,
  };
}

// Given a revised document, check whether fieldName (a content-editor field) is
// different from the previous revision (or there is no previous revision).
export const revisionIsChange = async (doc, fieldName: string): Promise<boolean> => {
  const id = doc._id;
  const previousVersion = await getLatestRev(id, fieldName);

  if (!previousVersion)
    return true;

  if (!_.isEqual(doc[fieldName].originalContents, previousVersion.originalContents)) {
    return true;
  }

  if (doc[fieldName].commitMessage && doc[fieldName].commitMessage.length>0) {
    return true;
  }

  return false;
}

function addEditableCallbacks<T extends DbObject>({collection, options = {}}: {
  collection: CollectionBase<T>,
  options: MakeEditableOptions
}) {
  const {
    fieldName = "contents",
    pingbacks = false,
  } = options

  const collectionName = collection.collectionName;

  getCollectionHooks(collectionName).createBefore.add(
    async function editorSerializationBeforeCreate (doc, { currentUser })
  {
    if (doc[fieldName]?.originalContents) {
      if (!currentUser) { throw Error("Can't create document without current user") }
      const { data, type } = doc[fieldName].originalContents
      const commitMessage = doc[fieldName].commitMessage;
      const html = await dataToHTML(data, type, !currentUser.isAdmin)
      const wordCount = await dataToWordCount(data, type)
      const version = getInitialVersion(doc)
      const userId = currentUser._id
      const editedAt = new Date()
      const changeMetrics = htmlToChangeMetrics("", html);
      const newRevision: Omit<DbRevision, "documentId" | "schemaVersion" | "_id" | "voteCount" | "baseScore" | "extendedScore" | "score" | "inactive" | "autosaveTimeoutStart"> = {
        ...(await buildRevision({
          originalContents: doc[fieldName].originalContents,
          currentUser,
        })),
        fieldName,
        collectionName,
        version,
        draft: versionIsDraft(version, collectionName),
        updateType: 'initial',
        commitMessage,
        changeMetrics,
      };
      const firstRevision = await createMutator({
        collection: Revisions,
        document: newRevision,
        validate: false
      });

      return {
        ...doc,
        [fieldName]: {
          ...doc[fieldName],
          html, version, userId, editedAt, wordCount,
          updateType: 'initial'
        },
        [`${fieldName}_latest`]: firstRevision.data._id,
        ...(pingbacks ? {
          pingbacks: await htmlToPingbacks(html, null),
        } : null),
      }
    }
    return doc
  });

  getCollectionHooks(collectionName).updateBefore.add(
    async function editorSerializationEdit (docData, { oldDocument: document, newDocument, currentUser })
  {
    if (docData[fieldName]?.originalContents) {
      if (!currentUser) { throw Error("Can't create document without current user") }

      const { data, type } = docData[fieldName].originalContents
      const commitMessage = docData[fieldName].commitMessage;
      const html = await dataToHTML(data, type, !currentUser.isAdmin)
      const wordCount = await dataToWordCount(data, type)
      const defaultUpdateType = docData[fieldName].updateType || (!document[fieldName] && 'initial') || 'minor'
      const isBeingUndrafted = (document as DbPost).draft && !(newDocument as DbPost).draft
      // When a document is undrafted for the first time, we ensure that this constitutes a major update
      const { major } = extractVersionsFromSemver((document[fieldName] && document[fieldName].version) ? document[fieldName].version : undefined)
      const updateType = (isBeingUndrafted && (major < 1)) ? 'major' : defaultUpdateType
      const version = await getNextVersion(document._id, updateType, fieldName, (newDocument as DbPost).draft)
      const userId = currentUser._id
      const editedAt = new Date()

      let newRevisionId;
      if (await revisionIsChange(newDocument, fieldName)) {
        const previousRev = await getLatestRev(newDocument._id, fieldName);
        const changeMetrics = htmlToChangeMetrics(previousRev?.html || "", html);

        const newRevision: Omit<DbRevision, '_id' | 'schemaVersion' | "voteCount" | "baseScore" | "extendedScore"| "score" | "inactive" | "autosaveTimeoutStart"> = {
          documentId: document._id,
          ...await buildRevision({
            originalContents: newDocument[fieldName].originalContents,
            currentUser,
          }),
          fieldName,
          collectionName,
          version,
          draft: versionIsDraft(version, collectionName),
          updateType,
          commitMessage,
          changeMetrics,
        }
        const newRevisionDoc = await createMutator({
          collection: Revisions,
          document: newRevision,
          validate: false
        });
        newRevisionId = newRevisionDoc.data._id;
      } else {
        newRevisionId = (await getLatestRev(newDocument._id, fieldName))!._id;
      }

      if (newRevisionId) {
        await afterCreateRevisionCallback.runCallbacksAsync([{ revisionID: newRevisionId }]);
      }

      return {
        ...docData,
        [fieldName]: {
          ...docData[fieldName],
          html, version, userId, editedAt, wordCount
        },
        [`${fieldName}_latest`]: newRevisionId,
        ...(pingbacks ? {
          pingbacks: await htmlToPingbacks(html, [{
              collectionName: collection.collectionName,
              documentId: document._id,
            }]
          ),
        } : null),
      }
    }
    return docData
  });

  getCollectionHooks(collectionName).createAfter.add(
    async function editorSerializationAfterCreate(newDoc: DbRevision)
  {
    // Update revision to point to the document that owns it.
    const revisionID = newDoc[`${fieldName}_latest`];
    if (revisionID) {
      await Revisions.rawUpdateOne(
        { _id: revisionID },
        { $set: { documentId: newDoc._id } }
      );
      await afterCreateRevisionCallback.runCallbacksAsync([{ revisionID: revisionID }]);
    }
    return newDoc;
  });
}

export function addAllEditableCallbacks() {
  sealEditableFields();
  for (let collectionName of editableCollections) {
    for (let fieldName of editableCollectionsFields[collectionName]) {
      const collection = getCollection(collectionName);
      const options = editableCollectionsFieldOptions[collectionName][fieldName];
      addEditableCallbacks({collection, options});
    }
  }
}

onStartup(addAllEditableCallbacks);

/// Given an HTML diff, where added sections are marked with <ins> and <del>
/// tags, count the number of chars added and removed. This is used for providing
/// a quick distinguisher between small and large changes, on revision history
/// lists.
const diffToChangeMetrics = (diffHtml: string): ChangeMetrics => {
  // @ts-ignore
  const parsedHtml = cheerio.load(diffHtml, null, false);

  const insertedChars = countCharsInTag(parsedHtml, "ins");
  const removedChars = countCharsInTag(parsedHtml, "del");

  return { added: insertedChars, removed: removedChars };
}

const countCharsInTag = (parsedHtml: cheerio.Root, tagName: string): number => {
  const instancesOfTag = parsedHtml(tagName);
  let cumulative = 0;
  for (let i=0; i<instancesOfTag.length; i++) {
    const tag = instancesOfTag[i];
    const text = cheerio(tag).text();
    cumulative += text.length;
  }
  return cumulative;
}

export const htmlToChangeMetrics = (oldHtml: string, newHtml: string): ChangeMetrics => {
  const htmlDiff = diff(oldHtml, newHtml);
  return diffToChangeMetrics(htmlDiff);
}<|MERGE_RESOLUTION|>--- conflicted
+++ resolved
@@ -277,7 +277,20 @@
   }
 }
 
-<<<<<<< HEAD
+export async function dataToCkEditor(data, type) {
+  switch (type) {
+    case "html":
+      return sanitize(data);
+    case "ckEditorMarkup":
+      return data;
+    case "draftJS":
+      return await draftJSToHtmlWithLatex(data);
+    case "markdown":
+      return await markdownToHtml(data)
+    default: throw new Error(`Unrecognized format: ${type}`);
+  }
+}
+
 /**
  * When we calculate the word count we want to ignore footnotes. There's two syntaxes
  * for footnotes in markdown:
@@ -294,22 +307,6 @@
  * is just to find the first place where this occurs and then to ignore to the end of
  * the document.
  */
-=======
-export async function dataToCkEditor(data, type) {
-  switch (type) {
-    case "html":
-      return sanitize(data);
-    case "ckEditorMarkup":
-      return data;
-    case "draftJS":
-      return await draftJSToHtmlWithLatex(data);
-    case "markdown":
-      return await markdownToHtml(data)
-    default: throw new Error(`Unrecognized format: ${type}`);
-  }
-}
-
->>>>>>> 2a78f273
 export async function dataToWordCount(data, type) {
   try {
     const markdown = dataToMarkdown(data, type) ?? "";
