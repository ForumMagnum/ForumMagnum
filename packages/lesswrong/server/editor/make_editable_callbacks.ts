import { trimLatexAndAddCSS, preProcessLatex } from './utils';
import { getCollectionHooks } from '../mutationCallbacks';
import { sanitize } from '../vulcan-lib/utils';
import { randomId } from '../../lib/random';
import { convertFromRaw } from 'draft-js';
import { draftToHTML } from '../draftConvert';
import { Revisions, ChangeMetrics } from '../../lib/collections/revisions/collection'
import { extractVersionsFromSemver } from '../../lib/editor/utils'
import { ensureIndex } from '../../lib/collectionUtils'
import { htmlToPingbacks } from '../pingbacks';
import { captureException } from '@sentry/core';
import { diff } from '../vendor/node-htmldiff/htmldiff';
import { editableCollections, editableCollectionsFields, editableCollectionsFieldOptions, sealEditableFields, MakeEditableOptions } from '../../lib/editor/make_editable';
import { getCollection } from '../../lib/vulcan-lib/getCollection';
import { CallbackHook } from '../../lib/vulcan-lib/callbacks';
import { createMutator } from '../vulcan-lib/mutators';
import TurndownService from 'turndown';
import {gfm} from 'turndown-plugin-gfm';
import * as _ from 'underscore';
import markdownIt from 'markdown-it'
import markdownItMathjax from './markdown-mathjax'
import cheerio from 'cheerio';
import markdownItContainer from 'markdown-it-container'
import markdownItFootnote from 'markdown-it-footnote'
import markdownItSub from 'markdown-it-sub'
import markdownItSup from 'markdown-it-sup'

const turndownService = new TurndownService()
turndownService.use(gfm); // Add support for strikethrough and tables
turndownService.remove('style') // Make sure we don't add the content of style tags to the markdown
turndownService.addRule('subscript', {
  filter: ['sub'],
  replacement: (content) => `~${content}~`
})
turndownService.addRule('supscript', {
  filter: ['sup'],
  replacement: (content) => `^${content}^`
})
turndownService.addRule('italic', {
  filter: ['i'],
  replacement: (content) => `*${content}*`
})

const mdi = markdownIt({linkify: true})
mdi.use(markdownItMathjax())
mdi.use(markdownItContainer, 'spoiler')
mdi.use(markdownItFootnote)
mdi.use(markdownItSub)
mdi.use(markdownItSup)

import { mjpage }  from 'mathjax-node-page'
import { onStartup, isAnyTest } from '../../lib/executionEnvironment';

// TODO: Now that the make_editable callbacks use createMutator to create
// revisions, we can now add these to the regular ${collection}.create.after
// callbacks
interface AfterCreateRevisionCallbackContext {
  revisionID: string
}
export const afterCreateRevisionCallback = new CallbackHook<[AfterCreateRevisionCallbackContext]>("revisions.afterRevisionCreated");

export function mjPagePromise(html: string, beforeSerializationCallback: (dom: any, css: string)=>any): Promise<string> {
  // Takes in HTML and replaces LaTeX with CommonHTML snippets
  // https://github.com/pkra/mathjax-node-page
  return new Promise((resolve, reject) => {
    let finished = false;

    if (!isAnyTest) {
      setTimeout(() => {
        if (!finished) {
          const errorMessage = `Timed out in mjpage when processing html: ${html}`;
          captureException(new Error(errorMessage));
          // eslint-disable-next-line no-console
          console.error(errorMessage);
          finished = true;
          resolve(html);
        }
      }, 10000);
    }

    const errorHandler = (id, wrapperNode, sourceFormula, sourceFormat, errors) => {
      // eslint-disable-next-line no-console
      console.log("Error in Mathjax handling: ", id, wrapperNode, sourceFormula, sourceFormat, errors)
      reject(`Error in $${sourceFormula}$: ${errors}`)
    }

    const callbackAndMarkFinished = (dom: any, css: string) => {
      finished = true;
      return beforeSerializationCallback(dom, css);
    };

    mjpage(html, { fragment: true, errorHandler, format: ["MathML", "TeX"] } , {html: true, css: true}, resolve)
      .on('beforeSerialization', callbackAndMarkFinished);
  })
}

// Adapted from: https://github.com/cheeriojs/cheerio/issues/748
const cheerioWrapAll = (toWrap: cheerio.Cheerio, wrapper: string, $: cheerio.Root) => {
  if (toWrap.length < 1) {
    return toWrap;
  }

  if (toWrap.length < 2 && ($ as any).wrap) { // wrap not defined in npm version,
    return ($ as any).wrap(wrapper);      // and git version fails testing.
  }

  const section = $(wrapper);
  let  marker = $('<div>');
  marker = marker.insertBefore(toWrap.first()); // in jQuery marker would remain current
  toWrap.each(function(k, v) {                  // in Cheerio, we update with the output.
    $(v).remove();
    section.append($(v));
  });
  section.insertBefore(marker);
  marker.remove();
  return section;                 // This is what jQuery would return, IIRC.
}

const spoilerClass = 'spoiler-v2' // this is the second iteration of a spoiler-tag that we've implemented. Changing the name for backwards-and-forwards compatibility

/// Given HTML which possibly contains elements tagged with with a spoiler class
/// (ie, hidden until mouseover), parse the HTML, and wrap consecutive elements
/// that all have a spoiler tag in a shared spoiler element (so that the
/// mouse-hover will reveal all of them together).
function wrapSpoilerTags(html: string): string {
  //@ts-ignore
  const $ = cheerio.load(html, null, false)

  // Iterate through spoiler elements, collecting them into groups. We do this
  // the hard way, because cheerio's sibling-selectors don't seem to work right.
  let spoilerBlockGroups: Array<cheerio.Element[]> = [];
  let currentBlockGroup: cheerio.Element[] = [];
  $(`.${spoilerClass}`).each(function(this: any) {
    const element = this;
    if (!(element?.previousSibling && $(element.previousSibling).hasClass(spoilerClass))) {
      if (currentBlockGroup.length > 0) {
        spoilerBlockGroups.push(currentBlockGroup);
        currentBlockGroup = [];
      }
    }
    currentBlockGroup.push(element);
  });
  if (currentBlockGroup.length > 0) {
    spoilerBlockGroups.push(currentBlockGroup);
  }

  // Having collected the elements into groups, wrap each group.
  for (let spoilerBlockGroup of spoilerBlockGroups) {
    cheerioWrapAll($(spoilerBlockGroup), '<div class="spoilers" />', $);
  }

  // Serialize back to HTML.
  return $.html()
}

const trimLeadingAndTrailingWhiteSpace = (html: string): string => {
  //@ts-ignore
  const $ = cheerio.load(`<div id="root">${html}</div>`, null, false)
  const topLevelElements = $('#root').children().get()
  // Iterate once forward until we find non-empty paragraph to trim leading empty paragraphs
  removeLeadingEmptyParagraphsAndBreaks(topLevelElements, $)
  // Then iterate backwards to trim trailing empty paragraphs
  removeLeadingEmptyParagraphsAndBreaks(topLevelElements.reverse(), $)
  return $("#root").html() || ""
}

const removeLeadingEmptyParagraphsAndBreaks = (elements: cheerio.Element[], $: cheerio.Root) => {
   for (const elem of elements) {
    if (isEmptyParagraphOrBreak(elem)) {
      $(elem).remove()
    } else {
      break
    }
  }
}

const isEmptyParagraphOrBreak = (elem: cheerio.Element) => {
  if (elem.type === 'tag' && elem.name === "p") {
    if (elem.children?.length === 0) return true
    if (elem.children?.length === 1 && elem.children[0]?.type === "text" && elem.children[0]?.data?.trim() === "") return true
    return false
  }
  if (elem.type === 'tag' && elem.name === "br") return true
  return false
}


export async function draftJSToHtmlWithLatex(draftJS) {
  const draftJSWithLatex = await preProcessLatex(draftJS)
  const html = draftToHTML(convertFromRaw(draftJSWithLatex))
  const trimmedHtml = trimLeadingAndTrailingWhiteSpace(html)
  return wrapSpoilerTags(trimmedHtml)
}

export function htmlToMarkdown(html: string): string {
  return turndownService.turndown(html)
}

export function ckEditorMarkupToMarkdown(markup: string): string {
  // Sanitized CKEditor markup is just html
  return turndownService.turndown(sanitize(markup))
}

export function markdownToHtmlNoLaTeX(markdown: string): string {
  const id = randomId()
  const renderedMarkdown = mdi.render(markdown, {docId: id})
  return trimLeadingAndTrailingWhiteSpace(renderedMarkdown)
}

export async function markdownToHtml(markdown: string): Promise<string> {
  const html = markdownToHtmlNoLaTeX(markdown)
  return await mjPagePromise(html, trimLatexAndAddCSS)
}

export function removeCKEditorSuggestions(markup: string): string {
  // First we remove all suggested deletion and modify formatting tags
  const markupWithoutDeletionsAndModifications = markup.replace(
    /<suggestion\s*id="[a-zA-Z0-9:]+"\s*suggestion-type="(deletion|formatInline:[a-zA-Z0-9]+|formatBlock:[a-zA-Z0-9]+)" type="(start|end)"><\/suggestion>/g,
    ''
  )
  // Then we remove everything between suggested insertions
  const markupWithoutInsertions = markupWithoutDeletionsAndModifications.replace(
    /<suggestion\s*id="([a-zA-Z0-9:]+)"\s*suggestion-type="insertion" type="start"><\/suggestion>.*<suggestion\s*id="\1"\s*suggestion-type="insertion"\s*type="end"><\/suggestion>/g,
    ''
  )
  return markupWithoutInsertions
}

export async function ckEditorMarkupToHtml(markup: string): Promise<string> {
  // First we remove any unaccepted suggestions from the markup
  const markupWithoutSuggestions = removeCKEditorSuggestions(markup)
  // Sanitized CKEditor markup is just html
  const html = sanitize(markupWithoutSuggestions)
  const trimmedHtml = trimLeadingAndTrailingWhiteSpace(html)
  // Render any LaTeX tags we might have in the HTML
  return await mjPagePromise(trimmedHtml, trimLatexAndAddCSS)
}

export async function dataToHTML(data, type, sanitizeData = false) {
  switch (type) {
    case "html":
      return sanitizeData ? sanitize(data) : await mjPagePromise(data, trimLatexAndAddCSS)
    case "ckEditorMarkup":
      return await ckEditorMarkupToHtml(data)
    case "draftJS":
      return await draftJSToHtmlWithLatex(data)
    case "markdown":
      return await markdownToHtml(data)
    default: throw new Error(`Unrecognized format: ${type}`);
  }
}

export function dataToMarkdown(data, type) {
  if (!data) return ""
  switch (type) {
    case "markdown": {
      return data
    }
    case "html": {
      return htmlToMarkdown(data)
    }
    case "ckEditorMarkup": {
      return ckEditorMarkupToMarkdown(data)
    }
    case "draftJS": {
      try {
        const contentState = convertFromRaw(data);
        const html = draftToHTML(contentState)
        return htmlToMarkdown(html)
      } catch(e) {
        // eslint-disable-next-line no-console
        console.error(e)
      }
      return ""
    }
    default: throw new Error(`Unrecognized format: ${type}`);
  }
}

export async function dataToCkEditor(data, type) {
  switch (type) {
    case "html":
      return sanitize(data);
    case "ckEditorMarkup":
      return data;
    case "draftJS":
      return await draftJSToHtmlWithLatex(data);
    case "markdown":
      return await markdownToHtml(data)
    default: throw new Error(`Unrecognized format: ${type}`);
  }
}

export async function dataToWordCount(data, type) {
  try {
    const markdown = dataToMarkdown(data, type) || ""
    return markdown.split(" ").length
  } catch(err) {
    // eslint-disable-next-line no-console
    console.error("Error in dataToWordCount", data, type, err)
    return 0
  }
}

function getInitialVersion(document: DbPost|DbObject) {
  if ((document as DbPost).draft) {
    return '0.1.0'
  } else {
    return '1.0.0'
  }
}

export async function getLatestRev(documentId: string, fieldName: string): Promise<DbRevision|null> {
  return await Revisions.findOne({documentId: documentId, fieldName}, {sort: {editedAt: -1}})
}

/// Given a revision, return the last revision of the same document/field prior
/// to it (null if the revision is the first).
export async function getPrecedingRev(rev: DbRevision): Promise<DbRevision|null> {
  return await Revisions.findOne(
    {documentId: rev.documentId, fieldName: rev.fieldName, editedAt: {$lt: rev.editedAt}},
    {sort: {editedAt: -1}}
  );
}

export async function getNextVersion(documentId: string, updateType = 'minor', fieldName: string, isDraft: boolean) {
  const lastRevision = await getLatestRev(documentId, fieldName);
  const { major, minor, patch } = extractVersionsFromSemver(lastRevision?.version || "1.0.0")
  switch (updateType) {
    case "patch":
      return `${major}.${minor}.${patch + 1}`
    case "minor":
      return `${major}.${minor + 1}.0`
    case "major":
      return `${major+1}.0.0`
    case "initial":
      return isDraft ? '0.1.0' : '1.0.0'
    default:
      throw new Error("Invalid updateType, must be one of 'patch', 'minor' or 'major'")
  }
}

function versionIsDraft(semver: string, collectionName: CollectionNameString) {
  if (collectionName === "Tags")
    return false;
  const { major, minor, patch } = extractVersionsFromSemver(semver)
  return major===0;
}

ensureIndex(Revisions, {documentId: 1, version: 1, fieldName: 1, editedAt: 1})

export async function buildRevision({ originalContents, currentUser }) {
  const { data, type } = originalContents;
  const html = await dataToHTML(data, type, !currentUser.isAdmin)
  const wordCount = await dataToWordCount(data, type)

  return {
    html, wordCount, originalContents,
    editedAt: new Date(),
    userId: currentUser._id,
  };
}

// Given a revised document, check whether fieldName (a content-editor field) is
// different from the previous revision (or there is no previous revision).
const revisionIsChange = async (doc, fieldName: string): Promise<boolean> => {
  const id = doc._id;
  const previousVersion = await getLatestRev(id, fieldName);

  if (!previousVersion)
    return true;

  if (!_.isEqual(doc[fieldName].originalContents, previousVersion.originalContents)) {
    return true;
  }

  if (doc[fieldName].commitMessage && doc[fieldName].commitMessage.length>0) {
    return true;
  }

  return false;
}

function addEditableCallbacks<T extends DbObject>({collection, options = {}}: {
  collection: CollectionBase<T>,
  options: MakeEditableOptions
}) {
  const {
    fieldName = "contents",
    pingbacks = false,
  } = options

  const collectionName = collection.collectionName;

  getCollectionHooks(collectionName).createBefore.add(
    async function editorSerializationBeforeCreate (doc, { currentUser })
  {
    if (doc[fieldName]?.originalContents) {
      if (!currentUser) { throw Error("Can't create document without current user") }
      const { data, type } = doc[fieldName].originalContents
      const commitMessage = doc[fieldName].commitMessage;
      const html = await dataToHTML(data, type, !currentUser.isAdmin)
      const wordCount = await dataToWordCount(data, type)
      const version = getInitialVersion(doc)
      const userId = currentUser._id
      const editedAt = new Date()
      const changeMetrics = htmlToChangeMetrics("", html);
      const newRevision: Omit<DbRevision, "documentId" | "schemaVersion" | "_id" | "voteCount" | "baseScore" | "extendedScore" | "score" | "inactive" | "autosaveTimeoutStart"> = {
        ...(await buildRevision({
          originalContents: doc[fieldName].originalContents,
          currentUser,
        })),
        fieldName,
        collectionName,
        version,
        draft: versionIsDraft(version, collectionName),
        updateType: 'initial',
        commitMessage,
        changeMetrics,
      };
      const firstRevision = await createMutator({
        collection: Revisions,
        document: newRevision,
        validate: false
      });

      return {
        ...doc,
        [fieldName]: {
          ...doc[fieldName],
          html, version, userId, editedAt, wordCount,
          updateType: 'initial'
        },
        [`${fieldName}_latest`]: firstRevision.data._id,
        ...(pingbacks ? {
          pingbacks: await htmlToPingbacks(html, null),
        } : null),
      }
    }
    return doc
  });

  getCollectionHooks(collectionName).updateBefore.add(
    async function editorSerializationEdit (docData, { oldDocument: document, newDocument, currentUser })
  {
    if (docData[fieldName]?.originalContents) {
      if (!currentUser) { throw Error("Can't create document without current user") }

      const { data, type } = docData[fieldName].originalContents
      const commitMessage = docData[fieldName].commitMessage;
      const html = await dataToHTML(data, type, !currentUser.isAdmin)
      const wordCount = await dataToWordCount(data, type)
      const defaultUpdateType = docData[fieldName].updateType || (!document[fieldName] && 'initial') || 'minor'
      const isBeingUndrafted = (document as DbPost).draft && !(newDocument as DbPost).draft
      // When a document is undrafted for the first time, we ensure that this constitutes a major update
      const { major } = extractVersionsFromSemver((document[fieldName] && document[fieldName].version) ? document[fieldName].version : undefined)
      const updateType = (isBeingUndrafted && (major < 1)) ? 'major' : defaultUpdateType
      const version = await getNextVersion(document._id, updateType, fieldName, (newDocument as DbPost).draft)
      const userId = currentUser._id
      const editedAt = new Date()

      let newRevisionId;
      if (await revisionIsChange(newDocument, fieldName)) {
        const previousRev = await getLatestRev(newDocument._id, fieldName);
        const changeMetrics = htmlToChangeMetrics(previousRev?.html || "", html);

        const newRevision: Omit<DbRevision, '_id' | 'schemaVersion' | "voteCount" | "baseScore" | "extendedScore"| "score" | "inactive" | "autosaveTimeoutStart"> = {
          documentId: document._id,
          ...await buildRevision({
            originalContents: newDocument[fieldName].originalContents,
            currentUser,
          }),
          fieldName,
          collectionName,
          version,
          draft: versionIsDraft(version, collectionName),
          updateType,
          commitMessage,
          changeMetrics,
        }
        const newRevisionDoc = await createMutator({
          collection: Revisions,
          document: newRevision,
          validate: false
        });
        newRevisionId = newRevisionDoc.data._id;
      } else {
        newRevisionId = (await getLatestRev(newDocument._id, fieldName))!._id;
      }

      if (newRevisionId) {
        await afterCreateRevisionCallback.runCallbacksAsync([{ revisionID: newRevisionId }]);
      }

      return {
        ...docData,
        [fieldName]: {
          ...docData[fieldName],
          html, version, userId, editedAt, wordCount
        },
        [`${fieldName}_latest`]: newRevisionId,
        ...(pingbacks ? {
          pingbacks: await htmlToPingbacks(html, [{
              collectionName: collection.collectionName,
              documentId: document._id,
            }]
          ),
        } : null),
      }
    }
    return docData
  });

  getCollectionHooks(collectionName).createAfter.add(
    async function editorSerializationAfterCreate(newDoc: DbRevision)
  {
    // Update revision to point to the document that owns it.
    const revisionID = newDoc[`${fieldName}_latest`];
    if (revisionID) {
<<<<<<< HEAD
      await Revisions.update(
=======
      await Revisions.rawUpdateOne(
>>>>>>> ea2654ae
        { _id: revisionID },
        { $set: { documentId: newDoc._id } }
      );
      await afterCreateRevisionCallback.runCallbacksAsync([{ revisionID: revisionID }]);
    }
    return newDoc;
  });
}

export function addAllEditableCallbacks() {
  sealEditableFields();
  for (let collectionName of editableCollections) {
    for (let fieldName of editableCollectionsFields[collectionName]) {
      const collection = getCollection(collectionName);
      const options = editableCollectionsFieldOptions[collectionName][fieldName];
      addEditableCallbacks({collection, options});
    }
  }
}

onStartup(addAllEditableCallbacks);

/// Given an HTML diff, where added sections are marked with <ins> and <del>
/// tags, count the number of chars added and removed. This is used for providing
/// a quick distinguisher between small and large changes, on revision history
/// lists.
const diffToChangeMetrics = (diffHtml: string): ChangeMetrics => {
  // @ts-ignore
  const parsedHtml = cheerio.load(diffHtml, null, false);

  const insertedChars = countCharsInTag(parsedHtml, "ins");
  const removedChars = countCharsInTag(parsedHtml, "del");

  return { added: insertedChars, removed: removedChars };
}

const countCharsInTag = (parsedHtml: cheerio.Root, tagName: string): number => {
  const instancesOfTag = parsedHtml(tagName);
  let cumulative = 0;
  for (let i=0; i<instancesOfTag.length; i++) {
    const tag = instancesOfTag[i];
    const text = cheerio(tag).text();
    cumulative += text.length;
  }
  return cumulative;
}

export const htmlToChangeMetrics = (oldHtml: string, newHtml: string): ChangeMetrics => {
  const htmlDiff = diff(oldHtml, newHtml);
  return diffToChangeMetrics(htmlDiff);
}<|MERGE_RESOLUTION|>--- conflicted
+++ resolved
@@ -517,11 +517,7 @@
     // Update revision to point to the document that owns it.
     const revisionID = newDoc[`${fieldName}_latest`];
     if (revisionID) {
-<<<<<<< HEAD
-      await Revisions.update(
-=======
       await Revisions.rawUpdateOne(
->>>>>>> ea2654ae
         { _id: revisionID },
         { $set: { documentId: newDoc._id } }
       );
