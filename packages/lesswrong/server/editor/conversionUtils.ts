--- conflicted
+++ resolved
@@ -17,12 +17,9 @@
 import cheerio from 'cheerio';
 import { sanitize } from '../../lib/vulcan-lib/utils';
 import Users from '../../lib/vulcan-users';
-<<<<<<< HEAD
 import { filterWhereFieldsNotNull } from '../../lib/utils/typeGuardUtils';
-=======
 import { Posts } from '../../lib/collections/posts';
 import { getConfirmedCoauthorIds } from '../../lib/collections/posts/helpers';
->>>>>>> e10d4bb6
 
 const turndownService = new TurndownService()
 turndownService.use(gfm); // Add support for strikethrough and tables
