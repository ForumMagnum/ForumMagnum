<<<<<<< HEAD
// import mjAPI from 'mathjax-node'
=======
>>>>>>> 553eb391
import {isAnyTest, isMigrations} from '../../lib/executionEnvironment'

export const trimLatexAndAddCSS = (dom: any, css: string) => {
  // Remove empty paragraphs
  var paragraphs = dom.getElementsByClassName("MJXc-display");
  // We trim all display equations that don't have any textContent. This seems
  // Likely fine, but there is some chance this means we are also trimming some
  // Equations that only have images or something like that. If this happen, we
  // want to adjust this part.
  for (var i = 0, len = paragraphs.length; i < len; i++) {
      var elem = paragraphs[i];
      if (elem.textContent.trim() === '') {
          elem.parentNode.removeChild(elem);
          i--;
          len--;
      }
  }
  const [firstLatexElement] = dom.getElementsByClassName("mjx-chtml");
  const styleNode = dom.createElement("style");
  styleNode.textContent = css;
  if (firstLatexElement) firstLatexElement.appendChild(styleNode);
  return dom
}

const MATHJAX_OPTIONS = {
  jax: ['input/TeX', 'output/CommonHTML'],
  TeX: {
    extensions: ['autoload-all.js', 'Safe.js'],
  },
  messageStyles: 'none',
  showProcessingMessages: false,
  showMathMenu: false,
  showMathMenuMSIE: false,
  preview: 'none',
  delayStartupTypeset: true,
}

<<<<<<< HEAD
// if (!isAnyTest && !isMigrations) {
//   mjAPI.config({
//     MathJax: MATHJAX_OPTIONS
//   });
//   mjAPI.start();
// }
=======
function getMathjax() {
  const mjAPI = require('mathjax-node');
  if (!isAnyTest && !isMigrations) {
    mjAPI.config({
      MathJax: MATHJAX_OPTIONS
    });
    mjAPI.start();
  }
  return mjAPI;
}
>>>>>>> 553eb391

export const preProcessLatex = async (content: AnyBecauseTodo) => {
  // MathJax-rendered LaTeX elements have an associated stylesheet. We put this
  // inline with the first (and only the first) MathJax element; this ensures
  // that it ends up in feeds, in greaterwrong's scrapes, etc, whereas if it
  // were part of the site's top-level styles, it wouldn't. This leads to
  // at most one copy per LaTeX-using post or comment; so there's some
  // duplication, but not the extreme amount of duplication we had before
  // (where a single post that used LaTeX heavily added ~80 copies of 19kb
  // each to the front page).
  //
  // The MathJax stylesheet varies with its configuration, but (we're pretty
  // sure) does not vary with the content of what it's rendering.

  // gets set to true if a stylesheet has already been added
  let mathjaxStyleUsed = false;

  const mjAPI = getMathjax();

  for (let key in content.entityMap) { // Can't use forEach with await
    let value = content.entityMap[key];
    if(value.type === "INLINETEX" && value.data.teX) {
      // const mathJax = await mjAPI.typeset({
      //       math: value.data.teX,
      //       format: "inline-TeX",
      //       html: true,
      //       css: !mathjaxStyleUsed,
      // })
      // value.data = {...value.data, html: mathJax.html};
      // if (!mathjaxStyleUsed) {
      //   value.data.css = mathJax.css;
      //   mathjaxStyleUsed = true;
      // }
      content.entityMap[key] = value;
    }
  }

  for (let key in content.blocks) {
    const block = content.blocks[key];
    if (block.type === "atomic" && block.data.mathjax) {
      // const mathJax = await mjAPI.typeset({
      //   math: block.data.teX,
      //   format: "TeX",
      //   html: true,
      //   css: !mathjaxStyleUsed,
      // })
      // block.data = {...block.data, html: mathJax.html};
      // if (!mathjaxStyleUsed) {
      //   block.data.css = mathJax.css;
      //   mathjaxStyleUsed = true;
      // }
    }
  }

  return content;
}<|MERGE_RESOLUTION|>--- conflicted
+++ resolved
@@ -1,7 +1,3 @@
-<<<<<<< HEAD
-// import mjAPI from 'mathjax-node'
-=======
->>>>>>> 553eb391
 import {isAnyTest, isMigrations} from '../../lib/executionEnvironment'
 
 export const trimLatexAndAddCSS = (dom: any, css: string) => {
@@ -39,14 +35,6 @@
   delayStartupTypeset: true,
 }
 
-<<<<<<< HEAD
-// if (!isAnyTest && !isMigrations) {
-//   mjAPI.config({
-//     MathJax: MATHJAX_OPTIONS
-//   });
-//   mjAPI.start();
-// }
-=======
 function getMathjax() {
   const mjAPI = require('mathjax-node');
   if (!isAnyTest && !isMigrations) {
@@ -57,7 +45,6 @@
   }
   return mjAPI;
 }
->>>>>>> 553eb391
 
 export const preProcessLatex = async (content: AnyBecauseTodo) => {
   // MathJax-rendered LaTeX elements have an associated stylesheet. We put this
