--- conflicted
+++ resolved
@@ -7,11 +7,8 @@
 import ElectionCandidatesRepo from "./ElectionCandidatesRepo";
 import ElectionVotesRepo from "./ElectionVotesRepo";
 import LocalgroupsRepo from "./LocalgroupsRepo";
-<<<<<<< HEAD
 import NotificationsRepo from "./NotificationsRepo";
-=======
 import PageCacheRepo from "./PageCacheRepo";
->>>>>>> f0e60a4d
 import PostEmbeddingsRepo from "./PostEmbeddingsRepo";
 import PostRecommendationsRepo from "./PostRecommendationsRepo";
 import PostRelationsRepo from "./PostRelationsRepo";
@@ -37,13 +34,9 @@
   electionCandidates: new ElectionCandidatesRepo(),
   electionVotes: new ElectionVotesRepo(),
   localgroups: new LocalgroupsRepo(),
-<<<<<<< HEAD
   notifications: new NotificationsRepo(),
   postEmbeddings: new PostEmbeddingsRepo(),
-=======
   pageCaches: new PageCacheRepo(),
-  PostEmbeddingsRepo: new PostEmbeddingsRepo(),
->>>>>>> f0e60a4d
   postRecommendations: new PostRecommendationsRepo(),
   postRelations: new PostRelationsRepo(),
   posts: new PostsRepo(),
@@ -65,11 +58,8 @@
   ElectionCandidatesRepo,
   ElectionVotesRepo,
   LocalgroupsRepo,
-<<<<<<< HEAD
   NotificationsRepo,
-=======
   PageCacheRepo,
->>>>>>> f0e60a4d
   PostEmbeddingsRepo,
   PostRecommendationsRepo,
   PostRelationsRepo,
