--- conflicted
+++ resolved
@@ -21,11 +21,8 @@
 import ReviewWinnersRepo from "./ReviewWinnersRepo";
 import ReviewWinnerArtsRepo from "./ReviewWinnerArtsRepo";
 import SequencesRepo from "./SequencesRepo";
-<<<<<<< HEAD
 import SideCommentCachesRepo from "./SideCommentCachesRepo";
-=======
 import SplashArtCoordinatesRepo from "./SplashArtCoordinatesRepo";
->>>>>>> 9722e3a9
 import TagsRepo from "./TagsRepo";
 import TypingIndicatorsRepo from "./TypingIndicatorsRepo";
 import UsersRepo from "./UsersRepo";
@@ -59,11 +56,8 @@
   reviewWinners: new ReviewWinnersRepo(),
   reviewWinnerArts: new ReviewWinnerArtsRepo(),
   sequences: new SequencesRepo(),
-<<<<<<< HEAD
   sideComments: new SideCommentCachesRepo(),
-=======
   splashArtCoordinates: new SplashArtCoordinatesRepo(),
->>>>>>> 9722e3a9
   tags: new TagsRepo(),
   typingIndicators: new TypingIndicatorsRepo(),
   users: new UsersRepo(),
@@ -90,11 +84,8 @@
   PostsRepo,
   ReadStatusesRepo,
   SequencesRepo,
-<<<<<<< HEAD
   SideCommentCachesRepo,
-=======
   SplashArtCoordinatesRepo,
->>>>>>> 9722e3a9
   TagsRepo,
   TypingIndicatorsRepo,
   UsersRepo,
