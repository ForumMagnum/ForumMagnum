import AbstractRepo from "./AbstractRepo";
import DebouncerEvents from "../../lib/collections/debouncerEvents/collection";
import { randomId } from "../../lib/random";
import { recordPerfMetrics } from "./perfMetricWrapper";

<<<<<<< HEAD
class DebouncerEventsRepo extends AbstractRepo<DbDebouncerEvents> {
=======
export default class DebouncerEventsRepo extends AbstractRepo<"DebouncerEvents"> {
>>>>>>> 7c4cae42
  constructor() {
    super(DebouncerEvents);
  }

  recordEvent(
    name: string,
    af: boolean,
    delayTime: Date,
    upperBoundTime: Date,
    key: string,
    data?: string,
  ): Promise<null> {
    return this.none(`
      -- DebouncerEventsRepo.recordEvent
      INSERT INTO "DebouncerEvents" (
        "_id",
        "name",
        "af",
        "delayTime",
        "upperBoundTime",
        "key",
        "pendingEvents",
        "dispatched"
      ) VALUES (
        $1, $2, $3, $4, $5, $6, $7, FALSE
      ) ON CONFLICT (
        "dispatched",
        "af",
        "key",
        "name"
      ) WHERE "dispatched" IS FALSE
      DO UPDATE SET
        "delayTime" = GREATEST("DebouncerEvents"."delayTime", $4),
        "upperBoundTime" = LEAST("DebouncerEvents"."upperBoundTime", $5),
        "pendingEvents" = ARRAY_APPEND("DebouncerEvents"."pendingEvents", $8)
    `, [
      randomId(),
      name,
      af,
      delayTime,
      upperBoundTime,
      key,
      data === undefined ? null : [data],
      data,
    ]);
  }
}

recordPerfMetrics(DebouncerEventsRepo);

export default DebouncerEventsRepo;<|MERGE_RESOLUTION|>--- conflicted
+++ resolved
@@ -3,11 +3,7 @@
 import { randomId } from "../../lib/random";
 import { recordPerfMetrics } from "./perfMetricWrapper";
 
-<<<<<<< HEAD
-class DebouncerEventsRepo extends AbstractRepo<DbDebouncerEvents> {
-=======
-export default class DebouncerEventsRepo extends AbstractRepo<"DebouncerEvents"> {
->>>>>>> 7c4cae42
+class DebouncerEventsRepo extends AbstractRepo<"DebouncerEvents"> {
   constructor() {
     super(DebouncerEvents);
   }
