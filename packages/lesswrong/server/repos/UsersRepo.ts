import AbstractRepo from "./AbstractRepo";
import Users from "../../lib/collections/users/collection";
<<<<<<< HEAD
import { UpvotedUser, CommentCountTag, TopCommentedTagUser } from "../../components/users/DialogueMatchingPage";
import {calculateVotePower} from "../../lib/voting/voteTypes";
import { recordPerfMetrics } from "./perfMetricWrapper";
=======
import { UpvotedUser } from "../../components/users/DialogueMatchingPage";
import { calculateVotePower } from "../../lib/voting/voteTypes";
import { ActiveDialogueServer } from "../../components/hooks/useUnreadNotifications";
>>>>>>> 7c4cae42

const GET_USERS_BY_EMAIL_QUERY = `
-- UsersRepo.GET_USERS_BY_EMAIL_QUERY 
SELECT *
FROM "Users"
WHERE LOWER(email) = LOWER($1)
UNION
SELECT *
FROM "Users"
WHERE _id IN (
  SELECT _id
  FROM "Users", UNNEST(emails) unnested
  WHERE UNNESTED->>'address' = $1
)`;

const GET_USER_BY_USERNAME_OR_EMAIL_QUERY = `
-- UsersRepo.GET_USER_BY_USERNAME_OR_EMAIL_QUERY
SELECT *
FROM "Users"
WHERE username = $1
UNION
SELECT *
FROM "Users"
WHERE LOWER(email) = LOWER($1)
UNION
SELECT *
FROM "Users"
WHERE _id IN (
  SELECT _id
  FROM "Users", UNNEST(emails) unnested
  WHERE UNNESTED->>'address' = $1
)
LIMIT 1
`;

export type MongoNearLocation = { type: "Point", coordinates: number[] }

<<<<<<< HEAD
class UsersRepo extends AbstractRepo<DbUser> {
=======
export default class UsersRepo extends AbstractRepo<"Users"> {
>>>>>>> 7c4cae42
  constructor() {
    super(Users);
  }

  getUserByLoginToken(hashedToken: string): Promise<DbUser | null> {
    return this.oneOrNone(`
      -- UsersRepo.getUserByLoginToken
      SELECT *
      FROM "Users"
      WHERE "services"->'resume'->'loginTokens' @> ('[{"hashedToken": "' || $1 || '"}]')::JSONB
    `, [hashedToken]);
  }
  
  getUsersWhereLocationIsInNotificationRadius(location: MongoNearLocation): Promise<Array<DbUser>> {
    // the notification radius is in miles, so we convert the EARTH_DISTANCE from meters to miles
    return this.any(`
      -- UsersRepo.getUsersWhereLocationIsInNotificationRadius
      SELECT *
      FROM "Users"
      WHERE (
        EARTH_DISTANCE(
          LL_TO_EARTH(
            ("nearbyEventsNotificationsMongoLocation"->'coordinates'->0)::FLOAT8,
            ("nearbyEventsNotificationsMongoLocation"->'coordinates'->1)::FLOAT8
          ),
          LL_TO_EARTH($1, $2)
        ) * 0.000621371
      ) < "nearbyEventsNotificationsRadius"
    `, [location.coordinates[0], location.coordinates[1]])
  }

  getUserByEmail(email: string): Promise<DbUser | null> {
    return this.oneOrNone(`
      -- UsersRepo.getUserByEmail
      ${GET_USERS_BY_EMAIL_QUERY}
      LIMIT 1
    `, [email]);
  }

  getAllUsersByEmail(email: string): Promise<DbUser[]> {
    return this.any(GET_USERS_BY_EMAIL_QUERY, [email]);
  }

  getUserByUsernameOrEmail(usernameOrEmail: string): Promise<DbUser | null> {
    return this.oneOrNone(GET_USER_BY_USERNAME_OR_EMAIL_QUERY, [usernameOrEmail]);
  }

  clearLoginTokens(userId: string): Promise<null> {
    return this.none(`
      -- UsersRepo.clearLoginTokens
      UPDATE "Users"
      SET services = jsonb_set(
        services,
        '{resume, loginTokens}'::TEXT[],
        '[]'::JSONB,
        true
      )
      WHERE _id = $1
    `, [userId]);
  }

  resetPassword(userId: string, hashedPassword: string): Promise<null> {
    return this.none(`
      -- UsersRepo.resetPassword
      UPDATE "Users"
      SET services = jsonb_set(
        CASE WHEN services -> 'password' IS NULL THEN
          jsonb_set(
            COALESCE(services, '{}'::JSONB),
            '{password}'::TEXT[],
            jsonb_build_object('bcrypt', $2),
            true
          )
        ELSE
          jsonb_set(
            services,
            '{password, bcrypt}'::TEXT[],
            to_jsonb($2::TEXT),
            true
          )
        END,
        '{resume, loginTokens}'::TEXT[],
        '[]'::JSONB,
        true
      )
      WHERE _id = $1
    `, [userId, hashedPassword]);
  }

  verifyEmail(userId: string): Promise<null> {
    return this.none(`
      -- UsersRepo.verifyEmail
      UPDATE "Users"
      SET emails[1] = jsonb_set(emails[1], '{verified}', 'true'::JSONB, true)
      WHERE _id = $1
    `, [userId]);
  }

  setExpandFrontpageSection(userId: string, section: string, expanded: boolean): Promise<null> {
    return this.none(`
      -- UsersRepo.setExpandFrontpageSection
      UPDATE "Users"
      SET "expandedFrontpageSections" =
        COALESCE("expandedFrontpageSections", '{}'::JSONB) ||
          fm_build_nested_jsonb(('{' || $2 || '}')::TEXT[], $3::JSONB)
      WHERE "_id" = $1
    `, [userId, section, String(expanded)]);
  }

  removeAlignmentGroupAndKarma(userId: string, reduceAFKarma: number): Promise<null> {
    return this.none(`
      -- UsersRepo.removeAlignmentGroupAndKarma
      UPDATE "Users"
      SET
        "groups" = array_remove("groups", 'alignmentVoters'),
        "afKarma" = "afKarma" - $2
      WHERE _id = $1
    `, [userId, reduceAFKarma]);
  }

  private getSearchDocumentQuery(): string {
    return `
      -- UsersRepo.getSearchDocumentQuery
      SELECT
        u."_id",
        u."_id" AS "objectID",
        u."username",
        u."displayName",
        u."createdAt",
        EXTRACT(EPOCH FROM u."createdAt") * 1000 AS "publicDateMs",
        COALESCE(u."isAdmin", FALSE) AS "isAdmin",
        COALESCE(u."deleted", FALSE) AS "deleted",
        COALESCE(u."deleteContent", FALSE) AS "deleteContent",
        u."profileImageId",
        u."biography"->>'html' AS "bio",
        u."howOthersCanHelpMe"->>'html' AS "howOthersCanHelpMe",
        u."howICanHelpOthers"->>'html' AS "howICanHelpOthers",
        COALESCE(u."karma", 0) AS "karma",
        u."slug",
        u."jobTitle",
        u."organization",
        u."careerStage",
        u."website",
        u."groups",
        u."groups" @> ARRAY['alignmentForum'] AS "af",
        u."profileTagIds" AS "tags",
        CASE WHEN u."mapLocation"->'geometry'->'location' IS NULL THEN NULL ELSE
          JSONB_BUILD_OBJECT(
            'type', 'point',
            'coordinates', JSONB_BUILD_ARRAY(
              u."mapLocation"->'geometry'->'location'->'lng',
              u."mapLocation"->'geometry'->'location'->'lat'
          )) END AS "_geoloc",
        u."mapLocation"->'formatted_address' AS "mapLocationAddress",
        NOW() AS "exportedAt"
      FROM "Users" u
    `;
  }

  getSearchDocumentById(id: string): Promise<SearchUser> {
    return this.getRawDb().one(`
      -- UsersRepo.getSearchDocumentById
      ${this.getSearchDocumentQuery()}
      WHERE u."_id" = $1
    `, [id]);
  }

  getSearchDocuments(limit: number, offset: number): Promise<SearchUser[]> {
    return this.getRawDb().any(`
      -- UsersRepo.getSearchDocuments
      ${this.getSearchDocumentQuery()}
      WHERE u."displayName" IS NOT NULL
      ORDER BY u."createdAt" DESC
      LIMIT $1
      OFFSET $2
    `, [limit, offset]);
  }

  async countSearchDocuments(): Promise<number> {
    const {count} = await this.getRawDb().one(`
      -- UsersRepo.countSearchDocuments
      SELECT COUNT(*) FROM "Users"
    `);
    return count;
  }
  
  async getRandomActiveUser(): Promise<DbUser> {
    return this.one(`
      -- UsersRepo.getRandomActiveUser
      SELECT u.*
      FROM "Users" u
      JOIN (
        SELECT "userId", MAX("lastUpdated") AS max_last_updated
        FROM "ReadStatuses"
        GROUP BY "userId"
      ) rs
      ON rs."userId" = u."_id"
      WHERE COALESCE(u."deleted", FALSE) = FALSE
      AND rs.max_last_updated > NOW() - INTERVAL '1 month'
      ORDER BY RANDOM()
      LIMIT 1;
    `);
  }
  
  async getRandomActiveAuthor(): Promise<DbUser> {
    return this.one(`
      -- UsersRepo.getRandomActiveAuthor
      SELECT u.*
      FROM "Users" u
      JOIN (
        SELECT "userId", MAX("createdAt") AS max_created_at
        FROM "Comments"
        GROUP BY "userId"
      ) c
      ON c."userId" = u."_id"
      JOIN (
        SELECT "userId", MAX("postedAt") AS max_posted_at
        FROM "Posts"
        GROUP BY "userId"
      ) p
      ON p."userId" = u."_id"
      WHERE COALESCE(u."deleted", FALSE) = FALSE
      AND (c.max_created_at > NOW() - INTERVAL '1 month' OR p.max_posted_at > NOW() - INTERVAL '1 month')
      ORDER BY RANDOM()
      LIMIT 1;
    `);
  }

  async getUsersWhoHaveMadeDialogues(): Promise<DbUser[]> {
    return this.getRawDb().any(`
      -- UsersRepo.getUsersWhoHaveMadeDialogues
      WITH all_dialogue_authors AS
        (SELECT (UNNESTED->>'userId') AS _id
            FROM "Posts" p, UNNEST("coauthorStatuses") unnested
            WHERE p."collabEditorDialogue" IS TRUE 
            AND p."draft" IS FALSE
        UNION
        SELECT p."userId" as _id
            FROM "Posts" p
            WHERE p."collabEditorDialogue" IS TRUE
            AND p."draft" IS FALSE
        )
      SELECT u.*
      FROM "Users" u
      INNER JOIN all_dialogue_authors ON all_dialogue_authors._id = u._id
    `)
  }

  async getUsersWhoHaveOptedInToDialogueFacilitation(): Promise<DbUser[]> {
    return this.getRawDb().any(`
        -- UsersRepo.getUsersWhoHaveOptedInToDialogueFacilitation
        SELECT *
        FROM "Users" u
        WHERE u."optedInToDialogueFacilitation" IS TRUE
    `)
  }  

  async getUsersWithNewDialogueChecks(): Promise<DbUser[]> {
    return this.manyOrNone(`
      -- UsersRepo.getUsersWithNewDialogueChecks
      SELECT DISTINCT ON ("Users"._id) "Users".*
      FROM "Users"
      INNER JOIN "DialogueChecks" ON "Users"._id = "DialogueChecks"."targetUserId"
      WHERE
          "DialogueChecks".checked IS TRUE
          AND NOT EXISTS (
              SELECT 1
              FROM "DialogueChecks" AS dc
              WHERE
                  "DialogueChecks"."userId" = dc."targetUserId"
                  AND "DialogueChecks"."targetUserId" = dc."userId"
                  AND dc.checked IS TRUE
          )
          AND (
              "DialogueChecks"."checkedAt" > COALESCE((
                  SELECT MAX("checkedAt")
                  FROM "DialogueChecks"
                  WHERE "DialogueChecks"."userId" = "Users"._id
              ), '1970-01-01')
          )
          AND (
              "DialogueChecks"."checkedAt" > NOW() - INTERVAL '1 week'
              OR
              NOT EXISTS (
                  SELECT 1
                  FROM "Notifications"
                  WHERE
                      "userId" = "Users"._id
                      AND type = 'newDialogueChecks'
              )
          )
          AND (
            NOW() - INTERVAL '1 week' > COALESCE((
              SELECT MAX("createdAt")
              FROM "Notifications"
              WHERE
                "userId" = "Users"._id
                AND type = 'newDialogueChecks'
            ), '1970-01-01')
        )
    `)
  }

  async getUsersTopUpvotedUsers(user:DbUser, limit = 20, recencyLimitDays = 10): Promise<UpvotedUser[]> {
    const karma = user?.karma ?? 0
    const smallVotePower = calculateVotePower(karma, "smallUpvote");
    const bigVotePower = calculateVotePower(karma, "bigUpvote");
    
    return this.getRawDb().any(`
      -- UsersRepo.getUsersTopUpvotedUsers
      WITH "CombinedVotes" AS (
      -- Joining Users with Posts and Votes
      SELECT
          v.power AS vote_power,
          u._id AS user_id,
          u.username AS user_username,
          u."displayName" AS user_displayName,
          CASE
              WHEN v."extendedVoteType"->>'agreement' = 'bigDownvote' THEN -$3
              WHEN v."extendedVoteType"->>'agreement' = 'smallDownvote' THEN -$2
              WHEN v."extendedVoteType"->>'agreement' = 'neutral' THEN 0
              WHEN v."extendedVoteType"->>'agreement' = 'smallUpvote' THEN $2
              WHEN v."extendedVoteType"->>'agreement' = 'bigUpvote' THEN $3
              ELSE 0
          END AS agreement_value
        FROM "Users" u
        INNER JOIN "Posts" p ON u._id = p."userId"
        INNER JOIN "Votes" v ON p._id = v."documentId"
        WHERE
            v."userId" = $1
            AND u._id != $1
            AND v."votedAt" > NOW() - INTERVAL '1.5 years'
            AND v."cancelled" IS NOT TRUE

        UNION ALL
    
        -- Joining Users with Comments and Votes
        SELECT
            v.power AS vote_power,
            u._id AS user_id,
            u.username AS user_username,
            u."displayName" AS user_displayName,
            CASE
                WHEN v."extendedVoteType"->>'agreement' = 'bigDownvote' THEN -$3
                WHEN v."extendedVoteType"->>'agreement' = 'smallDownvote' THEN -$2
                WHEN v."extendedVoteType"->>'agreement' = 'neutral' THEN 0
                WHEN v."extendedVoteType"->>'agreement' = 'smallUpvote' THEN $2
                WHEN v."extendedVoteType"->>'agreement' = 'bigUpvote' THEN $3
                ELSE 0
            END AS agreement_value
        FROM "Users" u
        INNER JOIN "Comments" c ON u._id = c."userId"
        INNER JOIN "Votes" v ON c._id = v."documentId"
        WHERE
            v."userId" = $1
            AND u._id != $1
            AND v."votedAt" > NOW() - INTERVAL '1.5 years'
            AND v."cancelled" IS NOT TRUE
    ),

    "UserChecks" AS (
      SELECT
          u._id,
          COALESCE(
              EXISTS (
                  SELECT 1
                  FROM "DialogueChecks" as dc
                  WHERE
                      dc."userId" = u._id
                      AND "checkedAt" > NOW() - INTERVAL '$5 days'
              ),
              FALSE
          ) AS recently_active_matchmaking
      FROM "Users" as u
    )
  
    SELECT
      user_id AS _id,
      user_username AS username,
      user_displayName AS "displayName",
      SUM(vote_power) AS total_power,
      ARRAY_AGG(vote_power) AS power_values,
      COUNT(vote_power) AS vote_counts,
      SUM(agreement_value) AS total_agreement,
      ARRAY(
          SELECT val
          FROM UNNEST(ARRAY_AGG(agreement_value)) AS val
          WHERE val != 0
      ) AS agreement_values,
      uc.recently_active_matchmaking
    FROM "CombinedVotes" as cv
    LEFT JOIN "UserChecks" AS uc ON cv.user_id = uc._id
    GROUP BY 
      user_id, 
      user_username, 
      user_displayName,
      uc.recently_active_matchmaking
    HAVING SUM(vote_power) > 1
    ORDER BY total_power DESC
    LIMIT $4;
      `, [user._id, smallVotePower, bigVotePower, limit, recencyLimitDays])
  }

  async getDialogueMatchedUsers(userId: string): Promise<DbUser[]> {
    return this.any(`
      -- UsersRepo.getDialogueMatchedUsers
      SELECT DISTINCT(u.*)
      FROM "DialogueChecks" other_users_checks
      JOIN "DialogueChecks" current_user_checks
      -- Join such that there must exist reciprocal checks
      ON (
        other_users_checks."targetUserId" = current_user_checks."userId"
        AND current_user_checks."targetUserId" = other_users_checks."userId"
        AND other_users_checks.checked IS TRUE
        AND current_user_checks.checked IS TRUE
      )
      JOIN "Users" u
      -- Given those, join for users who've created checks on you
      ON (
        other_users_checks."userId" = u._id
        AND other_users_checks."targetUserId" = $1
        AND current_user_checks."userId" = $1
      )
    `, [userId]);
  }

  async getDialogueRecommendedUsers(userId: string, upvotedUsers:UpvotedUser[], limit = 100): Promise<DbUser[]> {
    const upvotedUserIds = upvotedUsers.map(user => user._id);

    return this.any(`
    -- UsersRepo.getDialogueRecommendedUsers
    (
      SELECT u.*
      FROM unnest($2::text[]) AS uv(_id)
      INNER JOIN "Users" AS u ON uv._id = u._id
      WHERE
      -- Exclude users that the current user has already checked

        (
          SELECT COUNT(*)
          FROM "DialogueChecks"
          WHERE "userId" = $1 AND "targetUserId" = uv._id AND ("checked" IS TRUE OR "hideInRecommendations" IS TRUE)
        ) = 0
        AND
        (
          -- Don't recommend users who've never commented on your posts

          (
            SELECT COUNT(*)
            FROM public."Comments" AS c
            INNER JOIN "Posts" AS p ON c."postId" = p._id
            WHERE c."userId" = uv._id AND p."userId" = $1
          ) >= 1
          OR 
          -- Don't recommend users who've never replied to your comments 

          (
            SELECT COUNT(*)
            FROM public."Comments"
            WHERE
              "userId" = uv._id
              AND "parentCommentId" IN (
                SELECT _id
                FROM "Comments"
                WHERE "userId" = $1
              )
          ) >= 1
        )
      LIMIT $3
    )
    -- If the above query doesn't return enough users, then fill in the rest with users who you've upvoted
      UNION
      (
        SELECT u.*
        FROM unnest($2::text[]) AS uv(_id)
        INNER JOIN "Users" AS u ON uv._id = u._id
        WHERE
          (
            SELECT COUNT(*)
            FROM "DialogueChecks"
            WHERE "userId" = $1 AND "targetUserId" = uv._id AND ("checked" IS TRUE OR "hideInRecommendations" IS TRUE)
          ) = 0
        LIMIT $3
      )
    `, [userId, upvotedUserIds, limit]);
  }

  async getActiveDialogueMatchSeekers(limit: number): Promise<DbUser[]> {
    return this.manyOrNone(`
      -- UsersRepo.getActiveDialogueMatchSeekers
      SELECT  
        u.*,
        MAX(dc."checkedAt") AS "mostRecentCheckedAt"
      FROM public."Users" AS u
      LEFT JOIN public."DialogueChecks" AS dc ON u._id = dc."userId"
      WHERE dc."userId" IS NOT NULL
      GROUP BY u._id
      ORDER BY "mostRecentCheckedAt" DESC
      LIMIT $1;
    `, [limit])
  }
<<<<<<< HEAD
}

recordPerfMetrics(UsersRepo, { excludeMethods: ['getUserByLoginToken'] });

export default UsersRepo;
=======

  async getActiveDialogues(userIds: string[]): Promise<ActiveDialogueServer[]> {
    const result = await this.getRawDb().any(`
    SELECT
        p._id,
        p.title,
        p."userId",
        p."coauthorStatuses",
        ARRAY_AGG(DISTINCT s."userId") AS "activeUserIds"
    FROM "Posts" AS p
    INNER JOIN public."CkEditorUserSessions" AS s ON p._id = s."documentId",
        unnest(p."coauthorStatuses") AS coauthors
    WHERE
        (
            coauthors ->> 'userId' = any($1)
            OR p."userId" = any($1)
        )
        AND s."endedAt" IS NULL
        AND s."createdAt" > CURRENT_TIMESTAMP - INTERVAL '8 hours'
    GROUP BY p._id
    `, [userIds]);
  
    return result;
  }
}
>>>>>>> 7c4cae42
<|MERGE_RESOLUTION|>--- conflicted
+++ resolved
@@ -1,14 +1,9 @@
 import AbstractRepo from "./AbstractRepo";
 import Users from "../../lib/collections/users/collection";
-<<<<<<< HEAD
-import { UpvotedUser, CommentCountTag, TopCommentedTagUser } from "../../components/users/DialogueMatchingPage";
-import {calculateVotePower} from "../../lib/voting/voteTypes";
-import { recordPerfMetrics } from "./perfMetricWrapper";
-=======
 import { UpvotedUser } from "../../components/users/DialogueMatchingPage";
 import { calculateVotePower } from "../../lib/voting/voteTypes";
 import { ActiveDialogueServer } from "../../components/hooks/useUnreadNotifications";
->>>>>>> 7c4cae42
+import { recordPerfMetrics } from "./perfMetricWrapper";
 
 const GET_USERS_BY_EMAIL_QUERY = `
 -- UsersRepo.GET_USERS_BY_EMAIL_QUERY 
@@ -46,11 +41,7 @@
 
 export type MongoNearLocation = { type: "Point", coordinates: number[] }
 
-<<<<<<< HEAD
-class UsersRepo extends AbstractRepo<DbUser> {
-=======
-export default class UsersRepo extends AbstractRepo<"Users"> {
->>>>>>> 7c4cae42
+class UsersRepo extends AbstractRepo<"Users"> {
   constructor() {
     super(Users);
   }
@@ -552,13 +543,6 @@
       LIMIT $1;
     `, [limit])
   }
-<<<<<<< HEAD
-}
-
-recordPerfMetrics(UsersRepo, { excludeMethods: ['getUserByLoginToken'] });
-
-export default UsersRepo;
-=======
 
   async getActiveDialogues(userIds: string[]): Promise<ActiveDialogueServer[]> {
     const result = await this.getRawDb().any(`
@@ -584,4 +568,7 @@
     return result;
   }
 }
->>>>>>> 7c4cae42
+
+recordPerfMetrics(UsersRepo, { excludeMethods: ['getUserByLoginToken'] });
+
+export default UsersRepo;