import AbstractRepo from "./AbstractRepo";
import Users from "../../lib/collections/users/collection";
import { UpvotedUser, CommentCountTag, TopCommentedTagUser } from "../../components/users/DialogueMatchingPage";
import {calculateVotePower} from "../../lib/voting/voteTypes";

const GET_USERS_BY_EMAIL_QUERY = `
SELECT *
FROM "Users"
WHERE LOWER(email) = LOWER($1)
UNION
SELECT *
FROM "Users"
WHERE _id IN (
  SELECT _id
  FROM "Users", UNNEST(emails) unnested
  WHERE UNNESTED->>'address' = $1
)`;

const GET_USER_BY_USERNAME_OR_EMAIL_QUERY = `
SELECT *
FROM "Users"
WHERE username = $1
UNION
SELECT *
FROM "Users"
WHERE LOWER(email) = LOWER($1)
UNION
SELECT *
FROM "Users"
WHERE _id IN (
  SELECT _id
  FROM "Users", UNNEST(emails) unnested
  WHERE UNNESTED->>'address' = $1
)
LIMIT 1
`;

type UserData = {
  _id: string;
  username: string;
  displayName: string;
  name: string;
  post_comment_count: number;
};

export type MongoNearLocation = { type: "Point", coordinates: number[] }
export default class UsersRepo extends AbstractRepo<DbUser> {
  constructor() {
    super(Users);
  }

  getUserByLoginToken(hashedToken: string): Promise<DbUser | null> {
    return this.oneOrNone(`
      SELECT *
      FROM "Users"
      WHERE "services"->'resume'->'loginTokens' @> ('[{"hashedToken": "' || $1 || '"}]')::JSONB
    `, [hashedToken]);
  }
  
  getUsersWhereLocationIsInNotificationRadius(location: MongoNearLocation): Promise<Array<DbUser>> {
    // the notification radius is in miles, so we convert the EARTH_DISTANCE from meters to miles
    return this.any(`
      SELECT *
      FROM "Users"
      WHERE (
        EARTH_DISTANCE(
          LL_TO_EARTH(
            ("nearbyEventsNotificationsMongoLocation"->'coordinates'->0)::FLOAT8,
            ("nearbyEventsNotificationsMongoLocation"->'coordinates'->1)::FLOAT8
          ),
          LL_TO_EARTH($1, $2)
        ) * 0.000621371
      ) < "nearbyEventsNotificationsRadius"
    `, [location.coordinates[0], location.coordinates[1]])
  }

  getUserByEmail(email: string): Promise<DbUser | null> {
    return this.oneOrNone(`
      ${GET_USERS_BY_EMAIL_QUERY}
      LIMIT 1
    `, [email]);
  }

  getAllUsersByEmail(email: string): Promise<DbUser[]> {
    return this.any(GET_USERS_BY_EMAIL_QUERY, [email]);
  }

  getUserByUsernameOrEmail(usernameOrEmail: string): Promise<DbUser | null> {
    return this.oneOrNone(GET_USER_BY_USERNAME_OR_EMAIL_QUERY, [usernameOrEmail]);
  }

  clearLoginTokens(userId: string): Promise<null> {
    return this.none(`
      UPDATE "Users"
      SET services = jsonb_set(
        services,
        '{resume, loginTokens}'::TEXT[],
        '[]'::JSONB,
        true
      )
      WHERE _id = $1
    `, [userId]);
  }

  resetPassword(userId: string, hashedPassword: string): Promise<null> {
    return this.none(`
      UPDATE "Users"
      SET services = jsonb_set(
        CASE WHEN services -> 'password' IS NULL THEN
          jsonb_set(
            services,
            '{password}'::TEXT[],
            jsonb_build_object('bcrypt', $2),
            true
          )
        ELSE
          jsonb_set(
            services,
            '{password, bcrypt}'::TEXT[],
            to_jsonb($2::TEXT),
            true
          )
        END,
        '{resume, loginTokens}'::TEXT[],
        '[]'::JSONB,
        true
      )
      WHERE _id = $1
    `, [userId, hashedPassword]);
  }

  verifyEmail(userId: string): Promise<null> {
    return this.none(`
      UPDATE "Users"
      SET emails[1] = jsonb_set(emails[1], '{verified}', 'true'::JSONB, true)
      WHERE _id = $1
    `, [userId]);
  }

  setExpandFrontpageSection(userId: string, section: string, expanded: boolean): Promise<null> {
    return this.none(`
      UPDATE "Users"
      SET "expandedFrontpageSections" =
        COALESCE("expandedFrontpageSections", '{}'::JSONB) ||
          fm_build_nested_jsonb(('{' || $2 || '}')::TEXT[], $3::JSONB)
      WHERE "_id" = $1
    `, [userId, section, String(expanded)]);
  }

  removeAlignmentGroupAndKarma(userId: string, reduceAFKarma: number): Promise<null> {
    return this.none(`
      UPDATE "Users"
      SET
        "groups" = array_remove("groups", 'alignmentVoters'),
        "afKarma" = "afKarma" - $2
      WHERE _id = $1
    `, [userId, reduceAFKarma]);
  }

  private getSearchDocumentQuery(): string {
    return `
      SELECT
        u."_id",
        u."_id" AS "objectID",
        u."username",
        u."displayName",
        u."createdAt",
        EXTRACT(EPOCH FROM u."createdAt") * 1000 AS "publicDateMs",
        COALESCE(u."isAdmin", FALSE) AS "isAdmin",
        COALESCE(u."deleted", FALSE) AS "deleted",
        COALESCE(u."deleteContent", FALSE) AS "deleteContent",
        u."profileImageId",
        u."biography"->>'html' AS "bio",
        u."howOthersCanHelpMe"->>'html' AS "howOthersCanHelpMe",
        u."howICanHelpOthers"->>'html' AS "howICanHelpOthers",
        COALESCE(u."karma", 0) AS "karma",
        u."slug",
        u."jobTitle",
        u."organization",
        u."careerStage",
        u."website",
        u."groups",
        u."groups" @> ARRAY['alignmentForum'] AS "af",
        u."profileTagIds" AS "tags",
        u."mapLocation"->'geometry'->'location' AS "_geoloc",
        u."mapLocation"->'formatted_address' AS "mapLocationAddress",
        NOW() AS "exportedAt"
      FROM "Users" u
    `;
  }

  getSearchDocumentById(id: string): Promise<AlgoliaUser> {
    return this.getRawDb().one(`
      ${this.getSearchDocumentQuery()}
      WHERE u."_id" = $1
    `, [id]);
  }

  getSearchDocuments(limit: number, offset: number): Promise<AlgoliaUser[]> {
    return this.getRawDb().any(`
      ${this.getSearchDocumentQuery()}
      WHERE u."displayName" IS NOT NULL
      ORDER BY u."createdAt" DESC
      LIMIT $1
      OFFSET $2
    `, [limit, offset]);
  }

  async countSearchDocuments(): Promise<number> {
    const {count} = await this.getRawDb().one(`SELECT COUNT(*) FROM "Users"`);
    return count;
  }
  
  async getRandomActiveUser(): Promise<DbUser> {
    return this.one(`
      SELECT u.*
      FROM "Users" u
      JOIN (
        SELECT "userId", MAX("lastUpdated") AS max_last_updated
        FROM "ReadStatuses"
        GROUP BY "userId"
      ) rs
      ON rs."userId" = u."_id"
      WHERE COALESCE(u."deleted", FALSE) = FALSE
      AND rs.max_last_updated > NOW() - INTERVAL '1 month'
      ORDER BY RANDOM()
      LIMIT 1;
    `);
  }
  
  async getRandomActiveAuthor(): Promise<DbUser> {
    return this.one(`
      SELECT u.*
      FROM "Users" u
      JOIN (
        SELECT "userId", MAX("createdAt") AS max_created_at
        FROM "Comments"
        GROUP BY "userId"
      ) c
      ON c."userId" = u."_id"
      JOIN (
        SELECT "userId", MAX("postedAt") AS max_posted_at
        FROM "Posts"
        GROUP BY "userId"
      ) p
      ON p."userId" = u."_id"
      WHERE COALESCE(u."deleted", FALSE) = FALSE
      AND (c.max_created_at > NOW() - INTERVAL '1 month' OR p.max_posted_at > NOW() - INTERVAL '1 month')
      ORDER BY RANDOM()
      LIMIT 1;
    `);
  }

  async getUsersWhoHaveMadeDialogues(): Promise<DbUser[]> {
    return this.getRawDb().any(`
      WITH all_dialogue_authors AS
        (SELECT (UNNESTED->>'userId') AS _id
            FROM "Posts" p, UNNEST("coauthorStatuses") unnested
            WHERE p."collabEditorDialogue" IS TRUE 
            AND p."draft" IS FALSE
        UNION
        SELECT p."userId" as _id
            FROM "Posts" p
            WHERE p."collabEditorDialogue" IS TRUE
            AND p."draft" IS FALSE
        )
      SELECT u.*
      FROM "Users" u
      INNER JOIN all_dialogue_authors ON all_dialogue_authors._id = u._id
    `)
  }

  async getUsersWhoHaveOptedInToDialogueFacilitation(): Promise<DbUser[]> {
    return this.getRawDb().any(`
        SELECT *
        FROM "Users" u
        WHERE u."optedInToDialogueFacilitation" IS TRUE
    `)
  }  

<<<<<<< HEAD
  async getUsersTopUpvotedUsers(user:DbUser, limit = 30): Promise<UpvotedUser[]> {
    const karma = user?.karma
=======
  async getUsersTopUpvotedUsers(user:DbUser, limit = 20, recencyLimitDays = 10): Promise<UpvotedUser[]> {
    const karma = user?.karma ?? 0
>>>>>>> 4d2c371d
    const smallVotePower = calculateVotePower(karma, "smallUpvote");
    const bigVotePower = calculateVotePower(karma, "bigUpvote");
    
    return this.getRawDb().any(`
      WITH "CombinedVotes" AS (
      -- Joining Users with Posts and Votes
      SELECT
          v.power AS vote_power,
          u._id AS user_id,
          u.username AS user_username,
          u."displayName" AS user_displayName,
          CASE
              WHEN v."extendedVoteType"->>'agreement' = 'bigDownvote' THEN -$3
              WHEN v."extendedVoteType"->>'agreement' = 'smallDownvote' THEN -$2
              WHEN v."extendedVoteType"->>'agreement' = 'neutral' THEN 0
              WHEN v."extendedVoteType"->>'agreement' = 'smallUpvote' THEN $2
              WHEN v."extendedVoteType"->>'agreement' = 'bigUpvote' THEN $3
              ELSE 0
          END AS agreement_value
        FROM "Users" u
        INNER JOIN "Posts" p ON u._id = p."userId"
        INNER JOIN "Votes" v ON p._id = v."documentId"
        WHERE
            v."userId" = $1
            AND u._id != $1
            AND v."votedAt" > NOW() - INTERVAL '1.5 years'
            AND v."cancelled" IS NOT TRUE

        UNION ALL
    
        -- Joining Users with Comments and Votes
        SELECT
            v.power AS vote_power,
            u._id AS user_id,
            u.username AS user_username,
            u."displayName" AS user_displayName,
            CASE
                WHEN v."extendedVoteType"->>'agreement' = 'bigDownvote' THEN -$3
                WHEN v."extendedVoteType"->>'agreement' = 'smallDownvote' THEN -$2
                WHEN v."extendedVoteType"->>'agreement' = 'neutral' THEN 0
                WHEN v."extendedVoteType"->>'agreement' = 'smallUpvote' THEN $2
                WHEN v."extendedVoteType"->>'agreement' = 'bigUpvote' THEN $3
                ELSE 0
            END AS agreement_value
        FROM "Users" u
        INNER JOIN "Comments" c ON u._id = c."userId"
        INNER JOIN "Votes" v ON c._id = v."documentId"
        WHERE
            v."userId" = $1
            AND u._id != $1
            AND v."votedAt" > NOW() - INTERVAL '1.5 years'
            AND v."cancelled" IS NOT TRUE
    ),

    "UserChecks" AS (
      SELECT
          u._id,
          COALESCE(
              EXISTS (
                  SELECT 1
                  FROM "DialogueChecks" as dc
                  WHERE
                      dc."userId" = u._id
                      AND "checkedAt" > NOW() - INTERVAL '$5 days'
              ),
              FALSE
          ) AS recently_active_matchmaking
      FROM "Users" as u
    )
  
    SELECT
      user_id AS _id,
      user_username AS username,
      user_displayName AS "displayName",
      SUM(vote_power) AS total_power,
      ARRAY_AGG(vote_power) AS power_values,
      COUNT(vote_power) AS vote_counts,
      SUM(agreement_value) AS total_agreement,
      ARRAY(
          SELECT val
          FROM UNNEST(ARRAY_AGG(agreement_value)) AS val
          WHERE val != 0
      ) AS agreement_values,
      uc.recently_active_matchmaking
    FROM "CombinedVotes" as cv
    LEFT JOIN "UserChecks" AS uc ON cv.user_id = uc._id
    GROUP BY 
      user_id, 
      user_username, 
      user_displayName,
      uc.recently_active_matchmaking
    HAVING SUM(vote_power) > 1
    ORDER BY total_power DESC
    LIMIT $4;
      `, [user._id, smallVotePower, bigVotePower, limit, recencyLimitDays])
  }


  async getDialogueMatchedUsers(userId: string): Promise<DbUser[]> {
    return this.any(`
      SELECT DISTINCT(u.*)
      FROM "DialogueChecks" other_users_checks
      JOIN "DialogueChecks" current_user_checks
      -- Join such that there must exist reciprocal checks
      ON (
        other_users_checks."targetUserId" = current_user_checks."userId"
        AND current_user_checks."targetUserId" = other_users_checks."userId"
        AND other_users_checks.checked IS TRUE
        AND current_user_checks.checked IS TRUE
      )
      JOIN "Users" u
      -- Given those, join for users who've created checks on you
      ON (
        other_users_checks."userId" = u._id
        AND other_users_checks."targetUserId" = $1
        AND current_user_checks."userId" = $1
      )
    `, [userId]);
  }

  async getActiveDialogueMatchSeekers(limit: number): Promise<DbUser[]> {
    return this.manyOrNone(`
      SELECT  
        u.*,
        MAX(dc."checkedAt") AS "mostRecentCheckedAt"
      FROM public."Users" AS u
      LEFT JOIN public."DialogueChecks" AS dc ON u._id = dc."userId"
      WHERE u."optedInToDialogueFacilitation" IS TRUE OR dc."userId" IS NOT NULL
      GROUP BY u._id
      ORDER BY "mostRecentCheckedAt" ASC
      LIMIT $1;
    `, [limit])
  }
}<|MERGE_RESOLUTION|>--- conflicted
+++ resolved
@@ -278,13 +278,8 @@
     `)
   }  
 
-<<<<<<< HEAD
-  async getUsersTopUpvotedUsers(user:DbUser, limit = 30): Promise<UpvotedUser[]> {
-    const karma = user?.karma
-=======
   async getUsersTopUpvotedUsers(user:DbUser, limit = 20, recencyLimitDays = 10): Promise<UpvotedUser[]> {
     const karma = user?.karma ?? 0
->>>>>>> 4d2c371d
     const smallVotePower = calculateVotePower(karma, "smallUpvote");
     const bigVotePower = calculateVotePower(karma, "bigUpvote");
     
