--- conflicted
+++ resolved
@@ -198,11 +198,13 @@
         u."groups",
         u."groups" @> ARRAY['alignmentForum'] AS "af",
         (SELECT JSONB_AGG(JSONB_BUILD_OBJECT(
-<<<<<<< HEAD
-          '_id', "_id",
-          'slug', "slug",
-          'name', "name"
-        )) FROM "Tags" WHERE "_id" = ANY(u."profileTagIds")) AS "tags",
+          '_id', t."_id",
+          'slug', t."slug",
+          'name', t."name"
+        )) FROM "Tags" t WHERE
+          t."_id" = ANY(u."profileTagIds") AND
+          t."deleted" IS NOT TRUE
+        ) AS "tags",
         (SELECT ARRAY_AGG(JSONB_BUILD_OBJECT(
           '_id', p."_id",
           'slug', p."slug",
@@ -212,15 +214,6 @@
           p."shortform" IS NOT TRUE AND
           ${getViewablePostsSelector("p")}
         ) AS "posts",
-=======
-          '_id', t."_id",
-          'slug', t."slug",
-          'name', t."name"
-        )) FROM "Tags" t WHERE
-          t."_id" = ANY(u."profileTagIds") AND
-          t."deleted" IS NOT TRUE
-        ) AS "tags",
->>>>>>> a8997bc8
         NULLIF(JSONB_STRIP_NULLS(JSONB_BUILD_OBJECT(
           'website', NULLIF(TRIM(u."website"), ''),
           'github', NULLIF(TRIM(u."githubProfileURL"), ''),
