--- conflicted
+++ resolved
@@ -1,11 +1,7 @@
 import AbstractRepo from "./AbstractRepo";
 import { DatabaseMetadata } from "../../lib/collections/databaseMetadata/collection";
-<<<<<<< HEAD
-import { logIfSlow } from "../../lib/sql/sqlClient";
 import type { TimeSeries } from "../../lib/collections/posts/karmaInflation";
 import { randomId } from "../../lib/random";
-=======
->>>>>>> 8f5b2964
 
 export default class DatabaseMetadataRepo extends AbstractRepo<DbDatabaseMetadata> {
   constructor() {
