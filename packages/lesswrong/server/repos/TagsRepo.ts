import AbstractRepo from "./AbstractRepo";
import Tags from "../../lib/collections/tags/collection";
import { recordPerfMetrics } from "./perfMetricWrapper";
import { getViewableTagsSelector } from "./helpers";

class TagsRepo extends AbstractRepo<"Tags"> {
  constructor() {
    super(Tags);
  }

  async tagRouteWillDefinitelyReturn200(slug: string): Promise<boolean> {
    const res = await this.getRawDb().oneOrNone<{exists: boolean}>(`
      -- SequencesRepo.sequenceRouteWillDefinitelyReturn200
      SELECT EXISTS(
        SELECT 1
        FROM "Tags"
        WHERE "slug" = $1 AND ${getViewableTagsSelector()}
      )
    `, [slug]);

    return res?.exists ?? false;
  }


  private getSearchDocumentQuery(): string {
    return `
      -- TagsRepo.getSearchDocumentQuery
      SELECT
        t."_id",
        t."_id" AS "objectID",
        t."name",
        t."slug",
        COALESCE(t."core", FALSE) AS "core",
        EXTRACT(EPOCH FROM t."createdAt") * 1000 AS "publicDateMs",
        COALESCE(t."defaultOrder", 0) AS "defaultOrder",
        COALESCE(t."suggestedAsFilter", FALSE) AS "suggestedAsFilter",
        COALESCE(t."postCount", 0) AS "postCount",
        COALESCE(t."wikiOnly", FALSE) AS "wikiOnly",
        COALESCE(t."adminOnly", FALSE) AS "adminOnly",
        COALESCE(t."deleted", FALSE) AS "deleted",
        COALESCE(t."isSubforum", FALSE) AS "isSubforum",
        t."bannerImageId",
        t."parentTagId",
        t."description"->>'html' AS "description",
        NOW() AS "exportedAt"
      FROM "Tags" t
    `;
  }

  getSearchDocumentById(id: string): Promise<SearchTag> {
    return this.getRawDb().one(`
      -- TagsRepo.getSearchDocumentById
      ${this.getSearchDocumentQuery()}
      WHERE t."_id" = $1
    `, [id]);
  }

  getSearchDocuments(limit: number, offset: number): Promise<SearchTag[]> {
    return this.getRawDb().any(`
      -- TagsRepo.getSearchDocuments
      ${this.getSearchDocumentQuery()}
      ORDER BY t."createdAt" DESC
      LIMIT $1
      OFFSET $2
    `, [limit, offset]);
  }

  async countSearchDocuments(): Promise<number> {
    const {count} = await this.getRawDb().one(`SELECT COUNT(*) FROM "Tags"`);
    return count;
  }

  async getTagWithSummaries(slug: string) {
    return this.getRawDb().oneOrNone<DbTag & { summaries: DbMultiDocument[] }>(`
      -- TagsRepo.getTagWithSummaries
      WITH matching_tags AS (
        -- Get tags that directly match the slug
        SELECT
          t.*,
          t.slug,
          t.description,
          NULL as md_id
        FROM "Tags" t
        WHERE t.deleted IS FALSE
        AND (t."slug" = $1 OR t."oldSlugs" @> ARRAY[$1])
        
        UNION ALL
        
        -- Get tags that have a lens matching the slug
        SELECT
          t.*,
          md.slug AS "slug",
          TO_JSONB(r.*) AS "description",
          md._id as md_id
        FROM "MultiDocuments" md
        JOIN "Tags" t
        ON t."_id" = md."parentDocumentId"
        LEFT JOIN "Revisions" r
        ON r."_id" = md."contents_latest"
        WHERE t.deleted IS FALSE
        AND (
          md."slug" = $1
          OR md."oldSlugs" @> ARRAY[$1]
        )
        AND md."collectionName" = 'Tags'
        AND md."fieldName" = 'description'
      )
      SELECT DISTINCT ON (t._id)
        t.*,
        ARRAY_AGG(TO_JSONB(md.*)) OVER (PARTITION BY t._id) as summaries
      FROM matching_tags t
      LEFT JOIN "MultiDocuments" md
      ON (
<<<<<<< HEAD
        md."parentDocumentId" = t."_id"
        AND md."fieldName" = 'summary'
        AND md."deleted" IS FALSE
=======
        md."parentDocumentId" = COALESCE(t.md_id, t._id)
        AND md."fieldName" = 'summary'
>>>>>>> b069654a
      )
      -- TODO: figure out a more principled fix for the problem we can have multiple tags or lenses with the same slug/oldSlugs
      LIMIT 1
    `, [slug]);
  }

  async getAllTagsForCache(): Promise<(DbTag & { coreTagId: string, summaries: DbMultiDocument[] })[]> {
    return this.getRawDb().any(`
      -- TagsRepo.getAllTagsForCache
      WITH core_tag_ids AS (
        SELECT _id
        FROM "Tags"
        WHERE core IS TRUE
      )
      SELECT
        t_child.*,
        (ARRAY_AGG(t_parent."_id") FILTER (WHERE t_parent._id IN (SELECT _id FROM core_tag_ids)))[1] AS "coreTagId"
      FROM "Tags" t_child
      LEFT JOIN "ArbitalTagContentRels" acr
      ON t_child._id = acr."childDocumentId"
      LEFT JOIN core_tag_ids t_parent
      ON t_parent._id = acr."parentDocumentId"
      WHERE t_child.deleted IS FALSE
      AND t_child."isPlaceholderPage" IS FALSE
      AND (
        acr IS NULL
        OR (
          acr."parentCollectionName" = 'Tags'
          AND acr."type" = 'parent-is-tag-of-child'
        )
      )
      GROUP BY t_child._id
    `);
  }

  async getTagSpeeds() {
    return this.getRawDb().any<{ _id: string, slug: string, tagIdsWithSpeed: string[] }>(`
      -- TagsRepo.getTagSpeeds
      SELECT t._id, t.slug, ARRAY_AGG(acr."childDocumentId") AS "tagIdsWithSpeed"
      FROM "Tags" t
      JOIN "ArbitalTagContentRels" acr
      ON t._id = acr."parentDocumentId" AND acr.type = 'parent-is-tag-of-child'
      WHERE t.slug IN ('low-speed-explanation', 'high-speed-explanation')
      GROUP BY t._id, t.slug
    `);
  }

  async getTagSubjectSiblingRelationships(tagId: string) {
    return this.getRawDb().any<{
      sourceTagId: string,
      subjectTagId: string,
      level: number,
      relationships: { tagId: string, level: number }[]
    }>(`
      -- TagsRepo.getTagSubjectSiblingRelationships
      SELECT
        source_tag_subject_rels."parentDocumentId" AS "subjectTagId",
        source_tag_subject_rels."level",
        ARRAY_AGG(
          JSONB_BUILD_OBJECT(
            'tagId', target_tag_subject_rels."childDocumentId",
            'level', target_tag_subject_rels."level"
          )
        ) AS "relationships"
      FROM "Tags" source_tag
      JOIN "ArbitalTagContentRels" source_tag_subject_rels
      ON (
        source_tag._id = source_tag_subject_rels."childDocumentId"
        AND source_tag_subject_rels.type = 'parent-taught-by-child'
        AND source_tag_subject_rels."isStrong" IS TRUE
      )
      JOIN "ArbitalTagContentRels" target_tag_subject_rels
      ON (
        target_tag_subject_rels."parentDocumentId" = source_tag_subject_rels."parentDocumentId"
        AND target_tag_subject_rels.type = 'parent-taught-by-child'
        AND target_tag_subject_rels."isStrong" IS TRUE
      )
      WHERE source_tag._id = $1
      AND target_tag_subject_rels."childDocumentId" != $1
      GROUP BY source_tag_subject_rels."parentDocumentId", source_tag_subject_rels."level"
    `, [tagId]);
  }
}

recordPerfMetrics(TagsRepo);

export default TagsRepo;<|MERGE_RESOLUTION|>--- conflicted
+++ resolved
@@ -111,14 +111,9 @@
       FROM matching_tags t
       LEFT JOIN "MultiDocuments" md
       ON (
-<<<<<<< HEAD
         md."parentDocumentId" = t."_id"
         AND md."fieldName" = 'summary'
         AND md."deleted" IS FALSE
-=======
-        md."parentDocumentId" = COALESCE(t.md_id, t._id)
-        AND md."fieldName" = 'summary'
->>>>>>> b069654a
       )
       -- TODO: figure out a more principled fix for the problem we can have multiple tags or lenses with the same slug/oldSlugs
       LIMIT 1
