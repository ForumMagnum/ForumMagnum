import AbstractRepo from "./AbstractRepo";
import Tags from "../../lib/collections/tags/collection";
import { recordPerfMetrics } from "./perfMetricWrapper";
import { TagWithCommentCount } from "../../components/dialogues/DialogueRecommendationRow";

<<<<<<< HEAD
class TagsRepo extends AbstractRepo<DbTag> {
=======
export default class TagsRepo extends AbstractRepo<"Tags"> {
>>>>>>> 7c4cae42
  constructor() {
    super(Tags);
  }

  private getSearchDocumentQuery(): string {
    return `
      -- TagsRepo.getSearchDocumentQuery
      SELECT
        t."_id",
        t."_id" AS "objectID",
        t."name",
        t."slug",
        COALESCE(t."core", FALSE) AS "core",
        EXTRACT(EPOCH FROM t."createdAt") * 1000 AS "publicDateMs",
        COALESCE(t."defaultOrder", 0) AS "defaultOrder",
        COALESCE(t."suggestedAsFilter", FALSE) AS "suggestedAsFilter",
        COALESCE(t."postCount", 0) AS "postCount",
        COALESCE(t."wikiOnly", FALSE) AS "wikiOnly",
        COALESCE(t."adminOnly", FALSE) AS "adminOnly",
        COALESCE(t."deleted", FALSE) AS "deleted",
        COALESCE(t."isSubforum", FALSE) AS "isSubforum",
        t."bannerImageId",
        t."parentTagId",
        t."description"->>'html' AS "description",
        NOW() AS "exportedAt"
      FROM "Tags" t
    `;
  }

  getSearchDocumentById(id: string): Promise<SearchTag> {
    return this.getRawDb().one(`
      -- TagsRepo.getSearchDocumentById
      ${this.getSearchDocumentQuery()}
      WHERE t."_id" = $1
    `, [id]);
  }

  getSearchDocuments(limit: number, offset: number): Promise<SearchTag[]> {
    return this.getRawDb().any(`
      -- TagsRepo.getSearchDocuments
      ${this.getSearchDocumentQuery()}
      ORDER BY t."createdAt" DESC
      LIMIT $1
      OFFSET $2
    `, [limit, offset]);
  }

  async countSearchDocuments(): Promise<number> {
    const {count} = await this.getRawDb().one(`SELECT COUNT(*) FROM "Tags"`);
    return count;
  }

  async getUserTopTags(userId: string, limit = 15): Promise<TagWithCommentCount[]> {
    const tags = await this.getRawDb().any(`
      -- TagsRepo.getUserTopTags
      SELECT
        t.*,
        COUNT(*) AS "commentCount"
      FROM "TagRels" tr
      INNER JOIN "Tags" t ON tr."tagId" = t._id
      WHERE
        tr."postId" IN (
          SELECT c."postId"
          FROM "Comments" c
          WHERE c."userId" = $1
          AND c."postedAt" > NOW() - INTERVAL '3 years'
        )
      AND t.name NOT IN (
        'Community', 'Rationality', 'World Modeling', 'Site Meta', 'Covid-19', 'Practical', 
        'World Optimization', 'Best of LessWrong', 'LessWrong Review', 'LessWrong Event Transcripts', 
        'Existential Risk', 'AI Risk', 'Epistemic Review', 'Open Threads', 'AI', 'Politics', 'Epistemology',
        'Drama', 'Meta', 'Has Diagram', 'News', 'LW Moderation', 'Experiments', 'Dialogue (format)', 'LW Team Announcements', 
        'Bounties & Prizes (active)', 'Training', 'Distinctions', 'Social & Cultural Dynamics', 'Technological Forecasting'
      )
      GROUP BY t._id
      ORDER BY "commentCount" DESC
      LIMIT $2
    `, [userId, limit]);
    return tags.map(tag => {
      const {commentCount, ...rest} = tag;
      return ({
        tag: rest,
        commentCount
      })
    })
  }

}

recordPerfMetrics(TagsRepo);

export default TagsRepo;<|MERGE_RESOLUTION|>--- conflicted
+++ resolved
@@ -3,11 +3,7 @@
 import { recordPerfMetrics } from "./perfMetricWrapper";
 import { TagWithCommentCount } from "../../components/dialogues/DialogueRecommendationRow";
 
-<<<<<<< HEAD
-class TagsRepo extends AbstractRepo<DbTag> {
-=======
-export default class TagsRepo extends AbstractRepo<"Tags"> {
->>>>>>> 7c4cae42
+class TagsRepo extends AbstractRepo<"Tags"> {
   constructor() {
     super(Tags);
   }
