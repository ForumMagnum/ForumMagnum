import AbstractRepo from "./AbstractRepo";
import Votes from "../../lib/collections/votes/collection";
<<<<<<< HEAD
import type { TagCommentType } from "../../lib/collections/comments/types";
=======
import { logIfSlow } from "../../lib/sql/sqlClient";
>>>>>>> cdd98d8f
import type { RecentVoteInfo } from "../../lib/rateLimits/types";
import groupBy from "lodash/groupBy";
import { EAOrLWReactionsVote, UserVoteOnSingleReaction } from "../../lib/voting/namesAttachedReactions";
import type { CommentKarmaChange, KarmaChangeBase, KarmaChangesArgs, PostKarmaChange, ReactionChange, TagRevisionKarmaChange } from "../../lib/collections/users/karmaChangesGraphQL";
import { eaAnonymousEmojiPalette, eaEmojiNames } from "../../lib/voting/eaEmojiPalette";
import { isEAForum } from "../../lib/instanceSettings";

export const RECENT_CONTENT_COUNT = 20

type PostVoteCounts = {
  postId: string,
  smallUpvoteCount: number,
  bigUpvoteCount: number,
  smallDownvoteCount: number
  bigDownvoteCount: number
}

export type React = {
  documentId: string,
  userId: string,
  createdAt: Date,
  reactionType?: string, // should this be a specific reaction type?
}

export default class VotesRepo extends AbstractRepo<DbVote> {
  constructor() {
    super(Votes);
  }

  /**
   * Get data to populate the karma-change notifier (that is, the star icon that
   * appears in the header for logged-in users). The query here starts with the
   * Votes collection, summing up net vote power for votes within a given date
   * range.
   *
   * Cancelled votes *are* counted when summing up vote powers here; for each
   * cancelled vote the Votes collection will have a matching "unvote", with the
   * opposite power. The datestamps of the vote and the unvote are when the vote
   * was placed and when it was cancelled. So for example if a user placed an
   * upvote (+1) at 5:00 and then converted it to a strong upvote (+2) at 6:00,
   * this is three rows in the votes collection:
   *   voteType     votedAt   power  cancelled  isUnvote
   *   smallUpvote  5:00      1      true       false
   *   smallUpvote  6:00      -1     true       true
   *   bigUpvote    6:00      2      false      false
   *
   * The inner select produces a list of document IDs, the collectionName of
   * the collection the document is in, and the net change in score of that
   * document in the given time range, for all content by the given user. Then
   * for each collection that document might be in, we join against that
   * collection to get a bit more information about the document (to make an
   * excerpt to show in the UI, and to determine the link URL). Fields that
   * correspond to documents in the wrong collection will be null.
   *
   * Then in JS, we take the result set, split it into a separate array for
   * each voteable collection, and move fields around to make it typecheck.
   *
   * UPDATE Nov 2023: We've added react notifications to this logic, which
   * makes it somewhat more complicated. There's now a second query which
   * gets react vote data, and the net changes to reacts on each document
   * are calculated in reactionVotesToReactionChanges().
   */
  async getKarmaChanges(
    {userId, startDate, endDate, af, showNegative}: KarmaChangesArgs,
  ): Promise<{
    changedComments: CommentKarmaChange[],
    changedPosts: PostKarmaChange[],
    changedTagRevisions: TagRevisionKarmaChange[],
  }> {
    const powerField = af ? "afPower" : "power";

<<<<<<< HEAD
    const allChanges = await this.getRawDb().any(`
      SELECT
        v.*,
        comment."contents"->'html' AS "commentHtml",
        comment."postId" AS "commentPostId",
        comment."tagId" AS "commentTagId",
        comment."tagCommentType" AS "commentTagCommentType",
        post."title" AS "postTitle",
        post."slug" AS "postSlug",
        revision."documentId" AS "revisionTagId"
      FROM (
=======
    const reactionConditions = [
      // TODO should/can we exclude false votes here (e.g. {"agree": false})?
      ...eaEmojiNames.map((field) => `"extendedVoteType"->>'${field}' IS NOT NULL`),
      `jsonb_array_length("extendedVoteType"->'reacts') > 0`,
    ].join(" OR ");

    const reactionVotesQuery = `
>>>>>>> cdd98d8f
        SELECT
          v.*
        FROM
          "Votes" v
        WHERE
          (${reactionConditions})
          AND
          "authorIds" @> ARRAY[$1::CHARACTER VARYING] AND
          "votedAt" >= $2 AND
          "votedAt" <= $3 AND
          "userId" <> $1 AND
          "silenceNotification" IS NOT TRUE
      `;

    const [allScoreChanges, allReactionVotes] = await Promise.all([
      logIfSlow(() => this.getRawDb().any(`
        SELECT
          v.*,
          comment."contents"->'html' AS "commentHtml",
          comment."postId" AS "commentPostId",
          comment."tagId" AS "commentTagId",
          comment."tagCommentType" AS "commentTagCommentType",
          post."title" AS "postTitle",
          post."slug" AS "postSlug",
          revision."documentId" AS "revisionTagId"
        FROM (
          SELECT
            "documentId" AS "_id",
            "Votes"."collectionName" as "collectionName",
            SUM("${powerField}") AS "scoreChange",
            COUNT(${reactionConditions}) AS "reactionVoteCount"
          FROM "Votes"
          WHERE
            ${af ? '"afPower" IS NOT NULL AND' : ''}
            "authorIds" @> ARRAY[$1::CHARACTER VARYING] AND
            "votedAt" >= $2 AND
            "votedAt" <= $3 AND
            "userId" <> $1 AND
            "silenceNotification" IS NOT TRUE
          GROUP BY "Votes"."documentId", "Votes"."collectionName"
        ) v
        LEFT JOIN "Comments" comment ON (
          v."collectionName" = 'Comments'
          AND comment._id = v._id
        )
        LEFT JOIN "Posts" post ON (
          v."collectionName" = 'Posts'
          AND post._id = v._id
        )
        LEFT JOIN "Revisions" revision ON (
          v."collectionName" = 'Revisions'
          AND revision._id = v._id
        )
        WHERE
          v."scoreChange" ${showNegative ? "<>" : ">"} 0
          OR "reactionVoteCount" > 0
      `, [userId, startDate, endDate]),
        `getKarmaChanges(${userId}, ${startDate}, ${endDate})`
      ),
      logIfSlow(() => this.getRawDb().any<DbVote>(reactionVotesQuery, [userId, startDate, endDate]),
        `getKarmaChanges_reacts(${userId}, ${startDate}, ${endDate})`
      )
<<<<<<< HEAD
      WHERE v."scoreChange" ${showNegative ? "<>" : ">"} 0
    `,
      [userId, startDate, endDate],
      `getKarmaChanges(${userId}, ${startDate}, ${endDate})`,
    );
=======
    ]);

    const reactionVotesByDocument = groupBy(allReactionVotes, v=>v.documentId);
>>>>>>> cdd98d8f

    let changedComments: CommentKarmaChange[] = [];
    let changedPosts: PostKarmaChange[] = [];
    let changedTagRevisions: TagRevisionKarmaChange[] = [];
    for (let votedContent of allScoreChanges) {
      let change: KarmaChangeBase = {
        _id: votedContent._id,
        collectionName: votedContent.collectionName,
        scoreChange: votedContent.scoreChange,
        addedReacts: this.reactionVotesToReactionChanges(reactionVotesByDocument[votedContent._id]),
      };
      // If we have no karma or reacts to display for this document, skip it
      if (!change.scoreChange && !change.addedReacts.length) {
        continue
      }

      if (votedContent.collectionName==="Comments") {
        changedComments.push({
          ...change,
          description: votedContent.commentHtml,
          postId: votedContent.commentPostId,
          tagId: votedContent.commentTagId,
          tagCommentType: votedContent.commentTagCommentType,
        });
      } else if (votedContent.collectionName==="Posts") {
        changedPosts.push({
          ...change,
          title: votedContent.postTitle,
          slug: votedContent.postSlug,
        });
      } else if (votedContent.collectionName==="Revisions") {
        changedTagRevisions.push({
          ...change,
          tagId: votedContent.revisionTagId,
        });
      }
    }
    return {changedComments, changedPosts, changedTagRevisions};
  }
  
  reactionVotesToReactionChanges(votes: DbVote[]): ReactionChange[] {
    if (!votes?.length) return [];
    const votesByUser = groupBy(votes, v=>v.userId);
    let reactionChanges: ReactionChange[] = [];
    
    type FlattenedReaction = {
        reactionType: string
        quote: string|undefined
        count: number
      }
    
    function addNormalizedReact(flattenedReactions: FlattenedReaction[], reactionType: string, quote: string|undefined, isCancellation?: boolean) {
      const idx = flattenedReactions.findIndex(r => r.reactionType===reactionType && r.quote===quote);
      if (idx !== -1) {
        flattenedReactions[idx].count += isCancellation ? -1 : 1;
      } else {
        if (!isCancellation) {
          flattenedReactions.push({
            reactionType, quote,
            count: 1
          });
        }
      }
    }
    
    for (let userId of Object.keys(votesByUser)) {
      const flattenedReactions: Array<FlattenedReaction> = [];
      
      // First pass: normalize to an array of the subset of reactions that aren't in unvotes, unmerge reactions of the same type on different quoted regions
      for (let vote of votesByUser[userId]) {
        if (!vote.extendedVoteType)
          continue;
        const extendedVote = (vote.extendedVoteType as EAOrLWReactionsVote);
        const eaReacts: UserVoteOnSingleReaction[] = eaEmojiNames.filter(emojiName => extendedVote[emojiName]).map(emojiName => ({
          vote: "created",
          react: emojiName,
          "quotes": [],
        }));
        const formattedReacts = [...(extendedVote.reacts ?? []), ...eaReacts];

        if (!vote.isUnvote && formattedReacts) {
          for (let react of formattedReacts) {
            // Skip anti-reacts for now
            if (react.vote === "disagreed") {
              continue;
            }
            if (react.quotes && react.quotes.length > 0) {
              for (let quote of react.quotes) {
                addNormalizedReact(flattenedReactions, react.react, quote);
              }
            } else {
              addNormalizedReact(flattenedReactions, react.react, undefined);
            }
          }
        }
      }
      
      // Second pass: find reactions in unvotes, flatten them, cancel reactions that match unvotes
      for (let vote of votesByUser[userId]) {
        if (!vote.extendedVoteType)
          continue;
        const extendedUnvote = (vote.extendedVoteType as EAOrLWReactionsVote);
        const eaReacts: UserVoteOnSingleReaction[] = eaEmojiNames.filter(emojiName => extendedUnvote[emojiName]).map(emojiName => ({
          vote: "created",
          react: emojiName,
          "quotes": [],
        }));
        const formattedReacts = [...(extendedUnvote.reacts ?? []), ...eaReacts];
        
        if (vote.isUnvote && formattedReacts) {
          for (let react of formattedReacts) {
            if (react.vote === "disagreed") {
              continue;
            }
            if (react.quotes && react.quotes.length>0) {
              for (let quote of react.quotes) {
                addNormalizedReact(flattenedReactions, react.react, quote, true);
              }
            } else {
              addNormalizedReact(flattenedReactions, react.react, undefined, true);
            }
          }
        }
      }
      
      for (let reaction of flattenedReactions) {
        if (reaction.count > 0) {
          reactionChanges.push({
            reactionType: reaction.reactionType,
            userId: userId,
          });
        }
      }
    }
    
    // On EAF, some reacts are anonymous (currently agree and disagree). For those, remove the userId.
    if (isEAForum) {
      reactionChanges = reactionChanges.map(change => {
        if (eaAnonymousEmojiPalette.some(emoji => emoji.name === change.reactionType)) {
          return {reactionType: change.reactionType}
        }
        return change
      })
    }
    
    return reactionChanges;
  }

  getSelfVotes(tagRevisionIds: string[]): Promise<DbVote[]> {
    return this.any(`
      SELECT * FROM "Votes" WHERE
        $1::TEXT[] @> ARRAY["documentId"]::TEXT[] AND
        "collectionName" = 'Revisions' AND
        "cancelled" = FALSE AND
        "isUnvote" = FALSE AND
        "authorIds" @> ARRAY["userId"]
    `, [tagRevisionIds]);
  }

  transferVotesTargetingUser(oldUserId: string, newUserId: string): Promise<null> {
    return this.none(`
      UPDATE "Votes"
      SET "authorIds" = ARRAY_APPEND(ARRAY_REMOVE("authorIds", $1), $2)
      WHERE ARRAY_POSITION("authorIds", $1) IS NOT NULL
    `, [oldUserId, newUserId]);
  }

  private votesOnContentVoteFields = `"Votes"._id, "Votes"."userId", "Votes"."power", "Votes"."documentId", "Votes"."collectionName", "Votes"."votedAt"`;
  private votesOnContentPostFields = `"Posts"."postedAt", "Posts"."baseScore" AS "totalDocumentKarma"`;
  private votesOnContentCommentFields = `"Comments"."postedAt", "Comments"."baseScore" AS "totalDocumentKarma"`;

  private selectVotesOnPostsJoin = `
    SELECT ${this.votesOnContentVoteFields}, ${this.votesOnContentPostFields}
    FROM "Votes"
    JOIN "Posts" on "Posts"._id = "Votes"."documentId"
  `;

  private selectVotesOnCommentsJoin = `
    SELECT ${this.votesOnContentVoteFields}, ${this.votesOnContentCommentFields}
    FROM "Votes"
    JOIN "Comments" on "Comments"._id = "Votes"."documentId"
  `;

  // Get votes from recent content by a user,
  // to use to decide on their rate limit
  // (note: needs to get the user's own self-upvotes so that
  // it doesn't skip posts with no other votes)
  async getVotesOnRecentContent(userId: string): Promise<RecentVoteInfo[]> {
    const votes = await this.getRawDb().any(`
      (
        ${this.selectVotesOnPostsJoin}
        WHERE
          "Votes"."documentId" in (
            SELECT _id FROM "Posts" 
            WHERE
              "Posts"."userId" = $1
              AND
              "Posts"."draft" IS NOT true
            ORDER BY "Posts"."postedAt" DESC
            LIMIT ${RECENT_CONTENT_COUNT}
          )
          AND 
          "cancelled" IS NOT true
        ORDER BY "Posts"."postedAt" DESC
      )
      UNION
      (
        ${this.selectVotesOnCommentsJoin}
        WHERE
          "Votes"."documentId" in (
            SELECT _id FROM "Comments" 
            WHERE
              "Comments"."userId" = $1
              AND
              "Comments"."debateResponse" IS NOT true
            ORDER by "Comments"."postedAt" DESC
            LIMIT ${RECENT_CONTENT_COUNT}
          )
          AND
          "cancelled" IS NOT true
        ORDER BY "Comments"."postedAt" DESC
      )
    `, [userId])
    return votes
  }

  async getVotesOnPreviousContentItem(userId: string, collectionName: 'Posts' | 'Comments', before: Date) {
    if (collectionName === 'Posts') {
      return this.getRawDb().any(`
        ${this.selectVotesOnPostsJoin}
        WHERE
          "Votes"."documentId" in (
            SELECT _id FROM "Posts" 
            WHERE
              "Posts"."userId" = $1
            AND
              "Posts"."draft" IS NOT true
            AND
              "Posts"."postedAt" < $2
            ORDER BY "Posts"."postedAt" DESC
            LIMIT 1
          )
        AND 
          "cancelled" IS NOT true
        ORDER BY "Posts"."postedAt" DESC
      `, [userId, before]);
    } else {
      return this.getRawDb().any(`
        ${this.selectVotesOnCommentsJoin}
        WHERE
          "Votes"."documentId" in (
            SELECT _id FROM "Comments" 
            WHERE
              "Comments"."userId" = $1
            AND
              "Comments"."postedAt" < $2
            ORDER by "Comments"."postedAt" DESC
            LIMIT 1
          )
        AND
          "cancelled" IS NOT true
        ORDER BY "Comments"."postedAt" DESC
      `, [userId, before]);
    }
  }

  async getDigestPlannerVotesForPosts(postIds: string[]): Promise<Array<PostVoteCounts>> {
    return this.getRawDb().manyOrNone(`
      SELECT p._id as "postId",
        count(v._id) FILTER(WHERE v."voteType" = 'smallUpvote') as "smallUpvoteCount",
        count(v._id) FILTER(WHERE v."voteType" = 'bigUpvote') as "bigUpvoteCount",
        count(v._id) FILTER(WHERE v."voteType" = 'smallDownvote') as "smallDownvoteCount",
        count(v._id) FILTER(WHERE v."voteType" = 'bigDownvote') as "bigDownvoteCount"
      FROM "Posts" p
      JOIN "Votes" v tablesample system(50) ON v."documentId" = p."_id"
      WHERE p._id IN ($1:csv)
        AND v."collectionName" = 'Posts'
        AND v.cancelled = false
      GROUP BY p._id
    `, [postIds], "getDigestPlannerVotesForPosts");
  }

  async getPostKarmaChangePerDay({ postIds, startDate, endDate }: { postIds: string[]; startDate?: Date; endDate: Date; }): Promise<{ window_start_key: string; karma_change: string }[]> {
    return await this.getRawDb().any<{window_start_key: string, karma_change: string}>(`
      SELECT
        -- Format as YYYY-MM-DD to make grouping easier
        to_char(v."createdAt", 'YYYY-MM-DD') AS window_start_key,
        SUM(v."power") AS karma_change
      FROM "Votes" v
      WHERE
        v."documentId" IN ($1:csv)
        AND ($2 IS NULL OR v."createdAt" >= $2)
        AND v."createdAt" <= $3
        AND v."cancelled" IS NOT TRUE
      GROUP BY
        window_start_key
      ORDER BY
        window_start_key;
    `, [postIds, startDate, endDate]);
  }

  /**
   * Get the ids of all votes where user1 and user2 have voted on the same document. This is mainly
   * for the purpose of nullifying votes where a user has double-voted from an alt.
   */
  async getSharedVoteIds({ user1Id, user2Id }: { user1Id: string; user2Id: string; }): Promise<string[]> {
    const results = await this.getRawDb().any<{vote_id: string}>(
      `
      WITH JoinedVotes AS (
        SELECT
          v1._id AS v1_id,
          v1.power AS v1_power,
          v2._id AS v2_id,
          v2.power AS v2_power
        FROM
          "Votes" v1
          INNER JOIN "Votes" v2 ON v1."documentId" = v2."documentId"
            AND v2."userId" = $2
            AND v2.cancelled IS FALSE
            AND v2."isUnvote" IS FALSE
            AND v2."voteType" != 'neutral'
        WHERE
          v1."userId" = $1
          AND v1.cancelled IS FALSE
          AND v1."isUnvote" IS FALSE
          AND v1."voteType" != 'neutral'
      )
      SELECT DISTINCT
        v1_id AS vote_id
      FROM
        JoinedVotes
      UNION
      SELECT DISTINCT
        v2_id AS vote_id
      FROM
        JoinedVotes;
      `, [user1Id, user2Id]
    );
    return results.map(({ vote_id }) => vote_id);
  }

}<|MERGE_RESOLUTION|>--- conflicted
+++ resolved
@@ -1,10 +1,5 @@
 import AbstractRepo from "./AbstractRepo";
 import Votes from "../../lib/collections/votes/collection";
-<<<<<<< HEAD
-import type { TagCommentType } from "../../lib/collections/comments/types";
-=======
-import { logIfSlow } from "../../lib/sql/sqlClient";
->>>>>>> cdd98d8f
 import type { RecentVoteInfo } from "../../lib/rateLimits/types";
 import groupBy from "lodash/groupBy";
 import { EAOrLWReactionsVote, UserVoteOnSingleReaction } from "../../lib/voting/namesAttachedReactions";
@@ -76,19 +71,6 @@
   }> {
     const powerField = af ? "afPower" : "power";
 
-<<<<<<< HEAD
-    const allChanges = await this.getRawDb().any(`
-      SELECT
-        v.*,
-        comment."contents"->'html' AS "commentHtml",
-        comment."postId" AS "commentPostId",
-        comment."tagId" AS "commentTagId",
-        comment."tagCommentType" AS "commentTagCommentType",
-        post."title" AS "postTitle",
-        post."slug" AS "postSlug",
-        revision."documentId" AS "revisionTagId"
-      FROM (
-=======
     const reactionConditions = [
       // TODO should/can we exclude false votes here (e.g. {"agree": false})?
       ...eaEmojiNames.map((field) => `"extendedVoteType"->>'${field}' IS NOT NULL`),
@@ -96,7 +78,6 @@
     ].join(" OR ");
 
     const reactionVotesQuery = `
->>>>>>> cdd98d8f
         SELECT
           v.*
         FROM
@@ -112,7 +93,7 @@
       `;
 
     const [allScoreChanges, allReactionVotes] = await Promise.all([
-      logIfSlow(() => this.getRawDb().any(`
+      this.getRawDb().any(`
         SELECT
           v.*,
           comment."contents"->'html' AS "commentHtml",
@@ -153,23 +134,18 @@
         WHERE
           v."scoreChange" ${showNegative ? "<>" : ">"} 0
           OR "reactionVoteCount" > 0
-      `, [userId, startDate, endDate]),
+        `,
+        [userId, startDate, endDate],
         `getKarmaChanges(${userId}, ${startDate}, ${endDate})`
       ),
-      logIfSlow(() => this.getRawDb().any<DbVote>(reactionVotesQuery, [userId, startDate, endDate]),
-        `getKarmaChanges_reacts(${userId}, ${startDate}, ${endDate})`
-      )
-<<<<<<< HEAD
-      WHERE v."scoreChange" ${showNegative ? "<>" : ">"} 0
-    `,
-      [userId, startDate, endDate],
-      `getKarmaChanges(${userId}, ${startDate}, ${endDate})`,
-    );
-=======
+      this.getRawDb().any<DbVote>(
+        reactionVotesQuery,
+        [userId, startDate, endDate],
+        `getKarmaChanges_reacts(${userId}, ${startDate}, ${endDate})`,
+      ),
     ]);
 
     const reactionVotesByDocument = groupBy(allReactionVotes, v=>v.documentId);
->>>>>>> cdd98d8f
 
     let changedComments: CommentKarmaChange[] = [];
     let changedPosts: PostKarmaChange[] = [];
