--- conflicted
+++ resolved
@@ -77,8 +77,8 @@
           "authorIds" @> ARRAY[$1::CHARACTER VARYING] AND
           "votedAt" >= $2 AND
           "votedAt" <= $3 AND
-<<<<<<< HEAD
-          "userId" <> $1
+          "userId" <> $1 AND
+          "silenceNotification" IS NOT TRUE
       `;
 
     const [allScoreChanges, allReactionVotes] = await Promise.all([
@@ -127,23 +127,6 @@
       ),
       logIfSlow(() => this.getRawDb().any<DbVote>(reactionVotesQuery, [userId, startDate, endDate]),
         `getKarmaChanges_reacts(${userId}, ${startDate}, ${endDate})`
-=======
-          "userId" <> $1 AND
-          "silenceNotification" IS NOT TRUE
-        GROUP BY "Votes"."documentId", "Votes"."collectionName"
-      ) v
-      LEFT JOIN "Comments" comment ON (
-        v."collectionName" = 'Comments'
-        AND comment._id = v._id
-      )
-      LEFT JOIN "Posts" post ON (
-        v."collectionName" = 'Posts'
-        AND post._id = v._id
-      )
-      LEFT JOIN "Revisions" revision ON (
-        v."collectionName" = 'Revisions'
-        AND revision._id = v._id
->>>>>>> 614724ec
       )
     ]);
 
