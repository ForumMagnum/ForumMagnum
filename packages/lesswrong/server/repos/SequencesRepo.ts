import AbstractRepo from "./AbstractRepo";
import Sequences from "../../lib/collections/sequences/collection";
import keyBy from "lodash/keyBy";
import { getViewablePostsSelector } from "./helpers";
import { recordPerfMetrics } from "./perfMetricWrapper";

<<<<<<< HEAD
class SequencesRepo extends AbstractRepo<DbSequence> {
=======
export default class SequencesRepo extends AbstractRepo<"Sequences"> {
>>>>>>> 7c4cae42
  constructor() {
    super(Sequences);
  }

  private getSearchDocumentQuery(): string {
    return `
      -- SequencesRepo.getSearchDocumentQuery
      SELECT
        s."_id",
        s."_id" AS "objectID",
        s."title",
        s."userId",
        s."createdAt",
        EXTRACT(EPOCH FROM s."createdAt") * 1000 AS "publicDateMs",
        COALESCE(s."isDeleted", FALSE) AS "isDeleted",
        COALESCE(s."draft", FALSE) AS "draft",
        COALESCE(s."hidden", FALSE) AS "hidden",
        COALESCE(s."af", FALSE) AS "af",
        s."bannerImageId",
        author."displayName" AS "authorDisplayName",
        author."username" AS "authorUserName",
        author."slug" AS "authorSlug",
        s."contents"->>'html' AS "plaintextDescription",
        NOW() AS "exportedAt"
      FROM "Sequences" s
      LEFT JOIN "Users" author on s."userId" = author."_id"
    `;
  }

  getSearchDocumentById(id: string): Promise<SearchSequence> {
    return this.getRawDb().one(`
      -- SequencesRepo.getSearchDocumentById
      ${this.getSearchDocumentQuery()}
      WHERE s."_id" = $1
    `, [id]);
  }

  getSearchDocuments(limit: number, offset: number): Promise<SearchSequence[]> {
    return this.getRawDb().any(`
      -- SequencesRepo.getSearchDocuments
      ${this.getSearchDocumentQuery()}
      ORDER BY s."createdAt" DESC
      LIMIT $1
      OFFSET $2
    `, [limit, offset]);
  }

  async countSearchDocuments(): Promise<number> {
    const {count} = await this.getRawDb().one(`SELECT COUNT(*) FROM "Sequences"`);
    return count;
  }

  /**
   * The total number of posts for the sequences with the given ids, returned in the same order as the ids.
   */
  async postsCount(sequenceIds: string[]): Promise<number[]> {
    const query = `
      -- SequencesRepo.postsCount
      SELECT
        s._id as _id,
        count(*) as total_count
      FROM
        "Sequences" s
        LEFT JOIN "Chapters" c ON s._id = c."sequenceId"
        INNER JOIN "Posts" p ON p._id = ANY(c."postIds") AND (${getViewablePostsSelector("p")})
      WHERE
        s._id = ANY($1)
      GROUP BY s._id
    `;
  
    const results = await this.getRawDb().any<{_id: string, total_count: string}>(query, [sequenceIds]);
    const resultsById = keyBy(results, '_id')
    return sequenceIds.map(id => {
      const result = resultsById[id];
      return result ? parseInt(result.total_count, 10) : 0;
    })
  }

  /**
   * The number of read posts for the given (sequenceId, userId) combinations, returned in the order given.
   */
  async readPostsCount(params: { sequenceId: string; userId: string }[]): Promise<number[]> {
    const sequenceIds = params.map(p => p.sequenceId);
    const userIds = params.map(p => p.userId);
  
    const query = `
      -- SequencesRepo.readPostsCount
      SELECT
        s._id || '-' || rs."userId" as composite_id,
        count(*) AS read_count
      FROM
        "Sequences" s
        LEFT JOIN "Chapters" c ON s._id = c."sequenceId"
        INNER JOIN "ReadStatuses" rs ON rs."userId" = ANY($2) AND rs."postId" = ANY(c."postIds") AND rs."isRead" = TRUE
        INNER JOIN "Posts" p ON p._id = rs."postId" AND (${getViewablePostsSelector("p")})
      WHERE
        s._id = ANY($1)
      GROUP BY composite_id
    `;
  
    const results = await this.getRawDb().any<{ composite_id: string, read_count: string }>(query, [sequenceIds, userIds]);
    const resultsById = keyBy(results, 'composite_id');
  
    return params.map(param => {
      const compositeId = `${param.sequenceId}-${param.userId}`;
      const result = resultsById[compositeId];
      return result ? parseInt(result.read_count, 10) : 0
    });
  }
}

recordPerfMetrics(SequencesRepo);

export default SequencesRepo;<|MERGE_RESOLUTION|>--- conflicted
+++ resolved
@@ -4,11 +4,7 @@
 import { getViewablePostsSelector } from "./helpers";
 import { recordPerfMetrics } from "./perfMetricWrapper";
 
-<<<<<<< HEAD
-class SequencesRepo extends AbstractRepo<DbSequence> {
-=======
-export default class SequencesRepo extends AbstractRepo<"Sequences"> {
->>>>>>> 7c4cae42
+class SequencesRepo extends AbstractRepo<"Sequences"> {
   constructor() {
     super(Sequences);
   }
