import Comments from "../../lib/collections/comments/collection";
import AbstractRepo from "./AbstractRepo";
import SelectQuery from "../../lib/sql/SelectQuery";
import keyBy from 'lodash/keyBy';
import groupBy from 'lodash/groupBy';
import orderBy from 'lodash/orderBy';
import { filterWhereFieldsNotNull } from "../../lib/utils/typeGuardUtils";
import { EA_FORUM_COMMUNITY_TOPIC_ID } from "../../lib/collections/tags/collection";
import { recordPerfMetrics } from "./perfMetricWrapper";

type ExtendedCommentWithReactions = DbComment & {
  yourVote?: string,
  theirVote?: string,
  userVote?: string,
}

class CommentsRepo extends AbstractRepo<"Comments"> {
  constructor() {
    super(Comments);
  }

  async getPromotedCommentsOnPosts(postIds: string[]): Promise<(DbComment|null)[]> {
    const rawComments = await this.manyOrNone(`
      -- CommentsRepo.getPromotedCommentsOnPosts
      SELECT c.*
      FROM "Comments" c
      JOIN (
          SELECT "postId", MAX("promotedAt") AS max_promotedAt
          FROM "Comments"
          WHERE "postId" IN ($1:csv)
          GROUP BY "postId"
      ) sq
      ON c."postId" = sq."postId" AND c."promotedAt" = sq.max_promotedAt;
    `, [postIds]);
    
    const comments = filterWhereFieldsNotNull(rawComments, "postId");
    const commentsByPost = keyBy(comments, c=>c.postId);
    return postIds.map(postId => commentsByPost[postId] ?? null);
  }

  async getRecentCommentsOnPosts(postIds: string[], limit: number, filter: MongoSelector<DbComment>): Promise<DbComment[][]> {
    const selectQuery = new SelectQuery(this.getCollection().getTable(), filter)
    const selectQueryAtoms = selectQuery.compileSelector(filter);
    const {sql: filterWhereClause, args: filterArgs} = selectQuery.compileAtoms(selectQueryAtoms, 2);

    const comments = await this.manyOrNone(`
      -- CommentsRepo.getRecentCommentsOnPosts
      WITH cte AS (
        SELECT
          comment_with_rownumber.*,
          ROW_NUMBER() OVER (PARTITION BY comment_with_rownumber."postId" ORDER BY comment_with_rownumber."postedAt" DESC) as rn
        FROM "Comments" comment_with_rownumber
        WHERE comment_with_rownumber."postId" IN ($1:csv)
        AND (
          ${filterWhereClause}
        )
      )
      SELECT *
      FROM cte
      WHERE rn <= $2
    `, [postIds, limit, ...filterArgs]);
    
    const commentsByPost = groupBy(comments, c=>c.postId);
    return postIds.map(postId =>
      orderBy(
        commentsByPost[postId] ?? [],
        c => -c.postedAt.getTime()
      )
    );
  }
  
  async getCommentsWithReacts(limit: number): Promise<(DbComment|null)[]> {
    return await this.manyOrNone(`
      -- CommentsRepo.getCommentsWithReacts
      SELECT c.*
      FROM "Comments" c
      JOIN (
          SELECT "documentId", MIN("votedAt") AS most_recent_react
          FROM "Votes"
          WHERE "collectionName" = 'Comments' AND "extendedVoteType"->'reacts' != '[]'::jsonb
          GROUP BY "documentId"
          ORDER BY most_recent_react DESC
          LIMIT $1
      ) v
      ON c._id = v."documentId"
      ORDER BY v.most_recent_react DESC;
    `, [limit]);
  }

  async getPopularPollComments (limit: number, pollCommentId:string): Promise<(ExtendedCommentWithReactions)[]> {
    return await this.getRawDb().manyOrNone(`
      -- CommentsRepo.getPopularPollComments
      SELECT c.*
      FROM public."Comments" AS c
      WHERE c."parentCommentId" = $2
      ORDER BY c."baseScore" DESC
      LIMIT $1
    `, [limit, pollCommentId]);
  }

  async getPopularPollCommentsWithUserVotes (userId:string, limit: number, pollCommentId:string): Promise<(ExtendedCommentWithReactions)[]> {
    return await this.getRawDb().manyOrNone(`
    -- CommentsRepo.getPopularPollCommentsWithUserVotes
    SELECT c.*, v."extendedVoteType"->'reacts'->0->>'react' AS "yourVote"
    FROM public."Comments" AS c
    INNER JOIN public."Votes" AS v ON c._id = v."documentId"
    WHERE
      c."parentCommentId" = $3
      AND v."userId" = $1
      AND v."extendedVoteType"->'reacts'->0->>'vote' = 'created'
      AND v.cancelled IS NOT TRUE
      AND v."isUnvote" IS NOT TRUE
    ORDER BY c."baseScore" DESC
    LIMIT $2
    `, [userId, limit, pollCommentId]);
  }

  async getPopularPollCommentsWithTwoUserVotes (userId:string, targetUserId:string, limit: number, pollCommentId:string): Promise<(ExtendedCommentWithReactions)[]> {
    return await this.getRawDb().manyOrNone(`
    -- CommentsRepo.getPopularPollCommentsWithTwoUserVotes
    SELECT c.*, 
        v1."extendedVoteType"->'reacts'->0->>'react' AS "yourVote", 
        v2."extendedVoteType"->'reacts'->0->>'react' AS "theirVote"
    FROM public."Comments" AS c
    LEFT JOIN public."Votes" AS v1 ON c._id = v1."documentId"
    LEFT JOIN public."Votes" AS v2 ON c._id = v2."documentId"
    WHERE
      c."parentCommentId" = $4
      AND v1."userId" = $1
      AND v1."extendedVoteType"->'reacts'->0->>'vote' = 'created'
      AND v1.cancelled IS NOT TRUE
      AND v1."isUnvote" IS NOT TRUE
      AND v2."userId" = $2
      AND v2."extendedVoteType"->'reacts'->0->>'vote' = 'created'
      AND v2.cancelled IS NOT TRUE
      AND v2."isUnvote" IS NOT TRUE
      AND v1."extendedVoteType"->'reacts'->0->>'react' != v2."extendedVoteType"->'reacts'->0->>'react'
    ORDER BY c."baseScore" DESC
    LIMIT $3
    `, [userId, targetUserId, limit, pollCommentId]);
  }

  async getPopularComments({
    minScore = 15,
    offset = 0,
    limit = 3,
    recencyFactor = 250000,
    recencyBias = 60 * 60 * 2,
  }: {
    offset?: number,
    limit?: number,
    minScore?: number,
    // The factor to divide age by for the recency bonus
    recencyFactor?: number,
    // The minimum age that a post will be considered as having, to avoid
    // over selecting brand new comments - defaults to 2 hours
    recencyBias?: number,
  }): Promise<DbComment[]> {
    return this.any(`
      -- CommentsRepo.getPopularComments
      SELECT c.*
      FROM (
        SELECT DISTINCT ON ("postId") "_id"
        FROM "Comments"
        WHERE
          CURRENT_TIMESTAMP - "postedAt" < '1 week'::INTERVAL AND
          "shortform" IS NOT TRUE AND
          "baseScore" >= $1 AND
          "retracted" IS NOT TRUE AND
          "deleted" IS NOT TRUE AND
          "deletedPublic" IS NOT TRUE AND
          "needsReview" IS NOT TRUE
        ORDER BY "postId", "baseScore" DESC
      ) q
      JOIN "Comments" c ON c."_id" = q."_id"
      JOIN "Posts" p ON c."postId" = p."_id"
      WHERE
        p."hideFromPopularComments" IS NOT TRUE AND
        COALESCE((p."tagRelevance"->$6)::INTEGER, 0) < 1
      ORDER BY c."baseScore" * EXP((EXTRACT(EPOCH FROM CURRENT_TIMESTAMP - c."postedAt") + $5) / -$4) DESC
      OFFSET $2
      LIMIT $3
    `, [
      minScore,
      offset,
      limit,
      recencyFactor,
      recencyBias,
      EA_FORUM_COMMUNITY_TOPIC_ID,
    ]);
  }

  private getSearchDocumentQuery(): string {
    return `
      -- CommentsRepo.getSearchDocumentQuery
      SELECT
        c."_id",
        c."_id" AS "objectID",
        c."userId",
        COALESCE(c."baseScore", 0) AS "baseScore",
        COALESCE(c."deleted", FALSE) AS "deleted",
        COALESCE(c."rejected", FALSE) AS "rejected",
        COALESCE(c."authorIsUnreviewed", FALSE) AS "authorIsUnreviewed",
        COALESCE(c."retracted", FALSE) AS "retracted",
        COALESCE(c."spam", FALSE) AS "spam",
        c."legacy",
        c."createdAt",
        c."postedAt",
        EXTRACT(EPOCH FROM c."postedAt") * 1000 AS "publicDateMs",
        COALESCE(c."af", FALSE) AS "af",
        author."slug" AS "authorSlug",
        author."displayName" AS "authorDisplayName",
        author."username" AS "authorUserName",
        c."postId",
        post."title" AS "postTitle",
        post."slug" AS "postSlug",
        COALESCE(post."isEvent", FALSE) AS "postIsEvent",
        post."groupId" AS "postGroupId",
        fm_post_tag_ids(post."_id") AS "tags",
        CASE WHEN c."tagId" IS NULL
          THEN fm_post_tag_ids(post."_id")
          ELSE ARRAY(SELECT c."tagId")
        END AS "tags",
        c."tagId",
        tag."name" AS "tagName",
        tag."slug" AS "tagSlug",
        c."tagCommentType",
        c."contents"->>'html' AS "body",
        NOW() AS "exportedAt"
      FROM "Comments" c
      LEFT JOIN "Users" author ON c."userId" = author."_id"
      LEFT JOIN "Posts" post on c."postId" = post."_id"
      LEFT JOIN "Tags" tag on c."tagId" = tag."_id"
    `;
  }

  getSearchDocumentById(id: string): Promise<SearchComment> {
    return this.getRawDb().one(`
      -- CommentsRepo.getSearchDocumentById
      ${this.getSearchDocumentQuery()}
      WHERE c."_id" = $1
    `, [id]);
  }

  getSearchDocuments(limit: number, offset: number): Promise<SearchComment[]> {
    return this.getRawDb().any(`
      -- CommentsRepo.getSearchDocuments
      ${this.getSearchDocumentQuery()}
      ORDER BY c."createdAt" DESC
      LIMIT $1
      OFFSET $2
    `, [limit, offset]);
  }

  async countSearchDocuments(): Promise<number> {
    const {count} = await this.getRawDb().one(`
      -- CommentsRepo.countSearchDocuents
      SELECT COUNT(*) FROM "Comments"
    `);
    return count;
  }

  async getCommentsPerDay({ postIds, startDate, endDate }: { postIds: string[]; startDate?: Date; endDate: Date; }): Promise<{ window_start_key: string; comment_count: string }[]> {
    return await this.getRawDb().any<{window_start_key: string, comment_count: string}>(`
      -- CommentsRepo.getCommentsPerDay
      SELECT
        -- Format as YYYY-MM-DD to make grouping easier
        to_char(c."postedAt", 'YYYY-MM-DD') AS window_start_key,
        COUNT(c."postedAt") AS comment_count
      FROM "Comments" c
      WHERE
        c."postId" IN ($1:csv)
        AND ($2 IS NULL OR c."postedAt" >= $2)
        AND c."postedAt" <= $3
        AND c."deleted" IS NOT TRUE
      GROUP BY
        window_start_key
      ORDER BY
        window_start_key;
    `, [postIds, startDate, endDate]);
  }

  async getUsersRecommendedCommentsOfTargetUser(userId: string, targetUserId: string, limit = 20): Promise<DbComment[]> {
    return this.any(`
      -- CommentsRepo.getUsersRecommendedCommentsOfTargetUser
      SELECT c.*
      FROM "ReadStatuses" AS rs
      INNER JOIN "Posts" AS p ON rs."postId" = p._id
      INNER JOIN "Comments" AS c ON c."postId" = p._id
      WHERE
          rs."userId" = $1
          AND c."userId" = $2
          AND rs."isRead" IS TRUE
          AND c."baseScore" > 7
      ORDER BY rs."lastUpdated" DESC
      LIMIT $3
    `, [userId, targetUserId, limit]);
  }

  async getCommentsWithElicitData(): Promise<DbComment[]> {
    return await this.any(`
      -- CommentsRepo.getCommentsWithElicitData
      SELECT *
      FROM "Comments"
      WHERE contents->>'html' LIKE '%elicit-binary-prediction%'
    `);
  }
<<<<<<< HEAD

  /**
   * Returns the number of comments that a user has authored in a given year, and their percentile among all users who
   * authored at least one comment in that year (for either regular comments or shortform). This is currently used for Wrapped.
   */
  async getAuthorshipStats({
    userId,
    year,
    shortform,
  }: {
    userId: string;
    year: number;
    shortform: boolean;
  }): Promise<{ totalCount: number; percentile: number }> {
    const startPostedAt = new Date(year, 0).toISOString();
    const endPostedAt = new Date(year + 1, 0).toISOString();
    const shortformCondition = shortform
      ? `"shortform" IS TRUE`
      : `("shortform" IS FALSE OR "topLevelCommentId" IS NOT NULL)`;

    const result = await this.getRawDb().oneOrNone<{ total_count: string; percentile: number }>(
      `
      -- CommentsRepo.getAuthorshipStats
      WITH comment_counts AS (
        SELECT
          "userId",
          count(*) AS total_count
        FROM
          "Comments"
        WHERE
          "deleted" IS FALSE
          AND "postId" IS NOT NULL
          AND ${shortformCondition}
          AND "postedAt" > $1
          AND "postedAt" < $2
        GROUP BY
          "userId"
      ), authorship_percentiles AS (
        SELECT
          "userId",
          slug,
          total_count,
          percent_rank() OVER (ORDER BY total_count ASC) percentile
        FROM
          comment_counts
          left join "Users" u on "userId" = u._id
        ORDER BY
          percentile DESC
      )
      SELECT
        total_count AS total_count,
        percentile
      FROM
        authorship_percentiles
      WHERE
        "userId" = $3;
    `,
      [startPostedAt, endPostedAt, userId]
    );

    return {
      totalCount: result?.total_count ? parseInt(result.total_count) : 0,
      percentile: result?.percentile ?? 0,
    };
  }
}
=======
}

recordPerfMetrics(CommentsRepo);

export default CommentsRepo;
>>>>>>> 9c6808a4
<|MERGE_RESOLUTION|>--- conflicted
+++ resolved
@@ -305,7 +305,6 @@
       WHERE contents->>'html' LIKE '%elicit-binary-prediction%'
     `);
   }
-<<<<<<< HEAD
 
   /**
    * Returns the number of comments that a user has authored in a given year, and their percentile among all users who
@@ -372,10 +371,7 @@
     };
   }
 }
-=======
-}
 
 recordPerfMetrics(CommentsRepo);
 
-export default CommentsRepo;
->>>>>>> 9c6808a4
+export default CommentsRepo;