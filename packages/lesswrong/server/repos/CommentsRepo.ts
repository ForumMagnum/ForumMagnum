--- conflicted
+++ resolved
@@ -97,12 +97,8 @@
 
   async getPopularPollCommentsWithUserVotes (userId:string, limit: number, pollCommentId:string): Promise<(ExtendedCommentWithReactions)[]> {
     return await this.getRawDb().manyOrNone(`
-<<<<<<< HEAD
-    -- CommentsRepo.getPopularPollCommentsWithUserVotes 
+    -- CommentsRepo.getPopularPollCommentsWithUserVotes
     SELECT c.*, v."extendedVoteType"->'reacts'->0->>'react' AS "yourVote"
-=======
-    SELECT c.*, v."extendedVoteType"->'reacts'->0->>'react' AS "userVote"
->>>>>>> d87171a2
     FROM public."Comments" AS c
     INNER JOIN public."Votes" AS v ON c._id = v."documentId"
     WHERE
