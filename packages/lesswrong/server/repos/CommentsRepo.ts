import Comments from "../../lib/collections/comments/collection";
import AbstractRepo from "./AbstractRepo";
import SelectQuery from "../../lib/sql/SelectQuery";
import keyBy from 'lodash/keyBy';
import groupBy from 'lodash/groupBy';
import orderBy from 'lodash/orderBy';
import { filterWhereFieldsNotNull } from "../../lib/utils/typeGuardUtils";
import { EA_FORUM_COMMUNITY_TOPIC_ID } from "../../lib/collections/tags/collection";

type ExtendedCommentWithReactions = DbComment & {
  yourVote?: string,
  theirVote?: string,
  userVote?: string,
}

export default class CommentsRepo extends AbstractRepo<DbComment> {
  constructor() {
    super(Comments);
  }

  async getPromotedCommentsOnPosts(postIds: string[]): Promise<(DbComment|null)[]> {
<<<<<<< HEAD
    const comments = await this.manyOrNone(`
      -- CommentsRepo.getPromotedCommentsOnPosts
=======
    const rawComments = await this.manyOrNone(`
>>>>>>> 54a0c621
      SELECT c.*
      FROM "Comments" c
      JOIN (
          SELECT "postId", MAX("promotedAt") AS max_promotedAt
          FROM "Comments"
          WHERE "postId" IN ($1:csv)
          GROUP BY "postId"
      ) sq
      ON c."postId" = sq."postId" AND c."promotedAt" = sq.max_promotedAt;
    `, [postIds]);
    
    const comments = filterWhereFieldsNotNull(rawComments, "postId");
    const commentsByPost = keyBy(comments, c=>c.postId);
    return postIds.map(postId => commentsByPost[postId] ?? null);
  }

  async getRecentCommentsOnPosts(postIds: string[], limit: number, filter: MongoSelector<DbComment>): Promise<DbComment[][]> {
    const selectQuery = new SelectQuery(this.getCollection().table, filter)
    const selectQueryAtoms = selectQuery.compileSelector(filter);
    const {sql: filterWhereClause, args: filterArgs} = selectQuery.compileAtoms(selectQueryAtoms, 2);

    const comments = await this.manyOrNone(`
      -- CommentsRepo.getRecentCommentsOnPosts
      WITH cte AS (
        SELECT
          comment_with_rownumber.*,
          ROW_NUMBER() OVER (PARTITION BY comment_with_rownumber."postId" ORDER BY comment_with_rownumber."postedAt" DESC) as rn
        FROM "Comments" comment_with_rownumber
        WHERE comment_with_rownumber."postId" IN ($1:csv)
        AND (
          ${filterWhereClause}
        )
      )
      SELECT *
      FROM cte
      WHERE rn <= $2
    `, [postIds, limit, ...filterArgs]);
    
    const commentsByPost = groupBy(comments, c=>c.postId);
    return postIds.map(postId =>
      orderBy(
        commentsByPost[postId] ?? [],
        c => -c.postedAt.getTime()
      )
    );
  }
  
  async getCommentsWithReacts(limit: number): Promise<(DbComment|null)[]> {
    return await this.manyOrNone(`
      -- CommentsRepo.getCommentsWithReacts
      SELECT c.*
      FROM "Comments" c
      JOIN (
          SELECT "documentId", MIN("votedAt") AS most_recent_react
          FROM "Votes"
          WHERE "collectionName" = 'Comments' AND "extendedVoteType"->'reacts' != '[]'::jsonb
          GROUP BY "documentId"
          ORDER BY most_recent_react DESC
          LIMIT $1
      ) v
      ON c._id = v."documentId"
      ORDER BY v.most_recent_react DESC;
    `, [limit]);
  }

  async getPopularPollComments (limit: number, pollCommentId:string): Promise<(ExtendedCommentWithReactions)[]> {
    return await this.getRawDb().manyOrNone(`
      -- CommentsRepo.getPopularPollComments
      SELECT c.*
      FROM public."Comments" AS c
      WHERE c."parentCommentId" = $2
      ORDER BY c."baseScore" DESC
      LIMIT $1
    `, [limit, pollCommentId]);
  }

  async getPopularPollCommentsWithUserVotes (userId:string, limit: number, pollCommentId:string): Promise<(ExtendedCommentWithReactions)[]> {
    return await this.getRawDb().manyOrNone(`
    -- CommentsRepo.getPopularPollCommentsWithUserVotes
    SELECT c.*, v."extendedVoteType"->'reacts'->0->>'react' AS "yourVote"
    FROM public."Comments" AS c
    INNER JOIN public."Votes" AS v ON c._id = v."documentId"
    WHERE
      c."parentCommentId" = $3
      AND v."userId" = $1
      AND v."extendedVoteType"->'reacts'->0->>'vote' = 'created'
      AND v.cancelled IS NOT TRUE
      AND v."isUnvote" IS NOT TRUE
    ORDER BY c."baseScore" DESC
    LIMIT $2
    `, [userId, limit, pollCommentId]);
  }

  async getPopularPollCommentsWithTwoUserVotes (userId:string, targetUserId:string, limit: number, pollCommentId:string): Promise<(ExtendedCommentWithReactions)[]> {
    return await this.getRawDb().manyOrNone(`
    -- CommentsRepo.getPopularPollCommentsWithTwoUserVotes
    SELECT c.*, 
        v1."extendedVoteType"->'reacts'->0->>'react' AS "yourVote", 
        v2."extendedVoteType"->'reacts'->0->>'react' AS "theirVote"
    FROM public."Comments" AS c
    LEFT JOIN public."Votes" AS v1 ON c._id = v1."documentId"
    LEFT JOIN public."Votes" AS v2 ON c._id = v2."documentId"
    WHERE
      c."parentCommentId" = $4
      AND v1."userId" = $1
      AND v1."extendedVoteType"->'reacts'->0->>'vote' = 'created'
      AND v1.cancelled IS NOT TRUE
      AND v1."isUnvote" IS NOT TRUE
      AND v2."userId" = $2
      AND v2."extendedVoteType"->'reacts'->0->>'vote' = 'created'
      AND v2.cancelled IS NOT TRUE
      AND v2."isUnvote" IS NOT TRUE
      AND v1."extendedVoteType"->'reacts'->0->>'react' != v2."extendedVoteType"->'reacts'->0->>'react'
    ORDER BY c."baseScore" DESC
    LIMIT $3
    `, [userId, targetUserId, limit, pollCommentId]);
  }

  async getPopularComments({
    minScore = 15,
    offset = 0,
    limit = 3,
    recencyFactor = 250000,
    recencyBias = 60 * 60 * 2,
  }: {
    offset?: number,
    limit?: number,
    minScore?: number,
    // The factor to divide age by for the recency bonus
    recencyFactor?: number,
    // The minimum age that a post will be considered as having, to avoid
    // over selecting brand new comments - defaults to 2 hours
    recencyBias?: number,
  }): Promise<DbComment[]> {
    return this.any(`
      -- CommentsRepo.getPopularComments
      SELECT c.*
      FROM (
        SELECT DISTINCT ON ("postId") "_id"
        FROM "Comments"
        WHERE
          CURRENT_TIMESTAMP - "postedAt" < '1 week'::INTERVAL AND
          "shortform" IS NOT TRUE AND
          "baseScore" >= $1 AND
          "retracted" IS NOT TRUE AND
          "deleted" IS NOT TRUE AND
          "deletedPublic" IS NOT TRUE AND
          "needsReview" IS NOT TRUE
        ORDER BY "postId", "baseScore" DESC
      ) q
      JOIN "Comments" c ON c."_id" = q."_id"
      JOIN "Posts" p ON c."postId" = p."_id"
      WHERE
        p."hideFromPopularComments" IS NOT TRUE AND
        COALESCE((p."tagRelevance"->$6)::INTEGER, 0) < 1
      ORDER BY c."baseScore" * EXP((EXTRACT(EPOCH FROM CURRENT_TIMESTAMP - c."postedAt") + $5) / -$4) DESC
      OFFSET $2
      LIMIT $3
    `, [
      minScore,
      offset,
      limit,
      recencyFactor,
      recencyBias,
      EA_FORUM_COMMUNITY_TOPIC_ID,
    ]);
  }

  private getSearchDocumentQuery(): string {
    return `
      -- CommentsRepo.getSearchDocumentQuery
      SELECT
        c."_id",
        c."_id" AS "objectID",
        c."userId",
        COALESCE(c."baseScore", 0) AS "baseScore",
        COALESCE(c."deleted", FALSE) AS "deleted",
        COALESCE(c."rejected", FALSE) AS "rejected",
        COALESCE(c."authorIsUnreviewed", FALSE) AS "authorIsUnreviewed",
        COALESCE(c."retracted", FALSE) AS "retracted",
        COALESCE(c."spam", FALSE) AS "spam",
        c."legacy",
        c."createdAt",
        c."postedAt",
        EXTRACT(EPOCH FROM c."postedAt") * 1000 AS "publicDateMs",
        COALESCE(c."af", FALSE) AS "af",
        author."slug" AS "authorSlug",
        author."displayName" AS "authorDisplayName",
        author."username" AS "authorUserName",
        c."postId",
        post."title" AS "postTitle",
        post."slug" AS "postSlug",
        COALESCE(post."isEvent", FALSE) AS "postIsEvent",
        post."groupId" AS "postGroupId",
        fm_post_tag_ids(post."_id") AS "tags",
        CASE WHEN c."tagId" IS NULL
          THEN fm_post_tag_ids(post."_id")
          ELSE ARRAY(SELECT c."tagId")
        END AS "tags",
        c."tagId",
        tag."name" AS "tagName",
        tag."slug" AS "tagSlug",
        c."tagCommentType",
        c."contents"->>'html' AS "body",
        NOW() AS "exportedAt"
      FROM "Comments" c
      LEFT JOIN "Users" author ON c."userId" = author."_id"
      LEFT JOIN "Posts" post on c."postId" = post."_id"
      LEFT JOIN "Tags" tag on c."tagId" = tag."_id"
    `;
  }

  getSearchDocumentById(id: string): Promise<AlgoliaComment> {
    return this.getRawDb().one(`
      -- CommentsRepo.getSearchDocumentById
      ${this.getSearchDocumentQuery()}
      WHERE c."_id" = $1
    `, [id]);
  }

  getSearchDocuments(limit: number, offset: number): Promise<AlgoliaComment[]> {
    return this.getRawDb().any(`
      -- CommentsRepo.getSearchDocuments
      ${this.getSearchDocumentQuery()}
      ORDER BY c."createdAt" DESC
      LIMIT $1
      OFFSET $2
    `, [limit, offset]);
  }

  async countSearchDocuments(): Promise<number> {
    const {count} = await this.getRawDb().one(`
      -- CommentsRepo.countSearchDocuents
      SELECT COUNT(*) FROM "Comments"
    `);
    return count;
  }

  async getCommentsPerDay({ postIds, startDate, endDate }: { postIds: string[]; startDate?: Date; endDate: Date; }): Promise<{ window_start_key: string; comment_count: string }[]> {
    return await this.getRawDb().any<{window_start_key: string, comment_count: string}>(`
      -- CommentsRepo.getCommentsPerDay
      SELECT
        -- Format as YYYY-MM-DD to make grouping easier
        to_char(c."postedAt", 'YYYY-MM-DD') AS window_start_key,
        COUNT(c."postedAt") AS comment_count
      FROM "Comments" c
      WHERE
        c."postId" IN ($1:csv)
        AND ($2 IS NULL OR c."postedAt" >= $2)
        AND c."postedAt" <= $3
        AND c."deleted" IS NOT TRUE
      GROUP BY
        window_start_key
      ORDER BY
        window_start_key;
    `, [postIds, startDate, endDate]);
  }

  async getUsersRecommendedCommentsOfTargetUser(userId: string, targetUserId: string, limit = 20): Promise<DbComment[]> {
    return this.any(`
      -- CommentsRepo.getUsersRecommendedCommentsOfTargetUser
      SELECT c.*
      FROM "ReadStatuses" AS rs
      INNER JOIN "Posts" AS p ON rs."postId" = p._id
      INNER JOIN "Comments" AS c ON c."postId" = p._id
      WHERE
          rs."userId" = $1
          AND c."userId" = $2
          AND rs."isRead" IS TRUE
          AND c."baseScore" > 7
      ORDER BY rs."lastUpdated" DESC
      LIMIT $3
    `, [userId, targetUserId, limit]);
  }

  async getCommentsWithElicitData(): Promise<DbComment[]> {
    return await this.any(`
      -- CommentsRepo.getCommentsWithElicitData
      SELECT *
      FROM "Comments"
      WHERE contents->>'html' LIKE '%elicit-binary-prediction%'
    `);
  }
}<|MERGE_RESOLUTION|>--- conflicted
+++ resolved
@@ -19,12 +19,8 @@
   }
 
   async getPromotedCommentsOnPosts(postIds: string[]): Promise<(DbComment|null)[]> {
-<<<<<<< HEAD
-    const comments = await this.manyOrNone(`
+    const rawComments = await this.manyOrNone(`
       -- CommentsRepo.getPromotedCommentsOnPosts
-=======
-    const rawComments = await this.manyOrNone(`
->>>>>>> 54a0c621
       SELECT c.*
       FROM "Comments" c
       JOIN (
