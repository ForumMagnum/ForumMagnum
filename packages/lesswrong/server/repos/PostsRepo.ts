--- conflicted
+++ resolved
@@ -72,7 +72,46 @@
     return results
   }
 
-<<<<<<< HEAD
+  async getEmojiReactors(
+    postId: string,
+    maxReactorsPerEmoji = 4,
+  ): Promise<Record<string, Record<string, string[]>>> {
+    const result = await this.getRawDb().one(`
+      SELECT JSON_OBJECT_AGG("commentId", "reactorDisplayNames") AS "emojiReactors"
+      FROM (
+        SELECT
+          "commentId",
+          JSON_OBJECT_AGG("key", "displayNames") AS "reactorDisplayNames"
+        FROM (
+          SELECT
+            "commentId",
+            "key",
+            (ARRAY_AGG("displayName" ORDER BY "karma" DESC))[1:$2] AS "displayNames"
+          FROM (
+            SELECT
+              c."_id" AS "commentId",
+              u."displayName",
+              u."karma",
+              (JSONB_EACH(v."extendedVoteType")).*
+            FROM "Comments" c
+            JOIN "Votes" v ON
+              v."collectionName" = 'Comments' AND
+              v."documentId" = c."_id" AND
+              v."cancelled" IS NOT TRUE AND
+              v."isUnvote" IS NOT TRUE AND
+              v."extendedVoteType" IS NOT NULL
+            JOIN "Users" u ON u."_id" = v."userId"
+            WHERE c."postId" = $1
+          ) q
+          WHERE "value" = TO_JSONB(TRUE)
+          GROUP BY "commentId", "key"
+        ) q
+        GROUP BY "commentId"
+      ) q
+    `, [postId, maxReactorsPerEmoji]);
+    return result.emojiReactors;
+  }
+
   private getSearchDocumentQuery(): string {
     return `
       SELECT
@@ -130,45 +169,5 @@
   async countSearchDocuments(): Promise<number> {
     const {count} = await this.getRawDb().one(`SELECT COUNT(*) FROM "Posts"`);
     return count;
-=======
-  async getEmojiReactors(
-    postId: string,
-    maxReactorsPerEmoji = 4,
-  ): Promise<Record<string, Record<string, string[]>>> {
-    const result = await this.getRawDb().one(`
-      SELECT JSON_OBJECT_AGG("commentId", "reactorDisplayNames") AS "emojiReactors"
-      FROM (
-        SELECT
-          "commentId",
-          JSON_OBJECT_AGG("key", "displayNames") AS "reactorDisplayNames"
-        FROM (
-          SELECT
-            "commentId",
-            "key",
-            (ARRAY_AGG("displayName" ORDER BY "karma" DESC))[1:$2] AS "displayNames"
-          FROM (
-            SELECT
-              c."_id" AS "commentId",
-              u."displayName",
-              u."karma",
-              (JSONB_EACH(v."extendedVoteType")).*
-            FROM "Comments" c
-            JOIN "Votes" v ON
-              v."collectionName" = 'Comments' AND
-              v."documentId" = c."_id" AND
-              v."cancelled" IS NOT TRUE AND
-              v."isUnvote" IS NOT TRUE AND
-              v."extendedVoteType" IS NOT NULL
-            JOIN "Users" u ON u."_id" = v."userId"
-            WHERE c."postId" = $1
-          ) q
-          WHERE "value" = TO_JSONB(TRUE)
-          GROUP BY "commentId", "key"
-        ) q
-        GROUP BY "commentId"
-      ) q
-    `, [postId, maxReactorsPerEmoji]);
-    return result.emojiReactors;
->>>>>>> f8a0c8e7
   }
 }