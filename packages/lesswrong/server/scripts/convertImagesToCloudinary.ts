--- conflicted
+++ resolved
@@ -65,17 +65,6 @@
  */
 export async function moveImageToCloudinary({oldUrl, originDocumentId}: {oldUrl: string, originDocumentId: string}): Promise<string|null> {
   const upload = async (credentials: CloudinaryCredentials) => {
-<<<<<<< HEAD
-    // eslint-disable-next-line no-console
-    console.log(`Uploading ${oldUrl} to Cloudinary`);
-    return await cloudinary.v2.uploader.upload(
-      oldUrl,
-      {
-        folder: `mirroredImages/${originDocumentId}`,
-        ...credentials
-      }
-    );
-=======
     // First try mirroring the existing URL. If that fails, try retrieving the
     // image from archive.org. If that still fails, let the exception escape,
     // which (in some contexts) will add it to a list of failed images.
@@ -113,7 +102,6 @@
         throw e1;
       }
     }
->>>>>>> a26b2384
   }
 
   return getOrCreateCloudinaryImage({identifier: oldUrl, identifierType: 'originalUrl', upload})
@@ -214,16 +202,12 @@
   }
 }
 
-<<<<<<< HEAD
 export async function convertImagesInHTML(
   html: string,
   originDocumentId: string,
   urlFilterFn: (url: string) => boolean = () => true,
   imageUrlsCache?: Record<string,string>
-): Promise<{count: number, html: string}> {
-=======
-export async function convertImagesInHTML(html: string, originDocumentId: string, urlFilterFn: (url: string) => boolean = () => true): Promise<{count: number, html: string, failedUrls: string[]}> {
->>>>>>> a26b2384
+): Promise<{count: number, html: string, failedUrls: string[]}> {
   const parsedHtml = cheerioParse(html);
   const imgTags = parsedHtml("img").toArray();
   const imgUrls: string[] = [];
@@ -239,20 +223,12 @@
   }
 
   // Upload all the images to Cloudinary (slow)
-<<<<<<< HEAD
   const mirrorUrls: Record<string,string> = imageUrlsCache ?? {};
-  await Promise.all(imgUrls.map(async (url) => {
-    if (url in mirrorUrls) {
-      return;
-    }
-=======
   // This section was previously parallelized (with a Promise.all), but this
   // would cause it to fail when other servers (notably arcive.org) rejected
   // the concurrent requests for being too fast (which is hard to distinguish
   // from failing for other reasons), so it's no longer parallelized.
-  const mirrorUrls: Record<string,string> = {};
   for (const url of imgUrls) {
->>>>>>> a26b2384
     // resolve to the url of the image on cloudinary
     try {
       const movedImage = await moveImageToCloudinary({oldUrl: url, originDocumentId})
