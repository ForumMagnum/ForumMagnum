--- conflicted
+++ resolved
@@ -12,11 +12,7 @@
 // If waitForFinish is false, let algolia index the post on it's own time. This
 // takes forever, so it should usually be false. It tries to give you any errors
 // ahead of time.
-<<<<<<< HEAD
-async function batchAdd (algoliaIndex, objects, waitForFinish) {
-=======
 async function batchAdd(algoliaIndex, objects, waitForFinish) {
->>>>>>> 8afe4304
   const addObjectsPartialAsync = () => {
     return new Promise((resolve, reject) => {
       algoliaIndex.addObjects(objects, (err, content) => {
@@ -49,19 +45,13 @@
         // indexing. If we have to wait for this error every time, it'll take
         // possibly >24hr to export comments.
         if (err) {
-<<<<<<< HEAD
-=======
           // eslint-disable-next-line no-console
->>>>>>> 8afe4304
           console.error(
             'Apparently algolia sometimes errors even after the first ack\n' +
             'Please make a note of this error and then be frustrated about' +
             'how to change the code to do a better job of catching it.'
           )
-<<<<<<< HEAD
-=======
           // eslint-disable-next-line no-console
->>>>>>> 8afe4304
           console.error(err)
         }
       })
@@ -75,69 +65,6 @@
   const algoliaAppId = getSetting('algolia.appId')
   const algoliaAdminKey = getSetting('algolia.adminKey')
   let client = algoliasearch(algoliaAppId, algoliaAdminKey)
-<<<<<<< HEAD
-  console.log(`Exporting ${indexName}...`)
-  let algoliaIndex = client.initIndex(indexName)
-  console.log("Initiated Index connection")
-
-  let importCount = 0
-  let importBatch = []
-  let batchContainer
-  const totalErrors = []
-  const documents = Collection.find(selector)
-  const numItems = documents.count()
-  console.log(`Beginning to import ${numItems} ${Collection._name}`)
-  for (let item of documents) {
-    if (updateFunction) updateFunction(item)
-    // console.log('item', item)
-    batchContainer = Collection.toAlgolia(item)
-    // console.log('batchContainer', batchContainer)
-    importBatch = [...importBatch, ...batchContainer]
-    importCount++
-    if (importCount % 100 === 0) {
-      // Could be more algolia objects than documents
-      console.log(`Exporting ${importBatch.length} algolia objects`)
-      console.log('Documents so far:', importCount)
-      console.log('Total documents: ', numItems)
-      const err = await batchAdd(algoliaIndex, importBatch, false)
-      if (err) {
-        totalErrors.push(err)
-      }
-      importBatch = []
-    }
-  }
-  console.log(`Exporting last ${importBatch.length} algolia objects`)
-  const err = await batchAdd(algoliaIndex, importBatch, false)
-  if (err) {
-    totalErrors.push(err)
-  }
-  if (totalErrors.length) {
-    console.log(`${Collection._name} indexing encountered the following errors:`, totalErrors)
-  } else {
-    console.log('No errors found when indexing', Collection._name)
-  }
-}
-
-Vulcan.runAlgoliaExport = wrapVulcanAsyncScript('runAlgoliaExport', async () => {
-  await algoliaExport(Posts, 'test_posts', {baseScore: {$gt: 0}, draft: {$ne: true}})
-  await algoliaExport(Comments, 'test_comments', {baseScore: {$gt: 0}, isDeleted: {$ne: true}})
-  await algoliaExport(Users, 'test_users', {deleted: {$ne: true}})
-  // algoliaExport(Sequences, 'test_sequences')
-})
-// =======
-// Vulcan.runAlgoliaExportForCollection = (collectionName) => {
-//   if (collectionName === "Posts") {
-//     algoliaExport(Posts, 'test_posts', {baseScore: {$gt: 0}})
-//   } else if (collectionName === "Comments") {
-//     algoliaExport(Comments, 'test_comments', {baseScore: {$gt: 0}})
-//   } else if (collectionName === "Users") {
-//     algoliaExport(Users, 'test_users')
-//   } else if (collectionName === "Sequences") {
-//     algoliaExport(Sequences, 'test_sequences')
-//   }
-// }
-// >>>>>>> devel
-=======
   // eslint-disable-next-line no-console
   console.log(`Exporting ${indexName}...`)
   let algoliaIndex = client.initIndex(indexName)
@@ -216,5 +143,4 @@
   await algoliaExportByCollectionName('Sequences')
   // Comments last because there's so. many.
   await algoliaExportByCollectionName('Comments')
-})
->>>>>>> 8afe4304
+})