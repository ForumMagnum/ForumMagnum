--- conflicted
+++ resolved
@@ -105,30 +105,22 @@
   }
 }
 
-<<<<<<< HEAD
 Vulcan.runAlgoliaExport = wrapVulcanAsyncScript('runAlgoliaExport', async () => {
   await algoliaExport(Posts, 'test_posts', {baseScore: {$gt: 0}, draft: {$ne: true}})
   await algoliaExport(Comments, 'test_comments', {baseScore: {$gt: 0}, isDeleted: {$ne: true}})
   await algoliaExport(Users, 'test_users', {deleted: {$ne: true}})
   // algoliaExport(Sequences, 'test_sequences')
 })
-=======
-Vulcan.runAlgoliaExport = () => {
-  algoliaExport(Posts, 'test_posts', {baseScore: {$gt: 0}})
-  algoliaExport(Comments, 'test_comments', {baseScore: {$gt: 0}})
-  algoliaExport(Users, 'test_users')
-  algoliaExport(Sequences, 'test_sequences')
-}
-
-Vulcan.runAlgoliaExportForCollection = (collectionName) => {
-  if (collectionName === "Posts") {
-    algoliaExport(Posts, 'test_posts', {baseScore: {$gt: 0}})
-  } else if (collectionName === "Comments") {
-    algoliaExport(Comments, 'test_comments', {baseScore: {$gt: 0}})
-  } else if (collectionName === "Users") {
-    algoliaExport(Users, 'test_users')
-  } else if (collectionName === "Sequences") {
-    algoliaExport(Sequences, 'test_sequences')
-  }
-}
->>>>>>> b66ce424
+// =======
+// Vulcan.runAlgoliaExportForCollection = (collectionName) => {
+//   if (collectionName === "Posts") {
+//     algoliaExport(Posts, 'test_posts', {baseScore: {$gt: 0}})
+//   } else if (collectionName === "Comments") {
+//     algoliaExport(Comments, 'test_comments', {baseScore: {$gt: 0}})
+//   } else if (collectionName === "Users") {
+//     algoliaExport(Users, 'test_users')
+//   } else if (collectionName === "Sequences") {
+//     algoliaExport(Sequences, 'test_sequences')
+//   }
+// }
+// >>>>>>> devel