--- conflicted
+++ resolved
@@ -187,19 +187,11 @@
       const pageId = pageAliasToPageId(trimmedAlias);
       const linkText = (options.text && options.text.length>0)
         ? options.text
-<<<<<<< HEAD
-        : (pageId ? pageIdToTitle(pageId, firstAliasChar) : "Broken Link");
-      if (!linkText) {
-        console.error(`Could not get link text for page ${alias}`);
-      }
-      const url = pageId ? pageIdToUrl(pageId) : `/tag/{slugify(linkText)}`;
-=======
         : (pageId ? pageIdToTitle(pageId, firstAliasChar) : getCasedText(firstAliasChar, trimmedAlias));
       if (!linkText) {
         console.error(`Could not get link text for page ${alias}`);
       }
       const url = pageId ? pageIdToUrl(pageId) : `/tag/${slugify(linkText)}`;
->>>>>>> b05f6c95
       return `<a href="${url}">${linkText}</a>`;
     }
     
