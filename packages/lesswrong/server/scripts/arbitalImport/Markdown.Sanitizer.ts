--- conflicted
+++ resolved
@@ -6,15 +6,11 @@
 
 export function getSanitizingConverter() {
   var converter = new (Converter as any)();
-<<<<<<< HEAD
   // JB: Don't do this HTML-sanitization in the context of Arbital import into
   // LessWrong, because (a) we're already doing our own sanitization, and (b) this
   // is filtering out some things that we want to keep, partially breaking
   // mathjax.
-  //converter.hooks.chain('postConversion', sanitizeHtml);
-=======
   // converter.hooks.chain('postConversion', sanitizeHtml);
->>>>>>> 37fdb1a4
   converter.hooks.chain('postConversion', balanceTags);
   return converter;
 };
