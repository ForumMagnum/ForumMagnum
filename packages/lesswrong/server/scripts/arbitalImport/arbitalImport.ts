--- conflicted
+++ resolved
@@ -371,18 +371,13 @@
 }
 
 async function doArbitalImport(database: WholeArbitalDatabase, resolverContext: ResolverContext, options: ArbitalImportOptions): Promise<void> {
-<<<<<<< HEAD
-  await importWikiPages(database, resolverContext, options);
-  await importPagePairs(database, resolverContext, options);
-  //await importComments(database, resolverContext, options);
-=======
   const { existingPagesToMove, pagesToConvertToLenses } = await findCollidingWikiPages(database);
   await renameCollidingWikiPages(existingPagesToMove);
 
   const conversionContext = await buildConversionContext(database, pagesToConvertToLenses, options);
   await importWikiPages(database, conversionContext, resolverContext, options);
+  await importPagePairs(database, resolverContext, options);
   await importComments(database, conversionContext, resolverContext, options);
->>>>>>> 0a2e6514
 }
 
 
@@ -481,14 +476,7 @@
   const pagesById = groupBy(database.pages, p=>p.pageId);
   const pageInfosById = keyBy(database.pageInfos, pi=>pi.pageId);
   
-<<<<<<< HEAD
-  const { existingPagesToMove, pagesToConvertToLenses } = await findCollidingWikiPages(database);
-  await renameCollidingWikiPages(existingPagesToMove);
-
-  // const matchedUsers: Record<string,DbUser|null> = { '2': await resolverContext.loaders.Users.load('nmk3nLpQE89dMRzzN') };
-=======
   //const matchedUsers: Record<string,DbUser|null> = { '2': await resolverContext.loaders.Users.load('nmk3nLpQE89dMRzzN') };
->>>>>>> 0a2e6514
   const matchedUsers: Record<string,DbUser|null> = options.userMatchingFile
     ? await loadUserMatching(options.userMatchingFile)
     : {};
@@ -761,12 +749,8 @@
                 }
               },
               legacyData: {
-<<<<<<< HEAD
-                arbitalPageId: lens.lensId,
-=======
                 arbitalPageId: lens.pageId,
                 arbitalLensId: lens.lensId,
->>>>>>> 0a2e6514
               },
             } as Partial<DbMultiDocument>,
             context: resolverContext,
@@ -1376,7 +1360,6 @@
   });
 }
 
-<<<<<<< HEAD
 async function findValidMultiDocument(arbitalLensId: string): Promise<DbMultiDocument | null> {
   const multiDocs = await MultiDocuments.find({ 'legacyData.arbitalLensId': arbitalLensId, fieldName: 'description' }).fetch();
   for (const multiDoc of multiDocs) {
@@ -1387,6 +1370,55 @@
   }
   return null;
 }
+
+// Function to undo the deletion of imported wiki pages
+Globals.undoDeleteImportedArbitalWikiPages = async () => {
+  // Find all deleted wiki pages that were originally imported from Arbital
+  const deletedWikiPages = await Tags.find({
+    "legacyData.arbitalPageId": { $exists: true },
+    deleted: true,
+  }).fetch();
+
+  // Group pages by Arbital Page ID to identify duplicates
+  const pagesByArbitalPageId = groupBy(
+    deletedWikiPages,
+    (page) => page.legacyData.arbitalPageId
+  );
+  
+  console.log(`Found ${Object.keys(pagesByArbitalPageId).length} duplicate deleted wiki pages to restore`);
+
+  for (const arbitalPageId in pagesByArbitalPageId) {
+    const pages = pagesByArbitalPageId[arbitalPageId];
+
+    // Select the page with the most recent createdAt
+    const pageToRestore = pages.reduce((a, b) =>
+      a.createdAt > b.createdAt ? a : b
+    );
+
+    console.log(`Restoring page ${pageToRestore.name}`);
+
+    // Reconstruct the slug from the page name
+    const slug = await getUnusedSlugByCollectionName(
+      "Tags",
+      slugify(pageToRestore.name)
+    );
+
+    // Restore the selected page and set the new slug in a single operation
+    await Tags.rawUpdateOne(
+      { _id: pageToRestore._id },
+      {
+        $set: { 
+          deleted: false,
+          slug 
+        }
+      }
+    );
+
+    // Non-restored duplicates are left as is
+    // We do not modify or remove them
+  }
+};
+
 
 async function importPagePairs(
   database: WholeArbitalDatabase,
@@ -1577,7 +1609,7 @@
 function isMultiDocument(doc: DbTag | DbMultiDocument): doc is DbMultiDocument {
   return 'title' in doc;
 }
-=======
+
 async function cleanUpAccidentalLensTags(wholeArbitalDb: WholeArbitalDatabase) {
   const lensIds = Array.from(new Set(wholeArbitalDb.lenses.map(l => l.lensId)));
   await executePromiseQueue(lensIds.map(id => () => Tags.rawUpdateOne({
@@ -1657,5 +1689,4 @@
       );
     }
   }), 10);
-}
->>>>>>> 0a2e6514
+}