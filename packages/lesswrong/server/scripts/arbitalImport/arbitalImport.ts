--- conflicted
+++ resolved
@@ -446,21 +446,8 @@
     : Object.keys(liveRevisionsByPageId)
   console.log(`Importing ${pageIdsToImport.length} pages`)
   
-<<<<<<< HEAD
-=======
-  const conversionContext: ArbitalConversionContext = {
-    database,
-    matchedUsers, defaultUser,
-    slugsByPageId,
-    titlesByPageId,
-    pageInfosByPageId: pageInfosById,
-    domainsByPageId,
-    imageUrlsCache: {},
-  };
-
   const alternativesByPageId = computePageAlternatives(database);
   
->>>>>>> f47af3e1
   for (const pageId of pageIdsToImport) {
     try {
       const pageInfo = pageInfosById[pageId];
