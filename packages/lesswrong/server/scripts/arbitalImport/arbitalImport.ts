/* eslint-disable no-console */

import mysql from 'mysql2/promise';
import { Globals } from "@/lib/vulcan-lib/config";
import fs from 'node:fs';
import Users from '@/lib/collections/users/collection';
import UsersRepo from "../../repos/UsersRepo";
<<<<<<< HEAD
import { loadArbitalDatabase, WholeArbitalDatabase, PageSummariesRow, PagesRow, PageInfosRow, DomainsRow } from './arbitalSchema';
=======
import { loadArbitalDatabase, WholeArbitalDatabase, PageSummariesRow, PagesRow, PageInfosRow, DomainsRow, LensesRow } from './arbitalSchema';
>>>>>>> b05f6c95
import keyBy from 'lodash/keyBy';
import groupBy from 'lodash/groupBy';
import { createAdminContext, createMutator, slugify, updateMutator } from '@/server/vulcan-lib';
import Tags from '@/lib/collections/tags/collection';
import { getUnusedSlugByCollectionName, slugIsUsed } from '@/lib/helpers';
import { randomId } from '@/lib/random';
import { MultiDocuments } from '@/lib/collections/multiDocuments/collection';
import { executePromiseQueue, asyncMapSequential } from '@/lib/utils/asyncUtils';
import path from 'path';
import { arbitalMarkdownToCkEditorMarkup } from './markdownService';
import Revisions from '@/lib/collections/revisions/collection';
import { afterCreateRevisionCallback, buildRevision } from '@/server/editor/make_editable_callbacks';
import Papa from 'papaparse';
import sortBy from 'lodash/sortBy';
import { htmlToChangeMetrics } from '@/server/editor/utils';
import { runSqlQuery } from '@/server/sql/sqlClient';
<<<<<<< HEAD
=======
import { Comments } from '@/lib/collections/comments';
import uniq from 'lodash/uniq';
import maxBy from 'lodash/maxBy';
>>>>>>> b05f6c95

type ArbitalImportOptions = {
  /**
   * A list of pages to import. If not provided, does a full import (all pages).
   * This exists for testing iteration, since importing all pages is much slower
   * than importing only the page you want to look at for testing.
   */
  pages?: string[]
  
  
  /**
   * Matching Arbital users to LW accounts is a partially manual process. First
   * run `matchArbitalToLWAccounts` to produce a CSV file with candidate
   * matches, then after reviewing the matches, pass that CSV file's filename
   * to future calls to `importArbitalDb`.
   *
   * To create a file with mappings from Arbital users to existing LW users,
   * run Globals.matchArbitalToLWAccounts(connectionString, outputCsvFilename).
   * DO NOT USE THE RESULTING CSV DIRECTLY - it matches on email addresses in
   * a way that may reveal pseudonyms, and must be manually reviewed. After
   * removing any unwanted matches and adding manual matches, run
   * Globals.createImportAccounts(csvFilename) to create new accounts for users
   * that don't have an existing matching. This will edit the CSV in place to
   * add the IDs of the newly created accounts. Finally, pass the filename of
   * that CSV to future import operations.
   */
  userMatchingFile?: string
  
  skipImportingPages?: boolean
}
const defaultArbitalImportOptions: ArbitalImportOptions = {};

async function connectAndLoadArbitalDatabase(mysqlConnectionString: string): Promise<WholeArbitalDatabase> {
  let connection: mysql.Connection | null = null;

  try {
    console.log("Connecting to Arbital mysql database"); //eslint-disable-line no-console
    connection = await mysql.createConnection(mysqlConnectionString);

    console.log("Loading database into memory"); //eslint-disable-line no-console
    return await loadArbitalDatabase(connection);
  } finally {
    // Close the connection
    if (connection) {
      await connection.end();
    }
  }
}


// Create the connection to database
Globals.importArbitalDb = async (mysqlConnectionString: string, options?: Partial<ArbitalImportOptions>) => {
  const optionsWithDefaults: ArbitalImportOptions = {...defaultArbitalImportOptions, ...options};
  const wholeDatabase = await connectAndLoadArbitalDatabase(mysqlConnectionString);
  const resolverContext = createAdminContext();

  console.log("Importing data into LW"); //eslint-disable-line no-console
  await doArbitalImport(wholeDatabase, resolverContext, optionsWithDefaults);
}

Globals.deleteImportedArbitalWikiPages = async () => {
  const wikiPagesToDelete = await Tags.find({
    "legacyData.arbitalPageId": {$exists: true},
    deleted: false,
  }).fetch();
  for (const wikiPage of wikiPagesToDelete) {
    await Tags.rawUpdateOne({
      _id: wikiPage._id,
    }, {
      "$set": {
        slug: `deleted-import-${randomId()}`,
        deleted: true,
      },
    });
  }
}

Globals.deleteImportedArbitalUsers = async () => {
  const usersToDelete = await Users.find({
    "legacyData.arbitalUserId": {$exists: true}
  }).fetch();
  for (const user of usersToDelete) {
    const newId = randomId();
    await Users.rawUpdateOne({
      _id: user._id,
    }, {
      "$set": {
        username: `deleted-import-${newId}`,
        slug: `deleted-import-${newId}`,
        deleted: true,
      },
    });
  }
}

Globals.replaceAllImportedArbitalData = async (mysqlConnectionString: string, options?: ArbitalImportOptions) => {
  console.log(`Removing previously-imported wiki pages`);
  await Globals.deleteImportedArbitalWikiPages();
  console.log(`Importing Arbital content`);
  await Globals.importArbitalDb(mysqlConnectionString, options);
}

function summaryNameToSortOrder(name: string): number {
  if (name === 'Brief') return 0;
  if (name === 'Summary') return 1;
  if (name === 'Technical') return 2;
  return 3;
}

interface ImportedRecordMaps {
  pageInfosById: Record<string, WholeArbitalDatabase["pageInfos"][number]>,
  pagesById: Record<string, WholeArbitalDatabase["pages"]>,
  lensesByPageId: Record<string, WholeArbitalDatabase["lenses"]>,
  domainsByPageId: Record<string, WholeArbitalDatabase["domains"][number]>,
  summariesByPageId: Record<string, PageSummariesRow[]>,
  slugsByPageId: Record<string, string>,
  titlesByPageId: Record<string, string>,
}

type CreateSummariesForPageArgs = {
  pageId: string;
  importedRecordMaps: ImportedRecordMaps;
  pageCreator: DbUser | null;
  resolverContext: ResolverContext;
  conversionContext: ArbitalConversionContext;
} & ({
  tagId: string;
} | {
  lensMultiDocumentId: string;
})

async function createSummariesForPage({ pageId, importedRecordMaps, pageCreator, conversionContext, resolverContext, ...parentIdArg }: CreateSummariesForPageArgs) {
  const { summariesByPageId } = importedRecordMaps;
  const topLevelPageSummaries = summariesByPageId[pageId] ?? [];
  topLevelPageSummaries.sort((a, b) => summaryNameToSortOrder(a.name) - summaryNameToSortOrder(b.name));

  for (const [idx, summary] of Object.entries(topLevelPageSummaries)) {
    const summaryHtml = await arbitalMarkdownToCkEditorMarkup({
      markdown: summary.text,
      pageId,
      conversionContext,
    });

    let parentDocumentId: string;
    let collectionName: string;

    if ('tagId' in parentIdArg) {
      parentDocumentId = parentIdArg.tagId;
      collectionName = "Tags";
    } else {
      parentDocumentId = parentIdArg.lensMultiDocumentId;
      collectionName = "MultiDocuments";
    }

    // TODO: add slugs when those fields are implemented for MultiDocuments
<<<<<<< HEAD
    await createMutator({
=======
    const summaryObj = (await createMutator({
>>>>>>> b05f6c95
      collection: MultiDocuments,
      document: {
        parentDocumentId,
        collectionName,
        fieldName: "summary",
        title: summary.name,
<<<<<<< HEAD
=======
        tabTitle: summary.name,
        slug: `${pageId}-${summary.name}`,
>>>>>>> b05f6c95
        index: parseInt(idx),
        userId: pageCreator?._id,
        contents: {
          originalContents: {
            type: "ckEditorMarkup",
            data: summaryHtml,
          }
        },
<<<<<<< HEAD
=======
        legacyData: {
          arbitalPageId: summary.pageId,
        },
>>>>>>> b05f6c95
      } as AnyBecauseHard,
      context: resolverContext,
      currentUser: pageCreator,
      validate: false,
<<<<<<< HEAD
    });
  }
=======
    })).data;
    // TODO: Import summaries history and back-date objects
  }
}

type AlternativeType = 'faster' | 'slower' | 'more_technical' | 'less_technical';
type PageAlternatives = Record<AlternativeType, string[]>;

function computePageAlternatives(database: WholeArbitalDatabase): Record<string, PageAlternatives> {
  // Calculate speed tags for each page (-1=slower, 0=neutral, 1=faster)
  const SLOWER_TAG = '6b4';
  const FASTER_TAG = '6b5';
  const pageSpeeds: Record<string, number> = {};
  for (const pair of database.pagePairs) {
    if (pair.type === 'tag') {
      if (pair.parentId === SLOWER_TAG) {
        pageSpeeds[pair.childId] = -1;
      } else if (pair.parentId === FASTER_TAG) {
        pageSpeeds[pair.childId] = 1;
      }
    }
  }

  // Group subject pairs by their parent (topic)
  const subjectPairsByParent: Record<string, Array<{pageId: string, level: number}>> = {};
  for (const pair of database.pagePairs) {
    if (pair.type === 'subject' && pair.isStrong) {
      if (!subjectPairsByParent[pair.parentId]) {
        subjectPairsByParent[pair.parentId] = [];
      }
      subjectPairsByParent[pair.parentId].push({
        pageId: pair.childId,
        level: pair.level
      });
    }
  }

  // Initialize results
  const results: Record<string, PageAlternatives> = {};
  
  // Helper to ensure a page has an entry in results
  const initPageResult = (pageId: string) => {
    if (!results[pageId]) {
      results[pageId] = {
        faster: [],
        slower: [],
        more_technical: [],
        less_technical: []
      };
    }
  };

  // Process each group of pages that teach the same subject
  for (const [_parentId, pages] of Object.entries(subjectPairsByParent)) {
    // Compare each pair of pages
    for (const page1 of pages) {
      for (const page2 of pages) {
        if (page1.pageId === page2.pageId) continue;

        const speed1 = pageSpeeds[page1.pageId] || 0;
        const speed2 = pageSpeeds[page2.pageId] || 0;

        initPageResult(page1.pageId);
        initPageResult(page2.pageId);

        // Technical level comparisons
        if (page2.level > page1.level) {
          results[page1.pageId].more_technical.push(page2.pageId);
          results[page2.pageId].less_technical.push(page1.pageId);
        } else if (page1.level > page2.level) {
          results[page1.pageId].less_technical.push(page2.pageId);
          results[page2.pageId].more_technical.push(page1.pageId);
        }
        // Speed comparisons (when technical level is equal)
        else if (speed2 > speed1) {
          results[page1.pageId].faster.push(page2.pageId);
          results[page2.pageId].slower.push(page1.pageId);
        } else if (speed1 > speed2) {
          results[page1.pageId].slower.push(page2.pageId);
          results[page2.pageId].faster.push(page1.pageId);
        }
      }
    }
  }

  // Add lens relationships
  const lensesByPage: Record<string, LensesRow[]> = {};
  for (const lens of database.lenses) {
    if (!lensesByPage[lens.pageId]) {
      lensesByPage[lens.pageId] = [];
    }
    lensesByPage[lens.pageId].push(lens);
  }

  // Process lens relationships
  for (const [pageId, lenses] of Object.entries(lensesByPage)) {
    // Sort lenses by their index
    const sortedLenses = [...lenses].sort((a, b) => a.lensIndex - b.lensIndex);
    
    initPageResult(pageId);
    for (let i = 0; i < sortedLenses.length; i++) {
      const currentLens = sortedLenses[i];
      initPageResult(currentLens.lensId);
      
      // Connect to previous lens (if exists)
      if (i > 0) {
        const prevLens = sortedLenses[i-1];
        results[currentLens.lensId].less_technical.push(prevLens.lensId);
        results[prevLens.lensId].more_technical.push(currentLens.lensId);
      }
      
      // Connect to main page
      results[currentLens.lensId].less_technical.push(pageId);
      results[pageId].more_technical.push(currentLens.lensId);
    }
  }

  // Remove duplicates and ensure valid pages
  const validPages = new Set(database.pageInfos
    .filter(pi => pi.currentEdit > 0 && !pi.isDeleted)
    .map(pi => pi.pageId)
  );

  for (const [pageId, alternatives] of Object.entries(results)) {
    if (!validPages.has(pageId)) {
      delete results[pageId];
      continue;
    }
    
    for (const type of Object.keys(alternatives) as AlternativeType[]) {
      alternatives[type] = [...new Set(alternatives[type])]
        .filter(id => validPages.has(id));
    }
  }

  return results;
>>>>>>> b05f6c95
}

export type ArbitalConversionContext = {
  database: WholeArbitalDatabase,
  matchedUsers: Record<string,DbUser|null>
  defaultUser: DbUser,
  slugsByPageId: Record<string,string>
  titlesByPageId: Record<string,string>
<<<<<<< HEAD
  pageInfosByPageId: Record<string, PageInfosRow>,
  domainsByPageId: Record<string, DomainsRow>,
=======
  pageIdsByTitle: Record<string,string>
  pageInfosByPageId: Record<string, PageInfosRow>,
  domainsByPageId: Record<string, DomainsRow>,
  imageUrlsCache: Record<string,string>,
  pagesToConvertToLenses: Array<{
    tagId: string
    arbitalPageId: string
  }>,
  liveRevisionsByPageId: Record<string,WholeArbitalDatabase["pages"][0]>,
>>>>>>> b05f6c95
}

async function doArbitalImport(database: WholeArbitalDatabase, resolverContext: ResolverContext, options: ArbitalImportOptions): Promise<void> {
  await importWikiPages(database, resolverContext, options);
  //await importComments(database, resolverContext, options);
}


async function findCollidingWikiPages(database: WholeArbitalDatabase): Promise<{
  existingPagesToMove: Array<{
    lwWikiPageSlug: string
    newSlug: string
  }>
  pagesToConvertToLenses: Array<{
    tagId: string
    arbitalPageId: string
  }>
}> {
  const existingPagesToMove: Array<{
    lwWikiPageSlug: string
    newSlug: string
  }> = [];
  const pagesToConvertToLenses: Array<{
    tagId: string
    arbitalPageId: string
  }> = [];

  const pagesById = groupBy(database.pages, p=>p.pageId);
<<<<<<< HEAD
  const lensesByPageId = groupBy(database.lenses, l=>l.pageId);
  const domainsByPageId = keyBy(database.domains, d=>d.id);
  const summariesByPageId = groupBy(database.pageSummaries, s=>s.pageId);
=======
  const wikiPageIds = database.pageInfos.filter(pi => pi.type === "wiki").map(pi=>pi.pageId);

  // Find wiki pages that were previously moved out of the way by a previous
  // Arbital import, which should be converted to lenses again
  const previouslyMovedPages: Array<{_id: string, slug: string}> = await runSqlQuery(`
    SELECT _id,slug
    FROM "Tags"
    WHERE slug LIKE 'lwwiki-old-%'
  `);
  console.log(`Found ${previouslyMovedPages.length} previously-moved pages`);
  const previouslyMovedPagesByOriginalSlug = keyBy(
    previouslyMovedPages,
    ({_id, slug}) => slug.substring("lwwiki-old-".length)
  );

  // Find existing wiki pages that have name collisions with incoming Arbital
  // pages
  await executePromiseQueue(wikiPageIds
    .filter(pageId => pagesById[pageId]?.some(revision => revision.isLiveEdit))
    .map(pageId => {
      const revisions = pagesById[pageId] ?? [];
      const liveRevision = revisions.filter(r => r.isLiveEdit)[0];
      const title = liveRevision.title;
      const desiredSlug = slugify(title)
      
      return async () => {
        const pageUsingSlug = await Tags.findOne({
          slug: desiredSlug
        });
        if (pageUsingSlug) {
          existingPagesToMove.push({
            lwWikiPageSlug: desiredSlug,
            newSlug: `lwwiki-old-${desiredSlug}`,
          });
          pagesToConvertToLenses.push({
            tagId: pageUsingSlug._id,
            arbitalPageId: pageId,
          });
        } else if (previouslyMovedPagesByOriginalSlug[desiredSlug]) {
          pagesToConvertToLenses.push({
            tagId: previouslyMovedPagesByOriginalSlug[desiredSlug]._id,
            arbitalPageId: pageId,
          });
        }
      }
    }), 10
  );
  
  return { existingPagesToMove, pagesToConvertToLenses };
}

Globals.findCollidingWikiPages = async (mysqlConnectionString: string) => {
  const arbitalDb = await connectAndLoadArbitalDatabase(mysqlConnectionString);
  const { existingPagesToMove, pagesToConvertToLenses } = await findCollidingWikiPages(arbitalDb);
  console.log(existingPagesToMove);
  console.log(pagesToConvertToLenses);
}

async function renameCollidingWikiPages(existingPagesToMove: Array<{
  lwWikiPageSlug: string
  newSlug: string
}>): Promise<void> {
  await executePromiseQueue(
    existingPagesToMove.map(({lwWikiPageSlug, newSlug}) => {
      return async () => {
        return Tags.rawUpdateOne(
          {slug: lwWikiPageSlug},
          {$set: {
            slug: newSlug
          }}
        );
      }
    }),
    10
  );
}

async function buildConversionContext(database: WholeArbitalDatabase, options: ArbitalImportOptions): Promise<ArbitalConversionContext> {
  const pagesById = groupBy(database.pages, p=>p.pageId);
  const pageInfosById = keyBy(database.pageInfos, pi=>pi.pageId);
  
  const { existingPagesToMove, pagesToConvertToLenses } = await findCollidingWikiPages(database);
  await renameCollidingWikiPages(existingPagesToMove);

  //const matchedUsers: Record<string,DbUser|null> = { '2': await resolverContext.loaders.Users.load('nmk3nLpQE89dMRzzN') };
  const matchedUsers: Record<string,DbUser|null> = options.userMatchingFile
    ? await loadUserMatching(options.userMatchingFile)
    : {};

  const defaultUser: DbUser|null = await Users.findOne({ username: "arbitalimport" });
  if (!defaultUser) {
    throw new Error("There must be a fallback user named arbitalimport to assign edits to");
  }

>>>>>>> b05f6c95
  const wikiPageIds = database.pageInfos.filter(pi => pi.type === "wiki").map(pi=>pi.pageId);
  const pageIdsByTitle: Record<string,string> = {};
  const titlesByPageId: Record<string,string> = {};
  const liveRevisionsByPageId: Record<string,WholeArbitalDatabase["pages"][0]> = {};
  const domainsByPageId = keyBy(database.domains, d=>d.id);
  
  let slugsByPageId: Record<string,string> = {};
  /*const slugsCachePath = path.join(__dirname, "./slugsByPageId.json");
  let cacheLoaded = false;
  if (fs.existsSync(slugsCachePath)) {
    slugsByPageId = JSON.parse(fs.readFileSync(slugsCachePath, "utf8"));
    cacheLoaded = true;
<<<<<<< HEAD
  }

  const defaultUser: DbUser|null = await Users.findOne({ username: "arbitalimport" });
  if (!defaultUser) {
    throw new Error("There must be a fallback user named arbitalimport to assign edits to");
  }

  //const matchedUsers: Record<string,DbUser|null> = { '2': await resolverContext.loaders.Users.load('nmk3nLpQE89dMRzzN') };
  const matchedUsers: Record<string,DbUser|null> = options.userMatchingFile
    ? await loadUserMatching(options.userMatchingFile)
    : {};
=======
  }*/
>>>>>>> b05f6c95

  await executePromiseQueue(wikiPageIds
    .filter(pageId => pagesById[pageId]?.some(revision => revision.isLiveEdit))
    .map(pageId => {
      const revisions = pagesById[pageId] ?? [];
      const liveRevision = revisions.filter(r => r.isLiveEdit)[0];
      const title = liveRevision.title;
      
      return async () => {
        pageIdsByTitle[title] = pageId;
        titlesByPageId[pageId] = title;
        liveRevisionsByPageId[pageId] = liveRevision;
        
        // We can assume the slug is available because of the earlier call to
        // renameCollidingWikiPages().
        slugsByPageId[pageId] = slugify(title);
        /*if (!cacheLoaded) {
          slugsByPageId[pageId] = await getUnusedSlugByCollectionName("Tags", slugify(title));
        }*/
      };
    }), 10
  );

<<<<<<< HEAD
  fs.writeFileSync(slugsCachePath, JSON.stringify(slugsByPageId, null, 2));
=======
  //fs.writeFileSync(slugsCachePath, JSON.stringify(slugsByPageId, null, 2));
  
  return {
    database,
    matchedUsers, defaultUser,
    slugsByPageId,
    titlesByPageId,
    pageIdsByTitle,
    pageInfosByPageId: pageInfosById,
    domainsByPageId,
    liveRevisionsByPageId,
    pagesToConvertToLenses,
    imageUrlsCache: {},
  };
>>>>>>> b05f6c95
  
}

async function importWikiPages(database: WholeArbitalDatabase, resolverContext: ResolverContext, options: ArbitalImportOptions): Promise<void> {
  const pagesById = groupBy(database.pages, p=>p.pageId);
  const lensesByPageId = groupBy(database.lenses, l=>l.pageId);
  const summariesByPageId = groupBy(database.pageSummaries, s=>s.pageId);

  const conversionContext = await buildConversionContext(database, options);
  const {
    pageInfosByPageId: pageInfosById, slugsByPageId, titlesByPageId,
    pageIdsByTitle, domainsByPageId, matchedUsers, defaultUser, liveRevisionsByPageId,
    pagesToConvertToLenses,
  } = conversionContext;
  console.log(`There are ${Object.keys(liveRevisionsByPageId).length} wiki pages with live revisions`);

  const importedRecordMaps: ImportedRecordMaps = {
    pageInfosById,
    pagesById,
    lensesByPageId,
    domainsByPageId,
    summariesByPageId,
    slugsByPageId,
    titlesByPageId,
  };
  
  const importedRecordMaps: ImportedRecordMaps = {
    pageInfosById,
    pagesById,
    lensesByPageId,
    domainsByPageId,
    summariesByPageId,
    slugsByPageId,
    titlesByPageId,
  };
  
  const pageIdsToImport = options.pages
    ? options.pages.map(p => {
        if (pageIdsByTitle[p]) return pageIdsByTitle[p];
        if (pagesById[p]) return p;
        throw new Error(`Page title not found: ${p}`)
      })
    : Object.keys(liveRevisionsByPageId)
  console.log(`Importing ${pageIdsToImport.length} pages`)
  
<<<<<<< HEAD
  const conversionContext: ArbitalConversionContext = {
    database,
    matchedUsers, defaultUser,
    slugsByPageId,
    titlesByPageId,
    pageInfosByPageId: pageInfosById,
    domainsByPageId,
  };
=======
  const alternativesByPageId = computePageAlternatives(database);
>>>>>>> b05f6c95
  
  for (const pageId of pageIdsToImport) {
    try {
      const pageInfo = pageInfosById[pageId];
      if (pageInfo.isDeleted) continue;
      const lenses = lensesByPageId[pageId] ?? [];
      const revisions = database.pages.filter(p => p.pageId === pageId)
        .sort(r => r.edit)
        .filter(r => !r.isAutosave);
      const firstRevision = revisions[0];
      const liveRevision = liveRevisionsByPageId[pageId];
      const title = liveRevision.title;
      const pageCreator = matchedUsers[pageInfo.createdBy] ?? defaultUser;
      const slug = slugsByPageId[pageId];
<<<<<<< HEAD

      const pageAliasRedirects = database.aliasRedirects.filter(ar => ar.newAlias === pageInfo.alias);
      const oldSlugs = [pageInfo.alias, ...pageAliasRedirects.map(ar => ar.oldAlias)];

      const oldestRevCkEditorMarkup = await arbitalMarkdownToCkEditorMarkup({
        markdown: revisions[0].text, pageId, conversionContext
=======

      const pageAliasRedirects = database.aliasRedirects.filter(ar => ar.newAlias === pageInfo.alias);
      const oldSlugs = uniq([pageInfo.alias, pageInfo.pageId, ...pageAliasRedirects.map(ar => ar.oldAlias)]);

      const oldestRevArbitalMarkdown = revisions[0].text;
      const oldestRevCkEditorMarkup = await arbitalMarkdownToCkEditorMarkup({
        markdown: oldestRevArbitalMarkdown, pageId, conversionContext
>>>>>>> b05f6c95
      });
      console.log(`Creating wiki page: ${title} (${slug}).  Lenses found: ${lenses.map(l=>l.lensName).join(", ")}`);

      // Create wiki page with the oldest revision (we will create the rest of
      // revisions next; creating them in-order ensures some on-insert callbacks
      // work properly.)
<<<<<<< HEAD

      const { data: wiki } = await createMutator({
        collection: Tags,
        document: {
          name: title,
          slug: slug,
          oldSlugs,
          description: {
            originalContents: {
              type: "ckEditorMarkup",
              data: oldestRevCkEditorMarkup,
=======
      let wiki: DbTag|null;
      if (options.skipImportingPages) {
        wiki = await Tags.findOne({ 'legacyData.arbitalPageId': pageId });
        if (!wiki) {
          console.log(`Wiki page not found: ${pageId}`);
          continue;
        }
      } else {
        wiki = (await createMutator({
          collection: Tags,
          document: {
            name: title,
            slug: slug,
            oldSlugs,
            wikiOnly: true,
            description: {
              originalContents: {
                type: "ckEditorMarkup",
                data: oldestRevCkEditorMarkup,
              },
            },
            legacyData: {
              "arbitalPageId": pageId,
>>>>>>> b05f6c95
            },
          },
          context: resolverContext,
          currentUser: pageCreator,
          validate: false, //causes the check for name collisions to be skipped
        })).data;
        // Back-date it to when it was created on Arbital
        await Promise.all([
          backDateObj(Tags, wiki._id, pageInfo.createdAt),
          backDateDenormalizedEditable(Tags, wiki._id, "description", pageInfo.createdAt),
          backDateRevision(wiki.description_latest!, pageInfo.createdAt),
        ]);
      }

      const pageAlternatives = alternativesByPageId[pageId];
      if (pageAlternatives && Object.values(pageAlternatives).some(alternatives => alternatives.length > 0)) {
        await updateMutator({
          collection: Tags,
          documentId: wiki._id,
          set: {
            legacyData: {
              ...wiki.legacyData,
              arbitalFasterAlternatives: pageAlternatives.faster ?? [],
              arbitalSlowerAlternatives: pageAlternatives.slower ?? [],
              arbitalMoreTechnicalAlternatives: pageAlternatives.more_technical ?? [],
              arbitalLessTechnicalAlternatives: pageAlternatives.less_technical ?? [],
            },
          },
          currentUser: pageCreator,
          context: resolverContext,
        });
      }

      await createSummariesForPage({
        pageId,
        importedRecordMaps,
        conversionContext,
        pageCreator,
        resolverContext,
        tagId: wiki._id,
      });
      /*await createSummariesForPage({
        pageId,
        importedRecordMaps,
        conversionContext,
        pageCreator,
        resolverContext,
        tagId: wiki._id,
      });*/

      // Back-date it to when it was created on Arbital
      await Promise.all([
        backDateObj(Tags, wiki._id, pageInfo.createdAt),
        backDateDenormalizedEditable(Tags, wiki._id, "description", pageInfo.createdAt),
        backDateRevision(wiki.description_latest!, pageInfo.createdAt),
      ]);

      // Fill in some metadata on the latest revision
      const lwFirstRevision: DbRevision = (await Revisions.findOne({_id: wiki.description_latest}))!;
      await Revisions.rawUpdateOne(
        {_id: lwFirstRevision._id},
        {$set: {
          editedAt: firstRevision.createdAt,
          commitMessage: firstRevision.editSummary,
          version: `1.0.0`,
          legacyData: {
            "arbitalPageId": pageId,
            "arbitalEditNumber": firstRevision.edit,
          },
        }}
      );
      

      // Create other revisions besides the first one
      await importRevisions({
        collection: Tags,
        fieldName: "description",
        documentId: wiki._id,
        pageId: pageId,
        revisions: revisions.slice(1),
        oldestRevCkEditorMarkup,
        conversionContext,
      })

      if (!options.skipImportingPages) {
        // Fill in some metadata on the first revision
        const lwFirstRevision: DbRevision = (await Revisions.findOne({_id: wiki.description_latest}))!;
        await Revisions.rawUpdateOne(
          {_id: lwFirstRevision._id},
          {$set: {
            editedAt: firstRevision.createdAt,
            commitMessage: firstRevision.editSummary,
            version: `1.0.0`,
            legacyData: {
              "arbitalPageId": pageId,
              "arbitalEditNumber": firstRevision.edit,
              "arbitalMarkdown": firstRevision.text,
            },
          }}
        );
        
  
        // Create other revisions besides the first one
        await importRevisions({
          collection: Tags,
          fieldName: "description",
          documentId: wiki._id,
          pageId: pageId,
          revisions: revisions.slice(1),
          oldestRevCkEditorMarkup,
          conversionContext,
          resolverContext,
        })
      }

      // Add lenses
      if (lenses.length > 0) {
<<<<<<< HEAD
        console.log(`Importing ${lenses.length} lenses`);
=======
        console.log(`Importing ${lenses.length} lenses (${lenses.map(l => l.lensName).join(", ")})`);
>>>>>>> b05f6c95
      }
      for (const lens of lenses) {
        const lensPageInfo = pageInfosById[lens.lensId];
        if (!lensPageInfo || lensPageInfo.isDeleted) {
          continue;
        }

        const lensAliasRedirects = database.aliasRedirects.filter(ar => ar.newAlias === lensPageInfo.alias);
        const lensSlug = lensPageInfo.alias;
<<<<<<< HEAD
=======
        // TODO: add lensId(?) to oldSlugs.  (Not sure if it's lensId or pageId)
>>>>>>> b05f6c95
        const oldLensSlugs = lensAliasRedirects.map(ar => ar.oldAlias);
        const lensRevisions = database.pages.filter(p => p.pageId === lens.lensId);
        const lensFirstRevision = lensRevisions[0];
        const lensLiveRevision = liveRevisionsByPageId[lens.pageId];
        const lensTitle = lensLiveRevision.title;
        const lensFirstRevisionCkEditorMarkup = await arbitalMarkdownToCkEditorMarkup({
          markdown: lensFirstRevision.text,
          pageId: lens.pageId,
          conversionContext,
        });
<<<<<<< HEAD

        // Create the lens, with the oldest revision
        const { data: lensObj } = await createMutator({
=======

        // Create the lens, with the oldest revision
        let lensObj: DbMultiDocument|null;
        if (!options.skipImportingPages) {
          lensObj = (await createMutator({
            collection: MultiDocuments,
            document: {
              parentDocumentId: wiki._id,
              collectionName: "Tags",
              fieldName: "description",
              title: lensTitle,
              slug: lensSlug,
              oldSlugs: oldLensSlugs,
              //FIXME: preview/clickbait, tab-title, and subtitle need edit history/etc
              preview: lensLiveRevision.clickbait,
              tabTitle: lens.lensName,
              tabSubtitle: lens.lensSubtitle,
              userId: pageCreator?._id,
              index: lens.lensIndex,
              contents: {
                originalContents: {
                  type: "ckEditorMarkup",
                  data: lensFirstRevisionCkEditorMarkup,
                }
              },
              legacyData: {
                arbitalPageId: lens.pageId,
              },
            } as Partial<DbMultiDocument>,
            context: resolverContext,
            currentUser: pageCreator,
            validate: false,
          })).data;
          await Promise.all([
            backDateObj(MultiDocuments, lensObj._id, lensFirstRevision.createdAt),
            backDateAndAddLegacyDataToRevision(lensObj.contents_latest!, lensFirstRevision.createdAt, {
              arbitalPageId: lens.pageId,
              arbitalEditNumber: lensFirstRevision.edit,
              arbitalMarkdown: lensFirstRevision.text,
            }),
          ]);
          
          await importRevisions({
            collection: MultiDocuments,
            fieldName: "contents",
            documentId: lensObj._id,
            pageId: lens.lensId,
            revisions: lensRevisions.slice(1),
            oldestRevCkEditorMarkup: lensFirstRevisionCkEditorMarkup,
            conversionContext: conversionContext,
            resolverContext,
          });

        } else {
          lensObj = await MultiDocuments.findOne({ slug: lensSlug });
          if (!lensObj) {
            console.log(`Lens not found: ${lensSlug}`);
            continue;
          }
        }

        /*const lensAlternatives = alternativesByPageId[lens.lensId];
        if (lensAlternatives && Object.values(lensAlternatives).some(alternatives => alternatives.length > 0)) {
          await updateMutator({
            collection: MultiDocuments,
            documentId: lensObj._id,
            set: {
              legacyData: {
                ...lensObj.legacyData,
                arbitalPageId: lens.lensId,
                arbitalFasterAlternatives: lensAlternatives.faster ?? [],
                arbitalSlowerAlternatives: lensAlternatives.slower ?? [],
                arbitalMoreTechnicalAlternatives: lensAlternatives.more_technical ?? [],
                arbitalLessTechnicalAlternatives: lensAlternatives.less_technical ?? [],
              },
            },
          });
        }*/

        await createSummariesForPage({
          pageId,
          importedRecordMaps,
          conversionContext,
          pageCreator,
          resolverContext,
          lensMultiDocumentId: lensObj._id,
        });
      }
      
      const lwWikiPageToConvertToLens = pagesToConvertToLenses.find(({arbitalPageId}) => arbitalPageId === pageId);
      if (lwWikiPageToConvertToLens) {
        console.log(`Converting LW wiki page ${lwWikiPageToConvertToLens.tagId} to a lens`);
        const lwWikiPage = await Tags.findOne({_id: lwWikiPageToConvertToLens.tagId});
        if (!lwWikiPage) continue;
        const lwWikiPageCreator: DbUser = (await Users.findOne({_id: lwWikiPage.userId}))!;
        const lwWikiLensSlug = await getUnusedSlugByCollectionName("MultiDocuments", `lwwiki-${slugify(title)}`);
        const lwWikiLensIndex = lenses.length > 0
          ? maxBy(lenses, l => l.lensIndex)!.lensIndex + 1
          : 0;
        const lwWikiLens = (await createMutator({
>>>>>>> b05f6c95
          collection: MultiDocuments,
          document: {
            parentDocumentId: wiki._id,
            collectionName: "Tags",
            fieldName: "description",
<<<<<<< HEAD
            title: lensTitle,
            slug: lensSlug,
            oldSlugs: oldLensSlugs,
            //FIXME: preview/clickbait, tab-title, and subtitle need edit history/etc
            preview: lensLiveRevision.clickbait,
            tabTitle: lens.lensName,
            tabSubtitle: lens.lensSubtitle,
            userId: pageCreator?._id,
            index: lens.lensIndex,
            contents: {
              originalContents: {
                type: "ckEditorMarkup",
                data: lensFirstRevisionCkEditorMarkup,
              }
=======
            title: "LW Wiki",
            slug: lwWikiLensSlug,
            oldSlugs: [],
            preview: "",
            tabTitle: "LW Wiki",
            tabSubtitle: "",
            userId: lwWikiPageCreator?._id,
            index: lwWikiLensIndex,
            legacyData: {
>>>>>>> b05f6c95
            },
          } as Partial<DbMultiDocument>,
          context: resolverContext,
          currentUser: lwWikiPageCreator,
          validate: false,
<<<<<<< HEAD
        });
        await Promise.all([
          backDateObj(MultiDocuments, lensObj._id, lensFirstRevision.createdAt),
          backDateRevision(lensObj.contents_latest!, lensFirstRevision.createdAt),
        ]);
        
        await importRevisions({
          collection: MultiDocuments,
          fieldName: "contents",
          documentId: lensObj._id,
          pageId: lens.lensId,
          revisions: lensRevisions.slice(1),
          oldestRevCkEditorMarkup: lensFirstRevisionCkEditorMarkup,
          conversionContext: conversionContext,
        });

        /*await createSummariesForPage({
          pageId,
          importedRecordMaps,
          conversionContext,
          pageCreator,
          resolverContext,
          lensMultiDocumentId: lensObj._id,
        });*/
=======
        })).data;

        // Clone revisions on the LW wiki page as revisions on the lens
        const lwWikiPageRevisions = await Revisions.find({
          documentId: lwWikiPage._id,
          fieldName: "description",
          collectionName: "Tags",
        }).fetch();
        for (const lwWikiPageRevision of lwWikiPageRevisions) {
          const { _id, ...fieldsToCopy } = lwWikiPageRevision;
          await Revisions.rawInsert({
            ...fieldsToCopy,
            fieldName: "contents",
            documentId: lwWikiLens._id,
            collectionName: "MultiDocuments",
          });
        }
        const latestRev = maxBy(lwWikiPageRevisions, r=>r.editedAt)!;
        
        // Set the active rev on the new lens
        await MultiDocuments.rawUpdateOne(
          { _id: lwWikiLens._id },
          {$set: {
            contents_latest: latestRev._id,
          }}
        );
>>>>>>> b05f6c95
      }
    } catch(e) {
      console.error(e);
    }
  }
}

<<<<<<< HEAD
=======
async function importComments(database: WholeArbitalDatabase, resolverContext: ResolverContext, options: ArbitalImportOptions): Promise<void> {
  const commentPageInfos = database.pageInfos.filter(pi => pi.type === "comment");
  const pageInfosById = keyBy(database.pageInfos, pi=>pi.pageId);
  let irregularComments: {reason: string, commentId: string}[] = [];
  const conversionContext = await buildConversionContext(database, options);

  let importedCommentCount = 0;
  const commentIdsToImport: string[] = [];
  let lwCommentsById: Record<string,DbComment> = {};
  
  // Sort comments by creation date so that we only insert a comment after
  // inserting its parent
  for (const comment of sortBy(commentPageInfos, c=>c.createdAt)) {
    const commentId = comment.pageId;
    const revs = database.pages.filter(p => p.pageId === comment.pageId);
    const publicRevs = revs.filter(r => !r.isAutosave);
    const livePublicRev = revs.find(r => r.isLiveEdit);
    if (!livePublicRev) {
      irregularComments.push({reason: "No live rev", commentId});
      continue;
    }
    if (livePublicRev.text.trim().length === 0) {
      irregularComments.push({reason: "Live rev comment text is empty string", commentId});
      continue;
    }
    
    // A comment has either one or two parents. If it has one parent, the parent
    // is a wiki page; if it has two, then one parent is a wiki page and the
    // other is a comment.
    const parentIds = database.pagePairs.filter(p => p.childId === comment.pageId).map(p => p.parentId);
    if (parentIds.some(parentId => !pageInfosById[parentId])) {
      irregularComments.push({reason: "Has a parent that doesn't exist", commentId});
      continue;
    }
    const wikiPageParentId = parentIds.find(parentId => pageInfosById[parentId]?.type === "wiki")
    const parentCommentId = parentIds.find(parentId => pageInfosById[parentId]?.type === "comment")
    if (!wikiPageParentId) {
      irregularComments.push({reason: "Not a reply to a wiki page", commentId});
      continue;
    }
    
    commentIdsToImport.push(commentId);
    const commentUser = conversionContext.matchedUsers[comment.createdBy] ?? conversionContext.defaultUser;
    const liveRevCkEditorMarkup = await arbitalMarkdownToCkEditorMarkup({
      markdown: livePublicRev.text,
      pageId: commentId,
      conversionContext,
    });
    const lwWikiPageId = wikiPageParentId ? (await Tags.findOne({
      "legacyData.arbitalPageId": wikiPageParentId,
      deleted: false,
    }))?._id : null;
    const lwComment = (await createMutator({
      collection: Comments,
      document: {
        contents: {
          originalContents: {
            type: "ckEditorMarkup",
            data: liveRevCkEditorMarkup,
          },
        },
        tagId: lwWikiPageId,
        parentCommentId: parentCommentId ? (lwCommentsById[parentCommentId]?._id ?? null) : null,
        legacyData: {
          arbitalPageId: commentId,
          arbitalMarkdown: livePublicRev.text,
        },
      },
      currentUser: commentUser,
      context: resolverContext,
      validate: false,
    })).data;
    lwCommentsById[commentId] = lwComment;
    await Comments.rawUpdateOne({_id: lwComment._id}, {
      $set: {
        createdAt: comment.createdAt,
        postedAt: comment.createdAt,
      }
    });
  }
  

  // Insert the comments

  console.log(`Import found ${commentIdsToImport.length} normal comments and ${irregularComments.length} irregular comments`);
  const irregularCommentsByReason = groupBy(irregularComments, c=>c.reason)
  console.log(Object.keys(irregularCommentsByReason)
    .map((reason) => `${irregularCommentsByReason[reason].length}: ${reason}`)
    .join("\n")
  );
}



>>>>>>> b05f6c95
async function backDateObj<N extends CollectionNameString>(collection: CollectionBase<N>, _id: string, date: Date) {
  await collection.rawUpdateOne(
    {_id},
    {$set: {
      createdAt: date,
    }}
  );
}

async function backDateDenormalizedEditable<N extends CollectionNameString>(collection: CollectionBase<N>, _id: string, fieldName: string, date: Date) {
  await runSqlQuery(`
    UPDATE "${collection.collectionName}"
    SET "${fieldName}" = jsonb_set(
      "description",
      '{editedAt}',
      to_jsonb($2::timestamp)
    )
    WHERE "_id" = $1
  `, [_id, date]);
}

async function backDateRevision(_id: string, date: Date) {
  await Revisions.rawUpdateOne(
    {_id},
    {$set: {
      createdAt: date,
      editedAt: date,
    }}
  );
}
<<<<<<< HEAD

async function importRevisions<N extends CollectionNameString>({
  collection, fieldName, documentId, pageId, revisions, oldestRevCkEditorMarkup, conversionContext
=======
async function backDateAndAddLegacyDataToRevision(_id: string, date: Date, legacyData: any) {
  await Revisions.rawUpdateOne(
    {_id},
    {$set: {
      createdAt: date,
      editedAt: date,
      legacyData,
    }}
  );
}

/**
 * Given an object which has been imported with only its first revision, add the
 * other revisions.
 */
async function importRevisions<N extends CollectionNameString>({
  collection, fieldName, documentId, pageId, revisions, oldestRevCkEditorMarkup, conversionContext, resolverContext,
>>>>>>> b05f6c95
}: {
  collection: CollectionBase<N>,
  fieldName: string,
  documentId: string,
  pageId: string,
  revisions: PagesRow[],
  oldestRevCkEditorMarkup: string,
  conversionContext: ArbitalConversionContext,
<<<<<<< HEAD
}) {
=======
  resolverContext: ResolverContext,
}) {
  if (!revisions.length) {
    return;
  }
>>>>>>> b05f6c95
  console.log(`Importing ${revisions.length} revisions of ${collection.collectionName}.${fieldName}:${pageId}`);
  const ckEditorMarkupByRevisionIndex = await asyncMapSequential(revisions,
    (rev) => arbitalMarkdownToCkEditorMarkup({
      markdown: rev.text, pageId,
      conversionContext,
    })
  );
<<<<<<< HEAD
  for (let i=0; i<revisions.length; i++) {
=======
  for (let i=0; i<revisions.length-1; i++) {
>>>>>>> b05f6c95
    const arbRevision = revisions[i];
    const ckEditorMarkup = ckEditorMarkupByRevisionIndex[i];
    const revisionCreator = conversionContext.matchedUsers[arbRevision.creatorId] ?? conversionContext.defaultUser;

    const lwRevision = (await createMutator({
      collection: Revisions,
      document: {
        ...await buildRevision({
          originalContents: {
            type: "ckEditorMarkup",
            data: ckEditorMarkup,
          },
          currentUser: revisionCreator,
        }),
        fieldName,
        collectionName: collection.collectionName,
        documentId: documentId,
        commitMessage: arbRevision.editSummary,
<<<<<<< HEAD
        version: `1.${arbRevision.edit}.0`,
=======
        version: `1.${i+1}.0`,
>>>>>>> b05f6c95
        changeMetrics: htmlToChangeMetrics(i>0 ? ckEditorMarkupByRevisionIndex[i-1] : oldestRevCkEditorMarkup, ckEditorMarkup),
        legacyData: {
          "arbitalPageId": pageId,
          "arbitalEditNumber": arbRevision.edit,
<<<<<<< HEAD
=======
          "arbitalMarkdown": arbRevision.text,
>>>>>>> b05f6c95
        },
      },
      currentUser: revisionCreator,
      validate: false,
    })).data;
    await backDateRevision(lwRevision._id, arbRevision.createdAt);
    await afterCreateRevisionCallback.runCallbacksAsync([{ revisionID: lwRevision._id }]);
  }
<<<<<<< HEAD
=======
  
  // Handle the last revision separately, as an edit-operation rather than a
  // revision-insert operation, so that callbacks on the tag object trigger.
  const lastRevision = revisions[revisions.length-1];
  const lastRevCkEditorMarkup = ckEditorMarkupByRevisionIndex[revisions.length-1];
  const lastRevisionCreator = conversionContext.matchedUsers[lastRevision.creatorId] ?? conversionContext.defaultUser;
  const modifiedObj = (await updateMutator<N>({
    collection,
    documentId,
    set: {
      [fieldName]: {
        originalContents: {
          type: "ckEditorMarkup",
          data: lastRevCkEditorMarkup,
        }
      },
    } as AnyBecauseHard,
    currentUser: lastRevisionCreator,
    context: resolverContext,
    validate: false,
  })).data;
  if (collection.collectionName === "Tags") {
    await backDateDenormalizedEditable(collection, documentId, fieldName, lastRevision.createdAt);
  }
  await backDateAndAddLegacyDataToRevision((modifiedObj as any)[`${fieldName}_latest`], lastRevision.createdAt, {
    "arbitalPageId": pageId,
    "arbitalEditNumber": lastRevision.edit,
    "arbitalMarkdown": lastRevision.text,
  });
>>>>>>> b05f6c95
}

async function printTablesAndStats(connection: mysql.Connection): Promise<void> {
  // Get list of tables
  const [tables] = await connection.query('SHOW TABLES');

  // Iterate through each table
  for (const table of tables as any[]) {
    const tableName = Object.values(table)[0] as string;

    // Get row count for the current table
    const [rows] = await connection.query(`SELECT COUNT(*) as count FROM ${tableName}`);
    const rowCount = (rows as any[])[0].count;

    console.log(`Table: ${tableName}, Row Count: ${rowCount}`);
  }
}

async function loadUserMatching(csvFilename: string): Promise<Record<string,DbUser|null>> {
  const parsedCsv = loadUsersCsv(csvFilename);
  const lwUserSlugs = parsedCsv.data.map(row => (row as any).lwUserSlug).filter(userSlug => !!userSlug);
  const lwUsers = await Users.find({
    slug: {$in: lwUserSlugs}
  }).fetch();
  console.log(`Loaded ${lwUsers.length} users with matching slugs`);
  const lwUsersBySlug = keyBy(lwUsers, u=>u.slug);
  const unmatchedSlugs: string[] = [];

  const result = Object.fromEntries(parsedCsv.data.map(row => {
    const {arbitalUserId, lwUserSlug} = (row as any);
    const slug = lwUserSlug
    const user = lwUsersBySlug[slug] ?? null;
    if (!user) unmatchedSlugs.push(slug);
    return [arbitalUserId, user]
  }));
  
  if (unmatchedSlugs.length > 0) {
    console.warn(`${unmatchedSlugs.length}/${parsedCsv.data.length} users did not have corresponding accounts for import`);
    console.warn(`Unmatched: ${unmatchedSlugs.join(", ")}`);
  }
  
  return result;
}


/**
 * Load accounts from the Arbital DB, match them by email address to LW
 * accounts, and produce a CSV with the results display-names of matched
 * accounts. This must be manually reviewed before using it for a user-visible
 * import, because neither site makes the email addresses visible, and it's
 * possible that one side of the match is pseudonymous and the other isn't. But
 * we also can't just string-match display names and reject all
 * account-matchings where they differ, because they will often differ in
 * trivial ways (eg First Last vs FirstLast), or one of them may be a
 * nickname that they map to their real name publicly.
 */
Globals.matchArbitalToLWAccounts = async (mysqlConnectionString: string, outputCsvFilename: string) => {
  const arbitalDb = await connectAndLoadArbitalDatabase(mysqlConnectionString);
  const usersRepo = new UsersRepo();
  
  console.log(`Matching Arbital users to LW users and saving results in ${outputCsvFilename}`);
  const headerRow = ["arbitalUserId", "arbitalEmail", "arbitalName", "lwUserSlug", "lwDisplayName", "lwFullName", "comment"];
  let skippedUsers = 0;
  const unmatchedUserRows: string[][] = [];
  const matchedUserRows: string[][] = [];
  const pageEditCount = Object.fromEntries(arbitalDb.users.map(u => [u.id, countArbitalPageEditsByUser(arbitalDb, u.id)]));
  const usersByPageEditsDescending = sortBy(arbitalDb.users, u => -pageEditCount[u.id]);
  
  for (const arbitalUser of usersByPageEditsDescending) {
    if (!shouldIncludeArbitalUser(arbitalDb, arbitalUser.id)) {
      skippedUsers++;
      continue;
    }

    const lwUser = await usersRepo.getUserByEmail(arbitalUser.email)
    const isMatch = !!lwUser && !lwUser.deleted;
    
    (isMatch ? matchedUserRows : unmatchedUserRows).push([
      arbitalUser.id,
      arbitalUser.email,
      `${arbitalUser.firstName} ${arbitalUser.lastName}`,
      (isMatch && lwUser?.slug) || "",
      (isMatch && lwUser?.displayName) || "",
      (isMatch && lwUser?.fullName) || "",
      `${pageEditCount[arbitalUser.id]} contributions`,
    ]);
  }
  
  const allRows = [headerRow, ...matchedUserRows, ...unmatchedUserRows];
  fs.writeFileSync(outputCsvFilename, Papa.unparse(allRows));
  console.log(`Matched Arbital users to LW users. Matched: ${matchedUserRows.length}, unmatched: ${unmatchedUserRows.length}, skipped: ${skippedUsers}`);
}

function countArbitalPageEditsByUser(arbitalDb: WholeArbitalDatabase, arbitalUserId: string): number {
  let result = 0;
  for (const page of arbitalDb.pages) {
    if (page.creatorId === arbitalUserId && !page.isAutosave && page.pageId !== arbitalUserId) {
      const pageId = page.pageId;
      const pageInfo = arbitalDb.pageInfos.find(pi => pi.pageId === pageId);
      if (pageInfo && !pageInfo.isDeleted) {
        result++;
      }
    }
  }
  return result;
}

/**
 * Return whether an Arbital user has any contributions of content that will be
 * imported (as opposed to an account that has only read things, and not
 * written or voted on anything).
 */
function shouldIncludeArbitalUser(arbitalDb: WholeArbitalDatabase, arbitalUserId: string): boolean {
  // Check for edits in the pages collection, excluding autosaves, edits to
  // deleted pages, and edits where the text is "Automatically generated page for [user]".
  if (countArbitalPageEditsByUser(arbitalDb, arbitalUserId) > 0)
    return true;
  // Check for objects in other collections with this user's userId, excluding
  // some tables
  // Skip domainMembers, lastViews, lastVisits, maintainerSubscriptions, pathInstances, searchStrings, updates, userMasteryPairs, userPageObjectPairs, userRequisitePairSnapshots, visits
  if (arbitalDb.answers.some(r => r.userId === arbitalUserId)) {
    return true;
  }
  // Exclude changeLogs where the pageId is the user's own profile page (happens automatically during signup)
  if (arbitalDb.changeLogs.some(r => r.userId === arbitalUserId && r.pageId !== arbitalUserId)) {
    return true;
  }
  if (arbitalDb.pagePairs.some(r => r.creatorId === arbitalUserId)) {
    return true;
  }
  if (arbitalDb.likes.some(r => r.userId === arbitalUserId)) {
    return true;
  }
  if (arbitalDb.votes.some(r => r.userId === arbitalUserId)) {
    return true;
  }

  // If none of the above apply, this user doesn't have any content to import,
  // so we shouldn't include them when producing the account-mappings list for
  // review.
  return false;
}

/**
 * Load accounts from a CSV file generated by matchArbitalToLWAccount (above),
 * create accounts for any Arbital users that don't already have a
 * corresponding LW account, and rewrite the CSV file (in place) to include
 * these placeholder accounts.
 */
Globals.createImportAccounts = async (csvFilename: string) => {
  const parsedCsv = loadUsersCsv(csvFilename);
  const rows = parsedCsv.data;
  const rewrittenCsvRows: string[][] = [
    ["arbitalUserId", "arbitalEmail", "arbitalName", "lwUserSlug", "lwDisplayName", "lwFullName", "comment"]
  ];
  let usersAlreadyMatchedCount = 0;
  let usersAlreadyImportedCount = 0;
  let usersCreatedCount = 0;
  let userNamesUsed = new Set<string>();

  for (const row of rows) {
    const {arbitalUserId, arbitalEmail, arbitalName, lwUserSlug, lwDisplayName, lwFullName, comment} = (row as any);
    
    if (lwUserSlug) {
      // CSV already has an LW account match
      rewrittenCsvRows.push([
        arbitalUserId, arbitalEmail, arbitalName,
        lwUserSlug, lwDisplayName, lwFullName, comment
      ]);
      usersAlreadyMatchedCount++;
    } else {
      // First check whether there's an LW user from a previous run of the import script
      const existingLwUser = await Users.findOne({
        "legacyData.arbitalUserId": arbitalUserId,
        deleted: false,
      });
      if (existingLwUser) {
        rewrittenCsvRows.push([
          arbitalUserId, arbitalEmail, arbitalName,
          existingLwUser.slug, existingLwUser.displayName, existingLwUser.fullName, comment
        ]);
        usersAlreadyImportedCount++;
      } else {
        // Otherwise create an LW user
        
        // Give them a username of the form ArbitalImport-[slugified-name]
        // This may collide; there are some people with multiple accounts with
        // the same name on Arbital. When that happens, add a numeric suffix.
        let username = `ArbitalImport-${slugify(arbitalName)}`;
        let i=0;
        while (userNamesUsed.has(username)) {
          username = `ArbitalImport-${slugify(arbitalName)}-${++i}`
        }
        userNamesUsed.add(username);

        const lwUser = (await createMutator({
          collection: Users,
          document: {
            username: username,
            displayName: arbitalName,
            emailSubscribedToCurated: false,
            legacyData: {
              arbitalUserId,
            },
          },
          validate: false,
          currentUser: null,
        })).data;
        usersCreatedCount++;
        rewrittenCsvRows.push([
          arbitalUserId, arbitalEmail, arbitalName,
          lwUser.slug, lwUser.displayName, lwUser.fullName, comment
        ]);
      }
    }
  }
  fs.writeFileSync(csvFilename, Papa.unparse(rewrittenCsvRows));
  console.log(`Finished. Created ${usersCreatedCount} users; found ${usersAlreadyImportedCount} already-created imported users in the DB; ignored ${usersAlreadyMatchedCount} already matched in the CSV.`);
}

function loadUsersCsv(filename: string) {
  const csvStr = fs.readFileSync(filename, 'utf-8');
  const parsedCsv = Papa.parse(csvStr, {
    delimiter: ',',
    header: true,
    skipEmptyLines: true,
  });
  if (parsedCsv.errors?.length > 0) {
    for (const error of parsedCsv.errors) {
      console.error(`${error.row}: ${error.message}`);
    }
    throw new Error("Error parsing CSV");
  }
  return parsedCsv;
}

Globals.domainStats = async (mysqlConnectionString: string) => {
  const arbitalDb = await connectAndLoadArbitalDatabase(mysqlConnectionString);
  const pageIdsToHide = arbitalDb.pageInfos.filter(pi => pi.seeDomainId !== 0);
  console.log(`${pageIdsToHide.length}/${arbitalDb.pageInfos.length} pages hidden based on domain`);
}

Globals.hideContentFromNonDefaultDomains = async (mysqlConnectionString: string) => {
  const arbitalDb = await connectAndLoadArbitalDatabase(mysqlConnectionString);
  
  const pageIdsToDelete = arbitalDb.pageInfos.filter(pi => pi.seeDomainId !== 0).map(pi => pi.pageId);
  console.log(`Will delete ${pageIdsToDelete.length} pages`);
  
  const result = await Tags.rawUpdateMany({
    "legacyData.arbitalPageId": {$in: pageIdsToDelete}
  }, {
    $set: {deleted: true},
  });
}
<|MERGE_RESOLUTION|>--- conflicted
+++ resolved
@@ -5,11 +5,7 @@
 import fs from 'node:fs';
 import Users from '@/lib/collections/users/collection';
 import UsersRepo from "../../repos/UsersRepo";
-<<<<<<< HEAD
-import { loadArbitalDatabase, WholeArbitalDatabase, PageSummariesRow, PagesRow, PageInfosRow, DomainsRow } from './arbitalSchema';
-=======
 import { loadArbitalDatabase, WholeArbitalDatabase, PageSummariesRow, PagesRow, PageInfosRow, DomainsRow, LensesRow } from './arbitalSchema';
->>>>>>> b05f6c95
 import keyBy from 'lodash/keyBy';
 import groupBy from 'lodash/groupBy';
 import { createAdminContext, createMutator, slugify, updateMutator } from '@/server/vulcan-lib';
@@ -26,12 +22,9 @@
 import sortBy from 'lodash/sortBy';
 import { htmlToChangeMetrics } from '@/server/editor/utils';
 import { runSqlQuery } from '@/server/sql/sqlClient';
-<<<<<<< HEAD
-=======
 import { Comments } from '@/lib/collections/comments';
 import uniq from 'lodash/uniq';
 import maxBy from 'lodash/maxBy';
->>>>>>> b05f6c95
 
 type ArbitalImportOptions = {
   /**
@@ -187,22 +180,15 @@
     }
 
     // TODO: add slugs when those fields are implemented for MultiDocuments
-<<<<<<< HEAD
-    await createMutator({
-=======
     const summaryObj = (await createMutator({
->>>>>>> b05f6c95
       collection: MultiDocuments,
       document: {
         parentDocumentId,
         collectionName,
         fieldName: "summary",
         title: summary.name,
-<<<<<<< HEAD
-=======
         tabTitle: summary.name,
         slug: `${pageId}-${summary.name}`,
->>>>>>> b05f6c95
         index: parseInt(idx),
         userId: pageCreator?._id,
         contents: {
@@ -211,20 +197,13 @@
             data: summaryHtml,
           }
         },
-<<<<<<< HEAD
-=======
         legacyData: {
           arbitalPageId: summary.pageId,
         },
->>>>>>> b05f6c95
       } as AnyBecauseHard,
       context: resolverContext,
       currentUser: pageCreator,
       validate: false,
-<<<<<<< HEAD
-    });
-  }
-=======
     })).data;
     // TODO: Import summaries history and back-date objects
   }
@@ -361,7 +340,6 @@
   }
 
   return results;
->>>>>>> b05f6c95
 }
 
 export type ArbitalConversionContext = {
@@ -370,10 +348,6 @@
   defaultUser: DbUser,
   slugsByPageId: Record<string,string>
   titlesByPageId: Record<string,string>
-<<<<<<< HEAD
-  pageInfosByPageId: Record<string, PageInfosRow>,
-  domainsByPageId: Record<string, DomainsRow>,
-=======
   pageIdsByTitle: Record<string,string>
   pageInfosByPageId: Record<string, PageInfosRow>,
   domainsByPageId: Record<string, DomainsRow>,
@@ -383,7 +357,6 @@
     arbitalPageId: string
   }>,
   liveRevisionsByPageId: Record<string,WholeArbitalDatabase["pages"][0]>,
->>>>>>> b05f6c95
 }
 
 async function doArbitalImport(database: WholeArbitalDatabase, resolverContext: ResolverContext, options: ArbitalImportOptions): Promise<void> {
@@ -412,11 +385,6 @@
   }> = [];
 
   const pagesById = groupBy(database.pages, p=>p.pageId);
-<<<<<<< HEAD
-  const lensesByPageId = groupBy(database.lenses, l=>l.pageId);
-  const domainsByPageId = keyBy(database.domains, d=>d.id);
-  const summariesByPageId = groupBy(database.pageSummaries, s=>s.pageId);
-=======
   const wikiPageIds = database.pageInfos.filter(pi => pi.type === "wiki").map(pi=>pi.pageId);
 
   // Find wiki pages that were previously moved out of the way by a previous
@@ -511,7 +479,6 @@
     throw new Error("There must be a fallback user named arbitalimport to assign edits to");
   }
 
->>>>>>> b05f6c95
   const wikiPageIds = database.pageInfos.filter(pi => pi.type === "wiki").map(pi=>pi.pageId);
   const pageIdsByTitle: Record<string,string> = {};
   const titlesByPageId: Record<string,string> = {};
@@ -524,21 +491,7 @@
   if (fs.existsSync(slugsCachePath)) {
     slugsByPageId = JSON.parse(fs.readFileSync(slugsCachePath, "utf8"));
     cacheLoaded = true;
-<<<<<<< HEAD
-  }
-
-  const defaultUser: DbUser|null = await Users.findOne({ username: "arbitalimport" });
-  if (!defaultUser) {
-    throw new Error("There must be a fallback user named arbitalimport to assign edits to");
-  }
-
-  //const matchedUsers: Record<string,DbUser|null> = { '2': await resolverContext.loaders.Users.load('nmk3nLpQE89dMRzzN') };
-  const matchedUsers: Record<string,DbUser|null> = options.userMatchingFile
-    ? await loadUserMatching(options.userMatchingFile)
-    : {};
-=======
   }*/
->>>>>>> b05f6c95
 
   await executePromiseQueue(wikiPageIds
     .filter(pageId => pagesById[pageId]?.some(revision => revision.isLiveEdit))
@@ -562,9 +515,6 @@
     }), 10
   );
 
-<<<<<<< HEAD
-  fs.writeFileSync(slugsCachePath, JSON.stringify(slugsByPageId, null, 2));
-=======
   //fs.writeFileSync(slugsCachePath, JSON.stringify(slugsByPageId, null, 2));
   
   return {
@@ -579,7 +529,6 @@
     pagesToConvertToLenses,
     imageUrlsCache: {},
   };
->>>>>>> b05f6c95
   
 }
 
@@ -595,7 +544,7 @@
     pagesToConvertToLenses,
   } = conversionContext;
   console.log(`There are ${Object.keys(liveRevisionsByPageId).length} wiki pages with live revisions`);
-
+  
   const importedRecordMaps: ImportedRecordMaps = {
     pageInfosById,
     pagesById,
@@ -606,16 +555,6 @@
     titlesByPageId,
   };
   
-  const importedRecordMaps: ImportedRecordMaps = {
-    pageInfosById,
-    pagesById,
-    lensesByPageId,
-    domainsByPageId,
-    summariesByPageId,
-    slugsByPageId,
-    titlesByPageId,
-  };
-  
   const pageIdsToImport = options.pages
     ? options.pages.map(p => {
         if (pageIdsByTitle[p]) return pageIdsByTitle[p];
@@ -625,18 +564,7 @@
     : Object.keys(liveRevisionsByPageId)
   console.log(`Importing ${pageIdsToImport.length} pages`)
   
-<<<<<<< HEAD
-  const conversionContext: ArbitalConversionContext = {
-    database,
-    matchedUsers, defaultUser,
-    slugsByPageId,
-    titlesByPageId,
-    pageInfosByPageId: pageInfosById,
-    domainsByPageId,
-  };
-=======
   const alternativesByPageId = computePageAlternatives(database);
->>>>>>> b05f6c95
   
   for (const pageId of pageIdsToImport) {
     try {
@@ -651,14 +579,6 @@
       const title = liveRevision.title;
       const pageCreator = matchedUsers[pageInfo.createdBy] ?? defaultUser;
       const slug = slugsByPageId[pageId];
-<<<<<<< HEAD
-
-      const pageAliasRedirects = database.aliasRedirects.filter(ar => ar.newAlias === pageInfo.alias);
-      const oldSlugs = [pageInfo.alias, ...pageAliasRedirects.map(ar => ar.oldAlias)];
-
-      const oldestRevCkEditorMarkup = await arbitalMarkdownToCkEditorMarkup({
-        markdown: revisions[0].text, pageId, conversionContext
-=======
 
       const pageAliasRedirects = database.aliasRedirects.filter(ar => ar.newAlias === pageInfo.alias);
       const oldSlugs = uniq([pageInfo.alias, pageInfo.pageId, ...pageAliasRedirects.map(ar => ar.oldAlias)]);
@@ -666,26 +586,12 @@
       const oldestRevArbitalMarkdown = revisions[0].text;
       const oldestRevCkEditorMarkup = await arbitalMarkdownToCkEditorMarkup({
         markdown: oldestRevArbitalMarkdown, pageId, conversionContext
->>>>>>> b05f6c95
       });
       console.log(`Creating wiki page: ${title} (${slug}).  Lenses found: ${lenses.map(l=>l.lensName).join(", ")}`);
 
       // Create wiki page with the oldest revision (we will create the rest of
       // revisions next; creating them in-order ensures some on-insert callbacks
       // work properly.)
-<<<<<<< HEAD
-
-      const { data: wiki } = await createMutator({
-        collection: Tags,
-        document: {
-          name: title,
-          slug: slug,
-          oldSlugs,
-          description: {
-            originalContents: {
-              type: "ckEditorMarkup",
-              data: oldestRevCkEditorMarkup,
-=======
       let wiki: DbTag|null;
       if (options.skipImportingPages) {
         wiki = await Tags.findOne({ 'legacyData.arbitalPageId': pageId });
@@ -709,7 +615,6 @@
             },
             legacyData: {
               "arbitalPageId": pageId,
->>>>>>> b05f6c95
             },
           },
           context: resolverContext,
@@ -751,48 +656,6 @@
         resolverContext,
         tagId: wiki._id,
       });
-      /*await createSummariesForPage({
-        pageId,
-        importedRecordMaps,
-        conversionContext,
-        pageCreator,
-        resolverContext,
-        tagId: wiki._id,
-      });*/
-
-      // Back-date it to when it was created on Arbital
-      await Promise.all([
-        backDateObj(Tags, wiki._id, pageInfo.createdAt),
-        backDateDenormalizedEditable(Tags, wiki._id, "description", pageInfo.createdAt),
-        backDateRevision(wiki.description_latest!, pageInfo.createdAt),
-      ]);
-
-      // Fill in some metadata on the latest revision
-      const lwFirstRevision: DbRevision = (await Revisions.findOne({_id: wiki.description_latest}))!;
-      await Revisions.rawUpdateOne(
-        {_id: lwFirstRevision._id},
-        {$set: {
-          editedAt: firstRevision.createdAt,
-          commitMessage: firstRevision.editSummary,
-          version: `1.0.0`,
-          legacyData: {
-            "arbitalPageId": pageId,
-            "arbitalEditNumber": firstRevision.edit,
-          },
-        }}
-      );
-      
-
-      // Create other revisions besides the first one
-      await importRevisions({
-        collection: Tags,
-        fieldName: "description",
-        documentId: wiki._id,
-        pageId: pageId,
-        revisions: revisions.slice(1),
-        oldestRevCkEditorMarkup,
-        conversionContext,
-      })
 
       if (!options.skipImportingPages) {
         // Fill in some metadata on the first revision
@@ -827,11 +690,7 @@
 
       // Add lenses
       if (lenses.length > 0) {
-<<<<<<< HEAD
-        console.log(`Importing ${lenses.length} lenses`);
-=======
         console.log(`Importing ${lenses.length} lenses (${lenses.map(l => l.lensName).join(", ")})`);
->>>>>>> b05f6c95
       }
       for (const lens of lenses) {
         const lensPageInfo = pageInfosById[lens.lensId];
@@ -841,10 +700,7 @@
 
         const lensAliasRedirects = database.aliasRedirects.filter(ar => ar.newAlias === lensPageInfo.alias);
         const lensSlug = lensPageInfo.alias;
-<<<<<<< HEAD
-=======
         // TODO: add lensId(?) to oldSlugs.  (Not sure if it's lensId or pageId)
->>>>>>> b05f6c95
         const oldLensSlugs = lensAliasRedirects.map(ar => ar.oldAlias);
         const lensRevisions = database.pages.filter(p => p.pageId === lens.lensId);
         const lensFirstRevision = lensRevisions[0];
@@ -855,11 +711,6 @@
           pageId: lens.pageId,
           conversionContext,
         });
-<<<<<<< HEAD
-
-        // Create the lens, with the oldest revision
-        const { data: lensObj } = await createMutator({
-=======
 
         // Create the lens, with the oldest revision
         let lensObj: DbMultiDocument|null;
@@ -960,28 +811,11 @@
           ? maxBy(lenses, l => l.lensIndex)!.lensIndex + 1
           : 0;
         const lwWikiLens = (await createMutator({
->>>>>>> b05f6c95
           collection: MultiDocuments,
           document: {
             parentDocumentId: wiki._id,
             collectionName: "Tags",
             fieldName: "description",
-<<<<<<< HEAD
-            title: lensTitle,
-            slug: lensSlug,
-            oldSlugs: oldLensSlugs,
-            //FIXME: preview/clickbait, tab-title, and subtitle need edit history/etc
-            preview: lensLiveRevision.clickbait,
-            tabTitle: lens.lensName,
-            tabSubtitle: lens.lensSubtitle,
-            userId: pageCreator?._id,
-            index: lens.lensIndex,
-            contents: {
-              originalContents: {
-                type: "ckEditorMarkup",
-                data: lensFirstRevisionCkEditorMarkup,
-              }
-=======
             title: "LW Wiki",
             slug: lwWikiLensSlug,
             oldSlugs: [],
@@ -991,38 +825,11 @@
             userId: lwWikiPageCreator?._id,
             index: lwWikiLensIndex,
             legacyData: {
->>>>>>> b05f6c95
             },
           } as Partial<DbMultiDocument>,
           context: resolverContext,
           currentUser: lwWikiPageCreator,
           validate: false,
-<<<<<<< HEAD
-        });
-        await Promise.all([
-          backDateObj(MultiDocuments, lensObj._id, lensFirstRevision.createdAt),
-          backDateRevision(lensObj.contents_latest!, lensFirstRevision.createdAt),
-        ]);
-        
-        await importRevisions({
-          collection: MultiDocuments,
-          fieldName: "contents",
-          documentId: lensObj._id,
-          pageId: lens.lensId,
-          revisions: lensRevisions.slice(1),
-          oldestRevCkEditorMarkup: lensFirstRevisionCkEditorMarkup,
-          conversionContext: conversionContext,
-        });
-
-        /*await createSummariesForPage({
-          pageId,
-          importedRecordMaps,
-          conversionContext,
-          pageCreator,
-          resolverContext,
-          lensMultiDocumentId: lensObj._id,
-        });*/
-=======
         })).data;
 
         // Clone revisions on the LW wiki page as revisions on the lens
@@ -1049,7 +856,6 @@
             contents_latest: latestRev._id,
           }}
         );
->>>>>>> b05f6c95
       }
     } catch(e) {
       console.error(e);
@@ -1057,8 +863,6 @@
   }
 }
 
-<<<<<<< HEAD
-=======
 async function importComments(database: WholeArbitalDatabase, resolverContext: ResolverContext, options: ArbitalImportOptions): Promise<void> {
   const commentPageInfos = database.pageInfos.filter(pi => pi.type === "comment");
   const pageInfosById = keyBy(database.pageInfos, pi=>pi.pageId);
@@ -1153,7 +957,6 @@
 
 
 
->>>>>>> b05f6c95
 async function backDateObj<N extends CollectionNameString>(collection: CollectionBase<N>, _id: string, date: Date) {
   await collection.rawUpdateOne(
     {_id},
@@ -1184,11 +987,6 @@
     }}
   );
 }
-<<<<<<< HEAD
-
-async function importRevisions<N extends CollectionNameString>({
-  collection, fieldName, documentId, pageId, revisions, oldestRevCkEditorMarkup, conversionContext
-=======
 async function backDateAndAddLegacyDataToRevision(_id: string, date: Date, legacyData: any) {
   await Revisions.rawUpdateOne(
     {_id},
@@ -1206,7 +1004,6 @@
  */
 async function importRevisions<N extends CollectionNameString>({
   collection, fieldName, documentId, pageId, revisions, oldestRevCkEditorMarkup, conversionContext, resolverContext,
->>>>>>> b05f6c95
 }: {
   collection: CollectionBase<N>,
   fieldName: string,
@@ -1215,15 +1012,11 @@
   revisions: PagesRow[],
   oldestRevCkEditorMarkup: string,
   conversionContext: ArbitalConversionContext,
-<<<<<<< HEAD
-}) {
-=======
   resolverContext: ResolverContext,
 }) {
   if (!revisions.length) {
     return;
   }
->>>>>>> b05f6c95
   console.log(`Importing ${revisions.length} revisions of ${collection.collectionName}.${fieldName}:${pageId}`);
   const ckEditorMarkupByRevisionIndex = await asyncMapSequential(revisions,
     (rev) => arbitalMarkdownToCkEditorMarkup({
@@ -1231,11 +1024,7 @@
       conversionContext,
     })
   );
-<<<<<<< HEAD
-  for (let i=0; i<revisions.length; i++) {
-=======
   for (let i=0; i<revisions.length-1; i++) {
->>>>>>> b05f6c95
     const arbRevision = revisions[i];
     const ckEditorMarkup = ckEditorMarkupByRevisionIndex[i];
     const revisionCreator = conversionContext.matchedUsers[arbRevision.creatorId] ?? conversionContext.defaultUser;
@@ -1254,19 +1043,12 @@
         collectionName: collection.collectionName,
         documentId: documentId,
         commitMessage: arbRevision.editSummary,
-<<<<<<< HEAD
-        version: `1.${arbRevision.edit}.0`,
-=======
         version: `1.${i+1}.0`,
->>>>>>> b05f6c95
         changeMetrics: htmlToChangeMetrics(i>0 ? ckEditorMarkupByRevisionIndex[i-1] : oldestRevCkEditorMarkup, ckEditorMarkup),
         legacyData: {
           "arbitalPageId": pageId,
           "arbitalEditNumber": arbRevision.edit,
-<<<<<<< HEAD
-=======
           "arbitalMarkdown": arbRevision.text,
->>>>>>> b05f6c95
         },
       },
       currentUser: revisionCreator,
@@ -1275,8 +1057,6 @@
     await backDateRevision(lwRevision._id, arbRevision.createdAt);
     await afterCreateRevisionCallback.runCallbacksAsync([{ revisionID: lwRevision._id }]);
   }
-<<<<<<< HEAD
-=======
   
   // Handle the last revision separately, as an edit-operation rather than a
   // revision-insert operation, so that callbacks on the tag object trigger.
@@ -1306,7 +1086,6 @@
     "arbitalEditNumber": lastRevision.edit,
     "arbitalMarkdown": lastRevision.text,
   });
->>>>>>> b05f6c95
 }
 
 async function printTablesAndStats(connection: mysql.Connection): Promise<void> {
