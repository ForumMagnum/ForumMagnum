--- conflicted
+++ resolved
@@ -2,15 +2,9 @@
 import { isPackageTest } from '../../lib/executionEnvironment';
 import { mailUrlSetting } from '../vulcan-core/start';
 
-<<<<<<< HEAD
-if (!Meteor.isPackageTest) {
+if (!isPackageTest) {
   Accounts.emailTemplates.siteName = 'EA Forum Internal Beta';
   Accounts.emailTemplates.from = 'The Forum Team <forum@effectivealtruism.org>';
-=======
-if (!isPackageTest) {
-  Accounts.emailTemplates.siteName = 'LessWrong';
-  Accounts.emailTemplates.from = 'LessWrong <no-reply@lesserwrong.com>';
->>>>>>> 4d9dde7a
   Accounts.emailTemplates.enrollAccount.subject = (user) => {
     return 'Activate your Account on the EA Forum Internal Beta';
   };
