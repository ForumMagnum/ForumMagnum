import { getFieldsWithAttribute } from './utils';
import { migrateDocuments } from '../manualMigrations/migrationUtils'
import { createAdminContext } from '../vulcan-lib/query';
import { getSchema } from '../../lib/utils/getSchema';
import * as _ from 'underscore';
import { filterNonnull } from '../../lib/utils/typeGuardUtils';
import { Collections, getCollection } from "../../lib/vulcan-lib/getCollection";

export const recomputeAllDenormalizedValues = async () => {
  for(let collection of Collections) {
<<<<<<< HEAD
    await recomputeDenormalizedValues({
      collectionName: collection.options.collectionName
=======
    await Vulcan.recomputeDenormalizedValues({
      collectionName: collection.collectionName
>>>>>>> 38d37074
    })
  }
}

export const validateAllDenormalizedValues = async () => {
  for(let collection of Collections) {
<<<<<<< HEAD
    await recomputeDenormalizedValues({
      collectionName: collection.options.collectionName,
=======
    await Vulcan.recomputeDenormalizedValues({
      collectionName: collection.collectionName,
>>>>>>> 38d37074
      validateOnly: true
    })
  }
}

// Recompute the value of denormalized fields (that are tagged with canAutoDenormalize).
// If validateOnly is true, compare them with the existing values in the database and
// report how many differ; otherwise update them to the correct values. If fieldName
// is given, recompute a single field; otherwise recompute all fields on the collection.
export const recomputeDenormalizedValues = async <N extends CollectionNameString>({collectionName, fieldName=null, validateOnly=false, projection, nullToZero=false}: {
  collectionName: N,
  fieldName?: (keyof ObjectsByCollectionName[N] & string)|null,
  validateOnly?: boolean,
  projection?: MongoProjection<ObjectsByCollectionName[N]>,
  nullToZero?: boolean
}) => {
  // eslint-disable-next-line no-console
  console.log(`Recomputing denormalize values for ${collectionName} ${fieldName ? `and ${fieldName}` : ""}`)

  const collection = getCollection(collectionName)
  const schema: any = getSchema(collection);
  if (!schema) {
    // eslint-disable-next-line no-console
    console.log(`${collectionName} does not have a schema defined, not computing denormalized values`)
    return
  }

  if (fieldName) {
    if (!schema[fieldName]) {
      // eslint-disable-next-line no-console
      throw new Error(`${collectionName} does not have field ${fieldName}, not computing denormalized values`)
    }
    if (!schema[fieldName].denormalized) {
      throw new Error(`${collectionName}.${fieldName} is not marked as a denormalized field`)
    }
    if (!schema[fieldName].canAutoDenormalize) {
      throw new Error(`${collectionName}.${fieldName} is not marked as canAutoDenormalize`)
    }
    const getValue = schema[fieldName].getValue
    if (!getValue) {
      throw new Error(`${collectionName}.${fieldName} is missing its getValue function`)
    }

    await runDenormalizedFieldMigration({ collection, fieldName, getValue, projection, validateOnly, nullToZero })
  } else {
    const denormalizedFields = getFieldsWithAttribute(schema, 'canAutoDenormalize')
    if (denormalizedFields.length === 0) {
      // eslint-disable-next-line no-console
      console.log(`${collectionName} does not have any fields with "canAutoDenormalize", not computing denormalized values`)
      return;
    }

    // eslint-disable-next-line no-console
    console.log(`Recomputing denormalized values for ${collection.collectionName} in fields: ${denormalizedFields}`);

    for (let j=0; j<denormalizedFields.length; j++) {
      const fieldName = denormalizedFields[j] as keyof ObjectsByCollectionName[N] & string;
      const getValue = schema[fieldName].getValue
      await runDenormalizedFieldMigration({ collection, fieldName, getValue, projection, validateOnly, nullToZero })
    }
  }

  // eslint-disable-next-line no-console
  console.log(`Finished recomputing denormalized values for ${collectionName} ${fieldName ? `and ${fieldName}` : ""}`)
}

async function runDenormalizedFieldMigration<N extends CollectionNameString>({
  collection,
  fieldName,
  getValue,
  unmigratedDocumentQuery,
  projection,
  validateOnly,
  nullToZero,
}: {
  collection: CollectionBase<N>,
  fieldName: keyof ObjectsByCollectionName[N],
  getValue: AnyBecauseTodo,
  unmigratedDocumentQuery?: MongoSelector<ObjectsByCollectionName[N]>,
  projection?: MongoProjection<ObjectsByCollectionName[N]>,
  validateOnly: boolean,
  nullToZero: boolean
}) {
  let numDifferent = 0;

  await migrateDocuments({
    description: `Recomputing denormalized values for ${collection.collectionName} field ${String(fieldName)}`,
    collection,
    unmigratedDocumentQuery,
    projection,
    batchSize: 100,
    migrate: async (documents) => {
      const context = createAdminContext();
      
      // eslint-disable-next-line no-console
      const updates = await Promise.all(documents.map(async doc => {
        const newValue = await getValue(doc, context)
        // If the correct value is already present, don't make a database update
        if ((isNullOrDefined(newValue) && isNullOrDefined(doc[fieldName])) || doc[fieldName] === newValue) return null
        // If we don't want to update null or missing values to 0, don't make a database update
        if (!nullToZero && isNullOrDefined(doc[fieldName]) && newValue === 0) return null
        return {
          updateOne: {
            filter: {_id: doc._id},
            update: {
              $set: {
                [fieldName]: newValue
              }
            },
          }
        }
      }))

      const nonEmptyUpdates = filterNonnull(updates)
      numDifferent += nonEmptyUpdates.length;

      // eslint-disable-next-line no-console
      console.log(`${nonEmptyUpdates.length} documents in batch with changing denormalized value`)
      if (!validateOnly) {
        if (nonEmptyUpdates.length > 0)  {
          await collection.rawCollection().bulkWrite(
            nonEmptyUpdates,
            { ordered: false }
          );
        }
      } else {
        // TODO: This is a hack, but better than leaving it. We're basically
        // breaking the expected API from migrateDocuments by supporting a
        // validateOnly option, so it does not offer us good hooks to do this.
        throw new Error([
          'Abort! validateOnly means the document will not change and the migration will never',
          'complete. This error is expected behavior to cause the migration to end.'
        ].join(' '))
      }
    },
  });

  // eslint-disable-next-line no-console
  console.log(`${numDifferent} total documents had wrong denormalized value`)
}

function isNullOrDefined(value: AnyBecauseTodo) {
  return value === null || value === undefined
}<|MERGE_RESOLUTION|>--- conflicted
+++ resolved
@@ -8,26 +8,16 @@
 
 export const recomputeAllDenormalizedValues = async () => {
   for(let collection of Collections) {
-<<<<<<< HEAD
     await recomputeDenormalizedValues({
-      collectionName: collection.options.collectionName
-=======
-    await Vulcan.recomputeDenormalizedValues({
       collectionName: collection.collectionName
->>>>>>> 38d37074
     })
   }
 }
 
 export const validateAllDenormalizedValues = async () => {
   for(let collection of Collections) {
-<<<<<<< HEAD
     await recomputeDenormalizedValues({
-      collectionName: collection.options.collectionName,
-=======
-    await Vulcan.recomputeDenormalizedValues({
       collectionName: collection.collectionName,
->>>>>>> 38d37074
       validateOnly: true
     })
   }
