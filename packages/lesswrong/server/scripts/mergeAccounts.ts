import Users from '../../lib/collections/users/collection';
import { Vulcan, updateMutator, getCollection, Utils } from '../vulcan-lib';
import { Revisions } from '../../lib/collections/revisions/collection';
import { editableCollectionsFields } from '../../lib/editor/make_editable'
import ReadStatuses from '../../lib/collections/readStatus/collection';
import { Votes } from '../../lib/collections/votes/index';
import { Conversations } from '../../lib/collections/conversations/collection'
import { asyncForeachSequential } from '../../lib/utils/asyncUtils';
import sumBy from 'lodash/sumBy';



const transferOwnership = async ({documentId, targetUserId, collection, fieldName = "userId"}) => {
  await updateMutator({
    collection,
    documentId,
    set: {[fieldName]: targetUserId},
    unset: {},
    validate: false,
  })
}

const transferCollection = async ({sourceUserId, targetUserId, collectionName, fieldName = "userId"}: {
  sourceUserId: string,
  targetUserId: string,
  collectionName: CollectionNameString,
  fieldName?: string
}) => {
  const collection = getCollection(collectionName)
  const documents = await collection.find({[fieldName]: sourceUserId}).fetch()
  // eslint-disable-next-line no-console
  console.log(`Transferring ${documents.length} documents in collection ${collectionName}`)
  for (const doc of documents) {
    await transferOwnership({documentId: doc._id, targetUserId, collection, fieldName})
    // Transfer ownership of all revisions and denormalized references for editable fields
    const editableFieldNames = editableCollectionsFields[collectionName]
    if (editableFieldNames?.length) {
      await asyncForeachSequential(editableFieldNames, async (editableFieldName) => {
        await transferEditableField({documentId: doc._id, targetUserId, collection, fieldName: editableFieldName})
      })
    }
  }
  documents.forEach((doc) => {
    
  })
}

const transferEditableField = async ({documentId, targetUserId, collection, fieldName = "contents"}) => {
  // Update the denormalized revision on the document
  await updateMutator({
    collection,
    documentId,
    set: {[`${fieldName}.userId`]: targetUserId},
    unset: {},
    validate: false
  })
  // Update the revisions themselves
  await Revisions.rawUpdateMany({ documentId, fieldName }, {$set: {userId: targetUserId}}, { multi: true })
}

const mergeReadStatusForPost = async ({sourceUserId, targetUserId, postId}: {sourceUserId: string, targetUserId: string, postId: string}) => {
  const sourceUserStatus = await ReadStatuses.findOne({userId: sourceUserId, postId})
  const targetUserStatus = await ReadStatuses.findOne({userId: targetUserId, postId})
  const sourceMostRecentlyUpdated = (sourceUserStatus && targetUserStatus) ? (new Date(sourceUserStatus.lastUpdated) > new Date(targetUserStatus.lastUpdated)) : !!sourceUserStatus
  const readStatus = sourceMostRecentlyUpdated ? sourceUserStatus?.isRead : targetUserStatus?.isRead
  const lastUpdated = sourceMostRecentlyUpdated ? sourceUserStatus?.lastUpdated : targetUserStatus?.lastUpdated
  if (targetUserStatus) {
    await ReadStatuses.rawUpdateOne({_id: targetUserStatus._id}, {$set: {isRead: readStatus, lastUpdated}})
  } else if (sourceUserStatus) {
    // eslint-disable-next-line no-unused-vars
    const {_id, ...sourceUserStatusWithoutId} = sourceUserStatus
<<<<<<< HEAD
    await ReadStatuses.insert({...sourceUserStatusWithoutId, userId: targetUserId})
=======
    ReadStatuses.rawInsert({...sourceUserStatusWithoutId, userId: targetUserId})
>>>>>>> a3a261c4
  }
}

Vulcan.mergeAccounts = async (sourceUserId: string, targetUserId: string) => {
  const sourceUser = await Users.findOne({_id: sourceUserId})
  const targetUser = await Users.findOne({_id: targetUserId})
  if (!sourceUser) throw Error(`Can't find sourceUser with Id: ${sourceUserId}`)
  if (!targetUser) throw Error(`Can't find targetUser with Id: ${targetUserId}`)

  // Transfer posts
  await transferCollection({sourceUserId, targetUserId, collectionName: "Posts"})

  // Transfer comments
  await transferCollection({sourceUserId, targetUserId, collectionName: "Comments"})

  // Transfer conversations
  await Conversations.rawUpdateMany({participantIds: sourceUserId}, {$set: {"participantIds.$": targetUserId}}, { multi: true })

  // Transfer private messages
  await transferCollection({sourceUserId, targetUserId, collectionName: "Messages"})

  // Transfer notifications
  await transferCollection({sourceUserId, targetUserId, collectionName: "Notifications"})

  // Transfer readStatuses
  const readStatuses = await ReadStatuses.find({userId: sourceUserId}).fetch()
  const readPostIds = readStatuses.map((status) => status.postId)
  await asyncForeachSequential(readPostIds, async (postId) => {
    await mergeReadStatusForPost({sourceUserId, targetUserId, postId})
  })

  // Transfer sequences
  await transferCollection({sourceUserId, targetUserId, collectionName: "Sequences"})
  await transferCollection({sourceUserId, targetUserId, collectionName: "Collections"})

  // Transfer localgroups
  await transferCollection({sourceUserId, targetUserId, collectionName: "Localgroups"})
  
  // Transfer votes that target content from source user (authorId)
  // eslint-disable-next-line no-console
  console.log("Transferring votes that target source user")
  // https://www.mongodb.com/docs/manual/reference/operator/update/positional/
  await Votes.rawUpdateMany({authorIds: sourceUserId}, {$set: {"authorIds.$": targetUserId}}, {multi: true})

  // Transfer votes cast by source user
  // eslint-disable-next-line no-console
  console.log("Transferring votes cast by source user")
  await Votes.rawUpdateMany({userId: sourceUserId}, {$set: {userId: targetUserId}}, {multi: true})

  // Transfer karma
  // eslint-disable-next-line no-console
  console.log("Transferring karma")
  const newKarma = await recomputeKarma(targetUserId)
  await updateMutator({
    collection: Users,
    documentId: targetUserId,
    set: {
      karma: newKarma, 
      // We only recalculate the karma for non-af karma, because recalculating
      // af karma is a lot more complicated
      afKarma: sourceUser.afKarma + targetUser.afKarma 
    },
    validate: false
  })
  
  // Change slug of source account by appending "old" and reset oldSlugs array
  // eslint-disable-next-line no-console
  console.log("Change slugs of source account")
  await Users.rawUpdateOne(
    {_id: sourceUserId},
    {$set: {
      slug: await Utils.getUnusedSlug(Users, `${sourceUser.slug}-old`, true)
    }}
  );

  // Add slug to oldSlugs array of target account
  const newOldSlugs = [
    ...(targetUser.oldSlugs || []), 
    ...(sourceUser.oldSlugs || []), 
    sourceUser.slug
  ]
  // eslint-disable-next-line no-console
  console.log("Changing slugs of target account", sourceUser.slug, newOldSlugs)
  
  await updateMutator({
    collection: Users,
    documentId: targetUserId,
    set: {oldSlugs: newOldSlugs}, 
    validate: false
  })
  
  // Mark old acccount as deleted
  // eslint-disable-next-line no-console
  console.log("Marking old account as deleted")
  await updateMutator({
    collection: Users,
    documentId: sourceUserId,
    set: {deleted: true},
    validate: false
  })
}


async function recomputeKarma(userId: string) {
  const user = await Users.findOne({_id: userId})
  if (!user) throw Error("Can't find user")
  const allTargetVotes = await Votes.find({
    authorIds: user._id,
    userId: {$ne: user._id},
    legacy: {$ne: true},
    cancelled: false
  }).fetch()
  const totalNonLegacyKarma = sumBy(allTargetVotes, vote => {
    return vote.power
  })
  // @ts-ignore FIXME legacyKarma isn't in the schema, figure out whether it's real
  const totalKarma = totalNonLegacyKarma + (user.legacyKarma || 0)
  return totalKarma
}

Vulcan.getTotalKarmaForUser = recomputeKarma<|MERGE_RESOLUTION|>--- conflicted
+++ resolved
@@ -69,11 +69,7 @@
   } else if (sourceUserStatus) {
     // eslint-disable-next-line no-unused-vars
     const {_id, ...sourceUserStatusWithoutId} = sourceUserStatus
-<<<<<<< HEAD
-    await ReadStatuses.insert({...sourceUserStatusWithoutId, userId: targetUserId})
-=======
-    ReadStatuses.rawInsert({...sourceUserStatusWithoutId, userId: targetUserId})
->>>>>>> a3a261c4
+    await ReadStatuses.rawInsert({...sourceUserStatusWithoutId, userId: targetUserId})
   }
 }
 
