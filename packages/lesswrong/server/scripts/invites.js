--- conflicted
+++ resolved
@@ -8,17 +8,13 @@
     return 'Activate your Account on the EA Forum Internal Beta';
   };
   Accounts.emailTemplates.enrollAccount.text = (user, url) => {
-<<<<<<< HEAD
-    return 'You are invited to participate in the EA Forum Internal Beta'
-=======
-    return 'You are invited to join LessWrong 2.0'
->>>>>>> 04bfcd3b
+    return 'You are invited to participate in the EA Forum'
       + ' To register an account, simply click the link below:\n\n'
       + url;
   };
 
   Accounts.emailTemplates.resetPassword.subject = (user) => {
-    return 'Reset your password on the EA Forum Internal Beta';
+    return 'Reset your password on the EA Forum';
   };
 
   Accounts.emailTemplates.resetPassword.from = () => {
@@ -29,11 +25,7 @@
 
   // TODO change these
   Accounts.emailTemplates.resetPassword.text = (user, url) => {
-<<<<<<< HEAD
-    return 'You\'ve requested to reset your password for the EA Forum Internal Beta. \n\n'
-=======
-    return 'You\'ve requested to reset your password for the LessWrong 2.0.\n\n'
->>>>>>> 04bfcd3b
+    return 'You\'ve requested to reset your password for the EA Forum. \n\n'
       + 'To reset your password, click on the link below. The link in this email will expire within 2 days.\n \n'
       + url;
   };
