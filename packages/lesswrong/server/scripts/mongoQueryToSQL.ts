import InsertQuery from "../../lib/sql/InsertQuery";
import SelectQuery from "../../lib/sql/SelectQuery";
import Table from "../../lib/sql/Table";
import UpdateQuery from "../../lib/sql/UpdateQuery";
import { getCollection, Globals } from "../vulcan-lib";

/**
 * Translates a mongo find query to SQL for debugging purposes.  Requires a server running because the query builder uses collections, etc.
 */
Globals.findToSQL = ({ tableName, selector, options }: { tableName: CollectionNameString, selector: AnyBecauseTodo, options?: MongoFindOptions<DbObject> }) => {
  const table = Table.fromCollection(getCollection(tableName));
  const select = new SelectQuery<DbObject>(table, selector, options);
  const { sql, args } = select.compile();
  // eslint-disable-next-line no-console
  console.log({ sql, args });
};

<<<<<<< HEAD
/**
 * Translates a mongo insert query to SQL for debugging purposes.  Requires a server running because the query builder uses collections, etc.
 */
Globals.insertToSQL = ({ tableName, data, options }: { tableName: CollectionNameString, data: DbObject, options?: MongoFindOptions<DbObject> }) => {
  const table = Table.fromCollection(getCollection(tableName));
  const insert = new InsertQuery<DbObject>(table, data, options);
  const { sql, args } = insert.compile();
=======
Globals.rawUpdateOneToSQL = ({ tableName, selector, modifier }: { tableName: CollectionNameString, selector: AnyBecauseTodo, modifier: MongoModifier<DbObject> }) => {
  const table = Table.fromCollection(getCollection(tableName));
  const select = new UpdateQuery<DbObject>(table, selector, modifier);
  const { sql, args } = select.compile();
>>>>>>> e10d4bb6
  // eslint-disable-next-line no-console
  console.log({ sql, args });
};<|MERGE_RESOLUTION|>--- conflicted
+++ resolved
@@ -15,7 +15,6 @@
   console.log({ sql, args });
 };
 
-<<<<<<< HEAD
 /**
  * Translates a mongo insert query to SQL for debugging purposes.  Requires a server running because the query builder uses collections, etc.
  */
@@ -23,12 +22,14 @@
   const table = Table.fromCollection(getCollection(tableName));
   const insert = new InsertQuery<DbObject>(table, data, options);
   const { sql, args } = insert.compile();
-=======
+  // eslint-disable-next-line no-console
+  console.log({ sql, args });
+};
+
 Globals.rawUpdateOneToSQL = ({ tableName, selector, modifier }: { tableName: CollectionNameString, selector: AnyBecauseTodo, modifier: MongoModifier<DbObject> }) => {
   const table = Table.fromCollection(getCollection(tableName));
   const select = new UpdateQuery<DbObject>(table, selector, modifier);
   const { sql, args } = select.compile();
->>>>>>> e10d4bb6
   // eslint-disable-next-line no-console
   console.log({ sql, args });
 };