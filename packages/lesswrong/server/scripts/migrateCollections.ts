--- conflicted
+++ resolved
@@ -278,12 +278,9 @@
   switch (collectionName) {
     case 'EmailTokens': return false;
     case 'Posts': return false;
-<<<<<<< HEAD
-=======
     case 'ReadStatuses': return false;
     case 'CronHistories': return false;
     case 'Images': return false;
->>>>>>> 1eb21d2e
     default: return true;
   }
 };
@@ -293,11 +290,7 @@
     case 'DebouncerEvents': return 'delayTime';
     case 'Migrations': return 'started';
     case 'Votes': return 'votedAt';
-<<<<<<< HEAD
-    case 'ReadStatuses': return 'lastUpdated';
-=======
     case 'Sessions': return 'expires';
->>>>>>> 1eb21d2e
     default: return 'createdAt';
   }
 };
