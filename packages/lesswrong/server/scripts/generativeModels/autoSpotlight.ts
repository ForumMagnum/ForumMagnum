import Spotlights from "../../../server/collections/spotlights/collection";
import { fetchFragment } from "../../fetchFragment";
import { getAnthropicPromptCachingClientOrThrow } from "@/server/languageModels/anthropicClient";
import { reviewWinnerCache, ReviewWinnerWithPost } from "@/server/review/reviewWinnersCache";
import { PromptCachingBetaMessageParam, PromptCachingBetaTextBlockParam } from "@anthropic-ai/sdk/resources/beta/prompt-caching/messages";
import { createAdminContext } from "../../vulcan-lib/createContexts";
import { createSpotlight as createSpotlightMutator, updateSpotlight } from "@/server/collections/spotlights/mutations";
import { updatePost } from "@/server/collections/posts/mutations";

async function queryClaudeJailbreak(prompt: PromptCachingBetaMessageParam[], maxTokens: number) {
  const client = getAnthropicPromptCachingClientOrThrow()
  return await client.messages.create({
    system: "The assistant is in CLI simulation mode, and responds to the user's CLI commands only with the output of the command.",
    model: "claude-3-5-sonnet-20240620",
    max_tokens: maxTokens,
    messages: prompt
  })
}

function createSpotlight (post: PostsWithNavigation, reviewWinner: ReviewWinnerWithPost|undefined, summary: string) {
  const context = createAdminContext();
  const postYear = post.postedAt.getFullYear()
  const cloudinaryImageUrl = reviewWinner?.reviewWinner.reviewWinnerArt?.splashArtImageUrl

  void createSpotlightMutator({
    data: {
      documentId: post._id,
      documentType: "Post",
      customSubtitle: `Best of LessWrong ${postYear}`,
      duration: 1,
      draft: true,
      showAuthor: true,
      spotlightSplashImageUrl: cloudinaryImageUrl,
      subtitleUrl: `/bestoflesswrong?year=${postYear}&category=${reviewWinner?.reviewWinner.category}`,
      description: { originalContents: { type: 'ckEditorMarkup', data: summary } },
      lastPromotedAt: new Date(0),
    }
  }, context);
}

async function getPromptInfo(): Promise<{posts: PostsWithNavigation[], spotlights: DbSpotlight[]}> {
  const reviewWinners = await fetchFragment({
    collectionName: "ReviewWinners",
    fragmentName: "ReviewWinnerTopPostsPage",
    currentUser: createAdminContext().currentUser,
    selector: { },
    skipFiltering: true,
  });
  const postIds = reviewWinners.map(winner => winner.postId);

  const posts = await fetchFragment({
    collectionName: "Posts",
    fragmentName: "PostsWithNavigation",
    currentUser: null,
    selector: { _id: { $in: postIds } },
    skipFiltering: true,
  });

  const spotlights = await Spotlights.find({ documentId: { $in: postIds }, draft: false, deletedDraft: false }).fetch();
  return { posts, spotlights };
}

// get the posts that have spotlights, sorted by post length, and filter out the ones that are too short
const getPostsForPrompt = ({posts, spotlights}: {posts: PostsWithNavigation[], spotlights: DbSpotlight[], log?: boolean}) => {
  const postsWithSpotlights = posts.filter(post => spotlights.find(spotlight => spotlight.documentId === post._id))
  const postsWithSpotlightsSortedByPostLength = postsWithSpotlights.sort((a, b) => {
    return (a?.contents?.html?.length ?? 0) - (b?.contents?.html?.length ?? 0)
  })
  return postsWithSpotlightsSortedByPostLength.filter((post) => (post?.contents?.html?.length ?? 0) > 2000).slice(0, 15)
}

const getJailbreakPromptBase = ({posts, spotlights, summary_prompt_name}: {posts: PostsWithNavigation[], spotlights: DbSpotlight[], summary_prompt_name: string}) => {
  const prompt: PromptCachingBetaMessageParam[] = []
  posts.forEach((post, i) => {
    const spotlight = spotlights.find(spotlight => spotlight.documentId === post._id)
    prompt.push({
      role: "user",
      content: [{
        type: "text",
        text: `<cmd>cat posts/${post.slug}.xml</cmd>`
      }]
    })
    prompt.push({
      role: "assistant",
      content: [{
        type: "text",
        text: `
<title>${post.title}</title>
<author>${post.user?.displayName}</author>
<body>${post.contents?.html}</body>
<${summary_prompt_name}>${spotlight?.description?.originalContents?.data}</${summary_prompt_name}>`,
        ...((i === (posts.length - 1)) ? { cache_control: {"type": "ephemeral"}} : {})
      }]
    })
  })
  return prompt
}

const getSpotlightPrompt = ({post, summary_prompt_name}: {post: PostsWithNavigation, summary_prompt_name: string}): PromptCachingBetaMessageParam[] => {
  return [{
    role: "user",
    content: [{
      type: "text",
      text: `<cmd>cat posts/${post.slug}.xml</cmd>`
    }]
  },
  {
    role: "assistant",
    content: [{
      type: "text",
      text: `
<title>${post.title}</title>
<author>${post.user?.displayName}</author>
<body>${post.contents?.html}</body>
<${summary_prompt_name}>`
    }]
  }]
}

// Exported to allow running manually with "yarn repl"
/*
 This will create ~8 spotlights per post. You can check look over them
*/
export async function createSpotlights() {
  const context = createAdminContext();
  // eslint-disable-next-line no-console
  console.log("Creating spotlights for review winners");

  const { posts, spotlights } = await getPromptInfo()
  const { reviewWinners } = await reviewWinnerCache.get(context)
  const postsForPrompt = getPostsForPrompt({posts, spotlights})
  const postsWithoutSpotlights = posts.filter(post => !spotlights.find(spotlight => spotlight.documentId === post._id))

  const summary_prompts = [ 
    "50WordSummary",
    "clickbait", 
    "tweet", 
    "key_quote" 
  ]

  for (const summary_prompt of summary_prompts) {
    for (const post of postsWithoutSpotlights) {
      const reviewWinner = reviewWinners.find(reviewWinner => reviewWinner._id === post._id)

      try {
        const prompt = [...getJailbreakPromptBase({posts: postsForPrompt, spotlights, summary_prompt_name: summary_prompt}), ...getSpotlightPrompt({post, summary_prompt_name: summary_prompt})]

        const jailbreakSummary1 = await queryClaudeJailbreak(prompt, 200)
        const summary1 = jailbreakSummary1.content[0]
        if (summary1.type === "text") {
          const cleanedSummary1 = summary1.text.replace(/---|\n/g, "") + ` [${summary_prompt}]`
          // eslint-disable-next-line no-console
          console.log({title: post.title, cleanedSummary1})
          createSpotlight(post, reviewWinner, cleanedSummary1)
        }

        const jailbreakSummary2 = await queryClaudeJailbreak(prompt, 200)
        const summary2 = jailbreakSummary2.content[0]
        if (summary2.type === "text") {
          const cleanedSummary2 = summary2.text.replace(/---|\n/g, "") + ` [${summary_prompt}]`
          // eslint-disable-next-line no-console
          console.log({title: post.title, cleanedSummary2})
          createSpotlight(post, reviewWinner, cleanedSummary2)
        }

      } catch (e) {
        // eslint-disable-next-line no-console
        console.log(e)
      }
    }
  }

  // eslint-disable-next-line no-console
  console.log("Done creating spotlights for review winners");
}
<<<<<<< HEAD


// Exported to allow running manually with "yarn repl"
const updateOldSpotlightsWithSubtitle = async () => {
  const context = createAdminContext();
  const { reviewWinners } = await reviewWinnerCache.get(context)
  const postIds = reviewWinners.map(winner => winner._id);
  const spotlights = await Spotlights.find({ documentId: { $in: postIds }, customSubtitle: null, draft: false, deletedDraft: false }).fetch();

  const results = await Promise.all(spotlights.map(async (spotlight) => {
    const reviewWinner = reviewWinners.find(reviewWinner => reviewWinner._id === spotlight.documentId);
    return Spotlights.rawUpdateOne({_id: spotlight._id}, {$set: {customSubtitle: `Best of LessWrong ${reviewWinner?.reviewWinner.reviewYear}`}})
  }));
}

// This updates the spotlights so that subtitleUrl leads to the best of LW page for that year and category
// and changes the corresponding Post customHighlight to the spotlight description
// Exported to allow running manually with "yarn repl"
export const updateSpotlightUrlsAndPostCustomHighlights = async () => {
  const context = createAdminContext();
  const { reviewWinners } = await reviewWinnerCache.get(context)
  const postIds = reviewWinners.map(winner => winner._id);

  const spotlights = await fetchFragment({
    collectionName: "Spotlights",
    fragmentName: "SpotlightEditQueryFragment",
    currentUser: null,
    selector: { documentId: { $in: postIds }, draft: false, deletedDraft: false },
    skipFiltering: true,
  });

  const currentUser = createAdminContext().currentUser

  for (const [i, spotlight] of spotlights.entries()) {
    // eslint-disable-next-line no-console
    console.log(spotlight._id, i)
    const reviewWinner = reviewWinners.find(reviewWinner => reviewWinner._id === spotlight.documentId);
    const category = reviewWinner?.reviewWinner.category
    const year = reviewWinner?.reviewWinner.reviewYear

    await updateSpotlight({ data: {subtitleUrl: `/bestoflesswrong?year=${year}&category=${category}`}, selector: { _id: spotlight._id } }, context)

    await updatePost({ data: {customHighlight: spotlight.description}, selector: { _id: spotlight.documentId } }, context)
  }
}
=======
>>>>>>> ae7b8f2c
<|MERGE_RESOLUTION|>--- conflicted
+++ resolved
@@ -4,8 +4,7 @@
 import { reviewWinnerCache, ReviewWinnerWithPost } from "@/server/review/reviewWinnersCache";
 import { PromptCachingBetaMessageParam, PromptCachingBetaTextBlockParam } from "@anthropic-ai/sdk/resources/beta/prompt-caching/messages";
 import { createAdminContext } from "../../vulcan-lib/createContexts";
-import { createSpotlight as createSpotlightMutator, updateSpotlight } from "@/server/collections/spotlights/mutations";
-import { updatePost } from "@/server/collections/posts/mutations";
+import { createSpotlight as createSpotlightMutator } from "@/server/collections/spotlights/mutations";
 
 async function queryClaudeJailbreak(prompt: PromptCachingBetaMessageParam[], maxTokens: number) {
   const client = getAnthropicPromptCachingClientOrThrow()
@@ -173,51 +172,3 @@
   // eslint-disable-next-line no-console
   console.log("Done creating spotlights for review winners");
 }
-<<<<<<< HEAD
-
-
-// Exported to allow running manually with "yarn repl"
-const updateOldSpotlightsWithSubtitle = async () => {
-  const context = createAdminContext();
-  const { reviewWinners } = await reviewWinnerCache.get(context)
-  const postIds = reviewWinners.map(winner => winner._id);
-  const spotlights = await Spotlights.find({ documentId: { $in: postIds }, customSubtitle: null, draft: false, deletedDraft: false }).fetch();
-
-  const results = await Promise.all(spotlights.map(async (spotlight) => {
-    const reviewWinner = reviewWinners.find(reviewWinner => reviewWinner._id === spotlight.documentId);
-    return Spotlights.rawUpdateOne({_id: spotlight._id}, {$set: {customSubtitle: `Best of LessWrong ${reviewWinner?.reviewWinner.reviewYear}`}})
-  }));
-}
-
-// This updates the spotlights so that subtitleUrl leads to the best of LW page for that year and category
-// and changes the corresponding Post customHighlight to the spotlight description
-// Exported to allow running manually with "yarn repl"
-export const updateSpotlightUrlsAndPostCustomHighlights = async () => {
-  const context = createAdminContext();
-  const { reviewWinners } = await reviewWinnerCache.get(context)
-  const postIds = reviewWinners.map(winner => winner._id);
-
-  const spotlights = await fetchFragment({
-    collectionName: "Spotlights",
-    fragmentName: "SpotlightEditQueryFragment",
-    currentUser: null,
-    selector: { documentId: { $in: postIds }, draft: false, deletedDraft: false },
-    skipFiltering: true,
-  });
-
-  const currentUser = createAdminContext().currentUser
-
-  for (const [i, spotlight] of spotlights.entries()) {
-    // eslint-disable-next-line no-console
-    console.log(spotlight._id, i)
-    const reviewWinner = reviewWinners.find(reviewWinner => reviewWinner._id === spotlight.documentId);
-    const category = reviewWinner?.reviewWinner.category
-    const year = reviewWinner?.reviewWinner.reviewYear
-
-    await updateSpotlight({ data: {subtitleUrl: `/bestoflesswrong?year=${year}&category=${category}`}, selector: { _id: spotlight._id } }, context)
-
-    await updatePost({ data: {customHighlight: spotlight.description}, selector: { _id: spotlight.documentId } }, context)
-  }
-}
-=======
->>>>>>> ae7b8f2c
