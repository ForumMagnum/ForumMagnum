--- conflicted
+++ resolved
@@ -42,7 +42,6 @@
 }
 
 const acquireEssayThreadRights = async (title: string): Promise<void> => {
-  console.log(essayRights, title)
   if (!essayRights[title]) {
     essayRights[title] = true
     return Promise.resolve()
@@ -104,19 +103,9 @@
 
 ${essay}`
 
-const getEssays = async ({posts}: {posts?: DbPost[]} = {}): Promise<Essay[]> => {
-  
-  if (posts) {
-    return posts.map(e => {
-      return {post: e, title: e.title, content: e.contents.html }
-    })
-  }
-
+const getEssays = async (): Promise<Essay[]> => {
   const postIds = await ReviewWinners.find({reviewYear: 2021}, { limit: 50, projection: { postId: 1 } }).fetch();
   const es = await Posts.find({ _id: { $in: postIds.map(p => p.postId) } }).fetch();
-
-  // tslint:disable-next-line:no-console
-  console.log(es.map(e => e.title))
 
   return es.map(e => {
     return {post: e, title: e.title, content: e.contents.html }
@@ -299,8 +288,7 @@
   await postMessage(text, threadTs);
 }
 
-async function generateCoverImages({posts, limit = 2}: {
-    posts?: (PostsWithNavigation | PostsWithNavigationAndRevision)[], 
+async function generateCoverImages({limit = 2}: {
     limit?: number
   } = {}): Promise<string[]> {
   const openAiClient = await getOpenAI();
@@ -309,14 +297,9 @@
   }
   const essays = (await getEssays()).slice(0, limit)
 
-<<<<<<< HEAD
-  const [promElementss] = await essays.reduce(async (prev: Promise<[Promise<string[]>, number]>, essay): Promise<[Promise<string[]>, number]> => {
+  const [promElementses] = await essays.reduce(async (prev: Promise<[Promise<string[]>, number]>, essay): Promise<[Promise<string[]>, number]> => {
 
     const [promptElementses, charsRequested] = await prev
-=======
-  const [promElements] = await essays.reduce(async (pEC: Promise<[Promise<string[]>, number]>, essay, i): Promise<[Promise<string[]>, number]> => {
-    const [eltss, charsRequested] = await pEC
->>>>>>> d6bfd2f1
     let newChars = charsRequested
 
     if ((charsRequested + essay.content.length) >= 30_000) {
@@ -344,14 +327,13 @@
     ]
   }, Promise.resolve([Promise.resolve([]), 0]) as Promise<[Promise<string[]>, number]>)
 
-  return promElements
+  return promElementses
 }
 
 async function main () {
 
-  const promElements = await generateCoverImages({limit: 2})
-
-  const imUrls = await promElements
+  const imUrls = await generateCoverImages({limit: 2})
+
   await slackApp.client.chat.postMessage({
     channel: channelId,
     text: JSON.stringify(imUrls)
