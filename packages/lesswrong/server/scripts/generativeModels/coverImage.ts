--- conflicted
+++ resolved
@@ -1,13 +1,7 @@
 import { imagine_key, openai_key, openai_org, slack_api_token } from './keys.ts'
 import OpenAI from 'openai'
 import axios from 'axios';
-<<<<<<< HEAD
-import fs from 'fs';
-import path from 'path'
-import { readFile, writeFile } from 'fs/promises'
-=======
 import FormData from 'form-data';
->>>>>>> 7e140367
 import { Globals } from '../../vulcan-lib/index.ts';
 import Posts from '../../../lib/collections/posts/collection.ts';
 
@@ -90,82 +84,11 @@
 
 const prompter = (el: string) => `https://s.mj.run/Bkrf46MPWyo  Aquarelle illustration inspired by topographic river maps and mathematical diagrams and equations. A clear image of ${el} --no text --ar 8:5 --iw 2.0 --s 150 --chaos 10 --v 6.0`
 
-<<<<<<< HEAD
-async function downloadImage(url : string, filePath : string) : Promise<void> {
-  const response = await axios({
-    url: url,
-    method: 'GET',
-    responseType: 'stream',
-  });
-
-  console.log('Download image response data: ', response.data)
-  response.data.pipe(fs.createWriteStream(filePath));
-
-  return new Promise((resolve, reject) => {
-    response.data.on('end', () => {
-      resolve();
-    });
-
-    response.data.on('error', (err : Error) => {
-      reject(err);
-    });
-  });
-}
-
-async function uploadImageToSlack(filePath : string, threadTs : string) {
-  const formData = {
-    file: fs.readFileSync(filePath),
-    channels: channelId,
-    thread_ts: threadTs
-  };
-  const response = await axios.post('https://slack.com/api/files.upload', formData, {
-    headers: {
-      'Authorization': `Bearer ${slackToken}`,
-      'Content-Type': 'multipart/form-data',
-    },
-    // maxContentLength: Infinity,
-    // maxBodyLength: Infinity
-  });
-  console.log('Upload image response data: ', response.data)
-  console.log('Upload image response statusText: ', response.statusText)
-  return response.data;
-}
-
-const postPromptImages = async (prompt: string, {threadTs}: {title: string, threadTs?: string}, url: string, images: string[], aspect_ratio?: {width : number, height : number}) => {
-  if (!threadTs) return
-  await postReply(`*Prompt: ${prompt}*`, threadTs);
-  return await Promise.all(images.map(async (image) => {
-
-    const imageUrl = image;
-    const filePath = './image.png'; // ${image}
-    await downloadImage(imageUrl, filePath);
-
-    const filePathDummy = 'lw_big.png'
-    // const fullFilePath = path.join(__dirname, filePathDummy);
- 
-    // console.log("Full file path: ", fullFilePath)
-    await uploadImageToSlack(filePathDummy, threadTs)
-    // await postReply(url, threadTs);
-=======
 const postPromptImages = async (prompt: string, {title, threadTs}: {title: string, threadTs?: string}, images: string[]) => {
   if (!threadTs) return
   await postReply(`*Prompt: ${prompt}*`, threadTs);
   return await Promise.all(images.map(async (image) => {
-    const response = await axios.get(image, {responseType: 'arraybuffer'})
-    console.log(response)
-    const formData = new FormData()
-    formData.append('file', response.data)
-    formData.append('thread_ts', threadTs)
-    console.log(formData)
-    const postResponse = await axios.post('https://slack.com/api/files.upload', formData, {
-      headers: {
-        'Authorization': `Bearer ${slack_api_token}`,
-        'Content-Type': 'multipart/form-data',
-      }, maxContentLength: Infinity
-      })
-      // console.log(postResponse)
-      console.log(postResponse.data)
->>>>>>> 7e140367
+    await postReply(image, threadTs);
   }))
 }
 
@@ -208,12 +131,8 @@
       if (responseData.data.status === 'completed') {
         // stop repeating
         clearInterval(intervalId);
-<<<<<<< HEAD
         console.log('Completed image details', responseData.data);
-        await postPromptImages(el, essays[essayIx], responseData.data.url, responseData.data.upscaled_urls)
-=======
         await postPromptImages(el, essays[essayIx], responseData.data.upscaled_urls)
->>>>>>> 7e140367
         releaseMidjourneyRights()
         // console.log('Completed image details', responseData.data);
       } else {
@@ -275,16 +194,6 @@
 }
 
 async function main () {
-<<<<<<< HEAD
-  const limit = 1
-  const essays = (await getEssays()).slice(0, limit)
-  await Promise.all(essays.map(makeEssayThread))
-  const elementss = await Promise.all(essays.slice(0, limit).map(getElements))
-  await Promise.all(
-    elementss.slice(0,limit)
-    .map((els,i) => els.map(el => go(essays, i, el)))
-  )
-=======
   // const limit = 1
   // const essays = (await getEssays()).slice(0, limit)
   // await Promise.all(essays.map(makeEssayThread))
@@ -294,7 +203,6 @@
   //   .map((els,i) => els.slice(1).map(el => go(essays, i, el)))
   // )
   await postPromptImages('test', {title: 'test', threadTs: 'p1706745567571679'}, ['https://cdn.discordapp.com/attachments/1202405316231299112/1202405771225079818/lwbot_Aquarelle_illustration_inspired_by_topographic_river_maps_a0467f69-0f26-4760-9544-9bf022abe9db.png?ex=65cd56a3&is=65bae1a3&hm=aa8518f72e38cdd3dcb740499723912e18541b50eceb36cd85cbb096e0218906&'])
->>>>>>> 7e140367
 }
 
 Globals.coverImages = () => main()
