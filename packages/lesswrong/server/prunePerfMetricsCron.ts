<<<<<<< HEAD
import { addCronJob } from "./cron/cronUtil";
import { pruneOldPerfMetrics } from "./analyticsWriter";
=======
import { addCronJob } from "./cronUtil";
import { pruneOldPerfMetrics } from "./analytics/serverAnalyticsWriter";
>>>>>>> e5e7e425
import { performanceMetricLoggingEnabled } from "../lib/instanceSettings";

export const prunePerfMetricsCron = addCronJob({
  name: 'prunePerfMetrics',
  interval: 'every 24 hours',
  async job() {
    if (performanceMetricLoggingEnabled.get()) {
      await pruneOldPerfMetrics();
    }
  },
});<|MERGE_RESOLUTION|>--- conflicted
+++ resolved
@@ -1,10 +1,5 @@
-<<<<<<< HEAD
 import { addCronJob } from "./cron/cronUtil";
-import { pruneOldPerfMetrics } from "./analyticsWriter";
-=======
-import { addCronJob } from "./cronUtil";
 import { pruneOldPerfMetrics } from "./analytics/serverAnalyticsWriter";
->>>>>>> e5e7e425
 import { performanceMetricLoggingEnabled } from "../lib/instanceSettings";
 
 export const prunePerfMetricsCron = addCronJob({
