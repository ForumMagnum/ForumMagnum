--- conflicted
+++ resolved
@@ -121,9 +121,6 @@
   return {...tagRel, ...votedTagRel} as DbTagRel;
 });
 
-<<<<<<< HEAD
-export function voteUpdatePostDenormalizedTags({newDocument}: {newDocument: VoteableType}) {
-=======
 // Users who have this as a profile tag may need to be reexported to elastic
 getCollectionHooks("Tags").updateAfter.add(async (
   newDocument: DbTag,
@@ -145,8 +142,7 @@
   return newDocument;
 });
 
-function voteUpdatePostDenormalizedTags({newDocument}: {newDocument: VoteableType}) {
->>>>>>> b112cf71
+export function voteUpdatePostDenormalizedTags({newDocument}: {newDocument: VoteableType}) {
   let postId: string;
   if ("postId" in newDocument) { // is a tagRel
     // Applying human knowledge here
