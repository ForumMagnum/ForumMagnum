--- conflicted
+++ resolved
@@ -22,12 +22,8 @@
 import { basename, join } from 'path';
 import { initGatherTownCron } from './gatherTownCron';
 import { registerViewCronJobs } from './postgresView';
-<<<<<<< HEAD
 import { addCountOfReferenceCallbacks } from './callbacks/countOfReferenceCallbacks';
-
-=======
 import { registerElasticCallbacks } from './search/elastic/elasticCallbacks';
->>>>>>> b112cf71
 
 /**
  * Entry point for the server, assuming it's a webserver (ie not cluster mode,
