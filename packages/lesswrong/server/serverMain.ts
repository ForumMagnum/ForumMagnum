import { startWebserver } from './apolloServer';
import { initGraphQL } from './vulcan-lib/apollo-server/initGraphQL';
import { createVoteableUnionType } from './votingGraphQL';
import { scheduleQueueProcessing } from './cache/swr';
import { initRenderQueueLogging } from './vulcan-lib/apollo-ssr/renderPage';
import { serverInitSentry, startMemoryUsageMonitor } from './logging';
import { initLegacyRoutes } from '@/lib/routes';
import { startupSanityChecks } from './startupSanityChecks';
import { addAllEditableCallbacks } from './editor/make_editable_callbacks';
import { refreshKarmaInflationCache } from './karmaInflation/cron';
import { initGoogleVertex } from './google-vertex/client';
import { addElicitResolvers } from './resolvers/elicitPredictions';
import { addLegacyRssRoutes } from './legacy-redirects/routes';
import { initReviewWinnerCache } from './resolvers/reviewWinnerResolvers';
import { startAnalyticsWriter } from './analytics/serverAnalyticsWriter';
import { startSyncedCron } from './cron/startCron';
import { isAnyTest, isMigrations } from '@/lib/executionEnvironment';
import chokidar from 'chokidar';
import fs from 'fs';
import { basename, join } from 'path';
<<<<<<< HEAD
import { initGatherTownCron } from './gatherTownCron';
import { registerViewCronJobs } from './postgresView';
=======
import { addCountOfReferenceCallbacks } from './callbacks/countOfReferenceCallbacks';
>>>>>>> 512e392b
import { registerElasticCallbacks } from './search/elastic/elasticCallbacks';
import type { CommandLineArguments } from './commandLine';
import { addCountOfReferenceCallbacks } from './callbacks/countOfReferenceCallbacks';

/**
 * Entry point for the server, assuming it's a webserver (ie not cluster mode,
 * or is a worker process). By the time this is called, we should already be
 * connected to the database and have loaded settings from it.
 */
export const serverMain = async ({shellMode, command}: CommandLineArguments) => {
  await runServerOnStartupFunctions();

  if (shellMode) {
    initShell();
  } else if (command) {
    const func = compileWithGlobals(command);
    const result = await func();
    // eslint-disable-next-line no-console
    console.log("Finished. Result: ", result);
    process.kill(buildProcessPid, 'SIGQUIT');
  } else if (!isAnyTest && !isMigrations) {
    watchForShellCommands();
    startWebserver();
  }
}

export async function runServerOnStartupFunctions() {
  startAnalyticsWriter();
  scheduleQueueProcessing();
  initRenderQueueLogging();
  serverInitSentry();
  startMemoryUsageMonitor();
  initLegacyRoutes();
  await startupSanityChecks();
  addAllEditableCallbacks();
  await refreshKarmaInflationCache();
  initGoogleVertex();
  addElicitResolvers();
  addLegacyRssRoutes();
  await initReviewWinnerCache();
  addCountOfReferenceCallbacks();

  // define executableSchema
  createVoteableUnionType();
  initGraphQL();
  registerElasticCallbacks();

  startSyncedCron();
}


function initShell() {
  const repl = require('repl');
  /*const rl = readline.createInterface({
    input: process.stdin,
    output: process.stdout,
    prompt: "> ",
  });
  rl.on('line', line => {
    console.log(`Got input: ${line}`);
    rl.prompt();
  });
  rl.prompt();*/

  const r = repl.start({
    prompt: "> ",
    terminal: true,
    preview: true,
    breakEvalOnSigint: true,
    useGlobal: true,
  });
}

const compileWithGlobals = (code: string) => {
  // This is basically just eval() but done in a way that:
  //   (1) Allows us to define our own global scope
  //   (2) Doesn't upset esbuild
  const callable = (async function () {}).constructor(`with(this) { await ${code} }`);
  return () => {
    return callable.call(new Proxy({}, {
      has () { return true; },
      get (_target, key) {
        if (typeof key !== "symbol") {
          return global[key as keyof Global];
        }
      }
    }));
  }
}

// Monitor ./tmp/pendingShellCommands for shell commands. If a JS file is
// written there, run it then delete it. Security-wise this is okay because
// write-access inside the repo directory is already equivalent to script
// execution.
const watchForShellCommands = () => {
  const watcher = chokidar.watch('./tmp/pendingShellCommands');
  watcher.on('add', async (path) => {
    const fileContents = fs.readFileSync(path, 'utf8');
    // eslint-disable-next-line no-console
    console.log(`Running shell command: ${fileContents}`);
    const newPath = join("tmp/runningShellCommands", basename(path));
    fs.renameSync(path, newPath);
    try {
      const func = compileWithGlobals(fileContents);
      const result = await func();
      // eslint-disable-next-line no-console
      console.log("Finished. Result: ", result);
    } catch(e) {
      // eslint-disable-next-line no-console
      console.log("Failed.");
      // eslint-disable-next-line no-console
      console.log(e);
    } finally {
      fs.unlinkSync(newPath);
    }
  });
}<|MERGE_RESOLUTION|>--- conflicted
+++ resolved
@@ -18,15 +18,9 @@
 import chokidar from 'chokidar';
 import fs from 'fs';
 import { basename, join } from 'path';
-<<<<<<< HEAD
-import { initGatherTownCron } from './gatherTownCron';
-import { registerViewCronJobs } from './postgresView';
-=======
 import { addCountOfReferenceCallbacks } from './callbacks/countOfReferenceCallbacks';
->>>>>>> 512e392b
 import { registerElasticCallbacks } from './search/elastic/elasticCallbacks';
 import type { CommandLineArguments } from './commandLine';
-import { addCountOfReferenceCallbacks } from './callbacks/countOfReferenceCallbacks';
 
 /**
  * Entry point for the server, assuming it's a webserver (ie not cluster mode,
