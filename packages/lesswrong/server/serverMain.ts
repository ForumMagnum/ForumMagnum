import { startWebserver } from './apolloServer';
import { scheduleQueueProcessing } from './cache/swr';
import { initRenderQueueLogging } from './vulcan-lib/apollo-ssr/renderPage';
import { serverInitSentry, startMemoryUsageMonitor } from './logging';
import { initLegacyRoutes } from '@/lib/routes';
import { startupSanityChecks } from './startupSanityChecks';
import { refreshKarmaInflationCache } from './karmaInflation/cron';
import { initGoogleVertex } from './google-vertex/client';
import { addLegacyRssRoutes } from './legacy-redirects/routes';
import { initReviewWinnerCache } from './resolvers/reviewWinnerResolvers';
import { startAnalyticsWriter } from './analytics/serverAnalyticsWriter';
import { startSyncedCron } from './cron/startCron';
import { isAnyTest, isMigrations } from '@/lib/executionEnvironment';
import chokidar from 'chokidar';
import fs from 'fs';
import { basename, join } from 'path';
<<<<<<< HEAD
import { initGatherTownCron } from './gatherTownCron';
import { registerViewCronJobs } from './postgresView';
import { addCountOfReferenceCallbacks } from './callbacks/countOfReferenceCallbacks';
import { registerElasticCallbacks } from './search/elastic/elasticCallbacks';
import { isLW } from '@/lib/instanceSettings';
=======
import type { CommandLineArguments } from './commandLine';
import { captureEvent } from '@/lib/analyticsEvents';
import { updateStripeIntentsCache } from './lesswrongFundraiser/stripeIntentsCache';
>>>>>>> 25b84633

/**
 * Entry point for the server, assuming it's a webserver (ie not cluster mode,
 * or is a worker process). By the time this is called, we should already be
 * connected to the database and have loaded settings from it.
 */
export const serverMain = async ({shellMode, command}: CommandLineArguments) => {
  await runServerOnStartupFunctions();

  if (shellMode) {
    initShell();
  } else if (command) {
    const func = compileWithGlobals(command);
    const result = await func();
    // eslint-disable-next-line no-console
    console.log("Finished. Result: ", result);
    process.kill(buildProcessPid, 'SIGQUIT');
  } else if (!isAnyTest && !isMigrations) {
    watchForShellCommands();
    startWebserver();
  }
}

export async function runServerOnStartupFunctions() {
  startAnalyticsWriter();
  scheduleQueueProcessing();
  initRenderQueueLogging();
  serverInitSentry();
  startMemoryUsageMonitor();
  initLegacyRoutes();
  await startupSanityChecks();
  await refreshKarmaInflationCache();
  initGoogleVertex();
  addLegacyRssRoutes();
  void initReviewWinnerCache();
  void updateStripeIntentsCache();

  startSyncedCron();
  captureEvent("serverStarted", {});
}


function initShell() {
  const repl = require('repl');
  /*const rl = readline.createInterface({
    input: process.stdin,
    output: process.stdout,
    prompt: "> ",
  });
  rl.on('line', line => {
    console.log(`Got input: ${line}`);
    rl.prompt();
  });
  rl.prompt();*/

  const r = repl.start({
    prompt: "> ",
    terminal: true,
    preview: true,
    breakEvalOnSigint: true,
    useGlobal: true,
  });
}

const compileWithGlobals = (code: string) => {
  // This is basically just eval() but done in a way that:
  //   (1) Allows us to define our own global scope
  //   (2) Doesn't upset esbuild
  const callable = (async function () {}).constructor(`with(this) { await ${code} }`);
  return () => {
    return callable.call(new Proxy({}, {
      has () { return true; },
      get (_target, key) {
        if (typeof key !== "symbol") {
          return global[key as keyof Global];
        }
      }
    }));
  }
}

// Monitor ./tmp/pendingShellCommands for shell commands. If a JS file is
// written there, run it then delete it. Security-wise this is okay because
// write-access inside the repo directory is already equivalent to script
// execution.
const watchForShellCommands = () => {
  if (isLW) {
    return;
  }

  const watcher = chokidar.watch('./tmp/pendingShellCommands');
  watcher.on('add', async (path) => {
    const fileContents = fs.readFileSync(path, 'utf8');
    // eslint-disable-next-line no-console
    console.log(`Running shell command: ${fileContents}`);
    const newPath = join("tmp/runningShellCommands", basename(path));
    fs.renameSync(path, newPath);
    try {
      const func = compileWithGlobals(fileContents);
      const result = await func();
      // eslint-disable-next-line no-console
      console.log("Finished. Result: ", result);
    } catch(e) {
      // eslint-disable-next-line no-console
      console.log("Failed.");
      // eslint-disable-next-line no-console
      console.log(e);
    } finally {
      fs.unlinkSync(newPath);
    }
  });
}<|MERGE_RESOLUTION|>--- conflicted
+++ resolved
@@ -14,17 +14,10 @@
 import chokidar from 'chokidar';
 import fs from 'fs';
 import { basename, join } from 'path';
-<<<<<<< HEAD
-import { initGatherTownCron } from './gatherTownCron';
-import { registerViewCronJobs } from './postgresView';
-import { addCountOfReferenceCallbacks } from './callbacks/countOfReferenceCallbacks';
-import { registerElasticCallbacks } from './search/elastic/elasticCallbacks';
-import { isLW } from '@/lib/instanceSettings';
-=======
 import type { CommandLineArguments } from './commandLine';
 import { captureEvent } from '@/lib/analyticsEvents';
 import { updateStripeIntentsCache } from './lesswrongFundraiser/stripeIntentsCache';
->>>>>>> 25b84633
+import { isLW } from '@/lib/instanceSettings';
 
 /**
  * Entry point for the server, assuming it's a webserver (ie not cluster mode,
@@ -111,6 +104,7 @@
 // write-access inside the repo directory is already equivalent to script
 // execution.
 const watchForShellCommands = () => {
+  // TODO: Remove this - it's here for debugging
   if (isLW) {
     return;
   }
