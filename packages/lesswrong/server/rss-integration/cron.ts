import { addCronJob } from '../cronUtil';
import RSSFeeds from '../../lib/collections/rssfeeds/collection';
import { createMutator, updateMutator, Vulcan } from '../vulcan-lib';
import { Posts } from '../../lib/collections/posts';
import Users from '../../lib/collections/users/collection';
import { asyncForeachSequential } from '../../lib/utils/asyncUtils';

const runRSSImport = async () => {
  const feedparser = require('feedparser-promised');
<<<<<<< HEAD
  const feeds = await RSSFeeds.find({status: {$ne: 'inactive'}}).fetch()
=======
  const feeds = RSSFeeds.find({status: {$ne: 'inactive'}}).fetch()
  // eslint-disable-next-line no-console
  console.log(`Refreshing ${feeds.length} RSS feeds`);
>>>>>>> bd5df89f
  await asyncForeachSequential(feeds, async feed => {
    try {
      // create array of all posts in current rawFeed object
      let previousPosts = feed.rawFeed || [];

      // check the feed for new posts
      const url = feed.url;
      const currentPosts = await feedparser.parse(url);
      
      let newPosts: Array<any> = currentPosts.filter(function (post) {
        return !previousPosts.some(prevPost => {
          return post.guid === prevPost.guid
        })
      })

      // update feed object with new feed data (mutation)
      var set: any = {};
      set.rawFeed = currentPosts;

      await updateMutator({
        collection: RSSFeeds,
        documentId: feed._id,
        set: set,
        validate: false,
      })

      await asyncForeachSequential(newPosts, async newPost => {
        var body;

        if (newPost['content:encoded'] && newPost.displayFullContent) {
          body = newPost['content:encoded'];
        } else if (newPost.description) {
          body = newPost.description;
        } else if (newPost.summary) {
          body = newPost.summary;
        } else {
          body = "";
        }

        var post = {
          title: newPost.title,
          userId: feed.userId,
          canonicalSource: feed.setCanonicalUrl ? newPost.link : undefined,
          contents: {
            originalContents: {
              type: "html",
              data: body
            }
          },
          feedId: feed._id,
          feedLink: newPost.link
        };

        let lwUser = await Users.findOne({_id: feed.userId});

        await createMutator({
          collection: Posts,
          document: post,
          currentUser: lwUser,
          validate: false,
        })
      })
    } catch(error) {
      //eslint-disable-next-line no-console
      console.error(`RSS error when refreshing feed ${feed.url}: ${error}`);
    }
  })
}


addCronJob({
  name: 'addNewRSSPosts',
  interval: 'every 10 minutes',
  job: runRSSImport
});

Vulcan.runRSSImport = runRSSImport<|MERGE_RESOLUTION|>--- conflicted
+++ resolved
@@ -7,13 +7,9 @@
 
 const runRSSImport = async () => {
   const feedparser = require('feedparser-promised');
-<<<<<<< HEAD
   const feeds = await RSSFeeds.find({status: {$ne: 'inactive'}}).fetch()
-=======
-  const feeds = RSSFeeds.find({status: {$ne: 'inactive'}}).fetch()
   // eslint-disable-next-line no-console
   console.log(`Refreshing ${feeds.length} RSS feeds`);
->>>>>>> bd5df89f
   await asyncForeachSequential(feeds, async feed => {
     try {
       // create array of all posts in current rawFeed object
