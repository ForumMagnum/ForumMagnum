--- conflicted
+++ resolved
@@ -180,14 +180,8 @@
   if (!post) {
     throw new Error('Post not found');
   }
-<<<<<<< HEAD
-  const results = await Promise.all([getLaTeXExplanations(post), createEnglishExplanations(post)]);
-  const newMathJargon = await getLaTeXExplanations(post) || []
-=======
   // console.log("creatingLatexTerms")
   // const newMathJargon = await getLaTeXExplanations(post) || []
-  console.log("creatingEnglishTerms")
->>>>>>> a78693a9
   const newEnglishJargon = await createEnglishExplanations(post) || []
 
   console.log("creating jargonTerms")
