--- conflicted
+++ resolved
@@ -382,23 +382,15 @@
   }
 `
 
-<<<<<<< HEAD
-defineMutation({
-  name: 'getNewJargonTerms',
-  argTypes: '(postId: String!, glossaryPrompt: String, examplePost: String, exampleTerm: String, exampleAltTerm: String, exampleDefinition: String)',
-  resultType: '[JargonTerm]',
-  fn: async (_, { postId, ...exampleParams }: Omit<CreateJargonTermsQueryParams, 'currentUser' | 'context'>, context: ResolverContext) => {
+export const jargonTermsGraphQLMutations = {
+  getNewJargonTerms: async (root: void, { postId, ...exampleParams }: Omit<CreateJargonTermsQueryParams, 'currentUser'>, context: ResolverContext) => {
     const { currentUser } = context;
-=======
-export const jargonTermsGraphQLMutations = {
-  getNewJargonTerms: async (root: void, { postId, ...exampleParams }: Omit<CreateJargonTermsQueryParams, 'currentUser'>, { currentUser }: ResolverContext) => {
->>>>>>> 4930db04
     if (!currentUser) {
       throw new Error('You need to be logged in to generate jargon terms');
     }
     if (!userCanCreateAndEditJargonTerms(currentUser)) {
       throw new Error('This is a prototype feature that is not yet available to all users');
     }
-    return await createNewJargonTerms({ postId, currentUser, context, ...exampleParams });
+    return await createNewJargonTerms({ postId, currentUser, ...exampleParams, context });
   },
 }