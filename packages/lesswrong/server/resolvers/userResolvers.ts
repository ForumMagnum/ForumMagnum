--- conflicted
+++ resolved
@@ -3,17 +3,13 @@
 import SimpleSchema from 'simpl-schema';
 import { getUserEmail, userCanEditUser } from "../../lib/collections/users/helpers";
 import { isEAForum } from '../../lib/instanceSettings';
-import { addGraphQLMutation, addGraphQLQuery, addGraphQLResolvers, addGraphQLSchema } from "../../lib/vulcan-lib/graphql";
 import { userIsAdminOrMod } from '../../lib/vulcan-users/permissions';
 import Users from '../../server/collections/users/collection';
 import { userFindOneByEmail } from "../commonQueries";
 import UsersRepo from '../repos/UsersRepo';
-<<<<<<< HEAD
 import { createPaginatedResolver } from './paginatedResolver';
 import { getUnusedSlugByCollectionName } from '../utils/slugUtil';
-import { slugify } from '@/lib/utils/slugify';
 import { updateMutator } from "../vulcan-lib/mutators";
-import { getKarmaChangeDateRange, getKarmaChangeNextBatchDate, getKarmaChanges } from '../karmaChanges';
 import gql from 'graphql-tag';
 
 type NewUserUpdates = {
@@ -68,14 +64,6 @@
     topUsers: [UpvotedUser]
     activeDialogueMatchSeekers: [User]
   }
-=======
-import { defineQuery } from '../utils/serverGraphqlUtil';
-import { getUnusedSlugByCollectionName } from '../utils/slugUtil';
-import { updateMutator } from "../vulcan-lib/mutators";
-import { createPaginatedResolver } from './paginatedResolver';
-
-addGraphQLSchema(`
->>>>>>> 234b9431
   type NewUserCompletedProfile {
     username: String,
     slug: String,
@@ -83,24 +71,10 @@
     subscribedToDigest: Boolean,
     usernameUnset: Boolean
   }
-<<<<<<< HEAD
-=======
-`)
-
-type NewUserUpdates = {
-  username: string
-  email?: string
-  subscribeToDigest: boolean
-  acceptedTos: boolean
-}
-
-addGraphQLSchema(`
->>>>>>> 234b9431
   type UserCoreTagReads {
     tagId: String,
     userReadCount: Int
   }
-<<<<<<< HEAD
 
   extend type Mutation{
     NewUserCompleteProfile(username: String!, subscribeToDigest: Boolean!, email: String, acceptedTos: Boolean): NewUserCompletedProfile
@@ -234,293 +208,12 @@
     {displayName}: {displayName: string},
     context: ResolverContext,
   ) {
-=======
-`)
-
-addGraphQLResolvers({
-  Mutation: {
-    async NewUserCompleteProfile(root: void, { username, email, subscribeToDigest, acceptedTos }: NewUserUpdates, context: ResolverContext) {
-      const { currentUser } = context
-      if (!currentUser) {
-        throw new Error('Cannot change username without being logged in')
-      }
-      // Check they accepted the terms of use
-      if (isEAForum && !acceptedTos) {
-        throw new Error("You must accept the terms of use to continue");
-      }
-      // Only for new users. Existing users should need to contact support to
-      // change their usernames
-      if (!currentUser.usernameUnset) {
-        throw new Error('Only new users can set their username this way')
-      }
-      // Check for uniqueness
-      const existingUser = await Users.findOne({username})
-      if (existingUser && existingUser._id !== currentUser._id) {
-        throw new Error('Username already exists')
-      }
-      // Check for someone setting an email when they already have one
-      if (email && getUserEmail(currentUser)) {
-        throw new Error('You already have an email address')
-      }
-      // Check for email uniqueness
-      if (email && await userFindOneByEmail(email)) {
-        throw new Error('Email already taken')
-      }
-      // Check for valid email
-      if (email && !SimpleSchema.RegEx.Email.test(email)) {
-        throw new Error('Invalid email')
-      }
-      const updatedUser = (await updateMutator({
-        collection: Users,
-        documentId: currentUser._id,
-        set: {
-          usernameUnset: false,
-          username,
-          displayName: username,
-          slug: await getUnusedSlugByCollectionName("Users", slugify(username)),
-          ...(email ? {email} : {}),
-          subscribedToDigest: subscribeToDigest,
-          acceptedTos,
-        },
-        // We've already done necessary gating
-        validate: false
-      })).data
-      // Don't want to return the whole object without more permission checking
-      return pick(updatedUser, 'username', 'slug', 'displayName', 'subscribedToCurated', 'usernameUnset')
-    },
-    async UserExpandFrontpageSection(
-      _root: void,
-      {section, expanded}: {section: string, expanded: boolean},
-      {currentUser, repos}: ResolverContext,
-    ) {
-      if (!currentUser) {
-        throw new Error("You must login to do this");
-      }
-      expanded = Boolean(expanded);
-      await repos.users.setExpandFrontpageSection(currentUser._id, section, expanded);
-      return expanded;
-    },
-    async UserUpdateSubforumMembership(root: void, { tagId, member }: {tagId: string, member: boolean}, context: ResolverContext) {
-      const { currentUser } = context
-      if (!currentUser) {
-        throw new Error('Cannot join subforum without being logged in')
-      }
-
-      if ((member && currentUser.profileTagIds?.includes(tagId)) || (!member && !currentUser.profileTagIds?.includes(tagId))) {
-        throw new Error(member ? 'User is aleady a member of this subforum' : 'User is not a member of this subforum so cannot leave')
-      }
-
-      const newProfileTagIds = member ? [...(currentUser.profileTagIds || []), tagId] : currentUser.profileTagIds?.filter(id => id !== tagId) || []
-      const updatedUser = await updateMutator({
-        collection: Users,
-        documentId: currentUser._id,
-        set: {
-          profileTagIds: newProfileTagIds
-        },
-        validate: false
-      })
-      
-      return updatedUser
-    },
-  },
-
-  Query: {
-    async UserReadsPerCoreTag(root: void, {userId}: {userId: string}, context: ResolverContext) {
-      const { currentUser } = context
-      const user = await Users.findOne({_id: userId})
-
-      // Must be logged in and have permission to view this user's data
-      if (!userId || !currentUser || !user || !userCanEditUser(currentUser, user)) {
-        throw new Error('Not authorized')
-      }
-      
-      return context.repos.posts.getUserReadsPerCoreTag(userId)
-    },
-    async GetRandomUser(root: void, {userIsAuthor}: {userIsAuthor: 'optional'|'required'}, context: ResolverContext) {
-      const { currentUser } = context
-      if (!userIsAdminOrMod(currentUser)) {
-        throw new Error('Must be an admin/mod to get a random user')
-      }
-      
-      if (userIsAuthor === 'optional') {
-        return new UsersRepo().getRandomActiveUser()
-      } else if (userIsAuthor === 'required') {
-        return new UsersRepo().getRandomActiveAuthor()
-      } else {
-        throw new Error('Invalid user type type')
-      }
-    },
-  },
-})
-
-addGraphQLMutation(
-  'NewUserCompleteProfile(username: String!, subscribeToDigest: Boolean!, email: String, acceptedTos: Boolean): NewUserCompletedProfile'
-)
-addGraphQLMutation(
-  'UserExpandFrontpageSection(section: String!, expanded: Boolean!): Boolean'
-)
-addGraphQLMutation(
-  'UserUpdateSubforumMembership(tagId: String!, member: Boolean!): User'
-)
-addGraphQLQuery('UserReadsPerCoreTag(userId: String!): [UserCoreTagReads]')
-addGraphQLQuery('GetRandomUser(userIsAuthor: String!): User')
-
-defineQuery({
-  name: "IsDisplayNameTaken",
-  argTypes: "(displayName: String!)",
-  resultType: "Boolean!",
-  fn: async (
-    _root: void,
-    {displayName}: {displayName: string},
-    context: ResolverContext,
-  ) => {
->>>>>>> 234b9431
     const {currentUser} = context;
     if (!currentUser) {
       throw new Error("You must be logged in to do this");
     }
     const isTaken = await context.repos.users.isDisplayNameTaken({ displayName, currentUserId: currentUser._id });
     return isTaken;
-<<<<<<< HEAD
   },
   ...suggestedFeedQuery
-}
-
-export const userResolvers = {
-  htmlMapMarkerText: {
-    ...denormalizedField({
-      needsUpdate: (data: Partial<DbUser>) => ('mapMarkerText' in data),
-      getValue: async (user: DbUser) => {
-        if (!user.mapMarkerText) return "";
-        return await markdownToHtml(user.mapMarkerText);
-      }
-    })
-  },
-  bio: {
-    resolveAs: {
-      type: "String",
-      resolver: (user: DbUser, args: void, { Users }: ResolverContext) => {
-        const bio = user.biography?.originalContents;
-        if (!bio) return "";
-        return dataToMarkdown(bio.data, bio.type);
-      }
-    }
-  },
-  htmlBio: {
-    resolveAs: {
-      type: "String!",
-      resolver: (user: DbUser, args: void, { Users }: ResolverContext) => {
-        const bio = user.biography;
-        return bio?.html || "";
-      }
-    }
-  },
-  rateLimitNextAbleToComment: {
-    nullable: true,
-    resolveAs: {
-      type: GraphQLJSON,
-      arguments: 'postId: String',
-      resolver: async (user: DbUser, args: {postId: string | null}, context: ResolverContext): Promise<RateLimitInfo|null> => {
-        return rateLimitDateWhenUserNextAbleToComment(user, args.postId, context);
-      }
-    },
-  },
-  rateLimitNextAbleToPost: {
-    nullable: true,
-    resolveAs: {
-      type: GraphQLJSON,
-      arguments: 'eventForm: Boolean',
-      resolver: async (user: DbUser, args: { eventForm?: boolean }, context: ResolverContext): Promise<RateLimitInfo|null> => {
-        const { eventForm } = args
-        if (eventForm) return null
-
-        const rateLimit = await rateLimitDateWhenUserNextAbleToPost(user, context);
-        if (rateLimit) {
-          return rateLimit
-        } else {
-          return null
-        }
-      }
-    }
-  },
-  recentKarmaInfo: {
-    nullable: true,
-    resolveAs: {
-      type: GraphQLJSON,
-      resolver: async (user: DbUser, args, context: ResolverContext): Promise<RecentKarmaInfo> => {
-        return getRecentKarmaInfo(user._id, context)
-      }
-    }
-  },
-  karmaChanges: {
-    type: 'KarmaChanges',
-    resolveAs: {
-      arguments: 'startDate: Date, endDate: Date',
-      type: 'KarmaChanges',
-      resolver: async (document, {startDate, endDate}, context: ResolverContext) => {
-        const { currentUser, Users } = context;
-        if (!currentUser)
-          return null;
-        
-        
-        // If this isn't an SSR (ie, it might be a mutation), refetch the current
-        // user, because the current user gets set at the beginning of the request,
-        // which matters if we're refetching this because we just updated
-        // karmaChangeLastOpened.
-        const newCurrentUser = context.isSSR
-          ? currentUser
-          : await Users.findOne(currentUser._id)
-        if (!newCurrentUser) throw Error(`Cant find user with ID: ${currentUser._id}`)
-
-        const settings = newCurrentUser.karmaChangeNotifierSettings
-        const now = new Date();
-
-        // If date range isn't specified, infer it from user settings
-        if (!startDate || !endDate) {
-          // If the user has karmaChanges disabled, don't return anything
-          if (settings.updateFrequency === "disabled") return null
-          const lastOpened = newCurrentUser.karmaChangeLastOpened;
-          const lastBatchStart = newCurrentUser.karmaChangeBatchStart;
-
-          const dateRange = getKarmaChangeDateRange({settings, lastOpened, lastBatchStart, now})
-          if (dateRange == null) return null;
-          const {start, end} = dateRange;
-          startDate = start;
-          endDate = end;
-        }
-
-        const nextBatchDate = getKarmaChangeNextBatchDate({settings, now});
-
-        return getKarmaChanges({
-          user: document,
-          startDate, endDate,
-          nextBatchDate,
-          af: isAF,
-          context,
-        });
-      },
-    },
-  },
-} satisfies Record<string, CollectionFieldSpecification<"Users">>;
-=======
-  }
-});
-
-
-createPaginatedResolver({
-  name: "SuggestedFeedSubscriptionUsers",
-  graphQLType: "User",
-  callback: async (
-    context: ResolverContext,
-    limit: number,
-  ): Promise<DbUser[]> => {
-    const {currentUser} = context;
-
-    if (!currentUser) {
-      throw new Error("You must be logged to get suggsted users to subscribe to.");
-    }
-
-    return await context.repos.users.getSubscriptionFeedSuggestedUsers(currentUser._id, limit);
-  }
-});
->>>>>>> 234b9431
+}