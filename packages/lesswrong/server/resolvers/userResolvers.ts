import { markdownToHtml, dataToMarkdown } from '../editor/conversionUtils';
import Users from '../../lib/collections/users/collection';
import { augmentFieldsDict, denormalizedField } from '../../lib/utils/schemaUtils'
import { addGraphQLMutation, addGraphQLQuery, addGraphQLResolvers, addGraphQLSchema, slugify, updateMutator, Utils } from '../vulcan-lib';
import pick from 'lodash/pick';
import SimpleSchema from 'simpl-schema';
import {getUserEmail} from "../../lib/collections/users/helpers";
import {userFindOneByEmail} from "../../lib/collections/users/commonQueries";
import {forumTypeSetting} from '../../lib/instanceSettings';
import ReadStatuses from '../../lib/collections/readStatus/collection';
import moment from 'moment';
import Posts from '../../lib/collections/posts/collection';
import countBy from 'lodash/countBy';
import entries from 'lodash/fp/entries';
import sortBy from 'lodash/sortBy';
import last from 'lodash/fp/last';
import Tags, { EA_FORUM_COMMUNITY_TOPIC_ID } from '../../lib/collections/tags/collection';
import Comments from '../../lib/collections/comments/collection';
import sumBy from 'lodash/sumBy';
import { getAnalyticsConnection } from "../analytics/postgresConnection";
import { rateLimitDateWhenUserNextAbleToComment } from '../callbacks/rateLimits';

augmentFieldsDict(Users, {
  htmlMapMarkerText: {
    ...denormalizedField({
      needsUpdate: (data: Partial<DbUser>) => ('mapMarkerText' in data),
      getValue: async (user: DbUser) => {
        if (!user.mapMarkerText) return "";
        return await markdownToHtml(user.mapMarkerText);
      }
    })
  },
  bio: {
    resolveAs: {
      type: "String",
      resolver: (user: DbUser, args: void, { Users }: ResolverContext) => {
        const bio = user.biography?.originalContents;
        if (!bio) return "";
        return dataToMarkdown(bio.data, bio.type);
      }
    }
  },
  htmlBio: {
    resolveAs: {
      type: "String",
      resolver: (user: DbUser, args: void, { Users }: ResolverContext) => {
        const bio = user.biography;
        return bio?.html || "";
      }
    }
  },
<<<<<<< HEAD
=======
  // TODO: probably refactor this + postSpecificRateLimit to only use one resolver, since we don't really need two
>>>>>>> a2ea1b96
  rateLimitNextAbleToComment: {
    nullable: true,
    resolveAs: {
      type: "Date",
<<<<<<< HEAD
      resolver: async (user: DbUser, args: void, context: ResolverContext): Promise<Date|null> => {
        const rateLimit = await rateLimitDateWhenUserNextAbleToComment(user);
=======
      arguments: 'postId: String',
      resolver: async (user: DbUser, args: {postId: string | null}, context: ResolverContext): Promise<Date|null> => {
        const rateLimit = await rateLimitDateWhenUserNextAbleToComment(user, args.postId);
>>>>>>> a2ea1b96
        if (rateLimit) {
          return rateLimit.nextEligible;
        }
        return null;
      }
    },
  },
});

addGraphQLSchema(`
  type NewUserCompletedProfile {
    username: String,
    slug: String,
    displayName: String,
    subscribedToDigest: Boolean,
    usernameUnset: Boolean
  }
`)

type NewUserUpdates = {
  username: string
  email?: string
  subscribeToDigest: boolean
  acceptedTos: boolean
}

addGraphQLSchema(`
  type MostReadAuthor {
    slug: String,
    displayName: String,
    count: Int
  }
  type MostReadTopic {
    slug: String,
    name: String,
    count: Int
  }
  type WrappedDataByYear {
    alignment: String,
    totalSeconds: Int,
    engagementPercentile: Float,
    postsReadCount: Int,
    mostReadAuthors: [MostReadAuthor],
    mostReadTopics: [MostReadTopic],
    postCount: Int,
    topPost: Post,
    commentCount: Int,
    topComment: Comment,
    shortformCount: Int,
    topShortform: Comment,
    karmaChange: Int
  }
`)

addGraphQLResolvers({
  Mutation: {
    async NewUserCompleteProfile(root: void, { username, email, subscribeToDigest, acceptedTos }: NewUserUpdates, context: ResolverContext) {
      const { currentUser } = context
      if (!currentUser) {
        throw new Error('Cannot change username without being logged in')
      }
      // Check they accepted the terms of use
      if (forumTypeSetting.get() === "EAForum" && !acceptedTos) {
        throw new Error("You must accept the terms of use to continue");
      }
      // Only for new users. Existing users should need to contact support to
      // change their usernames
      if (!currentUser.usernameUnset) {
        throw new Error('Only new users can set their username this way')
      }
      // Check for uniqueness
      const existingUser = await Users.findOne({username})
      if (existingUser && existingUser._id !== currentUser._id) {
        throw new Error('Username already exists')
      }
      // Check for someone setting an email when they already have one
      if (email && getUserEmail(currentUser)) {
        throw new Error('You already have an email address')
      }
      // Check for email uniqueness
      if (email && await userFindOneByEmail(email)) {
        throw new Error('Email already taken')
      }
      // Check for valid email
      if (email && !SimpleSchema.RegEx.Email.test(email)) {
        throw new Error('Invalid email')
      }
      const updatedUser = (await updateMutator({
        collection: Users,
        documentId: currentUser._id,
        set: {
          usernameUnset: false,
          username,
          displayName: username,
          slug: await Utils.getUnusedSlugByCollectionName("Users", slugify(username)),
          ...(email ? {email} : {}),
          subscribedToDigest: subscribeToDigest,
          acceptedTos,
        },
        // We've already done necessary gating
        validate: false
      })).data
      // Don't want to return the whole object without more permission checking
      return pick(updatedUser, 'username', 'slug', 'displayName', 'subscribedToCurated', 'usernameUnset')
    },
    async UserAcceptTos(_root: void, _args: {}, {currentUser}: ResolverContext) {
      if (!currentUser) {
        throw new Error('Cannot accept terms of use while not logged in');
      }
      const updatedUser = (await updateMutator({
        collection: Users,
        documentId: currentUser._id,
        set: {
          acceptedTos: true,
        },
        validate: false,
      })).data;
      return updatedUser.acceptedTos;
    },
    async UserUpdateSubforumMembership(root: void, { tagId, member }: {tagId: string, member: boolean}, context: ResolverContext) {
      const { currentUser } = context
      if (!currentUser) {
        throw new Error('Cannot join subforum without being logged in')
      }

      if ((member && currentUser.profileTagIds?.includes(tagId)) || (!member && !currentUser.profileTagIds?.includes(tagId))) {
        throw new Error(member ? 'User is aleady a member of this subforum' : 'User is not a member of this subforum so cannot leave')
      }

      const newProfileTagIds = member ? [...(currentUser.profileTagIds || []), tagId] : currentUser.profileTagIds?.filter(id => id !== tagId) || []
      const updatedUser = await updateMutator({
        collection: Users,
        documentId: currentUser._id,
        set: {
          profileTagIds: newProfileTagIds
        },
        validate: false
      })
      
      return updatedUser
    },
  },
  Query: {
    async UserWrappedDataByYear(root: void, {year}: {year: number}, context: ResolverContext) {
      const { currentUser } = context
      if (!currentUser) {
        throw new Error('Must be logged in to view forum wrapped data')
      }

      // Get all the user's posts read for the given year
      const start = moment().year(year).dayOfYear(1).toDate()
      const end = moment().year(year+1).dayOfYear(0).toDate()
      const readStatuses = await ReadStatuses.find({
        userId: currentUser._id,
        isRead: true,
        lastUpdated: {$gte: start, $lte: end},
        postId: {$exists: true, $ne: null}
      }).fetch()
      
      // Filter out the posts that the user themselves authored or co-authored,
      // plus events and shortform posts
      const posts = (await Posts.find({
        _id: {$in: readStatuses.map(rs => rs.postId)},
        userId: {$ne: currentUser._id},
        isEvent: false,
        shortform: false,
      }, {projection: {userId: 1, coauthorStatuses: 1, tagRelevance: 1}}).fetch()).filter(p => {
        return !p.coauthorStatuses?.some(cs => cs.userId === currentUser._id)
      })
      
      // Get the top 3 authors that the user has read
      const userIds = posts.map(p => {
        let authors = p.coauthorStatuses?.map(cs => cs.userId) ?? []
        authors.push(p.userId)
        return authors
      }).flat()
      const authorCounts = countBy(userIds)
      const topAuthors = sortBy(entries(authorCounts), last).slice(-3).map(a => a![0])
      
      // Get the top 3 topics that the user has read (filtering out the Community topic)
      const tagIds = posts.map(p => Object.keys(p.tagRelevance ?? {}) ?? []).flat().filter(t => t !== EA_FORUM_COMMUNITY_TOPIC_ID)
      const tagCounts = countBy(tagIds)
      const topTags = sortBy(entries(tagCounts), last).slice(-3).map(t => t![0])
      
      // Get the number of posts, comments, and shortforms that the user posted this year,
      // including which were the most popular
      const [authors, topics, userPosts, userComments, userShortforms] = await Promise.all([
        Users.find({
          _id: {$in: topAuthors}
        }, {projection: {displayName: 1, slug: 1}}).fetch(),
        Tags.find({
          _id: {$in: topTags}
        }, {projection: {name: 1, slug: 1}}).fetch(),
        Posts.find({
          $or: [
            {userId: currentUser._id},
            {"coauthorStatuses.userId": currentUser._id}
          ],
          postedAt: {$gte: start, $lte: end},
          draft: false,
          deletedDraft: false,
          isEvent: false,
          isFuture: false,
          unlisted: false,
          shortform: false,
        }, {projection: {title: 1, slug: 1, baseScore: 1}, sort: {baseScore: -1}}).fetch(),
        Comments.find({
          userId: currentUser._id,
          postedAt: {$gte: start, $lte: end},
          deleted: false,
          postId: {$exists: true},
          $or: [
            {shortform: false},
            {topLevelCommentId: {$exists: true}}
          ]
        }, {projection: {postId: 1, baseScore: 1, contents: 1}, sort: {baseScore: -1}}).fetch(),
        Comments.find({
          userId: currentUser._id,
          postedAt: {$gte: start, $lte: end},
          deleted: false,
          shortform: true,
          topLevelCommentId: {$exists: false},
        }, {projection: {postId: 1, baseScore: 1, contents: 1}, sort: {baseScore: -1}}).fetch()
      ])
      
      let totalKarmaChange
      if (context?.repos?.votes) {
        const karmaQueryArgs = {
          userId: currentUser._id,
          startDate: start,
          endDate: end,
          af: false,
          showNegative: true
        }
        const [changedComments, changedPosts, changedTagRevisions] = await Promise.all([
          context.repos.votes.getKarmaChangesForComments(karmaQueryArgs),
          context.repos.votes.getKarmaChangesForPosts(karmaQueryArgs),
          context.repos.votes.getKarmaChangesForTagRevisions(karmaQueryArgs),
        ])
        totalKarmaChange =
          sumBy(changedPosts, (doc: any)=>doc.scoreChange)
        + sumBy(changedComments, (doc: any)=>doc.scoreChange)
        + sumBy(changedTagRevisions, (doc: any)=>doc.scoreChange)
      }
      
      const results: AnyBecauseTodo = {
        ...await getEngagement(currentUser._id),
        postsReadCount: posts.length,
        mostReadAuthors: topAuthors.reverse().map(id => {
          const author = authors.find(a => a._id === id)
          return author ? {
            displayName: author.displayName,
            slug: author.slug,
            count: authorCounts[author._id]
          } : null
        }).filter(a => !!a),
        mostReadTopics: topTags.reverse().map(id => {
          const topic = topics.find(t => t._id === id)
          return topic ? {
            name: topic.name,
            slug: topic.slug,
            count: tagCounts[topic._id]
          } : null
        }).filter(t => !!t),
        postCount: userPosts.length,
        topPost: userPosts.shift() ?? null,
        commentCount: userComments.length,
        topComment: userComments.shift() ?? null,
        shortformCount: userShortforms.length,
        topShortform: userShortforms.shift() ?? null,
        karmaChange: totalKarmaChange
      }
      results['alignment'] = getAlignment(results)
      return results
    },
  },
})

function getAlignment(results: AnyBecauseTodo) {
  let goodEvil = 'neutral', lawfulChaotic = 'Neutral';
  if (results.engagementPercentile < 0.33) {
    goodEvil = 'evil'
  } else if  (results.engagementPercentile > 0.66) {
    goodEvil = 'good'
  }
  const ratio = results.commentCount / results.postCount;
  if (ratio < 3) {
    lawfulChaotic = 'Chaotic'
  } else if  (ratio > 6) {
    lawfulChaotic = 'Lawful'
  }
  if (lawfulChaotic == 'Neutral' && goodEvil  == 'neutral') {
    return 'True neutral'
  }
  return lawfulChaotic + ' ' + goodEvil
}

/*
  Note: this just returns the values from a materialized view that never automatically refreshes
  So the code for the materialized view will need to be changed if we do this in future years
*/
async function getEngagement (userId : string): Promise<{totalSeconds: number, engagementPercentile: number}> {
  const postgres = getAnalyticsConnection();
  if (!postgres) {
    return {
      totalSeconds: 0,
      engagementPercentile: 0
    }
  }

  const query = `
    with ranked as (
      select user_id
        , total_seconds 
        , percent_rank() over (order by total_seconds asc) engagementPercentile
      from user_engagement_wrapped
      -- semi-arbitrarily exclude users with less than 1000 seconds from the ranking
      where total_seconds > 1000
    )
    select user_id
      , user_engagement_wrapped.total_seconds
      , coalesce(engagementPercentile, 0) engagementPercentile
    from user_engagement_wrapped
    left join ranked using (user_id)
    where user_id = $1`

  const pgResult = await postgres.query(query, [userId]);
  
  if (!pgResult || !pgResult.length) {
    return {
      totalSeconds: 0,
      engagementPercentile: 0
    }
  }
  
  return {
    totalSeconds: pgResult[0]['total_seconds'],
    engagementPercentile: pgResult[0]['engagementpercentile']
  }
}

addGraphQLMutation(
  'NewUserCompleteProfile(username: String!, subscribeToDigest: Boolean!, email: String, acceptedTos: Boolean): NewUserCompletedProfile'
)
addGraphQLMutation(
  'UserAcceptTos: Boolean'
)
addGraphQLMutation(
  'UserUpdateSubforumMembership(tagId: String!, member: Boolean!): User'
)
addGraphQLQuery('UserWrappedDataByYear(year: Int!): WrappedDataByYear')<|MERGE_RESOLUTION|>--- conflicted
+++ resolved
@@ -49,22 +49,14 @@
       }
     }
   },
-<<<<<<< HEAD
-=======
   // TODO: probably refactor this + postSpecificRateLimit to only use one resolver, since we don't really need two
->>>>>>> a2ea1b96
   rateLimitNextAbleToComment: {
     nullable: true,
     resolveAs: {
       type: "Date",
-<<<<<<< HEAD
-      resolver: async (user: DbUser, args: void, context: ResolverContext): Promise<Date|null> => {
-        const rateLimit = await rateLimitDateWhenUserNextAbleToComment(user);
-=======
       arguments: 'postId: String',
       resolver: async (user: DbUser, args: {postId: string | null}, context: ResolverContext): Promise<Date|null> => {
         const rateLimit = await rateLimitDateWhenUserNextAbleToComment(user, args.postId);
->>>>>>> a2ea1b96
         if (rateLimit) {
           return rateLimit.nextEligible;
         }
