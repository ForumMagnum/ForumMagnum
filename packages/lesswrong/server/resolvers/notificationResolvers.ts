--- conflicted
+++ resolved
@@ -44,10 +44,10 @@
 
   extend type Query {
     unreadNotificationCounts: NotificationCounts!
-    sendNewDialogueMessageNotification(postId: String!, dialogueHtml: String!): Boolean!
   }
   extend type Mutation {
-    MarkAllNotificationAsRead: Boolean
+    MarkAllNotificationsAsRead: Boolean
+    sendNewDialogueMessageNotification(postId: String!, dialogueHtml: String!): Boolean!
   }
 
   ${NotificationDisplaysTypeDefs}
@@ -71,7 +71,21 @@
       },
     });
     return true;
-  }
+  },
+  async sendNewDialogueMessageNotification (_: void, {postId, dialogueHtml}: { postId: string, dialogueHtml: string }, context: ResolverContext) {
+    const { currentUser, loaders } = context;
+    if (!currentUser) throw new Error("No user was provided")
+    const post = await loaders.Posts.load(postId)
+    if (!post) throw new Error("No post was provided")
+    if (!post.collabEditorDialogue) throw new Error("Post is not a dialogue")
+    if (!isDialogueParticipant(currentUser._id, post)) throw new Error("User is not a dialogue participant")
+
+    const messageInfo = await extractLatestDialogueMessageByUser(dialogueHtml, currentUser._id, context) 
+
+    await notifyDialogueParticipantsNewMessage(currentUser._id, messageInfo, post)
+    
+    return true
+  },
 }
 
 export const notificationResolversGqlQueries = {
@@ -134,19 +148,7 @@
       faviconBadgeNumber: badgeNotifications.length,
     }
   },
-  async sendNewDialogueMessageNotification (_: void, {postId, dialogueHtml}: { postId: string, dialogueHtml: string }, {currentUser, loaders}: ResolverContext) {
-    if (!currentUser) throw new Error("No user was provided")
-    const post = await loaders.Posts.load(postId)
-    if (!post) throw new Error("No post was provided")
-    if (!post.collabEditorDialogue) throw new Error("Post is not a dialogue")
-    if (!isDialogueParticipant(currentUser._id, post)) throw new Error("User is not a dialogue participant")
-
-    const messageInfo = await extractLatestDialogueMessageByUser(dialogueHtml, currentUser._id) 
-
-    await notifyDialogueParticipantsNewMessage(currentUser._id, messageInfo, post)
-    
-    return true
-  },
+  
   ...NotificationDisplaysQuery
 }
 
@@ -165,74 +167,4 @@
     }
   });
   return latestMessage;
-<<<<<<< HEAD
-};
-
-defineMutation({
-  name: "sendNewDialogueMessageNotification",
-  resultType: "Boolean!",
-  argTypes: "(postId: String!, dialogueHtml: String!)",
-  fn: async (_, {postId, dialogueHtml}: { postId: string, dialogueHtml: string }, context) => {
-    const { currentUser, loaders } = context;
-    if (!currentUser) throw new Error("No user was provided")
-    const post = await loaders.Posts.load(postId)
-    if (!post) throw new Error("No post was provided")
-    if (!post.collabEditorDialogue) throw new Error("Post is not a dialogue")
-    if (!isDialogueParticipant(currentUser._id, post)) throw new Error("User is not a dialogue participant")
-
-    const messageInfo = await extractLatestDialogueMessageByUser(dialogueHtml, currentUser._id, context) 
-
-    await notifyDialogueParticipantsNewMessage(currentUser._id, messageInfo, post)
-    
-    return true
-  }
-})
-
-createPaginatedResolver({
-  name: "NotificationDisplays",
-  graphQLType: "JSON",
-  args: {
-    type: "String",
-  },
-  callback: async (
-    context: ResolverContext,
-    limit: number,
-    args?: {type?: string | null},
-  ): Promise<NotificationDisplay[]> => {
-    const {repos, currentUser} = context;
-    if (!currentUser) {
-      return [];
-    }
-    return repos.notifications.getNotificationDisplays({
-      userId: currentUser._id,
-      type: args?.type ?? undefined,
-      limit,
-    });
-  },
-});
-
-defineMutation({
-  name: "MarkAllNotificationsAsRead",
-  resultType: "Boolean",
-  fn: async (
-    _root: void,
-    _args: {},
-    {currentUser}: ResolverContext,
-  ) => {
-    if (!currentUser) {
-      throw new Error("Unauthorized");
-    }
-    await Notifications.rawUpdateMany({
-      userId: currentUser._id,
-      type: { $ne: 'newMessage' },
-    }, {
-      $set: {
-        viewed: true,
-      },
-    });
-    return true;
-  },
-});
-=======
-};
->>>>>>> 4930db04
+};