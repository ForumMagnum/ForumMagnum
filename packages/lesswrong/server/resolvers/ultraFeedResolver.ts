--- conflicted
+++ resolved
@@ -21,19 +21,15 @@
 import union from 'lodash/union';
 import groupBy from 'lodash/groupBy';
 import mergeWith from 'lodash/mergeWith';
-<<<<<<< HEAD
 import { backgroundTask } from "../utils/backgroundTask";
 import { serverCaptureEvent } from "../analytics/serverAnalyticsWriter";
-=======
 import { bulkRawInsert } from '../manualMigrations/migrationUtils';
-import { backgroundTask } from '../utils/backgroundTask';
-import { 
-  loadMultipleEntitiesById, 
+import {
+  loadMultipleEntitiesById,
   createUltraFeedResponse,
   UltraFeedEventInsertData,
   insertSubscriptionSuggestions
 } from './ultraFeedResolverHelpers';
->>>>>>> 814f5d5e
 
 interface UltraFeedDateCutoffs {
   latestPostsMaxAgeDays: number;
