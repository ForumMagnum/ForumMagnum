import {extract} from '@extractus/article-extractor'
import { ArxivExtractor } from '../extractors/arxivExtractor'

import Posts from '../../lib/collections/posts/collection'
import {createMutator} from '../vulcan-lib'
import {fetchFragmentSingle} from '../fetchFragment'
import {defineQuery} from '@/server/utils/serverGraphqlUtil.ts'
import Users from '@/lib/collections/users/collection'
import { WebsiteData } from '@/components/posts/ImportExternalPost'

// todo various url validation
// mostly client side, but also mb avoid links to lw, eaf, etc
export async function importUrlAsDraftPost(url: string, context: ResolverContext): Promise<WebsiteData> {
  if (!context.currentUser) {
    throw new Error('You must be logged in to fetch website HTML.')
  }

  const reviewUser = await Users.findOne({slug: 'review-bot'})
  if (!reviewUser) {
    throw new Error('Misconfiguration: Failed to find review user')
  }

    // todo what if I want to delete failed attempts and try again
  // mb deletedDraft - false?
  const existingPost = await fetchFragmentSingle({
    collectionName: 'Posts',
    fragmentName: 'PostsEditQueryFragment',
    currentUser: context.currentUser,
    selector: {url, userId: reviewUser._id},
    context,
  })

<<<<<<< HEAD
  // if (existingPost) {
  //   return { _id: existingPost._id, slug: existingPost.slug, title: existingPost.title, url: existingPost.url, postedAt: existingPost.postedAt, createdAt: existingPost.createdAt, userId: existingPost.userId, coauthorStatuses: existingPost.coauthorStatuses, draft: existingPost.draft}
  // }

  let extractedData
  
  if (url.toLowerCase().includes('arxiv.org')) {
    const arxivData = await ArxivExtractor.extract(url)

    // take the abstract and prepend the authors list and append a hyperlink to the original with the text "Read the full paper"
    const annotatedContents = `<p><strong>By ${arxivData.authors.join(", ")}</strong></p>
<h2>Abstract</h2>
<blockquote>${arxivData.abstract}</blockquote>
<p><a href="${arxivData.pdfUrl}">Read the full paper</a></p>`
=======
  if (existingPost) {
    return { _id: existingPost._id, slug: existingPost.slug, title: existingPost.title, url: existingPost.url, postedAt: existingPost.postedAt, createdAt: existingPost.createdAt, userId: existingPost.userId, coauthorStatuses: existingPost.coauthorStatuses, draft: existingPost.draft, modifiedAt: existingPost.modifiedAt} 
  }
>>>>>>> a406c8a9

    extractedData = {
      title: arxivData.title,
      content: annotatedContents,
      published: arxivData.published,
      // Additional metadata could be stored in customFields if needed
    }
    console.log("extracted arxiv data", extractedData)
  } else {
    extractedData = await extract(url)
    if (!extractedData) {
      throw new Error('Failed to extract data from URL')
    }
  }

  console.log({extractedData})

  const {data} = await createMutator({
    collection: Posts,
    document: {
      userId: reviewUser._id,
      title: extractedData.title,
      url: url,
      contents: {originalContents: {data: extractedData.content, type: 'ckEditorMarkup'}},
      postedAt: extractedData.published ? new Date(extractedData.published) : undefined,
      modifiedAt: new Date(),
      coauthorStatuses: [{userId: context.currentUser._id, confirmed: true, requested: true}],
      hasCoauthorPermission: true,
      draft: true
    } as Partial<DbPost>,
    currentUser: context.currentUser,
    validate: false,
  })
  return {_id: data?._id, slug: data?.slug, title: data?.title, url: data?.url, postedAt: data?.postedAt, createdAt: data?.createdAt, userId: data?.userId, coauthorStatuses: data?.coauthorStatuses, draft: data?.draft, modifiedAt: data?.modifiedAt}
}

defineQuery({
  name: 'importUrlAsDraftPost',
  argTypes: '(url: String!)',
  //todo
  resultType: 'JSON!',
  fn: async (_root: void, {url}: { url: string }, context: ResolverContext): Promise<WebsiteData> => 
    importUrlAsDraftPost(url, context)
})<|MERGE_RESOLUTION|>--- conflicted
+++ resolved
@@ -30,9 +30,8 @@
     context,
   })
 
-<<<<<<< HEAD
   // if (existingPost) {
-  //   return { _id: existingPost._id, slug: existingPost.slug, title: existingPost.title, url: existingPost.url, postedAt: existingPost.postedAt, createdAt: existingPost.createdAt, userId: existingPost.userId, coauthorStatuses: existingPost.coauthorStatuses, draft: existingPost.draft}
+    // return { _id: existingPost._id, slug: existingPost.slug, title: existingPost.title, url: existingPost.url, postedAt: existingPost.postedAt, createdAt: existingPost.createdAt, userId: existingPost.userId, coauthorStatuses: existingPost.coauthorStatuses, draft: existingPost.draft, modifiedAt: existingPost.modifiedAt} 
   // }
 
   let extractedData
@@ -45,11 +44,6 @@
 <h2>Abstract</h2>
 <blockquote>${arxivData.abstract}</blockquote>
 <p><a href="${arxivData.pdfUrl}">Read the full paper</a></p>`
-=======
-  if (existingPost) {
-    return { _id: existingPost._id, slug: existingPost.slug, title: existingPost.title, url: existingPost.url, postedAt: existingPost.postedAt, createdAt: existingPost.createdAt, userId: existingPost.userId, coauthorStatuses: existingPost.coauthorStatuses, draft: existingPost.draft, modifiedAt: existingPost.modifiedAt} 
-  }
->>>>>>> a406c8a9
 
     extractedData = {
       title: arxivData.title,
