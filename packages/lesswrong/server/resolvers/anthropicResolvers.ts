--- conflicted
+++ resolved
@@ -2,25 +2,15 @@
 import { getAnthropicClientOrThrow, getAnthropicPromptCachingClientOrThrow } from "../languageModels/anthropicClient";
 import { getEmbeddingsFromApi } from "../embeddings";
 import { postGetPageUrl } from "@/lib/collections/posts/helpers";
-<<<<<<< HEAD
-import { generateContextSelectionPrompt, CLAUDE_CHAT_SYSTEM_PROMPT, generateTitleGenerationPrompt, generateAssistantContextMessage, CONTEXT_SELECTION_SYSTEM_PROMPT, contextSelectionResponseFormat, CurrentPost, BasePromptArgs } from "../languageModels/promptUtils";
-import { filterNonnull } from "@/lib/utils/typeGuardUtils";
-import { userHasLlmChat } from "@/lib/betas";
-import { PromptCachingBetaMessageParam, PromptCachingBetaTextBlockParam } from "@anthropic-ai/sdk/resources/beta/prompt-caching/messages";
-import { userGetDisplayName } from "@/lib/collections/users/helpers";
-import { ClaudeMessageRequestSchema, ClientMessage, LlmCreateConversationMessage, LlmStreamChunkMessage, LlmStreamContentMessage, LlmStreamEndMessage, LlmStreamErrorMessage, LlmStreamMessage, PromptContextOptions } from "@/components/languageModels/LlmChatWrapper";
-import { createMutator, getContextFromReqAndRes, runFragmentMultiQuery, runFragmentSingleQuery } from "../vulcan-lib";
-=======
 import { generateContextSelectionPrompt, CLAUDE_CHAT_SYSTEM_PROMPT, generateTitleGenerationPrompt, generateAssistantContextMessage, 
-  CONTEXT_SELECTION_SYSTEM_PROMPT, contextSelectionResponseFormat, RECOMMENDATION_SYSTEM_PROMPT, generateAssistantRecommendationContextMessage } from "../languageModels/promptUtils";
+  CONTEXT_SELECTION_SYSTEM_PROMPT, contextSelectionResponseFormat, LlmPost, BasePromptArgs } from "../languageModels/promptUtils";
 import { filterNonnull, filterWhereFieldsNotNull } from "@/lib/utils/typeGuardUtils";
 import { userHasLlmChat } from "@/lib/betas";
 import { PromptCachingBetaMessageParam, PromptCachingBetaTextBlockParam } from "@anthropic-ai/sdk/resources/beta/prompt-caching/messages";
 import { userGetDisplayName } from "@/lib/collections/users/helpers";
 import { ClaudeMessageRequestSchema, ClientMessage, LlmCreateConversationMessage, LlmStreamChunkMessage, LlmStreamContentMessage, 
-  LlmStreamEndMessage, LlmStreamErrorMessage, LlmStreamMessage, RagModeType } from "@/components/languageModels/LlmChatWrapper";
-import { createMutator, getContextFromReqAndRes, runFragmentQuery } from "../vulcan-lib";
->>>>>>> b8441c17
+  LlmStreamEndMessage, LlmStreamErrorMessage, LlmStreamMessage, RagModeType, PromptContextOptions } from "@/components/languageModels/LlmChatWrapper";
+import { createMutator, getContextFromReqAndRes, runFragmentMultiQuery, runFragmentSingleQuery } from "../vulcan-lib";
 import { LlmVisibleMessageRole, UserVisibleMessageRole, llmVisibleMessageRoles } from "@/lib/collections/llmMessages/schema";
 import { asyncMapSequential } from "@/lib/utils/asyncUtils";
 import { markdownToHtml, htmlToMarkdown } from "../editor/conversionUtils";
@@ -30,6 +20,7 @@
 import { FilterSettings, getDefaultFilterSettings } from "@/lib/filterSettings";
 import sampleSize from "lodash/sampleSize";
 import moment from "moment";
+import uniqBy from "lodash/uniqBy";
 
 interface InitializeConversationArgs {
   newMessage: ClientMessage;
@@ -38,11 +29,8 @@
   currentUser: DbUser;
   context: ResolverContext;
   currentPostId?: string;
-<<<<<<< HEAD
+  ragMode: RagModeType;
   postContext?: PromptContextOptions['postContext']
-=======
-  ragMode: RagModeType;
->>>>>>> b8441c17
 }
 
 interface CreateNewConversationArgs {
@@ -50,7 +38,7 @@
   systemPrompt: string;
   model: string;
   currentUser: DbUser;
-  currentPost: CurrentPost;
+  currentPost: LlmPost | null;
   postContext?: PromptContextOptions['postContext']
   context: ResolverContext;
 }
@@ -92,8 +80,9 @@
 
 interface GetContextMessageArgs {
   content: string;
-  currentPost: CurrentPost;
+  currentPost: LlmPost | null;
   postContext?: PromptContextOptions['postContext'];
+  ragMode: RagModeType;
   context: ResolverContext;
 }
 
@@ -153,28 +142,23 @@
 }
 
 // TODO: come back and refactor the query context decision to actually use the embedding distance results (including the post titles)
-<<<<<<< HEAD
-async function getContextualPosts({ content: query, currentPost, postContext, context }: GetContextMessageArgs): Promise<PostsPage[]> {
-  const contextSelectionCode = await getQueryContextDecision({ query, postContext, currentPost });
-=======
-async function getContextualPosts(query: string, ragMode: RagModeType, currentPost: PostsPage | null, context: ResolverContext): Promise<PostsPage[]> {
+async function getContextualPosts({ content: query, ragMode, currentPost, postContext, context }: GetContextMessageArgs): Promise<LlmPost[]> {
 
   const ragModeMapping = {
     'CurrentPost': 'current-post-only',
     'Search': 'both',
     'None': 'none',
-    'Recommendation': 'recommendation',
+    // 'Recommendation': 'recommendation',
     'Provided': 'provided',
-    'Rationality Tutor': 'rationality-tutor',
+    // 'Rationality Tutor': 'rationality-tutor',
   }
 
   const contextSelectionCode = (ragMode === 'Auto')
-    ? await getQueryContextDecision(query, currentPost)
+    ? await getQueryContextDecision({ query, postContext, currentPost })
     : ragModeMapping[ragMode];
 
   console.log({ ragMode,contextSelectionCode })
   
->>>>>>> b8441c17
   const useQueryEmbeddings = ['query-based', 'both'].includes(contextSelectionCode);
   const useCurrentPost = ['current-post-only', 'current-post-and-search', 'both'].includes(contextSelectionCode);
   const useCurrentPostSearchEmbeddings = ['current-post-and-search', 'both'].includes(contextSelectionCode);
@@ -198,7 +182,7 @@
   const deduplicatedSearchResultIds = uniq([...querySearchIds, ...currentPostSearchIds]);
 
   // TODO: Clean up somehow. This is kind of ugly but this is where the decision is being made about whether or not to use the current post in the context window.
-  const posts = await getPostsWithContents(deduplicatedSearchResultIds, context);
+  const posts: LlmPost[] = await getPostsWithContents(deduplicatedSearchResultIds, context);
   if (useCurrentPost && currentPost && !deduplicatedSearchResultIds.includes(currentPost._id)) {
     posts.unshift(currentPost);
   }
@@ -240,15 +224,7 @@
   return newConversation.data;
 };
 
-<<<<<<< HEAD
-function getPostContextMessage(postsLoadedIntoContext: PostsPage[], currentPost: CurrentPost): string {
-  // get the combined list of current post and posts loaded into context that handles the possibility they are empty or null
-  const allLoadedPosts = filterNonnull([currentPost, ...postsLoadedIntoContext ?? []]);
-  // Current post might be one of the posts returned from the query-based embedding search
-  const deduplicatedPosts = uniqBy(allLoadedPosts, post => post._id);
-=======
-function getPostContextMessage(postsLoadedIntoContext: PostsPage[]): string {
->>>>>>> b8441c17
+function getPostContextMessage(postsLoadedIntoContext: LlmPost[], currentPost: LlmPost | null): string {
 
   const postsList = postsLoadedIntoContext.map((post) => {
     const author = userGetDisplayName(post.user)
@@ -416,7 +392,7 @@
   });
 }
 
-async function getPostWithContents({ postId, postContext, context }: GetPostWithContentsArgs): Promise<CurrentPost> {
+async function getPostWithContents({ postId, postContext, context }: GetPostWithContentsArgs): Promise<LlmPost | null> {
   const resolverArgs = postContext === 'post-editor'
     ? { extraVariables: { version: 'String' }, extraVariablesValues: { version: 'draft' } } as const
     : {};
@@ -445,14 +421,8 @@
   });
 }
 
-<<<<<<< HEAD
-async function getContextMessages({ content, currentPost, postContext, context }: GetContextMessageArgs) {
-  const contextualPosts = await getContextualPosts({ content, currentPost, postContext, context });
-  // TODO: refactor this to avoid returning a context message if there were no posts loaded into the context window.  (And make sure it depends on what's actually in the context window, not just on whether the user's on a current post.)
-  const userContextMessage = getPostContextMessage(contextualPosts, currentPost);
-  const assistantContextMessage = await generateAssistantContextMessage({ query: content, currentPost, additionalPosts: contextualPosts, includeComments: true, postContext, context });
-=======
-async function getContextMessages(query: string, ragMode: RagModeType, currentPost: PostsPage | null, context: ResolverContext) {
+async function getContextMessages({ content, ragMode, currentPost, postContext, context }: GetContextMessageArgs) {
+
   
   if (['None', 'Recommendation'].includes(ragMode)) {
     return {
@@ -462,29 +432,20 @@
       providedPosts: [],
     };
   }
->>>>>>> b8441c17
-
-  const providedPosts = await getProvidedPosts(query, context);
-  const contextualPosts = await getContextualPosts(query, ragMode, currentPost, context);
-  const userContextMessage = getPostContextMessage([...providedPosts, ...contextualPosts]);
-  const assistantContextMessage = await generateAssistantContextMessage({query, currentPost, providedPosts, contextualPosts, includeComments: true, context});
+
+  const providedPosts = await getProvidedPosts(content, context);
+  const contextualPosts = await getContextualPosts({ content, ragMode, currentPost, postContext, context });
+  const userContextMessage = getPostContextMessage([...providedPosts, ...contextualPosts], currentPost);
+  const assistantContextMessage = await generateAssistantContextMessage({query: content, currentPost, postContext,providedPosts, contextualPosts, includeComments: true, context});
 
   return { userContextMessage, assistantContextMessage, providedPosts, contextualPosts };
 }
 
-<<<<<<< HEAD
-async function createConversationWithMessages({ newMessage, systemPrompt, model, currentPostId, postContext, currentUser, context }: InitializeConversationArgs) {
-  const { content, userId } = newMessage;
+async function createConversationWithMessages({ newMessage, systemPrompt, model, currentPostId, ragMode, postContext, currentUser, context }: InitializeConversationArgs) {
+  const { content: query, userId } = newMessage;
 
   const currentPost = await (currentPostId
     ? getPostWithContents({ postId: currentPostId, postContext, context })
-=======
-async function createConversationWithMessages({ newMessage, systemPrompt, model, currentPostId, ragMode, currentUser, context }: InitializeConversationArgs) {
-  const { content: query, userId } = newMessage;
-
-  const currentPost = await (currentPostId && ragMode !== 'None'
-    ? getPostWithContents(currentPostId, context)
->>>>>>> b8441c17
     : Promise.resolve(null)
   );
 
@@ -497,18 +458,10 @@
       context,
       currentPost,
     }),
-<<<<<<< HEAD
-    getContextMessages({ content, currentPost, context })
-=======
-    getContextMessages(query, ragMode, currentPost, context)
->>>>>>> b8441c17
+    getContextMessages({ content: query, ragMode, currentPost, context })
   ]);
 
   const conversationId = conversation._id;
-
-  if (ragMode === 'Recommendation') {
-    return createRecommendationsConversationWithMessages({ conversation, newMessage, systemPrompt, model, currentPostId, currentUser, context });
-  }
 
   // The user's actual message
   const newUserMessageRecord = {
@@ -566,109 +519,6 @@
 }
 
 
-async function getUserEmbeddingRecommendations(userId: string, numRecommendationPosts: number, oversamplingFactor=10, context: ResolverContext): Promise<PostsPage[]> {
-  const embeddingRecommendationPostsIds = await context.repos.postEmbeddings.getEmbeddingRecommendationsForUser(userId, numRecommendationPosts * oversamplingFactor);
-  const randomSampleEmbeddingRecommendationPostsIds = sampleSize(embeddingRecommendationPostsIds, numRecommendationPosts)
-  const userEmbeddingRecommendationPosts = getPostsWithContents(randomSampleEmbeddingRecommendationPostsIds, context);
-
-  return userEmbeddingRecommendationPosts
-}
-
-async function getRecommendationContextData(query: string, userId: string, context: ResolverContext) {
-
-  const filterSettings: FilterSettings = context.currentUser?.frontpageFilterSettings ?? getDefaultFilterSettings();
-
-  const homeLatestPostsPromise = runFragmentQuery({
-    collectionName: "Posts",
-    fragmentName: "PostsPage",
-    terms: {
-      view: "magic",
-      forum: true,
-      limit: 50,
-      filterSettings
-    },
-    context,
-  });
-
-  const userRecentUpvotesPromise = runFragmentQuery({
-    collectionName: "Votes",
-    fragmentName: "UserVotesWithFullDocument",
-    terms: {
-      view: "userUpvotes",
-      collectionNames: ["Posts"],
-      after: moment(Date.now() - (1000 * 60 * 60 * 24 * 365)).toISOString(),
-      limit: 50, //TODO: fix up these limits after testing
-    },
-    context,
-  });
-
-  const userRecentViewsPromise = runFragmentQuery({
-    collectionName: "ReadStatuses",
-    fragmentName: "ReadStatusWithPostPage",
-    terms: { view: "userReadStatuses", userId, limit: 30, },
-    context,
-  });
-
-  const [userRecentUpvotes, userRecentViews, homeLatestPosts, userEmbeddingRecommendationPosts] = await Promise.all([
-    userRecentUpvotesPromise,
-    userRecentViewsPromise,
-    homeLatestPostsPromise,
-    getUserEmbeddingRecommendations(userId, 100, 2, context)
-  ]);
-
-  const userUpvotedPosts = filterNonnull(userRecentUpvotes.map(vote => vote.post));
-  const userRecentlyViewedPosts = filterNonnull(userRecentViews.map(view => view.post))
-    .filter(post => !userUpvotedPosts.some(upvotedPost => upvotedPost._id === post._id))
-
-  const homeLatestNotAlreadyReadPosts = homeLatestPosts.filter(post => !post.isRead)
-
-  console.log({
-    userRecentViews,
-    userRecentViewsPosts: userRecentViews.map(view => view.post),
-    // recentlyUpvotedPostsTitles: userUpvotedPosts.map(post => post.title),
-    userRecentlyViewedPostsTitles: userRecentlyViewedPosts.map(post => post.title),
-    // homeLatestPostsTitles: homeLatestNotAlreadyReadPosts.map(post => post.title),
-    // userEmbeddingRecommendationPostsTitles: userEmbeddingRecommendationPosts.map(post => post.title)
-  })
-
-  return {
-    homeLatestPosts: homeLatestNotAlreadyReadPosts,
-    userUpvotedPosts,
-    userRecentlyViewedPosts,
-    userEmbeddingRecommendationPosts,
-  }
-}
-
-
-// TODO: Cleanup, this is for testing
-async function createRecommendationsConversationWithMessages({ conversation, newMessage, systemPrompt, model, currentUser, context }: Omit<InitializeConversationArgs, 'ragMode'> & { conversation: DbLlmConversation }) {
-  const { content: query, userId } = newMessage;
-  
-  const recommendationContextData = await getRecommendationContextData(query, userId, context);
-  const recommendationContextPrompt = await generateAssistantRecommendationContextMessage(query, recommendationContextData, context);
-
-  // const newUserMessageRecord = {
-  //   userId,
-  //   content: query,
-  //   role: 'user',
-  //   conversationId: conversation._id,
-  // } as const;
-
-  const newAssistantContextMesssageRecord = {
-    userId,
-    content: recommendationContextPrompt,
-    role: 'assistant-context',
-    conversationId: conversation._id,
-  } as const;
-
-  const newMessageRecords: NewLlmMessage[] = [newAssistantContextMesssageRecord];
-
-  return {
-    conversation,
-    newMessageRecords
-  };
-}
-
 async function prepareMessagesForConversation({ newMessage, conversationId, context }: {
   newMessage: ClientMessage;
   conversationId: string;
@@ -704,11 +554,7 @@
     }
 
     const { newMessage, promptContextOptions, newConversationChannelId } = parsedBody.data;    
-<<<<<<< HEAD
-    const { postId: currentPostId, postContext } = promptContextOptions;
-=======
-    const { postId: currentPostId, ragMode } = promptContextOptions
->>>>>>> b8441c17
+    const { postId: currentPostId, ragMode, postContext } = promptContextOptions;
     
     if (!newConversationChannelId && !newMessage.conversationId) {
       return res.status(400).send('Message must either be part of an existing conversation, or a new conversation channel id needs to be provided');
@@ -745,23 +591,12 @@
 
     const model = 'claude-3-5-sonnet-20240620';
     // TODO: Probably should be output by new conversation function
-    const systemPrompt = (() => {
-      switch (ragMode) {
-        case 'Recommendation':
-          return RECOMMENDATION_SYSTEM_PROMPT;
-        default:
-          return CLAUDE_CHAT_SYSTEM_PROMPT;
-      }
-    })();
-
+    const systemPrompt = CLAUDE_CHAT_SYSTEM_PROMPT;
+    
     // TODO: also figure out if we want prevent users from creating new conversations with multiple pre-filled messages
 
     const { conversation, newMessageRecords } = conversationContext.type === 'new'
-<<<<<<< HEAD
-      ? await createConversationWithMessages({ newMessage, systemPrompt, model, currentPostId, postContext, currentUser, context })
-=======
-      ? await createConversationWithMessages({ newMessage, systemPrompt, model, currentPostId, ragMode, currentUser, context })
->>>>>>> b8441c17
+      ? await createConversationWithMessages({ newMessage, systemPrompt, model, currentPostId, ragMode, postContext, currentUser, context })
       : await prepareMessagesForConversation({ newMessage, conversationId: conversationContext.conversationId, context });
 
     const conversationId = conversation._id;
