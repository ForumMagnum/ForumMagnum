import { PLAINTEXT_DESCRIPTION_LENGTH, PLAINTEXT_HTML_TRUNCATION_LENGTH } from '../../lib/collections/revisions/revisionConstants';
import { dataToMarkdown, dataToHTML, dataToCkEditor } from '../editor/conversionUtils'
import { highlightFromHTML, truncate } from '../../lib/editor/ellipsize';
import { htmlStartingAtHash } from '../extractHighlights';
import { compile as compileHtmlToText } from 'html-to-text'
import sanitizeHtml, {IFrame} from 'sanitize-html';
import * as _ from 'underscore';
import { dataToDraftJS } from './toDraft';
import { sanitizeAllowedTags } from '../../lib/vulcan-lib/utils';
import { htmlToTextDefault } from '../../lib/htmlToText';
import { tagMinimumKarmaPermissions, tagUserHasSufficientKarma } from '../../lib/collections/tags/helpers';
import { afterCreateRevisionCallback, buildRevision } from '../editor/make_editable_callbacks';
import isEqual from 'lodash/isEqual';
import { createMutator, updateMutator } from '../vulcan-lib/mutators';
import { EditorContents } from '../../components/editor/Editor';
import { userOwns } from '../../lib/vulcan-users/permissions';
import { getLatestRev, getNextVersion, htmlToChangeMetrics } from '../editor/utils';
import { parseDocumentFromString } from '../../lib/domParser';
import { extractTableOfContents } from '../../lib/tableOfContents';
import { htmlContainsFootnotes } from '../utils/htmlUtil';
import gql from 'graphql-tag';

// Use html-to-text's compile() wrapper (baking in options) to make it faster when called repeatedly
const htmlToTextPlaintextDescription = compileHtmlToText({
  wordwrap: false,
  selectors: [
    { selector: "img", format: "skip" },
    { selector: "a", options: { ignoreHref: true } },
    { selector: "p", options: { leadingLineBreaks: 1 } },
    { selector: "h1", options: { trailingLineBreaks: 1, uppercase: false } },
    { selector: "h2", options: { trailingLineBreaks: 1, uppercase: false } },
    { selector: "h3", options: { trailingLineBreaks: 1, uppercase: false } },
  ]
});

export const revisionResolvers = {
  markdown: {
    type: String,
    resolveAs: {
      type: 'String',
      resolver: ({originalContents}): string | null => originalContents
        ? dataToMarkdown(originalContents.data, originalContents.type)
        : null,
    },
    nullable: true,
  },
  draftJS: {
    type: Object,
    resolveAs: {
      type: 'JSON',
      resolver: ({originalContents}) => originalContents
        ? dataToDraftJS(originalContents.data, originalContents.type)
        : null,
    }
  },
  ckEditorMarkup: {
    type: String,
    resolveAs: {
      type: 'String',
      resolver: ({originalContents, html}) => originalContents
        // For ckEditorMarkup we just fall back to HTML, since it's a superset of html
        ? (originalContents.type === 'ckEditorMarkup' ? originalContents.data : html)
        : null,
    }
  },
  htmlHighlight: {
    type: String,
    resolveAs: {
      type: 'String!',
      resolver: ({html}): string => highlightFromHTML(html)
    }
  },
  htmlHighlightStartingAtHash: {
    type: String,
    resolveAs: {
      type: 'String!',
      arguments: 'hash: String',
      resolver: async (revision: DbRevision, args: {hash: string}, context: ResolverContext): Promise<string> => {
        const {hash} = args;
        const rawHtml = revision?.html;

        if (!rawHtml) return '';
        
        // Process the HTML through the table of contents generator (which has
        // the byproduct of marking section headers with anchors)
        const toc = extractTableOfContents(parseDocumentFromString(rawHtml));
        const html = toc?.html || rawHtml;
        
        if (!html) return '';
        
        const startingFromHash = htmlStartingAtHash(html, hash);
        const highlight = highlightFromHTML(startingFromHash);
        return highlight;
      },
    }
  },
  plaintextDescription: {
    type: String,
    resolveAs: {
      type: 'String!',
      resolver: ({html}): string => {
        if (!html) return ""
        const truncatedHtml = truncate(html, PLAINTEXT_HTML_TRUNCATION_LENGTH)
        return htmlToTextPlaintextDescription(truncatedHtml).substring(0, PLAINTEXT_DESCRIPTION_LENGTH);
      }
    }
  },
  // Plaintext version, except that specially-formatted blocks like blockquotes are filtered out, for use in highly-abridged displays like SingleLineComment.
  plaintextMainText: {
    type: String,
    resolveAs: {
      type: 'String!',
      resolver: ({html}): string => {
        if (!html) return ""

        const mainTextHtml = sanitizeHtml(
          html, {
            allowedTags: _.without(sanitizeAllowedTags, 'blockquote', 'img'),
            nonTextTags: ['blockquote', 'img', 'style'],
            
            exclusiveFilter: function(element: IFrame) {
              return (element.attribs?.class === 'spoilers' || element.attribs?.class === 'spoiler' || element.attribs?.class === "spoiler-v2");
            }
          }
        )
        const truncatedHtml = truncate(mainTextHtml, PLAINTEXT_HTML_TRUNCATION_LENGTH)
        return htmlToTextDefault(truncatedHtml)
          .substring(0, PLAINTEXT_DESCRIPTION_LENGTH)
      }
    }
  },
  
  hasFootnotes: {
    type: Boolean,
    resolveAs: {
      type: 'Boolean',
      resolver: ({html}): boolean => {
        if (!html) return false;
        return htmlContainsFootnotes(html);
      },
    },
  },
} satisfies Record<string, CollectionFieldSpecification<"Revisions">>;

export const revisionResolversGraphQLTypeDefs = gql`
  type AutosaveContentType {
    type: String
    value: ContentTypeData
  }
  extend type Query {
    convertDocument(document: JSON, targetFormat: String): JSON
    latestGoogleDocMetadata(postId: String!, version: String): JSON
    revertTagToRevision(tagId: String!, revertToRevisionId: String!): Tag
    autosaveRevision(postId: String!, contents: AutosaveContentType!): Revision
  }
`;

export const revisionResolversGraphQLQueries = {
  convertDocument: async (root: void, {document, targetFormat}: {document: any, targetFormat: string}, context: ResolverContext) => {
    switch (targetFormat) {
      case "html":
        return {
          type: "html",
          value: await dataToHTML(document.value, document.type, context),
        };
        break;
      case "draftJS":
        return {
          type: "draftJS",
          value: dataToDraftJS(document.value, document.type)
        };
      case "ckEditorMarkup":
        return {
          type: "ckEditorMarkup",
          value: await dataToCkEditor(document.value, document.type),
        };
        break;
      case "markdown":
        return {
          type: "markdown",
          value: dataToMarkdown(document.value, document.type),
        };
    }
  },
<<<<<<< HEAD
});

defineQuery({
  name: "latestGoogleDocMetadata",
  resultType: "JSON",
  argTypes: "(postId: String!, version: String)",
  fn: async (root: void, { postId, version }: { postId: string; version?: string }, context: ResolverContext) => {
    const { Revisions } = context;
=======
  latestGoogleDocMetadata: async (root: void, { postId, version }: { postId: string; version?: string }, context: ResolverContext) => {
>>>>>>> 4930db04
    const query = {
      documentId: postId,
      googleDocMetadata: { $exists: true },
      ...(version && { version: { $lte: version } }),
    };
    const latestRevisionWithMetadata = await Revisions.findOne(
      query,
      { sort: { editedAt: -1 } },
      { googleDocMetadata: 1 }
    );
    return latestRevisionWithMetadata ? latestRevisionWithMetadata.googleDocMetadata : null;
  },
  revertTagToRevision: async (root: void, { tagId, revertToRevisionId }: { tagId: string, revertToRevisionId: string }, context: ResolverContext) => {
    const { currentUser, loaders, Tags } = context;
    if (!tagUserHasSufficientKarma(currentUser, 'edit')) {
      throw new Error(`Must be logged in and have ${tagMinimumKarmaPermissions['edit']} karma to revert tags to older revisions`);
    }

    const [tag, revertToRevision, latestRevision] = await Promise.all([
      loaders.Tags.load(tagId),
      loaders.Revisions.load(revertToRevisionId),
      getLatestRev(tagId, 'description', context)
    ]);

    const anyDiff = !isEqual(tag.description?.originalContents, revertToRevision.originalContents);

    if (!tag)               throw new Error('Invalid tagId');
    if (!revertToRevision)  throw new Error('Invalid revisionId');
    // I don't think this should be possible if we find a revision to revert to, but...
    if (!latestRevision)    throw new Error('Tag is missing latest revision');
    if (!anyDiff)           throw new Error(`Can't find difference between revisions`);

    await updateMutator({
      collection: Tags,
      context,
      documentId: tag._id,
      data: {
        description: {
          originalContents: revertToRevision.originalContents,
        },
      },
      currentUser,
    });
<<<<<<< HEAD
  }
});

defineMutation({
  name: "autosaveRevision",
  resultType: "Revision",
  schema: `
    input AutosaveContentType {
      type: String
      value: ContentTypeData
    }
  `,
  argTypes: "(postId: String!, contents: AutosaveContentType!)",
  fn: async (_, { postId, contents }: { postId: string, contents: EditorContents }, context): Promise<DbRevision> => {
    const { currentUser, loaders, Revisions } = context;
=======
  },
  autosaveRevision: async (root: void, { postId, contents }: { postId: string, contents: EditorContents }, context: ResolverContext) => {
    const { currentUser, loaders } = context;
>>>>>>> 4930db04
    if (!currentUser) {
      throw new Error('Cannot autosave revision while logged out');
    }

    const post = await loaders.Posts.load(postId);
    if (!userOwns(currentUser, post)) {
      throw new Error('Must be post author to autosave');
    }

    const postContentsFieldName = 'contents';
    const updateSemverType = 'patch';

    const [previousRev, html] = await Promise.all([
      getLatestRev(postId, postContentsFieldName, context),
      dataToHTML(contents.value, contents.type, context, { sanitize: !currentUser.isAdmin })
    ]);

    // This behavior differs from make_editable's `updateBefore` callback, but in the case of manual user saves it seems fine to create new revisions; they don't happen that often
    // In principle we shouldn't be getting autosave requests from the client when there's no diff, but seems better to avoid creating spurious revisions for autosaves
    // (especially if there's a bug on the client which causes the client-side diff-checking to fail)
    if (previousRev && isEqual(previousRev.originalContents, contents)) {
      return previousRev;
    }

    const nextVersion = getNextVersion(previousRev, updateSemverType, post.draft);
    const changeMetrics = htmlToChangeMetrics(previousRev?.html || "", html);

    const newRevision: Partial<DbRevision> = {
      ...await buildRevision({
        originalContents: { type: contents.type, data: contents.value },
        currentUser,
        context,
      }),
      documentId: postId,
      fieldName: postContentsFieldName,
      collectionName: 'Posts',
      version: nextVersion,
      draft: true,
      updateType: updateSemverType,
      changeMetrics,
      commitMessage: 'Native editor autosave',
    };

    const { data: createdRevision } = await createMutator({
      collection: Revisions,
      document: newRevision,
      context,
      currentUser,
      validate: false
    });

    // TODO: not sure if we need these?  The aren't called by `saveDocumentRevision` in `ckEditorWebhook.ts` after creating a new revision from ckeditor's cloud autosave
    await afterCreateRevisionCallback.runCallbacksAsync([{ revisionID: createdRevision._id, context }]);

    return createdRevision;
  }
}<|MERGE_RESOLUTION|>--- conflicted
+++ resolved
@@ -143,69 +143,21 @@
 } satisfies Record<string, CollectionFieldSpecification<"Revisions">>;
 
 export const revisionResolversGraphQLTypeDefs = gql`
-  type AutosaveContentType {
+  input AutosaveContentType {
     type: String
     value: ContentTypeData
   }
   extend type Query {
     convertDocument(document: JSON, targetFormat: String): JSON
     latestGoogleDocMetadata(postId: String!, version: String): JSON
+  }
+  extend type Mutation {
     revertTagToRevision(tagId: String!, revertToRevisionId: String!): Tag
     autosaveRevision(postId: String!, contents: AutosaveContentType!): Revision
   }
 `;
 
-export const revisionResolversGraphQLQueries = {
-  convertDocument: async (root: void, {document, targetFormat}: {document: any, targetFormat: string}, context: ResolverContext) => {
-    switch (targetFormat) {
-      case "html":
-        return {
-          type: "html",
-          value: await dataToHTML(document.value, document.type, context),
-        };
-        break;
-      case "draftJS":
-        return {
-          type: "draftJS",
-          value: dataToDraftJS(document.value, document.type)
-        };
-      case "ckEditorMarkup":
-        return {
-          type: "ckEditorMarkup",
-          value: await dataToCkEditor(document.value, document.type),
-        };
-        break;
-      case "markdown":
-        return {
-          type: "markdown",
-          value: dataToMarkdown(document.value, document.type),
-        };
-    }
-  },
-<<<<<<< HEAD
-});
-
-defineQuery({
-  name: "latestGoogleDocMetadata",
-  resultType: "JSON",
-  argTypes: "(postId: String!, version: String)",
-  fn: async (root: void, { postId, version }: { postId: string; version?: string }, context: ResolverContext) => {
-    const { Revisions } = context;
-=======
-  latestGoogleDocMetadata: async (root: void, { postId, version }: { postId: string; version?: string }, context: ResolverContext) => {
->>>>>>> 4930db04
-    const query = {
-      documentId: postId,
-      googleDocMetadata: { $exists: true },
-      ...(version && { version: { $lte: version } }),
-    };
-    const latestRevisionWithMetadata = await Revisions.findOne(
-      query,
-      { sort: { editedAt: -1 } },
-      { googleDocMetadata: 1 }
-    );
-    return latestRevisionWithMetadata ? latestRevisionWithMetadata.googleDocMetadata : null;
-  },
+export const revisionResolversGraphQLMutations = {
   revertTagToRevision: async (root: void, { tagId, revertToRevisionId }: { tagId: string, revertToRevisionId: string }, context: ResolverContext) => {
     const { currentUser, loaders, Tags } = context;
     if (!tagUserHasSufficientKarma(currentUser, 'edit')) {
@@ -237,27 +189,9 @@
       },
       currentUser,
     });
-<<<<<<< HEAD
-  }
-});
-
-defineMutation({
-  name: "autosaveRevision",
-  resultType: "Revision",
-  schema: `
-    input AutosaveContentType {
-      type: String
-      value: ContentTypeData
-    }
-  `,
-  argTypes: "(postId: String!, contents: AutosaveContentType!)",
-  fn: async (_, { postId, contents }: { postId: string, contents: EditorContents }, context): Promise<DbRevision> => {
+  },
+  autosaveRevision: async (root: void, { postId, contents }: { postId: string, contents: EditorContents }, context: ResolverContext) => {
     const { currentUser, loaders, Revisions } = context;
-=======
-  },
-  autosaveRevision: async (root: void, { postId, contents }: { postId: string, contents: EditorContents }, context: ResolverContext) => {
-    const { currentUser, loaders } = context;
->>>>>>> 4930db04
     if (!currentUser) {
       throw new Error('Cannot autosave revision while logged out');
     }
@@ -314,4 +248,46 @@
 
     return createdRevision;
   }
+}
+
+export const revisionResolversGraphQLQueries = {
+  convertDocument: async (root: void, {document, targetFormat}: {document: any, targetFormat: string}, context: ResolverContext) => {
+    switch (targetFormat) {
+      case "html":
+        return {
+          type: "html",
+          value: await dataToHTML(document.value, document.type, context),
+        };
+        break;
+      case "draftJS":
+        return {
+          type: "draftJS",
+          value: dataToDraftJS(document.value, document.type)
+        };
+      case "ckEditorMarkup":
+        return {
+          type: "ckEditorMarkup",
+          value: await dataToCkEditor(document.value, document.type),
+        };
+        break;
+      case "markdown":
+        return {
+          type: "markdown",
+          value: dataToMarkdown(document.value, document.type),
+        };
+    }
+  },
+  latestGoogleDocMetadata: async (root: void, { postId, version }: { postId: string; version?: string }, { Revisions }: ResolverContext) => {
+    const query = {
+      documentId: postId,
+      googleDocMetadata: { $exists: true },
+      ...(version && { version: { $lte: version } }),
+    };
+    const latestRevisionWithMetadata = await Revisions.findOne(
+      query,
+      { sort: { editedAt: -1 } },
+      { googleDocMetadata: 1 }
+    );
+    return latestRevisionWithMetadata ? latestRevisionWithMetadata.googleDocMetadata : null;
+  },
 }