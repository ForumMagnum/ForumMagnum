--- conflicted
+++ resolved
@@ -3,15 +3,8 @@
 import { highlightFromHTML, truncate } from '../../lib/editor/ellipsize';
 import { htmlStartingAtHash } from '../extractHighlights';
 import { augmentFieldsDict } from '../../lib/utils/schemaUtils'
-<<<<<<< HEAD
-import { JSDOM } from 'jsdom'
-import { sanitize, sanitizeAllowedTags } from '../vulcan-lib/utils';
-import { defineGqlQuery } from '../utils/serverGraphqlUtil';
-import htmlToText from 'html-to-text'
-=======
-import { defineMutation, defineQuery } from '../utils/serverGraphqlUtil';
+import { defineGqlQuery, defineMutation } from '../utils/serverGraphqlUtil';
 import { compile as compileHtmlToText } from 'html-to-text'
->>>>>>> 5350e389
 import sanitizeHtml, {IFrame} from 'sanitize-html';
 import { extractTableOfContents } from '../tableOfContents';
 import * as _ from 'underscore';
