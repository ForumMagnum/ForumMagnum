import { addGraphQLResolvers, addGraphQLQuery } from '../../lib/vulcan-lib/graphql';
import { diff } from '../vendor/node-htmldiff/htmldiff';
import { Utils } from '../vulcan-lib';
import { Revisions } from '../../lib/collections/revisions/collection';
import { sanitize } from '../vulcan-lib/utils';
import Users from '../../lib/collections/users/collection';
import { editableCollections, editableCollectionsFields } from '../../lib/editor/make_editable';

addGraphQLResolvers({
  Query: {
    async RevisionsDiff(root, {collectionName, fieldName, id, beforeRev, afterRev}: { collectionName: string, fieldName: string, id: string, beforeRev: string, afterRev: string }, context): Promise<string> {
      const {currentUser}: {currentUser: DbUser|null} = context;
      
      // Validate collectionName, fieldName
      if (!editableCollections.has(collectionName)) {
        throw new Error(`Invalid collection for RevisionsDiff: ${collectionName}`);
      }
      if (!editableCollectionsFields[collectionName].find(f=>f===fieldName)) {
        throw new Error(`Invalid field for RevisionsDiff: ${collectionName}.${fieldName}`);
      }
      
      const collection = context[collectionName];
      
      const documentUnfiltered = await collection.loader.load(id);
      
      // Check that the user has access to the document
      const document = Users.restrictViewableFields(currentUser, collection, documentUnfiltered);
      if (!document) {
        throw new Error(`Could not find document: ${id}`);
      }
      
      // Load the revisions
      const beforeUnfiltered = await Revisions.findOne({
        documentId: id,
        version: beforeRev,
        fieldName: fieldName,
      });
      const afterUnfiltered = await Revisions.findOne({
        documentId: id,
        version: afterRev,
        fieldName: fieldName,
      });
<<<<<<< HEAD
      const before = Users.restrictViewableFields(currentUser, Revisions, beforeUnfiltered);
      const after = Users.restrictViewableFields(currentUser, Revisions, afterUnfiltered);
      if (!before || !beforeUnfiltered) {
        throw new Error(`Could not find revision: ${beforeRev}`);
      }
      if (!after || !afterUnfiltered) {
        throw new Error(`Could not find revision: ${afterRev}`);
      }
=======
      const before: DbRevision|null = Users.restrictViewableFields(currentUser, Revisions, beforeUnfiltered);
      const after: DbRevision|null = Users.restrictViewableFields(currentUser, Revisions, afterUnfiltered);
      if (!before || !after)
        return null;
>>>>>>> 3d3c0ff8
      
      // Diff the revisions
      const diffHtmlUnsafe = diff(before.html, after.html);
      
      // Sanitize (in case node-htmldiff has any parsing glitches that would
      // otherwise lead to XSS)
      const diffHtml = sanitize(diffHtmlUnsafe);
      return diffHtml;
    }
  },
});

addGraphQLQuery('RevisionsDiff(collectionName: String, fieldName: String, id: String, beforeRev: String, afterRev: String): String');
<|MERGE_RESOLUTION|>--- conflicted
+++ resolved
@@ -40,21 +40,14 @@
         version: afterRev,
         fieldName: fieldName,
       });
-<<<<<<< HEAD
-      const before = Users.restrictViewableFields(currentUser, Revisions, beforeUnfiltered);
-      const after = Users.restrictViewableFields(currentUser, Revisions, afterUnfiltered);
+      const before: DbRevision|null = Users.restrictViewableFields(currentUser, Revisions, beforeUnfiltered);
+      const after: DbRevision|null = Users.restrictViewableFields(currentUser, Revisions, afterUnfiltered);
       if (!before || !beforeUnfiltered) {
         throw new Error(`Could not find revision: ${beforeRev}`);
       }
       if (!after || !afterUnfiltered) {
         throw new Error(`Could not find revision: ${afterRev}`);
       }
-=======
-      const before: DbRevision|null = Users.restrictViewableFields(currentUser, Revisions, beforeUnfiltered);
-      const after: DbRevision|null = Users.restrictViewableFields(currentUser, Revisions, afterUnfiltered);
-      if (!before || !after)
-        return null;
->>>>>>> 3d3c0ff8
       
       // Diff the revisions
       const diffHtmlUnsafe = diff(before.html, after.html);
