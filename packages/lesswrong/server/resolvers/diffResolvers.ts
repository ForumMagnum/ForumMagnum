--- conflicted
+++ resolved
@@ -46,37 +46,9 @@
         documentId: id,
         version: beforeRev,
         fieldName: fieldName,
-<<<<<<< HEAD
-      });
-      if (!afterUnfiltered)
-        throw new Error("Revision not found");
-      let beforeUnfiltered: DbRevision|null;
-      if (beforeRev) {
-        beforeUnfiltered = await Revisions.findOne({
-          documentId: id,
-          version: beforeRev,
-          fieldName: fieldName,
-        })
-      } else {
-        beforeUnfiltered = await getPrecedingRev(afterUnfiltered, context);
-      }
-      
-      const before: Partial<DbRevision>|null = await accessFilterSingle(currentUser, 'Revisions', beforeUnfiltered, context);
-      const after: Partial<DbRevision>|null = await accessFilterSingle(currentUser, 'Revisions', afterUnfiltered, context);
-      // If we don't provide a beforeRev at all, then just assume that all in the current revision is new
-      if (beforeRev && (!before || !beforeUnfiltered)) {
-        throw new Error(`Could not find revision: ${beforeRev}`);
-      }
-      if (!after || !afterUnfiltered) {
-        throw new Error(`Could not find revision: ${afterRev}`);
-      }
-      
-      // Diff the revisions
-      return diffHtml(before?.html||"", after.html||"", trim);
-=======
       })
     } else {
-      beforeUnfiltered = await getPrecedingRev(afterUnfiltered);
+      beforeUnfiltered = await getPrecedingRev(afterUnfiltered, context);
     }
     
     const before: Partial<DbRevision>|null = await accessFilterSingle(currentUser, 'Revisions', beforeUnfiltered, context);
@@ -87,7 +59,6 @@
     }
     if (!after || !afterUnfiltered) {
       throw new Error(`Could not find revision: ${afterRev}`);
->>>>>>> 4930db04
     }
     
     // Diff the revisions
