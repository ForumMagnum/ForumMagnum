--- conflicted
+++ resolved
@@ -2,10 +2,7 @@
 import { diff } from '../vendor/node-htmldiff/htmldiff';
 import { Revisions } from '../../lib/collections/revisions/collection';
 import { sanitize } from '../vulcan-lib/utils';
-<<<<<<< HEAD
-=======
 import { editableCollections, editableCollectionsFields } from '../../lib/editor/make_editable';
->>>>>>> f4b2f84e
 import { accessFilterSingle } from '../../lib/utils/schemaUtils';
 
 addGraphQLResolvers({
@@ -13,11 +10,6 @@
     async RevisionsDiff(root, {collectionName, fieldName, id, beforeRev, afterRev}: { collectionName: string, fieldName: string, id: string, beforeRev: string, afterRev: string }, context: ResolverContext): Promise<string> {
       const {currentUser}: {currentUser: DbUser|null} = context;
       
-<<<<<<< HEAD
-      // Check that the user has access to the post
-      const post = accessFilterSingle(currentUser, Posts, postUnfiltered);
-      if (!post) return null;
-=======
       // Validate collectionName, fieldName
       if (!editableCollections.has(collectionName)) {
         throw new Error(`Invalid collection for RevisionsDiff: ${collectionName}`);
@@ -35,7 +27,6 @@
       if (!document) {
         throw new Error(`Could not find document: ${id}`);
       }
->>>>>>> f4b2f84e
       
       // Load the revisions
       const beforeUnfiltered = await Revisions.findOne({
@@ -48,12 +39,6 @@
         version: afterRev,
         fieldName: fieldName,
       });
-<<<<<<< HEAD
-      const before: DbRevision|null = accessFilterSingle(currentUser, Revisions, beforeUnfiltered);
-      const after: DbRevision|null = accessFilterSingle(currentUser, Revisions, afterUnfiltered);
-      if (!before || !after)
-        return null;
-=======
       
       const before: DbRevision|null = await accessFilterSingle(currentUser, Revisions, beforeUnfiltered, context);
       const after: DbRevision|null = await accessFilterSingle(currentUser, Revisions, afterUnfiltered, context);
@@ -63,7 +48,6 @@
       if (!after || !afterUnfiltered) {
         throw new Error(`Could not find revision: ${afterRev}`);
       }
->>>>>>> f4b2f84e
       
       // Diff the revisions
       const diffHtmlUnsafe = diff(before.html, after.html);
