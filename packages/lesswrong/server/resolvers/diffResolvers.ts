import { addGraphQLResolvers, addGraphQLQuery } from '../../lib/vulcan-lib/graphql';
import { diff } from '../vendor/node-htmldiff/htmldiff';
import { Revisions } from '../../lib/collections/revisions/collection';
import { sanitize } from '../vulcan-lib/utils';
<<<<<<< HEAD
import Users from '../../lib/collections/users/collection';
import { editableCollections, editableCollectionsFields } from '../../lib/editor/make_editable';
=======
import { accessFilterSingle } from '../../lib/utils/schemaUtils';
>>>>>>> 370703a3

addGraphQLResolvers({
  Query: {
    async RevisionsDiff(root, {collectionName, fieldName, id, beforeRev, afterRev}: { collectionName: string, fieldName: string, id: string, beforeRev: string, afterRev: string }, context: ResolverContext): Promise<string> {
      const {currentUser}: {currentUser: DbUser|null} = context;
      
<<<<<<< HEAD
      // Validate collectionName, fieldName
      if (!editableCollections.has(collectionName)) {
        throw new Error(`Invalid collection for RevisionsDiff: ${collectionName}`);
      }
      if (!editableCollectionsFields[collectionName].find(f=>f===fieldName)) {
        throw new Error(`Invalid field for RevisionsDiff: ${collectionName}.${fieldName}`);
      }
      
      const collection = context[collectionName];
      
      const documentUnfiltered = await collection.loader.load(id);
      
      // Check that the user has access to the document
      const document = Users.restrictViewableFields(currentUser, collection, documentUnfiltered);
      if (!document) {
        throw new Error(`Could not find document: ${id}`);
      }
=======
      // Check that the user has access to the post
      const post = accessFilterSingle(currentUser, Posts, postUnfiltered);
      if (!post) return null;
>>>>>>> 370703a3
      
      // Load the revisions
      const beforeUnfiltered = await Revisions.findOne({
        documentId: id,
        version: beforeRev,
        fieldName: fieldName,
      });
      const afterUnfiltered = await Revisions.findOne({
        documentId: id,
        version: afterRev,
        fieldName: fieldName,
      });
<<<<<<< HEAD
      const before: DbRevision|null = Users.restrictViewableFields(currentUser, Revisions, beforeUnfiltered);
      const after: DbRevision|null = Users.restrictViewableFields(currentUser, Revisions, afterUnfiltered);
      if (!before || !beforeUnfiltered) {
        throw new Error(`Could not find revision: ${beforeRev}`);
      }
      if (!after || !afterUnfiltered) {
        throw new Error(`Could not find revision: ${afterRev}`);
      }
=======
      if (!beforeUnfiltered || !afterUnfiltered) 
        return null
        
      const before: DbRevision|null = accessFilterSingle(currentUser, Revisions, beforeUnfiltered);
      const after: DbRevision|null = accessFilterSingle(currentUser, Revisions, afterUnfiltered);
      if (!before || !after)
        return null;
>>>>>>> 370703a3
      
      // Diff the revisions
      const diffHtmlUnsafe = diff(before.html, after.html);
      
      // Sanitize (in case node-htmldiff has any parsing glitches that would
      // otherwise lead to XSS)
      const diffHtml = sanitize(diffHtmlUnsafe);
      return diffHtml;
    }
  },
});

addGraphQLQuery('RevisionsDiff(collectionName: String, fieldName: String, id: String, beforeRev: String, afterRev: String): String');
<|MERGE_RESOLUTION|>--- conflicted
+++ resolved
@@ -2,19 +2,14 @@
 import { diff } from '../vendor/node-htmldiff/htmldiff';
 import { Revisions } from '../../lib/collections/revisions/collection';
 import { sanitize } from '../vulcan-lib/utils';
-<<<<<<< HEAD
-import Users from '../../lib/collections/users/collection';
 import { editableCollections, editableCollectionsFields } from '../../lib/editor/make_editable';
-=======
 import { accessFilterSingle } from '../../lib/utils/schemaUtils';
->>>>>>> 370703a3
 
 addGraphQLResolvers({
   Query: {
     async RevisionsDiff(root, {collectionName, fieldName, id, beforeRev, afterRev}: { collectionName: string, fieldName: string, id: string, beforeRev: string, afterRev: string }, context: ResolverContext): Promise<string> {
       const {currentUser}: {currentUser: DbUser|null} = context;
       
-<<<<<<< HEAD
       // Validate collectionName, fieldName
       if (!editableCollections.has(collectionName)) {
         throw new Error(`Invalid collection for RevisionsDiff: ${collectionName}`);
@@ -28,15 +23,10 @@
       const documentUnfiltered = await collection.loader.load(id);
       
       // Check that the user has access to the document
-      const document = Users.restrictViewableFields(currentUser, collection, documentUnfiltered);
+      const document = await accessFilterSingle(currentUser, collection, documentUnfiltered);
       if (!document) {
         throw new Error(`Could not find document: ${id}`);
       }
-=======
-      // Check that the user has access to the post
-      const post = accessFilterSingle(currentUser, Posts, postUnfiltered);
-      if (!post) return null;
->>>>>>> 370703a3
       
       // Load the revisions
       const beforeUnfiltered = await Revisions.findOne({
@@ -49,24 +39,15 @@
         version: afterRev,
         fieldName: fieldName,
       });
-<<<<<<< HEAD
-      const before: DbRevision|null = Users.restrictViewableFields(currentUser, Revisions, beforeUnfiltered);
-      const after: DbRevision|null = Users.restrictViewableFields(currentUser, Revisions, afterUnfiltered);
+      
+      const before: DbRevision|null = await accessFilterSingle(currentUser, Revisions, beforeUnfiltered);
+      const after: DbRevision|null = await accessFilterSingle(currentUser, Revisions, afterUnfiltered);
       if (!before || !beforeUnfiltered) {
         throw new Error(`Could not find revision: ${beforeRev}`);
       }
       if (!after || !afterUnfiltered) {
         throw new Error(`Could not find revision: ${afterRev}`);
       }
-=======
-      if (!beforeUnfiltered || !afterUnfiltered) 
-        return null
-        
-      const before: DbRevision|null = accessFilterSingle(currentUser, Revisions, beforeUnfiltered);
-      const after: DbRevision|null = accessFilterSingle(currentUser, Revisions, afterUnfiltered);
-      if (!before || !after)
-        return null;
->>>>>>> 370703a3
       
       // Diff the revisions
       const diffHtmlUnsafe = diff(before.html, after.html);
