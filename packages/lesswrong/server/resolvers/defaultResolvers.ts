import { throwError } from "@/server/vulcan-lib/errors";
import { logGroupConstructor, loggerConstructor } from "@/lib/utils/logging";
import { maxAllowedApiSkip } from "@/lib/instanceSettings";
import { restrictViewableFieldsMultiple, restrictViewableFieldsSingle } from "@/lib/vulcan-users/permissions.ts";
import { asyncFilter } from "@/lib/utils/asyncUtils";
import { getSqlClientOrThrow } from "../sql/sqlClient";
import { describeTerms, viewTermsToQuery } from "@/lib/utils/viewUtils";
import SelectFragmentQuery from "@/server/sql/SelectFragmentQuery";
import { captureException } from "@sentry/core";
import isEqual from "lodash/isEqual";
import { convertDocumentIdToIdInSelector, CamelCaseify } from "@/lib/vulcan-lib/utils";
import { getCollectionAccessFilter } from "../permissions/accessFilters";
<<<<<<< HEAD
import { getMultiResolverName, getSingleResolverName } from "@/lib/crud/utils";
import { collectionNameToTypeName } from "@/lib/generated/collectionTypeNames";
import { Pluralize } from "@/lib/vulcan-lib/pluralize";
=======
import { print, type FieldNode, type FragmentDefinitionNode, type GraphQLResolveInfo } from "graphql";

>>>>>>> 8448e73f
export interface DefaultResolverOptions {
  cacheMaxAge: number
}

const defaultOptions: DefaultResolverOptions = {
  cacheMaxAge: 300,
};

const getFragmentInfo = ({ fieldName, fieldNodes, fragments }: GraphQLResolveInfo, resultFieldName: string, typeName: string) => {
  const query = fieldNodes.find(
    ({ name: { value } }) => value === fieldName,
  );
  const mainSelections = query?.selectionSet?.selections;
  const results = mainSelections?.find(
    (node): node is FieldNode => node.kind === "Field" && node.name.value === resultFieldName,
  );

  if (!results || !results.selectionSet) {
    return;
  }

  const resultSelections = results.selectionSet.selections;

  // We construct an implicit fragment using whatever selections were in the result/results field
  // because because we need to handle the possibility of fields directly selected from the root
  // rather than being nested inside a subfragment.
  const implicitFragment: FragmentDefinitionNode = {
    kind: 'FragmentDefinition',
    name: {
      kind: 'Name',
      value: fieldName,
    },
    typeCondition: {
      kind: 'NamedType',
      name: {
        kind: 'Name',
        value: typeName,
      },
    },
    selectionSet: {
      kind: 'SelectionSet',
      selections: resultSelections,
    },
  };

  const fragmentsWithImplicitFragment = [implicitFragment, ...Object.values(fragments)];
  // TODO: at some point, would be good to switch to just returning AST nodes and parsing those in SqlFragment directly
  // since we're doing a bunch of hacky regex parsing over there
  const fragmentText = fragmentsWithImplicitFragment.map(print).join('\n\n');
  return {
    fragmentText,
    fragmentName: fieldName,
  };
};

type DefaultSingleResolverHandler<N extends CollectionNameString> = {
  [k in N as `${CamelCaseify<typeof collectionNameToTypeName[k]>}`]: (_root: void, { input }: { input: AnyBecauseTodo; }, context: ResolverContext, info: GraphQLResolveInfo) => Promise<{ result: Partial<ObjectsByCollectionName[N]> | null; }>
};

type DefaultMultiResolverHandler<N extends CollectionNameString> = {
  [k in N as `${CamelCaseify<Pluralize<typeof collectionNameToTypeName[k]>>}`]: (_root: void, { input }: { input: AnyBecauseTodo; }, context: ResolverContext, info: GraphQLResolveInfo) => Promise<{ results: Partial<ObjectsByCollectionName[N]>[]; totalCount: number; }>
};

export const getDefaultResolvers = <N extends CollectionNameString>(
  collectionName: N, 
  collectionOptions?: Partial<DefaultResolverOptions>,
): DefaultSingleResolverHandler<N> & DefaultMultiResolverHandler<N> => {
  type T = ObjectsByCollectionName[N];
  const resolverOptions = {...defaultOptions, ...collectionOptions};
  const typeName = collectionNameToTypeName[collectionName];

  const multiResolver = async (
    root: void,
    args: {
      input?: {
        terms: ViewTermsBase & Record<string, unknown>,
        enableTotal?: boolean,
        resolverArgs?: Record<string, unknown>
      },
      [resolverArgKeys: string]: unknown
    },
    context: ResolverContext,
    info: GraphQLResolveInfo,
  ) => {
    const collection = context[collectionName] as CollectionBase<N>;
    const { input } = args ?? { input: {} };
    const { terms = {}, enableTotal = false, resolverArgs = {} } = input ?? {};
    const logger = loggerConstructor(`views-${collectionName.toLowerCase()}-${terms.view?.toLowerCase() ?? 'default'}`)
    logger('multi resolver()')
    logger('multi terms', terms)

    // Terms and resolverArgs are both passed into the `SelectFragmentQuery` in the same place,
    // so if we have any overlapping keys, they need to have the same value or we're probably doing something wrong by having one clobber the other.
    //
    // Historically I don't think this was technically required, since resolverArgs were just the extraVariableValues
    // that got passed down to various resolver field variable arguments, and you could imagine constructing some situation
    // where e.g. you might have a tagId in the terms which could sensibly have a different value from a `tagId` resolver argument
    // (say, if we had some feature that did something with the relationship between two tags).
    //
    // In practice, resolver field variable args are rarely used and there's pretty much always going to be a way to avoid conflict (i.e. renaming them).
    //
    // We continue to permit overlapping keys as long as they have the same value because there's a few tag-related pieces of code that do that
    // and it'd be a headache to refactor them right now.  But we probably ought to clean that up at some point.
    const termKeys = Object.keys(terms);
    const conflictingKeys = Object.keys(resolverArgs).filter(termKey => {
      if (!termKeys.includes(termKey)) {
        return false;
      }

      return !isEqual(terms[termKey], resolverArgs[termKey]);
    });

    if (conflictingKeys.length) {
      captureException(`Got a ${collectionName} multi request with conflicting term and resolverArg keys: ${conflictingKeys.join(', ')}`);
      throwError({
        id: 'app.conflicting_term_and_resolver_arg_keys',
        data: { terms, resolverArgs, collectionName },
      });
    }

    // Don't allow API requests with an arbitrarily large offset. This
    // prevents some extremely-slow queries.
    const maxAllowedSkip = maxAllowedApiSkip.get();
    if (
      terms.offset &&
      maxAllowedSkip !== null &&
      terms.offset > maxAllowedSkip
    ) {
      throw new Error("Exceeded maximum value for skip");
    }

    // get currentUser and Users collection from context
    const { currentUser }: {currentUser: DbUser|null} = context;

    // Get selector and options from terms and perform Mongo query
    // Downcasts terms because there are collection-specific terms but this function isn't collection-specific
    const parameters = viewTermsToQuery(collectionName, terms, {}, context);

    // get fragment from GraphQL AST
    const fragmentInfo = getFragmentInfo(info, "results", typeName);

    let fetchDocs: () => Promise<T[]>;
    if (fragmentInfo) {
      // Make a dynamic require here to avoid our circular dependency lint rule, since really by this point we should be fine
      const getSqlFragment: typeof import('../../lib/fragments/allFragments').getSqlFragment = require('../../lib/fragments/allFragments').getSqlFragment;
      const sqlFragment = getSqlFragment(fragmentInfo.fragmentName, fragmentInfo.fragmentText);
      const query = new SelectFragmentQuery(
        sqlFragment,
        currentUser,
        {...resolverArgs, ...terms},
        parameters.selector,
        parameters.syntheticFields,
        parameters.options,
      );
      const compiledQuery = query.compile();
      const db = getSqlClientOrThrow();
      fetchDocs = () => db.any(compiledQuery.sql, compiledQuery.args);
    } else {
      fetchDocs = () => performQueryFromViewParameters(
        collection,
        terms,
        parameters,
      );
    }
    let docs = await fetchDocs();
<<<<<<< HEAD
=======
    // Create a doc if none exist, using the actual create mutation to ensure permission checks are run correctly
    if (createIfMissing && docs.length === 0) {
      await collection.options.mutations?.create?.mutation(root, {data: createIfMissing}, context)
      docs = await fetchDocs();
    }
>>>>>>> 8448e73f

    // Were there enough results to reach the limit specified in the query?
    const saturated = parameters.options.limit && docs.length>=parameters.options.limit;

    // if collection has a checkAccess function defined, remove any documents that doesn't pass the check
    const checkAccess = getCollectionAccessFilter(collectionName);
    const viewableDocs: T[] = checkAccess
      ? await asyncFilter(docs, async (doc: T) => await checkAccess(currentUser, doc as AnyBecauseHard, context))
      : docs;

    // take the remaining documents and remove any fields that shouldn't be accessible
    const restrictedDocs = restrictViewableFieldsMultiple(currentUser, collectionName, viewableDocs);

    // prime the cache
    restrictedDocs.forEach((doc: AnyBecauseTodo) => context.loaders[collectionName].prime(doc._id, doc));

    const data: any = { results: restrictedDocs };

    if (enableTotal) {
      // get total count of documents matching the selector
      // TODO: Make this handle synthetic fields
      if (saturated) {
        data.totalCount = await collection.find(parameters.selector).count();
      } else {
        data.totalCount = viewableDocs.length;
      }
    }

    // return results
    return data;
  };

  const singleResolver = async (
    _root: void,
    {input = {}}: {input: AnyBecauseTodo},
    context: ResolverContext,
    info: GraphQLResolveInfo,
  ) => {
    const collection = context[collectionName] as CollectionBase<N>;
    const {allowNull = false, resolverArgs} = input;
    // In this context (for reasons I don't fully understand) selector is an object with a null prototype, i.e.
    // it has none of the methods you would usually associate with objects like `toString`. This causes various problems
    // down the line. See https://stackoverflow.com/questions/56298481/how-to-fix-object-null-prototype-title-product
    // So we copy it here to give it back those methoods
    const selector = {...(input.selector || {})}

    const logger = loggerConstructor(`resolvers-${collectionName.toLowerCase()}`)
    const {logGroupStart, logGroupEnd} = logGroupConstructor(`resolvers-${collectionName.toLowerCase()}`)
    logger('');
    logGroupStart(
      `--------------- start \x1b[35m${typeName} Single Resolver\x1b[0m ---------------`
    );
    logger(`Options: ${JSON.stringify(resolverOptions)}`);
    logger(`Selector: ${JSON.stringify(selector)}`);

    const { currentUser }: {currentUser: DbUser|null} = context;

    // useSingle allows passing in `_id` as `documentId`
    if (selector.documentId) {
      selector._id = selector.documentId;
      delete selector.documentId;
    }
    const documentId = selector._id;

    // get fragment from GraphQL AST
    const fragmentInfo = getFragmentInfo(info, "result", typeName);

    let doc: ObjectsByCollectionName[N] | null;
    if (fragmentInfo) {
      // Make a dynamic require here to avoid our circular dependency lint rule, since really by this point we should be fine
      const getSqlFragment: typeof import('../../lib/fragments/allFragments').getSqlFragment = require('../../lib/fragments/allFragments').getSqlFragment;
      const sqlFragment = getSqlFragment(fragmentInfo.fragmentName, fragmentInfo.fragmentText);
      const query = new SelectFragmentQuery(
        sqlFragment,
        currentUser,
        resolverArgs,
        selector,
        undefined,
        {limit: 1},
      );
      const compiledQuery = query.compile();
      const db = getSqlClientOrThrow();
      doc = await db.oneOrNone(compiledQuery.sql, compiledQuery.args);
    } else {
      doc = await collection.findOne(convertDocumentIdToIdInSelector(selector));
    }

    if (!doc) {
      if (allowNull) {
        return { result: null };
      } else {
        throwError({
          id: 'app.missing_document',
          data: { documentId, selector, collectionName: collection.collectionName },
        });
      }
    }

    // if collection has a checkAccess function defined, use it to perform a check on the current document
    // (will throw an error if check doesn't pass)
    const checkAccess = getCollectionAccessFilter(collectionName);
    if (checkAccess) {
      const reasonDenied: {reason?: string} = {reason: undefined};
      const canAccess = await checkAccess(currentUser, doc as AnyBecauseHard, context, reasonDenied)
      if (!canAccess) {
        if (reasonDenied.reason) {
          throwError({
            id: reasonDenied.reason,
          });
        } else {
          throwError({
            id: 'app.operation_not_allowed',
            data: {documentId, operationName: `${typeName}.read.single`}
          });
        }
      }
    }

    const restrictedDoc = restrictViewableFieldsSingle(currentUser, collection.collectionName, doc);

    logGroupEnd();
    logger(`--------------- end \x1b[35m${typeName} Single Resolver\x1b[0m ---------------`);
    logger('');

    // filter out disallowed properties and return resulting document
    return { result: restrictedDoc };
  };

  const singleResolverName: CamelCaseify<typeof collectionNameToTypeName[N]> = getSingleResolverName(typeName);
  const multiResolverName: CamelCaseify<Pluralize<typeof collectionNameToTypeName[N]>> = getMultiResolverName(typeName);

  return {
    [singleResolverName]: singleResolver,
    [multiResolverName]: multiResolver,
  } as DefaultSingleResolverHandler<N> & DefaultMultiResolverHandler<N>;
};

export const performQueryFromViewParameters = async <N extends CollectionNameString>(
  collection: CollectionBase<N>,
  terms: ViewTermsBase,
  parameters: AnyBecauseTodo,
): Promise<ObjectsByCollectionName[N][]> => {
  const logger = loggerConstructor(`views-${collection.collectionName.toLowerCase()}`)
  const selector = parameters.selector;
  const description = describeTerms(collection.collectionName, terms);

  const options: MongoFindOptions<ObjectsByCollectionName[N]> = {
    ...parameters.options,
    skip: terms.offset,
    comment: description
  };

  // I don't know if we ever get a `skip` value in `parameters.options`, but if we do, we've been running on that logic for years
  // So defer to that if it exists, instead of overriding it with the value from `terms.offset`
  parameters.options.skip ??= options.skip;

  if (parameters.syntheticFields && Object.keys(parameters.syntheticFields).length>0) {
    const pipeline = [
      // First stage: Filter by selector
      { $match: {
        ...selector,
        $comment: description,
      }},
      // Second stage: Add computed fields
      { $addFields: parameters.syntheticFields },

      // Third stage: Filter by computed fields (if applicable)
      ...(parameters.syntheticFieldSelector || []),

      // Fourth stage: Sort
      { $sort: parameters.options.sort },
    ];

    // Apply skip and limit (if applicable)
    if (parameters.options.skip) {
      pipeline.push({ $skip: parameters.options.skip });
    }
    if (parameters.options.limit) {
      pipeline.push({ $limit: parameters.options.limit });
    }
    logger('aggregation pipeline', pipeline);
    return await collection.aggregate(pipeline).toArray();
  } else {
    logger('performQueryFromViewParameters connector find', selector, terms, options);
    return await collection.find({
      ...selector,
    }, options).fetch();
  }
}<|MERGE_RESOLUTION|>--- conflicted
+++ resolved
@@ -1,23 +1,20 @@
-import { throwError } from "@/server/vulcan-lib/errors";
-import { logGroupConstructor, loggerConstructor } from "@/lib/utils/logging";
-import { maxAllowedApiSkip } from "@/lib/instanceSettings";
-import { restrictViewableFieldsMultiple, restrictViewableFieldsSingle } from "@/lib/vulcan-users/permissions.ts";
-import { asyncFilter } from "@/lib/utils/asyncUtils";
-import { getSqlClientOrThrow } from "../sql/sqlClient";
-import { describeTerms, viewTermsToQuery } from "@/lib/utils/viewUtils";
-import SelectFragmentQuery from "@/server/sql/SelectFragmentQuery";
-import { captureException } from "@sentry/core";
-import isEqual from "lodash/isEqual";
-import { convertDocumentIdToIdInSelector, CamelCaseify } from "@/lib/vulcan-lib/utils";
-import { getCollectionAccessFilter } from "../permissions/accessFilters";
-<<<<<<< HEAD
 import { getMultiResolverName, getSingleResolverName } from "@/lib/crud/utils";
 import { collectionNameToTypeName } from "@/lib/generated/collectionTypeNames";
+import { maxAllowedApiSkip } from "@/lib/instanceSettings";
+import { asyncFilter } from "@/lib/utils/asyncUtils";
+import { logGroupConstructor, loggerConstructor } from "@/lib/utils/logging";
+import { describeTerms, viewTermsToQuery } from "@/lib/utils/viewUtils";
 import { Pluralize } from "@/lib/vulcan-lib/pluralize";
-=======
+import { CamelCaseify, convertDocumentIdToIdInSelector } from "@/lib/vulcan-lib/utils";
+import { restrictViewableFieldsMultiple, restrictViewableFieldsSingle } from "@/lib/vulcan-users/permissions.ts";
+import SelectFragmentQuery from "@/server/sql/SelectFragmentQuery";
+import { throwError } from "@/server/vulcan-lib/errors";
+import { captureException } from "@sentry/core";
 import { print, type FieldNode, type FragmentDefinitionNode, type GraphQLResolveInfo } from "graphql";
-
->>>>>>> 8448e73f
+import isEqual from "lodash/isEqual";
+import { getCollectionAccessFilter } from "../permissions/accessFilters";
+import { getSqlClientOrThrow } from "../sql/sqlClient";
+
 export interface DefaultResolverOptions {
   cacheMaxAge: number
 }
@@ -183,14 +180,6 @@
       );
     }
     let docs = await fetchDocs();
-<<<<<<< HEAD
-=======
-    // Create a doc if none exist, using the actual create mutation to ensure permission checks are run correctly
-    if (createIfMissing && docs.length === 0) {
-      await collection.options.mutations?.create?.mutation(root, {data: createIfMissing}, context)
-      docs = await fetchDocs();
-    }
->>>>>>> 8448e73f
 
     // Were there enough results to reach the limit specified in the query?
     const saturated = parameters.options.limit && docs.length>=parameters.options.limit;
