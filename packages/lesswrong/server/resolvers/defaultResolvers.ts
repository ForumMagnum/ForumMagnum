--- conflicted
+++ resolved
@@ -10,14 +10,11 @@
 import isEqual from "lodash/isEqual";
 import { convertDocumentIdToIdInSelector, CamelCaseify } from "@/lib/vulcan-lib/utils";
 import { getCollectionAccessFilter } from "../permissions/accessFilters";
-<<<<<<< HEAD
 import { getMultiResolverName, getSingleResolverName } from "@/lib/crud/utils";
 import { collectionNameToTypeName } from "@/lib/generated/collectionTypeNames";
-import { Pluralize } from "@/lib/vulcan-lib/pluralize";
-=======
+import type { Pluralize } from "@/lib/vulcan-lib/pluralize";
 import { print, type FieldNode, type FragmentDefinitionNode, type GraphQLResolveInfo } from "graphql";
 
->>>>>>> 90f3dbe2
 export interface DefaultResolverOptions {
   cacheMaxAge: number
 }
@@ -183,14 +180,6 @@
       );
     }
     let docs = await fetchDocs();
-<<<<<<< HEAD
-=======
-    // Create a doc if none exist, using the actual create mutation to ensure permission checks are run correctly
-    if (createIfMissing && docs.length === 0) {
-      await collection.options.mutations?.create?.mutation(root, {data: createIfMissing}, context)
-      docs = await fetchDocs();
-    }
->>>>>>> 90f3dbe2
 
     // Were there enough results to reach the limit specified in the query?
     const saturated = parameters.options.limit && docs.length>=parameters.options.limit;
