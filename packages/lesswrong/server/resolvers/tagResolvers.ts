import { addGraphQLResolvers, addGraphQLQuery, addGraphQLSchema, addGraphQLMutation } from '../../lib/vulcan-lib/graphql';
import { mergeFeedQueries, defineFeedResolver, viewBasedSubquery, SubquerySortField, SortDirection } from '../utils/feedUtil';
import { Comments } from '../../lib/collections/comments/collection';
import { Revisions } from '../../lib/collections/revisions/collection';
import { Tags } from '../../lib/collections/tags/collection';
import { TagRels } from '../../lib/collections/tagRels/collection';
import { Users } from '../../lib/collections/users/collection';
import { Posts } from '../../lib/collections/posts';
import { augmentFieldsDict, accessFilterMultiple, accessFilterSingle } from '../../lib/utils/schemaUtils';
import moment from 'moment';
import sumBy from 'lodash/sumBy';
import groupBy from 'lodash/groupBy';
import keyBy from 'lodash/keyBy';
import orderBy from 'lodash/orderBy';
import mapValues from 'lodash/mapValues';
import pick from 'lodash/pick';
<<<<<<< HEAD
=======
import isEmpty from 'lodash/isEmpty';
>>>>>>> 36f5e639
import * as _ from 'underscore';
import {
  defaultSubforumSorting,
  SubforumSorting,
  subforumSortings,
  subforumSortingToResolverName,
  subforumSortingTypes,
} from '../../lib/collections/tags/subforumHelpers';
import { getTagBotUserId } from '../languageModels/autoTagCallbacks';
import { filterNonnull, filterWhereFieldsNotNull } from '../../lib/utils/typeGuardUtils';
import { defineQuery } from '../utils/serverGraphqlUtil';
import { userIsAdminOrMod } from '../../lib/vulcan-users/permissions';
import { isLWorAF, taggingNamePluralSetting } from '../../lib/instanceSettings';
import difference from 'lodash/difference';
import { updatePostDenormalizedTags } from '../tagging/helpers';
import union from 'lodash/fp/union';
import { updateMutator } from '../vulcan-lib';
import { captureException } from '@sentry/core';
import GraphQLJSON from 'graphql-type-json';
import { getToCforTag } from '../tableOfContents';
import { contributorsField } from '../utils/contributorsFieldHelper';
import { loadByIds } from '@/lib/loaders';
import { hasWikiLenses } from '@/lib/betas';

type SubforumFeedSort = {
  posts: SubquerySortField<DbPost, keyof DbPost>,
  comments: SubquerySortField<DbComment, keyof DbComment>,
  sortDirection?: SortDirection,
}

const subforumFeedSortings: Record<SubforumSorting, SubforumFeedSort> = {
  magic: {
    posts: { sortField: "score" },
    comments: { sortField: "score" },
  },
  new: {
    posts: { sortField: "postedAt" },
    comments: { sortField: "postedAt" },
  },
  old: {
    posts: { sortField: "postedAt", sortDirection: "asc" },
    comments: { sortField: "postedAt", sortDirection: "asc" },
    sortDirection: "asc",
  },
  top: {
    posts: { sortField: "baseScore" },
    comments: { sortField: "baseScore" },
  },
  recentComments: {
    posts: { sortField: "lastCommentedAt" },
    comments: { sortField: "lastSubthreadActivity" },
  },
}

const createSubforumFeedResolver = <SortKeyType extends number | Date>(sorting: SubforumFeedSort) => async ({
  limit = 20, cutoff, offset, args: {tagId, af}, context,
}: {
  limit?: number,
  cutoff?: SortKeyType,
  offset?: number,
  args: {tagId: string, af?: boolean},
  context: ResolverContext,
}) => mergeFeedQueries({
  limit,
  cutoff,
  offset,
  sortDirection: sorting.sortDirection,
  subqueries: [
    // Subforum posts
    viewBasedSubquery({
      type: "tagSubforumPosts",
      collection: Posts,
      ...sorting.posts,
      context,
      selector: {
        [`tagRelevance.${tagId}`]: {$gte: 1},
        hiddenRelatedQuestion: undefined,
        shortform: undefined,
        groupId: undefined,
        ...(af ? {af: true} : undefined),
      },
    }),
    // Subforum comments
    viewBasedSubquery({
      type: "tagSubforumComments",
      collection: Comments,
      ...sorting.comments,
      context,
      selector: {
        $or: [{tagId: tagId, tagCommentType: "SUBFORUM"}, {relevantTagIds: tagId}],
        topLevelCommentId: {$exists: false},
        subforumStickyPriority: {$exists: false},
        ...(af ? {af: true} : undefined),
      },
    }),
    // Sticky subforum comments
    viewBasedSubquery({
      type: "tagSubforumStickyComments",
      collection: Comments,
      sortField: "subforumStickyPriority",
      sortDirection: "asc",
      sticky: true,
      context,
      selector: {
        tagId,
        tagCommentType: "SUBFORUM",
        topLevelCommentId: {$exists: false},
        subforumStickyPriority: {$exists: true},
        ...(af ? {af: true} : undefined),
      },
    }),
  ],
});

for (const sortBy of subforumSortings) {
  const sorting = subforumFeedSortings[sortBy ?? defaultSubforumSorting] ?? subforumFeedSortings[defaultSubforumSorting];
  defineFeedResolver({
    name: `Subforum${subforumSortingToResolverName(sortBy)}Feed`,
    args: "tagId: String!, af: Boolean",
    cutoffTypeGraphQL: subforumSortingTypes[sortBy],
    resultTypesGraphQL: `
      tagSubforumPosts: Post
      tagSubforumComments: Comment
      tagSubforumStickyComments: Comment
    `,
    resolver: createSubforumFeedResolver(sorting),
  });
}

addGraphQLSchema(`
  type DocumentDeletion {
    userId: String
    documentId: String!
    netChange: String!
    type: String
    docFields: MultiDocument
    createdAt: Date!
  }
`);

addGraphQLSchema(`
  type TagUpdates {
    tag: Tag!
    revisionIds: [String!]
    commentCount: Int
    commentIds: [String!]
    lastRevisedAt: Date
    lastCommentedAt: Date
    added: Int
    removed: Int
    users: [User!]
    documentDeletions: [DocumentDeletion!]
  }
`);

<<<<<<< HEAD
=======
interface TagUpdates {
  tag: Partial<DbTag>;
  revisionIds: string[] | null;
  commentCount: number | null;
  commentIds: string[] | null;
  lastRevisedAt: Date | null;
  lastCommentedAt: Date | null;
  added: number | null;
  removed: number | null;
  users: Partial<DbUser>[] | null;
  documentDeletions: CategorizedDeletionEvent[] | null;
}

>>>>>>> 36f5e639
function getRootCommentsInTimeBlockSelector(before: Date, after: Date) {
  return {
    deleted: false,
    postedAt: {$lt: before, $gt: after},
    topLevelCommentId: null,
    tagId: {$exists: true, $ne: null},
    tagCommentType: "DISCUSSION",
  };
}

function getDocumentDeletionsInTimeBlockSelector(documentIds: string[], before: Date, after: Date) {
  return {
    name: 'fieldChanges',
    $or: [
      { 'properties.before.deleted': {$exists: true} },
      { 'properties.after.deleted': {$exists: true} },
    ],
    documentId: {$in: documentIds},
    createdAt: {$lt: before, $gt: after},
  };
}

async function getRevisionAndCommentUsers(revisions: DbRevision[], rootComments: DbComment[], context: ResolverContext) {
  const revisionUserIds = revisions.map(tr => tr.userId);
  const commentUserIds = rootComments.map(rc => rc.userId);
  const userIds = filterNonnull(_.uniq([...revisionUserIds, ...commentUserIds]));

  const usersAll = await loadByIds(context, "Users", userIds);
  const users = await accessFilterMultiple(context.currentUser, Users, usersAll, context);

  // We need the cast because `keyBy` doesn't like it when you try to key on an optional field,
  // so it defaults to the overloaded version, which ends up treating the array as the object in question
  // and the return type is something dumb.
  // Of course _id on users isn't actually ever going to be missing, but `accessFilterMultiple` doesn't know that (and there is at least one collection where that'd be true, i.e. CronHistories).
  return keyBy(users, u => u._id) as Record<string, Partial<DbUser>>;
}

async function getMultiDocumentsByTagId(revisions: DbRevision[], context: ResolverContext) {
  const { MultiDocuments } = context;

  // Get the ids of MultiDocuments that have revisions in the given time interval
  const revisionMultiDocumentIds = revisions.filter(r=>r.collectionName==="MultiDocuments").map(r=>r.documentId);
  const multiDocumentIds = filterNonnull(_.uniq(revisionMultiDocumentIds));

  const multiDocumentsUnfiltered = await loadByIds(context, "MultiDocuments", multiDocumentIds);
  const multiDocuments = await accessFilterMultiple(context.currentUser, MultiDocuments, multiDocumentsUnfiltered, context);

  const lenses = multiDocuments.filter(md=>md.fieldName === "description" && md.collectionName === "Tags");
  const summaries = multiDocuments.filter(md=>md.fieldName === "summary");

  // Group the lenses and summaries by the tag they belong to
  const lensesByTagId = groupBy(lenses, md => md.parentDocumentId);
  const summariesByTagId = groupBy(summaries, md => md.parentDocumentId);

  return { lensesByTagId, summariesByTagId };

}

async function getTopLevelTags(revisions: DbRevision[], rootComments: DbComment[], lensIdsByTagId: Record<string, string[]>, summaryIdsByTagId: Record<string, string[]>, context: ResolverContext) {
  const revisionTagIds = revisions.filter(r=>r.collectionName==="Tags").map(r=>r.documentId);
  const commentTagIds = rootComments.map(c=>c.tagId);
  const tagIds = [...revisionTagIds, ...commentTagIds];
  const lensTagIds = Object.keys(lensIdsByTagId);
  const summaryTagIds = Object.keys(summaryIdsByTagId);
  const topLevelTagIds = filterNonnull(_.uniq([...tagIds, ...lensTagIds, ...summaryTagIds]));

  const tagsUnfiltered = await loadByIds(context, "Tags", topLevelTagIds);
  return await accessFilterMultiple(context.currentUser, Tags, tagsUnfiltered, context);
}

function getNetDeletionsByDocumentId(documentDeletions: DbLWEvent[]) {
  const deletionsByDocumentId = groupBy(documentDeletions, d=>d.documentId);

  // For each document, get the starting state and ending state, and then return an "event" signifying the net change _if_ there was a net change
  const deletionEventsByDocumentId = filterNonnull(
    Object.entries(deletionsByDocumentId).map(([documentId, deletions]) => {
      const sortedDeletions = orderBy(deletions, d=>d.createdAt, 'asc');
      const firstDeletionEvent = sortedDeletions[0];
      const lastDeletionEvent = sortedDeletions[sortedDeletions.length - 1];

      if (!firstDeletionEvent || !lastDeletionEvent) {
        return null;
      }

      const startingDeleted = firstDeletionEvent.properties.before.deleted;
      const endingDeleted = lastDeletionEvent.properties.after.deleted;
      if (startingDeleted === endingDeleted) {
        return null;
      }

      const netChange = endingDeleted ? 'deleted' : 'restored';
      const netChangeEvent = {
        userId: lastDeletionEvent.userId,
        documentId,
        netChange,
        createdAt: lastDeletionEvent.createdAt,
      }
      return [documentId, netChangeEvent] as const;
    })
  );

  return Object.fromEntries(deletionEventsByDocumentId);
}

interface GetDocumentDeletionsInTimeBlockArgs {
  before: Date,
  after: Date,
  lensesByTagId: Record<string, Partial<DbMultiDocument>[]>,
  summariesByTagId: Record<string, Partial<DbMultiDocument>[]>,
  context: ResolverContext,
}

interface CategorizedDeletionEvent {
  documentId: string;
  type?: 'lens' | 'summary';
  userId: string | null;
  docFields?: Pick<Partial<DbMultiDocument>, 'slug' | 'tabTitle' | 'tabSubtitle'>;
  createdAt: Date;
}

function hydrateDocumentDeletionEvent(deletionEvent: CategorizedDeletionEvent, lenses: Partial<DbMultiDocument>[], summaries: Partial<DbMultiDocument>[]): CategorizedDeletionEvent {
  const { documentId } = deletionEvent;
  const lens = lenses.find(lens => lens._id === documentId);
  if (lens) {
    const docFields = pick(lens, ['_id', 'slug', 'tabTitle', 'tabSubtitle']);
    return { ...deletionEvent, type: 'lens', docFields };
  }
  const summary = summaries.find(summary => summary._id === documentId);
  if (summary) {
    const docFields = pick(summary, ['_id', 'slug', 'tabTitle', 'tabSubtitle']);
    return { ...deletionEvent, type: 'summary', docFields };
  }
  return deletionEvent;
}

function getParentTagId(documentId: string, lensesByTagId: Record<string, Partial<DbMultiDocument>[]>, summariesByTagId: Record<string, Partial<DbMultiDocument>[]>) {
  const matchingLensTagId = Object.keys(lensesByTagId)
    .find(tagId => lensesByTagId[tagId]
    .some(lens => lens._id === documentId));

  if (matchingLensTagId) {
    return matchingLensTagId;
  }

  const matchingSummaryTagId = Object.keys(summariesByTagId)
    .find(tagId => summariesByTagId[tagId]
    .some(summary => summary._id === documentId));

  if (matchingSummaryTagId) {
    return matchingSummaryTagId;
  }

  return null;
}

async function getDocumentDeletionsInTimeBlock({before, after, lensesByTagId, summariesByTagId, context}: GetDocumentDeletionsInTimeBlockArgs) {
  if (!hasWikiLenses) {
    return {};
  }

  const { LWEvents } = context;

  const lenses = Object.values(lensesByTagId).flat();
  const summaries = Object.values(summariesByTagId).flat();

  const lensIds = filterNonnull(_.uniq(lenses.map(l => l._id)));
  const summaryIds = filterNonnull(_.uniq(summaries.map(s => s._id)));
  const documentIds = _.uniq([...lensIds, ...summaryIds]);

  const documentDeletionsSelector = getDocumentDeletionsInTimeBlockSelector(documentIds, before, after);
  const documentDeletions = await LWEvents.find(documentDeletionsSelector).fetch();

  const documentDeletionEvents = getNetDeletionsByDocumentId(documentDeletions);

  // First, categorize the deletions by whether they were for a lens or summary
  const categorizedDeletionEvents: Record<string, CategorizedDeletionEvent> = mapValues(
    documentDeletionEvents,
    (deletionEvent) => hydrateDocumentDeletionEvent(deletionEvent, lenses, summaries)
  );

  // Then group by the tag that each deletion event's document is a child of
  const deletionEventsByTagId: Record<string, CategorizedDeletionEvent[]> = {};

  Object.values(categorizedDeletionEvents).reduce((acc, deletionEvent) => {
    const { documentId } = deletionEvent;
    const prev = acc[documentId] ?? [];
    const matchingTagId = getParentTagId(documentId, lensesByTagId, summariesByTagId);
    if (matchingTagId) {
      acc[matchingTagId] = [...prev, deletionEvent];
    }
    return acc;
  }, deletionEventsByTagId);

  return deletionEventsByTagId;
}

<<<<<<< HEAD
=======
function isTagUpdateEmpty(tagUpdate: TagUpdates) {
  return !tagUpdate.revisionIds?.length
      && !tagUpdate.commentCount
      && !tagUpdate.commentIds?.length
      && !tagUpdate.lastRevisedAt
      && !tagUpdate.lastCommentedAt
      && !tagUpdate.added
      && !tagUpdate.removed
      && !tagUpdate.users?.length
      && !tagUpdate.documentDeletions?.length;
}

>>>>>>> 36f5e639
addGraphQLResolvers({
  Mutation: {
    async mergeTags(
      root: void,
      {
        sourceTagId,
        targetTagId,
        transferSubtags,
        redirectSource,
      }: { sourceTagId: string; targetTagId: string; transferSubtags: boolean; redirectSource: boolean },
      context: ResolverContext
    ) {
      const { currentUser } = context;

      if (!userIsAdminOrMod(currentUser)) {
        throw new Error(`Must be an admin/mod to merge ${taggingNamePluralSetting.get()}`);
      }
      if (!sourceTagId || !targetTagId) {
        throw new Error("sourceTagId and targetTagId required");
      }

      const sourceTag = await Tags.findOne({ _id: sourceTagId });
      const targetTag = await Tags.findOne({ _id: targetTagId });

      if (!sourceTag) {
        throw new Error(`Could not find source tag with _id: ${sourceTagId}`);
      }
      if (!targetTag) {
        throw new Error(`Could not find target tag with _id: ${targetTagId}`);
      }

      //
      // Transfer posts
      //
      // 1. To preserve the source of the votes, just update the tagId of the TagRels for posts where the source tag is added but not the target
      // 2. For posts where both the source and target are already added, soft delete the source TagRel
      //
      // Note that for both of these we don't distinguish between positive and negative votes, so if a post has the source tag downvoted (hence unapplied)
      // this downvote will be copied over to the target

      const sourceTagRels = await TagRels.find({tagId: sourceTagId, deleted: false}).fetch()
      const targetTagRels = await TagRels.find({tagId: targetTagId, deleted: false}).fetch()

      const sourcePostIds = sourceTagRels.map(tr => tr.postId)
      const targetPostIds = targetTagRels.map(tr => tr.postId)

      const sourceOnlyPostIds = difference(sourcePostIds, targetPostIds);
      const sourceAndTargetPostIds = difference(sourcePostIds, sourceOnlyPostIds)

      // Transfer TagRels for posts with only the source tag
      await TagRels.rawUpdateMany(
        { tagId: sourceTagId, postId: { $in: sourceOnlyPostIds } },
        { $set: { tagId: targetTagId } },
        { multi: true }
      );
      // TODO: This is fragile, once denormalizedCountOfReferences can do full recalulations
      // make it use that (pending https://app.asana.com/0/628521446211730/1206130592328269/f)
      await Tags.rawUpdateOne(sourceTag._id, { $inc: {postCount: -sourceOnlyPostIds.length}})
      await Tags.rawUpdateOne(targetTag._id, { $inc: {postCount: sourceOnlyPostIds.length}})

      // Soft delete TagRels for posts with both the source and target tag, note that the corresponding votes don't need to be deleted
      await TagRels.rawUpdateMany(
        { tagId: sourceTagId, postId: { $in: sourceAndTargetPostIds } },
        { $set: { deleted: true } },
        { multi: true }
      );
      await Tags.rawUpdateOne(sourceTag._id, { $inc: {postCount: -sourceAndTargetPostIds.length}})

      // Call updatePostDenormalizedTags(postId) for all (unique) posts in sourcePostIds, targetPostIds
      const uniquePostIds = union(sourceOnlyPostIds, sourceAndTargetPostIds);
      const updateDenormalizedTags = async () => {
        for (const postId of uniquePostIds) {
          try {
            await updatePostDenormalizedTags(postId)
          } catch (e) {
            // eslint-disable-next-line no-console
            console.error(e)
          }
        }
      }
      // Don't await this, because it might cause a timeout
      void updateDenormalizedTags();

      //
      // Transfer sub-tags
      //
      if (transferSubtags) {
        const sourceSubTags = await Tags.find({ parentTagId: sourceTagId }).fetch()

        for (const subTag of sourceSubTags) {
          await updateMutator({
            collection: Tags,
            documentId: subTag._id,
            // This will run a callback to update the subTags field on the parent tag
            set: { parentTagId: targetTagId },
            validate: false,
          });
        }
      }

      //
      // Soft delete source and redirect
      //
      if (redirectSource) {
        const originalSourceSlug = sourceTag.slug;
        const deletedSourceSlug = `${originalSourceSlug}-deleted`;

        // Update the source slug as a raw update so the original doesn't get added to `oldSlugs`
        await Tags.rawUpdateOne({ _id: sourceTagId }, { $set: { slug: deletedSourceSlug } });
        // Update oldSlugs on the target so requests for the original source tag redirect to the target
        await Tags.rawUpdateOne(
          { _id: targetTagId },
          {
            $addToSet: {
              oldSlugs: originalSourceSlug,
            },
          }
        );

        // Soft delete the source tag, making sure to run the callbacks
        await updateMutator({
          collection: Tags,
          documentId: sourceTagId,
          set: { deleted: true },
          validate: false,
        });
      }

      return true;
    },
  },
  Query: {
    async TagUpdatesInTimeBlock(root: void, {before,after}: {before: Date, after: Date}, context: ResolverContext) {
      if (!before) throw new Error("Missing graphql parameter: before");
      if (!after) throw new Error("Missing graphql parameter: after");
      if(moment.duration(moment(before).diff(after)).as('hours') > 30)
        throw new Error("TagUpdatesInTimeBlock limited to a one-day interval");
      
      const rootCommentsSelector = getRootCommentsInTimeBlockSelector(before, after);

      // Get
      // - revisions to tags, lenses, and summaries in the given time interval
      // - root comments on tags in the given time interval
      const [revisions, rootComments] = await Promise.all([
        context.repos.revisions.getRevisionsInTimeBlock(before, after),
        Comments.find(rootCommentsSelector).fetch()
      ]);
      
      const [usersById, { lensesByTagId, summariesByTagId }] = await Promise.all([
        getRevisionAndCommentUsers(revisions, rootComments, context),
        getMultiDocumentsByTagId(revisions, context),
      ]);

      const lensIdsByTagId = mapValues(lensesByTagId, lenses => lenses.map(l => l._id!));
      const summaryIdsByTagId = mapValues(summariesByTagId, summaries => summaries.map(s => s._id!));

      const [tags, documentDeletionsByTagId] = await Promise.all([
        getTopLevelTags(revisions, rootComments, lensIdsByTagId, summaryIdsByTagId, context),
        getDocumentDeletionsInTimeBlock({
          before,
          after,
          lensesByTagId,
          summariesByTagId,
          context,
        }),
      ]);

      // We use all revisions above because we use content-less revisions to figure out
      // what documents have been deleted (since updating the `deleted` field of a tag or multidoc creates a new revision, even if the content hasn't changed).
      // But for actually showing revisions with diffs, we only want to show the ones that have content changes.
      const contentfulRevisions = revisions.filter(rev => rev.changeMetrics.added > 0 || rev.changeMetrics.removed > 0);

      // TODO: figure out if we want to get relevant user ids based on all revisions, or just contentful ones

<<<<<<< HEAD
      return tags.map(tag => {
=======
      const tagUpdates = tags.map(tag => {
>>>>>>> 36f5e639
        const relevantTagRevisions = contentfulRevisions.filter(rev=>rev.documentId===tag._id);
        const relevantLensRevisions = contentfulRevisions.filter(rev=>lensIdsByTagId[tag._id!]?.includes(rev.documentId!));
        const relevantSummaryRevisions = contentfulRevisions.filter(rev=>summaryIdsByTagId[tag._id!]?.includes(rev.documentId!));
        const relevantRevisions = [...relevantTagRevisions, ...relevantLensRevisions, ...relevantSummaryRevisions];

        const relevantDocumentDeletions = documentDeletionsByTagId[tag._id!];

        const relevantRootComments = rootComments.filter(c=>c.tagId===tag._id);
        const relevantUsersIds = filterNonnull(_.uniq([...relevantTagRevisions.map(tr => tr.userId), ...relevantRootComments.map(rc => rc.userId)]));
        const relevantUsers = relevantUsersIds.map(userId=>usersById[userId]);
        
        return {
          tag,
          revisionIds: relevantRevisions.map(r=>r._id),
          commentCount: relevantRootComments.length + sumBy(relevantRootComments, c=>c.descendentCount),
          commentIds: relevantRootComments.map(c=>c._id),
          lastRevisedAt: relevantRevisions.length>0 ? _.max(relevantRevisions, r=>r.editedAt).editedAt : null,
          lastCommentedAt: relevantRootComments.length>0 ? _.max(relevantRootComments, c=>c.lastSubthreadActivity).lastSubthreadActivity : null,
          added: sumBy(relevantRevisions, r=>r.changeMetrics.added),
          removed: sumBy(relevantRevisions, r=>r.changeMetrics.removed),
          users: relevantUsers,
          documentDeletions: relevantDocumentDeletions,
        };
      });
      
      // Filter out empty tag updates, which we might have because we're no longer filtering out revisions with no content changes
      // These can happen when e.g. a tag's name is changed, since the tag update automatically creates a zero-diff revision
      return tagUpdates.filter(tagUpdate => !isTagUpdateEmpty(tagUpdate));
    },
    
    async RandomTag(root: void, args: void, context: ResolverContext): Promise<DbTag> {
      const sample = await Tags.aggregate([
        {$match: {
          deleted: false, adminOnly: false,
          isPlaceholderPage: false,
        }},
        {$sample: {size: 1}}
      ]).toArray();
      if (!sample || !sample.length)
        throw new Error("No tags found");
      return sample[0];
    },
    
    async TagUpdatesByUser(root: void, {userId,limit,skip}: {userId: string, limit: number, skip: number}, context: ResolverContext) {

      // Get revisions to tags
      const rawTagRevisions = await Revisions.find({
        collectionName: "Tags",
        fieldName: "description",
        userId,
        documentId: { $exists: true},
        $or: [
          {"changeMetrics.added": {$gt: 0}},
          {"changeMetrics.removed": {$gt: 0}}
        ],
      }, { limit, skip, sort: { editedAt: -1} }).fetch();

      const tagRevisions = filterWhereFieldsNotNull(rawTagRevisions, "documentId")

      // Get the tags themselves, keyed by the id
      const tagIds = filterNonnull(_.uniq(tagRevisions.map(r=>r.documentId)))
      const tagsUnfiltered = await loadByIds(context, "Tags", tagIds);
      const tags = (await accessFilterMultiple(context.currentUser, Tags, tagsUnfiltered, context)).reduce( (acc: Partial<Record<string,DbTag>>, tag: DbTag) => {
        acc[tag._id] = tag;
        return acc;
      }, {});

      // unlike TagUpdatesInTimeBlock we only return info on one revision per tag. i.e. we do not collect them by tag.
      return tagRevisions.map(rev => {
        const tag = tags[rev.documentId];
        return {
          tag,
          revisionIds: [rev._id],
          lastRevisedAt: rev.editedAt,
          added: rev.changeMetrics.added,
          removed: rev.changeMetrics.removed,
        };
      });
    },

    ActiveTagCount: () => Tags.find({deleted: {$ne: true}}).count(),
  }
});

addGraphQLMutation('mergeTags(sourceTagId: String!, targetTagId: String!, transferSubtags: Boolean!, redirectSource: Boolean!): Boolean');
addGraphQLQuery('TagUpdatesInTimeBlock(before: Date!, after: Date!): [TagUpdates!]');
addGraphQLQuery('TagUpdatesByUser(userId: String!, limit: Int!, skip: Int!): [TagUpdates!]');
addGraphQLQuery('RandomTag: Tag!');
addGraphQLQuery('ActiveTagCount: Int!');

defineQuery({
  name: "TagPreview",
  schema: `
    type TagPreviewWithSummaries {
      tag: Tag!
      lens: MultiDocument
      summaries: [MultiDocument!]!
    }
  `,
  resultType: "TagPreviewWithSummaries",
  argTypes: "(slug: String!, hash: String)",
  fn: async (root, { slug, hash }: { slug: string, hash: string | null }, context) => {
    const { Tags, MultiDocuments, repos, currentUser } = context;

    const tagWithSummaries = await repos.tags.getTagWithSummaries(slug);

    if (!tagWithSummaries) return null;

    const { summaries, lens, ...tag } = tagWithSummaries;

    const [filteredTag, filteredLens, filteredSummaries] = await Promise.all([
      accessFilterSingle(currentUser, Tags, tag, context),
      accessFilterSingle(currentUser, MultiDocuments, lens, context),
      accessFilterMultiple(currentUser, MultiDocuments, summaries, context)
    ]);

    if (!filteredTag) return null;

    return {
      tag: filteredTag,
      lens: filteredLens,
      summaries: filteredSummaries,
    };
  },
});

augmentFieldsDict(Tags, {
  contributors: contributorsField({
    collectionName: 'Tags',
    fieldName: 'description',
  }),
  tableOfContents: {
    resolveAs: {
      arguments: 'version: String',
      type: GraphQLJSON,
      resolver: async (document: DbTag, args: {version: string}, context: ResolverContext) => {
        try {
          return await getToCforTag({document, version: args.version||null, context});
        } catch(e) {
          captureException(e);
          return null;
        }
      }
    },
  },
});

augmentFieldsDict(TagRels, {
  autoApplied: {
    resolveAs: {
      type: "Boolean!",
      resolver: async (document: DbTagRel, args: void, context: ResolverContext) => {
        const tagBotUserId = await getTagBotUserId(context);
        if (!tagBotUserId) return false;
        return (document.userId===tagBotUserId && document.voteCount===1);
      },
    },
  },
});

function sortTagsByIdOrder(tags: DbTag[], orderIds: string[]): DbTag[] {
  const tagsByIdMap = keyBy(tags, '_id');
  return filterNonnull(orderIds.map(id => tagsByIdMap[id]));
}

defineQuery({
  name: "TagsByCoreTagId",
  schema: `
    type TagWithTotalCount {
      tags: [Tag!]!
      totalCount: Int!
    }
  `,
  resultType: "TagWithTotalCount!",
  argTypes: "(coreTagId: String, limit: Int, searchTagIds: [String])",
  fn: async (_root: void, args: { coreTagId: string | null; limit?: number; searchTagIds?: string[] }, context: ResolverContext) => {
    const { coreTagId, limit = 20, searchTagIds } = args;

    const { tags: unsortedTags, totalCount } = await context.repos.tags.getTagsByCoreTagId(
      coreTagId,
      limit,
      searchTagIds
    );
    
    const tags = searchTagIds?.length
      ? sortTagsByIdOrder(unsortedTags, searchTagIds)
      : unsortedTags;

    return { tags, totalCount };
  },
});<|MERGE_RESOLUTION|>--- conflicted
+++ resolved
@@ -14,10 +14,7 @@
 import orderBy from 'lodash/orderBy';
 import mapValues from 'lodash/mapValues';
 import pick from 'lodash/pick';
-<<<<<<< HEAD
-=======
 import isEmpty from 'lodash/isEmpty';
->>>>>>> 36f5e639
 import * as _ from 'underscore';
 import {
   defaultSubforumSorting,
@@ -173,8 +170,6 @@
   }
 `);
 
-<<<<<<< HEAD
-=======
 interface TagUpdates {
   tag: Partial<DbTag>;
   revisionIds: string[] | null;
@@ -188,7 +183,6 @@
   documentDeletions: CategorizedDeletionEvent[] | null;
 }
 
->>>>>>> 36f5e639
 function getRootCommentsInTimeBlockSelector(before: Date, after: Date) {
   return {
     deleted: false,
@@ -385,8 +379,6 @@
   return deletionEventsByTagId;
 }
 
-<<<<<<< HEAD
-=======
 function isTagUpdateEmpty(tagUpdate: TagUpdates) {
   return !tagUpdate.revisionIds?.length
       && !tagUpdate.commentCount
@@ -399,7 +391,6 @@
       && !tagUpdate.documentDeletions?.length;
 }
 
->>>>>>> 36f5e639
 addGraphQLResolvers({
   Mutation: {
     async mergeTags(
@@ -574,11 +565,7 @@
 
       // TODO: figure out if we want to get relevant user ids based on all revisions, or just contentful ones
 
-<<<<<<< HEAD
-      return tags.map(tag => {
-=======
       const tagUpdates = tags.map(tag => {
->>>>>>> 36f5e639
         const relevantTagRevisions = contentfulRevisions.filter(rev=>rev.documentId===tag._id);
         const relevantLensRevisions = contentfulRevisions.filter(rev=>lensIdsByTagId[tag._id!]?.includes(rev.documentId!));
         const relevantSummaryRevisions = contentfulRevisions.filter(rev=>summaryIdsByTagId[tag._id!]?.includes(rev.documentId!));
