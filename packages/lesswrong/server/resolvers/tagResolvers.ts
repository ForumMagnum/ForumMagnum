import { mergeFeedQueries, viewBasedSubquery, SubquerySortField, SortDirection } from '../utils/feedUtil';
import { Comments } from '../../server/collections/comments/collection';
import { Revisions } from '../../server/collections/revisions/collection';
import { Tags } from '../../server/collections/tags/collection';
import { TagRels } from '../../server/collections/tagRels/collection';
import { Posts } from '../../server/collections/posts/collection';
import { accessFilterMultiple, accessFilterSingle } from '../../lib/utils/schemaUtils';
import moment from 'moment';
import sumBy from 'lodash/sumBy';
import groupBy from 'lodash/groupBy';
import keyBy from 'lodash/keyBy';
import orderBy from 'lodash/orderBy';
import mapValues from 'lodash/mapValues';
import pick from 'lodash/pick';
import * as _ from 'underscore';
import {
  defaultSubforumSorting,
  SubforumSorting,
  subforumSortings,
  subforumSortingToResolverName,
  subforumSortingTypes,
} from '../../lib/collections/tags/subforumHelpers';
import { filterNonnull, filterWhereFieldsNotNull } from '../../lib/utils/typeGuardUtils';
import { userIsAdminOrMod } from '../../lib/vulcan-users/permissions';
import { taggingNamePluralSetting } from '../../lib/instanceSettings';
import difference from 'lodash/difference';
import { updatePostDenormalizedTags } from '../tagging/helpers';
import union from 'lodash/fp/union';
import { loadByIds } from '@/lib/loaders';
import { hasWikiLenses } from '@/lib/betas';
import { updateDenormalizedHtmlAttributions } from '../tagging/updateDenormalizedHtmlAttributions';
import { namedPromiseAll } from '@/lib/utils/asyncUtils';
import { updateDenormalizedContributorsList } from '../utils/contributorsUtil';
import { MultiDocuments } from '@/server/collections/multiDocuments/collection';
import { getLatestRev } from '../editor/utils';
import gql from 'graphql-tag';
import { createAdminContext } from "@/server/vulcan-lib/createContexts";
import { updateTag } from '../collections/tags/mutations';
<<<<<<< HEAD
import { WithDateFields } from '@/lib/utils/dateUtils';
=======
import { getDefaultViewSelector, mergeSelectors, mergeWithDefaultViewSelector } from '@/lib/utils/viewUtils';
>>>>>>> c45dc35e

type SubforumFeedSort = {
  posts: SubquerySortField<DbPost, keyof DbPost>,
  comments: SubquerySortField<DbComment, keyof DbComment>,
  sortDirection?: SortDirection,
}

const subforumFeedSortings: Record<SubforumSorting, SubforumFeedSort> = {
  magic: {
    posts: { sortField: "score" },
    comments: { sortField: "score" },
  },
  new: {
    posts: { sortField: "postedAt" },
    comments: { sortField: "postedAt" },
  },
  old: {
    posts: { sortField: "postedAt", sortDirection: "asc" },
    comments: { sortField: "postedAt", sortDirection: "asc" },
    sortDirection: "asc",
  },
  top: {
    posts: { sortField: "baseScore" },
    comments: { sortField: "baseScore" },
  },
  recentComments: {
    posts: { sortField: "lastCommentedAt" },
    comments: { sortField: "lastSubthreadActivity" },
  },
}

const createSubforumFeedResolver = <SortKeyType extends number | Date>(sorting: SubforumFeedSort) => async ({
  limit = 20, cutoff, offset, args: {tagId, af}, context,
}: {
  limit?: number,
  cutoff?: SortKeyType,
  offset?: number,
  args: {tagId: string, af?: boolean},
  context: ResolverContext,
}) => mergeFeedQueries({
  limit,
  cutoff,
  offset,
  sortDirection: sorting.sortDirection,
  subqueries: [
    // Subforum posts
    viewBasedSubquery({
      type: "tagSubforumPosts",
      collection: Posts,
      ...sorting.posts,
      context,
      includeDefaultSelector: true,
      selector: {
        [`tagRelevance.${tagId}`]: {$gte: 1},
        hiddenRelatedQuestion: undefined,
        shortform: undefined,
        groupId: undefined,
        ...(af ? {af: true} : undefined),
      },
    }),
    // Subforum comments
    viewBasedSubquery({
      type: "tagSubforumComments",
      collection: Comments,
      ...sorting.comments,
      context,
      includeDefaultSelector: true,
      selector: {
        $or: [{tagId: tagId, tagCommentType: "SUBFORUM"}, {relevantTagIds: tagId}],
        topLevelCommentId: {$exists: false},
        subforumStickyPriority: {$exists: false},
        ...(af ? {af: true} : undefined),
      },
    }),
    // Sticky subforum comments
    viewBasedSubquery({
      type: "tagSubforumStickyComments",
      collection: Comments,
      sortField: "subforumStickyPriority",
      sortDirection: "asc",
      sticky: true,
      context,
      includeDefaultSelector: true,
      selector: {
        tagId,
        tagCommentType: "SUBFORUM",
        topLevelCommentId: {$exists: false},
        subforumStickyPriority: {$exists: true},
        ...(af ? {af: true} : undefined),
      },
    }),
  ],
});

export const subForumFeedGraphQLTypeDefs = gql(subforumSortings.map(sorting => `
  type Subforum${subforumSortingToResolverName(sorting)}FeedQueryResults {
    cutoff: Date
    endOffset: Int!
    results: [Subforum${subforumSortingToResolverName(sorting)}FeedEntry!]
  }
  enum Subforum${subforumSortingToResolverName(sorting)}FeedEntryType {
    tagSubforumPosts
    tagSubforumComments
    tagSubforumStickyComments
  }
  type Subforum${subforumSortingToResolverName(sorting)}FeedEntry {
    type: Subforum${subforumSortingToResolverName(sorting)}FeedEntryType!
    tagSubforumPosts: Post
    tagSubforumComments: Comment
    tagSubforumStickyComments: Comment
  }
  extend type Query {
    Subforum${subforumSortingToResolverName(sorting)}Feed(
      limit: Int
      cutoff: ${subforumSortingTypes[sorting]}
      offset: Int
      tagId: String!
      af: Boolean
    ): Subforum${subforumSortingToResolverName(sorting)}FeedQueryResults!
  }
`).join('\n'))

export const subForumFeedGraphQLQueries = {
  ...(Object.fromEntries(subforumSortings.map((sorting) => [
    `Subforum${subforumSortingToResolverName(sorting)}Feed`,
    createSubforumFeedResolver(subforumFeedSortings[sorting] ?? subforumFeedSortings[defaultSubforumSorting])
  ])))
}

export const tagGraphQLTypeDefs = gql`
  enum DocumentDeletionNetChange {
    deleted
    restored
  }
  enum MultiDocumentType {
    lens
    summary
  }
  type DocumentDeletion {
    userId: String
    documentId: String!
    netChange: DocumentDeletionNetChange!
    type: MultiDocumentType
    docFields: MultiDocument
    createdAt: Date!
  }
  type TagUpdates {
    tag: Tag!
    revisionIds: [String!]!
    commentCount: Int!
    commentIds: [String!]!
    lastRevisedAt: Date
    lastCommentedAt: Date
    added: Int!
    removed: Int!
    users: [User!]!
    documentDeletions: [DocumentDeletion!]!
  }
  type TagPreviewWithSummaries {
    tag: Tag!
    lens: MultiDocument
    summaries: [MultiDocument!]!
  }
  type TagWithTotalCount {
    tags: [Tag!]!
    totalCount: Int!
  }
  extend type Mutation {
    mergeTags(sourceTagId: String!, targetTagId: String!, transferSubtags: Boolean!, redirectSource: Boolean!): Boolean
    promoteLensToMain(lensId: String!): Boolean
  }
  extend type Query {
    TagUpdatesInTimeBlock(before: Date!, after: Date!): [TagUpdates!]!
    TagUpdatesByUser(userId: String!, limit: Int!, skip: Int!): [TagUpdates!]
    RandomTag: Tag!
    ActiveTagCount: Int!
    TagPreview(slug: String!, hash: String): TagPreviewWithSummaries
    TagsByCoreTagId(coreTagId: String, limit: Int, searchTagIds: [String]): TagWithTotalCount!
  }
`;

interface TagUpdates {
  tag: Partial<DbTag>;
  revisionIds: string[];
  commentCount: number | null;
  commentIds: string[];
  lastRevisedAt: Date | null;
  lastCommentedAt: Date | null;
  added: number | null;
  removed: number | null;
  users: Partial<DbUser>[];
  documentDeletions: CategorizedDeletionEvent[];
}

function getRootCommentsInTimeBlockSelector(before: Date, after: Date): MongoSelector<DbComment> {
  return mergeWithDefaultViewSelector("Comments", {
    deleted: false,
    postedAt: {$lt: before, $gt: after},
    topLevelCommentId: null,
    tagId: {$exists: true, $ne: null},
    tagCommentType: "DISCUSSION",
  });
}

function getDocumentDeletionsInTimeBlockSelector(documentIds: string[], before: Date, after: Date) {
  return {
    name: 'fieldChanges',
    $or: [
      { 'properties.before.deleted': {$exists: true} },
      { 'properties.after.deleted': {$exists: true} },
    ],
    documentId: {$in: documentIds},
    createdAt: {$lt: before, $gt: after},
  };
}

async function getRevisionAndCommentUsers(revisions: DbRevision[], rootComments: DbComment[], context: ResolverContext) {
  const revisionUserIds = revisions.map(tr => tr.userId);
  const commentUserIds = rootComments.map(rc => rc.userId);
  const userIds = filterNonnull(_.uniq([...revisionUserIds, ...commentUserIds]));

  const usersAll = await loadByIds(context, "Users", userIds);
  const users = await accessFilterMultiple(context.currentUser, 'Users', usersAll, context);

  // We need the cast because `keyBy` doesn't like it when you try to key on an optional field,
  // so it defaults to the overloaded version, which ends up treating the array as the object in question
  // and the return type is something dumb.
  // Of course _id on users isn't actually ever going to be missing, but `accessFilterMultiple` doesn't know that (and there is at least one collection where that'd be true, i.e. CronHistories).
  return keyBy(users, u => u._id) as Record<string, Partial<DbUser>>;
}

async function getMultiDocumentsByTagId(revisions: DbRevision[], context: ResolverContext) {
  const { MultiDocuments } = context;

  // Get the ids of MultiDocuments that have revisions in the given time interval
  const revisionMultiDocumentIds = revisions.filter(r=>r.collectionName==="MultiDocuments").map(r=>r.documentId);
  const multiDocumentIds = filterNonnull(_.uniq(revisionMultiDocumentIds));

  const multiDocumentsUnfiltered = await loadByIds(context, "MultiDocuments", multiDocumentIds);
  const multiDocuments = await accessFilterMultiple(context.currentUser, 'MultiDocuments', multiDocumentsUnfiltered, context);

  const lenses = multiDocuments.filter(md=>md.fieldName === "description" && md.collectionName === "Tags");
  const summaries = multiDocuments.filter(md=>md.fieldName === "summary");

  // Group the lenses and summaries by the tag they belong to
  const lensesByTagId = groupBy(lenses, md => md.parentDocumentId);
  const summariesByTagId = groupBy(summaries, md => md.parentDocumentId);

  return { lensesByTagId, summariesByTagId };

}

async function getTopLevelTags(revisions: DbRevision[], rootComments: DbComment[], lensIdsByTagId: Record<string, string[]>, summaryIdsByTagId: Record<string, string[]>, context: ResolverContext) {
  const revisionTagIds = revisions.filter(r=>r.collectionName==="Tags").map(r=>r.documentId);
  const commentTagIds = rootComments.map(c=>c.tagId);
  const tagIds = [...revisionTagIds, ...commentTagIds];
  const lensTagIds = Object.keys(lensIdsByTagId);
  const summaryTagIds = Object.keys(summaryIdsByTagId);
  const topLevelTagIds = filterNonnull(_.uniq([...tagIds, ...lensTagIds, ...summaryTagIds]));

  const tagsUnfiltered = await loadByIds(context, "Tags", topLevelTagIds);
  return await accessFilterMultiple(context.currentUser, 'Tags', tagsUnfiltered, context);
}

function getNetDeletionsByDocumentId(documentDeletions: DbLWEvent[]) {
  const deletionsByDocumentId = groupBy(documentDeletions, d=>d.documentId);

  // For each document, get the starting state and ending state, and then return an "event" signifying the net change _if_ there was a net change
  const deletionEventsByDocumentId = filterNonnull(
    Object.entries(deletionsByDocumentId).map(([documentId, deletions]) => {
      const sortedDeletions = orderBy(deletions, d=>d.createdAt, 'asc');
      const firstDeletionEvent = sortedDeletions[0];
      const lastDeletionEvent = sortedDeletions[sortedDeletions.length - 1];

      if (!firstDeletionEvent || !lastDeletionEvent) {
        return null;
      }

      const startingDeleted = firstDeletionEvent.properties.before.deleted;
      const endingDeleted = lastDeletionEvent.properties.after.deleted;
      if (startingDeleted === endingDeleted) {
        return null;
      }

      const netChange = endingDeleted ? 'deleted' as const : 'restored' as const;
      const netChangeEvent = {
        userId: lastDeletionEvent.userId,
        documentId,
        netChange,
        createdAt: lastDeletionEvent.createdAt,
      }
      return [documentId, netChangeEvent] as const;
    })
  );

  return Object.fromEntries(deletionEventsByDocumentId);
}

interface GetDocumentDeletionsInTimeBlockArgs {
  before: Date,
  after: Date,
  lensesByTagId: Record<string, Partial<DbMultiDocument>[]>,
  summariesByTagId: Record<string, Partial<DbMultiDocument>[]>,
  context: ResolverContext,
}

interface CategorizedDeletionEvent {
  documentId: string;
  type?: 'lens' | 'summary';
  userId: string | null;
  docFields?: Pick<Partial<DbMultiDocument>, 'slug' | 'tabTitle' | 'tabSubtitle'>;
  createdAt: Date;
}

function hydrateDocumentDeletionEvent<T extends CategorizedDeletionEvent>(deletionEvent: T, lenses: Partial<DbMultiDocument>[], summaries: Partial<DbMultiDocument>[]): T {
  const { documentId } = deletionEvent;
  const lens = lenses.find(lens => lens._id === documentId);
  if (lens) {
    const docFields = pick(lens, ['_id', 'slug', 'tabTitle', 'tabSubtitle']);
    return { ...deletionEvent, type: 'lens', docFields };
  }
  const summary = summaries.find(summary => summary._id === documentId);
  if (summary) {
    const docFields = pick(summary, ['_id', 'slug', 'tabTitle', 'tabSubtitle']);
    return { ...deletionEvent, type: 'summary', docFields };
  }
  return deletionEvent;
}

function getParentTagId(documentId: string, lensesByTagId: Record<string, Partial<DbMultiDocument>[]>, summariesByTagId: Record<string, Partial<DbMultiDocument>[]>) {
  const matchingLensTagId = Object.keys(lensesByTagId)
    .find(tagId => lensesByTagId[tagId]
    .some(lens => lens._id === documentId));

  if (matchingLensTagId) {
    return matchingLensTagId;
  }

  const matchingSummaryTagId = Object.keys(summariesByTagId)
    .find(tagId => summariesByTagId[tagId]
    .some(summary => summary._id === documentId));

  if (matchingSummaryTagId) {
    return matchingSummaryTagId;
  }

  return null;
}

async function getDocumentDeletionsInTimeBlock({before, after, lensesByTagId, summariesByTagId, context}: GetDocumentDeletionsInTimeBlockArgs) {
  if (!hasWikiLenses) {
    return {};
  }

  const { LWEvents } = context;

  const lenses = Object.values(lensesByTagId).flat();
  const summaries = Object.values(summariesByTagId).flat();

  const lensIds = filterNonnull(_.uniq(lenses.map(l => l._id)));
  const summaryIds = filterNonnull(_.uniq(summaries.map(s => s._id)));
  const documentIds = _.uniq([...lensIds, ...summaryIds]);

  const documentDeletionsSelector = getDocumentDeletionsInTimeBlockSelector(documentIds, before, after);
  const documentDeletions = await LWEvents.find(documentDeletionsSelector).fetch();

  const documentDeletionEvents = getNetDeletionsByDocumentId(documentDeletions);

  // First, categorize the deletions by whether they were for a lens or summary
  const categorizedDeletionEvents = mapValues(
    documentDeletionEvents,
    (deletionEvent) => hydrateDocumentDeletionEvent(deletionEvent, lenses, summaries)
  );

  // Then group by the tag that each deletion event's document is a child of
  const deletionEventsByTagId: Record<string, (CategorizedDeletionEvent & { netChange: DocumentDeletionNetChange })[]> = {};

  Object.values(categorizedDeletionEvents).reduce((acc, deletionEvent) => {
    const { documentId } = deletionEvent;
    const prev = acc[documentId] ?? [];
    const matchingTagId = getParentTagId(documentId, lensesByTagId, summariesByTagId);
    if (matchingTagId) {
      acc[matchingTagId] = [...prev, deletionEvent];
    }
    return acc;
  }, deletionEventsByTagId);

  return deletionEventsByTagId;
}

function isTagUpdateEmpty(tagUpdate: TagUpdates) {
  return !tagUpdate.revisionIds?.length
      && !tagUpdate.commentCount
      && !tagUpdate.commentIds?.length
      && !tagUpdate.lastRevisedAt
      && !tagUpdate.lastCommentedAt
      && !tagUpdate.added
      && !tagUpdate.removed
      && !tagUpdate.users?.length
      && !tagUpdate.documentDeletions?.length;
}

export const tagResolversGraphQLMutations = {
  async mergeTags(
    root: void,
    {
      sourceTagId,
      targetTagId,
      transferSubtags,
      redirectSource,
    }: { sourceTagId: string; targetTagId: string; transferSubtags: boolean; redirectSource: boolean },
    context: ResolverContext
  ) {
    const { currentUser } = context;

    if (!userIsAdminOrMod(currentUser)) {
      throw new Error(`Must be an admin/mod to merge ${taggingNamePluralSetting.get()}`);
    }
    if (!sourceTagId || !targetTagId) {
      throw new Error("sourceTagId and targetTagId required");
    }

    const sourceTag = await Tags.findOne({ _id: sourceTagId });
    const targetTag = await Tags.findOne({ _id: targetTagId });

    if (!sourceTag) {
      throw new Error(`Could not find source tag with _id: ${sourceTagId}`);
    }
    if (!targetTag) {
      throw new Error(`Could not find target tag with _id: ${targetTagId}`);
    }

    //
    // Transfer posts
    //
    // 1. To preserve the source of the votes, just update the tagId of the TagRels for posts where the source tag is added but not the target
    // 2. For posts where both the source and target are already added, soft delete the source TagRel
    //
    // Note that for both of these we don't distinguish between positive and negative votes, so if a post has the source tag downvoted (hence unapplied)
    // this downvote will be copied over to the target

    const sourceTagRels = await TagRels.find({tagId: sourceTagId, deleted: false}).fetch()
    const targetTagRels = await TagRels.find({tagId: targetTagId, deleted: false}).fetch()

    const sourcePostIds = sourceTagRels.map(tr => tr.postId)
    const targetPostIds = targetTagRels.map(tr => tr.postId)

    const sourceOnlyPostIds = difference(sourcePostIds, targetPostIds);
    const sourceAndTargetPostIds = difference(sourcePostIds, sourceOnlyPostIds)

    // Transfer TagRels for posts with only the source tag
    await TagRels.rawUpdateMany(
      { tagId: sourceTagId, postId: { $in: sourceOnlyPostIds } },
      { $set: { tagId: targetTagId } },
      { multi: true }
    );
    // TODO: This is fragile, once denormalizedCountOfReferences can do full recalulations
    // make it use that (pending https://app.asana.com/0/628521446211730/1206130592328269/f)
    await Tags.rawUpdateOne(sourceTag._id, { $inc: {postCount: -sourceOnlyPostIds.length}})
    await Tags.rawUpdateOne(targetTag._id, { $inc: {postCount: sourceOnlyPostIds.length}})

    // Soft delete TagRels for posts with both the source and target tag, note that the corresponding votes don't need to be deleted
    await TagRels.rawUpdateMany(
      { tagId: sourceTagId, postId: { $in: sourceAndTargetPostIds } },
      { $set: { deleted: true } },
      { multi: true }
    );
    await Tags.rawUpdateOne(sourceTag._id, { $inc: {postCount: -sourceAndTargetPostIds.length}})

    // Call updatePostDenormalizedTags(postId) for all (unique) posts in sourcePostIds, targetPostIds
    const uniquePostIds = union(sourceOnlyPostIds, sourceAndTargetPostIds);
    const updateDenormalizedTags = async () => {
      for (const postId of uniquePostIds) {
        try {
          await updatePostDenormalizedTags(postId)
        } catch (e) {
          // eslint-disable-next-line no-console
          console.error(e)
        }
      }
    }
    // Don't await this, because it might cause a timeout
    void updateDenormalizedTags();

    //
    // Transfer sub-tags
    //
    if (transferSubtags) {
      const sourceSubTags = await Tags.find({ parentTagId: sourceTagId }).fetch()

      for (const subTag of sourceSubTags) {
        await updateTag({ data: { parentTagId: targetTagId }, selector: { _id: subTag._id } }, context);
      }
    }

    //
    // Soft delete source and redirect
    //
    if (redirectSource) {
      const originalSourceSlug = sourceTag.slug;
      const deletedSourceSlug = `${originalSourceSlug}-deleted`;

      // Update the source slug as a raw update so the original doesn't get added to `oldSlugs`
      await Tags.rawUpdateOne({ _id: sourceTagId }, { $set: { slug: deletedSourceSlug } });
      // Update oldSlugs on the target so requests for the original source tag redirect to the target
      await Tags.rawUpdateOne(
        { _id: targetTagId },
        {
          $addToSet: {
            oldSlugs: originalSourceSlug,
          },
        }
      );

      // Soft delete the source tag, making sure to run the callbacks
      await updateTag({ data: { deleted: true }, selector: { _id: sourceTagId } }, context);
    }

    return true;
  },
  async promoteLensToMain(root: void, {lensId}: {lensId: string}, context: ResolverContext) {
    if (!userIsAdminOrMod(context.currentUser)) {
      throw new Error("Only admins can promote lenses to main");
    }

    // eslint-disable-next-line no-console
    console.log(`Promoting lens ${lensId} to main`);
    
    // Find the lens and corresponding tag
    const lensMultiDocument = await context.loaders.MultiDocuments.load(lensId);
    if (!lensMultiDocument) throw new Error("Lens ID not found: "+lensId);
    if (lensMultiDocument.fieldName !== "description") {
      throw new Error("lensId is not a lens");
    }
    const tagId = lensMultiDocument.parentDocumentId;
    const tag = await context.loaders.Tags.load(tagId);
    if (!tag) throw new Error("Could not find corresponding tag for lens ID: "+lensId);
    
    // Swap revisions
    const { tagRevisions, lensRevisions } = await namedPromiseAll({
      tagRevisions: Revisions.find({ documentId: tagId }).fetch(),
      lensRevisions: Revisions.find({ documentId: lensId }).fetch(),
    });
    const latestTagRevisionId = tag.description_latest;
    const latestLensRevisionId = lensMultiDocument.contents_latest;
    const latestLensRevision = lensRevisions.find(l => l._id===latestLensRevisionId);
    if (!latestLensRevision) throw new Error("Couldn't find latest lens revision");
    console.log(`Moving ${tagRevisions.length} revisions from tag to lens`); //eslint-disable-line no-console
    console.log(`Moving ${lensRevisions.length} revisions from lens to tag`); //eslint-disable-line no-console
    await Promise.all([
      // Move revs from tag to lens
      Revisions.rawUpdateMany(
        {_id: {$in: tagRevisions.map(r => r._id)}},
        {$set: {
          documentId: lensMultiDocument._id,
          collectionName: "MultiDocuments",
          fieldName: "contents",
        }}
      ),
      // Move revs from lens to tag
      Revisions.rawUpdateMany(
        {_id: {$in: lensRevisions.map(r => r._id)}},
        {$set: {
          documentId: tag._id,
          collectionName: "Tags",
          fieldName: "description",
        }}
      )
    ]);
    
    await Tags.rawUpdateOne(
      {_id: tag._id},
      {$set: {
        description: {
          ...pick(latestLensRevision, [
            "html", "version", "userId", "editedAt", "wordCount",
            "originalContents", "commitMessage", "googleDocMetadata", "updateType"
          ])
        }
      }},
    );
    
    // Swap the description_latest field
    await Promise.all([
      Tags.rawUpdateOne(
        {_id: tagId},
        {$set: {
          description_latest: latestLensRevisionId
        }}
      ),
      context.MultiDocuments.rawUpdateOne(
        {_id: lensMultiDocument._id},
        {$set: {
          contents_latest: latestTagRevisionId
        }}
      )
    ]);

    // Recompute denormalized fields
    await Promise.all([
      updateDenormalizedHtmlAttributions({
        document: tag,
        collectionName: "Tags",
        fieldName: "description",
        context,
      }),
      updateDenormalizedHtmlAttributions({
        document: lensMultiDocument,
        collectionName: "MultiDocuments",
        fieldName: "contents",
        context,
      }),
      updateDenormalizedContributorsList({
        document: tag,
        collectionName: "Tags",
        fieldName: "description",
        context,
      }),
      updateDenormalizedContributorsList({
        document: lensMultiDocument,
        collectionName: "MultiDocuments",
        fieldName: "contents",
        context,
      }),
    ]);
    
    // eslint-disable-next-line no-console
    console.log(`Finished promoting lens ${lensId} to main`);
    return true;
  },
}

export const tagResolversGraphQLQueries = {
  async TagUpdatesInTimeBlock(root: void, {before,after}: {before: Date, after: Date}, context: ResolverContext) {
    if (!before) throw new Error("Missing graphql parameter: before");
    if (!after) throw new Error("Missing graphql parameter: after");
    if(moment.duration(moment(before).diff(after)).as('hours') > 30)
      throw new Error("TagUpdatesInTimeBlock limited to a one-day interval");
    
    const rootCommentsSelector = getRootCommentsInTimeBlockSelector(before, after);

    // Get
    // - revisions to tags, lenses, and summaries in the given time interval
    // - root comments on tags in the given time interval
    const [revisions, rootComments] = await Promise.all([
      context.repos.revisions.getRevisionsInTimeBlock(before, after),
      Comments.find(rootCommentsSelector).fetch()
    ]);
    
    const [usersById, { lensesByTagId, summariesByTagId }] = await Promise.all([
      getRevisionAndCommentUsers(revisions, rootComments, context),
      getMultiDocumentsByTagId(revisions, context),
    ]);

    const lensIdsByTagId = mapValues(lensesByTagId, lenses => lenses.map(l => l._id!));
    const summaryIdsByTagId = mapValues(summariesByTagId, summaries => summaries.map(s => s._id!));

    const [tags, documentDeletionsByTagId] = await Promise.all([
      getTopLevelTags(revisions, rootComments, lensIdsByTagId, summaryIdsByTagId, context),
      getDocumentDeletionsInTimeBlock({
        before,
        after,
        lensesByTagId,
        summariesByTagId,
        context,
      }),
    ]);

    // We use all revisions above because we use content-less revisions to figure out
    // what documents have been deleted (since updating the `deleted` field of a tag or multidoc creates a new revision, even if the content hasn't changed).
    // But for actually showing revisions with diffs, we only want to show the ones that have content changes.
    const contentfulRevisions = revisions.filter(rev => rev.changeMetrics.added > 0 || rev.changeMetrics.removed > 0);

    // TODO: figure out if we want to get relevant user ids based on all revisions, or just contentful ones

    const tagUpdates = tags.map(tag => {
      const relevantTagRevisions = contentfulRevisions.filter(rev=>rev.documentId===tag._id);
      const relevantLensRevisions = contentfulRevisions.filter(rev=>lensIdsByTagId[tag._id!]?.includes(rev.documentId!));
      const relevantSummaryRevisions = contentfulRevisions.filter(rev=>summaryIdsByTagId[tag._id!]?.includes(rev.documentId!));
      const relevantRevisions = [...relevantTagRevisions, ...relevantLensRevisions, ...relevantSummaryRevisions];

      const relevantDocumentDeletions = documentDeletionsByTagId[tag._id!];

      const relevantRootComments = rootComments.filter(c=>c.tagId===tag._id);
      const relevantUsersIds = filterNonnull(_.uniq([...relevantTagRevisions.map(tr => tr.userId), ...relevantRootComments.map(rc => rc.userId)]));
      const relevantUsers = relevantUsersIds.map(userId=>usersById[userId]);
      
      return {
        tag,
        revisionIds: relevantRevisions.map(r=>r._id),
        commentCount: relevantRootComments.length + sumBy(relevantRootComments, c=>c.descendentCount),
        commentIds: relevantRootComments.map(c=>c._id),
        lastRevisedAt: relevantRevisions.length>0 ? _.max(relevantRevisions, r=>r.editedAt).editedAt : null,
        lastCommentedAt: relevantRootComments.length>0 ? _.max(relevantRootComments, c=>c.lastSubthreadActivity).lastSubthreadActivity : null,
        added: sumBy(relevantRevisions, r=>r.changeMetrics.added),
        removed: sumBy(relevantRevisions, r=>r.changeMetrics.removed),
        users: relevantUsers,
        documentDeletions: relevantDocumentDeletions,
      };
    });
    
    // Filter out empty tag updates, which we might have because we're no longer filtering out revisions with no content changes
    // These can happen when e.g. a tag's name is changed, since the tag update automatically creates a zero-diff revision
    return tagUpdates.filter(tagUpdate => !isTagUpdateEmpty(tagUpdate));
  },
  
  async RandomTag(root: void, args: void, context: ResolverContext): Promise<DbTag> {
    const sample = await Tags.aggregate([
      {$match: {
        deleted: false, adminOnly: false,
        isPlaceholderPage: false,
      }},
      {$sample: {size: 1}}
    ]).toArray();
    if (!sample || !sample.length)
      throw new Error("No tags found");
    return sample[0];
  },
  
  async TagUpdatesByUser(root: void, {userId,limit,skip}: {userId: string, limit: number, skip: number}, context: ResolverContext) {

    // Get revisions to tags
    const rawTagRevisions = await Revisions.find({
      collectionName: "Tags",
      fieldName: "description",
      userId,
      documentId: { $exists: true},
      $or: [
        {"changeMetrics.added": {$gt: 0}},
        {"changeMetrics.removed": {$gt: 0}}
      ],
    }, { limit, skip, sort: { editedAt: -1} }).fetch();

    const tagRevisions = filterWhereFieldsNotNull(rawTagRevisions, "documentId")

    // Get the tags themselves, keyed by the id
    const tagIds = filterNonnull(_.uniq(tagRevisions.map(r=>r.documentId)))
    const tagsUnfiltered = await loadByIds(context, "Tags", tagIds);
    const tags = (await accessFilterMultiple(context.currentUser, 'Tags', tagsUnfiltered, context)).reduce( (acc: Partial<Record<string,DbTag>>, tag: DbTag) => {
      acc[tag._id] = tag;
      return acc;
    }, {});

    // unlike TagUpdatesInTimeBlock we only return info on one revision per tag. i.e. we do not collect them by tag.
    return tagRevisions.map(rev => {
      const tag = tags[rev.documentId];
      return {
        tag,
        revisionIds: [rev._id],
        lastRevisedAt: rev.editedAt,
        added: rev.changeMetrics.added,
        removed: rev.changeMetrics.removed,
      };
    });
  },

  ActiveTagCount: () => Tags.find({deleted: {$ne: true}}).count(),

  TagPreview: async (root: void, {slug, hash}: {slug: string, hash: string | null}, context: ResolverContext) => {
    const { Tags, MultiDocuments, repos, currentUser } = context;

    const tagWithSummaries = await repos.tags.getTagWithSummaries(slug);

    if (!tagWithSummaries) return null;

    const { summaries, lens, ...tag } = tagWithSummaries;

    const [filteredTag, filteredLens, filteredSummaries] = await Promise.all([
      accessFilterSingle(currentUser, 'Tags', tag, context),
      accessFilterSingle(currentUser, 'MultiDocuments', lens, context),
      accessFilterMultiple(currentUser, 'MultiDocuments', summaries, context)
    ]);

    if (!filteredTag) return null;

    return {
      tag: filteredTag,
      lens: filteredLens,
      summaries: filteredSummaries,
    };
  },

  TagsByCoreTagId: async (root: void, {coreTagId, limit = 20, searchTagIds}: {coreTagId: string | null, limit: number, searchTagIds: string[]}, context: ResolverContext) => {
    const { tags: unsortedTags, totalCount } = await context.repos.tags.getTagsByCoreTagId(
      coreTagId,
      limit,
      searchTagIds
    );
    
    const tags = searchTagIds?.length
      ? sortTagsByIdOrder(unsortedTags, searchTagIds)
      : unsortedTags;

    return { tags, totalCount };
  }

}

function sortTagsByIdOrder(tags: DbTag[], orderIds: string[]): DbTag[] {
  const tagsByIdMap = keyBy(tags, '_id');
  return filterNonnull(orderIds.map(id => tagsByIdMap[id]));
}

// Exported to allow running from "yarn repl"
export const recomputeDenormalizedContentsFor = async (tagSlug: string) => {
  const context = createAdminContext();
  const tag = await Tags.findOne({slug: tagSlug});
  if (!tag) throw new Error(`No such tag: ${tagSlug}`);
  const latestRev = await getLatestRev(tag._id, "description", context);
  if (!latestRev) throw new Error("Could not get latest rev");
  await Tags.rawUpdateOne(
    {_id: tag._id},
    {$set: {
      description: {
        ...pick(latestRev, [
          "html", "version", "userId", "editedAt", "wordCount",
          "originalContents", "commitMessage", "googleDocMetadata", "updateType"
        ])
      }
    }},
  );
}

// Exported to allow running from "yarn repl"
export const recomputeDenormalizedContributorsAndAttributionsOn = async (tagSlug: string) => {
  const resolverContext = createAdminContext();
  const { Tags } = resolverContext;

  const tag = await Tags.findOne({slug: tagSlug});
  if (!tag) throw new Error(`No such tag: ${tagSlug}`);
  const lenses = await MultiDocuments.find({
    parentDocumentId: tag._id,
    fieldName: "description",
  }).fetch();
  // eslint-disable-next-line no-console
  console.log(`Found ${lenses.length} lenses`);

  await updateDenormalizedHtmlAttributions({
    document: tag,
    collectionName: "Tags",
    fieldName: "description",
    context: resolverContext,
  });
  await updateDenormalizedContributorsList({
    document: tag,
    collectionName: "Tags",
    fieldName: "description",
    context: resolverContext,
  });
  for (const lensMultiDocument of lenses) {
    await updateDenormalizedHtmlAttributions({
      document: lensMultiDocument,
      collectionName: "MultiDocuments",
      fieldName: "contents",
      context: resolverContext,
    });
    await updateDenormalizedContributorsList({
      document: lensMultiDocument,
      collectionName: "MultiDocuments",
      fieldName: "contents",
      context: resolverContext,
    });
  }
}<|MERGE_RESOLUTION|>--- conflicted
+++ resolved
@@ -36,11 +36,8 @@
 import gql from 'graphql-tag';
 import { createAdminContext } from "@/server/vulcan-lib/createContexts";
 import { updateTag } from '../collections/tags/mutations';
-<<<<<<< HEAD
 import { WithDateFields } from '@/lib/utils/dateUtils';
-=======
 import { getDefaultViewSelector, mergeSelectors, mergeWithDefaultViewSelector } from '@/lib/utils/viewUtils';
->>>>>>> c45dc35e
 
 type SubforumFeedSort = {
   posts: SubquerySortField<DbPost, keyof DbPost>,
