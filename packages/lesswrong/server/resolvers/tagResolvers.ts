import { addGraphQLResolvers, addGraphQLQuery, addGraphQLSchema } from '../../lib/vulcan-lib/graphql';
import { Comments } from '../../lib/collections/comments/collection';
import { Revisions } from '../../lib/collections/revisions/collection';
import { Tags } from '../../lib/collections/tags/collection';
import { Votes } from '../../lib/collections/votes/collection';
<<<<<<< HEAD
import { accessFilterMultiple, augmentFieldsDict } from '../../lib/utils/schemaUtils';
=======
import { Users } from '../../lib/collections/users/collection';
import { augmentFieldsDict, accessFilterSingle, accessFilterMultiple } from '../../lib/utils/schemaUtils';
>>>>>>> 0cb2d436
import { compareVersionNumbers } from '../../lib/editor/utils';
import { annotateAuthors } from '../attributeEdits';
import { toDictionary } from '../../lib/utils/toDictionary';
import moment from 'moment';
import sumBy from 'lodash/sumBy';
import groupBy from 'lodash/groupBy';
import keyBy from 'lodash/keyBy';
import orderBy from 'lodash/orderBy';
import mapValues from 'lodash/mapValues';
import take from 'lodash/take';
import filter from 'lodash/filter';
import * as _ from 'underscore';
import Users from '../../lib/collections/users/collection';

addGraphQLSchema(`
  type TagUpdates {
    tag: Tag!
    revisionIds: [String!]
    commentCount: Int
    commentIds: [String!]
    lastRevisedAt: Date
    lastCommentedAt: Date
    added: Int
    removed: Int
    users: [User!]
  }
`);

addGraphQLResolvers({
  Query: {
    async TagUpdatesInTimeBlock(root: void, {before,after}: {before: Date, after: Date}, context: ResolverContext) {
      if (!before) throw new Error("Missing graphql parameter: before");
      if (!after) throw new Error("Missing graphql parameter: after");
      if(moment.duration(moment(before).diff(after)).as('hours') > 30)
        throw new Error("TagUpdatesInTimeBlock limited to a one-day interval");
      
      // Get revisions to tags in the given time interval
      const tagRevisions = await Revisions.find({
        collectionName: "Tags",
        fieldName: "description",
        editedAt: {$lt: before, $gt: after},
        $or: [
          {"changeMetrics.added": {$gt: 0}},
          {"changeMetrics.removed": {$gt: 0}}
        ],
      }).fetch();
      
      // Get root comments on tags in the given time interval
      const rootComments = await Comments.find({
        deleted: false,
        postedAt: {$lt: before, $gt: after},
        topLevelCommentId: null,
        tagId: {$exists: true, $ne: null},
      }).fetch();
      
      const userIds = _.uniq([...tagRevisions.map(tr => tr.userId), ...rootComments.map(rc => rc.userId)])
      const usersAll = await context.loaders.Users.loadMany(userIds)
      const users = await accessFilterMultiple(context.currentUser, Users, usersAll, context)
      const usersById = keyBy(users, u => u._id);
      
      // Get the tags themselves
      const tagIds = _.uniq([...tagRevisions.map(r=>r.documentId), ...rootComments.map(c=>c.tagId)]);
<<<<<<< HEAD
      const tagsAll = await context.loaders.Tags.loadMany(tagIds);
      const tags = await accessFilterMultiple(context.currentUser, Tags, tagsAll, context);
=======
      const tagsUnfiltered = await context.loaders.Tags.loadMany(tagIds);
      const tags = await accessFilterMultiple(context.currentUser, Tags, tagsUnfiltered, context);
>>>>>>> 0cb2d436
      
      return tags.map(tag => {
        const relevantRevisions = _.filter(tagRevisions, rev=>rev.documentId===tag._id);
        const relevantRootComments = _.filter(rootComments, c=>c.tagId===tag._id);
        const relevantUsersIds = _.uniq([...relevantRevisions.map(tr => tr.userId), ...relevantRootComments.map(rc => rc.userId)]);
        const relevantUsers = _.map(relevantUsersIds, userId=>usersById[userId]);
        
        return {
          tag,
          revisionIds: _.map(relevantRevisions, r=>r._id),
          commentCount: relevantRootComments.length + sumBy(relevantRootComments, c=>c.descendentCount),
          commentIds: _.map(relevantRootComments, c=>c._id),
          lastRevisedAt: relevantRevisions.length>0 ? _.max(relevantRevisions, r=>r.editedAt).editedAt : null,
          lastCommentedAt: relevantRootComments.length>0 ? _.max(relevantRootComments, c=>c.lastSubthreadActivity).lastSubthreadActivity : null,
          added: sumBy(relevantRevisions, r=>r.changeMetrics.added),
          removed: sumBy(relevantRevisions, r=>r.changeMetrics.removed),
          users: relevantUsers,
        };
      });
    },
    
    async RandomTag(root: void, args: void, context: ResolverContext): Promise<DbTag> {
      const sample = await Tags.aggregate([
        {$match: {deleted: false, adminOnly: false}},
        {$sample: {size: 1}}
      ]).toArray();
      if (!sample || !sample.length)
        throw new Error("No tags found");
      return sample[0];
    },
    
    async TagUpdatesByUser(root: void, {userId,limit,skip}: {userId: string, limit: number, skip: number}, context: ResolverContext) {

      // Get revisions to tags
      const tagRevisions = await Revisions.find({
        collectionName: "Tags",
        fieldName: "description",
        userId,
        documentId: { $exists: true},
        $or: [
          {"changeMetrics.added": {$gt: 0}},
          {"changeMetrics.removed": {$gt: 0}}
        ],
      }, { limit, skip, sort: { editedAt: -1} }).fetch();

      // Get the tags themselves, keyed by the id
      const tagIds = _.uniq(tagRevisions.map(r=>r.documentId));
      const tagsUnfiltered = (await context.loaders.Tags.loadMany(tagIds));
      const tags = (await accessFilterMultiple(context.currentUser, Tags, tagsUnfiltered, context)).reduce( (acc, tag) => {
        acc[tag._id] = tag;
        return acc;
      }, {});

      // unlike TagUpdatesInTimeBlock we only return info on one revision per tag. i.e. we do not collect them by tag.
      return tagRevisions.map(rev => {
        const tag = tags[rev.documentId];
        return {
          tag,
          revisionIds: [rev._id],
          lastRevisedAt: rev.editedAt,
          added: rev.changeMetrics.added,
          removed: rev.changeMetrics.removed,
        };
      });
    }
  }
});

addGraphQLQuery('TagUpdatesInTimeBlock(before: Date!, after: Date!): [TagUpdates!]');
addGraphQLQuery('TagUpdatesByUser(userId: String!, limit: Int!, skip: Int!): [TagUpdates!]');
addGraphQLQuery('RandomTag: Tag!');

type ContributorWithStats = {
  user: DbUser,
  contributionScore: number,
  numCommits: number,
  voteCount: number,
};
type ContributorStats = {
  contributionScore: number,
  numCommits: number,
  voteCount: number,
};
type ContributorStatsList = Partial<Record<string,ContributorStats>>;

augmentFieldsDict(Tags, {
  contributors: {
    resolveAs: {
      arguments: 'limit: Int, version: String',
      type: "TagContributorsList",
      resolver: async (tag: DbTag, {limit, version}: {limit?: number, version?: string}, context: ResolverContext): Promise<{
        contributors: ContributorWithStats[],
        totalCount: number,
      }> => {
        const contributionStatsByUserId = await getContributorsList(tag, version||null);
        const contributorUserIds = Object.keys(contributionStatsByUserId);
        const contributorUsersUnfiltered = await context.loaders.Users.loadMany(contributorUserIds);
        const contributorUsers = await accessFilterMultiple(context.currentUser, Users, contributorUsersUnfiltered, context);
        const usersById = keyBy(contributorUsers, u => u._id);
  
        const sortedContributors = orderBy(contributorUserIds, userId => -contributionStatsByUserId[userId]!.contributionScore);
        
        const topContributors: ContributorWithStats[] = sortedContributors.map(userId => ({
          user: usersById[userId],
          ...contributionStatsByUserId[userId]!,
        }));
        
        if (limit) {
          return {
            contributors: take(topContributors, limit),
            totalCount: topContributors.length,
          }
        } else {
          return {
            contributors: topContributors,
            totalCount: topContributors.length,
          }
        }
      }
    }
  },
});

async function getContributorsList(tag: DbTag, version: string|null): Promise<ContributorStatsList> {
  if (version)
    return await buildContributorsList(tag, version);
  else if (tag.contributionStats)
    return tag.contributionStats;
  else
    return await updateDenormalizedContributorsList(tag);
}

async function buildContributorsList(tag: DbTag, version: string|null): Promise<ContributorStatsList> {
  if (!(tag?._id))
    throw new Error("Invalid tag");
  
  const tagRevisions: DbRevision[] = await Revisions.find({
    collectionName: "Tags",
    fieldName: "description",
    documentId: tag._id,
    $or: [
      {"changeMetrics.added": {$gt: 0}},
      {"changeMetrics.removed": {$gt: 0}}
    ],
  }).fetch();
  
  const selfVotes = await Votes.aggregate([
    // All votes on relevant revisions
    { $match: {
      documentId: {$in: tagRevisions.map(r=>r._id)},
      collectionName: "Revisions",
      cancelled: false,
      isUnvote: false,
    }},
    // Filtered by: is a self-vote
    { $match: {
      $expr: {
        $eq: ["$userId", "$authorId"]
      }
    }}
  ]).toArray();
  const selfVotesByUser = groupBy(selfVotes, v=>v.userId);
  const selfVoteScoreAdjustmentByUser = mapValues(selfVotesByUser,
    selfVotes => {
      const totalSelfVotePower = sumBy(selfVotes, v=>v.power)
      const strongestSelfVote = _.max(selfVotes, v=>v.power)?.power
      const numSelfVotes = selfVotes.length;
      return {
        excludedPower: totalSelfVotePower - strongestSelfVote,
        excludedVoteCount: numSelfVotes>0 ? (numSelfVotes-1) : 0,
      };
    }
  );
  
  const filteredTagRevisions = version
    ? _.filter(tagRevisions, r=>compareVersionNumbers(version, r.version)>=0)
    : tagRevisions;
  
  const revisionsByUserId: Record<string,DbRevision[]> = groupBy(filteredTagRevisions, r=>r.userId);
  const contributorUserIds: string[] = Object.keys(revisionsByUserId);
  const contributionStatsByUserId: Partial<Record<string,ContributorStats>> = toDictionary(contributorUserIds,
    userId => userId,
    userId => {
      const revisionsByThisUser = filter(tagRevisions, r=>r.userId===userId);
      const totalRevisionScore = sumBy(revisionsByUserId[userId], r=>r.baseScore)||0
      const selfVoteAdjustment = selfVoteScoreAdjustmentByUser[userId]
      const excludedPower = selfVoteAdjustment?.excludedPower || 0;
      const excludedVoteCount = selfVoteAdjustment?.excludedVoteCount || 0;
      
      return {
        contributionScore: totalRevisionScore - excludedPower,
        numCommits: revisionsByThisUser.length,
        voteCount: sumBy(revisionsByThisUser, r=>r.voteCount) - excludedVoteCount,
      };
    }
  );
  return contributionStatsByUserId;
}

export async function updateDenormalizedContributorsList(tag: DbTag): Promise<ContributorStatsList> {
  const contributionStats = await buildContributorsList(tag, null);
  
  if (JSON.stringify(tag.contributionStats) !== JSON.stringify(contributionStats)) {
    await Tags.update({_id: tag._id}, {$set: {
      contributionStats: contributionStats,
    }});
  }
  
  return contributionStats;
}

export async function updateDenormalizedHtmlAttributions(tag: DbTag) {
  const html = await annotateAuthors(tag._id, "Tags", "description");
  await Tags.update({_id: tag._id}, {$set: {
    htmlWithContributorAnnotations: html,
  }});
  return html;
}<|MERGE_RESOLUTION|>--- conflicted
+++ resolved
@@ -3,12 +3,8 @@
 import { Revisions } from '../../lib/collections/revisions/collection';
 import { Tags } from '../../lib/collections/tags/collection';
 import { Votes } from '../../lib/collections/votes/collection';
-<<<<<<< HEAD
-import { accessFilterMultiple, augmentFieldsDict } from '../../lib/utils/schemaUtils';
-=======
 import { Users } from '../../lib/collections/users/collection';
-import { augmentFieldsDict, accessFilterSingle, accessFilterMultiple } from '../../lib/utils/schemaUtils';
->>>>>>> 0cb2d436
+import { augmentFieldsDict, accessFilterMultiple } from '../../lib/utils/schemaUtils';
 import { compareVersionNumbers } from '../../lib/editor/utils';
 import { annotateAuthors } from '../attributeEdits';
 import { toDictionary } from '../../lib/utils/toDictionary';
@@ -21,7 +17,6 @@
 import take from 'lodash/take';
 import filter from 'lodash/filter';
 import * as _ from 'underscore';
-import Users from '../../lib/collections/users/collection';
 
 addGraphQLSchema(`
   type TagUpdates {
@@ -71,13 +66,8 @@
       
       // Get the tags themselves
       const tagIds = _.uniq([...tagRevisions.map(r=>r.documentId), ...rootComments.map(c=>c.tagId)]);
-<<<<<<< HEAD
-      const tagsAll = await context.loaders.Tags.loadMany(tagIds);
-      const tags = await accessFilterMultiple(context.currentUser, Tags, tagsAll, context);
-=======
       const tagsUnfiltered = await context.loaders.Tags.loadMany(tagIds);
       const tags = await accessFilterMultiple(context.currentUser, Tags, tagsUnfiltered, context);
->>>>>>> 0cb2d436
       
       return tags.map(tag => {
         const relevantRevisions = _.filter(tagRevisions, rev=>rev.documentId===tag._id);
