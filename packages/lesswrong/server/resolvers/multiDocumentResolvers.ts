--- conflicted
+++ resolved
@@ -1,27 +1,8 @@
 import { loadByIds } from "@/lib/loaders";
 import { filterNonnull } from "@/lib/utils/typeGuardUtils";
 import { updateMutator } from "../vulcan-lib/mutators";
-<<<<<<< HEAD
-import { contributorsField } from '../utils/contributorsFieldHelper';
 import gql from "graphql-tag";
 
-export const multiDocumentResolvers = {
-  contributors: contributorsField({
-    collectionName: 'MultiDocuments',
-    fieldName: 'contents',
-  }),
-  tableOfContents: {
-    resolveAs: {
-      arguments: 'version: String',
-      type: GraphQLJSON,
-      resolver: async (document: DbMultiDocument, { version }: { version: string | null }, context: ResolverContext) => {
-        return await getToCforMultiDocument({ document, version, context });
-      },
-    },
-  },
-} satisfies Record<string, CollectionFieldSpecification<"MultiDocuments">>;
-=======
->>>>>>> 234b9431
 
 export const multiDocumentTypeDefs = gql`
   extend type Mutation {
