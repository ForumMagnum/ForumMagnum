--- conflicted
+++ resolved
@@ -7,11 +7,8 @@
 import { createPaginatedResolver } from './paginatedResolver';
 import { filterNonnull } from '../../lib/utils/typeGuardUtils';
 import { isLWorAF } from '../../lib/instanceSettings';
-<<<<<<< HEAD
 import { fetchFragmentSingle } from '../fetchFragment';
 import gql from 'graphql-tag';
-=======
->>>>>>> 234b9431
 
 const { Query: commentsWithReactsQuery, typeDefs: commentsWithReactsTypeDefs } = createPaginatedResolver({
   name: "CommentsWithReacts",
@@ -35,8 +32,6 @@
   },
   cacheMaxAgeMs: 300000, // 5 mins
 });
-<<<<<<< HEAD
-
 
 export const graphqlMutations = {
   async moderateComment(root: void, { commentId, deleted, deletedPublic, deletedReason}: {
@@ -94,51 +89,3 @@
   ${commentsWithReactsTypeDefs}
   ${popularCommentsTypeDefs}
 `
-
-
-type TopicRecommendation = {
-  comment: DbComment,
-  yourVote?: string,
-  theirVote?: string,
-  recommendationReason: string
-}
-
-export const commentResolvers = {
-  postVersion: {
-    onCreate: async ({newDocument}) => {
-      if (!newDocument.postId) {
-        return "1.0.0";
-      }
-      const post = await fetchFragmentSingle({
-        collectionName: "Posts",
-        fragmentName: "PostsRevision",
-        currentUser: null,
-        selector: {_id: newDocument.postId},
-      });
-      return (post && post.contents && post.contents.version) || "1.0.0";
-    },
-  },
-  promotedByUserId: {
-    onUpdate: async ({data, currentUser, document, oldDocument, context}: {
-      data: Partial<DbComment>,
-      currentUser: DbUser|null,
-      document: DbComment,
-      oldDocument: DbComment,
-      context: ResolverContext,
-    }) => {
-      if (data?.promoted && !oldDocument.promoted && document.postId) {
-        void updateMutator({
-          collection: context.Posts,
-          context,
-          documentId: document.postId,
-          data: { lastCommentPromotedAt: new Date() },
-          currentUser,
-          validate: false
-        })
-        return currentUser!._id
-      }
-    },
-  },
-} satisfies Record<string, CollectionFieldSpecification<"Comments">>;
-=======
->>>>>>> 234b9431
