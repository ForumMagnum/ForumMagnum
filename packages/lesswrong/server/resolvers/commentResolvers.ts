--- conflicted
+++ resolved
@@ -30,11 +30,7 @@
         context.Comments.update({_id: commentId}, modifier);
         const updatedComment = await context.Comments.findOne(commentId)
         runCallbacksAsync('comments.moderate.async', updatedComment, comment, context);
-<<<<<<< HEAD
-        return accessFilterSingle(context.currentUser, context.Comments, updatedComment);
-=======
         return await accessFilterSingle(context.currentUser, context.Comments, updatedComment, context);
->>>>>>> f4b2f84e
       } else {
         throw new Error(Utils.encodeIntlError({id: `app.user_cannot_moderate_post`}));
       }
