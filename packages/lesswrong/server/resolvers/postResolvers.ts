--- conflicted
+++ resolved
@@ -14,11 +14,8 @@
 import GraphQLJSON from 'graphql-type-json';
 import { addGraphQLQuery, addGraphQLResolvers, addGraphQLSchema } from '../vulcan-lib';
 import PostsRepo from '../repos/PostsRepo';
-<<<<<<< HEAD
 import VotesRepo from '../repos/VotesRepo';
-=======
 import { postIsCriticism } from '../languageModels/autoTagCallbacks';
->>>>>>> 91a53556
 
 augmentFieldsDict(Posts, {
   // Compute a denormalized start/end time for events, accounting for the
@@ -197,7 +194,14 @@
         posts: posts,
       }
     },
-<<<<<<< HEAD
+    async PostIsCriticism(root: void, { args }: { args: PostIsCriticismRequest }, context: ResolverContext) {
+      const { currentUser } = context
+      if (!currentUser) {
+        throw new Error('Must be logged in to check post')
+      }
+            
+      return await postIsCriticism(args)
+    },
     async DigestPlannerData(root: void, {digestId, startDate, endDate}: {digestId: string, startDate: Date, endDate: Date}, context: ResolverContext) {
       const { currentUser } = context
       if (!currentUser || !currentUser.isAdmin) {
@@ -228,15 +232,6 @@
           rating
         }
       })
-=======
-    async PostIsCriticism(root: void, { args }: { args: PostIsCriticismRequest }, context: ResolverContext) {
-      const { currentUser } = context
-      if (!currentUser) {
-        throw new Error('Must be logged in to check post')
-      }
-            
-      return await postIsCriticism(args)
->>>>>>> 91a53556
     }
   },
 })
@@ -247,7 +242,7 @@
   }
 `)
 addGraphQLQuery('UserReadHistory(limit: Int): UserReadHistoryResult')
-<<<<<<< HEAD
+addGraphQLQuery('PostIsCriticism(args: JSON): Boolean')
 
 addGraphQLSchema(`
   type DigestPlannerPost {
@@ -256,7 +251,4 @@
     rating: Int
   }
 `)
-addGraphQLQuery('DigestPlannerData(digestId: String, startDate: Date, endDate: Date): [DigestPlannerPost]')
-=======
-addGraphQLQuery('PostIsCriticism(args: JSON): Boolean')
->>>>>>> 91a53556
+addGraphQLQuery('DigestPlannerData(digestId: String, startDate: Date, endDate: Date): [DigestPlannerPost]')