--- conflicted
+++ resolved
@@ -425,10 +425,6 @@
                 },
               }
             }
-<<<<<<< HEAD
-=======
-            // eslint-disable-next-line no-console
->>>>>>> 35b912a5
             console.log("glossary", glossary)
             return glossary
           } else {
