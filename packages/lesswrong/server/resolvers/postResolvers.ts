--- conflicted
+++ resolved
@@ -172,21 +172,13 @@
   },
 })
 
-<<<<<<< HEAD
+
 export type PostIsCriticismRequest = {
   title: string,
   contentType: string,
   body: string
 }
 
-addGraphQLSchema(`
-  type PostWithLastRead {
-    post: Post,
-    lastRead: Date
-  }
-`)
-=======
->>>>>>> 7edea5f7
 addGraphQLResolvers({
   Query: {
     async UserReadHistory(root: void, args: {limit: number|undefined}, context: ResolverContext) {
@@ -196,12 +188,10 @@
       }
       
       const postsRepo = new PostsRepo()
-<<<<<<< HEAD
-      const posts = await postsRepo.getReadHistoryForUser(currentUser._id)
-      
-      return posts.map(post => {
-        return {post: post, lastRead: post.lastUpdated}
-      })
+      const posts = await postsRepo.getReadHistoryForUser(currentUser._id, args.limit ?? 10)
+      return {
+        posts: posts,
+      }
     },
     async PostIsCriticism(root: void, { args }: { args: PostIsCriticismRequest }, context: ResolverContext) {
       const { currentUser } = context
@@ -213,22 +203,11 @@
     }
   }
 })
-addGraphQLQuery('UserReadHistory: [PostWithLastRead]')
-addGraphQLQuery('PostIsCriticism(args: JSON): Boolean')
-=======
-      const posts = await postsRepo.getReadHistoryForUser(currentUser._id, args.limit??10)
-      return {
-        posts: posts,
-      }
-    }
-  }
-})
 
 addGraphQLSchema(`
   type UserReadHistoryResult {
     posts: [Post!]
   }
-`);
-
+`)
 addGraphQLQuery('UserReadHistory(limit: Int): UserReadHistoryResult')
->>>>>>> 7edea5f7
+addGraphQLQuery('PostIsCriticism(args: JSON): Boolean')