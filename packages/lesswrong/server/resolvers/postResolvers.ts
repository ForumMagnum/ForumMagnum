import { Posts } from '../../lib/collections/posts/collection';
import { sideCommentFilterMinKarma, sideCommentAlwaysExcludeKarma } from '../../lib/collections/posts/constants';
import { Comments } from '../../lib/collections/comments/collection';
import { SideCommentsCache, SideCommentsResolverResult, sideCommentCacheVersion } from '../../lib/collections/posts/schema';
import { augmentFieldsDict, denormalizedField } from '../../lib/utils/schemaUtils'
import { getLocalTime } from '../mapsUtils'
import { isNotHostedHere } from '../../lib/collections/posts/helpers';
import { getDefaultPostLocationFields } from '../posts/utils'
import { matchSideComments } from '../sideComments';
import { captureException } from '@sentry/core';
import { getToCforPost } from '../tableOfContents';
import { getDefaultViewSelector } from '../../lib/utils/viewUtils';
import { rateLimitGetPostSpecificCommentLimit } from '../callbacks/rateLimits';
import keyBy from 'lodash/keyBy';
import GraphQLJSON from 'graphql-type-json';
import { addGraphQLQuery, addGraphQLResolvers, addGraphQLSchema } from '../vulcan-lib';
import PostsRepo from '../repos/PostsRepo';

augmentFieldsDict(Posts, {
  // Compute a denormalized start/end time for events, accounting for the
  // timezone the event's location is in. This is subtly wrong: it computes a
  // correct timestamp, but then the timezone part of that timezone gets lost
  // on the way in/out of the database, so if you use this field, what you're
  // getting is "local time mislabeled as UTC".
  localStartTime: {
    ...denormalizedField({
      needsUpdate: (data) => ('startTime' in data || 'googleLocation' in data),
      getValue: async (post) => {
        if (!post.startTime) return null
        const googleLocation = post.googleLocation || (await getDefaultPostLocationFields(post)).googleLocation
        if (!googleLocation) return null
        return await getLocalTime(post.startTime, googleLocation)
      }
    })
  },
  localEndTime: {
    ...denormalizedField({
      needsUpdate: (data) => ('endTime' in data || 'googleLocation' in data),
      getValue: async (post) => {
        if (!post.endTime) return null
        const googleLocation = post.googleLocation || (await getDefaultPostLocationFields(post)).googleLocation
        if (!googleLocation) return null
        return await getLocalTime(post.endTime, googleLocation)
      }
    })
  },
  tableOfContents: {
    resolveAs: {
      type: GraphQLJSON,
      resolver: async (document: DbPost, args: void, context: ResolverContext) => {
        try {
          return await getToCforPost({document, version: null, context});
        } catch(e) {
          captureException(e);
          return null;
        }
    },
    },
  },
  tableOfContentsRevision: {
    resolveAs: {
      type: GraphQLJSON,
      arguments: 'version: String',
      resolver: async (document: DbPost, args: {version:string}, context: ResolverContext) => {
        const { version=null } = args;
        try {
          return await getToCforPost({document, version, context});
        } catch(e) {
          captureException(e);
          return null;
        }
      },
    }
  },
<<<<<<< HEAD
=======
  // TODO: probably refactor this + rateLimitNextAbleToComment to only use one resolver, since we don't really need two
>>>>>>> a2ea1b96
  postSpecificRateLimit: {
    resolveAs: {
      type: "Date",
      resolver: async (post: DbPost, args: void, context: ResolverContext): Promise<Date|null> => {
        const { currentUser } = context;
        if (!currentUser) return null;
        const rateLimit = await rateLimitGetPostSpecificCommentLimit(currentUser, post._id);
        return rateLimit?.nextEligible ?? null;
      },
    },
  },
  sideComments: {
    resolveAs: {
      type: GraphQLJSON,
      resolver: async (post: DbPost, args: void, context: ResolverContext): Promise<SideCommentsResolverResult|null> => {
        if (isNotHostedHere(post)) {
          return null;
        }
        const cache = post.sideCommentsCache as SideCommentsCache|undefined;
        const cacheIsValid = cache
          && cache.generatedAt>post.lastCommentedAt
          && cache.generatedAt > post.contents?.editedAt
          && cache.version === sideCommentCacheVersion;
        let unfilteredResult: {annotatedHtml: string, commentsByBlock: Record<string,string[]>}|null = null;
        
        const now = new Date();
        const comments = await Comments.find({
          ...getDefaultViewSelector("Comments"),
          postId: post._id,
        }).fetch();
        
        if (cacheIsValid) {
          unfilteredResult = {annotatedHtml: cache.annotatedHtml, commentsByBlock: cache.commentsByBlock};
        } else {
          const toc = await getToCforPost({document: post, version: null, context});
          const html = toc?.html || post?.contents?.html
          const sideCommentMatches = await matchSideComments({
            postId: post._id,
            html: html,
            comments: comments.map(comment => ({_id: comment._id, html: comment.contents?.html ?? ""})),
          });
          
          const newCacheEntry = {
            version: sideCommentCacheVersion,
            generatedAt: now,
            annotatedHtml: sideCommentMatches.html,
            commentsByBlock: sideCommentMatches.sideCommentsByBlock,
          }
          
          await Posts.rawUpdateOne({_id: post._id}, {$set: {"sideCommentsCache": newCacheEntry}});
          unfilteredResult = {
            annotatedHtml: sideCommentMatches.html,
            commentsByBlock: sideCommentMatches.sideCommentsByBlock
          };
        }

        const alwaysShownIds = new Set<string>([]);
        alwaysShownIds.add(post.userId);
        if (post.coauthorStatuses) {
          for (let {userId} of post.coauthorStatuses) {
            alwaysShownIds.add(userId);
          }
        }

        const commentsById = keyBy(comments, comment=>comment._id);
        let highKarmaCommentsByBlock: Record<string,string[]> = {};
        let nonnegativeKarmaCommentsByBlock: Record<string,string[]> = {};
        
        for (let blockID of Object.keys(unfilteredResult.commentsByBlock)) {
          const commentIdsHere = unfilteredResult.commentsByBlock[blockID];
          const highKarmaCommentIdsHere = commentIdsHere.filter(commentId => {
            const comment: DbComment = commentsById[commentId];
            if (!comment)
              return false;
            else if (comment.baseScore >= sideCommentFilterMinKarma)
              return true;
            else if (alwaysShownIds.has(comment.userId))
              return true;
            else
              return false;
          });
          if (highKarmaCommentIdsHere.length > 0) {
            highKarmaCommentsByBlock[blockID] = highKarmaCommentIdsHere;
          }
          
          const nonnegativeKarmaCommentIdsHere = commentIdsHere.filter(commentId => {
            const comment: DbComment = commentsById[commentId];
            if (!comment)
              return false;
            else if (alwaysShownIds.has(comment.userId))
              return true;
            else if (comment.baseScore <= sideCommentAlwaysExcludeKarma)
              return false;
            else
              return true;
          });
          if (nonnegativeKarmaCommentIdsHere.length > 0) {
            nonnegativeKarmaCommentsByBlock[blockID] = nonnegativeKarmaCommentIdsHere;
          }
        }
        
        return {
          html: unfilteredResult.annotatedHtml,
          commentsByBlock: nonnegativeKarmaCommentsByBlock,
          highKarmaCommentsByBlock: highKarmaCommentsByBlock,
        }
      }
    },
  },
})

addGraphQLSchema(`
  type PostWithLastRead {
    post: Post,
    lastRead: Date
  }
`)
addGraphQLResolvers({
  Query: {
    async UserReadHistory(root: void, args: {}, context: ResolverContext) {
      const { currentUser } = context
      if (!currentUser) {
        throw new Error('Must be logged in to view read history')
      }
      
      const postsRepo = new PostsRepo()
      const posts = await postsRepo.getReadHistoryForUser(currentUser._id)
      
      return posts.map(post => {
        return {post: post, lastRead: post.lastUpdated}
      })
    }
  }
})
addGraphQLQuery('UserReadHistory: [PostWithLastRead]')<|MERGE_RESOLUTION|>--- conflicted
+++ resolved
@@ -72,10 +72,7 @@
       },
     }
   },
-<<<<<<< HEAD
-=======
   // TODO: probably refactor this + rateLimitNextAbleToComment to only use one resolver, since we don't really need two
->>>>>>> a2ea1b96
   postSpecificRateLimit: {
     resolveAs: {
       type: "Date",
