--- conflicted
+++ resolved
@@ -11,8 +11,6 @@
 import { getDefaultViewSelector } from '../../lib/utils/viewUtils';
 import keyBy from 'lodash/keyBy';
 import GraphQLJSON from 'graphql-type-json';
-import { postIsCriticism } from '../languageModels/criticismTipsBot';
-import { createPaginatedResolver } from './paginatedResolver';
 import { getDefaultPostLocationFields, getDialogueResponseIds, getDialogueMessageTimestamps, getPostHTML } from "../posts/utils";
 import { buildRevision } from '../editor/make_editable_callbacks';
 import { cheerioParse } from '../utils/htmlUtil';
@@ -36,10 +34,10 @@
 import { fetchFragmentSingle } from '../fetchFragment';
 import { languageModelGenerateText } from '../languageModels/languageModelIntegration';
 import { getPostReviewWinnerInfo } from '@/server/review/reviewWinnersCache';
-<<<<<<< HEAD
+import gql from "graphql-tag"
+import { createPaginatedResolver } from './paginatedResolver';
 import { convertImportedGoogleDoc } from '../editor/googleDocUtils';
-=======
-import gql from "graphql-tag"
+import { postIsCriticism } from '../languageModels/criticismTipsBot';
 
 interface VertexRecommendedPost {
   post: Partial<DbPost>;
@@ -230,7 +228,6 @@
   }
 });
 
->>>>>>> 4930db04
 
 export const postResolvers = {
   // Compute a denormalized start/end time for events, accounting for the
@@ -780,13 +777,14 @@
     const originalContents = {type: "ckEditorMarkup", data: ckEditorMarkup}
 
     if (postId) {
-      const previousRev = await getLatestRev(postId, "contents")
+      const previousRev = await getLatestRev(postId, "contents", context)
       const revisionType = "major"
 
       const newRevision: Partial<DbRevision> = {
         ...(await buildRevision({
           originalContents,
           currentUser,
+          context
         })),
         documentId: postId,
         draft: true,
@@ -814,27 +812,6 @@
           : { af: true };
       }
 
-<<<<<<< HEAD
-      const finalPostId = postId ?? randomId()
-      // Converting to ckeditor markup does some thing like removing styles to standardise
-      // the result, so we always want to do this first before converting to whatever format the user
-      // is using
-      const ckEditorMarkup = await convertImportedGoogleDoc({ html, postId: finalPostId })
-      const commitMessage = `[Google Doc import] Last modified: ${docMetadata.modifiedTime}, Name: "${docMetadata.name}"`
-      const originalContents = {type: "ckEditorMarkup", data: ckEditorMarkup}
-
-      if (postId) {
-        const previousRev = await getLatestRev(postId, "contents", context)
-        const revisionType = "major"
-
-        const newRevision: Partial<DbRevision> = {
-          ...(await buildRevision({
-            originalContents,
-            currentUser,
-            context,
-          })),
-          documentId: postId,
-=======
       // Create a draft post if one doesn't exist. This runs `buildRevision` itself via a callback
       const { data: post } = await createMutator({
         collection: Posts,
@@ -851,7 +828,6 @@
               googleDocMetadata: docMetadata
             },
           }),
->>>>>>> 4930db04
           draft: true,
           ...afField,
         },
@@ -885,6 +861,9 @@
     DigestPosts(num: Int): [Post]
 
     CanAccessGoogleDoc(fileUrl: String!): Boolean
+  }
+
+  extend type Mutation {
     ImportGoogleDoc(fileUrl: String!, postId: String): Post
   }
 
