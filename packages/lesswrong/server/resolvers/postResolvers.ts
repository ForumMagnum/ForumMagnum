--- conflicted
+++ resolved
@@ -378,12 +378,7 @@
         if (!userCanViewJargonTerms(context.currentUser)) {
           return [];
         }
-<<<<<<< HEAD
-
-        const jargonTerms = await context.JargonTerms.find({ postId: post._id, approved: true }).fetch();
-=======
-        const jargonTerms = await context.JargonTerms.find({ postId: post._id, approved: true }, {sort: {term: 1}}).fetch();
->>>>>>> f484300c
+        const jargonTerms = await context.JargonTerms.find({ postId: post._id, approved: true }, { sort: { term: 1 }}).fetch();
 
         return await accessFilterMultiple(context.currentUser, context.JargonTerms, jargonTerms, context);
       },
@@ -393,6 +388,7 @@
         WHERE jt."postId" = ${field('_id')}
         AND jt."approved" IS TRUE
         GROUP BY jt."postId"
+        ORDER BY jt."term" ASC
         LIMIT 1
       )`
     }
