--- conflicted
+++ resolved
@@ -1,55 +1,21 @@
-<<<<<<< HEAD
 import { Posts } from '../../server/collections/posts/collection';
-import { sideCommentFilterMinKarma, sideCommentAlwaysExcludeKarma } from '../../lib/collections/posts/constants';
-import { Comments } from '../../server/collections/comments/collection';
-import { SideCommentsResolverResult, getLastReadStatus, sideCommentCacheVersion } from '../../lib/collections/posts/newSchema';
-import { denormalizedField, accessFilterMultiple, accessFilterSingle } from '../../lib/utils/schemaUtils';
-import { getLocalTime } from '../mapsUtils';
-import { canUserEditPostMetadata, extractGoogleDocId, isDialogueParticipant, isNotHostedHere } from '../../lib/collections/posts/helpers';
-import { matchSideComments } from '../sideComments';
-import { captureException } from '@sentry/core';
-import { getToCforPost } from '../tableOfContents';
-import { getDefaultViewSelector } from '../../lib/utils/viewUtils';
-import keyBy from 'lodash/keyBy';
-import GraphQLJSON from 'graphql-type-json';
-import { getDefaultPostLocationFields, getDialogueResponseIds, getDialogueMessageTimestamps, getPostHTML } from "../posts/utils";
+import { accessFilterMultiple } from '../../lib/utils/schemaUtils';
+import { canUserEditPostMetadata, extractGoogleDocId } from '../../lib/collections/posts/helpers';
 import { buildRevision } from '../editor/make_editable_callbacks';
-import { cheerioParse } from '../utils/htmlUtil';
-import { marketInfoLoader } from '../../lib/collections/posts/annualReviewMarkets';
-import { getWithCustomLoader } from '../../lib/loaders';
-import { isLWorAF, isAF, twitterBotKarmaThresholdSetting } from '../../lib/instanceSettings';
-import { hasSideComments } from '../../lib/betas';
-=======
-import { FilterPostsForReview } from '@/components/bookmarks/ReadHistoryTab';
->>>>>>> 234b9431
+import { isAF, twitterBotKarmaThresholdSetting } from '../../lib/instanceSettings';
 import { drive } from "@googleapis/drive";
-import { canUserEditPostMetadata, extractGoogleDocId } from '../../lib/collections/posts/helpers';
-import { HybridRecombeeConfiguration, RecombeeRecommendationArgs } from '../../lib/collections/users/recommendationSettings';
-import { isAF, twitterBotKarmaThresholdSetting } from '../../lib/instanceSettings';
+import Revisions from '../../server/collections/revisions/collection';
 import { randomId } from '../../lib/random';
-import { accessFilterMultiple } from '../../lib/utils/schemaUtils';
-import { addGraphQLMutation, addGraphQLQuery, addGraphQLResolvers, addGraphQLSchema } from "../../lib/vulcan-lib/graphql";
-import { userCanDo, userIsAdmin } from '../../lib/vulcan-users/permissions';
-import { Posts } from '../../server/collections/posts/collection';
-import Revisions from '../../server/collections/revisions/collection';
+import { getLatestRev, getNextVersion, htmlToChangeMetrics } from '../editor/utils';
+import { canAccessGoogleDoc, getGoogleDocImportOAuthClient } from '../posts/googleDocImport';
 import { GoogleDocMetadata } from '../collections/revisions/helpers';
-import { convertImportedGoogleDoc } from '../editor/googleDocUtils';
-import { buildRevision } from '../editor/make_editable_callbacks';
-import { getLatestRev, getNextVersion, htmlToChangeMetrics } from '../editor/utils';
-import { googleVertexApi } from '../google-vertex/client';
-import { postIsCriticism } from '../languageModels/criticismTipsBot';
-import { canAccessGoogleDoc, getGoogleDocImportOAuthClient } from '../posts/googleDocImport';
 import { RecommendedPost, recombeeApi, recombeeRequestHelpers } from '../recombee/client';
-<<<<<<< HEAD
 import { HybridRecombeeConfiguration, RecombeeRecommendationArgs } from '../../lib/collections/users/recommendationSettings';
 import { googleVertexApi } from '../google-vertex/client';
 import { userCanDo, userIsAdmin } from '../../lib/vulcan-users/permissions';
 import { FilterPostsForReview } from '@/components/bookmarks/ReadHistoryTab';
 import { createMutator } from "../vulcan-lib/mutators";
-import { fetchFragmentSingle } from '../fetchFragment';
-import { languageModelGenerateText } from '../languageModels/languageModelIntegration';
-import { getPostReviewWinnerInfo } from '@/server/review/reviewWinnersCache';
-import gql from "graphql-tag"
+import gql from "graphql-tag";
 import { createPaginatedResolver } from './paginatedResolver';
 import { convertImportedGoogleDoc } from '../editor/googleDocUtils';
 import { postIsCriticism } from '../languageModels/criticismTipsBot';
@@ -242,380 +208,6 @@
     })));
   }
 });
-
-
-export const postResolvers = {
-  // Compute a denormalized start/end time for events, accounting for the
-  // timezone the event's location is in. This is subtly wrong: it computes a
-  // correct timestamp, but then the timezone part of that timezone gets lost
-  // on the way in/out of the database, so if you use this field, what you're
-  // getting is "local time mislabeled as UTC".
-  localStartTime: {
-    ...denormalizedField({
-      needsUpdate: (data) => ('startTime' in data || 'googleLocation' in data),
-      getValue: async (post, context) => {
-        if (!post.startTime) return null
-        const googleLocation = post.googleLocation || (await getDefaultPostLocationFields(post, context)).googleLocation
-        if (!googleLocation) return null
-        return await getLocalTime(post.startTime, googleLocation)
-      }
-    })
-  },
-  localEndTime: {
-    ...denormalizedField({
-      needsUpdate: (data) => ('endTime' in data || 'googleLocation' in data),
-      getValue: async (post, context) => {
-        if (!post.endTime) return null
-        const googleLocation = post.googleLocation || (await getDefaultPostLocationFields(post, context)).googleLocation
-        if (!googleLocation) return null
-        return await getLocalTime(post.endTime, googleLocation)
-      }
-    })
-  },
-  tableOfContents: {
-    resolveAs: {
-      type: GraphQLJSON,
-      resolver: async (document: DbPost, args: void, context: ResolverContext) => {
-        try {
-          return await getToCforPost({document, version: null, context});
-        } catch(e) {
-          captureException(e);
-          return null;
-        }
-    },
-    },
-  },
-  tableOfContentsRevision: {
-    resolveAs: {
-      type: GraphQLJSON,
-      arguments: 'version: String',
-      resolver: async (document: DbPost, args: {version: string}, context: ResolverContext) => {
-        const { version=null } = args;
-        try {
-          return await getToCforPost({document, version, context});
-        } catch(e) {
-          captureException(e);
-          return null;
-        }
-      },
-    }
-  },
-  totalDialogueResponseCount: {
-    resolveAs: {
-      type: 'Int!', 
-      resolver: async (post, _, context) => {
-        if (!post.debate) return 0;
-        const responseIds = await getDialogueResponseIds(post, context);
-        return responseIds.length;
-      }
-    }
-  },
-  unreadDebateResponseCount: {
-    resolveAs: {
-      type: 'Int!',
-      resolver: async (post, _, context): Promise<number> => {
-        if (!post.collabEditorDialogue) return 0;
-
-        const lastReadStatus = await getLastReadStatus(post, context);
-        if (!lastReadStatus) return 0;
-
-        const messageTimestamps = await getDialogueMessageTimestamps(post, context);
-        const newMessageTimestamps = messageTimestamps.filter(ts => ts > lastReadStatus.lastUpdated)
-
-        return newMessageTimestamps.length ?? 0
-      }
-    }
-  },
-  mostRecentPublishedDialogueResponseDate: {
-    ...denormalizedField({
-      getValue: async (post: DbPost, context: ResolverContext) => {
-        if ((!post.debate && !post.collabEditorDialogue) || post.draft) return null;
-        const messageTimestamps = await getDialogueMessageTimestamps(post, context);
-        if (messageTimestamps.length === 0) { return null } 
-        const lastTimestamp = messageTimestamps[messageTimestamps.length - 1]
-        return lastTimestamp
-      }
-    })
-  },
-  sideComments: {
-    resolveAs: {
-      type: GraphQLJSON,
-      resolver: async (post: DbPost, _args: void, context: ResolverContext): Promise<SideCommentsResolverResult|null> => {
-        const { SideCommentCaches } = context;
-        if (!hasSideComments || isNotHostedHere(post)) {
-          return null;
-        }
-
-        // If the post was fetched with a SQL resolver then we will already
-        // have the side comments cache available (even though the type system
-        // doesn't know about it), otherwise we have to fetch it from the DB.
-        const sqlFetchedPost = post as unknown as PostSideComments;
-        // `undefined` means we didn't run a SQL resolver. `null` means we ran
-        // a SQL resolver, but no relevant cache record was found.
-        const cache = sqlFetchedPost.sideCommentsCache === undefined
-            ? await SideCommentCaches.findOne({
-              postId: post._id,
-              version: sideCommentCacheVersion,
-            })
-            : sqlFetchedPost.sideCommentsCache;
-
-        const cachedAt = new Date(cache?.createdAt ?? 0);
-        const editedAt = new Date(post.modifiedAt ?? 0);
-
-        const cacheIsValid = cache
-          && (!post.lastCommentedAt || cachedAt > post.lastCommentedAt)
-          && cachedAt > editedAt;
-
-        // Here we fetch the comments for the post. For the sake of speed, we
-        // project as few fields as possible. If the cache is invalid then we
-        // need to fetch _all_ of the comments on the post complete with contents.
-        // If the cache is valid then we only need the comments referenced in
-        // the cache, and we don't need the contents.
-        type CommentForSideComments =
-          Pick<DbComment, "_id" | "userId" | "baseScore"> &
-          Partial<Pick<DbComment, "contents">>;
-        const comments: CommentForSideComments[] = await Comments.find({
-          ...getDefaultViewSelector("Comments"),
-          postId: post._id,
-          ...(cacheIsValid && {
-            _id: {$in: Object.values(cache.commentsByBlock).flat()},
-          }),
-        }, {
-          projection: {
-            userId: 1,
-            baseScore: 1,
-            contents: cacheIsValid ? 0 : 1,
-          },
-        }).fetch();
-
-        let unfilteredResult: {
-          annotatedHtml: string,
-          commentsByBlock: Record<string,string[]>
-        }|null = null;
-
-        if (cacheIsValid) {
-          unfilteredResult = {
-            annotatedHtml: cache.annotatedHtml,
-            commentsByBlock: cache.commentsByBlock,
-          };
-        } else {
-          const toc = await getToCforPost({document: post, version: null, context});
-          const html = toc?.html || await getPostHTML(post, context);
-          const sideCommentMatches = matchSideComments({
-            html: html ?? "",
-            comments: comments.map(comment => ({
-              _id: comment._id,
-              html: comment.contents?.html ?? "",
-            })),
-          });
-
-          void context.repos.sideComments.saveSideCommentCache(
-            post._id,
-            sideCommentMatches.html,
-            sideCommentMatches.sideCommentsByBlock,
-          );
-
-          unfilteredResult = {
-            annotatedHtml: sideCommentMatches.html,
-            commentsByBlock: sideCommentMatches.sideCommentsByBlock
-          };
-        }
-
-        const alwaysShownIds = new Set<string>([]);
-        alwaysShownIds.add(post.userId);
-        if (post.coauthorStatuses) {
-          for (let {userId} of post.coauthorStatuses) {
-            alwaysShownIds.add(userId);
-          }
-        }
-
-        const commentsById = keyBy(comments, comment=>comment._id);
-        let highKarmaCommentsByBlock: Record<string,string[]> = {};
-        let nonnegativeKarmaCommentsByBlock: Record<string,string[]> = {};
-
-        for (let blockID of Object.keys(unfilteredResult.commentsByBlock)) {
-          const commentIdsHere = unfilteredResult.commentsByBlock[blockID];
-          const highKarmaCommentIdsHere = commentIdsHere.filter(commentId => {
-            const comment = commentsById[commentId];
-            if (!comment)
-              return false;
-            else if (comment.baseScore >= sideCommentFilterMinKarma)
-              return true;
-            else if (alwaysShownIds.has(comment.userId))
-              return true;
-            else
-              return false;
-          });
-          if (highKarmaCommentIdsHere.length > 0) {
-            highKarmaCommentsByBlock[blockID] = highKarmaCommentIdsHere;
-          }
-
-          const nonnegativeKarmaCommentIdsHere = commentIdsHere.filter(commentId => {
-            const comment = commentsById[commentId];
-            if (!comment)
-              return false;
-            else if (alwaysShownIds.has(comment.userId))
-              return true;
-            else if (comment.baseScore <= sideCommentAlwaysExcludeKarma)
-              return false;
-            else
-              return true;
-          });
-          if (nonnegativeKarmaCommentIdsHere.length > 0) {
-            nonnegativeKarmaCommentsByBlock[blockID] = nonnegativeKarmaCommentIdsHere;
-          }
-        }
-
-        return {
-          html: unfilteredResult.annotatedHtml,
-          commentsByBlock: nonnegativeKarmaCommentsByBlock,
-          highKarmaCommentsByBlock: highKarmaCommentsByBlock,
-        }
-      }
-    },
-  },
-  dialogueMessageContents: {
-    resolveAs: {
-      type: 'String',
-      arguments: 'dialogueMessageId: String',
-      resolver: async (post: DbPost, args: {dialogueMessageId?: string}, context: ResolverContext): Promise<string|null> => {
-        const { currentUser } = context
-        const { dialogueMessageId } = args
-        if (!post.collabEditorDialogue) return null;
-        if (!dialogueMessageId) return null;
-        if (!currentUser) return null;
-        const isParticipant = isDialogueParticipant(currentUser._id, post)
-        if (!isParticipant) return null;
-
-        const html = (await getLatestRev(post._id, "contents", context))?.html ??
-          (await getLatestContentsRevision(post, context))?.html ??
-          "";
-
-        const $ = cheerioParse(html)
-        const message = $(`[message-id="${dialogueMessageId}"]`);
-        return message.html();
-      }
-    }
-  },
-  annualReviewMarketProbability: {
-    resolveAs: {
-      type: 'Float',
-      resolver: async (post: DbPost, args: void, context: ResolverContext) => {
-        if (!isLWorAF) {
-          return 0;
-        }
-        const market = await getWithCustomLoader(context, 'manifoldMarket', post._id, marketInfoLoader(context));
-        return market?.probability
-      }
-    }
-  },
-  annualReviewMarketIsResolved: {
-    resolveAs: {
-      type: 'Boolean',
-      resolver: async (post: DbPost, args: void, context: ResolverContext) => {
-        if (!isLWorAF) {
-          return false;
-        }
-        const market = await getWithCustomLoader(context, 'manifoldMarket', post._id, marketInfoLoader(context))
-        return market?.isResolved
-      }
-    }
-  },
-  annualReviewMarketYear: {
-    resolveAs: {
-      type: 'Int',
-      resolver: async (post: DbPost, args: void, context: ResolverContext) => {
-        if (!isLWorAF) {
-          return 0;
-        }
-        const market = await getWithCustomLoader(context, 'manifoldMarket', post._id, marketInfoLoader(context))
-        return market?.year
-      }
-    }
-  },
-  
-  firstVideoAttribsForPreview: {
-    resolveAs: {
-      type: GraphQLJSON,
-      resolver: async (post: DbPost, args: void, context: ResolverContext) => {
-        const videoHosts = [
-          "https://www.youtube.com",
-          "https://youtube.com",
-          "https://youtu.be",
-        ];
-        const html = await getPostHTML(post, context);
-        const $ = cheerioParse(html);
-        const iframes = $("iframe").toArray();
-        for (const iframe of iframes) {
-          if ("attribs" in iframe) {
-            const src = iframe.attribs.src ?? "";
-            for (const host of videoHosts) {
-              if (src.indexOf(host) === 0) {
-                return iframe.attribs;
-              }
-            }
-          }
-        }
-        return null;
-      },
-    },
-  },
-  languageModelSummary: {
-    resolveAs: {
-      type: "String!",
-      resolver: async (post: DbPost, _args: void, context: ResolverContext): Promise<string> => {
-        if (!post.contents_latest) {
-          return "";
-        }
-        const postWithContents = await fetchFragmentSingle({
-          collectionName: "Posts",
-          fragmentName: "PostsOriginalContents",
-          selector: {_id: post._id},
-          currentUser: context.currentUser,
-          context,
-        });
-        if (!postWithContents?.contents?.originalContents) {
-          return "";
-        }
-        const markdownPostBody = dataToMarkdown(
-          postWithContents.contents?.originalContents?.data,
-          postWithContents.contents?.originalContents?.type,
-        );
-        const authorName = "Authorname"; //TODO
-
-        return await languageModelGenerateText({
-          taskName: "summarize",
-          inputs: {
-            title: post.title,
-            author: authorName,
-            text: markdownPostBody,
-          },
-          maxTokens: 1000,
-          context
-        });
-      }
-    },
-  },
-
-  reviewWinner: {
-    resolveAs: {
-      type: 'ReviewWinner',
-      resolver: async (post: DbPost, args: void, context: ResolverContext) => {
-        if (!isLWorAF) {
-          return null;
-        }
-        const { currentUser } = context;
-        const winner = await getPostReviewWinnerInfo(post._id, context);
-        return accessFilterSingle(currentUser, 'ReviewWinners', winner, context);
-      },
-    }
-  },
-} satisfies Record<string, CollectionFieldSpecification<"Posts">>;
-
-=======
-import { createMutator } from "../vulcan-lib/mutators";
-import { createPaginatedResolver } from './paginatedResolver';
->>>>>>> 234b9431
 
 export type PostIsCriticismRequest = {
   _id?: string,
