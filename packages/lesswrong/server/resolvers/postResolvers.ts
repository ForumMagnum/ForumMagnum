import { Posts } from '../../lib/collections/posts/collection';
import { sideCommentFilterMinKarma, sideCommentAlwaysExcludeKarma } from '../../lib/collections/posts/constants';
import { Comments } from '../../lib/collections/comments/collection';
import { SideCommentsResolverResult, getLastReadStatus, sideCommentCacheVersion } from '../../lib/collections/posts/schema';
import { augmentFieldsDict, denormalizedField, accessFilterMultiple } from '../../lib/utils/schemaUtils'
import { getLocalTime } from '../mapsUtils'
import { canUserEditPostMetadata, extractGoogleDocId, isNotHostedHere } from '../../lib/collections/posts/helpers';
import { matchSideComments } from '../sideComments';
import { getToCforPost } from '../tableOfContents';
import { getDefaultViewSelector } from '../../lib/utils/viewUtils';
import keyBy from 'lodash/keyBy';
import GraphQLJSON from 'graphql-type-json';
import { addGraphQLMutation, addGraphQLQuery, addGraphQLResolvers, addGraphQLSchema, createMutator } from '../vulcan-lib';
import { postIsCriticism } from '../languageModels/autoTagCallbacks';
<<<<<<< HEAD
import { captureException } from '../../lib/utils/errorUtil';
=======
import { createPaginatedResolver } from './paginatedResolver';
import { getDefaultPostLocationFields, getDialogueResponseIds, getDialogueMessageTimestamps } from "../posts/utils";
import { buildRevision } from '../editor/make_editable_callbacks';
import { cheerioParse } from '../utils/htmlUtil';
import { isDialogueParticipant } from '../../components/posts/PostsPage/PostsPage';
import { marketInfoLoader } from '../posts/annualReviewMarkets';
import { getWithCustomLoader } from '../../lib/loaders';
import { isLWorAF } from '../../lib/instanceSettings';
import { hasSideComments } from '../../lib/betas';
import SideCommentCaches from '../../lib/collections/sideCommentCaches/collection';
import { drive } from "@googleapis/drive";
import { convertImportedGoogleDoc } from '../editor/conversionUtils';
import Revisions from '../../lib/collections/revisions/collection';
import { randomId } from '../../lib/random';
import { getLatestRev, getNextVersion, htmlToChangeMetrics } from '../editor/utils';
import { canAccessGoogleDoc, getGoogleDocImportOAuthClient } from '../posts/googleDocImport';
import type { GoogleDocMetadata } from '../../lib/collections/revisions/helpers';
import { RecommendedPost, recombeeApi } from '../recombee/client';
import { HybridRecombeeConfiguration, RecombeeRecommendationArgs } from '../../lib/collections/users/recommendationSettings';

/**
 * Extracts the contents of tag with provided messageId for a collabDialogue post, extracts using Cheerio
 * Do not use this for anyone who doesn't have privileged access to document since it can return unpublished edits
*/
const getDialogueMessageContents = async (post: DbPost, messageId: string): Promise<string|null> => {
  if (!post.collabEditorDialogue) throw new Error("Post is not a dialogue!")

  // fetch remote document from storage / fetch latest revision / post latest contents
  const latestRevision = await getLatestRev(post._id, "contents")
  const html = latestRevision?.html ?? post.contents.html ?? ""

  const $ = cheerioParse(html)
  const message = $(`[message-id="${messageId}"]`);
  return message.html();
}

>>>>>>> f9a3eabe

augmentFieldsDict(Posts, {
  // Compute a denormalized start/end time for events, accounting for the
  // timezone the event's location is in. This is subtly wrong: it computes a
  // correct timestamp, but then the timezone part of that timezone gets lost
  // on the way in/out of the database, so if you use this field, what you're
  // getting is "local time mislabeled as UTC".
  localStartTime: {
    ...denormalizedField({
      needsUpdate: (data) => ('startTime' in data || 'googleLocation' in data),
      getValue: async (post) => {
        if (!post.startTime) return null
        const googleLocation = post.googleLocation || (await getDefaultPostLocationFields(post)).googleLocation
        if (!googleLocation) return null
        return await getLocalTime(post.startTime, googleLocation)
      }
    })
  },
  localEndTime: {
    ...denormalizedField({
      needsUpdate: (data) => ('endTime' in data || 'googleLocation' in data),
      getValue: async (post) => {
        if (!post.endTime) return null
        const googleLocation = post.googleLocation || (await getDefaultPostLocationFields(post)).googleLocation
        if (!googleLocation) return null
        return await getLocalTime(post.endTime, googleLocation)
      }
    })
  },
  tableOfContents: {
    resolveAs: {
      type: GraphQLJSON,
      resolver: async (document: DbPost, args: void, context: ResolverContext) => {
        try {
          return await getToCforPost({document, version: null, context});
        } catch(e) {
          captureException(e);
          return null;
        }
    },
    },
  },
  tableOfContentsRevision: {
    resolveAs: {
      type: GraphQLJSON,
      arguments: 'version: String',
      resolver: async (document: DbPost, args: {version: string}, context: ResolverContext) => {
        const { version=null } = args;
        try {
          return await getToCforPost({document, version, context});
        } catch(e) {
          captureException(e);
          return null;
        }
      },
    }
  },
  totalDialogueResponseCount: {
    resolveAs: {
      type: 'Int!', 
      resolver: (post, _, context) => {
        if (!post.debate) return 0;
        return getDialogueResponseIds(post).length
      }
    }
  },
  unreadDebateResponseCount: {
    resolveAs: {
      type: 'Int!',
      resolver: async (post, _, context): Promise<number> => {
        if (!post.collabEditorDialogue) return 0;

        const lastReadStatus = await getLastReadStatus(post, context);
        if (!lastReadStatus) return 0;

        const messageTimestamps = getDialogueMessageTimestamps(post)
        const newMessageTimestamps = messageTimestamps.filter(ts => ts > lastReadStatus.lastUpdated)

        return newMessageTimestamps.length ?? 0
      }
    }
  },
  mostRecentPublishedDialogueResponseDate: {
    ...denormalizedField({
      getValue: (post: DbPost) => {
        if ((!post.debate && !post.collabEditorDialogue) || post.draft) return null;
        const messageTimestamps = getDialogueMessageTimestamps(post)
        if (messageTimestamps.length === 0) { return null } 
        const lastTimestamp = messageTimestamps[messageTimestamps.length - 1]
        return lastTimestamp
      }
    })
  },
  sideComments: {
    resolveAs: {
      type: GraphQLJSON,
      resolver: async (post: DbPost, _args: void, context: ResolverContext): Promise<SideCommentsResolverResult|null> => {
        if (!hasSideComments || isNotHostedHere(post)) {
          return null;
        }

        // If the post was fetched with a SQL resolver then we will already
        // have the side comments cache available (even though the type system
        // doesn't know about it), otherwise we have to fetch it from the DB.
        const sqlFetchedPost = post as unknown as PostSideComments;
        // `undefined` means we didn't run a SQL resolver. `null` means we ran
        // a SQL resolver, but no relevant cache record was found.
        const cache = sqlFetchedPost.sideCommentsCache === undefined
            ? await SideCommentCaches.findOne({
              postId: post._id,
              version: sideCommentCacheVersion,
            })
            : sqlFetchedPost.sideCommentsCache;

        const cachedAt = new Date(cache?.createdAt ?? 0);
        const editedAt = new Date(post.contents?.editedAt);

        const cacheIsValid = cache
          && (!post.lastCommentedAt || cachedAt > post.lastCommentedAt)
          && cachedAt > editedAt;

        // Here we fetch the comments for the post. For the sake of speed, we
        // project as few fields as possible. If the cache is invalid then we
        // need to fetch _all_ of the comments on the post complete with contents.
        // If the cache is valid then we only need the comments referenced in
        // the cache, and we don't need the contents.
        type CommentForSideComments =
          Pick<DbComment, "_id" | "userId" | "baseScore"> &
          Partial<Pick<DbComment, "contents">>;
        const comments: CommentForSideComments[] = await Comments.find({
          ...getDefaultViewSelector("Comments"),
          postId: post._id,
          ...(cacheIsValid && {
            _id: {$in: Object.values(cache.commentsByBlock).flat()},
          }),
        }, {
          projection: {
            userId: 1,
            baseScore: 1,
            contents: cacheIsValid ? 0 : 1,
          },
        }).fetch();

        let unfilteredResult: {
          annotatedHtml: string,
          commentsByBlock: Record<string,string[]>
        }|null = null;

        if (cacheIsValid) {
          unfilteredResult = {
            annotatedHtml: cache.annotatedHtml,
            commentsByBlock: cache.commentsByBlock,
          };
        } else {
          const toc = await getToCforPost({document: post, version: null, context});
          const html = toc?.html || post?.contents?.html
          const sideCommentMatches = matchSideComments({
            html: html,
            comments: comments.map(comment => ({
              _id: comment._id,
              html: comment.contents?.html ?? "",
            })),
          });

          void context.repos.sideComments.saveSideCommentCache(
            post._id,
            sideCommentMatches.html,
            sideCommentMatches.sideCommentsByBlock,
          );

          unfilteredResult = {
            annotatedHtml: sideCommentMatches.html,
            commentsByBlock: sideCommentMatches.sideCommentsByBlock
          };
        }

        const alwaysShownIds = new Set<string>([]);
        alwaysShownIds.add(post.userId);
        if (post.coauthorStatuses) {
          for (let {userId} of post.coauthorStatuses) {
            alwaysShownIds.add(userId);
          }
        }

        const commentsById = keyBy(comments, comment=>comment._id);
        let highKarmaCommentsByBlock: Record<string,string[]> = {};
        let nonnegativeKarmaCommentsByBlock: Record<string,string[]> = {};

        for (let blockID of Object.keys(unfilteredResult.commentsByBlock)) {
          const commentIdsHere = unfilteredResult.commentsByBlock[blockID];
          const highKarmaCommentIdsHere = commentIdsHere.filter(commentId => {
            const comment = commentsById[commentId];
            if (!comment)
              return false;
            else if (comment.baseScore >= sideCommentFilterMinKarma)
              return true;
            else if (alwaysShownIds.has(comment.userId))
              return true;
            else
              return false;
          });
          if (highKarmaCommentIdsHere.length > 0) {
            highKarmaCommentsByBlock[blockID] = highKarmaCommentIdsHere;
          }

          const nonnegativeKarmaCommentIdsHere = commentIdsHere.filter(commentId => {
            const comment = commentsById[commentId];
            if (!comment)
              return false;
            else if (alwaysShownIds.has(comment.userId))
              return true;
            else if (comment.baseScore <= sideCommentAlwaysExcludeKarma)
              return false;
            else
              return true;
          });
          if (nonnegativeKarmaCommentIdsHere.length > 0) {
            nonnegativeKarmaCommentsByBlock[blockID] = nonnegativeKarmaCommentIdsHere;
          }
        }

        return {
          html: unfilteredResult.annotatedHtml,
          commentsByBlock: nonnegativeKarmaCommentsByBlock,
          highKarmaCommentsByBlock: highKarmaCommentsByBlock,
        }
      }
    },
  },
  dialogueMessageContents: {
    resolveAs: {
      type: 'String',
      arguments: 'dialogueMessageId: String',
      resolver: async (post: DbPost, args: {dialogueMessageId?: string}, context: ResolverContext): Promise<string|null> => {
        const { currentUser } = context
        const { dialogueMessageId } = args
        if (!post.collabEditorDialogue) return null;
        if (!dialogueMessageId) return null;
        if (!currentUser) return null;
        const isParticipant = isDialogueParticipant(currentUser._id, post)
        if (!isParticipant) return null;

        return getDialogueMessageContents(post, dialogueMessageId)
      }
    }
  },
  annualReviewMarketProbability: {
    resolveAs: {
      type: 'Float',
      resolver: async (post: DbPost, args: void, context: ResolverContext) => {
        if (!isLWorAF) {
          return 0;
        }
        const market = await getWithCustomLoader(context, 'manifoldMarket', post._id, marketInfoLoader);
        return market?.probability
      }
    }
  },
  annualReviewMarketIsResolved: {
    resolveAs: {
      type: 'Boolean',
      resolver: async (post: DbPost, args: void, context: ResolverContext) => {
        if (!isLWorAF) {
          return false;
        }
        const market = await getWithCustomLoader(context, 'manifoldMarket', post._id, marketInfoLoader)
        return market?.isResolved
      }
    }
  },
  annualReviewMarketYear: {
    resolveAs: {
      type: 'Int',
      resolver: async (post: DbPost, args: void, context: ResolverContext) => {
        if (!isLWorAF) {
          return 0;
        }
        const market = await getWithCustomLoader(context, 'manifoldMarket', post._id, marketInfoLoader)
        return market?.year
      }
    }
  },
  
  firstVideoAttribsForPreview: {
    resolveAs: {
      type: GraphQLJSON,
      resolver: async (post: DbPost, args: void, context: ResolverContext) => {
        const videoHosts = [
          "https://www.youtube.com",
          "https://youtube.com",
          "https://youtu.be",
        ];
        const $ = cheerioParse(post.contents?.html);
        const iframes = $("iframe").toArray();
        for (const iframe of iframes) {
          if ("attribs" in iframe) {
            const src = iframe.attribs.src ?? "";
            for (const host of videoHosts) {
              if (src.indexOf(host) === 0) {
                return iframe.attribs;
              }
            }
          }
        }
        return null;
      },
    },
  },
})


export type PostIsCriticismRequest = {
  title: string,
  contentType: string,
  body: string
}

addGraphQLResolvers({
  Query: {
    async UserReadHistory(root: void, args: {limit: number|undefined}, context: ResolverContext) {
      const { currentUser, repos } = context
      if (!currentUser) {
        throw new Error('Must be logged in to view read history')
      }

      const posts = await repos.posts.getReadHistoryForUser(currentUser._id, args.limit ?? 10)
      const filteredPosts = accessFilterMultiple(currentUser, Posts, posts, context);
      return {
        posts: filteredPosts,
      }
    },
    async PostIsCriticism(root: void, { args }: { args: PostIsCriticismRequest }, context: ResolverContext) {
      const { currentUser } = context
      if (!currentUser) {
        throw new Error('Must be logged in to check post')
      }

      return await postIsCriticism(args)
    },
    async DigestPlannerData(root: void, {digestId, startDate, endDate}: {digestId: string, startDate: Date, endDate: Date}, context: ResolverContext) {
      const { currentUser, repos } = context
      if (!currentUser || !currentUser.isAdmin) {
        throw new Error('Permission denied')
      }
      const eligiblePosts = await repos.posts.getEligiblePostsForDigest(digestId, startDate, endDate)
      if (!eligiblePosts.length) return []

      // TODO: finish implementing this once we figure out what to do with it
      // const votesRepo = new VotesRepo()
      // const votes = await votesRepo.getDigestPlannerVotesForPosts(eligiblePosts.map(p => p._id))
      // console.log('DigestPlannerData votes', votes)

      return eligiblePosts.map(post => {
        // const postVotes = votes.find(v => v.postId === post._id)
        // const rating = postVotes ?
        //   Math.round(
        //     ((postVotes.smallUpvoteCount + 2 * postVotes.bigUpvoteCount) - (postVotes.smallDownvoteCount / 2 + postVotes.bigDownvoteCount)) / 10
        //   ) : 0

        return {
          post,
          digestPost: {
            _id: post.digestPostId,
            emailDigestStatus: post.emailDigestStatus,
            onsiteDigestStatus: post.onsiteDigestStatus
          },
          rating: 0
        }
      })
    },
    async UsersReadPostsOfTargetUser(root: void, { userId, targetUserId, limit = 20 }: { userId: string, targetUserId: string, limit: number }, context: ResolverContext) {
      const { currentUser, repos } = context
      if (!currentUser) {
        throw new Error('Must be logged in to view read posts of target user')
      }

      const posts = await repos.posts.getUsersReadPostsOfTargetUser(userId, targetUserId, limit)
      return await accessFilterMultiple(currentUser, Posts, posts, context)
    },
    async CanAccessGoogleDoc(root: void, { fileUrl }: { fileUrl: string }, context: ResolverContext) {
      const { currentUser } = context
      if (!currentUser) {
        return null;
      }

      return canAccessGoogleDoc(fileUrl)
    },
  },
  Mutation: {
    async ImportGoogleDoc(root: void, { fileUrl, postId }: { fileUrl: string, postId?: string | null }, context: ResolverContext) {
      if (!fileUrl) {
        throw new Error("fileUrl must be given")
      }
      const fileId = extractGoogleDocId(fileUrl)

      if (!fileId) {
        throw new Error(`Could not extract id from google doc url: ${fileUrl}`)
      }

      const { currentUser } = context;
      if (!currentUser) {
        throw new Error('Must be logged in to import google doc')
      }

      if (postId) {
        const post = await Posts.findOne({_id: postId})

        if (!post) {
          throw new Error(`No post with id: ${postId}`)
        }

        if (!canUserEditPostMetadata(currentUser, post)) {
          throw new Error(`User doesn't have permission to edit post with id: ${postId}`)
        }
      }

      const oauth2Client = await getGoogleDocImportOAuthClient();

      const googleDrive = drive({
        version: "v3",
        auth: oauth2Client,
      });

      // Retrieve the file's metadata to get the name
      const fileMetadata = await googleDrive.files.get({
        fileId,
        fields: 'id, name, description, version, createdTime, modifiedTime, size'
      });

      const docMetadata = fileMetadata.data as GoogleDocMetadata;

      const fileContents = await googleDrive.files.export(
        {
          fileId,
          mimeType: "text/html",
        },
        { responseType: "text" }
      );

      const html = fileContents.data as string;

      if (!html || !docMetadata) {
        throw new Error("Unable to import google doc")
      }

      const finalPostId = postId ?? randomId()
      // Converting to ckeditor markup does some thing like removing styles to standardise
      // the result, so we always want to do this first before converting to whatever format the user
      // is using
      const ckEditorMarkup = await convertImportedGoogleDoc({ html, postId: finalPostId })
      const commitMessage = `[Google Doc import] Last modified: ${docMetadata.modifiedTime}, Name: "${docMetadata.name}"`
      const originalContents = {type: "ckEditorMarkup", data: ckEditorMarkup}

      if (postId) {
        const previousRev = await getLatestRev(postId, "contents")
        const revisionType = "major"

        const newRevision: Partial<DbRevision> = {
          ...(await buildRevision({
            originalContents,
            currentUser,
          })),
          documentId: postId,
          draft: true,
          fieldName: "contents",
          collectionName: "Posts",
          version: getNextVersion(previousRev, revisionType, true),
          updateType: revisionType,
          commitMessage,
          changeMetrics: htmlToChangeMetrics(previousRev?.html || "", html),
          googleDocMetadata: docMetadata
        };

        await createMutator({
          collection: Revisions,
          document: newRevision,
          validate: false,
        });

        return await Posts.findOne({_id: postId})
      } else {
        // Create a draft post if one doesn't exist. This runs `buildRevision` itself via a callback
        const { data: post } = await createMutator({
          collection: Posts,
          document: {
            _id: finalPostId,
            userId: currentUser._id,
            title: docMetadata.name,
            contents: {
              originalContents,
              commitMessage,
              googleDocMetadata: docMetadata
            },
            draft: true
          },
          currentUser,
          validate: false,
        })

        return post;
      }
    },
  }
})

addGraphQLQuery("UsersReadPostsOfTargetUser(userId: String!, targetUserId: String!, limit: Int): [Post!]");

addGraphQLSchema(`
  type UserReadHistoryResult {
    posts: [Post!]
  }
`)
addGraphQLQuery('UserReadHistory(limit: Int): UserReadHistoryResult')
addGraphQLQuery('PostIsCriticism(args: JSON): Boolean')

addGraphQLSchema(`
  type DigestPlannerPost {
    post: Post
    digestPost: DigestPost
    rating: Int
  }
`)
addGraphQLQuery('DigestPlannerData(digestId: String, startDate: Date, endDate: Date): [DigestPlannerPost]')

addGraphQLQuery("CanAccessGoogleDoc(fileUrl: String!): Boolean");
addGraphQLMutation("ImportGoogleDoc(fileUrl: String!, postId: String): Post");

createPaginatedResolver({
  name: "DigestHighlights",
  graphQLType: "Post",
  callback: async (
    context: ResolverContext,
    limit: number,
  ): Promise<DbPost[]> => context.repos.posts.getDigestHighlights({limit}),
});

createPaginatedResolver({
  name: "DigestPostsThisWeek",
  graphQLType: "Post",
  callback: async (
    context: ResolverContext,
    limit: number,
  ): Promise<DbPost[]> => context.repos.posts.getTopWeeklyDigestPosts(limit),
  cacheMaxAgeMs: 1000 * 60 * 60, // 1 hour
});

createPaginatedResolver({
  name: "CuratedAndPopularThisWeek",
  graphQLType: "Post",
  callback: async (
    {repos, currentUser}: ResolverContext,
    limit: number,
  ): Promise<DbPost[]> => repos.posts.getCuratedAndPopularPosts({
    currentUser,
    limit,
  }),
  cacheMaxAgeMs: 1000 * 60 * 60, // 1 hour
});

createPaginatedResolver({
  name: "RecentlyActiveDialogues",
  graphQLType: "Post",
  callback: async (
    {repos}: ResolverContext,
    limit: number,
  ): Promise<DbPost[]> => repos.posts.getRecentlyActiveDialogues(limit),
  cacheMaxAgeMs: 1000 * 60 * 10, // 10 min
});

createPaginatedResolver({
  name: "MyDialogues",
  graphQLType: "Post",
  callback: async (
    context: ResolverContext,
    limit: number,
  ): Promise<DbPost[]> => {
      const {repos, currentUser} = context
      if (!currentUser) return []
      return repos.posts.getMyActiveDialogues(currentUser._id, limit);
    },
  // Caching is not user specific, do not use caching here else you will share users' drafts
  cacheMaxAgeMs: 0, 
});

addGraphQLSchema(`
  type RecombeeRecommendedPost {
    post: Post!
    recommId: String
    curated: Boolean
    stickied: Boolean
  }
`);

createPaginatedResolver({
  name: "RecombeeLatestPosts",
  graphQLType: "RecombeeRecommendedPost",
  args: { settings: "JSON" },
  callback: async (
    context: ResolverContext,
    limit: number,
    args: { settings: RecombeeRecommendationArgs }
  ): Promise<RecommendedPost[]> => {
    const { currentUser } = context;

    if (!currentUser) {
      throw new Error(`You must be logged in to use Recombee recommendations right now`);
    }

    return await recombeeApi.getRecommendationsForUser(currentUser._id, limit, args.settings, context);
  }
});

createPaginatedResolver({
  name: "RecombeeHybridPosts",
  graphQLType: "RecombeeRecommendedPost",
  args: { settings: "JSON" },
  callback: async (
    context: ResolverContext,
    limit: number,
    args: { settings: HybridRecombeeConfiguration }
  ): Promise<RecommendedPost[]> => {
    const { currentUser } = context;

    if (!currentUser) {
      throw new Error(`You must be logged in to use Recombee recommendations right now`);
    }

    return await recombeeApi.getHybridRecommendationsForUser(currentUser._id, limit, args.settings, context);
  }
});

createPaginatedResolver({
  name: "PostsWithActiveDiscussion",
  graphQLType: "Post",
  callback: async (context, limit): Promise<DbPost[]> => {
    const { currentUser, repos } = context;
    if (!currentUser) {
      throw new Error('You must be logged in to see actively discussed posts.');
    }

    return await repos.posts.getActivelyDiscussedPosts(limit);
  }
});

createPaginatedResolver({
  name: "PostsBySubscribedAuthors",
  graphQLType: "Post",
  callback: async (context, limit): Promise<DbPost[]> => {
    const { currentUser, repos } = context;
    if (!currentUser) {
      throw new Error('You must be logged in to see posts with activity from your subscrptions.');
    }

    return await repos.posts.getPostsFromPostSubscriptions(currentUser._id, limit);
  }
});<|MERGE_RESOLUTION|>--- conflicted
+++ resolved
@@ -12,9 +12,7 @@
 import GraphQLJSON from 'graphql-type-json';
 import { addGraphQLMutation, addGraphQLQuery, addGraphQLResolvers, addGraphQLSchema, createMutator } from '../vulcan-lib';
 import { postIsCriticism } from '../languageModels/autoTagCallbacks';
-<<<<<<< HEAD
 import { captureException } from '../../lib/utils/errorUtil';
-=======
 import { createPaginatedResolver } from './paginatedResolver';
 import { getDefaultPostLocationFields, getDialogueResponseIds, getDialogueMessageTimestamps } from "../posts/utils";
 import { buildRevision } from '../editor/make_editable_callbacks';
@@ -51,7 +49,6 @@
   return message.html();
 }
 
->>>>>>> f9a3eabe
 
 augmentFieldsDict(Posts, {
   // Compute a denormalized start/end time for events, accounting for the
