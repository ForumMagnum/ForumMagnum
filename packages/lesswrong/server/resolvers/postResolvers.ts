--- conflicted
+++ resolved
@@ -409,10 +409,6 @@
           ], 5000), 
           ])
           if (response[0].content[0].type === "text") {
-<<<<<<< HEAD
-
-            console.log("response", response[0].content[0].text)
-=======
             console.log("Claude response", response[0].content[0].text)
 
             let jargonTerms: Array<{term: string, definition: string}> = []
@@ -426,7 +422,6 @@
             } else {
               jargonTerms = []
             }
->>>>>>> 913d6541
             
             let glossary: Record<string,ContentReplacedSubstringComponentInfo> = {}
 
@@ -439,10 +434,7 @@
                 },
               }
             }
-<<<<<<< HEAD
-=======
             console.log("glossary", glossary)
->>>>>>> 913d6541
             return glossary
           } else {
             // eslint-disable-next-line no-console
