--- conflicted
+++ resolved
@@ -33,27 +33,7 @@
 import { RecommendedPost, recombeeApi } from '../recombee/client';
 import { HybridRecombeeConfiguration, RecombeeRecommendationArgs } from '../../lib/collections/users/recommendationSettings';
 import { googleVertexApi } from '../google-vertex/client';
-<<<<<<< HEAD
-=======
 import { userCanDo, userIsAdmin } from '../../lib/vulcan-users/permissions';
-
-/**
- * Extracts the contents of tag with provided messageId for a collabDialogue post, extracts using Cheerio
- * Do not use this for anyone who doesn't have privileged access to document since it can return unpublished edits
-*/
-const getDialogueMessageContents = async (post: DbPost, messageId: string): Promise<string|null> => {
-  if (!post.collabEditorDialogue) throw new Error("Post is not a dialogue!")
-
-  // fetch remote document from storage / fetch latest revision / post latest contents
-  const latestRevision = await getLatestRev(post._id, "contents")
-  const html = latestRevision?.html ?? post.contents?.html ?? ""
-
-  const $ = cheerioParse(html)
-  const message = $(`[message-id="${messageId}"]`);
-  return message.html();
-}
-
->>>>>>> 852bbeec
 
 augmentFieldsDict(Posts, {
   // Compute a denormalized start/end time for events, accounting for the
@@ -561,7 +541,6 @@
             _id: finalPostId,
             userId: currentUser._id,
             title: docMetadata.name,
-<<<<<<< HEAD
             ...({
               // Contents is a resolver only field, but there is handling for it
               // in `createMutator`/`updateMutator`
@@ -571,16 +550,8 @@
                 googleDocMetadata: docMetadata
               },
             }),
-            draft: true
-=======
-            contents: {
-              originalContents,
-              commitMessage,
-              googleDocMetadata: docMetadata
-            },
             draft: true,
-            ...afField
->>>>>>> 852bbeec
+            ...afField,
           },
           currentUser,
           validate: false,
