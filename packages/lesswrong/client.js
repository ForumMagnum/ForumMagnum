import './client/mingoUpdates';
import './client/apolloClient';
import './lib/vulcan-lib';
import './client/start';

// Make sure to register settings before everything else
import './client/publicSettings'

<<<<<<< HEAD
// Then import the google analytics and datadog stuff
=======
// Then import google analytics and datadog
>>>>>>> bfeca133
import './client/ga';
import './client/datadogRum';

// Then import google reCaptcha v3
import './client/reCaptcha'

// Then do the rest
import './client/autoRefresh';
import './client/scrollRestoration';
import './client/themeProvider';
import './client/logging';
import './lib/index';

// Polyfills:
import 'element-closest'<|MERGE_RESOLUTION|>--- conflicted
+++ resolved
@@ -6,11 +6,7 @@
 // Make sure to register settings before everything else
 import './client/publicSettings'
 
-<<<<<<< HEAD
-// Then import the google analytics and datadog stuff
-=======
 // Then import google analytics and datadog
->>>>>>> bfeca133
 import './client/ga';
 import './client/datadogRum';
 
