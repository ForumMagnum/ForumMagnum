--- conflicted
+++ resolved
@@ -63,41 +63,7 @@
 
 */
 
-<<<<<<< HEAD
-=======
-// CSS modifications for comment threads
 
-.posts-comments-thread-linked-comment{
-  max-width: 640px;
-  margin-left: auto;
-  margin-right: auto;
-  margin-bottom: 50px;
-  .comment-wrapper{
-    margin-top: 15px;
-    min-height: 30px;
-  }
-  .posts-comments-thread-linked-comment-title{
-    display: inline;
-  }
-  .comment-inline {
-    .comment-inline-text{
-      font-weight: 300;
-    }
-    .well{
-      padding-top: 9px;
-      padding-bottom: 9px;
-      .comment-inline-description{
-        margin-bottom: 5px;
-        font-weight: 400;
-      }
-    }
-    font-size: 14px;
-    padding: 10px;
-  }
-}
-
-
->>>>>>> 37f1ce96
 // Recent Comments Page CSS Modifications
 
 .recent-comments-page{
@@ -129,10 +95,7 @@
 }
 
 // CSS modifications for notifications page
-<<<<<<< HEAD
 
-=======
->>>>>>> 37f1ce96
 .notification-filters{
   margin-bottom: 20px;
 }
@@ -147,24 +110,6 @@
   }
 }
 
-<<<<<<< HEAD
-// CSS modifications for voting
-
-
-.upvoted{
-  .upvote-button{
-    color: $lw-green !important;
-  }
-}
-
-.downvoted{
-  .downvote-button{
-    color: $lw-green !important;
-  }
-}
-
-=======
->>>>>>> 37f1ce96
 // CSS modifications for posts
 
 .posts-actions{
@@ -226,15 +171,6 @@
   top: 0;
   width: 20px;
   z-index: 10000000;
-<<<<<<< HEAD
-}
-
-.events-near-you {
-  @include frontpage-subtitle-link()
-}
-
-.recommended-reading-library {
-  @include frontpage-subtitle-link()
 }
 
 // Maximum width for LaTeX, to prevent causing horizontal scroll or otherwise
@@ -246,6 +182,4 @@
   // !important because the MathJax stylesheet (which gets embedded into posts)
   // has an ill-advised max-width:none in it.
   max-width: 100% !important;
-=======
->>>>>>> 37f1ce96
 }