
<<<<<<< HEAD
//////////////////////////////////////////////////////
// Post List                                        //
//////////////////////////////////////////////////////

.recent-posts-title-component {
  font-style: italic;
  margin-top: 20px;
  font-size: 1.2rem;
  line-height: 1.6rem;
  color: rgba(0,0,0,0.6);

  a:hover {
    color: rgba(0,0,0,0.4) !important;
  }
  @include mui-breakpoint-down-sm {
    br {
      display: none;
    }
    margin-top: 0px;
    display: inline;
  }
  @include max-tiny() {
    margin-top:10px;
  }
}

.posts-load-more, .comments-load-more {
  font-size: 16px;
  color: #0C869B;

  margin-left: 10px;
  padding-top: 5px;

  @include max-small() {
    margin-top:20px;
  }
  @include max-tiny() {
    margin-left:0;
  }
}
=======
>>>>>>> eb312234

//////////////////////////////////////////////////////
// Other Elements                                   //
//////////////////////////////////////////////////////

svg.drag-handle {
    pointer-events: none;
    position: absolute;
    display: block !important;
    color: rgba(0,0,0,0.5);
    margin: auto;
    top: 0px;
    bottom: 0px;
    cursor: pointer;
}

.posts-list-editor-item {
  list-style:none;
  position: relative;
  padding: 5px;
  cursor:pointer;
}
.posts-list-editor .ais-InstantSearch__root {
  margin:20px 0;
}

@include max-small() {
  .primary-form-submit-button {
    float: left;
  }
}<|MERGE_RESOLUTION|>--- conflicted
+++ resolved
@@ -1,47 +1,4 @@
 
-<<<<<<< HEAD
-//////////////////////////////////////////////////////
-// Post List                                        //
-//////////////////////////////////////////////////////
-
-.recent-posts-title-component {
-  font-style: italic;
-  margin-top: 20px;
-  font-size: 1.2rem;
-  line-height: 1.6rem;
-  color: rgba(0,0,0,0.6);
-
-  a:hover {
-    color: rgba(0,0,0,0.4) !important;
-  }
-  @include mui-breakpoint-down-sm {
-    br {
-      display: none;
-    }
-    margin-top: 0px;
-    display: inline;
-  }
-  @include max-tiny() {
-    margin-top:10px;
-  }
-}
-
-.posts-load-more, .comments-load-more {
-  font-size: 16px;
-  color: #0C869B;
-
-  margin-left: 10px;
-  padding-top: 5px;
-
-  @include max-small() {
-    margin-top:20px;
-  }
-  @include max-tiny() {
-    margin-left:0;
-  }
-}
-=======
->>>>>>> eb312234
 
 //////////////////////////////////////////////////////
 // Other Elements                                   //
