$ea-blue: #0c869b;

.community-home, .local-group-page {
  margin-top: 500px;
}

.community-map {
  position: absolute;
  width: 100vw;
  height: 440px !important;
  top: 64px;
  right: 0px;
  @include max-tiny {
    top: 43px !important;
  }
}

<<<<<<< HEAD
.local-group-marker {
  color: $ea-blue !important;
  transform: translateX(-50%) translateY(-100%);
  font-size: 30px !important;
}

=======
>>>>>>> 34d2a280
// Recommended styling for React-geosuggest: https://github.com/ubilabs/react-geosuggest/blob/master/src/geosuggest.css

.geosuggest {
  font-size: 18px;
  font-size: 1rem;
  position: relative;
  padding-right: 3px;
  width: 100%;
  text-align: left;
}

.geosuggest__input {
  border: 2px solid transparent;
  border-bottom: 1px solid rgba(0,0,0,.87);
  padding: .5em 1em 0.5em 0em !important;
  width:350px;
  font-size:13px;
  @include mui-breakpoint-down-sm {
    width:100%;
  }
  &:focus {
    outline: none;
    border-bottom: 2px solid rgba(0,0,0,.87);
  }
}
.geosuggest__input:focus {
  border-color: #267dc0;
  box-shadow: 0 0 0 transparent;
}

.geosuggest__suggests {
  position: absolute;
  top: 100%;
  left: 0;
  right: 0;
  max-height: 25em;
  padding: 0;
  margin-top: -1px;
  background: #fff;
  border-top-width: 0;
  overflow-x: hidden;
  overflow-y: auto;
  list-style: none;
  z-index: 5;
  -webkit-transition: max-height 0.2s, border 0.2s;
          transition: max-height 0.2s, border 0.2s;
}
.geosuggest__suggests--hidden {
  max-height: 0;
  overflow: hidden;
  border-width: 0;
}

/**
 * A geosuggest item
 */
.geosuggest__item {
  font-size: 18px;
  font-size: 1rem;
  padding: .5em .65em;
  cursor: pointer;
}
.geosuggest__item:hover,
.geosuggest__item:focus {
  background: #f5f5f5;
}
.geosuggest__item--active {
  background: #267dc0;
  color: #fff;
}
.geosuggest__item--active:hover,
.geosuggest__item--active:focus {
  background: #ccc;
}
.geosuggest__item__matched-text {
  font-weight: bold;
}

.local-group-new-form, .local-group-edit-form {
  div { font-family: $comments-font }
  .editor {
    min-height: 50px;
    font-size: 1.1rem;
    position: relative;
  }
  .form-submit {
    margin-top: 10px;
    text-align: right;
  }
  .content-editor-is-empty:before {
    content: "Short Description";
  }
  .form-component-select {
    .col-sm-9 {
      width: 100%;
      padding: 0px;
    }
    label {
      display: none;
    }
    .form-component-clear {
      display: none;
    }
  }
}

.local-group-form-body {
  padding-top: 5px !important;
  padding-bottom: 10px !important;
}

.small-map-preview-wrapper {
  padding-top: 5px;
  margin-bottom: 20px;
}

/* Experimental: Somewhat hacky solution to get rid of close window in google Info Windows */
.gm-style-iw + div {display: none;}

.local-groups-item-title {
  font-size: 1.4rem;
  line-height: 1.4rem;
  margin-bottom:5px;
  font-weight: 400;
  padding-top:10px;
  overflow: hidden;
  text-overflow: ellipsis;
  text-decoration: none;
  white-space: nowrap;
  z-index: 400 !important;
  margin-right:10px;
}

.local-groups-item {
  margin-left:13px;
  font-size:14px;
  padding-left:10px;
  padding-bottom:5px;

  @include max-tiny() {
      margin-left:0;
      padding-left:0;
  }

  a:hover, a:visited, a:focus {
    text-decoration:none;
  }
  a:hover {
    color:rgba(0,0,0,.4);
  }
}
.local-group-organizer, .local-groups-item-location {
  color:rgba(0,0,0,.4);
  margin-right:8px;
}


.community-home-list-divider {
  margin-top: 12px;
  margin-right: 37px;
  margin-left: 32px;
  border: 0;
  border-top: 1px solid #eee;
}<|MERGE_RESOLUTION|>--- conflicted
+++ resolved
@@ -15,15 +15,6 @@
   }
 }
 
-<<<<<<< HEAD
-.local-group-marker {
-  color: $ea-blue !important;
-  transform: translateX(-50%) translateY(-100%);
-  font-size: 30px !important;
-}
-
-=======
->>>>>>> 34d2a280
 // Recommended styling for React-geosuggest: https://github.com/ubilabs/react-geosuggest/blob/master/src/geosuggest.css
 
 .geosuggest {
