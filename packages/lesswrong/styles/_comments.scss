
$comments-font: Calibri, "Gill Sans", "Gill Sans MT", "Myriad Pro", Myriad, "DejaVu Sans Condensed", "Liberation Sans", "Nimbus Sans L", Tahoma, Geneva, "Helvetica Neue", Helvetica, Arial, sans-serif;
$ea-blue: #0c869b;

.comments-item{
  padding:2px 12px 3px 12px;
  position: relative;
  line-height: 1.25;
  color: rgba(0,0,0,0.87);
}

@keyframes ea-blue-fade {
  from {
    background: #00B2BE;
  }
  to {
    background: rgba(255, 255, 255, 0);
  }
}

<<<<<<< HEAD
.comments-node-linked {
  border-left: solid 5px #1B5266;
  animation: ea-blue-fade 5s ease-in-out 0s;
}

=======
>>>>>>> 5e0b5390
.comments-node-root {
  margin-bottom:1.3em;
  border:solid 1px rgba(0,0,0,.2);

  @include max-small() {
    margin-bottom:10px;
  }
  @include max-tiny() {
    margin-bottom:8px;
    padding-top:5px;
  }
}
.comments-node .comments-node {
  @include max-tiny() {
    margin-left:5px;
    margin-bottom:5px;
  }
}

.comments-edit-form {
  position:relative;
  padding-bottom:12px;
  .form-submit {
    text-align: right;
    margin-right:10px;
  }
}

.recent-comments-list {
  max-width: 700px;
  margin:-2px 10px;

  @include max-small() {
    margin:-2px 20px;
  }
  @include max-tiny() {
    margin:0px;
    .comments-item {
      padding:0px 7px;
    }
  }
}

.comments-load-more {
  margin-left: 10px;
}

.comments-node-even {
  background-color: rgb(242,242,242);
}
.comments-node-odd {
  background-color: rgb(252,252,252);
}
.comments-node-root {
  background-color: white;
}
.comments-node-its-getting-nested-here {
  margin-left:7px !important;
  margin-bottom:7px !important;
}
.comments-node-so-take-off-all-your-margins {
  margin-left:6px !important;
  margin-bottom:6px !important;
}
.comments-node-im-getting-so-nested {
  margin-left:5px !important;
  margin-bottom:5px !important;
}
.comments-node-im-gonna-drop-my-margins {
  margin-left:5px !important;
  margin-bottom:5px !important;
}
.comments-node-what-are-you-even-arguing-about {
  margin-left:4px !important;
  margin-bottom:4px !important;
}
.comments-node-are-you-sure-this-is-a-good-idea {
  margin-left:3px !important;
  margin-bottom:3px !important;
}
.comments-node-seriously-what-the-fuck {
  margin-left:2px !important;
  margin-bottom:2px !important;
  transform: rotate(.5deg);
}
.comments-node-are-you-curi-and-lumifer-specifically {
  margin-left:1px !important;
  margin-bottom:1px !important;
  transform: rotate(1deg);
}
.comments-node-cuz-i-guess-that-makes-sense-but-like-really-tho {
  margin-left:1px !important;
  margin-bottom:1px !important;
  transform: rotate(-1deg);
}

.recent-comments-node {
  margin:0;
  width:100%;

  &.loading {
    min-height:80px;
    padding:35px;
    background-color: rgb(242,242,242);
  }

  .recent-comments-node .comments-item {
    border-right:solid 1px rgba(0,0,0,.2);
  }

  .comments-node {
    margin:0;
  }
  &.comments-node-root {
    background-color:none;
    border:solid 1px rgba(0,0,0,.2);
    margin-bottom:.8em;
    position:inherit;
  }
}<|MERGE_RESOLUTION|>--- conflicted
+++ resolved
@@ -18,14 +18,6 @@
   }
 }
 
-<<<<<<< HEAD
-.comments-node-linked {
-  border-left: solid 5px #1B5266;
-  animation: ea-blue-fade 5s ease-in-out 0s;
-}
-
-=======
->>>>>>> 5e0b5390
 .comments-node-root {
   margin-bottom:1.3em;
   border:solid 1px rgba(0,0,0,.2);
