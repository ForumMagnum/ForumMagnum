
$comments-font: Calibri, "Gill Sans", "Gill Sans MT", "Myriad Pro", Myriad, "DejaVu Sans Condensed", "Liberation Sans", "Nimbus Sans L", Tahoma, Geneva, "Helvetica Neue", Helvetica, Arial, sans-serif;
$lw-green: #588f27;

.comments-item{
  padding:2px 12px 3px 12px;
  position: relative;
  line-height: 1.25;
  color: rgba(0,0,0,0.87);
<<<<<<< HEAD
  
  .comments-item-body {
    padding: 0px;
    .comments-item-text {
      margin-top:0px;
      overflow-wrap: break-word;
    }
  }
  .comments-item-meta {
    & > div {
      display: inline-block;
    }
    margin-bottom: 8px;
  }

  .comments-item-bottom {
    padding-bottom: 5px;
    font-size: 12px;
  }
=======
>>>>>>> 78dc4272
}

@keyframes lw-green-fade {
  from {
    background: rgba(88, 143, 39, 0.3);
  }
  to {
    background: rgba(88, 143, 39, 0);
  }
}

.comments-node-linked {
  border-left: solid 5px rgba(88, 143, 39, 0.3);
  animation: lw-green-fade 5s ease-in-out 0s;
}

.comments-node-root {
  margin-bottom:1.3em;
  border:solid 1px rgba(0,0,0,.2);

  @include max-small() {
    margin-bottom:10px;
  }
  @include max-tiny() {
    margin-bottom:8px;
    padding-top:5px;
  }
}
.comments-node .comments-node {
  @include max-tiny() {
    margin-left:5px;
    margin-bottom:5px;
  }
}

.comments-edit-form {
  position:relative;
  padding-bottom:12px;
  .form-submit {
    text-align: right;
    margin-right:10px;
  }
}

.recent-comments-list {
  max-width: 700px;
  margin:-2px 10px;

  @include max-small() {
    margin:-2px 20px;
  }
  @include max-tiny() {
    margin:0px;
    .comments-item {
      padding:0px 7px;
    }
  }
}

.comments-load-more {
  margin-left: 10px;
}

.comments-node-even {
  background-color: rgb(242,242,242);
}
.comments-node-odd {
  background-color: rgb(252,252,252);
}
.comments-node-root {
  background-color: white;
}
.comments-node-its-getting-nested-here {
  margin-left:7px !important;
  margin-bottom:7px !important;
}
.comments-node-so-take-off-all-your-margins {
  margin-left:6px !important;
  margin-bottom:6px !important;
}
.comments-node-im-getting-so-nested {
  margin-left:5px !important;
  margin-bottom:5px !important;
}
.comments-node-im-gonna-drop-my-margins {
  margin-left:5px !important;
  margin-bottom:5px !important;
}
.comments-node-what-are-you-even-arguing-about {
  margin-left:4px !important;
  margin-bottom:4px !important;
}
.comments-node-are-you-sure-this-is-a-good-idea {
  margin-left:3px !important;
  margin-bottom:3px !important;
}
.comments-node-seriously-what-the-fuck {
  margin-left:2px !important;
  margin-bottom:2px !important;
  transform: rotate(.5deg);
}
.comments-node-are-you-curi-and-lumifer-specifically {
  margin-left:1px !important;
  margin-bottom:1px !important;
  transform: rotate(1deg);
}
.comments-node-cuz-i-guess-that-makes-sense-but-like-really-tho {
  margin-left:1px !important;
  margin-bottom:1px !important;
  transform: rotate(-1deg);
}

.recent-comments-node {
  margin:0;
  width:100%;

  &.loading {
    min-height:80px;
    padding:35px;
    background-color: rgb(242,242,242);
  }

  .recent-comments-node .comments-item {
    border-right:solid 1px rgba(0,0,0,.2);
  }

  .comments-node {
    margin:0;
  }
  &.comments-node-root {
    background-color:none;
    border:solid 1px rgba(0,0,0,.2);
    margin-bottom:.8em;
    position:inherit;
  }
}
<|MERGE_RESOLUTION|>--- conflicted
+++ resolved
@@ -7,28 +7,6 @@
   position: relative;
   line-height: 1.25;
   color: rgba(0,0,0,0.87);
-<<<<<<< HEAD
-  
-  .comments-item-body {
-    padding: 0px;
-    .comments-item-text {
-      margin-top:0px;
-      overflow-wrap: break-word;
-    }
-  }
-  .comments-item-meta {
-    & > div {
-      display: inline-block;
-    }
-    margin-bottom: 8px;
-  }
-
-  .comments-item-bottom {
-    padding-bottom: 5px;
-    font-size: 12px;
-  }
-=======
->>>>>>> 78dc4272
 }
 
 @keyframes lw-green-fade {
