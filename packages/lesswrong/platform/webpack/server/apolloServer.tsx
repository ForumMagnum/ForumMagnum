import { ApolloServer } from 'apollo-server-express';
import { GraphQLError, GraphQLFormattedError } from 'graphql';

import { onStartup, isDevelopment } from '../../../lib/executionEnvironment';
import { renderRequest } from '../../../server/vulcan-lib/apollo-ssr/renderPage';

import bodyParser from 'body-parser';
import { pickerMiddleware } from './picker';
import voyagerMiddleware from 'graphql-voyager/middleware/express';
import getVoyagerConfig from '../../../server/vulcan-lib/apollo-server/voyager';
import { graphiqlMiddleware, getGraphiqlConfig } from '../../../server/vulcan-lib/apollo-server/graphiql';
import getPlaygroundConfig from '../../../server/vulcan-lib/apollo-server/playground';

import { initGraphQL, getExecutableSchema } from '../../../server/vulcan-lib/apollo-server/initGraphQL';
import { computeContextFromReq, getUserFromReq } from '../../../server/vulcan-lib/apollo-server/context';

import { populateComponentsApp } from '../../../lib/vulcan-lib/components';

import universalCookiesMiddleware from 'universal-cookie-express';

import { formatError } from 'apollo-errors';

import * as Sentry from '@sentry/node';
import express from 'express'
import { app } from './expressServer';
import React from 'react';
import path from 'path'
import { getPublicSettings, getPublicSettingsLoaded } from '../../../lib/settingsCache';
import { embedAsGlobalVar } from '../../../server/vulcan-lib/apollo-ssr/renderUtil';
import { createVoteableUnionType } from '../../../server/votingGraphQL';
<<<<<<< HEAD
import passport from 'passport'
import { Strategy as CustomStrategy } from 'passport-custom'
import Users from '../../../lib/vulcan-users';
import { DatabaseServerSetting } from '../../../server/databaseSettings';
import { addOauthMiddlewares } from '../../../server/oauthMiddlewares';

const sentryUrl = sentryUrlSetting.get()
const sentryEnvironment = sentryEnvironmentSetting.get()
const sentryRelease = sentryReleaseSetting.get()

if (sentryUrl && sentryEnvironment && sentryRelease) {
  Sentry.init({
    dsn: sentryUrl,
    environment: sentryEnvironment,
    release: sentryRelease,
    integrations: [
      new SentryIntegrations.Dedupe(),
      new SentryIntegrations.ExtraErrorData(),
    ],
  });
} else {
  // eslint-disable-next-line no-console
  console.warn("Sentry is not configured. To activate error reporting, please set the sentry.url variable in your settings file.");
}

const cookieAuthStrategy = new CustomStrategy(async function getUserPassport(req: any, done) {
  const loginToken = req.universalCookies.get('loginToken') || req.universalCookies.get('meteor_login_token') // Backwards compatibility with meteor_login_token here
  if (!loginToken) return done(null, false)
  const user = await getUser(loginToken)
  if (!user) return done(null, false)
  done(null, user)
})

async function deserializeUserPassport(id, done) {
  const user = await Users.findOne({_id: id})
  if (!user) done()
  done(null, user)
}

passport.serializeUser((user, done) => done(null, user._id))
passport.deserializeUser(deserializeUserPassport)


export const setupToolsMiddlewares = config => {
  // Voyager is a GraphQL schema visual explorer
  // available on /voyager as a default
  app.use(config.voyagerPath, voyagerMiddleware(getVoyagerConfig(config)));
  // Setup GraphiQL
  app.use(config.graphiqlPath, graphiqlMiddleware(getGraphiqlConfig(config)));
};

passport.serializeUser((user, done) => done(null, user._id))
passport.deserializeUser(deserializeUserPassport)
=======
import { addStripeMiddleware } from '../../../server/stripeMiddleware';
import { addAuthMiddlewares } from '../../../server/authenticationMiddlewares';
import { addSentryMiddlewares } from '../../../server/logging';
import { addClientIdMiddleware } from '../../../server/clientIdMiddleware';
>>>>>>> 3c094b62

onStartup(() => {
  const addMiddleware = (...args) => app.use(...args);
  const config = { path: '/graphql' };

  app.use(universalCookiesMiddleware());
  app.use(bodyParser.urlencoded({ extended: true })) // We send passwords + username via urlencoded form parameters
  app.use(pickerMiddleware);

  addStripeMiddleware(addMiddleware);
  addAuthMiddlewares(addMiddleware);
  addSentryMiddlewares(addMiddleware);
  addClientIdMiddleware(addMiddleware);

  // define executableSchema
  createVoteableUnionType();
  initGraphQL();
  
  // create server
  // given options contains the schema
  const apolloServer = new ApolloServer({
    // graphql playground (replacement to graphiql), available on the app path
    playground: getPlaygroundConfig(config),
    introspection: true,
    debug: isDevelopment,
    
    schema: getExecutableSchema(),
    formatError: (e: GraphQLError): GraphQLFormattedError => {
      Sentry.captureException(e);
      // eslint-disable-next-line no-console
      console.error(e?.extensions?.exception)
      // TODO: Replace sketchy apollo-errors package with something first-party
      // and that doesn't require a cast here
      return formatError(e) as any;
    },
    //tracing: isDevelopment,
    tracing: false,
    cacheControl: true,
    context: ({ req, res }) => computeContextFromReq(req, res),
  });

  apolloServer.applyMiddleware({ app })

  // Static files folder
  console.log(`Serving static files from ${path.join(__dirname, '../../client')}`);
  app.use(express.static(path.join(__dirname, '../../client')))
  console.log(`Serving static files from ${path.join(__dirname, '../../../../public')}`);
  app.use(express.static(path.join(__dirname, '../../../../public')))

  // Voyager is a GraphQL schema visual explorer
  app.use("/graphql-voyager", voyagerMiddleware(getVoyagerConfig(config)));
  // Setup GraphiQL
  app.use("/graphiql", graphiqlMiddleware(getGraphiqlConfig(config)));

  app.get('*', async (request, response) => {
    const context: any = {};

    const user = await getUserFromReq(request);
    const renderResult = await renderRequest({req: request, res: response, user, startTime: new Date()})
    
    const {ssrBody, headers, serializedApolloState, jssSheets, status, redirectUrl } = renderResult;

    // FIXME: Hash client bundle on startup to control caching correctly
    const clientScript = `<script type="text/javascript" src="/js/bundle.js?${Math.random()}"></script>`

    if (!getPublicSettingsLoaded()) throw Error('Failed to render page because publicSettings have not yet been initialized on the server')
    const publicSettingsHeader = embedAsGlobalVar("publicSettings", getPublicSettings());
    
    const doctypeHeader = "<!doctype html>\n"

    // // Get Meta header tags
    // const helmet = Helmet.renderStatic()

    // let html = index(helmet, appHtml)
    // Finally send generated HTML with initial data to the client
    return response.status(status||200).send(doctypeHeader + publicSettingsHeader + jssSheets + ssrBody + serializedApolloState + clientScript)
  })

<<<<<<< HEAD
  // WebApp.connectHandlers.use(Sentry.Handlers.requestHandler());
  // WebApp.connectHandlers.use(Sentry.Handlers.errorHandler());

  // NOTE: order matters here
  // /graphql middlewares (request parsing)
  // setupGraphQLMiddlewares(apolloServer, config, apolloApplyMiddlewareOptions);
  //// other middlewares (dev tools etc.)
  // LW: Made available in production environment
  // setupToolsMiddlewares(config);
  app.use('/graphiql', graphiqlMiddleware(getGraphiqlConfig(config)));

=======
>>>>>>> 3c094b62
  // Start Server
  const port = process.env.PORT || 3000
  const env = process.env.NODE_ENV || 'production'
  app.listen({ port }, () => {
    return console.info(`Server running on http://localhost:${port} [${env}]`)
  })
})<|MERGE_RESOLUTION|>--- conflicted
+++ resolved
@@ -28,66 +28,10 @@
 import { getPublicSettings, getPublicSettingsLoaded } from '../../../lib/settingsCache';
 import { embedAsGlobalVar } from '../../../server/vulcan-lib/apollo-ssr/renderUtil';
 import { createVoteableUnionType } from '../../../server/votingGraphQL';
-<<<<<<< HEAD
-import passport from 'passport'
-import { Strategy as CustomStrategy } from 'passport-custom'
-import Users from '../../../lib/vulcan-users';
-import { DatabaseServerSetting } from '../../../server/databaseSettings';
-import { addOauthMiddlewares } from '../../../server/oauthMiddlewares';
-
-const sentryUrl = sentryUrlSetting.get()
-const sentryEnvironment = sentryEnvironmentSetting.get()
-const sentryRelease = sentryReleaseSetting.get()
-
-if (sentryUrl && sentryEnvironment && sentryRelease) {
-  Sentry.init({
-    dsn: sentryUrl,
-    environment: sentryEnvironment,
-    release: sentryRelease,
-    integrations: [
-      new SentryIntegrations.Dedupe(),
-      new SentryIntegrations.ExtraErrorData(),
-    ],
-  });
-} else {
-  // eslint-disable-next-line no-console
-  console.warn("Sentry is not configured. To activate error reporting, please set the sentry.url variable in your settings file.");
-}
-
-const cookieAuthStrategy = new CustomStrategy(async function getUserPassport(req: any, done) {
-  const loginToken = req.universalCookies.get('loginToken') || req.universalCookies.get('meteor_login_token') // Backwards compatibility with meteor_login_token here
-  if (!loginToken) return done(null, false)
-  const user = await getUser(loginToken)
-  if (!user) return done(null, false)
-  done(null, user)
-})
-
-async function deserializeUserPassport(id, done) {
-  const user = await Users.findOne({_id: id})
-  if (!user) done()
-  done(null, user)
-}
-
-passport.serializeUser((user, done) => done(null, user._id))
-passport.deserializeUser(deserializeUserPassport)
-
-
-export const setupToolsMiddlewares = config => {
-  // Voyager is a GraphQL schema visual explorer
-  // available on /voyager as a default
-  app.use(config.voyagerPath, voyagerMiddleware(getVoyagerConfig(config)));
-  // Setup GraphiQL
-  app.use(config.graphiqlPath, graphiqlMiddleware(getGraphiqlConfig(config)));
-};
-
-passport.serializeUser((user, done) => done(null, user._id))
-passport.deserializeUser(deserializeUserPassport)
-=======
 import { addStripeMiddleware } from '../../../server/stripeMiddleware';
 import { addAuthMiddlewares } from '../../../server/authenticationMiddlewares';
 import { addSentryMiddlewares } from '../../../server/logging';
 import { addClientIdMiddleware } from '../../../server/clientIdMiddleware';
->>>>>>> 3c094b62
 
 onStartup(() => {
   const addMiddleware = (...args) => app.use(...args);
@@ -166,20 +110,6 @@
     return response.status(status||200).send(doctypeHeader + publicSettingsHeader + jssSheets + ssrBody + serializedApolloState + clientScript)
   })
 
-<<<<<<< HEAD
-  // WebApp.connectHandlers.use(Sentry.Handlers.requestHandler());
-  // WebApp.connectHandlers.use(Sentry.Handlers.errorHandler());
-
-  // NOTE: order matters here
-  // /graphql middlewares (request parsing)
-  // setupGraphQLMiddlewares(apolloServer, config, apolloApplyMiddlewareOptions);
-  //// other middlewares (dev tools etc.)
-  // LW: Made available in production environment
-  // setupToolsMiddlewares(config);
-  app.use('/graphiql', graphiqlMiddleware(getGraphiqlConfig(config)));
-
-=======
->>>>>>> 3c094b62
   // Start Server
   const port = process.env.PORT || 3000
   const env = process.env.NODE_ENV || 'production'
