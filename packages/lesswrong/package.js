--- conflicted
+++ resolved
@@ -1,6 +1,3 @@
-<<<<<<< HEAD
-platform/current/package.js
-=======
 Package.describe({
   name: "lesswrong",
   summary: "The Lesswrong forum software",
@@ -68,5 +65,4 @@
   // Entry points for tests
   api.mainModule('./testing/client.tests.ts', 'client');
   api.mainModule('./testing/server.tests.ts', 'server');
-})
->>>>>>> e4664632
+})