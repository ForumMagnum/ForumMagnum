--- conflicted
+++ resolved
@@ -248,14 +248,9 @@
   '.dialogue-message-input-header': {
     position: 'absolute',
     top: -14,
-<<<<<<< HEAD
-    backgroundColor: theme.palette.grey[1000],
-    padding: 4
-=======
     backgroundColor: theme.palette.grey[0],
     padding: isFriendlyUI ? "4px 8px" : 4,
     borderRadius: isFriendlyUI ? theme.borderRadius.small : undefined,
->>>>>>> 64639d62
   },
 
   '.dialogue-message-input button': {
