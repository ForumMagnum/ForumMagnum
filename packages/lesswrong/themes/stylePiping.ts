<<<<<<< HEAD
import { isIfAnyoneBuildsItFrontPage } from '@/components/seasonal/styles';
import { requireCssVar } from "./cssVars";
=======
import { isIfAnyoneBuildsItFrontPage } from "@/components/seasonal/IfAnyoneBuildsItSplash";
>>>>>>> 6f7ec9dd
import { isFriendlyUI } from "./forumTheme";

const hideSpoilers = (theme: ThemeType) => ({
  backgroundColor: theme.palette.panelBackground.spoilerBlock,
  color: theme.palette.panelBackground.spoilerBlock,
  '& a, & a:hover, & a:focus, & a::after, & li': {
    color: theme.palette.panelBackground.spoilerBlock
  },
  '& code': {
    backgroundColor: theme.palette.panelBackground.spoilerBlock,
  },
});

const spoilerStyles = (theme: ThemeType) => ({
  '& p.spoiler': {
    margin: 0,
  },
  '& .spoiler': {
    padding: 8,
    pointerEvents: 'auto',
    minHeight: theme.typography.commentStyle.fontSize,
    '&:not(:hover)': { // using ':not(:hover)' means we don't need to manually reset elements with special colors or backgrounds, instead they just automatically stay the same if we're not hovering
      ...hideSpoilers(theme),
    }
  },
  // Note: ".spoiler" is the old class Oli originally used. ".spoilers" is a new class 
  // that is applied in make_editable_callbacks.js to groups of adjaecent spoiler paragraphs.
  // (see the make_editable_callbacks.js file for details)
  '& div.spoilers': {
    margin: '1em 0',
    overflow: 'auto',
    '&:not(:hover)': {
      ...hideSpoilers(theme),
    },
    '&:hover': {
      background: theme.palette.panelBackground.revealedSpoilerBlock, // This leaves a light grey background over the revealed-spoiler to make it more obvious where it started.
    },
    '& > p' : {
      margin: '0 !important',
      padding: '0.5em 8px !important'
    },
  },
  '& p.spoiler-v2': {
    margin: 0,
    padding: '0.5em 8px'
  },
  '& .spoilers:not(:hover)::selection, & .spoilers:not(:hover) ::selection': {
    backgroundColor: 'transparent'
  },
  '& .spoilers > p:hover ~ p': {
    ...hideSpoilers(theme),
  }
})

const metaculusPreviewStyles = (theme: ThemeType) => ({
  '& div.metaculus-preview': {
    backgroundColor: theme.palette.panelBackground.metaculusBackground,
    '& iframe': {
      width: '100%',
      height: 400,
      border: 'none'
    }
  }
})

const manifoldPreviewStyles = (_theme: ThemeType) => ({
  "& div.manifold-preview": {
    "& iframe": {
      width: "100%",
      height: 400,
      border: "none",
    },
  },
});

const neuronpediaPreviewStyles = (theme: ThemeType) => ({
  "& div.neuronpedia-preview": {
    "& iframe": {
      width: "100%",
      height: 360,
      maxWidth: 639,
      border: "1px solid",
      borderColor: theme.palette.grey[300],
      borderRadius: 6,
    },
  },
});

export const calendlyPreviewStyles = (theme: ThemeType) => ({
  "& div.calendly-preview": {
    "& iframe": {
      "width": "calc(100% - 10px)",
      "height": 750,
      border: "2px solid",
      borderRadius: 10,
      borderColor: theme.palette.grey[200],
      padding: 0,
      marginRight: 5,
      marginLeft: 5
    },
  },
});

const strawpollPreviewStyles = (_theme: ThemeType) => ({
  "& div.strawpoll-embed": {
    "& iframe": {
      width: "100%",
      height: 400,
      border: "none",
    },
  },
});

const metaforecastPreviewStyles = (_theme: ThemeType) => ({
  "& div.metaforecast-preview": {
    "& iframe": {
      width: "100%",
      height: 400,
      border: "none",
    },
  },
});

const owidPreviewStyles = (_theme: ThemeType) => ({
  '& div.owid-preview': {
    '& iframe': {
      width: '100%',
      height: 400,
      border: 'none'
    }
  }
})

const estimakerPreviewStyles = (_theme: ThemeType) => ({
  '& div.estimaker-preview': {
    display: 'flex',
    '& iframe': {
      width: '100%',
      height: 400,
      border: 'none'
    }
  }
})

const viewpointsPreviewStyles = (_theme: ThemeType) => ({
  '& div.viewpoints-preview': {
    display: 'flex',
    '& iframe': {
      width: '100%',
      height: 300,
      border: 'none'
    }
  }
})

const youtubePreviewStyles = (_theme: ThemeType) => ({
  '& figure.media div[data-oembed-url*="youtube.com"], & figure.media div[data-oembed-url*="youtu.be"]': {
    position: 'relative',
    height: 0,
    paddingBottom: '56.2493%',
    '& iframe': {
      position: 'absolute',
      width: '100%',
      height: '100%',
      top: 0,
      left: 0,
      border: 'none'
    }
  }
})

const lwartifactsPreviewStyles = (_theme: ThemeType) => ({
  '& figure.media div[data-oembed-url*="lwartifacts.vercel.app"]': {
    '& iframe': {
      width: '100%',
      height: 525,
      border: 'none'
    }
  }
})

const tableStyles = (theme: ThemeType) => ({
  borderCollapse: "collapse",
  borderSpacing: 0,
  border: theme.palette.border.table,
  margin: "auto",
  height: "100%",
  textAlign: "left",
  width: '100%',
  ...(isFriendlyUI && {
    "& *": {
      fontFamily: theme.palette.fonts.sansSerifStack,
      fontSize: 14,
      lineHeight: "1.4em",
    },
    "& sup *": {
      fontSize: 10,
    },
    "& ul, & ol": {
      paddingLeft: "1.5em",
    },
  }),
});

const tableCellStyles = (theme: ThemeType) => ({
  minWidth: "2em",
  padding: ".4em",
  border: theme.palette.border.tableCell,
  wordBreak: "normal",
  '& p': {
    marginTop: '0.5em',
    marginBottom: '0.5em',
    ...(isFriendlyUI && {
      marginLeft: 2,
      marginRight: 2,
      lineHeight: "1.4em",
    }),
  },
  '& p:first-of-type': {
    marginTop: 0
  }
});

const tableHeadingStyles = (theme: ThemeType) => ({
  background: theme.palette.panelBackground.tableHeading,
  fontWeight: 700
});

const hrStyles = (theme: ThemeType) => ({
  display: "flex",
  alignItems: "center",
  justifyContent: "center",
  width: "100%",
  height: "100%",
  margin: "32px 0",
  border: "none", /* strip default hr styling */
  background: "transparent",
  textAlign: "center",
  '&:after': {
    marginLeft: 12,
    color: theme.palette.icon.horizRuleDots,
    fontSize: 13,
    letterSpacing: "12px", /* increase space between dots */
    content: '"•••"',
  }
});

const footnoteStyles = (_theme: ThemeType) => ({
  '& .footnote-item > *': {
    verticalAlign: "text-top",
  },
  '& .footnote-back-link': {
    position: "relative",
    top: "-0.2em",
  },
  '& .footnotes .footnote-back-link > sup': {
    marginRight: 0,
  },
 '& .footnote-content': {
    display: "inline-block",
    padding: "0 0.3em",
    width: '95%',
  },
});

const collapsibleSectionStyles = (theme: ThemeType) => ({
  '& .detailsBlock': {
    // This conflicts with a CkEditor style on `.ck .ck-editor__nested-editable`
    // that tries to turn border off and on to indicate selection. Use
    // !important to ensure it's visible.
    border: isFriendlyUI ? undefined : theme.palette.border.normal+' !important',
    borderRadius: 8,
    marginTop: isFriendlyUI ? 0 : 8,
    marginBottom: 8,
  },
  '& .detailsBlockTitle': {
    padding: 8,
    borderRadius: 0,

    // give background !important to take precedence over CkEditor making it
    // pure-white when the cursor is inside it, which would make the
    // title-vs-contents distinction invisible
    background: isFriendlyUI ? undefined : theme.palette.panelBackground.darken05+'!important',
    
    "&>*": {
      display: "inline",
    },
  },
  '& .detailsBlockTitle[open]': {
    borderBottomLeftRadius: 0,
    borderBottomRightRadius: 0,
  },
  '& summary.detailsBlockTitle': {
    cursor: "pointer",
  },
  '& .detailsBlockContent': {
    padding: isFriendlyUI ? "0 8px 8px 20px" : 8,
  },
  // Cancel out a global paragraph style that adds bottom margin to paragraphs
  // in the editor for some reason, which would create a page/editor mismatch
  // and mess up the bottom margin of detail block contents.
  "& .detailsBlockContent > p:last-child, & .detailsBlockTitle > p:last-child": {
    marginBottom: '0 !important',
  },
  
  // Placeholder text in the editor for a collapsible section with no title.
  // CkEditor represents this with a <br> placeholder as:
  //     <p><br data-cke-filler="true"/></p>
  "& .detailsBlockTitle p:has(> br[data-cke-filler=true]:only-child)::after": {
    content: '"Collapsible Section Title"',
    color: theme.palette.greyAlpha(0.3),
    pointerEvents: "none",
    position: "absolute",
    top: 8,
  },
  
  "& .detailsBlock.closed .detailsBlockContent": {
    display: "none",
  },
  
  // The 'div' part of this selector makes it specific to the editor (outside
  // the editor it would be a <summary> tag)
  '& div.detailsBlockTitle': {
    position: "relative",
    paddingLeft: isFriendlyUI ? 20 : 24,
    fontFamily: theme.palette.fonts.sansSerifStack,
    fontSize: isFriendlyUI ? "20.8px" : undefined,
    lineHeight: isFriendlyUI ? "1.25em" : undefined,
    fontWeight: isFriendlyUI ? 600 : undefined,
  },

  // The 'div' part of this selector makes it specific to the editor (outside
  // the editor it would be a <summary> tag)
  '& div.detailsBlockTitle::before': {
    content: '"▼"',
    cursor: "pointer",
    fontSize: isFriendlyUI ? 12 : 14,
    paddingRight: 4,
    position: "absolute",
    left: isFriendlyUI ? 0 : 8,
  },
  '& .detailsBlock.closed div.detailsBlockTitle::before': {
    content: '"▶"',
  }
});

const conditionallyVisibleBlockStyles = (theme: ThemeType) => ({
  "& .conditionallyVisibleBlock": {
    border: theme.palette.border.normal,
    borderRadius: 4,
    padding: 8,
    "&.defaultHidden": {
      display: "none",
    },
  },
});

const ctaButtonStyles = (theme: ThemeType) => ({
  '& .ck-cta-button': {
    display: 'block',
    fontFamily: theme.palette.fonts.sansSerifStack,
    minWidth: 30,
    width: 'fit-content',
    cursor: 'pointer',
    fontSize: 14,
    fontWeight: 600,
    lineHeight: '20px',
    textTransform: 'none',
    padding: '12px 16px',
    borderRadius: isFriendlyUI ? theme.borderRadius.default : theme.borderRadius.small,
    boxShadow: 'none',
    backgroundColor: theme.palette.buttons.alwaysPrimary,
    color: theme.palette.text.alwaysWhite,
    transition: 'background-color 0.3s ease',
    '&:hover': {
      opacity: 1,
      backgroundColor: theme.palette.primary.dark,
      color: theme.palette.text.alwaysWhite, // Override default <a> style
    },
    '&:visited, &.visited': {
      color: theme.palette.text.alwaysWhite, // Override default <a> style
    },
    '&:visited:hover, &.visited:hover': {
      color: theme.palette.text.alwaysWhite, // Override default <a> style
    },
    '&:disabled': {
      backgroundColor: theme.palette.buttons.alwaysPrimary,
      color: theme.palette.text.alwaysWhite,
      opacity: .5,
    }
  },
  '& .ck-cta-button-centered': {
    margin: 'auto'
  }
});

const baseBodyStyles = (theme: ThemeType) => ({
  ...theme.typography.body1,
  ...theme.typography.postStyle,
  wordBreak: "break-word",
  '& pre': {
    ...theme.typography.codeblock
  },
  '& code': {
    ...theme.typography.code
  },
  '& blockquote': {
    ...theme.typography.blockquote,
    ...theme.typography.body1,
    ...theme.typography.postStyle
  },
  '& li': {
    ...theme.typography.body1,
    ...theme.typography.li,
    ...theme.typography.postStyle
  },
  '& h1': {
    ...theme.typography.display2,
    ...theme.typography.headerStyle,
    color: theme.palette.text.contentHeader,
  },
  // If a post starts with a header, it should still be flush with the top of
  // the container
  '& h1:first-child': {
    marginTop: 0,
    // Otherwise the line height lowers it noticeably
    marginBlockStart: '-3px',
  },
  '& h2': {
    ...theme.typography.display1,
    ...theme.typography.headerStyle,
    color: theme.palette.text.contentHeader,
  },
  '& h2:first-child': {
    marginTop: 0,
    marginBlockStart: '-2px',
  },
  '& h3': {
    ...theme.typography.display0,
    ...theme.typography.headerStyle,
    color: theme.palette.text.contentHeader,
  },
  '& h3:first-child': {
    marginTop: 0,
    marginBlockStart: 0,
  },
  '& h4': {
    ...theme.typography.body1,
    ...theme.typography.postStyle,
    fontWeight:600,
    color: theme.palette.text.contentHeader,
  },
  '& h5': {
    color: theme.palette.text.contentHeader,
  },
  '& h6': {
    color: theme.palette.text.contentHeader,
  },
  '& img': {
    maxWidth: "100%",
    ...theme.postImageStyles,
  },
  '& sup': {
    verticalAlign: 'baseline',
    top: '-0.6em',
    fontSize: '65%',
    position: 'relative',
    lineHeight: 0,
  },
  '& sub': {
    fontSize: '70%',
    verticalAlign: 'baseline', // We use vertical align baseline to prevent sub-aligned text from changing the line-height, which looks ugly
    position: 'relative',
    top: '0.2em',
    paddingRight: '0.07em'
  },
  '& a, & a:hover, & a:active': {
    color: theme.palette.link.color ?? theme.palette.primary.main,
    '& u': {
      textDecoration: "none"
    }
  },
  '& a:visited, & a.visited': {
    color: theme.palette.link.visited
  },
  '& a:visited:hover, & a.visited:hover, & a:visited:active, & a.visited:active': isFriendlyUI ? {
    color: theme.palette.link.visitedHover,
  } : {},
  '& table': {
    ...tableStyles(theme)
  },
  // CKEditor wraps tables in a figure element
  '& figure.table': {
    width: 'fit-content',
    height: 'fit-content',
  },
  // Many column tables should overflow instead of squishing
  //  - NB: As of Jan 2023, this does not work on firefox, so ff users will have
  //    squishy tables (which is the default behavior above)
  '& figure.table:has(> table > tbody > tr > td + td + td + td)': {
    overflowX: 'auto',
    '& table': {
      width: 700,
    },
  },
  '& td, & th': {
    ...tableCellStyles(theme)
  },
  '& th': {
    ...tableHeadingStyles(theme)
  },
  '& figure': {
    maxWidth: '100%',
    margin: '1em auto',
    textAlign: "center"
  },
  '& figcaption': {
    ...theme.typography.caption,
    ...theme.typography.postStyle
  },
  '& ol > li > ol': {
    listStyle: 'lower-alpha',
  },
  '& ol > li > ol > li > ol': {
    listStyle: 'lower-roman',
  },
  "& u": {
    textDecoration: "none",
  },
})

export const postBodyStyles = (theme: ThemeType) => {
  return {
    ...baseBodyStyles(theme),
    ...spoilerStyles(theme),
    ...metaculusPreviewStyles(theme),
    ...manifoldPreviewStyles(theme),
    ...neuronpediaPreviewStyles(theme),
    ...calendlyPreviewStyles(theme),
    ...strawpollPreviewStyles(theme),
    ...metaforecastPreviewStyles(theme),
    ...owidPreviewStyles(theme),
    ...estimakerPreviewStyles(theme),
    ...viewpointsPreviewStyles(theme),
    ...youtubePreviewStyles(theme),
    ...lwartifactsPreviewStyles(theme),
    ...footnoteStyles(theme),
    ...collapsibleSectionStyles(theme),
    ...conditionallyVisibleBlockStyles(theme),
    ...ctaButtonStyles(theme),
    // Used for R:A-Z imports as well as markdown-it-footnotes
    '& .footnotes': {
      marginTop: 40,
      fontSize: '0.9em',
      paddingTop: 40,
      borderTop: isFriendlyUI ? theme.palette.border.grey300 : theme.palette.border.normal,
      '& sup': {
        marginRight: 10,
      },
      '& ol': {
        marginBlockStart: '1em',
        paddingInlineStart: 0,
        marginInlineStart: '1em'
      },
      '& li': {
        fontSize: '0.9em' // Overwriting default size setting for list items
      },
      '& blockquote': {
        fontSize: '0.9em',
        lineHeight: '1.5em',
        padding: 1,
        paddingLeft: 3,
        marginTop: -10,
      },
    },
    // Hiding the footnote-separator that markdown-it adds by default
    '& .footnotes-sep': {
      display: 'none'
    },
    '& hr': {
      ...hrStyles(theme),
    }
  }
}

export const commentBodyStyles = (theme: ThemeType, dontIncludePointerEvents?: boolean) => {
  // DoubleHack Fixme: this awkward phrasing is to make it so existing commentBodyStyles don't change functionality, but we're able to use commentBodyStyles without overwriting the pointer-events of child objects.

  const pointerEvents = dontIncludePointerEvents ?
    {} :
    {
      pointerEvents: 'none',
      '& > *': {
        pointerEvents: 'auto',
      },
    }

  const commentBodyStyles = {
    marginTop: ".5em",
    marginBottom: ".25em",
    wordBreak: "break-word",
    ...isIfAnyoneBuildsItFrontPage({
      color: theme.palette.text.bannerAdOverlay,
    }),
    ...theme.typography.body2,
    ...theme.typography.commentStyle,

    '& .footnotes': isFriendlyUI ? {} : {
      marginTop: 0,
      paddingTop: 8,
      paddingLeft: 16,
      marginBottom: 0
    },

    '& blockquote': {
      ...theme.typography.commentBlockquote,
      ...theme.typography.body2,
      ...theme.typography.commentStyle,
      ...isIfAnyoneBuildsItFrontPage({
        color: theme.palette.text.bannerAdOverlay,
      }),
    },
    '& li': {
      ...theme.typography.body2,
      ...theme.typography.commentStyle,
      ...isIfAnyoneBuildsItFrontPage({
        color: theme.palette.text.bannerAdOverlay,
      }),
    },
    '& h1, & h2, & h3': {
      ...theme.typography.commentHeader,
      ...theme.typography.commentStyle
    },
    // spoiler styles
    // HACK FIXME: Playing with pointer events is a horrible idea in general, and probably also in this context
    // but it's the only way I was able to make this weird stuff work.
    ...pointerEvents,
    '& > *:hover ~ .spoiler': {
      color: theme.palette.panelBackground.spoilerBlock,
    },
    '& > *:hover ~ .spoiler:before': {
      content: '"spoiler (hover/select to reveal)"',
      color: theme.palette.text.spoilerBlockNotice,
    },
    '& hr': {
      marginTop: theme.spacing.unit*1.5,
      marginBottom: theme.spacing.unit*1.5
    },
  }
  return commentBodyStyles;
}

// FIXME: Emails currently don't use this, because the expectations around font size and
// typography are very different in an email. But some subset of these styles should
// actually be applied, eg spoiler-tag handling, even though font selection shouldn't
// be.
export const emailBodyStyles = baseBodyStyles

export const smallPostStyles = (theme: ThemeType) => {
  return {
    ...theme.typography.body2,
    fontSize: isFriendlyUI ? 14.3 : 16.64,
    lineHeight: "22.75px",
    ...theme.typography.postStyle,
    '& blockquote': {
      ...theme.typography.body2,
      ...theme.typography.postStyle
    },
    '& ul': {
      paddingInlineStart: 30
    },
    '& li': {
      ...theme.typography.body2,
      ...theme.typography.postStyle,
      fontSize: isFriendlyUI ? 14.3 : 16.64,
      lineHeight: "23.4px",
    }
  };
}

export const pBodyStyle = (_theme: ThemeType) => ({
  marginTop: "1em",
  marginBottom: "1em",
  '&:first-child': {
    marginTop: 0,
  },
  'style~&': {
    marginTop: 0,
  },
  '&:last-child': {
    marginBottom: 0,
  }
});

export const ckEditorStyles = (theme: ThemeType) => {
  return {
    '& .ck': {
      '& blockquote': {
        fontStyle: "unset",
        ...theme.typography.blockquote,
        '& p': {
          ...pBodyStyle(theme),
        },
      },
      '--ck-spacing-standard': `${theme.spacing.unit}px`,
      '&.ck-content': {
        marginLeft: -theme.spacing.unit,
        '--ck-focus-outer-shadow-geometry': "none",
        '--ck-focus-ring': theme.palette.border.transparent,
        '--ck-focus-outer-shadow': "none",
        '--ck-inner-shadow': "none",
        '& p': {
          marginTop: "1em",
          marginBottom: "1em",
          '&:first-of-type': {
            marginTop: 0,
          }
        },
        '& .table table': {
          ...tableStyles(theme)
        },
        '& .table table td, & .table table th': {
          ...tableCellStyles(theme)
        },
        '& .table table th': {
          ...tableHeadingStyles(theme)
        },
        '& .ck-editor__editable.ck-blurred .ck-widget.ck-widget_selected, .ck-editor__editable.ck-blurred .ck-widget.ck-widget_selected': {
          outline: "none"
        },
        '& .image>figcaption': {
          ...theme.typography.caption,
          backgroundColor: "unset",
        },
        '& hr': {
          ...hrStyles(theme)
        },
        '& ol, & ul': {
          listStyleType: "revert !important",
        },
        '& ol > li > ol': {
          listStyle: 'lower-alpha !important',
        },
        '& ol > li > ol > li > ol': {
          listStyle: 'lower-roman !important',
        },
        '& .footnote-reference': {
          scrollMarginTop: '100px',
        },
      },
      '& .ck-placeholder:before': {
        whiteSpace: 'break-spaces'
      },
      '&.ck-sidebar, &.ck-presence-list': {
        '& li': {
          // By default ckEditor elements get the styles from postBodyStyles li elements
          marginBottom: 'unset',
          fontFamily: 'unset',
          fontSize: 'unset',
          fontWeight: 'unset',
          lineHeight: 'unset'
        },
        '& .ck-comment:after': {
          display:"none"
        },
        '& .ck-annotation__info-name, & .ck-annotation__info-time, & .ck-comment__input, & .ck-thread__comment-count, & .ck-annotation__main p, & .ck-annotation__info-name, & .ck-annotation__info-time, & .ck-presence-list__counter, &.ck-presence-list': {
          ...theme.typography.body2,
          ...theme.typography.commentStyle,
    
          marginTop: 0,
          alignItems: "flex-start",
          marginBottom: 12
        },
        '&.ck-presence-list': {
          marginBottom: 32,
          '--ck-user-avatar-size': '20px',
          '& .ck-user': {
            marginTop: 0
          }
        },
        '& .ck-thread__comment-count': {
          paddingLeft: theme.spacing.unit*2,
          color: theme.palette.grey[600],
          margin: 0,
          paddingBottom: ".5em",
          '&:before': {
            content: '"\\25B6"'
          }
        },
        '& .ck-comment__input': {
          paddingLeft: theme.spacing.unit*2
        },
        '& .ck-annotation__main, & .ck-comment__input, & .ck-thread__input': {
          width : "100%"
        },
        '& .ck-comment__wrapper': {
          borderTop: theme.palette.border.slightlyFaint,
        },
        '& .ck-annotation__info-name, & .ck-annotation__info-time': {
          color: theme.palette.grey[600],
          fontSize: 13
        },
        '& .ck-annotation__user, & .ck-thread__user': {
          display: "none"
        },
        '--ck-color-comment-count': theme.palette.primary.main,
      },
      
      "--ck-color-base-background": theme.palette.editor.commentPanelBackground,
      "--ck-color-annotation-wrapper-background": theme.palette.editor.commentPanelBackground,
      "--ck-color-comment-background": theme.palette.editor.sideCommentEditorBackground,
      "--ck-color-comment-marker": theme.palette.editor.commentMarker,
      "--ck-color-comment-marker-active": theme.palette.editor.commentMarkerActive,
      '--ck-color-widget-editable-focus-background': theme.palette.panelBackground.default,
    }
  }
}

export const editorStyles = (theme: ThemeType) => ({
    // Using '*' selectors is a bit dangerous, as is using '!important'
    // This is necessary to catch spoiler-selectors on 'code' elemenents, as implemented in draft-js, 
    // which involved nested spans with manually set style attributes, which can't be overwritten except via 'important'
    //
    // This selector isn't necessary on rendered posts/comments, just the draft-js editor.
    // To minimize potential damage from */important it's only applied here.
    '& .spoiler:not(:hover) *': {
      backgroundColor: `${theme.palette.panelBackground.spoilerBlock} !important`
    },
})<|MERGE_RESOLUTION|>--- conflicted
+++ resolved
@@ -1,9 +1,4 @@
-<<<<<<< HEAD
 import { isIfAnyoneBuildsItFrontPage } from '@/components/seasonal/styles';
-import { requireCssVar } from "./cssVars";
-=======
-import { isIfAnyoneBuildsItFrontPage } from "@/components/seasonal/IfAnyoneBuildsItSplash";
->>>>>>> 6f7ec9dd
 import { isFriendlyUI } from "./forumTheme";
 
 const hideSpoilers = (theme: ThemeType) => ({
