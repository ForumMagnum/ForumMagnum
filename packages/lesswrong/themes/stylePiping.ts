--- conflicted
+++ resolved
@@ -283,14 +283,10 @@
       textDecoration: "none"
     }
   },
-<<<<<<< HEAD
-  '& a:visited, & a:visited:hover, & a:visited:active': isFriendlyUI ? {
-=======
-  '& a:visited': isEAForum ? {
->>>>>>> 897495cd
+  '& a:visited': isFriendlyUI ? {
     color: theme.palette.link.visited,
   } : {},
-  '& a:visited:hover, & a:visited:active': isEAForum ? {
+  '& a:visited:hover, & a:visited:active': isFriendlyUI ? {
     color: theme.palette.link.visitedHover,
   } : {},
   '& table': {
@@ -440,7 +436,7 @@
 export const smallPostStyles = (theme: ThemeType) => {
   return {
     ...theme.typography.body2,
-    fontSize: isEAForum ? "1.1rem" : "1.28rem",
+    fontSize: isFriendlyUI ? "1.1rem" : "1.28rem",
     lineHeight: "1.75rem",
     ...theme.typography.postStyle,
     '& blockquote': {
@@ -453,7 +449,7 @@
     '& li': {
       ...theme.typography.body2,
       ...theme.typography.postStyle,
-      fontSize: isEAForum ? "1.1rem" : "1.28rem",
+      fontSize: isFriendlyUI ? "1.1rem" : "1.28rem",
       lineHeight: "1.8rem",
     }
   };
