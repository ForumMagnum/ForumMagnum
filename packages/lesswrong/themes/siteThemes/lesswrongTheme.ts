--- conflicted
+++ resolved
@@ -113,26 +113,6 @@
       },
     },
     overrides: {
-<<<<<<< HEAD
-      PostsVoteDefault: {
-        voteScores: {
-          margin: "25% 15% 15% 15%"
-=======
-      MuiTooltip: {
-        tooltip: {
-          fontSize: 13,
-          padding: "9.1px",
-          zIndex: 10000000
-        }
-      },
-      MuiDialogContent: {
-        root: {
-          fontFamily: sansSerifStack,
-          fontSize: 15.08,
-          lineHeight: "1.5em"
->>>>>>> f7680892
-        }
-      },
       MuiMenuItem: {
         root: {
           fontFamily: sansSerifStack,
