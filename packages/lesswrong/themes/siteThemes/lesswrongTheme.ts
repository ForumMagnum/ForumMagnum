--- conflicted
+++ resolved
@@ -113,34 +113,6 @@
       },
     },
     overrides: {
-<<<<<<< HEAD
-      PostsVoteDefault: {
-        voteScores: {
-          margin: "25% 15% 15% 15%"
-        }
-      },
-      MuiTooltip: {
-        tooltip: {
-          fontSize: 13,
-          padding: "9.1px",
-          zIndex: 10000000
-        }
-      },
-      MuiDialogContent: {
-        root: {
-          fontFamily: sansSerifStack,
-          fontSize: 15.08,
-          lineHeight: "1.5em"
-=======
-      MuiMenuItem: {
-        root: {
-          fontFamily: sansSerifStack,
-          color: palette.grey[800],
-          fontSize: 14.3,
-          lineHeight: "1.1em"
->>>>>>> 03347ebd
-        }
-      },
       MuiListItem: {
         root: {
           paddingTop: 8,
