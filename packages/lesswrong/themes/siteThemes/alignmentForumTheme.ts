
const sansSerifStack = [
  'GreekFallback', // Ensures that greek letters render consistently
  '"freight-sans-pro"',
  'Frutiger',
  '"Frutiger Linotype"',
  'Univers',
  'Calibri',
  '"Gill Sans"',
  '"Gill Sans MT"',
  "Myriad Pro",
  'Myriad',
  '"Liberation Sans"',
  '"Nimbus Sans L"',
  'Tahoma',
  'Geneva',
  '"Helvetica Neue"',
  'Helvetica',
  'Arial',
  'sans-serif'
].join(',')

export const alignmentForumTheme: SiteThemeSpecification = {
  shadePalette: {
    fonts: {
      sansSerifStack,
      serifStack: sansSerifStack, //No serifs on Alignment Forum
    },
  },
  componentPalette: (shadePalette: ThemeShadePalette) => ({
    primary: {
      main: shadePalette.type === "dark" ? "#7581d1": "#3f51b5",
      dark: shadePalette.type === "dark" ? "#7986cb": "#303f9f",
      light: shadePalette.type === "dark" ? "#5968c9": "#7986cb",
      contrastText: shadePalette.grey[0],
    },
    secondary: {
      main: "#3f51b5",
      dark: "#303f9f",
      light: "#7986cb",
      contrastText: shadePalette.grey[0],
    },
    review: {
      activeProgress: "rgba(63,81,181, .5)",
      progressBar: "rgba(63,81,181, 1)"
    },
    lwTertiary: {
      main:  shadePalette.type === "dark" ? "#7799a4" : "#607e88",
      dark:  shadePalette.type === "dark" ? "#7799a4" : "#607e88",
    },
    error: {
      main: '#bf360c',
    },
    background: {
      default: shadePalette.grey[60],
    },
    header: {
      text: "#ffffff",
      background: "#3f51b5",
    },
    link: {
      visited: "#8c4298",
    }
  }),
  make: (palette: ThemePalette) => ({
    zIndexes: {
      searchResults: 1100,
      intercomButton: 1030,
    },
    typography: {
      fontFamily: sansSerifStack,
      postStyle: {
        fontFamily: sansSerifStack,
        fontVariantNumeric: "lining-nums",
      },
      headerStyle: {
        fontFamily: sansSerifStack,
      },
      commentStyle: {
        fontFamily: sansSerifStack,
        fontVariantNumeric: "lining-nums",
      },
      errorStyle: {
        color: palette.error!.main!,
        fontFamily: sansSerifStack
      },
      title: {
        fontWeight: 500,
      },
      display2: {
        fontWeight: 500
      },
      display3: {
        fontWeight: 500
      },
      uiSecondary: {
        fontFamily: sansSerifStack,
      },
    },
    overrides: {
<<<<<<< HEAD
      Header: {
        titleLink: {
          top: 0
        }
      },
      PostsVoteDefault: {
        voteScores: {
          fontVariantNumeric: "lining-nums",
        }
      },
      SectionTitle: {
        leftDivider: {
          width: 18,
          marginTop: 4
        },
        rightDivider: {
          marginTop: 4,
          marginRight: 8,
        },
        tailDivider: {
          marginTop: 4,
          width: 24,
        }
      },
      SectionButton: {
        root: {
          marginTop: 4,
          fontWeight: 500,
        }
      },
      LoadMore: {
        root: {
          fontWeight: 500,
        }
      }
=======
      MuiTooltip: {
        tooltip: {
          fontSize: 13
        }
      },
>>>>>>> f7680892
    }
  }),
};

export default alignmentForumTheme;<|MERGE_RESOLUTION|>--- conflicted
+++ resolved
@@ -98,49 +98,6 @@
       },
     },
     overrides: {
-<<<<<<< HEAD
-      Header: {
-        titleLink: {
-          top: 0
-        }
-      },
-      PostsVoteDefault: {
-        voteScores: {
-          fontVariantNumeric: "lining-nums",
-        }
-      },
-      SectionTitle: {
-        leftDivider: {
-          width: 18,
-          marginTop: 4
-        },
-        rightDivider: {
-          marginTop: 4,
-          marginRight: 8,
-        },
-        tailDivider: {
-          marginTop: 4,
-          width: 24,
-        }
-      },
-      SectionButton: {
-        root: {
-          marginTop: 4,
-          fontWeight: 500,
-        }
-      },
-      LoadMore: {
-        root: {
-          fontWeight: 500,
-        }
-      }
-=======
-      MuiTooltip: {
-        tooltip: {
-          fontSize: 13
-        }
-      },
->>>>>>> f7680892
     }
   }),
 };
