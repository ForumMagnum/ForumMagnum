--- conflicted
+++ resolved
@@ -53,16 +53,14 @@
     error: {
       main: "#bf360c",
     },
-<<<<<<< HEAD
+    warning: {
+      main: "#ffad08"
+    },
+    text: {
+      primaryAlert: "#137283"
+    },
     link: {
       visited: "#8548e1",
-=======
-    warning: {
-      main: "#ffad08"
-    },
-    text: {
-      primaryAlert: "#137283"
->>>>>>> fd91f85f
     },
     background: {
       default: shadePalette.type === 'light' ? '#f6f8f9' : shadePalette.grey[60],
