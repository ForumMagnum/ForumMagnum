--- conflicted
+++ resolved
@@ -129,12 +129,7 @@
       },
       typography: {
         fontDownloads: [
-<<<<<<< HEAD
           "https://fonts.googleapis.com/css2?family=Charis+SIL:ital,wght@0,300;0,400;0,500;0,600;0,700;1,300;1,400;1,500;1,600;1,700&family=Inter:ital,wght@0,300;0,400;0,450;0,500;0,600;0,700;1,300;1,400;1,450;1,500;1,600;1,700&display=swap"
-=======
-          "https://fonts.googleapis.com/css?family=Merriweather:300,300italic,400,400italic,500,500italic,600,600italic,700,700italic&subset=all",
-          "https://fonts.googleapis.com/css?family=Inter:300,300italic,400,400italic,450,450italic,500,500italic,600,600italic,700,700italic",
->>>>>>> 8bc901f3
         ],
         cloudinaryFont: {
           stack: "'Inter', sans-serif",
@@ -240,116 +235,6 @@
         },
       },
       overrides: {
-<<<<<<< HEAD
-        MuiTooltip: {
-          tooltip: {
-            fontSize: 13,
-            padding: "9.1px",
-          }
-        },
-        MetaInfo: {
-          root: {
-            fontFamily: fonts.sans
-          }
-        },
-        PostsVoteDefault: {
-          voteScore: {
-            paddingTop:4,
-            paddingBottom:2,
-            paddingLeft:1,
-            paddingRight:0,
-            fontSize: '50%',
-            fontFamily: fonts.sans,
-          },
-        },
-        PostsTopSequencesNav: {
-          root: {
-            marginBottom: -8,
-          },
-          title: {
-            textTransform: 'uppercase',
-            fontSize: 18,
-            color: 'rgba(0,0,0,.7)',
-            fontWeight: 500,
-          }
-        },
-        FilterMode: {
-          selected: {
-            color: palette.primary.main
-          }
-        },
-        NavigationStandalone: {
-          sidebar: {
-            top: 26,
-          },
-        },
-        TabNavigationItem: {
-          navButton: {
-            paddingTop: 10,
-            paddingBottom: 10,
-          },
-          icon: {
-            opacity: 1,
-          },
-        },
-        TabNavigationFooterItem: {
-          selected: {
-            backgroundColor: palette.secondary.main
-          }
-        },
-        TabNavigationCompressedItem: {
-          icon: {
-            opacity: 1
-          }
-        },
-        PostsTimeBlock: {
-          divider: {
-            display: 'none'
-          }
-        },
-        EAAllTagsPage: {
-          portal: {
-            background: palette.grey[0],
-            marginTop: 'unset',
-            marginBottom: 'unset',
-            padding: '20px',
-            boxShadow: "0 1px 5px rgba(0,0,0,.025)",
-          }
-        },
-        TagSmallPostLink: {
-          wrap: {
-            lineHeight: '1.2em'
-          }
-        },
-        TagsDetailsItem: {
-          description: {
-            maxWidth: 490,
-          }
-        },
-        ContentType: {
-          root: {
-            color: palette.grey[800],
-            fontWeight: 600
-          },
-          icon: {
-            color: palette.grey[800]
-          }
-        },
-        MuiSnackbarContent: {
-          root: {
-            backgroundColor: palette.lwTertiary.main
-          }
-        },
-        MuiMenuItem: {
-          root: {
-            fontFamily: fonts.sans,
-            fontWeight: 500,
-            fontSize: 14.3,
-            color: palette.grey[900],
-          }
-        },
-=======
->>>>>>> 8bc901f3
         MuiListItemIcon: {
           root: {
             color: palette.grey[700],
