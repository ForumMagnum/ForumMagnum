import { createMuiTheme } from '@material-ui/core/styles';

const titleStack = [
  'GreekFallback', // Ensures that greek letters render consistently
  'Inter',
  'Helvetica Neue',
  'Helvetica',
  'Arial',
  'sans-serif'
].join(',')

const serifStack = [
  '"Source Serif 4"',
  'Merriweather',
  'Baskerville',
  'Libre Baskerville',
  'Georgia',
  'serif'
].join(',')

// TODO why is SanSerifStack different from titleStack?
const sansSerifStack = [
  'GreekFallback', // Ensures that greek letters render consistently
  'Inter',
  'Helvetica Neue',
  'Helvetica',
  'Arial',
  'sans-serif'
].join(',')


const defaultTheme = createMuiTheme()

export const eaForumTheme: SiteThemeSpecification = {
  shadePalette: {
    primaryAlpha: (alpha: number) => `rgba(12, 134, 155,${alpha})`,
    fonts: {sansSerifStack, serifStack},
  },
  componentPalette: (shadePalette: ThemeShadePalette) => ({
    primary: {
      main: '#0c869b',
      light: '#00b2be',
      dark: '#085d6c' 
    },
    secondary: {
      main: '#0c869b',
      light: '#3c9eaf',
      dark: '#085d6c'
    },
    lwTertiary: {
      main: "#137283",
      dark: "#137283",
    },
    error: {
      main: "#bf360c",
    },
    warning: {
      main: "#ffad08"
    },
    text: {
      primaryAlert: "#137283"
    },
    link: {
      visited: "#7130a6",
    },
    background: {
      default: shadePalette.type === 'light' ? '#f6f8f9' : shadePalette.grey[60],
      primaryDim: '#e2f1f4',
      primaryTranslucent: "rgba(12, 134, 155, 0.05)",
      warningTranslucent: "rgba(255, 173, 8, 0.1)",
    },
    header: {
      text: shadePalette.type === 'light' ? "rgba(0,0,0,.87)" : shadePalette.greyAlpha(.87),
      background: shadePalette.type === 'light' ? '#ffffff' : shadePalette.grey[30],
    },
    event: '#0C869B',
    group: '#538747',
    individual: '#BF577D',
    icon: {
      navigationSidebarIcon: shadePalette.greyAlpha(0.5),
      sprout: '#5EB25C'
    },
    border: {
      primaryHighlight: '#88c9d4',
      primaryHighlight2: '#bae2e8',
      secondaryHighlight: '#aedba3',
      secondaryHighlight2: '#d8edd3',
    },
    blockquoteHighlight: {
      commentHovered: shadePalette.type === 'light' ? "#b5e5ed" : "#144952",
      individualQuoteHovered: shadePalette.type === 'light' ? "#b5e5ed" : "#144952",
      addedBlockquoteHighlightStyles: `padding-top: 4px; padding-bottom: 6px;`
    },
    buttons: {
      alwaysPrimary: '#0c869b',
    },
    tag: {
      text: shadePalette.grey[1000],
      background: shadePalette.grey[0],
      backgroundHover: shadePalette.greyAlpha(0.03),
      border: shadePalette.greyBorder("1px", .15),
      coreTagText: shadePalette.grey[1000],
      coreTagBackground: shadePalette.grey[250],
      coreTagBackgroundHover: shadePalette.grey[340],
      coreTagBorder: `1px solid ${shadePalette.grey[250]}`,
      hollowTagBorder: shadePalette.greyBorder("1px", .15),
      hollowTagBackground: shadePalette.grey[0],
      hollowTagBackgroundHover: shadePalette.greyAlpha(0.03),
      boxShadow: `1px 2px 5px ${shadePalette.boxShadowColor(.2)}`,
      addTagButtonBackground: shadePalette.grey[300],
    },
  }),
  make: (palette: ThemePalette) => {
    const defaultBorderRadius = 6
    const basicText = {
      color: palette.grey[900],
      // use ems (not rems) to preserve relative height even if font-size is changed
      lineHeight: '1.75em',
      fontWeight: 400,
      fontFamily: serifStack
    }
    return {
      spacing: {
        mainLayoutPaddingTop: 20
      },
      borderRadius: {
        default: defaultBorderRadius,
        small: 4,
      },
      typography: {
        fontDownloads: [
          "https://fonts.googleapis.com/css?family=Source+Serif+4:ital,wght@0,200;0,300;0,400;0,500;0,600;0,700;0,800;0,900;1,200;1,300;1,400;1,500;1,600;1,700;1,800;1,900&display=swap",
          "https://fonts.googleapis.com/css?family=Merriweather:300,400,500,600,700&subset=all",
          "https://fonts.googleapis.com/css?family=Inter:300,400,450,500,600,700",
          // TODO we need to find where this is used in material ui and remove
          "https://fonts.googleapis.com/css?family=Roboto:300,400,500",
        ],
        cloudinaryFont: {
          stack: "'Inter', sans-serif",
          url: "https://fonts.googleapis.com/css?family=Inter",
        },
        fontFamily: sansSerifStack,
        body1: {
          ...basicText,
          fontSize: "1.4rem",
          fontFamily: serifStack,
          fontWeight: 300,
        },
        body2: {
          fontSize: "1.1rem",
          lineHeight: "1.5em",
          fontWeight: 450,
        },
        smallText: {
          fontFamily: palette.fonts.sansSerifStack,
          fontWeight: 450,
          fontSize: "1rem",
          lineHeight: '1.4rem'
        },
        tinyText: {
          fontWeight: 450,
          fontSize: ".75rem",
          lineHeight: '1.4rem'
        },
        postStyle: {
          ...basicText,
        },
        headerStyle: {
          fontFamily: titleStack
        },
        commentStyle: {
          fontFamily: sansSerifStack,
          fontWeight: 450
        },
        errorStyle: {
          color: palette.error.main,
          fontFamily: sansSerifStack
        },
        headline: {
          fontFamily: serifStack,
        },
        subheading: {
          fontFamily: titleStack
        },
        title: {
          color: palette.text.normal,
          fontFamily: titleStack,
          fontWeight: 500,
          marginBottom: 5,
        },
        // used by h3
        display0: {
          color: palette.text.normal,
          fontFamily: titleStack,
          fontWeight: 600,
          fontSize: '1.5rem',
          lineHeight: '1.25em',
        },
        // used by h2
        display1: {
          color: palette.text.normal,
          fontFamily: titleStack,
          fontWeight: 600,
          fontSize: '1.9rem',
          lineHeight: '1.25em',
        },
        // used by h1
        display2: {
          color: palette.text.normal,
          fontFamily: titleStack,
          fontWeight: 600,
          fontSize: '2.2rem',
          lineHeight: '1.25em',
        },
        // used by page title
        display3: {
          color: palette.text.normal,
          fontFamily: titleStack,
          fontWeight: 500,
          lineHeight: '1.25em'
        },
        uiSecondary: {
          sansSerifStack
        },
        chapterTitle: {
          fontStyle: "unset",
          textTransform: "unset",
<<<<<<< HEAD
          color: palette.text.normal,
          lineHeight: "1.7em",
          fontFamily: serifStack
=======
          color: palette.grey[800],
          fontFamily: sansSerifStack,
          fontWeight: 500,
>>>>>>> 13a9df3b
        },
        largeChapterTitle: {
          fontSize: "2.2rem"
        },
        italic: {
          fontStyle: "normal",
        },
        smallCaps: {
          fontVariant: "normal",
        },
      },
      overrides: {
        MuiTooltip: {
          tooltip: {
            fontSize: "1rem",
            padding: ".7rem",
          }
        },
        MetaInfo: {
          root: {
            fontFamily: sansSerifStack
          }
        },
        PostsVote: {
          voteScore: {
            paddingTop:4,
            paddingBottom:2,
            paddingLeft:1,
            paddingRight:0,
            fontSize: '50%',
            fontFamily: sansSerifStack,
          },
        },
        PostsTopSequencesNav: {
          root: {
            marginBottom: -8,
          },
          title: {
            textTransform: 'uppercase',
            fontSize: 18,
            color: 'rgba(0,0,0,.7)',
            fontWeight: 500,
          }
        },
        FilterMode: {
          selected: {
            color: palette.primary.main
          }
        },
        NavigationStandalone: {
          sidebar: {
            top: 26,
          },
          footerBar: {
            backgroundColor: palette.grey[200],
          }
        },
        TabNavigationItem: {
          navButton: {
            paddingTop: 10,
            paddingBottom: 10,
          },
          icon: {
            opacity: 1,
          },
        },
        TabNavigationFooterItem: {
          selected: {
            backgroundColor: palette.secondary.main
          }
        },
        TabNavigationCompressedItem: {
          icon: {
            opacity: 1
          }
        },
        PostsPageTitle: {
          root: {
            lineHeight: 1.25,
            fontWeight: 700
          }
        },
        PostsTimeBlock: {
          divider: {
            display: 'none'
          }
        },
        EAAllTagsPage: {
          portal: {
            background: palette.grey[0],
            marginTop: 'unset',
            marginBottom: 'unset',
            padding: '20px',
            boxShadow: "0 1px 5px rgba(0,0,0,.025)",
          }
        },
        TagSmallPostLink: {
          wrap: {
            lineHeight: '1.2em'
          }
        },
        TagsDetailsItem: {
          description: {
            maxWidth: 490,
          }
        },
        ContentType: {
          root: {
            color: palette.text.normal,
            fontWeight: 600
          },
          icon: {
            color: palette.text.normal
          }
        },
        MuiSnackbarContent: {
          root: {
            backgroundColor: palette.lwTertiary.main
          }
        },
        MuiMenuItem: {
          root: {
            fontFamily: sansSerifStack,
            fontWeight: 500,
            fontSize: "1.1rem",
            color: palette.grey[900],
          }
        },
        MuiListItemIcon: {
          root: {
            color: palette.grey[700],
            marginRight: 12,
          }
        },
        MuiIconButton: {
          root: {
            borderRadius: defaultBorderRadius
          }
        }
      }
    }
  }
};<|MERGE_RESOLUTION|>--- conflicted
+++ resolved
@@ -225,15 +225,10 @@
         chapterTitle: {
           fontStyle: "unset",
           textTransform: "unset",
-<<<<<<< HEAD
           color: palette.text.normal,
           lineHeight: "1.7em",
-          fontFamily: serifStack
-=======
-          color: palette.grey[800],
           fontFamily: sansSerifStack,
           fontWeight: 500,
->>>>>>> 13a9df3b
         },
         largeChapterTitle: {
           fontSize: "2.2rem"
