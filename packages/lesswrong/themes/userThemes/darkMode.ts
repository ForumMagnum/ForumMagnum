--- conflicted
+++ resolved
@@ -177,24 +177,6 @@
 const forumOverrides = (palette: ThemePalette): PartialDeep<ThemeType['overrides']> =>
   forumSelect({
     EAForum: {
-<<<<<<< HEAD
-      PostsTopSequencesNav: {
-        title: {
-          color: palette.icon.dim,
-        },
-=======
-      MuiPaper: {
-        elevation1: {boxShadow: "none"},
-        elevation2: {boxShadow: "none"},
-        elevation3: {boxShadow: "none"},
-        elevation4: {boxShadow: "none"},
-        elevation5: {boxShadow: "none"},
-        elevation6: {boxShadow: "none"},
-        elevation7: {boxShadow: "none"},
-        elevation8: {boxShadow: "none"},
-        elevation24: {boxShadow: "none"},
->>>>>>> f7680892
-      },
     },
     default: {},
   });
