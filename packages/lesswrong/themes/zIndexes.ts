export const defaultZIndexes = {
  frontpageBooks: 0,
  frontpageSplashImage: 0,
  sequenceBanner: 0,
  reviewExpandButton: 1,
  reviewVotingCanvas: 1,
  bestOfLessWrongAdminHeader: 1,
  modTopBar: 1,
  spotlightItem: 1,
  editorPresenceList: 1,
  postsPageSplashHeader: 1,
  singleColumnSection: 2,
  spotlightItemCloseButton: 2,
  commentsMenu: 2,
  sequencesPageContent: 2,
  sequencesImageScrim: 2,
  linkCard: 2,
  editSequenceTitleInput: 3,
  postsVote: 2,
  postItemAuthor: 2,
  singleLineCommentMeta: 3,
  postItemTitle: 3,
  sidebarHoverOver: 3,
  sidebarActionMenu: 3,
  commentPermalinkIcon: 3,
  newWikiTagButton: 3,
  reviewVotingMenu: 4,
  singleLineCommentHover: 4,
  questionPageWhitescreen: 4,
  footerNav: 4,
  textbox: 5,
  styledMapPopup: 6,
  nextUnread: 999,
  sunshineSidebar: 1000,
  reactionsFooter: 1001,
<<<<<<< HEAD
  backdrop: 1300,
  modal: 1350,
  drawer: 1350,
  intercomButton: 1400,
=======
  drawer: 1200,
>>>>>>> 2481c5c1
  blurredBackgroundModal: 1350, // lower than intercom
  confirmLogoutModal: 1351,
  overflowNavButtons: 1352,
  languageModelChatButton: 1030,
  sideCommentBox: 1040,
  languageModelChat: 1041,
  postItemMenu: 1050,
  searchResults: 1450, // higher than intercom
  tabNavigation: 1101,
  hideTableOfContentsButton: 1200,
  header: 1300,
  karmaChangeNotifier: 1400,
  intercomButton: 1400,
  notificationsMenu: 1500,
  splashHeaderImageOptions: 2000,
  gatherTownIframe: 9999, // 1000001 higher than everything except intercom
  afNonMemberPopup: 9999,
  lwPopper: 10000,
  lwPopperTooltip: 10001,
  loginDialog: 10002,
  searchBar: 100000,
  commentBoxPopup: 10000000001, // has to be higher than Intercom,
  // ckEditorToolbar: 10000000002, // has to be higher than commentBoxPopup, (note: the css had to be applied in an scss file, "_editor.scss", but the position is listed here for ease of reference)
  petrovDayButton: 6,
  petrovDayLoss: 1000000,
} as const;

export type ZIndexName = keyof typeof defaultZIndexes;

export type ZIndexMap = Record<ZIndexName, number>;<|MERGE_RESOLUTION|>--- conflicted
+++ resolved
@@ -33,14 +33,10 @@
   nextUnread: 999,
   sunshineSidebar: 1000,
   reactionsFooter: 1001,
-<<<<<<< HEAD
   backdrop: 1300,
   modal: 1350,
   drawer: 1350,
   intercomButton: 1400,
-=======
-  drawer: 1200,
->>>>>>> 2481c5c1
   blurredBackgroundModal: 1350, // lower than intercom
   confirmLogoutModal: 1351,
   overflowNavButtons: 1352,
