//
// All About the Themes, the Theme Palette and Colors
// ==================================================
// There are two themes active at a time: the user theme and the site theme. The
// user theme is a user-configurable preference representing whether to use
// light mode, dark mode, etc. The site theme represents the styling differences
// between LessWrong, EA Forum, Alignment Forum, Progress Studies Forum, and
// whatever other sites share the codebase.
//
// The palette is constructed in two parts: the shade palette
// (ThemeShadePalette) and the component palette (ThemeComponentPalette). Colors
// in the component palette may depend on colors/functions in the shade palette
// (but not vise versa). These are merged together to create the overall theme.
//
// Components Should Use the Palette
// =================================
// When writing styles for UI components, use colors that come from the palette,
// rather than writing the color directly, eg like this:
//
//   const styles = (theme: ThemeType): JssStyles => ({
//     normalText: {
//       color: theme.palette.text.normal,
//     },
//     notice: {
//       border: theme.palette.border.normal,
//       background: theme.palette.panelBackground.default,
//     },
//   });
//
// Not like this:
//
//   const styles = (theme: ThemeType): JssStyles => ({
//     normalText: {
//       color: "rgba(0,0,0,.87)", // Bad: Will be black-on-black in dark mode
//     },
//     notice: {
//       border: "rgba(0,0,0,.1)", // Bad: Border will be black-on-black
//       background: "#fff", // Bad: Text will be white-on-white
//     },
//   });
//
// This is enforced by a unit test, which will provide a theme with blanked-out
// palette colors and scan JSS styles for color words. Following this convention
// should prevent almost all problems with dark-on-dark and light-on-light text.
// However tooltips and buttons are occasionally inverted relative to the base
// theme, and aesthetic issues may appear in dark mode that don't appear in
// light mode and vise versa, so try to check your UI in both.
//
// If you can't find the color you want, go ahead and add it! Having to add
// colors to the palette is meant to make sure you give a little thought to
// themes and dark mode, not to restrict you to approved colors. First add your
// color to ThemeType in themeType.ts. This will create type errors in all the
// other places you need to add the color (currently defaultPalette.ts and
// darkMode.ts).
//
// Text Color and Alpha Versus Shade
// =================================
// When you've got dark text on a white background, there are two ways to adjust
// its contrast: either choose a shade of grey, or make it black and choose an
// opacity (aka alpha). In general, opacity is the better option, because it
// maintains the ~same contrast ratio if you put you put the same text color
// on a colored background. The same applies for dark-mode themes, where it's
// better to use white-and-transparent rather than grey.
//
// Don't overuse pure-black or pure-white text colors. Think of these as
// bolded colors, not as defaults.
//
// Text should have a minimum contrast ratio of 4.5:1 ("AA") and ideally 7:1
// ("AAA"). You can check the contrast ratio of your text in the Chrome
// development tools. In the Elements tab, find the `color` attribute on an
// element with text, click on the swatch next to it, and the contrast ratio
// should be on the color-picker dialog that appears.
//
// Notational Conventions
// ======================
// CSS has a number of different ways to specify colors. For the sake of
// consistency, we only use a subset of them.
//
// Do Use:
//   Three or six hex digits: #rrggbb
//   RGB 0-255 with alpha 0-1: "rgba(r,g,b,a)",
// Avoid:
//   Any color words (including "black" and "white"). If used in the theme in
//   a place where material-UI uses them, material-UI will crash.
//
//   HSL, HSLA, HWB, Lab, and LCH color specifiers, eg "hsl(60 100% 50%)"
//   Functional notation without commas, eg "rgba(0 0 0 / 10%)"
//   RGB percentages, eg "rgba(50%,25%,25%,1)"
//   Omitted alpha: eg "rgb(0,0,100)"
//   Importing color constants from @material-ui/core/colors or other libraries
//   Color keywords other than white, black, and transparent: eg "red", "grey", "wheat"
//
//

export const grey = {
  // Exactly matches @material-ui/core/colors/grey
  50: '#fafafa',
  100: '#f5f5f5',
  200: '#eeeeee',
  300: '#e0e0e0',
  400: '#bdbdbd',
  500: '#9e9e9e',
  600: '#757575',
  700: '#616161',
  800: '#424242',
  900: '#212121',
  A100: '#d5d5d5',
  A200: '#aaaaaa',
  A400: '#303030',
  A700: '#616161',
  
  // Greyscale colors not in the MUI palette
  0: "#fff",
  1000: "#000",
  
  10: '#fefefe',
  20: '#fdfdfd',
  25: '#fcfcfc',
  30: '#fbfbfb',
  55: '#f9f9f9',
  60: '#f8f8f8',
  110: "#f3f3f3",
  120: '#f2f2f2',
  140: "#f0f0f0",
  250: "#e8e8e8",
  310: "#dddddd",
  315: "#d4d4d4",
  320: "#d9d9d9",
  340: "#d0d0d0",
  405: "#bbbbbb",
  410: "#b3b3b3",
  550: "#999999",
  620: "#888888",
  650: "#808080",
  680: "#666666",
  710: "#606060",
  750: "#5e5e5e",
}

export const defaultShadePalette = (): ThemeShadePalette => {
  const greyAlpha = (alpha: number) => `rgba(0,0,0,${alpha})`;
  const inverseGreyAlpha = (alpha: number) => `rgba(255,255,255,${alpha})`;
  return {
    grey,
    greyAlpha,
    inverseGreyAlpha,
    boxShadowColor: (alpha: number) => greyAlpha(alpha),
    greyBorder: (thickness: string, alpha: number) => `${thickness} solid ${greyAlpha(alpha)}`,
    
    fonts: {
      // Every site theme overrides these
      sansSerifStack: "sans-serif",
      serifStack: "serif",
    },
    
    type: "light",
  }
}

export const defaultComponentPalette = (shades: ThemeShadePalette): ThemeComponentPalette => ({
  text: {
    primary: shades.greyAlpha(.87),
    secondary: shades.greyAlpha(.54),
    normal: shades.greyAlpha(.87),
    maxIntensity: shades.greyAlpha(1.0),
    slightlyIntense: shades.greyAlpha(.92),
    slightlyIntense2: shades.greyAlpha(.9),
    slightlyDim: shades.greyAlpha(.8),
    slightlyDim2: shades.greyAlpha(.7),
    dim: shades.greyAlpha(.5),
    dim2: shades.grey[800],
    dim3: shades.grey[600],
    dim4: shades.grey[500],
    dim700: shades.grey[700],
    dim40: shades.greyAlpha(.4),
    dim45: shades.greyAlpha(.45),
    dim55: shades.greyAlpha(.55),
    dim60: shades.greyAlpha(.6),
    grey: shades.grey[650],
    spoilerBlockNotice: "#fff",
    notificationCount: shades.greyAlpha(0.6),
    notificationLabel: shades.greyAlpha(.66),
    eventType: "#c0a688",
    tooltipText: "#fff",
    negativeKarmaRed: "#ff8a80",
    moderationGuidelinesEasygoing: 'rgba(100, 169, 105, 0.9)',
    moderationGuidelinesNormEnforcing: '#2B6A99',
    moderationGuidelinesReignOfTerror: 'rgba(179,90,49,.8)',
    charsAdded: "#008800",
    charsRemoved: "#880000",
    invertedBackgroundText: shades.inverseGreyAlpha(1),
    invertedBackgroundText2: shades.inverseGreyAlpha(0.7),
    invertedBackgroundText3: shades.inverseGreyAlpha(0.5),
    invertedBackgroundText4: shades.inverseGreyAlpha(0.8),
    primaryAlert: "#69886e",
    error: "#9b5e5e",
    error2: "#E04E4B",
    warning: "#832013",
    red: "#ff0000",
    alwaysWhite: "#fff",
    sequenceIsDraft: "rgba(100, 169, 105, 0.9)",
    sequenceTitlePlaceholder: shades.inverseGreyAlpha(0.5),
    primaryDarkOnDim: '#085d6c', // text that is meant to be shown on the primaryDim background color

    eventMaybe: "#d59c00",
    
    reviewUpvote: "rgba(70,125,70, .87)",
    reviewDownvote: "rgba(125,70,70, .87)",
    
    aprilFools: {
      orange: "#e64a19",
      yellow: "#f57f17",
      green: "#1b5e20",
    },
  },
  link: {
    unmarked: shades.greyAlpha(.87),
    dim: shades.greyAlpha(.5),
    dim2: shades.grey[600],
    dim3: shades.greyAlpha(.4),
    grey800: shades.grey[800],
    tocLink: shades.grey[600],
    tocLinkHighlighted: shades.grey[1000],
    primaryDim: "#5caab7"
  },
  linkHover: {
    dim: shades.greyAlpha(.3),
  },
  icon: {
    normal: shades.greyAlpha(.87),
    maxIntensity: shades.greyAlpha(1.0),
    slightlyDim: shades.greyAlpha(.8),
    slightlyDim2: shades.greyAlpha(.75),
    slightlyDim3: shades.greyAlpha(.7),
    slightlyDim4: shades.greyAlpha(.6),
    dim: shades.greyAlpha(.5),
    dim2: shades.greyAlpha(.4),
    dim3: shades.grey[400],
    dim4: shades.grey[500],
    dim5: shades.greyAlpha(.3),
    dim6: shades.greyAlpha(.2),
    dim55: shades.greyAlpha(.55),
    dim600: shades.grey[600],
    dim700: shades.grey[700],
    tooltipUserMetric: "rgba(255,255,255,.8)",
    loadingDots: shades.greyAlpha(.55),
    loadingDotsAlternate: shades.grey[0],
    horizRuleDots: shades.greyAlpha(.26),
    greenCheckmark: "#4caf50",
    onTooltip: "#fff",
    inverted: shades.grey[0],
    topAuthor: shades.grey[340],
    navigationSidebarIcon: shades.greyAlpha(1.0),
    sprout: '#69886e',
    
    commentsBubble: {
      commentCount: "#fff",
      noUnread: shades.greyAlpha(.22),
      newPromoted: "rgb(160, 225, 165)",
    },
  },
  border: {
    normal: shades.greyBorder("1px", .2),
    itemSeparatorBottom: shades.greyBorder("2px", .05),
    slightlyFaint: shades.greyBorder("1px", .15),
    slightlyIntense: shades.greyBorder("1px", .25),
    slightlyIntense2: shades.greyBorder("1px", .3),
    slightlyIntense3: shades.greyBorder("1px", .4),
    intense: shades.greyBorder("2px", .5),
    faint: shades.greyBorder("1px", .1),
    extraFaint: shades.greyBorder("1px", .08),
    grey300: `1px solid ${shades.grey[300]}`,
    grey400: `1px solid ${shades.grey[400]}`,
    maxIntensity: shades.greyBorder("1px", 1.0),
    tableHeadingDivider: shades.greyBorder("2px", 1.0),
    table: `1px double ${shades.grey[410]}`,
    tableCell: `1px double ${shades.grey[320]}`,
    transparent: shades.greyBorder("1px", 0.0),
    emailHR: "1px solid #aaa",
    sunshineNewUsersInfoHR: "1px solid #ccc",
    appBarSubtitleDivider: `1px solid ${shades.grey[400]}`,
    commentBorder: "1px solid rgba(72,94,144,0.16)",
    answerBorder: "2px solid rgba(72,94,144,0.16)",
    tooltipHR: "solid 1px rgba(255,255,255,.2)",
    primaryHighlight: '#88c9d4',
    primaryHighlight2: '#bae2e8',
    secondaryHighlight: '#aedba3',
    secondaryHighlight2: '#d8edd3',
    primaryTranslucent: 'rgba(12,134,155,.7)',
    debateComment: '#1c912766',
    debateComment2: '#df1d4566',
    debateComment3: '#2671ff66',
    debateComment4: '#eb26ff66',
    debateComment5: '#efdc0066',
  },
  background: {
    default: shades.grey[60],
    paper: shades.grey[0], //Used by MUI
    pageActiveAreaBackground: shades.grey[0],
    translucentBackground: "rgba(255,255,255,.5)",
    diffInserted: "#d4ead4",
    diffDeleted: "#f0d3d3",
    usersListItem: shades.greyAlpha(.05),
    primaryDim: '#e2f1f4',
    primaryTranslucent: "rgba(95,155,101,0.1)",
    warningTranslucent: "rgba(255,152,0,0.1)",
    // this is used to address a specific iOS Safari-related issue with linear-gradient:
    // https://stackoverflow.com/questions/70446857/safari-linear-gradient
    transparent: shades.inverseGreyAlpha(0),
    imageOverlay: 'rgba(0,0,0,0.4)',
  },
  panelBackground: {
    default: shades.grey[0],
    translucent: "rgba(255,255,255,.87)",
    translucent2: "rgba(255,255,255,.8)",
    translucent3: "rgba(255,255,255,.75)",
    translucent4: "rgba(255,255,255,.5)",
    hoverHighlightGrey: shades.greyAlpha(.1),
    postsItemHover: shades.grey[50],
    formErrors: shades.greyAlpha(0.25),
    darken02: shades.greyAlpha(.02),
    darken03: shades.greyAlpha(.03),
    darken04: shades.greyAlpha(.04),
    darken05: shades.greyAlpha(.05),
    darken08: shades.greyAlpha(.08),
    darken10: shades.greyAlpha(.1),
    darken15: shades.greyAlpha(.15),
    darken20: shades.greyAlpha(.2),
    darken25: shades.greyAlpha(.25),
    darken40: shades.greyAlpha(.4),
    
    adminHomeRecentLogins: "rgba(50,100,50,.1)",
    adminHomeAllUsers: "rgba(100,50,50,.1)",
    deletedComment: "#ffefef",
    newCommentFormModerationGuidelines: shades.greyAlpha(.07),
    commentNodeEven: shades.grey[120],
    commentNodeOdd: shades.grey[25],
    commentModeratorHat: "#ecf2ed",
    commentHighlightAnimation: shades.grey[300],
    postsItemExpandedComments: shades.grey[50],
    metaculusBackground: "#2c3947",
    spoilerBlock: "#000",
    revealedSpoilerBlock: shades.greyAlpha(.12),
    tableHeading: shades.grey[50],
    notificationMenuTabBar: shades.grey[100],
    recentDiscussionThread: shades.grey[20],
    tooltipBackground: "rgba(75,75,75,.94)",
    tenPercent: shades.greyAlpha(.1),
    sunshineReportedContent: "rgba(60,0,0,.08)",
    sunshineFlaggedUser: "rgba(150,0,0,.05)",
    sunshineNewPosts: "rgba(0,80,0,.08)",
    sunshineNewComments: "rgba(120,120,0,.08)",
    sunshineNewTags: "rgba(80,80,0,.08)",
    sunshineWarningHighlight: "rgba(255,50,0,.2)",
    mobileNavFooter: shades.grey[0],
    singleLineComment: shades.grey[140],
    singleLineCommentHovered: shades.grey[300],
    singleLineCommentOddHovered: shades.grey[110],
    sequenceImageGradient: 'linear-gradient(to top, rgba(0, 0, 0, 0.5) 0%, rgba(0, 0, 0, 0.2) 42%, rgba(255, 255, 255, 0) 100%)',
    sequencesBanner: shades.greyAlpha(.5),
<<<<<<< HEAD
    restoreSavedContentNotice: "rgba(255,0,0,.1)",
    cookieBanner: shades.grey[800],
=======
>>>>>>> d29d0257
  },
  boxShadow: {
    default: `0 1px 5px ${shades.boxShadowColor(.025)}`,
    moreFocused: `0 1px 3px ${shades.boxShadowColor(.1)}`,
    faint: `0 1px 5px ${shades.boxShadowColor(.1)}`,
    
    notificationsDrawer: `${shades.boxShadowColor(.16)} 0px 3px 10px, ${shades.boxShadowColor(.23)} 0px 3px 10px`,
    appBar: `0 1px 1px ${shades.boxShadowColor(.05)}, 0 1px 1px ${shades.boxShadowColor(.05)}`,
    sequencesGridItemHover: `0 1px 3px ${shades.boxShadowColor(.1)}`,
    eventCard: `0 1px 3px ${shades.boxShadowColor(.1)}`,
    mozillaHubPreview: `0px 0px 10px ${shades.boxShadowColor(.1)}`,
    featuredResourcesCard: `0 4px 4px ${shades.boxShadowColor(.07)}`,
    spreadsheetPage1: `2px 0 2px -1px ${shades.boxShadowColor(.15)}`,
    spreadsheetPage2: `0 0 3px ${shades.boxShadowColor(.3)}`,
    collectionsCardHover: `0 0 3px ${shades.boxShadowColor(.1)}`,
    comment: `0 0 10px ${shades.boxShadowColor(.2)}`,
    sunshineSidebarHoverInfo: `-3px 0 5px 0px ${shades.boxShadowColor(.1)}`,
    sunshineSendMessage: `0 0 10px ${shades.boxShadowColor(.5)}`,
    lwCard: `0 0 10px ${shades.boxShadowColor(.2)}`,
    eaCard: `0 4px 8px ${shades.boxShadowColor(0.12)}`,
    searchResults: `0 0 20px ${shades.boxShadowColor(.2)}`,
    recentDiscussionMeetupsPoke: `5px 5px 5px ${shades.boxShadowColor(.2)}`,
  },
  buttons: {
    hoverGrayHighlight: shades.greyAlpha(0.05),
    alwaysPrimary: "#5f9b65",
    startReadingButtonBackground: shades.greyAlpha(0.05),
    recentDiscussionSubscribeButtonText: "#fff",
    featuredResourceCTAtext: "#fff",
    primaryDarkText: "#fff",
    feedExpandButton: {
      background: "#fff",
      plusSign: "#666",
      border: "1px solid #ddd",
    },
    notificationsBellOpen: {
      background: shades.greyAlpha(0.4),
      icon: shades.grey[0],
    },
    
    groupTypesMultiselect: {
      background: "rgba(100,169,105, 0.9)",
      hoverBackground: "rgba(100,169,105, 0.5)",
    },
    imageUpload: {
      background: shades.greyAlpha(.5),
      hoverBackground: shades.greyAlpha(.35),
    },
    imageUpload2: {
      // Because this displays over an image, make it the same in both light and dark mode
      background: 'rgba(0,0,0,0.6)',
      hoverBackground: 'rgba(0,0,0,0.8)',
    },
    bookCheckoutButton: "#53a55a",
    eventCardTag: "#CC5500",
  },
  tag: {
    text: shades.greyAlpha(.9),
    background: shades.grey[200],
    border: `solid 1px ${shades.grey[200]}`,
    coreTagText: shades.grey[600],
    coreTagBackground: "transparent",
    coreTagBorder: shades.greyBorder("1px", .15),
    hollowTagBackground: shades.grey[0],
    hollowTagBorder: shades.greyBorder("1px", .15),
    boxShadow: `1px 2px 5px ${shades.boxShadowColor(.2)}`,
    addTagButtonBackground: shades.grey[300],
  },
  geosuggest: {
    dropdownText: "#000",
    dropdownBackground: "#fff",
    dropdownActiveBackground: "#267dc0",
    dropdownActiveText: "#fff",
    dropdownHoveredBackground: "#f5f5f5",
    dropdownActiveHoveredBackground: "#ccc",
  },
  review: {
    activeProgress: 'rgba(127, 175, 131, 0.5)',
    progressBar: 'rgba(127, 175, 131, 0.7)',
    adminButton: "rgba(200,150,100)",
  },
  header: {
    text: shades.greyAlpha(.87),
    background: shades.grey[30],
  },
  datePicker: {
    selectedDate: "#428bca",
  },
  editor: {
    commentPanelBackground: "#ffffff",
    sideCommentEditorBackground: "#f3f7fb",
    commentMarker: "#fef7a9",
    commentMarkerActive: "#fdf05d",
  },
  blockquoteHighlight: {
    commentHovered: shades.type === 'light' ? "#dbf0e1" : "#114411",
    individualQuoteHovered: shades.type === 'light' ? "#dbf0e1" : "#114411",
    addedBlockquoteHighlightStyles: "",
  },
  embeddedPlayer: {
    opacity: 1,
  },
  
  commentParentScrollerHover: shades.greyAlpha(.075),
  tocScrollbarColors: `rgba(255,255,255,0) ${shades.grey[300]}`,
  eventsHomeLoadMoreHover: '#085d6c',
  
  contrastText: shades.grey[0],
  event: 'rgba(67,151,71,.65)',
  group: 'rgba(24,68,155,.65)',
  individual: 'rgba(90,90,90,.65)',
  primary: {
    main: "#5f9b65",
    dark: "#426c46",
    light: "#7faf83",
    contrastText: shades.grey[0],
  },
  secondary: {
    main: "#5f9b65",
    dark: "#426c46",
    light: "#7faf83",
    contrastText: shades.grey[0],
  },
  lwTertiary: {
    main: "#69886e",
    dark: "#21672b",
  },
  error: {
    main: "#bf360c",
    dark: "#852508",
    light: "#cb5e3c",
    contrastText: shades.grey[0],
  },
  warning: {
    main: "#ff9800",
  }
})<|MERGE_RESOLUTION|>--- conflicted
+++ resolved
@@ -358,11 +358,7 @@
     singleLineCommentOddHovered: shades.grey[110],
     sequenceImageGradient: 'linear-gradient(to top, rgba(0, 0, 0, 0.5) 0%, rgba(0, 0, 0, 0.2) 42%, rgba(255, 255, 255, 0) 100%)',
     sequencesBanner: shades.greyAlpha(.5),
-<<<<<<< HEAD
-    restoreSavedContentNotice: "rgba(255,0,0,.1)",
     cookieBanner: shades.grey[800],
-=======
->>>>>>> d29d0257
   },
   boxShadow: {
     default: `0 1px 5px ${shades.boxShadowColor(.025)}`,
