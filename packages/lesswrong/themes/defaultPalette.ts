--- conflicted
+++ resolved
@@ -270,11 +270,8 @@
     yellow: '#ffc500',
     recentDiscussionGreen: "#72B065",
     recentDiscussionGrey: "#757575",
-<<<<<<< HEAD
     headerKarma: "#ffad08",
-=======
     activeDotOrange: "#fdbd48",
->>>>>>> f0e60a4d
 
     commentsBubble: {
       commentCount: "#fff",
