--- conflicted
+++ resolved
@@ -218,11 +218,8 @@
       yellow: ColorString,
       recentDiscussionGreen: ColorString,
       recentDiscussionGrey: ColorString,
-<<<<<<< HEAD
       headerKarma: ColorString,
-=======
       activeDotOrange: ColorString,
->>>>>>> f0e60a4d
 
       commentsBubble: {
         commentCount: ColorString,
