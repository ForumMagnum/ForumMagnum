// eslint-disable-next-line no-restricted-imports
import type { Color as MuiColorShades } from '@material-ui/core';
import type { PartialDeep, Merge } from 'type-fest'

declare global {
  type BreakpointName = "xs"|"sm"|"md"|"lg"|"xl"|"tiny"
  type ColorString = string;
  
  type ThemeGreyscale = MuiColorShades & {
    0: ColorString,
    1000: ColorString,
    
    10: ColorString,
    20: ColorString,
    25: ColorString,
    30: ColorString,
    40: ColorString,
    55: ColorString,
    60: ColorString,
    110: ColorString,
    120: ColorString,
    140: ColorString,
    250: ColorString,
    310: ColorString,
    315: ColorString,
    320: ColorString,
    340: ColorString,
    410: ColorString,
    550: ColorString,
    620: ColorString,
    650: ColorString,
    680: ColorString,
  }
  type ThemeShadePalette = {
    grey: MuiColorShades,
    greyAlpha: (alpha: number) => ColorString,
    boxShadowColor: (alpha: number) => ColorString,
    greyBorder: (thickness: string, alpha: number) => string,
    
    fonts: {
      sansSerifStack: string,
      serifStack: string,
    },
    
    // Used by material-UI for picking some of its own colors, and also by site
    // themes
    type: "light"|"dark",
  }
  type ThemeComponentPalette = {
    primary: {
      main: ColorString,
      light: ColorString,
      dark: ColorString,
      contrastText: ColorString
    },
    secondary: {
      main: ColorString,
      light: ColorString,
      dark: ColorString, //UNUSED
      contrastText: ColorString
    },
    lwTertiary: {
      main: ColorString,
      dark: ColorString
    },
    error: {
      main: ColorString,
      light: ColorString,
      dark: ColorString
      contrastText: ColorString, //UNUSED
    },
    text: {
      primary: ColorString,
      secondary: ColorString
      
      normal: ColorString,
      maxIntensity: ColorString,
      slightlyIntense: ColorString,
      slightlyIntense2: ColorString,
      slightlyDim: ColorString,
      slightlyDim2: ColorString,
      dim: ColorString,
      dim2: ColorString,
      dim3: ColorString,
      dim4: ColorString,
      dim40: ColorString,
      dim45: ColorString,
      dim55: ColorString,
      dim60: ColorString,
      grey: ColorString,
      dim700: ColorString,
      spoilerBlockNotice: ColorString,
      notificationCount: ColorString,
      notificationLabel: ColorString,
      eventType: ColorString,
      tooltipText: ColorString,
      negativeKarmaRed: ColorString,
      moderationGuidelinesEasygoing: ColorString,
      moderationGuidelinesNormEnforcing: ColorString,
      moderationGuidelinesReignOfTerror: ColorString,
      charsAdded: ColorString,
      charsRemoved: ColorString,
      invertedBackgroundText: ColorString,
      invertedBackgroundText2: ColorString,
      invertedBackgroundText3: ColorString,
      invertedBackgroundText4: ColorString,
      error: ColorString,
      error2: ColorString,
      red: ColorString,
      sequenceIsDraft: ColorString,
      sequenceTitlePlaceholder: ColorString,
    
      reviewUpvote: ColorString,
      reviewDownvote: ColorString,
      
      aprilFools: {
        orange: ColorString,
        yellow: ColorString,
        green: ColorString,
      },
    },
    linkHover: {
      dim: ColorString,
    },
    link: {
      unmarked: ColorString,
      dim: ColorString,
      dim2: ColorString,
      dim3: ColorString,
      grey800: ColorString,
      tocLink: ColorString,
      tocLinkHighlighted: ColorString,
    },
    icon: {
      normal: ColorString,
      maxIntensity: ColorString,
      slightlyDim: ColorString,
      slightlyDim2: ColorString,
      slightlyDim3: ColorString,
      slightlyDim4: ColorString,
      dim: ColorString,
      dim2: ColorString,
      dim3: ColorString,
      dim4: ColorString,
      dim5: ColorString,
      dim6: ColorString,
      dim600: ColorString,
      dim700: ColorString,
      dim55: ColorString,
      tooltipUserMetric: ColorString,
      loadingDots: ColorString,
      loadingDotsAlternate: ColorString,
      horizRuleDots: ColorString,
      greenCheckmark: ColorString,
      onTooltip: ColorString,
      inverted: ColorString,
      topAuthor: ColorString,
      navigationSidebarIcon: ColorString,
      
      commentsBubble: {
        commentCount: ColorString,
        noUnread: ColorString,
        newPromoted: ColorString,
      },
    },
    border: {
      normal: string,
      itemSeparatorBottom: string,
      slightlyFaint: string,
      extraFaint: string,
      slightlyIntense: string,
      slightlyIntense2: string,
      slightlyIntense3: string,
      intense: string,
      faint: string,
      grey300: string,
      grey400: string,
      maxIntensity: string,
      tableHeadingDivider: string,
      table: string,
      tableCell: string,
      transparent: string,
      emailHR: string,
      sunshineNewUsersInfoHR: string,
      appBarSubtitleDivider: string,
      commentBorder: string,
      answerBorder: string,
      tooltipHR: string,
    },
    panelBackground: {
      default: ColorString,
      translucent: ColorString,
      translucent2: ColorString,
      translucent3: ColorString,
      hoverHighlightGrey: ColorString,
      postsItemHover: ColorString,
      formErrors: ColorString,
      darken02: ColorString,
      darken03: ColorString,
      darken04: ColorString,
      darken05: ColorString,
      darken08: ColorString,
      darken10: ColorString,
      darken15: ColorString,
      darken20: ColorString,
      darken25: ColorString,
      darken40: ColorString,
      
      adminHomeRecentLogins: ColorString,
      adminHomeAllUsers: ColorString,
      deletedComment: ColorString,
      newCommentFormModerationGuidelines: ColorString,
      commentNodeEven: ColorString,
      commentNodeOdd: ColorString,
      commentModeratorHat: ColorString,
      commentHighlightAnimation: ColorString,
      postsItemExpandedComments: ColorString,
      metaculusBackground: ColorString,
      spoilerBlock: ColorString,
      revealedSpoilerBlock: ColorString,
      tableHeading: ColorString,
      notificationMenuTabBar: ColorString,
      recentDiscussionThread: ColorString,
      tooltipBackground: ColorString,
      tenPercent: ColorString,
      sunshineReportedContent: ColorString,
      sunshineFlaggedUser: ColorString,
      sunshineNewPosts: ColorString,
      sunshineNewComments: ColorString,
      sunshineNewTags: ColorString,
      sunshineWarningHighlight: ColorString,
      mobileNavFooter: ColorString,
      singleLineComment: ColorString,
      singleLineCommentHovered: ColorString,
      singleLineCommentOddHovered: ColorString,
      sequenceImageGradient: string,
      sequencesBanner: ColorString,
    },
    boxShadow: {
      default: string,
      moreFocused: string,
      faint: string,
      
      notificationsDrawer: string,
      appBar: string,
      sequencesGridItemHover: string,
      eventCard: string,
      mozillaHubPreview: string,
      featuredResourcesCard: string,
      spreadsheetPage1: string,
      spreadsheetPage2: string,
      collectionsCardHover: string,
      comment: string,
      sunshineSidebarHoverInfo: string,
      sunshineSendMessage: string,
      lwCard: string,
      searchResults: string,
      recentDiscussionMeetupsPoke: string,
    },
    buttons: {
      hoverGrayHighlight: ColorString,
      startReadingButtonBackground: ColorString,
      recentDiscussionSubscribeButtonText: ColorString,
      featuredResourceCTAtext: ColorString,
      primaryDarkText: ColorString,
      feedExpandButton: {
        background: ColorString,
        plusSign: ColorString,
        border: string,
      },
      notificationsBellOpen: {
        background: ColorString,
        icon: ColorString,
      },
      groupTypesMultiselect: {
        background: ColorString,
        hoverBackground: ColorString,
      },
      imageUpload: {
        background: ColorString,
        hoverBackground: ColorString,
      },
      bookCheckoutButton: ColorString,
      eventCardTag: ColorString,
    },
    tag: {
      background: ColorString,
      border: string,
      coreTagBorder: string,
      text: ColorString,
      boxShadow: string,
      hollowTagBackground: ColorString,
      addTagButtonBackground: ColorString,
    },
    geosuggest: {
      dropdownBackground: ColorString,
      dropdownText: ColorString,
      dropdownActiveBackground: ColorString,
      dropdownActiveText: ColorString,
      dropdownHoveredBackground: ColorString,
      dropdownActiveHoveredBackground: ColorString,
    },
    review: {
      activeProgress: ColorString,
      progressBar: ColorString,
      adminButton: ColorString,
    },
    background: {
      default: ColorString
      paper: ColorString,
      pageActiveAreaBackground: ColorString,
      diffInserted: ColorString,
      diffDeleted: ColorString,
      usersListItem: ColorString,
    },
    header: {
      text: ColorString,
      background: ColorString,
    },
    datePicker: {
      selectedDate: ColorString,
    },
<<<<<<< HEAD
    editor: {
      commentPanelBackground: ColorString,
      sideCommentEditorBackground: ColorString,
      commentMarker: ColorString,
      commentMarkerActive: ColorString,
=======
    intercom?: { //Optional. If omitted, use defaults from library.
      buttonBackground: ColorString,
>>>>>>> 505cd238
    },
    group: ColorString,
    contrastText: ColorString,
    individual: ColorString,
    event: ColorString,
    
    commentParentScrollerHover: ColorString,
    tocScrollbarColors: string,
    eventsHomeLoadMoreHover: ColorString,
    eaForumGroupsMobileImg: ColorString,
  };
  type ThemePalette = Merge<ThemeShadePalette,ThemeComponentPalette>
  
  type ThemeType = {
    breakpoints: {
      down:  (breakpoint: BreakpointName|number)=>string,
      up: (breakpoint: BreakpointName|number)=>string,
      values: Record<BreakpointName,number>,
    },
    spacing: {
      unit: number,
      titleDividerSpacing: number,
    },
    palette: ThemePalette,
    typography: {
      fontFamily: string,
      fontDownloads: string[],
      
      postStyle: JssStyles,
      commentStyle: JssStyles,
      commentStyles: JssStyles,
      commentBlockquote: JssStyles,
      commentHeader: JssStyles,
      errorStyle: JssStyles,
      title: JssStyles,
      subtitle: JssStyles,
      li: JssStyles,
      display0: JssStyles,
      display1: JssStyles,
      display2: JssStyles,
      display3: JssStyles,
      display4: JssStyles,
      body1: JssStyles,
      body2: JssStyles,
      headline: JssStyles,
      subheading: JssStyles,
      headerStyle: JssStyles,
      code: JssStyles,
      codeblock: JssStyles,
      contentNotice: JssStyles,
      uiSecondary: JssStyles,
      smallFont: JssStyles,
      smallText: JssStyles,
      tinyText: JssStyles,
      caption: JssStyles,
      blockquote: JssStyles,
      uiStyle: JssStyles,
    },
    zIndexes: any,
    overrides: any,
    voting: {strongVoteDelay: number},
    secondary: any,
    
    // Used by material-UI. Not used by us directly (for our styles use
    // `theme.palette.boxShadow` which defines shadows semantically rather than
    // with an arbitrary darkness number)
    shadows: string[],
  };
  
  type BaseThemeSpecification = {
    shadePalette: ThemeShadePalette,
    componentPalette: (shadePalette: ThemeShadePalette) => ThemeComponentPalette,
    make: (palette: ThemePalette) => PartialDeep<Omit<ThemeType,"palette">>
  };
  type SiteThemeSpecification = {
    shadePalette?: PartialDeep<ThemeShadePalette>,
    componentPalette?: (shadePalette: ThemeShadePalette) => PartialDeep<ThemeComponentPalette>,
    make?: (palette: ThemePalette) => PartialDeep<Omit<ThemeType,"palette">>
  };
  type UserThemeSpecification = {
    shadePalette?: PartialDeep<ThemeShadePalette>,
    componentPalette?: (shadePalette: ThemeShadePalette) => PartialDeep<ThemeComponentPalette>,
    make?: (palette: ThemePalette) => PartialDeep<Omit<ThemeType,"palette">>
  };
}<|MERGE_RESOLUTION|>--- conflicted
+++ resolved
@@ -320,16 +320,14 @@
     datePicker: {
       selectedDate: ColorString,
     },
-<<<<<<< HEAD
     editor: {
       commentPanelBackground: ColorString,
       sideCommentEditorBackground: ColorString,
       commentMarker: ColorString,
       commentMarkerActive: ColorString,
-=======
+    },
     intercom?: { //Optional. If omitted, use defaults from library.
       buttonBackground: ColorString,
->>>>>>> 505cd238
     },
     group: ColorString,
     contrastText: ColorString,
