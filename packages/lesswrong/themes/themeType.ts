// eslint-disable-next-line no-restricted-imports
import type { Color as MuiColorShades } from '@material-ui/core';
import type { PartialDeep, Merge } from 'type-fest'
import type { ForumTypeString } from '../lib/instanceSettings';
import type { UnionOf } from '../lib/utils/typeGuardUtils';
import { userThemeNames, userThemeSettings, muiThemeNames } from './themeNames';

declare global {
  type BreakpointName = "xs"|"sm"|"md"|"lg"|"xl"|"tiny"
  type ColorString = string;

  /**
   * UserThemeName represents a concrete theme name that can be directly mapped
   * to a stylesheet (eg; "default", "dark")
   */
  type UserThemeName = UnionOf<typeof userThemeNames>;

  /**
   * UserThemeSetting is a strict superset of UserThemeName which also includes
   * "abstract" themes which require some logic to be mapped to a stylesheet
   * (eg; "auto")
   */
  type UserThemeSetting = UnionOf<typeof userThemeSettings>;

  /**
   * MuiThemeName includes all theme names that can be directly passed to
   * MaterialUI (eg; "light", "dark"). This is a 1-to-1 mapping from
   * UserThemeName.
   */
  type MuiThemeName = UnionOf<typeof muiThemeNames>;

  /**
   * Overridden forum type (for admins to quickly test AF and EA Forum themes).
   * This is the form of a partial forum-type=>forum-type mapping, where keys
   * are the actual forum you're visiting and values are the theme you want.
   * (So if you override this on LW, then go to AF it isn't overridden there,
   * and vise versa.)
   */
  type SiteThemeOverride = Partial<Record<ForumTypeString, ForumTypeString>>;

  type ThemeGreyscale = MuiColorShades & {
    0: ColorString,
    1000: ColorString,
    
    10: ColorString,
    20: ColorString,
    25: ColorString,
    30: ColorString,
    55: ColorString,
    60: ColorString,
    110: ColorString,
    120: ColorString,
    140: ColorString,
    250: ColorString,
    310: ColorString,
    315: ColorString,
    320: ColorString,
    340: ColorString,
    405: ColorString,
    410: ColorString,
    550: ColorString,
    620: ColorString,
    650: ColorString,
    680: ColorString,
    710: ColorString,
  }
  type ThemeShadePalette = {
    grey: ThemeGreyscale,
    greyAlpha: (alpha: number) => ColorString,
    inverseGreyAlpha: (alpha: number) => ColorString,
    primaryAlpha: (alpha: number) => ColorString,
    boxShadowColor: (alpha: number) => ColorString,
    greyBorder: (thickness: string, alpha: number) => string,
    
    fonts: {
      sansSerifStack: string,
      serifStack: string,
    },
    
    // Used by material-UI for picking some of its own colors, and also by site
    // themes
    type: MuiThemeName,
  }
  type ThemeComponentPalette = {
    primary: {
      main: ColorString,
      light: ColorString,
      dark: ColorString,
      contrastText: ColorString
    },
    secondary: {
      main: ColorString,
      light: ColorString,
      dark: ColorString, //UNUSED
      contrastText: ColorString
    },
    lwTertiary: {
      main: ColorString,
      dark: ColorString
    },
    error: {
      main: ColorString,
      light: ColorString,
      dark: ColorString
      contrastText: ColorString, //UNUSED
    },
    warning: {
      main: ColorString,
    }
    text: {
      primary: ColorString,
      secondary: ColorString
      normal: ColorString,
      maxIntensity: ColorString,
      slightlyIntense: ColorString,
      slightlyIntense2: ColorString,
      slightlyDim: ColorString,
      slightlyDim2: ColorString,
      dim: ColorString,
      dim2: ColorString,
      dim3: ColorString,
      dim4: ColorString,
      dim40: ColorString,
      dim45: ColorString,
      dim55: ColorString,
      dim60: ColorString,
      grey: ColorString,
      dim700: ColorString,
      spoilerBlockNotice: ColorString,
      notificationCount: ColorString,
      notificationLabel: ColorString,
      eventType: ColorString,
      tooltipText: ColorString,
      tooltipTextDim: ColorString,
      negativeKarmaRed: ColorString,
      moderationGuidelinesEasygoing: ColorString,
      moderationGuidelinesNormEnforcing: ColorString,
      moderationGuidelinesReignOfTerror: ColorString,
      charsAdded: ColorString,
      charsRemoved: ColorString,
      invertedBackgroundText: ColorString,
      invertedBackgroundText2: ColorString,
      invertedBackgroundText3: ColorString,
      invertedBackgroundText4: ColorString,
      primaryAlert: ColorString,
      error: ColorString,
      error2: ColorString,
      warning: ColorString,
      red: ColorString,
      alwaysWhite: ColorString,
      alwaysBlack: ColorString,
      sequenceIsDraft: ColorString,
      sequenceTitlePlaceholder: ColorString,
      primaryDarkOnDim: ColorString,
      contentHeader?: ColorString,
    
      reviewWinner: {
        title: ColorString,
        author: ColorString,
      }
      reviewUpvote: ColorString,
      reviewDownvote: ColorString,
      reviewBallotIcon: ColorString,
      
      eventMaybe: ColorString,
      aprilFools: {
        orange: ColorString,
        yellow: ColorString,
        green: ColorString,
      },

      debateComment: {
        [1]: ColorString,
        [2]: ColorString,
        [3]: ColorString,
        [4]: ColorString,
        [5]: ColorString,
        [6]: ColorString,
      },
    },
    linkHover: {
      dim: ColorString,
    },
    link: {
      unmarked: ColorString,
      dim: ColorString,
      dim2: ColorString,
      dim3: ColorString,
      grey800: ColorString,
      tocLink: ColorString,
      tocLinkHighlighted: ColorString,
      primaryDim: ColorString,
      visited: ColorString
      visitedHover?: ColorString,
    },
    icon: {
      normal: ColorString,
      maxIntensity: ColorString,
      slightlyDim: ColorString,
      slightlyDim2: ColorString,
      slightlyDim3: ColorString,
      slightlyDim4: ColorString,
      dim: ColorString,
      dim2: ColorString,
      dim3: ColorString,
      dim4: ColorString,
      dim5: ColorString,
      dim6: ColorString,
      dim600: ColorString,
      dim700: ColorString,
      dim55: ColorString,
      tooltipUserMetric: ColorString,
      loadingDots: ColorString,
      loadingDotsAlternate: ColorString,
      horizRuleDots: ColorString,
      greenCheckmark: ColorString,
      filledGreenCheckmark: ColorString,
      onTooltip: ColorString,
      inverted: ColorString,
      topAuthor: ColorString,
      navigationSidebarIcon: ColorString,
      sprout: ColorString,
      yellow: ColorString,
      recentDiscussionGreen: ColorString,
      recentDiscussionGrey: ColorString,
      headerKarma: ColorString,
      activeDotOrange: ColorString,

      commentsBubble: {
        commentCount: ColorString,
        noUnread: ColorString,
        newPromoted: ColorString,
      },
    },
    border: {
      normal: string,
      itemSeparatorBottom: string,
      slightlyFaint: string,
      extraFaint: string,
      slightlyIntense: string,
      slightlyIntense2: string,
      slightlyIntense3: string,
      intense: string,
      faint: string,
      grey200: string,
      grey300: string,
      grey400: string,
      grey800: string,
      maxIntensity: string,
      tableHeadingDivider: string,
      table: string,
      tableCell: string,
      transparent: string,
      emailHR: string,
      sunshineNewUsersInfoHR: string,
      appBarSubtitleDivider: string,
      commentBorder: string,
      answerBorder: string,
      tooltipHR: string,
      primaryHighlight: string,
      primaryHighlight2: string,
      secondaryHighlight: string,
      secondaryHighlight2: string,
      primaryTranslucent: string,
      dashed500: string,
      mentionsBaloon: string,
      wrappedSummary: string,
      eaButtonGreyOutline: string,
    },
    panelBackground: {
      default: ColorString,
      translucent: ColorString,
      translucent2: ColorString,
      translucent3: ColorString,
      translucent4: ColorString,
      hoverHighlightGrey: ColorString,
      postsItemHover: ColorString,
      formErrors: ColorString,
      darken02: ColorString,
      darken03: ColorString,
      darken04: ColorString,
      darken05: ColorString,
      darken08: ColorString,
      darken10: ColorString,
      darken15: ColorString,
      darken20: ColorString,
      darken25: ColorString,
      darken40: ColorString,
      
      adminHomeRecentLogins: ColorString,
      adminHomeAllUsers: ColorString,
      deletedComment: ColorString,
      newCommentFormModerationGuidelines: ColorString,
      commentNodeEven: ColorString,
      commentNodeOdd: ColorString,
      commentModeratorHat: ColorString,
      commentHighlightAnimation: ColorString,
      postsItemExpandedComments: ColorString,
      metaculusBackground: ColorString,
      spoilerBlock: ColorString,
      revealedSpoilerBlock: ColorString,
      tableHeading: ColorString,
      notificationMenuTabBar: ColorString,
      recentDiscussionThread: ColorString,
      tooltipBackground: ColorString,
      tooltipBackground2: ColorString,
      modalBackground: ColorString,
      loginInput: ColorString,
      loginInputHovered: ColorString,
      tenPercent: ColorString,
      sunshineReportedContent: ColorString,
      sunshineFlaggedUser: ColorString,
      sunshineNewPosts: ColorString,
      sunshineNewComments: ColorString,
      sunshineNewTags: ColorString,
      sunshineWarningHighlight: ColorString,
      mobileNavFooter: ColorString,
      singleLineComment: ColorString,
      singleLineCommentHovered: ColorString,
      singleLineCommentOddHovered: ColorString,
      sequenceImageGradient: string,
      sequencesBanner: ColorString,
      cookieBanner: ColorString,
      strawpoll: ColorString,
      userProfileImageHover: ColorString,
      userProfileImageLoading: string,
<<<<<<< HEAD
      reviewGold: ColorString
=======
      onboardingSection: ColorString,
      onboardingPodcast: ColorString,
>>>>>>> 004ff74f
    },
    boxShadow: {
      default: string,
      moreFocused: string,
      faint: string,
      
      notificationsDrawer: string,
      appBar: string,
      sequencesGridItemHover: string,
      eventCard: string,
      mozillaHubPreview: string,
      featuredResourcesCard: string,
      spreadsheetPage1: string,
      spreadsheetPage2: string,
      collectionsCardHover: string,
      comment: string,
      sunshineSidebarHoverInfo: string,
      sunshineSendMessage: string,
      lwCard: string,
      eaCard: string,
      searchResults: string,
      recentDiscussionMeetupsPoke: string,
      graphTooltip: string,
      lwTagHoverOver: string,
    },
    buttons: {
      hoverGrayHighlight: ColorString,
      alwaysPrimary: ColorString,
      startReadingButtonBackground: ColorString,
      recentDiscussionSubscribeButtonText: ColorString,
      featuredResourceCTAtext: ColorString,
      primaryDarkText: ColorString,
      feedExpandButton: {
        background: ColorString,
        plusSign: ColorString,
        border: string,
      },
      notificationsBellOpen: {
        background: ColorString,
        icon: ColorString,
      },
      groupTypesMultiselect: {
        background: ColorString,
        hoverBackground: ColorString,
      },
      imageUpload: {
        background: ColorString,
        hoverBackground: ColorString,
      },
      imageUpload2: {
        background: ColorString,
        hoverBackground: ColorString,
      },
      bookCheckoutButton: ColorString,
      eventCardTag: ColorString,
      mentions: {
        hover: ColorString,
        selected: ColorString,
        selectedHover: ColorString,
      },
      digestAdBannerNoThanks: {
        background: ColorString,
        hoverBackground: ColorString,
      },
    },
    tag: {
      text: ColorString,
      background: ColorString,
      backgroundHover?: ColorString,
      border: string,
      coreTagText: ColorString,
      coreTagBackground: ColorString,
      coreTagBackgroundHover?: ColorString,
      coreTagBorder: string,
      hollowTagBackground: ColorString,
      hollowTagBackgroundHover?: ColorString,
      hollowTagBorder: string,
      boxShadow: string,
      addTagButtonBackground: ColorString,
      onboardingBackground: ColorString,
      onboardingBackgroundHover: ColorString,
      onboardingBackgroundSelected: ColorString,
    },
    geosuggest: {
      dropdownBackground: ColorString,
      dropdownText: ColorString,
      dropdownActiveBackground: ColorString,
      dropdownActiveText: ColorString,
      dropdownHoveredBackground: ColorString,
      dropdownActiveHoveredBackground: ColorString,
    },
    review: {
      activeProgress: ColorString,
      progressBar: ColorString,
      adminButton: ColorString,
      winner: ColorString,
    },
    background: {
      default: ColorString
      paper: ColorString,
      contrastInDarkMode: ColorString,
      pageActiveAreaBackground: ColorString,
      translucentBackground: ColorString,
      loginBackdrop: ColorString,
      diffInserted: ColorString,
      diffDeleted: ColorString,
      usersListItem: ColorString,
      primaryDim: ColorString,
      primarySlightlyDim: ColorString,
      primaryTranslucent: ColorString,
      primaryTranslucentHeavy: ColorString,
      warningTranslucent: ColorString,
      transparent: ColorString,
      imageOverlay: ColorString,
      digestAdBannerInput: ColorString,
    },
    header: {
      text: ColorString,
      background: ColorString,
    },
    datePicker: {
      selectedDate: ColorString,
    },
    editor: {
      commentPanelBackground: ColorString,
      sideCommentEditorBackground: ColorString,
      commentMarker: ColorString,
      commentMarkerActive: ColorString,
    },
    blockquoteHighlight: {
      commentHovered: ColorString,
      individualQuoteHovered: ColorString,
      
      //CSS added to the <style> node of hovered blockquotes. Used for adding
      //extra top/bottom padding to extend the highlighted region a few pixels,
      //which is needed with EA Forum's font but not needed with LW's font.
      addedBlockquoteHighlightStyles: string,
    },
    intercom?: { //Optional. If omitted, use defaults from library.
      buttonBackground: ColorString,
    },
    embeddedPlayer: {
      opacity: number,
    },
    dropdown: {
      background: ColorString,
      border: ColorString,
      hoverBackground: ColorString,
    },
    graph: {
      analyticsReads: ColorString,
    },
    group: ColorString,
    contrastText: ColorString,
    individual: ColorString,
    event: ColorString,
    
    commentParentScrollerHover: ColorString,
    tocScrollbarColors: string,
    eventsHomeLoadMoreHover: ColorString,

    wrapped: {
      background: ColorString,
      highlightText: ColorString,
      secondaryText: ColorString,
      tertiaryText: ColorString,
      black: ColorString,
      darkGrey: ColorString,
      grey: ColorString,
      darkDot: ColorString,
      panelBackground: ColorString,
      panelBackgroundDark: ColorString,
      postScoreArrow: ColorString,
    },
    dialogueMatching: {
      checkedNotMatched: ColorString,
      checkedMatched: ColorString,
      optIn: ColorString,
      warning: ColorString,
    },
    namesAttachedReactions: {
      selectedAnti: ColorString,
    },
  };
  type ThemePalette = Merge<ThemeShadePalette,ThemeComponentPalette>
  
  type ThemeType = {
    forumType: ForumTypeString,

    baseFontSize: number,
    
    breakpoints: {
      /** Down is *inclusive* - down(sm) will go up to the md breakpoint */
      down:  (breakpoint: BreakpointName|number) => string,
      up: (breakpoint: BreakpointName|number) => string,
      values: Record<BreakpointName,number>,
    },
    spacing: {
      unit: number,
      titleDividerSpacing: number,
      mainLayoutPaddingTop: number,
    },
    borderRadius: {
      default: number,
      small: number,
    },
    palette: ThemePalette,
    typography: {
      fontFamily: string,
      fontDownloads: string[],
      cloudinaryFont: {
        stack: string,
        url: string,
      },

      postStyle: JssStyles,
      commentStyle: JssStyles,
      commentStyles: JssStyles,
      commentBlockquote: JssStyles,
      commentHeader: JssStyles,
      errorStyle: JssStyles,
      title: JssStyles,
      subtitle: JssStyles,
      li: JssStyles,
      display0: JssStyles,
      display1: JssStyles,
      display2: JssStyles,
      display3: JssStyles,
      display4: JssStyles,
      postsItemTitle: JssStyles,
      chapterTitle: JssStyles,
      largeChapterTitle: JssStyles,
      body1: JssStyles,
      body2: JssStyles,
      headline: JssStyles,
      subheading: JssStyles,
      headerStyle: JssStyles,
      code: JssStyles,
      codeblock: JssStyles,
      contentNotice: JssStyles,
      uiSecondary: JssStyles,
      smallFont: JssStyles,
      smallText: JssStyles,
      tinyText: JssStyles,
      caption: JssStyles,
      blockquote: JssStyles,
      uiStyle: JssStyles,
      italic: JssStyles,
      smallCaps: JssStyles,
    },
    zIndexes: any,
    overrides: any,
    postImageStyles: JssStyles,
    voting: {strongVoteDelay: number},
    secondary: any,
    
    // Used by material-UI. Not used by us directly (for our styles use
    // `theme.palette.boxShadow` which defines shadows semantically rather than
    // with an arbitrary darkness number)
    shadows: string[],
    
    rawCSS: string[],
  };
  
  type BaseThemeSpecification = {
    shadePalette: ThemeShadePalette,
    componentPalette: (shadePalette: ThemeShadePalette) => ThemeComponentPalette,
    make: (palette: ThemePalette) => PartialDeep<Omit<ThemeType,"palette">>
  };
  type SiteThemeSpecification = {
    shadePalette?: PartialDeep<ThemeShadePalette>,
    componentPalette?: (shadePalette: ThemeShadePalette) => PartialDeep<ThemeComponentPalette>,
    make?: (palette: ThemePalette) => PartialDeep<Omit<ThemeType,"palette">>
  };
  type UserThemeSpecification = {
    shadePalette?: PartialDeep<ThemeShadePalette>,
    componentPalette?: (shadePalette: ThemeShadePalette) => PartialDeep<ThemeComponentPalette>,
    make?: (palette: ThemePalette) => PartialDeep<Omit<ThemeType,"palette">>
  };
}<|MERGE_RESOLUTION|>--- conflicted
+++ resolved
@@ -324,12 +324,9 @@
       strawpoll: ColorString,
       userProfileImageHover: ColorString,
       userProfileImageLoading: string,
-<<<<<<< HEAD
       reviewGold: ColorString
-=======
       onboardingSection: ColorString,
       onboardingPodcast: ColorString,
->>>>>>> 004ff74f
     },
     boxShadow: {
       default: string,
