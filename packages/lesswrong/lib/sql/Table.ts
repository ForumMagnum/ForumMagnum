import { Type, IdType, isResolverOnly } from "./Type";
import TableIndex from "./TableIndex";
import { expectedIndexes } from "../collectionIndexUtils";
import { forumTypeSetting, ForumTypeString } from "../instanceSettings";

/**
 * Table represents the collection schema as it exists in Postgres,
 * rather than how it exists in Vulcan or GraphQL. That is, each field
 * knows it's Postgres datatype and some extra info like nullability and
 * default values (see Type.ts), but not extended metadata that is
 * superflous to Postgres such as access permissions or form configuration.
 *
 * Resolver-only fields are excluded - Table only contains fields that
 * actually exist in the database.
 *
 * Note that the data here is still generated using the collection schema
 * files, so it's possible for this to become out-of-date with what's
 * actually in the database if migrations are not done correctly.
 */
class Table<T extends DbObject> {
  private fields: Record<string, Type> = {};
  private indexes: TableIndex<T>[] = [];

  constructor(private name: string) {}

  getName() {
    return this.name;
  }

  addField(name: string, type: Type) {
    this.fields[name] = type;
  }

  getFields() {
    return this.fields;
  }

  getField(name: string) {
    return this.fields[name];
  }

  countFields() {
    return Object.keys(this.fields).length;
  }

<<<<<<< HEAD
  addIndex(key: Record<string, 1 | -1>, options?: MongoEnsureIndexOptions) {
    const fields = Object.keys(key);
    const existing = this.getIndex(fields, options);
    if (existing) {
      return existing;
    }
    const index = new TableIndex(this.name, key, options);
=======
  addIndex(key: MongoIndexKeyObj<T>, options?: MongoEnsureIndexOptions<T>) {
    const index = new TableIndex<T>(this.name, key, options);
>>>>>>> 00eccbe1
    this.indexes.push(index);
    return index;
  }

  hasIndex(fields: string[], options?: MongoEnsureIndexOptions<T>) {
    return this.indexes.some((index) => index.equals(fields, options));
  }

  getIndex(fields: string[], options?: MongoEnsureIndexOptions<T>) {
    return this.indexes.find((index) => index.equals(fields, options));
  }

  getIndexes() {
    return this.indexes;
  }

  static fromCollection<T extends DbObject>(collection: CollectionBase<T>, forumType?: ForumTypeString): Table<T> {
    const table = new Table<T>(collection.collectionName);
    forumType ??= forumTypeSetting.get() ?? "EAForum";

    const schema = collection._schemaFields;
    for (const field of Object.keys(schema)) {
      // Force `_id` fields to use the IdType type, with an exception for `Sessions`
      // which uses longer custom ids.
      if (field === "_id" && collection.collectionName !== "Sessions") {
        table.addField("_id", new IdType(collection));
      } else if (field.indexOf("$") < 0) {
        const fieldSchema = schema[field];
        if (!isResolverOnly(field, fieldSchema)) {
          const indexSchema = schema[`${field}.$`];
          table.addField(field, Type.fromSchema(field, fieldSchema, indexSchema, forumType));
        }
      }
    }

    const indexes = expectedIndexes[collection.collectionName] ?? [];
    for (const index of indexes) {
      const {key, ...options} = index;
      table.addIndex(key, options);
    }

    return table;
  }
}

export default Table;<|MERGE_RESOLUTION|>--- conflicted
+++ resolved
@@ -43,18 +43,13 @@
     return Object.keys(this.fields).length;
   }
 
-<<<<<<< HEAD
-  addIndex(key: Record<string, 1 | -1>, options?: MongoEnsureIndexOptions) {
+  addIndex(key: MongoIndexKeyObj<T>, options?: MongoEnsureIndexOptions<T>) {
     const fields = Object.keys(key);
     const existing = this.getIndex(fields, options);
     if (existing) {
       return existing;
     }
     const index = new TableIndex(this.name, key, options);
-=======
-  addIndex(key: MongoIndexKeyObj<T>, options?: MongoEnsureIndexOptions<T>) {
-    const index = new TableIndex<T>(this.name, key, options);
->>>>>>> 00eccbe1
     this.indexes.push(index);
     return index;
   }
