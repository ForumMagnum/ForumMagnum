--- conflicted
+++ resolved
@@ -265,19 +265,15 @@
     await this.executeWriteQuery(query, {fieldOrSpec, options})
   }
 
-<<<<<<< HEAD
-  aggregate(pipeline: MongoAggregationPipeline<ObjectsByCollectionName[N]>, options?: MongoAggregationOptions) {
+  aggregate = (
+    pipeline: MongoAggregationPipeline<ObjectsByCollectionName[N]>,
+    options?: MongoAggregationOptions,
+    comment?: string,
+  ) => {
     return {
       toArray: async () => {
         try {
-          const query = new Pipeline<ObjectsByCollectionName[N]>(this.getTable(), pipeline, options).toQuery();
-=======
-  aggregate = (pipeline: MongoAggregationPipeline<T>, options?: MongoAggregationOptions, comment?: string) => {
-    return {
-      toArray: async () => {
-        try {
-          const query = new Pipeline<T>(this.getTable(), pipeline, options, comment).toQuery();
->>>>>>> f2f006a4
+          const query = new Pipeline(this.getTable(), pipeline, options, comment).toQuery();
           const result = await this.executeReadQuery(query, {pipeline, options});
           return result;
         } catch (e) {
