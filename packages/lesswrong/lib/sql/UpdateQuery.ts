--- conflicted
+++ resolved
@@ -199,13 +199,9 @@
       const resolvedField = this.resolveFieldName(field);
       return format(resolvedField, updateValue);
     } catch (e) {
-<<<<<<< HEAD
       if (this.table instanceof Table && this.table.hasResolverOnlyField(field)) {
         return [];
       }
-      // @ts-ignore
-=======
->>>>>>> d4ef8ddb
       throw new Error(`Field "${field}" is not recognized - is it missing from the schema?`, {cause: e});
     }
   }
