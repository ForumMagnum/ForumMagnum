--- conflicted
+++ resolved
@@ -292,25 +292,21 @@
         } else if (op === "<>") {
           return [`${resolvedField}${hint} IS NOT NULL`];
         }
-      }
-<<<<<<< HEAD
-      if (op === "=" && this.isCaseInsensitive && typeof value === "string") {
-        return [`LOWER(${resolvedField}) ${op} LOWER(`, new Arg(value), ")"];
-=======
-      else if (value === true) {
+      } else if (value === true) {
         if (op === "=") {
           return [`${resolvedField}${hint} IS TRUE`];
         } else if (op === "<>") {
           return [`${resolvedField}${hint} IS NOT TRUE`];
         }
-      }
-      else if (value === false) {
+      } else if (value === false) {
         if (op === "=") {
           return [`${resolvedField}${hint} IS FALSE`];
         } else if (op === "<>") {
           return [`${resolvedField}${hint} IS NOT FALSE`];
         }
->>>>>>> 6db30a73
+      }
+      if (op === "=" && this.isCaseInsensitive && typeof value === "string") {
+        return [`LOWER(${resolvedField}) ${op} LOWER(`, new Arg(value), ")"];
       }
       return [`${resolvedField}${hint} ${op} `, new Arg(value)];
     }
