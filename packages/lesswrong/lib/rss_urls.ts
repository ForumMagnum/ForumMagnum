--- conflicted
+++ resolved
@@ -1,9 +1,4 @@
-<<<<<<< HEAD
-import { siteUrlSetting } from './instanceSettings';
-import { combineUrls, Utils } from './vulcan-lib';
-=======
-import { getSiteUrl } from './vulcan-lib/utils';
->>>>>>> b753d312
+import { combineUrls, getSiteUrl } from './vulcan-lib';
 
 export const rssTermsToUrl = (terms) => {
   const siteUrl = getSiteUrl();
