// Centralized control of beta-gated features. If a feature is restricted to
// admins or to users with the opt-in flag, implement that by defining a
// function here which returns whether a given user has access to that feature.
// That way, we can look here to see what features are currently beta-gated,
// and have an easy way to un-gate in all the relevant places at once.
//
// Beta-feature test functions must handle the case where user is null.

import { forumTypeSetting } from "./instanceSettings";

// States for in-progress features
const adminOnly = (user: UsersCurrent|DbUser|null): boolean => !!user?.isAdmin; // eslint-disable-line no-unused-vars
const moderatorOnly = (user: UsersCurrent|DbUser|null): boolean => !!(user?.isAdmin || user?.groups?.includes('sunshineRegiment'))
const optInOnly = (user: UsersCurrent|DbUser|null): boolean => !!user?.beta; // eslint-disable-line no-unused-vars
const shippedFeature = (user: UsersCurrent|DbUser|null): boolean => true; // eslint-disable-line no-unused-vars
const disabled = (user: UsersCurrent|DbUser|null): boolean => false; // eslint-disable-line no-unused-vars
const karmaGated = (minKarma: number) => (user: UsersCurrent|DbUser|null): boolean => user ? user.karma>=minKarma : false;

const isEAForum = forumTypeSetting.get() === 'EAForum'

//////////////////////////////////////////////////////////////////////////////
// Features in progress                                                     //
//////////////////////////////////////////////////////////////////////////////

export const userCanEditTagPortal = isEAForum ? moderatorOnly : adminOnly;
export const userHasCkCollaboration = disabled;
export const userHasBoldPostItems = disabled
export const userHasEAHomeHandbook = adminOnly
export const userCanCreateCommitMessages = moderatorOnly;
<<<<<<< HEAD
export const userHasRedesignedSettingsPage = disabled;
export const userCanUseSharing = (user: UsersCurrent|DbUser|null): boolean => (moderatorOnly(user) || (optInOnly(user) && karmaGated(20)(user)))
export const userHasNewTagSubscriptions =  isEAForum ? optInOnly : disabled
=======
export const userHasNewTagSubscriptions =  isEAForum ? shippedFeature : disabled
>>>>>>> 7472d1ab

// Shipped Features
export const userCanManageTags = shippedFeature;
export const userCanCreateTags = shippedFeature;
export const userCanUseTags = shippedFeature;
export const userCanViewRevisionHistory = shippedFeature;
export const userHasPingbacks = shippedFeature;<|MERGE_RESOLUTION|>--- conflicted
+++ resolved
@@ -27,13 +27,9 @@
 export const userHasBoldPostItems = disabled
 export const userHasEAHomeHandbook = adminOnly
 export const userCanCreateCommitMessages = moderatorOnly;
-<<<<<<< HEAD
 export const userHasRedesignedSettingsPage = disabled;
 export const userCanUseSharing = (user: UsersCurrent|DbUser|null): boolean => (moderatorOnly(user) || (optInOnly(user) && karmaGated(20)(user)))
-export const userHasNewTagSubscriptions =  isEAForum ? optInOnly : disabled
-=======
 export const userHasNewTagSubscriptions =  isEAForum ? shippedFeature : disabled
->>>>>>> 7472d1ab
 
 // Shipped Features
 export const userCanManageTags = shippedFeature;
