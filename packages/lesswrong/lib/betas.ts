// Centralized control of beta-gated features. If a feature is restricted to
// admins or to users with the opt-in flag, implement that by defining a
// function here which returns whether a given user has access to that feature.
// That way, we can look here to see what features are currently beta-gated,
// and have an easy way to un-gate in all the relevant places at once.
//
// Beta-feature test functions must handle the case where user is null.

import { testServerSetting, isEAForum } from "./instanceSettings";

// States for in-progress features
const adminOnly = (user: UsersCurrent|DbUser|null): boolean => !!user?.isAdmin; // eslint-disable-line no-unused-vars
const moderatorOnly = (user: UsersCurrent|DbUser|null): boolean => !!(user?.isAdmin || user?.groups?.includes('sunshineRegiment'))
const optInOnly = (user: UsersCurrent|DbUser|null): boolean => !!user?.beta; // eslint-disable-line no-unused-vars
const shippedFeature = (user: UsersCurrent|DbUser|null): boolean => true; // eslint-disable-line no-unused-vars
const disabled = (user: UsersCurrent|DbUser|null): boolean => false; // eslint-disable-line no-unused-vars
const karmaGated = (minKarma: number) => (user: UsersCurrent|DbUser|null): boolean => user ? user.karma>=minKarma : false;
const testServerOnly = (_: UsersCurrent|DbUser|null): boolean => testServerSetting.get();

//////////////////////////////////////////////////////////////////////////////
// Features in progress                                                     //
//////////////////////////////////////////////////////////////////////////////

export const userHasCommentOnSelection = isEAForum ? disabled : shippedFeature;
export const userCanEditTagPortal = isEAForum ? moderatorOnly : adminOnly;
export const userHasBoldPostItems = disabled
export const userHasEAHomeHandbook = adminOnly
export const userCanCreateCommitMessages = moderatorOnly;
export const userHasRedesignedSettingsPage = disabled;
export const userCanUseSharing = (user: UsersCurrent|DbUser|null): boolean => moderatorOnly(user) || karmaGated(1)(user)
export const userHasNewTagSubscriptions =  isEAForum ? shippedFeature : disabled
export const userHasDefaultProfilePhotos = disabled

export const userHasAutosummarize = adminOnly

export const userHasThemePicker = isEAForum ? adminOnly : shippedFeature;

export const userHasSideComments = isEAForum ? disabled : shippedFeature;

export const userHasShortformTags = isEAForum ? shippedFeature : disabled;

export const userHasCommentProfileImages = disabled;

export const userHasEagProfileImport = disabled;

<<<<<<< HEAD
export const userHasElasticsearch = isEAForum ? shippedFeature : disabled;
=======
export const userHasEAEmojiReacts = isEAForum ? testServerOnly : disabled;
>>>>>>> f8a0c8e7

// Shipped Features
export const userCanManageTags = shippedFeature;
export const userCanCreateTags = shippedFeature;
export const userCanUseTags = shippedFeature;
export const userCanViewRevisionHistory = shippedFeature;
export const userHasPingbacks = shippedFeature;<|MERGE_RESOLUTION|>--- conflicted
+++ resolved
@@ -43,11 +43,9 @@
 
 export const userHasEagProfileImport = disabled;
 
-<<<<<<< HEAD
+export const userHasEAEmojiReacts = isEAForum ? testServerOnly : disabled;
+
 export const userHasElasticsearch = isEAForum ? shippedFeature : disabled;
-=======
-export const userHasEAEmojiReacts = isEAForum ? testServerOnly : disabled;
->>>>>>> f8a0c8e7
 
 // Shipped Features
 export const userCanManageTags = shippedFeature;
