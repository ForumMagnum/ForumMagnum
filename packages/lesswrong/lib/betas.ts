--- conflicted
+++ resolved
@@ -90,11 +90,8 @@
 export const commentsTableOfContentsEnabled = hasCommentsTableOfContentSetting.get();
 export const fullHeightToCEnabled = isLWorAF;
 export const hasForumEvents = isEAForum;
-<<<<<<< HEAD
 export const hasSurveys = isFriendlyUI;
-=======
 export const hasCollapsedFootnotes = !isLWorAF;
->>>>>>> a5f8813e
 export const useCurationEmailsCron = isLW;
 
 // EA Forum disabled the author's ability to moderate posts. We disregard this
