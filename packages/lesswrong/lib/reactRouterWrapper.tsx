--- conflicted
+++ resolved
@@ -81,13 +81,5 @@
   }
 }
 
-<<<<<<< HEAD
-export const Navigate = reactRouter.Navigate;
-
-export const useNavigate = reactRouter.useNavigate;
-
-export type NavigateFunction = reactRouter.NavigateFunction;
-=======
 export const Redirect = reactRouter.Redirect;
-export { useNavigate } from './routeUtil';
->>>>>>> 276f062d
+export { useNavigate, NavigateFunction } from './routeUtil';