--- conflicted
+++ resolved
@@ -1293,8 +1293,6 @@
     path: '/debug/notificationEmailPreview',
     componentName: 'NotificationEmailPreviewPage'
   },
-<<<<<<< HEAD
-=======
   {
     name: 'SpotlightsPage',
     path: '/spotlights',
@@ -1304,7 +1302,6 @@
 );
 
 addRoute(
->>>>>>> 82b0d200
   {
     path:'/posts/:_id/:slug/comment/:commentId?',
     name: 'comment.greaterwrong',
