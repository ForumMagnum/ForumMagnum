--- conflicted
+++ resolved
@@ -733,17 +733,16 @@
       title: 'EA Forum Wrapped',
     },
     {
-<<<<<<< HEAD
       name: 'recommendationsSample',
       path: '/admin/recommendationsSample',
       componentName: 'RecommendationsSamplePage',
       title: "Recommendations Sample"
-=======
+    },
+    {
       name: 'CookiePolicy',
       path: '/cookiePolicy',
       componentName: 'CookiePolicy',
       title: 'Cookie Policy',
->>>>>>> 1058ccc1
     },
     {
       name: 'readHistory',
