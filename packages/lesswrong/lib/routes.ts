--- conflicted
+++ resolved
@@ -144,17 +144,11 @@
     background: "white"
   },
   {
-<<<<<<< HEAD
     name:'users.drafts',
     path:'/drafts',
     componentName: 'DraftsPage',
     title: "Drafts & Unpublished",
     background: "white"
-=======
-    name: 'users.drafts',
-    path: '/drafts',
-    componentName: 'DraftsPage',
->>>>>>> ea2654ae
   },
   {
     name:'users.manageSubscriptions',
