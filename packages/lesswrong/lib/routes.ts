import { Posts } from './collections/posts/collection';
import { forumTypeSetting, PublicInstanceSetting } from './instanceSettings';
import { hasEventsSetting, legacyRouteAcronymSetting } from './publicSettings';
import { addRoute, PingbackDocument, RouterLocation } from './vulcan-lib/routes';

const communitySubtitle = { subtitleLink: "/community", subtitle: "Community" };
const rationalitySubtitle = { subtitleLink: "/rationality", subtitle: "Rationality: A-Z" };
const hpmorSubtitle = { subtitleLink: "/hpmor", subtitle: "HPMoR" };
const codexSubtitle = { subtitleLink: "/codex", subtitle: "SlateStarCodex" };
const metaSubtitle = { subtitleLink: "/meta", subtitle: "Meta" };

const aboutPostIdSetting = new PublicInstanceSetting<string>('aboutPostId', 'bJ2haLkcGeLtTWaD5', "warning") // Post ID for the /about route
const contactPostIdSetting = new PublicInstanceSetting<string | null>('contactPostId', null, "optional")
const introPostIdSetting = new PublicInstanceSetting<string | null>('introPostId', null, "optional") 

function getPostPingbackById(parsedUrl: RouterLocation, postId: string|null): PingbackDocument|null {
  if (!postId)
    return null;
  
  if (parsedUrl.hash) {
    // If the URL contains a hash, it leads to either a comment or a landmark
    // within the post.
    // Future work: If it's a comment ID, make a comment pingback; if it's not
    // a comment ID, make it a post-pingback but do some special-case thing so
    // that the preview excerpt starts in the section that's linked to.
    return null;
  } else {
    return ({ collectionName: "Posts", documentId: postId })
  }
}

async function getPostPingbackByLegacyId(parsedUrl: RouterLocation, legacyId: string) {
  const parsedId = parseInt(legacyId, 36);
  const post = Posts.findOne({"legacyId": parsedId.toString()});
  if (!post) return null;
  return getPostPingbackById(parsedUrl, post._id);
}

async function getPostPingbackBySlug(parsedUrl: RouterLocation, slug: string) {
  const post = Posts.findOne({slug: slug});
  if (!post) return null;
  return getPostPingbackById(parsedUrl, post._id);
}


const postBackground = "white"

// User-profile routes
addRoute(
  {
    name:'users.single',
    path:'/users/:slug',
    componentName: 'UsersSingle',
    //titleHoC: userPageTitleHoC,
    titleComponentName: 'UserPageTitle'
  },
  {
    name:'users.single.user',
    path:'/user/:slug',
    componentName: 'UsersSingle'
  },
  {
    name: "userOverview",
    path:'/user/:slug/overview',
    redirect: (location) => `/users/${location.params.slug}`,
    componentName: "UsersSingle",
  },
  {
    name:'users.single.u',
    path:'/u/:slug',
    componentName: 'UsersSingle'
  },
  {
    name:'users.account',
    path:'/account',
    componentName: 'UsersAccount',
    background: "white"
  },
  {
    name:'users.manageSubscriptions',
    path:'/manageSubscriptions',
    componentName: 'ViewSubscriptionsPage',
    title: "Manage Subscriptions",
    background: "white"
  },
  {
    name:'users.edit',
    path:'/users/:slug/edit',
    componentName: 'UsersAccount',
    background: "white"
  },

  // Miscellaneous LW2 routes
  {
    name: 'login',
    path: '/login',
    componentName: 'LoginPage',
    title: "Login",
    background: "white"
  },
  {
    name: 'resendVerificationEmail',
    path: '/resendVerificationEmail',
    componentName: 'ResendVerificationEmailPage',
    background: "white"
  },
  {
    name: 'inbox',
    path: '/inbox',
    componentName: 'InboxWrapper',
    title: "Inbox"
  },
  {
    name: 'conversation',
    path: '/inbox/:_id',
    componentName: 'ConversationWrapper',
    title: "Private Conversation",
    background: "white"
  },

  {
    name: 'newPost',
    path: '/newPost',
    componentName: 'PostsNewForm',
    title: "New Post",
    background: "white"
  },
  {
    name: 'editPost',
    path: '/editPost',
    componentName: 'PostsEditPage',
    background: "white"
  },
  {
    name: 'collaboratePost',
    path: '/collaborateOnPost',
    componentName: 'PostCollaborationEditor',
    getPingback: (parsedUrl) => getPostPingbackById(parsedUrl, parsedUrl.query.postId),
  },
  // disabled except during review voting phase
  // {
  //   name:'reviewVoting',
  //   path: '/reviewVoting',
  //   componentName: "ReviewVotingPage"
  // },

  // Sequences
  {
    name: 'sequences.single.old',
    path: '/sequences/:_id',
    componentName: 'SequencesSingle',
    background: "lightGrey"
  },
  {
    name: 'sequences.single',
    path: '/s/:_id',
    componentName: 'SequencesSingle',
    titleComponentName: 'SequencesPageTitle',
    subtitleComponentName: 'SequencesPageTitle',
    background: "lightGrey"
  },
  {
    name: 'sequencesEdit',
    path: '/sequencesEdit/:_id',
    componentName: 'SequencesEditForm',
    background: "white"
  },
  {
    name: 'sequencesNew',
    path: '/sequencesNew',
    componentName: 'SequencesNewForm',
    title: "New Sequence",
    background: "white"
  },
  {
    name: 'sequencesPost',
    path: '/s/:sequenceId/p/:postId',
    componentName: 'SequencesPost',
    titleComponentName: 'PostsPageHeaderTitle',
    subtitleComponentName: 'PostsPageHeaderTitle',
    previewComponentName: 'PostLinkPreviewSequencePost',
    getPingback: (parsedUrl) => getPostPingbackById(parsedUrl, parsedUrl.params.postId),
    background: "white"
  },

  {
    name: 'chaptersEdit',
    path: '/chaptersEdit/:_id',
    componentName: 'ChaptersEditForm',
    title: "Edit Chapter",
    background: "white"
  },

  // Collections
  {
    name: 'collections',
    path: '/collections/:_id',
    componentName: 'CollectionsSingle'
  },
  {
    name: 'bookmarks',
    path: '/bookmarks',
    componentName: 'BookmarksPage',
    title: 'Bookmarks',
  },

  // Tags
  {
    name: 'tags.single',
    path: '/tag/:slug',
    componentName: 'TagPage',
    titleComponentName: 'TagPageTitle',
    subtitleComponentName: 'TagPageTitle',
    previewComponentName: 'TagHoverPreview',
  },
  {
    name: 'tagEdit',
    path: '/tag/:slug/edit',
    componentName: 'EditTagPage',
    titleComponentName: 'TagPageTitle',
    subtitleComponentName: 'TagPageTitle',
  },
  {
    name: 'tagCreate',
    path: '/tag/create',
    componentName: 'NewTagPage',
    title: "New Tag",
    subtitleComponentName: 'TagPageTitle',
<<<<<<< HEAD
=======
    background: "white"
>>>>>>> f4b2f84e
  },
  {
    name: 'allTags',
    path: '/tags/all',
    componentName: 'AllTagsPage',
    title: "All Tags",
  },
  {
    name: 'tagVoting',
    path: '/tagVoting',
    componentName: 'TagVoteActivity',
    title: 'Tag Voting Activity'
  },
  {
    name: 'search',
    path: '/search',
    componentName: 'SearchPage',
    title: 'Search',
    background: "white"
  }
);



const legacyRouteAcronym = legacyRouteAcronymSetting.get()

addRoute(
  // Legacy (old-LW, also old-EAF) routes
  // Note that there are also server-side-only routes in server/legacy-redirects/routes.js.
  {
    name: 'post.legacy',
    path: `/:section(r)?/:subreddit(all|discussion|lesswrong)?/${legacyRouteAcronym}/:id/:slug?`,
    componentName: "LegacyPostRedirect",
    previewComponentName: "PostLinkPreviewLegacy",
    getPingback: (parsedUrl) => getPostPingbackByLegacyId(parsedUrl, parsedUrl.params.id),
  },
  {
    name: 'comment.legacy',
    path: `/:section(r)?/:subreddit(all|discussion|lesswrong)?/${legacyRouteAcronym}/:id/:slug/:commentId`,
    componentName: "LegacyCommentRedirect",
    previewComponentName: "CommentLinkPreviewLegacy",
    noIndex: true,
    // TODO: Pingback comment
  }
);

if (forumTypeSetting.get() !== 'EAForum') {
  addRoute(
    {
      name: 'sequencesHome',
      path: '/library',
      componentName: 'SequencesHome',
      title: "The Library"
    },
    {
      name: 'Sequences',
      path: '/sequences',
      componentName: 'CoreSequences',
      title: "Rationality: A-Z"
    },
    {
      name: 'Rationality',
      path: '/rationality',
      componentName: 'CoreSequences',
      title: "Rationality: A-Z",
      ...rationalitySubtitle
    },
    {
      name: 'Rationality.posts.single',
      path: '/rationality/:slug',
      componentName: 'PostsSingleSlug',
      previewComponentName: 'PostLinkPreviewSlug',
      ...rationalitySubtitle,
      getPingback: (parsedUrl) => getPostPingbackBySlug(parsedUrl, parsedUrl.params.slug),
      background: postBackground
    },
    {
      name: 'tagIndex',
      path: '/tags',
      componentName: 'PostsSingleRoute',
      _id:"DHJBEsi4XJDw2fRFq",
      background: postBackground
    },
  )
}

if (forumTypeSetting.get() === 'LessWrong') {
  addRoute(
    {
      name: 'HPMOR',
      path: '/hpmor',
      componentName: 'HPMOR',
      title: "Harry Potter and the Methods of Rationality",
      ...hpmorSubtitle,
    },
    {
      name: 'HPMOR.posts.single',
      path: '/hpmor/:slug',
      componentName: 'PostsSingleSlug',
      previewComponentName: 'PostLinkPreviewSlug',
      ...hpmorSubtitle,
      getPingback: (parsedUrl) => getPostPingbackBySlug(parsedUrl, parsedUrl.params.slug),
      background: postBackground
    },

    {
      name: 'Codex',
      path: '/codex',
      componentName: 'Codex',
      title: "The Codex",
      ...codexSubtitle,
    },
    {
      name: 'Codex.posts.single',
      path: '/codex/:slug',
      componentName: 'PostsSingleSlug',
      previewComponentName: 'PostLinkPreviewSlug',
      ...codexSubtitle,
      getPingback: (parsedUrl) => getPostPingbackBySlug(parsedUrl, parsedUrl.params.slug),
      background: postBackground
    },
  );
}

addRoute(
  {
    name: 'AllComments',
    path: '/allComments',
    componentName: 'AllComments',
    title: "All Comments"
  },
  {
    name: 'Shortform',
    path: '/shortform',
    componentName: 'ShortformPage',
    title: "Shortform"
  },
);

if (hasEventsSetting.get()) {
  addRoute(
    {
      name: 'EventsPast',
      path: '/pastEvents',
      componentName: 'EventsPast',
      title: "Past Events by Day"
    },
    {
      name: 'EventsUpcoming',
      path: '/upcomingEvents',
      componentName: 'EventsUpcoming',
      title: "Upcoming Events by Day"
    },

    {
      name: 'CommunityHome',
      path: '/community',
      componentName: 'CommunityHome',
      title: "Community",
      ...communitySubtitle,
      background: "white"
    },
    {
      name: 'MeetupsHome',
      path: '/meetups',
      componentName: 'CommunityHome',
      title: "Community"
    },

    {
      name: 'AllLocalGroups',
      path: '/allgroups',
      componentName: 'AllGroupsPage',
      title: "All Local Groups"
    },

    {
      name:'Localgroups.single',
      path: '/groups/:groupId',
      componentName: 'LocalGroupSingle',
      ...communitySubtitle
    },
    {
      name:'events.single',
      path: '/events/:_id/:slug?',
      componentName: 'PostsSingle',
      previewComponentName: 'PostLinkPreview',
      ...communitySubtitle,
      getPingback: (parsedUrl) => getPostPingbackById(parsedUrl, parsedUrl.params._id),
      background: postBackground
    },
    {
      name: 'groups.post',
      path: '/g/:groupId/p/:_id',
      componentName: 'PostsSingle',
      previewComponentName: 'PostLinkPreview',
      ...communitySubtitle,
      getPingback: (parsedUrl) => getPostPingbackById(parsedUrl, parsedUrl.params._id),
    },
  );
}

addRoute(
  {
    name: 'searchTest',
    path: '/searchTest',
    componentName: 'SearchBar'
  },
  {
    name: 'postsListEditorTest',
    path:'/postsListEditorTest',
    componentName: 'PostsListEditor'
  },
  {
    name: 'imageUploadTest',
    path: '/imageUpload',
    componentName: 'ImageUpload'
  },
);

addRoute(
  {
    name:'posts.single',
    path:'/posts/:_id/:slug?',
    componentName: 'PostsSingle',
    titleComponentName: 'PostsPageHeaderTitle',
    subtitleComponentName: 'PostsPageHeaderTitle',
    previewComponentName: 'PostLinkPreview',
    getPingback: (parsedUrl) => getPostPingbackById(parsedUrl, parsedUrl.params._id),
    background: postBackground
  },
  {
    name: 'posts.revisioncompare',
    path: '/compare/post/:_id/:slug',
    componentName: 'PostsCompareRevisions',
    titleComponentName: 'PostsPageHeaderTitle',
  },
  {
<<<<<<< HEAD
=======
    name: 'tags.revisioncompare',
    path: '/compare/tag/:slug',
    componentName: 'TagCompareRevisions',
    titleComponentName: 'PostsPageHeaderTitle',
  },
  {
    name: 'post.revisionsselect',
    path: '/revisions/post/:_id/:slug',
    componentName: 'PostsRevisionSelect',
    titleComponentName: 'PostsPageHeaderTitle',
  },
  {
    name: 'tag.revisionsselect',
    path: '/revisions/tag/:slug',
    componentName: 'TagPageRevisionSelect',
    titleComponentName: 'TagPageTitle',
  },
  {
>>>>>>> f4b2f84e
    name: 'admin',
    path: '/admin',
    componentName: 'AdminHome',
    title: "Admin"
  },
  {
    name: 'migrations',
    path: '/admin/migrations',
    componentName: 'MigrationsDashboard',
    title: "Migrations"
  },
  {
    name: 'moderation',
    path: '/moderation',
    componentName: 'ModerationLog',
    title: "Moderation Log",
    noIndex: true
  },
  {
    name: 'emailHistory',
    path: '/debug/emailHistory',
    componentName: 'EmailHistoryPage'
  },
  {
    name: 'notificationEmailPreview',
    path: '/debug/notificationEmailPreview',
    componentName: 'NotificationEmailPreviewPage'
  },
);

addRoute(
  {
    path:'/posts/:_id/:slug/comment/:commentId?',
    name: 'comment.greaterwrong',
    componentName: "PostsSingle",
    titleComponentName: 'PostsPageHeaderTitle',
    subtitleComponentName: 'PostsPageHeaderTitle',
    previewComponentName: "PostCommentLinkPreviewGreaterWrong",
    noIndex: true,
    // TODO: Handle pingbacks leading to comments.
  }
);

switch (forumTypeSetting.get()) {
  case 'AlignmentForum':
    addRoute(
      {
        name:'alignment.home',
        path:'/',
        componentName: 'AlignmentForumHome'
      },
      {
        name:'about',
        path:'/about',
        componentName: 'PostsSingleRoute',
        _id: aboutPostIdSetting.get()
      },
      {
        name: 'Meta',
        path: '/meta',
        componentName: 'Meta',
        title: "Meta",
        ...metaSubtitle
      },
    );
    break
  case 'EAForum':
    addRoute(
      {
        name: 'home',
        path: '/',
        componentName: 'EAHome'
      },
      {
        name:'about',
        path:'/about',
        componentName: 'PostsSingleRoute',
        _id: aboutPostIdSetting.get(),
        getPingback: (parsedUrl) => getPostPingbackById(parsedUrl, aboutPostIdSetting.get()),
      },
      {
        name: 'intro',
        path: '/intro',
        componentName: 'PostsSingleRoute',
        _id: introPostIdSetting.get(),
        getPingback: (parsedUrl) => getPostPingbackById(parsedUrl, introPostIdSetting.get()),
      },
      {
        name: 'contact',
        path:'/contact',
        componentName: 'PostsSingleRoute',
        _id: contactPostIdSetting.get(),
        getPingback: (parsedUrl) => getPostPingbackById(parsedUrl, contactPostIdSetting.get()),
      },
      {
        name: 'Community',
        path: '/meta',
        componentName: 'Meta',
        title: "Community"
      },
      {
        name: 'eaSequencesHome',
        path: '/sequences',
        componentName: 'EASequencesHome'
      },
      {
        name: "TagsAll",
        path:'/tags',
        redirect: () => `/tags/all`,
      }
      // {
      //   name: 'eaHandbookHome',
      //   path: '/handbook',
      //   componentName: 'EASequencesHome'
      // }
    );
    break
  default:
    // Default is Vanilla LW
    addRoute(
      {
        name: 'home',
        path: '/',
        componentName: 'Home2',
        sunshineSidebar: true
      },
      {
        name: 'about',
        path: '/about',
        componentName: 'PostsSingleRoute',
        _id: aboutPostIdSetting.get(),
        getPingback: (parsedUrl) => getPostPingbackById(parsedUrl, aboutPostIdSetting.get()),
        background: postBackground
      },
      {
        name: 'faq',
        path: '/faq',
        componentName: 'PostsSingleRoute',
        _id:"2rWKkWuPrgTMpLRbp",
        getPingback: (parsedUrl) => getPostPingbackById(parsedUrl, "2rWKkWuPrgTMpLRbp"),
        background: postBackground
      },
      {
        name: 'donate',
        path: '/donate',
        componentName: 'PostsSingleRoute',
        _id:"LcpQQvcpWfPXvW7R9",
        getPingback: (parsedUrl) => getPostPingbackById(parsedUrl, "LcpQQvcpWfPXvW7R9"),
        background: postBackground
      },
      {
        name: 'Meta',
        path: '/meta',
        componentName: 'Meta',
        title: "Meta"
      },
    );
    break;
}

<<<<<<< HEAD
// LW and AF
if (['AlignmentForum', 'LessWrong'].includes(getSetting('forumType'))) {
  addRoute([
=======
if (['AlignmentForum', 'LessWrong'].includes(forumTypeSetting.get())) {
  addRoute(
>>>>>>> f4b2f84e
    {
      name:'coronavirus.link.db',
      path:'/coronavirus-link-database',
      componentName: 'SpreadsheetPage',
      title: "COVID-19 Link Database"
<<<<<<< HEAD
    },
    {
      name: 'tagIndex',
      path: '/tags',
      componentName: 'PostsSingleRoute',
      _id:"DHJBEsi4XJDw2fRFq"
    }
  ])
}

addRoute([
=======
    }
  )
}

addRoute(
>>>>>>> f4b2f84e
  {
    name: 'home2',
    path: '/home2',
    componentName: 'Home2',
    title: "Home2 Beta",
  },
  {
    name: 'allPosts',
    path: '/allPosts',
    componentName: 'AllPostsPage',
    title: "All Posts",
  },
  {
    name: 'questions',
    path: '/questions',
    componentName: 'QuestionsPage',
    title: "All Questions",
  },
  {
    name: 'recommendations',
    path: '/recommendations',
    componentName: 'RecommendationsPage',
    title: "Recommendations",
  },
  {
    name: 'emailToken',
    path: '/emailToken/:token',
    componentName: 'EmailTokenPage',
  },
<<<<<<< HEAD
]);
=======
  {
    name: 'nominations',
    path: '/nominations',
    componentName: 'Nominations2018',
    title: "2018 Nominations",
  },
  {
    name: 'userReviews',
    path:'/users/:slug/reviews',
    componentName: 'UserReviews',
    title: "User Reviews",
  },
  {
    name: 'reviews',
    path: '/reviews',
    componentName: 'Reviews2018',
    title: "2018 Reviews",
  },
);
>>>>>>> f4b2f84e
<|MERGE_RESOLUTION|>--- conflicted
+++ resolved
@@ -226,10 +226,7 @@
     componentName: 'NewTagPage',
     title: "New Tag",
     subtitleComponentName: 'TagPageTitle',
-<<<<<<< HEAD
-=======
-    background: "white"
->>>>>>> f4b2f84e
+    background: "white"
   },
   {
     name: 'allTags',
@@ -468,8 +465,6 @@
     titleComponentName: 'PostsPageHeaderTitle',
   },
   {
-<<<<<<< HEAD
-=======
     name: 'tags.revisioncompare',
     path: '/compare/tag/:slug',
     componentName: 'TagCompareRevisions',
@@ -488,7 +483,6 @@
     titleComponentName: 'TagPageTitle',
   },
   {
->>>>>>> f4b2f84e
     name: 'admin',
     path: '/admin',
     componentName: 'AdminHome',
@@ -649,38 +643,18 @@
     break;
 }
 
-<<<<<<< HEAD
-// LW and AF
-if (['AlignmentForum', 'LessWrong'].includes(getSetting('forumType'))) {
-  addRoute([
-=======
 if (['AlignmentForum', 'LessWrong'].includes(forumTypeSetting.get())) {
   addRoute(
->>>>>>> f4b2f84e
     {
       name:'coronavirus.link.db',
       path:'/coronavirus-link-database',
       componentName: 'SpreadsheetPage',
       title: "COVID-19 Link Database"
-<<<<<<< HEAD
-    },
-    {
-      name: 'tagIndex',
-      path: '/tags',
-      componentName: 'PostsSingleRoute',
-      _id:"DHJBEsi4XJDw2fRFq"
-    }
-  ])
-}
-
-addRoute([
-=======
     }
   )
 }
 
 addRoute(
->>>>>>> f4b2f84e
   {
     name: 'home2',
     path: '/home2',
@@ -710,9 +684,6 @@
     path: '/emailToken/:token',
     componentName: 'EmailTokenPage',
   },
-<<<<<<< HEAD
-]);
-=======
   {
     name: 'nominations',
     path: '/nominations',
@@ -731,5 +702,4 @@
     componentName: 'Reviews2018',
     title: "2018 Reviews",
   },
-);
->>>>>>> f4b2f84e
+);