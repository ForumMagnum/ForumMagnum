import { forumTypeSetting, PublicInstanceSetting, hasEventsSetting, taggingNamePluralSetting, taggingNameIsSet, taggingNamePluralCapitalSetting, taggingNameCapitalSetting, isEAForum, taggingNameSetting, aboutPostIdSetting } from './instanceSettings';
import { blackBarTitle, legacyRouteAcronymSetting } from './publicSettings';
import { addRoute, RouterLocation, Route } from './vulcan-lib/routes';
import { REVIEW_YEAR } from './reviewUtils';
import { forumSelect } from './forumTypeUtils';
import pickBy from 'lodash/pickBy';
import qs from 'qs';
import { getPostPingbackById, getPostPingbackByLegacyId, getPostPingbackBySlug, getUserPingbackBySlug } from './pingback';
import { eaSequencesHomeDescription } from '../components/ea-forum/EASequencesHome';
import { pluralize } from './vulcan-lib';
import { forumSpecificRoutes } from './forumSpecificRoutes';
import { hasPostRecommendations, hasSurveys } from './betas';
import {isFriendlyUI} from '../themes/forumTheme'
import { postRouteWillDefinitelyReturn200 } from './collections/posts/helpers';
import { sequenceRouteWillDefinitelyReturn200 } from './collections/sequences/helpers';
import { tagRouteWillDefinitelyReturn200 } from './collections/tags/helpers';

const knownTagNames = ['tag', 'topic', 'concept']
const useShortAllTagsPath = isFriendlyUI;

/**
 * Get the path for the all tags page
 */
export const getAllTagsPath = () => {
  return useShortAllTagsPath ? `/${taggingNamePluralSetting.get()}` : `/${taggingNamePluralSetting.get()}/all`;
}

/**
 * Get all the paths that should redirect to the all tags page. This is all combinations of
 * known tag names (e.g. 'topics', 'concepts') with and without `/all` at the end.
 */
export const getAllTagsRedirectPaths: () => string[] = () => {
  const pathRoots = knownTagNames.map(tagName => `/${pluralize(tagName)}`)
  const allPossiblePaths = pathRoots.map(root => [root, `${root}/all`])
  const redirectPaths = ['/wiki', ...allPossiblePaths.flat().filter(path => path !== getAllTagsPath())]
  return redirectPaths
}

export const communityPath = isEAForum ? '/groups' : '/community';
const communitySubtitle = { subtitleLink: communityPath, subtitle: isEAForum ? 'Groups' : 'Community' };

const rationalitySubtitle = { subtitleLink: "/rationality", subtitle: "Rationality: A-Z" };
const highlightsSubtitle = { subtitleLink: "/highlights", subtitle: "Sequence Highlights" };

const hpmorSubtitle = { subtitleLink: "/hpmor", subtitle: "HPMoR" };
const codexSubtitle = { subtitleLink: "/codex", subtitle: "SlateStarCodex" };
const leastWrongSubtitle = { subtitleLink: "/leastwrong", subtitle: "The Best of LessWrong" };

const taggingDashboardSubtitle = { subtitleLink: '/tags/dashboard', subtitle: `${taggingNameIsSet.get() ? taggingNamePluralCapitalSetting.get() : 'Wiki-Tag'} Dashboard`}

const faqPostIdSetting = new PublicInstanceSetting<string>('faqPostId', '2rWKkWuPrgTMpLRbp', "warning") // Post ID for the /faq route
const contactPostIdSetting = new PublicInstanceSetting<string>('contactPostId', "ehcYkvyz7dh9L7Wt8", "warning")
const introPostIdSetting = new PublicInstanceSetting<string | null>('introPostId', null, "optional")

const postBackground = "white"

const lw18ReviewPosts = [
  ['sketch', 'yeADMcScw8EW9yxpH', 'a-sketch-of-good-communication'],
  ['babble', 'i42Dfoh4HtsCAfXxL', 'babble'],
  ['babble2', 'wQACBmK5bioNCgDoG', 'more-babble'],
  ['prune', 'rYJKvagRYeDM8E9Rf', 'prune'],
  ['validity', 'WQFioaudEH8R7fyhm', 'local-validity-as-a-key-to-sanity-and-civilization'],
  ['alarm', 'B2CfMNfay2P8f2yyc', 'the-loudest-alarm-is-probably-false'],
  ['argument', 'NLBbCQeNLFvBJJkrt', 'varieties-of-argumentative-experience'],
  ['toolbox', 'CPP2uLcaywEokFKQG', 'toolbox-thinking-and-law-thinking'],
  ['technical', 'tKwJQbo6SfWF2ifKh', 'toward-a-new-technical-explanation-of-technical-explanation'],
  ['nameless', '4ZwGqkMTyAvANYEDw', 'naming-the-nameless'],
  ['lotus', 'KwdcMts8P8hacqwrX', 'noticing-the-taste-of-lotus'],
  ['tails', 'asmZvCPHcB4SkSCMW', 'the-tails-coming-apart-as-metaphor-for-life'],
  ['honesty', 'xdwbX9pFEr7Pomaxv', 'meta-honesty-firming-up-honesty-around-its-edge-cases'],
  ['meditation', 'mELQFMi9egPn5EAjK', 'my-attempt-to-explain-looking-insight-meditation-and'],
  ['robust', '2jfiMgKkh7qw9z8Do', 'being-a-robust-agent'],
  ['punish', 'X5RyaEDHNq5qutSHK', 'anti-social-punishment'],
  ['common', '9QxnfMYccz9QRgZ5z', 'the-costly-coordination-mechanism-of-common-knowledge'],
  ['metacognition', 'K4eDzqS2rbcBDsCLZ', 'unrolling-social-metacognition-three-levels-of-meta-are-not'],
  ['web', 'AqbWna2S85pFTsHH4', 'the-intelligent-social-web'],
  ['market', 'a4jRN9nbD79PAhWTB', 'prediction-markets-when-do-they-work'],
  ['spaghetti', 'NQgWL7tvAPgN2LTLn', 'spaghetti-towers'],
  ['knowledge', 'nnNdz7XQrd5bWTgoP', 'on-the-loss-and-preservation-of-knowledge'],
  ['voting', 'D6trAzh6DApKPhbv4', 'a-voting-theory-primer-for-rationalists'],
  ['pavlov', '3rxMBRCYEmHCNDLhu', 'the-pavlov-strategy'],
  ['commons', '2G8j8D5auZKKAjSfY', 'inadequate-equilibria-vs-governance-of-the-commons'],
  ['science', 'v7c47vjta3mavY3QC', 'is-science-slowing-down'],
  ['rescue', 'BhXA6pvAbsFz3gvn4', 'research-rescuers-during-the-holocaust'],
  ['troll', 'CvKnhXTu9BPcdKE4W', 'an-untrollable-mathematician-illustrated'],
  ['long1', 'mFqG58s4NE3EE68Lq', 'why-did-everything-take-so-long'],
  ['long2', 'yxTP9FckrwoMjxPc4', 'why-everything-might-have-taken-so-long'],
  ['clickbait', 'YicoiQurNBxSp7a65', 'is-clickbait-destroying-our-general-intelligence'],
  ['active', 'XYYyzgyuRH5rFN64K', 'what-makes-people-intellectually-active'],
  ['daemon', 'nyCHnY7T5PHPLjxmN', 'open-question-are-minimal-circuits-daemon-free'],
  ['astro', 'Qz6w4GYZpgeDp6ATB', 'beyond-astronomical-waste'],
  ['birthorder1', 'tj8QP2EFdP8p54z6i', 'historical-mathematicians-exhibit-a-birth-order-effect-too'],
  ['birthorder2', 'QTLTic5nZ2DaBtoCv', 'birth-order-effect-found-in-nobel-laureates-in-physics'],
  ['gaming', 'AanbbjYr5zckMKde7', 'specification-gaming-examples-in-ai-1'],
  ['takeoff', 'AfGmsjGPXN97kNp57', 'arguments-about-fast-takeoff'],
  ['rocket', 'Gg9a4y8reWKtLe3Tn', 'the-rocket-alignment-problem'],
  ['agency', 'p7x32SEt43ZMC9r7r', 'embedded-agents'],
  ['faq', 'Djs38EWYZG8o7JMWY', 'paul-s-research-agenda-faq'],
  ['challenges', 'S7csET9CgBtpi7sCh', 'challenges-to-christiano-s-capability-amplification-proposal'],
  ['response', 'Djs38EWYZG8o7JMWY', 'paul-s-research-agenda-faq?commentId=79jM2ecef73zupPR4'],
  ['scale', 'bBdfbWfWxHN9Chjcq', 'robustness-to-scale'],
  ['coherence', 'NxF5G6CJiof6cemTw', 'coherence-arguments-do-not-imply-goal-directed-behavior']
]

lw18ReviewPosts.forEach(
  ([shortUrl, id, slug]) =>
  addRoute({
    name: `LessWrong 2018 Review ${id}/${slug}`,
    path: `/2018/${shortUrl}`, 
    redirect: () => `/posts/${id}/${slug}`
  })
)

// User-profile routes
addRoute(
  {
    name:'users.single',
    path:'/users/:slug',
    componentName: 'UsersSingle',
    //titleHoC: userPageTitleHoC,
    titleComponentName: 'UserPageTitle',
    getPingback: getUserPingbackBySlug,
  },
  {
    name:'users.single.user',
    path:'/user/:slug',
    componentName: 'UsersSingle'
  },
  {
    name: "userOverview",
    path:'/user/:slug/overview',
    redirect: (location) => `/users/${location.params.slug}`,
    componentName: "UsersSingle",
  },
  {
    name:'users.single.u',
    path:'/u/:slug',
    componentName: 'UsersSingle'
  },
  {
    name:'users.account',
    path:'/account',
    componentName: 'UsersAccount',
    title: "Account Settings",
    background: "white"
  },
  {
    name:'users.drafts',
    path:'/drafts',
    componentName: 'DraftsPage',
    title: "Drafts & Unpublished",
    background: "white"
  },
  {
    name:'users.manageSubscriptions',
    path:'/manageSubscriptions',
    componentName: 'ViewSubscriptionsPage',
    title: "Manage Subscriptions",
    background: "white"
  },
  {
    name:'users.edit',
    path:'/users/:slug/edit',
    componentName: 'UsersAccount',
    title: "Account Settings",
    background: "white",
  },
  {
    name:'users.abTestGroups',
    path:'/abTestGroups',
    componentName: 'UsersViewABTests',
    title: "A/B Test Groups",
  },
  {
    name: "users.banNotice",
    path: "/banNotice",
    componentName: "BannedNotice",
  },

  // Miscellaneous LW2 routes
  {
    name: 'login',
    path: '/login',
    componentName: 'LoginPage',
    title: "Login",
    background: "white"
  },
  {
    name: 'crosspostLogin',
    path: '/crosspostLogin',
    componentName: 'CrosspostLoginPage',
    title: 'Crosspost Login',
    standalone: true,
  },
  {
    name: 'resendVerificationEmail',
    path: '/resendVerificationEmail',
    componentName: 'ResendVerificationEmailPage',
    title: "Email Verification",
    background: "white"
  },
  {
    name: 'newPost',
    path: '/newPost',
    componentName: 'PostsNewForm',
    title: "New Post",
    background: "white"
  },
  {
    name: 'editPost',
    path: '/editPost',
    componentName: 'PostsEditPage',
    background: "white"
  },
  {
    name: 'postAnalytics',
    path: '/postAnalytics',
    componentName: 'PostsAnalyticsPage',
    background: "white"
  },
  {
    name: 'collaboratePost',
    path: '/collaborateOnPost',
    componentName: 'PostCollaborationEditor',
    getPingback: async (parsedUrl) => await getPostPingbackById(parsedUrl, parsedUrl.query.postId),
    background: "white",
  },
  // disabled except during review voting phase
  {
    name:'reviewVoting',
    path: '/reviewVoting',
    redirect: () => `/reviewVoting/${REVIEW_YEAR}`,
  },
  // {
  //   name:'reviewVoting2019',
  //   path: '/reviewVoting/2019',
  //   title: "Voting 2019 Review",
  //   componentName: "ReviewVotingPage2019"
  // },
  {
    name:'reviewVotingByYear',
    path: '/reviewVoting/:year',
    title: "Review Voting",
    componentName: "ReviewVotingPage",
    subtitleComponentName: "ReviewHeaderTitle"
  },

  {
    name: 'reviewQuickPage',
    path: '/reviewQuickPage',
    componentName: 'ReviewQuickPage',
    title: "Review Quick Page",
    subtitle: "Quick Review Page"
  },

  {
    name: "newLongformReviewForm",
    path: '/newLongformReview',
    title: "New Longform Review",
    componentName: "NewLongformReviewForm",
  },

  // Sequences
  {
    name: 'sequences.single.old',
    path: '/sequences/:_id',
    componentName: 'SequencesSingle',
    previewComponentName: 'SequencePreview'
  },
  {
    name: 'sequences.single',
    path: '/s/:_id',
    componentName: 'SequencesSingle',
    titleComponentName: 'SequencesPageTitle',
    subtitleComponentName: 'SequencesPageTitle',
    previewComponentName: 'SequencePreview',
    enableResourcePrefetch: sequenceRouteWillDefinitelyReturn200,
  },
  {
    name: 'sequencesEdit',
    path: '/sequencesEdit/:_id',
    componentName: 'SequencesEditForm',
  },
  {
    name: 'sequencesNew',
    path: '/sequencesNew',
    componentName: 'SequencesNewForm',
    title: "New Sequence",
  },
  {
    name: 'sequencesPost',
    path: '/s/:sequenceId/p/:postId',
    componentName: 'SequencesPost',
    titleComponentName: 'PostsPageHeaderTitle',
    previewComponentName: 'PostLinkPreviewSequencePost',
    getPingback: async (parsedUrl) => await getPostPingbackById(parsedUrl, parsedUrl.params.postId),
    background: "white"
  },

  {
    name: 'chaptersEdit',
    path: '/chaptersEdit/:_id',
    componentName: 'ChaptersEditForm',
    title: "Edit Chapter",
    background: "white"
  },

  // Collections
  {
    name: 'collections',
    path: '/collections/:_id',
    componentName: 'CollectionsSingle'
  },
  {
    name: 'highlights',
    path: '/highlights',
    title: "Sequences Highlights",
    componentName: 'SequencesHighlightsCollection'
  },
  {
    name: 'highlights.posts.single',
    path: '/highlights/:slug',
    componentName: 'PostsSingleSlug',
    previewComponentName: 'PostLinkPreviewSlug',
    ...highlightsSubtitle,
    getPingback: (parsedUrl) => getPostPingbackBySlug(parsedUrl, parsedUrl.params.slug),
    background: postBackground
  },

  // Tags redirects
  {
    name: 'tagVoting',
    path: '/tagVoting',
    redirect: () => `/tagActivity`,
  },

  {
    name: 'search',
    path: '/search',
    componentName: 'SearchPageTabbed',
    title: 'Search',
    background: "white"
  },
  {
    name: 'votesByYear',
    path: '/votesByYear/:year',
    componentName: 'UserSuggestNominations',
    title: "Your Past Votes"
  },
);

if (taggingNameIsSet.get()) {
  addRoute(
    {
      name: 'tagsSingleCustomName',
      path: `/${taggingNamePluralSetting.get()}/:slug`,
      componentName: 'TagPageRouter',
      titleComponentName: 'TagPageTitle',
      subtitleComponentName: 'TagPageTitle',
      previewComponentName: 'TagHoverPreview',
      enableResourcePrefetch: tagRouteWillDefinitelyReturn200,
    },
    {
      name: 'tagsSingleRedirectCustomName',
      path: '/tag/:slug',
      redirect: ({ params }) => `/${taggingNamePluralSetting.get()}/${params.slug}`,
    },
    {
      name: 'tagDiscussionCustomName',
      path: `/${taggingNamePluralSetting.get()}/:slug/discussion`,
      componentName: 'TagDiscussionPage',
      titleComponentName: 'TagPageTitle',
      subtitleComponentName: 'TagPageTitle',
      previewComponentName: 'TagHoverPreview',
      background: "white",
      noIndex: true,
    },
    {
      name: 'tagDiscussionCustomNameRedirect',
      path: '/tag/:slug/discussion',
      redirect: ({params}) => `/${taggingNamePluralSetting.get()}/${params.slug}/discussion`
    },
    {
      name: 'tagHistoryCustomName',
      path: `/${taggingNamePluralSetting.get()}/:slug/history`,
      componentName: 'TagHistoryPage',
      titleComponentName: 'TagHistoryPageTitle',
      subtitleComponentName: 'TagHistoryPageTitle',
      enableResourcePrefetch: tagRouteWillDefinitelyReturn200,
      noIndex: true,
    },
    {
      name: 'tagHistoryCustomNameRedirect',
      path: '/tag/:slug/history',
      redirect: ({params}) => `/${taggingNamePluralSetting.get()}/${params.slug}/history`
    },
    {
      name: 'tagEditCustomName',
      path: `/${taggingNamePluralSetting.get()}/:slug/edit`,
      componentName: 'EditTagPage',
      titleComponentName: 'TagPageTitle',
      subtitleComponentName: 'TagPageTitle',
    },
    {
      name: 'tagEditCustomNameRedirect',
      path: '/tag/:slug/edit',
      redirect: ({params}) => `/${taggingNamePluralSetting.get()}/${params.slug}/edit`
    },
    {
      name: 'tagCreateCustomName',
      path: `/${taggingNamePluralSetting.get()}/create`,
      title: `New ${taggingNameCapitalSetting.get()}`,
      componentName: 'NewTagPage',
      subtitleComponentName: 'TagPageTitle',
      background: "white"
    },
    {
      name: 'tagCreateCustomNameRedirect',
      path: '/tag/create',
      redirect: () => `/${taggingNamePluralSetting.get()}/create`
    },
    {
      name: 'randomTagCustomName',
      path: `/${taggingNamePluralSetting.get()}/random`,
      componentName: 'RandomTagPage',
    },
    {
      name: 'randomTagCustomNameRedirect',
      path: '/tags/random',
      redirect: () => `/${taggingNamePluralSetting.get()}/random`
    },
    {
      name: 'tagActivityCustomName',
      path: `/${taggingNamePluralSetting.get()}Activity`,
      componentName: 'TagVoteActivity',
      title: `${taggingNamePluralCapitalSetting.get()} Voting Activity`
    },
    {
      name: 'tagActivityCustomNameRedirect',
      path: '/tagActivity',
      redirect: () => `/${taggingNamePluralSetting.get()}Activity`
    },
    {
      name: 'tagFeedCustomName',
      path: `/${taggingNamePluralSetting.get()}Feed`,
      componentName: 'TagActivityFeed',
      title: `${taggingNamePluralCapitalSetting.get()} Activity`
    },
    {
      name: 'tagFeedCustomNameRedirect',
      path: '/tagFeed',
      redirect: () => `/${taggingNamePluralSetting.get()}Feed`
    },
    {
      name: 'taggingDashboardCustomName',
      path: `/${taggingNamePluralSetting.get()}/dashboard`,
      componentName: "TaggingDashboard",
      title: `${taggingNamePluralCapitalSetting.get()} Dashboard`,
      ...taggingDashboardSubtitle
    },
    {
      name: 'taggingDashboardCustomNameRedirect',
      path: '/tags/dashboard',
      redirect: () => `/${taggingNamePluralSetting.get()}/dashboard`
    }
  )
} else {
  addRoute(
    {
      name: 'tags.single',
      path: '/tag/:slug',
      componentName: 'TagPage',
      titleComponentName: 'TagPageTitle',
      subtitleComponentName: 'TagPageTitle',
      previewComponentName: 'TagHoverPreview',
      enableResourcePrefetch: tagRouteWillDefinitelyReturn200,
    },
    {
      name: 'tagDiscussion',
      path: '/tag/:slug/discussion',
      componentName: 'TagDiscussionPage',
      titleComponentName: 'TagPageTitle',
      subtitleComponentName: 'TagPageTitle',
      previewComponentName: 'TagHoverPreview',
      background: "white"
    },
    {
      name: 'tagHistory',
      path: '/tag/:slug/history',
      componentName: 'TagHistoryPage',
      titleComponentName: 'TagHistoryPageTitle',
      subtitleComponentName: 'TagHistoryPageTitle',
    },
    {
      name: 'tagEdit',
      path: '/tag/:slug/edit',
      componentName: 'EditTagPage',
      titleComponentName: 'TagPageTitle',
      subtitleComponentName: 'TagPageTitle',
    },
    {
      name: 'tagCreate',
      path: '/tag/create',
      componentName: 'NewTagPage',
      title: "New Tag",
      subtitleComponentName: 'TagPageTitle',
      background: "white"
    },
    {
      name: 'randomTag',
      path: '/tags/random',
      componentName: 'RandomTagPage',
    },
    {
      name: 'tagActivity',
      path: '/tagActivity',
      componentName: 'TagVoteActivity',
      title: 'Tag Voting Activity'
    },
    {
      name: 'tagFeed',
      path: '/tagFeed',
      componentName: 'TagActivityFeed',
      title: 'Tag Activity'
    },
    {
      name: 'taggingDashboard',
      path: '/tags/dashboard',
      componentName: "TaggingDashboard",
      title: "Tagging Dashboard",
      ...taggingDashboardSubtitle
    },
  )
}

// All tags page
addRoute(
  // The page itself
  {
    name: 'tagsAll',
    path: getAllTagsPath(),
    componentName: isEAForum ? 'EAAllTagsPage' : 'AllTagsPage',
    title: isEAForum ? `${taggingNamePluralCapitalSetting.get()} — Main Page` : "Concepts Portal",
    description: isEAForum ? `Browse the core ${taggingNamePluralSetting.get()} discussed on the EA Forum and an organised wiki of key ${taggingNameSetting.get()} pages` : undefined,
  },
  // And all the redirects to it
  ...getAllTagsRedirectPaths().map((path, idx) => ({
    name: `tagsAllRedirect${idx}`,
    path,
    redirect: () => getAllTagsPath(),
  }))
);


export function initLegacyRoutes() {
  const legacyRouteAcronym = legacyRouteAcronymSetting.get()
  addRoute(
    // Legacy (old-LW, also old-EAF) routes
    // Note that there are also server-side-only routes in server/legacy-redirects/routes.js.
    {
      name: 'post.legacy',
      path: `/:section(r)?/:subreddit(all|discussion|lesswrong)?/${legacyRouteAcronym}/:id/:slug?`,
      componentName: "LegacyPostRedirect",
      previewComponentName: "PostLinkPreviewLegacy",
      getPingback: (parsedUrl) => getPostPingbackByLegacyId(parsedUrl, parsedUrl.params.id),
    },
    {
      name: 'comment.legacy',
      path: `/:section(r)?/:subreddit(all|discussion|lesswrong)?/${legacyRouteAcronym}/:id/:slug/:commentId`,
      componentName: "LegacyCommentRedirect",
      previewComponentName: "CommentLinkPreviewLegacy",
      noIndex: true,
      // TODO: Pingback comment
    }
  );
}

const eaLwAfForumSpecificRoutes = forumSelect<Route[]>({
  EAForum: [
    {
      name: 'home',
      path: '/',
      componentName: 'EAHome',
      description: "Research, discussion, and updates on the world's most pressing problems. Including global health and development, animal welfare, AI safety, and biosecurity.",
      enableResourcePrefetch: true,
      sunshineSidebar: true
    },
    {
      name:'about',
      path:'/about',
      componentName: 'PostsSingleRoute',
      _id: aboutPostIdSetting.get(),
      getPingback: async (parsedUrl) => await getPostPingbackById(parsedUrl, aboutPostIdSetting.get()),
      background: postBackground
    },
    {
      name:'notifications',
      path:'/notifications',
      componentName: 'NotificationsPage',
      title: "Notifications",
    },
    {
      name: 'handbook',
      path: '/handbook',
      componentName: 'EAIntroCurriculum',
      title: 'The Effective Altruism Handbook',
    },
    {
      name: 'termsOfUse',
      path: '/termsOfUse',
      componentName: 'EATermsOfUsePage',
    },
    {
      name: 'privacyPolicy',
      path: '/privacyPolicy',
      redirect: () => 'https://ev.org/ops/about/privacy-policy',
    },
    {
      name: 'intro',
      path: '/intro',
      componentName: 'PostsSingleRoute',
      _id: introPostIdSetting.get(),
      getPingback: async (parsedUrl) => await getPostPingbackById(parsedUrl, introPostIdSetting.get()),
      background: postBackground
    },
    {
      name: 'BestOf',
      path: '/best-of',
      componentName: 'EABestOfPage',
      title: 'Best of the Forum',
      subtitle: 'Best of the Forum',
      subtitleLink: '/best-of',
    },
    {
      name: 'BestOfCamelCase',
      path: '/bestOf',
      componentName: 'EABestOfPage',
      redirect: () => '/best-of',
    },
    {
      name: 'digest',
      path: '/digests/:num',
      componentName: 'EADigestPage',
    },
    {
      name: 'contact',
      path:'/contact',
      componentName: 'PostsSingleRoute',
      _id: contactPostIdSetting.get(),
      getPingback: async (parsedUrl) => await getPostPingbackById(parsedUrl, contactPostIdSetting.get()),
      background: postBackground
    },
    {
      name: 'CommunityTag',
      path: '/meta',
      redirect: () => `/tag/community`,
    },
    {
      name: 'eaSequencesRedirect',
      path: '/sequences',
      redirect: () => '/library'
    },
    {
      name: 'eaLibrary',
      path: '/library',
      title: 'Library',
      description: eaSequencesHomeDescription,
      componentName: 'EASequencesHome'
    },
    {
      name: 'EventsHome',
      path: '/events',
      componentName: 'EventsHome',
      title: 'Events',
      subtitle: 'Events',
      subtitleLink: '/events'
    },
    {
      name: "communityRedirect1",
      path:'/groupsAndEvents',
      redirect: () => communityPath
    },
    {
      name: "communityRedirect2",
      path:'/community',
      redirect: () => communityPath
    },
    {
      name: 'GroupsHome',
      path: communityPath,
      componentName: 'Community',
      title: 'Groups',
      description: "Discover local and online EA groups, or browse the members of the forum to find people to connect with.",
      ...communitySubtitle
    },
    {
      name: 'CommunityMembersFullMap',
      path: '/community/map',
      componentName: 'CommunityMembersFullMap',
      title: 'Community Members',
      ...communitySubtitle
    },
    {
      name: 'EditMyProfile',
      path: '/profile/edit',
      componentName: 'EditProfileForm',
      title: 'Edit Profile',
      background: 'white',
    },
    {
      name: 'EditProfile',
      path: '/profile/:slug/edit',
      componentName: 'EditProfileForm',
      title: 'Edit Profile',
      background: 'white',
    },
    {
      name: 'ImportProfile',
      path: '/profile/import',
      componentName: 'EAGApplicationImportFormWrapper',
      title: 'Import Profile',
      background: 'white',
    },
    {
      name: "userAnalytics",
      path:'/users/:slug/stats',
      componentName: "AuthorAnalyticsPage",
      background: "white",
    },
    {
      name: "myAnalytics",
      path:'/my-stats',
      componentName: "MyAnalyticsPage",
    },
    {
      name: 'EAGApplicationData',
      path: '/api/eag-application-data'
    },
    {
      name: 'subforum',
      path: `/${taggingNamePluralSetting.get()}/:slug/subforum`,
      redirect: (routerLocation: RouterLocation) => {
        const { params: {slug}, query, hash } = routerLocation

        const redirectQuery = pickBy({
          ...query,
          tab: "subforum",
          commentId: query.commentId || hash?.slice(1)
        }, v => v)

        // Redirect to the /subforum2 path, which will always display like a subforum regardless of whether isSubforum is true
        return `/${taggingNamePluralSetting.get()}/${slug}/subforum2?${qs.stringify(redirectQuery)}${hash}`
      }
    },
    {
      name: 'tagsSubforum',
      path: `/${taggingNamePluralSetting.get()}/:slug/subforum2`,
      componentName: 'TagSubforumPage2',
      titleComponentName: 'TagPageTitle',
      subtitleComponentName: 'TagPageTitle',
      previewComponentName: 'TagHoverPreview',
      unspacedGrid: true,
    },
    {
      name: 'EAForumWrapped',
      path: '/wrapped/:year?',
      componentName: 'EAForumWrappedPage',
      title: 'EA Forum Wrapped',
      noFooter: true,
    },
    {
      name: 'Digests',
      path: '/admin/digests',
      componentName: 'Digests',
      title: 'Digests',
      isAdmin: true,
    },
    {
      name: 'EditDigest',
      path: '/admin/digests/:num',
      componentName: 'EditDigest',
      title: 'Edit Digest',
      subtitle: 'Digests',
      subtitleLink: '/admin/digests',
      staticHeader: true,
      isAdmin: true,
    },
    {
      name: 'recommendationsSample',
      path: '/admin/recommendationsSample',
      componentName: 'RecommendationsSamplePage',
      title: "Recommendations Sample",
      isAdmin: true,
    },
    {
      name: 'CookiePolicy',
      path: '/cookiePolicy',
      componentName: 'CookiePolicy',
      title: 'Cookie Policy',
    },
    {
      name: 'bookmarksRedirect',
      path: '/bookmarks',
      redirect: () => '/saved'
    },
    {
      name: 'savedAndRead',
      path: '/saved',
      componentName: 'BookmarksPage',
      title: 'Saved & read',
    },
    {
      name: 'adminForumEvents',
      path: '/adminForumEvents',
      componentName: 'AdminForumEventsPage',
      title: 'Manage forum events',
    },
    {
      name: 'editForumEvent',
      path: '/editForumEvent/:documentId',
      componentName: 'EditForumEventPage',
      title: 'Edit forum event',
    },
    {
      name: 'peopleDirectory',
      path: '/people-directory',
      componentName: 'PeopleDirectoryPage',
      title: 'People directory',
    },
  ],
  LessWrong: [
    {
      name: 'home',
      path: '/',
      componentName: 'LWHome',
      enableResourcePrefetch: true,
      sunshineSidebar: true, 
      ...(blackBarTitle.get() ? { subtitleLink: "/tag/death", headerSubtitle: blackBarTitle.get()! } : {}),
    },
    {
      name: 'dialogues',
      path: '/dialogues',
      componentName: 'DialoguesPage',
      title: "All Dialogues",
    },
    {
      name:'llmAutocompleteSettings',
      path:'/autocompleteSettings',
      componentName: 'AutocompleteModelSettings',
      title: "LLM Autocomplete Model Settings",
    },
    {
      name: 'about',
      path: '/about',
      componentName: 'PostsSingleRoute',
      _id: aboutPostIdSetting.get(),
      getPingback: async (parsedUrl) => await getPostPingbackById(parsedUrl, aboutPostIdSetting.get()),
      background: postBackground
    },
    {
      name: 'contact',
      path:'/contact',
      componentName: 'PostsSingleRoute',
      _id: contactPostIdSetting.get(),
      getPingback: async (parsedUrl) => await getPostPingbackById(parsedUrl, contactPostIdSetting.get()),
      background: postBackground
    },
    {
      name: 'faq',
      path: '/faq',
      componentName: 'PostsSingleRoute',
      _id: faqPostIdSetting.get(),
      getPingback: async (parsedUrl) => await getPostPingbackById(parsedUrl, faqPostIdSetting.get()),
      background: postBackground
    },
    {
      name: 'donate',
      path: '/donate',
      componentName: 'PostsSingleRoute',
      _id:"LcpQQvcpWfPXvW7R9",
      getPingback: async (parsedUrl) => await getPostPingbackById(parsedUrl, "LcpQQvcpWfPXvW7R9"),
      background: postBackground
    },
    {
      name: 'Meta',
      path: '/meta',
      redirect: () => `/tag/site-meta`,
    },
    {
      name: 'bestoflesswrong',
      path: '/bestoflesswrong',
      redirect: () => `/leastwrong`,
    },
    {
      name: 'leastwrong',
      path: '/leastwrong',
      componentName: 'TopPostsPage',
      title: "The Best of LessWrong",
      background: "#f8f4ee",
      ...leastWrongSubtitle,
    },
    { 
      name: 'books',
      path: '/books',
      componentName: 'Books',
      title: "Books",
    },
    {
      name: 'HPMOR',
      path: '/hpmor',
      componentName: 'HPMOR',
      title: "Harry Potter and the Methods of Rationality",
      ...hpmorSubtitle,
    },
    {
      name: 'Curated',
      path: '/curated',
      redirect: () => `/recommendations`,
    },
    {
      name: 'bookmarks',
      path: '/bookmarks',
      componentName: 'BookmarksPage',
      title: 'Bookmarks',
    },
    {
      name: 'Walled Garden',
      path: '/walledGarden',
      componentName: 'WalledGardenHome',
      title: "Walled Garden",
    },
    {
      name: 'Walled Garden Portal',
      path: '/walledGardenPortal',
      redirect: () => `/walledGarden`,
    },
    {
      name: 'HPMOR.posts.single',
      path: '/hpmor/:slug',
      componentName: 'PostsSingleSlug',
      previewComponentName: 'PostLinkPreviewSlug',
      ...hpmorSubtitle,
      getPingback: (parsedUrl) => getPostPingbackBySlug(parsedUrl, parsedUrl.params.slug),
      background: postBackground
    },

    {
      name: 'Codex',
      path: '/codex',
      componentName: 'Codex',
      title: "The Codex",
      ...codexSubtitle,
    },
    {
      name: 'Codex.posts.single',
      path: '/codex/:slug',
      componentName: 'PostsSingleSlug',
      previewComponentName: 'PostLinkPreviewSlug',
      ...codexSubtitle,
      getPingback: (parsedUrl) => getPostPingbackBySlug(parsedUrl, parsedUrl.params.slug),
      background: postBackground
    },
    {
      name: 'book2018Landing',
      path: '/books/2018',
      componentName: 'Book2018Landing',
      title: "Books: A Map that Reflects the Territory",
      background: "white"
    },
    {
      name: 'book2019Landing',
      path: '/books/2019',
      componentName: 'Book2019Landing',
      title: "Books: Engines of Cognition",
      background: "white"
    },
    {
      name: 'editPaymentInfo',
      path: '/payments/account',
      componentName: 'EditPaymentInfoPage',
      title: "Account Payment Info"
    },
    {
      name: 'paymentsAdmin',
      path: '/payments/admin',
      componentName: 'AdminPaymentsPage',
      title: "Payments Admin"
    },
    {
      name: 'payments',
      path: '/payments',
      redirect: () => `/payments/admin`, // eventually, payments might be a userfacing feature, and we might do something else with this url
    },
    {
      name: 'All Comments with Reacts',
      path: '/allCommentsWithReacts',
      componentName: 'AllReactedCommentsPage',
      title: "All Comments with Reacts"
    },
    {
      name:'coronavirus.link.db',
      path:'/coronavirus-link-database',
      componentName: 'SpreadsheetPage',
      title: "COVID-19 Link Database",
    },
    {
      name: 'nominations2018-old',
      path: '/nominations2018',
      redirect: () => `/nominations/2018`,
    },
    {
      name: 'nominations2018',
      path: '/nominations/2018',
      componentName: 'Nominations2018',
      title: "2018 Nominations",
    },
    {
      name: 'nominations2019-old',
      path: '/nominations2019',
      redirect: () => `/nominations/2019`,
    },
    {
      name: 'nominations2019',
      path: '/nominations/2019',
      componentName: 'Nominations2019',
      title: "2019 Nominations",
    },
    {
      name: 'userReviews',
      path:'/users/:slug/reviews',
      redirect: (location) => `/users/${location.params.slug}/reviews/2019`,
    },
    {
      name: 'reviews2018-old',
      path: '/reviews2018',
      redirect: () => `/reviews/2018`,
    },
    {
      name: 'reviews2019-old',
      path: '/reviews2019',
      redirect: () => `/reviews/2019`,
    },
    {
      name: 'library',
      path: '/library',
      componentName: 'LibraryPage',
      title: "The Library"
    },
    {
      name: 'Sequences',
      path: '/sequences',
      componentName: 'CoreSequences',
      title: "Rationality: A-Z"
    },
    {
      name: 'Rationality',
      path: '/rationality',
      componentName: 'CoreSequences',
      title: "Rationality: A-Z",
      ...rationalitySubtitle
    },
    {
      name: 'Rationality.posts.single',
      path: '/rationality/:slug',
      componentName: 'PostsSingleSlug',
      previewComponentName: 'PostLinkPreviewSlug',
      ...rationalitySubtitle,
      getPingback: (parsedUrl) => getPostPingbackBySlug(parsedUrl, parsedUrl.params.slug),
      background: postBackground
    },
    {
      name: 'editor',
      path: '/editor',
      redirect: () => '/tag/guide-to-the-lesswrong-editor',
    },
    {
      name: 'petrovDayPoll',
      path: '/petrovDayPoll',
      componentName: "PetrovDayPoll",
    },
    {
      name: 'petroyDayPoll',
      path: '/petroyDayPoll',
      componentName: "PetrovDayPoll",
      title: "Petrov Day Poll",
    },
  ],
  AlignmentForum: [
    {
      name:'alignment.home',
      path:'/',
      componentName: 'AlignmentForumHome',
      enableResourcePrefetch: true,
      sunshineSidebar: true //TODO: remove this in production?
    },
    {
      name:'about',
      path:'/about',
      componentName: 'PostsSingleRoute',
      _id: aboutPostIdSetting.get()
    },
    {
      name: 'faq',
      path: '/faq',
      componentName: 'PostsSingleRoute',
      _id: faqPostIdSetting.get(),
      getPingback: async (parsedUrl) => await getPostPingbackById(parsedUrl, faqPostIdSetting.get()),
      background: postBackground
    },
    {
      name: 'Meta',
      path: '/meta',
      redirect: () => `/tag/site-meta`,
    },
    // Can remove these probably - no one is likely visiting on AF, but maybe not worth a 404
    {
      name:'coronavirus.link.db',
      path:'/coronavirus-link-database',
      componentName: 'SpreadsheetPage',
      title: "COVID-19 Link Database",
    },
    {
      name: 'nominations2018-old',
      path: '/nominations2018',
      redirect: () => `/nominations/2018`,
    },
    {
      name: 'nominations2018',
      path: '/nominations/2018',
      componentName: 'Nominations2018',
      title: "2018 Nominations",
    },
    {
      name: 'nominations2019-old',
      path: '/nominations2019',
      redirect: () => `/nominations/2019`,
    },
    {
      name: 'nominations2019',
      path: '/nominations/2019',
      componentName: 'Nominations2019',
      title: "2019 Nominations",
    },
    {
      name: 'userReviews',
      path:'/users/:slug/reviews',
      redirect: (location) => `/users/${location.params.slug}/reviews/2019`,
    },
    {
      name: 'reviews2018-old',
      path: '/reviews2018',
      redirect: () => `/reviews/2018`,
    },
    {
      name: 'reviews2018',
      path: '/reviews/2018',
      componentName: 'Reviews2018',
      title: "2018 Reviews",
    },
    {
      name: 'reviews2019-old',
      path: '/reviews2019',
      redirect: () => `/reviews/2019`,
    },
    {
      name: 'reviews2019',
      path: '/reviews/2019',
      componentName: 'Reviews2019',
      title: "2019 Reviews",
    },
    {
      name: 'library',
      path: '/library',
      componentName: 'AFLibraryPage',
      enableResourcePrefetch: true,
      title: "The Library"
    },
    {
      name: 'Sequences',
      path: '/sequences',
      enableResourcePrefetch: true,
      componentName: 'CoreSequences',
      title: "Rationality: A-Z"
    },
    {
      name: 'Rationality',
      path: '/rationality',
      componentName: 'CoreSequences',
      title: "Rationality: A-Z",
      ...rationalitySubtitle
    },
    {
      name: 'Rationality.posts.single',
      path: '/rationality/:slug',
      componentName: 'PostsSingleSlug',
      previewComponentName: 'PostLinkPreviewSlug',
      ...rationalitySubtitle,
      getPingback: (parsedUrl) => getPostPingbackBySlug(parsedUrl, parsedUrl.params.slug),
      background: postBackground
    },
    {
      name: 'bookmarks',
      path: '/bookmarks',
      componentName: 'BookmarksPage',
      title: 'Bookmarks',
    },
  ],
  default: [
    {
      name:'home',
      path:'/',
      componentName: 'LWHome',
      enableResourcePrefetch: true,
      sunshineSidebar: true //TODO: remove this in production?
    },
    {
      name:'about',
      path:'/about',
      componentName: 'PostsSingleRoute',
      _id: aboutPostIdSetting.get()
    },
    {
      name: 'faq',
      path: '/faq',
      componentName: 'PostsSingleRoute',
      _id: faqPostIdSetting.get(),
      getPingback: async (parsedUrl) => await getPostPingbackById(parsedUrl, faqPostIdSetting.get()),
      background: postBackground
    },
    {
      name: 'contact',
      path:'/contact',
      componentName: 'PostsSingleRoute',
      _id: contactPostIdSetting.get(),
      getPingback: async (parsedUrl) => await getPostPingbackById(parsedUrl, contactPostIdSetting.get()),
      background: postBackground
    },
    {
      name: 'savedAndRead',
      path: '/saved',
      componentName: 'BookmarksPage',
      title: 'Saved & read',
    },
    {
      name:'notifications',
      path:'/notifications',
      componentName: 'NotificationsPage',
      title: "Notifications",
    },
  ],
})

addRoute(...eaLwAfForumSpecificRoutes)

// Inbox routes
addRoute(...forumSelect<Route[]>({
  LWAF: [
    {
      name: 'inbox',
      path: '/inbox',
      componentName: 'InboxWrapper',
      title: "Inbox",
    },
    {
      name: 'conversation',
      path: '/inbox/:_id',
      componentName: 'ConversationWrapper',
      title: "Private Conversation",
      background: "white",
    },
    {
      name: 'moderatorInbox',
      path: '/moderatorInbox',
      componentName: 'ModeratorInboxWrapper',
      title: "Moderator Inbox",
      fullscreen: true,
    },
  ],
  default: [
    {
      name: 'inbox',
      path: '/inbox',
      componentName: 'InboxWrapper',
      title: "Inbox",
      fullscreen: true,
    },
    {
      name: 'conversation',
      path: '/inbox/:_id',
      componentName: 'InboxWrapper',
      title: "Inbox",
      fullscreen: true,
    },
    {
      name: 'moderatorInbox',
      path: '/moderatorInbox',
      componentName: 'ModeratorInboxWrapper',
      title: "Moderator Inbox",
      fullscreen: true,
    },
    {
      name: 'moderatorInboxConversation',
      path: '/moderatorInbox/:_id',
      componentName: 'ModeratorInboxWrapper',
      title: "Moderator Inbox",
      fullscreen: true,
    },
  ]
}))

addRoute({
  name: 'userInitiateConversation',
  path: '/message/:slug',
  componentName: 'MessageUser',
})

addRoute({
  name: 'AllComments',
  path: '/allComments',
  componentName: 'AllComments',
  enableResourcePrefetch: true,
  title: "All Comments"
});

addRoute(
  {
    name: 'Shortform',
    path: '/quicktakes',
    componentName: 'ShortformPage',
    title: "Quick Takes",
  },
  {
    name: 'ShortformRedirect',
    path: '/shortform',
    redirect: () => "/quicktakes",
  },
);

if (hasEventsSetting.get()) {
  addRoute(
    {
      name: 'EventsPast',
      path: '/pastEvents',
      componentName: 'EventsPast',
      title: "Past Events by Day"
    },
    {
      name: 'EventsUpcoming',
      path: '/upcomingEvents',
      componentName: 'EventsUpcoming',
      title: "Upcoming Events by Day"
    },
    {
      name: 'CommunityHome',
      path: forumTypeSetting.get() === 'EAForum' ? '/community-old' : communityPath,
      componentName: 'CommunityHome',
      title: 'Community',
      ...communitySubtitle
    },
    {
      name: 'MeetupsHome',
      path: '/meetups',
      componentName: 'CommunityHome',
      title: 'Community',
    },

    {
      name: 'AllLocalGroups',
      path: '/allgroups',
      componentName: 'AllGroupsPage',
      title: "All Local Groups"
    },
    
    {
      name: 'GroupsMap',
      path: '/groups-map',
      componentName: 'GroupsMap',
      title: "Groups Map",
      standalone: true
    },

    {
      name:'Localgroups.single',
      path: '/groups/:groupId',
      componentName: 'LocalGroupSingle',
      titleComponentName: 'LocalgroupPageTitle',
      ...communitySubtitle
    },
    {
      name:'events.single',
      path: '/events/:_id/:slug?',
      componentName: 'PostsSingle',
      titleComponentName: 'PostsPageHeaderTitle',
      previewComponentName: 'PostLinkPreview',
      subtitle: forumTypeSetting.get() === 'EAForum' ? 'Events' : 'Community',
      subtitleLink: forumTypeSetting.get() === 'EAForum' ? '/events' : communityPath,
      getPingback: async (parsedUrl) => await getPostPingbackById(parsedUrl, parsedUrl.params._id),
      background: postBackground
    },
    {
      name: 'groups.post',
      path: '/g/:groupId/p/:_id',
      componentName: 'PostsSingle',
      previewComponentName: 'PostLinkPreview',
      background: postBackground,
      ...communitySubtitle,
      getPingback: async (parsedUrl) => await getPostPingbackById(parsedUrl, parsedUrl.params._id),
    },
  );
}

addRoute(
  {
    name: 'searchTest',
    path: '/searchTest',
    componentName: 'SearchBar'
  },
  {
    name: 'postsListEditorTest',
    path:'/postsListEditorTest',
    componentName: 'PostsListEditor'
  },
  {
    name: 'imageUploadTest',
    path: '/imageUpload',
    componentName: 'ImageUpload'
  },
);

addRoute(
  {
    name:'posts.single',
    path:'/posts/:_id/:slug?',
    componentName: 'PostsSingle',
    titleComponentName: 'PostsPageHeaderTitle',
    previewComponentName: 'PostLinkPreview',
    getPingback: async (parsedUrl) => await getPostPingbackById(parsedUrl, parsedUrl.params._id),
    background: postBackground,
    noFooter: hasPostRecommendations,
    enableResourcePrefetch: postRouteWillDefinitelyReturn200,
    swrCaching: "logged-out"
  },
  {
    name:'posts.slug.single',
    path:'/posts/slug/:slug?',
    componentName: 'PostsSingleSlugRedirect',
    titleComponentName: 'PostsPageHeaderTitle',
    previewComponentName: 'PostLinkPreviewSlug',
    getPingback: (parsedUrl) => getPostPingbackBySlug(parsedUrl, parsedUrl.params.slug),
    background: postBackground,
    noFooter: hasPostRecommendations,
  },
  {
    name: 'posts.revisioncompare',
    path: '/compare/post/:_id/:slug',
    componentName: 'PostsCompareRevisions',
    titleComponentName: 'PostsPageHeaderTitle',
  },
  {
    name: 'tags.revisioncompare',
    path: '/compare/tag/:slug',
    componentName: 'TagCompareRevisions',
    titleComponentName: 'PostsPageHeaderTitle',
  },
  {
    name: 'post.revisionsselect',
    path: '/revisions/post/:_id/:slug',
    componentName: 'PostsRevisionSelect',
    titleComponentName: 'PostsPageHeaderTitle',
  },
  {
    name: 'tag.revisionsselect',
    path: '/revisions/tag/:slug',
    componentName: 'TagPageRevisionSelect',
    titleComponentName: 'TagPageTitle',
  },
  // ----- Admin / Moderation -----
  {
    name: 'admin',
    path: '/admin',
    componentName: 'AdminHome',
    title: "Admin"
  },
  {
    name: 'migrations',
    path: '/admin/migrations',
    componentName: 'MigrationsDashboard',
    title: "Migrations"
  },
  {
    name: 'moderatorActions',
    path: '/admin/moderation',
    componentName: 'ModerationDashboard',
    title: "Moderation Dashboard"
  },
  {
    name: 'tagMergeTool',
    path: '/admin/tagMerge',
    componentName: 'TagMergePage',
    title: `${taggingNameCapitalSetting.get()} merging tool`
  },
  {
    name: 'googleServiceAccount',
    path: '/admin/googleServiceAccount',
    componentName: 'AdminGoogleServiceAccount',
    title: `Google Doc import service account`
  },
  {
    name: 'recentlyActiveUsers',
    path: '/admin/recentlyActiveUsers',
    componentName: 'RecentlyActiveUsers',
    title: "Recently Active Users"
  },
  {
    name: 'moderationTemplates',
    path: '/admin/moderationTemplates',
    componentName: 'ModerationTemplatesPage',
    title: "Moderation Message Templates"
  },
  {
    name: 'ModGPTDashboard',
    path: '/admin/modgpt',
    componentName: 'ModGPTDashboard',
    title: "ModGPT Dashboard"
  },
  {
    name: 'synonyms',
    path: '/admin/synonyms',
    componentName: 'AdminSynonymsPage',
    title: "Search Synonyms"
  },
  {
    name: 'randomUser',
    path: '/admin/random-user',
    componentName: 'RandomUserPage',
    title: "Random User",
  },
  {
    name: 'onboarding',
    path: '/admin/onboarding',
    componentName: 'AdminViewOnboarding',
    title: "Onboarding (for testing purposes)",
  },
  {
    name: 'moderation',
    path: '/moderation',
    componentName: 'ModerationLog',
    title: "Moderation Log",
    noIndex: true
  },
  {
    name: 'moderatorComments',
    path: '/moderatorComments',
    componentName: 'ModeratorComments',
  },
  {
    name: 'moderatorViewAltAccounts',
    path: '/moderation/altAccounts',
    componentName: 'ModerationAltAccounts',
  },
  {
    name: 'emailHistory',
    path: '/debug/emailHistory',
    componentName: 'EmailHistoryPage'
  },
  {
    name: 'notificationEmailPreview',
    path: '/debug/notificationEmailPreview',
    componentName: 'NotificationEmailPreviewPage'
  },
  {
    name: 'SpotlightsPage',
    path: '/spotlights',
    componentName: 'SpotlightsPage',
    title: 'Spotlights Page'
<<<<<<< HEAD
=======
  },
  {
    name: 'llmConversationsViewer',
    path: '/admin/llmConversations',
    componentName: 'LlmConversationsViewingPage',
    title: 'LLM Conversations Viewer',
    subtitle: 'LLM Conversations',
    noFooter: true,
    noIndex: true,
>>>>>>> a045d782
  }
);

addRoute(
  {
    path:'/posts/:_id/:slug/comment/:commentId?',
    name: 'comment.greaterwrong',
    componentName: "PostsSingle",
    titleComponentName: 'PostsPageHeaderTitle',
    previewComponentName: "PostCommentLinkPreviewGreaterWrong",
    noIndex: true,
    // TODO: Handle pingbacks leading to comments.
  }
);

addRoute(
  {
    name: 'allPosts',
    path: '/allPosts',
    componentName: 'AllPostsPage',
    enableResourcePrefetch: true,
    title: "All Posts",
  },
  {
    name: 'questions',
    path: '/questions',
    componentName: 'QuestionsPage',
    title: "All Questions",
  },
  {
    name: 'recommendations',
    path: '/recommendations',
    componentName: 'RecommendationsPage',
    title: "Recommendations",
  },
  {
    name: 'emailToken',
    path: '/emailToken/:token',
    componentName: 'EmailTokenPage',
  },
  {
    name: 'password-reset',
    path: '/resetPassword/:token',
    componentName: 'PasswordResetPage',
  },
  {
    name: 'nominations',
    path: '/nominations',
    redirect: () => `/reviewVoting/${REVIEW_YEAR}`,
  },
  {
    name: 'userReviewsByYear',
    path:'/users/:slug/reviews/:year',
    componentName: 'UserReviews',
    title: "User Reviews",
  },
  {
    name: 'userReplies',
    path:'/users/:slug/replies',
    componentName: 'UserCommentsReplies',
    title: "User Comment Replies",
  },
  {
    name: 'reviewsReroute',
    path: '/reviews',
    redirect: () => `/reviews/${REVIEW_YEAR}`,
  },
  {
    name: 'reviews',
    path:'/reviews/:year',
    componentName: 'ReviewsPage',
    title: "Reviews",
  },
  {
    name: 'reviewAdmin',
    path: '/reviewAdmin',
    redirect: () => `/reviewAdmin/${REVIEW_YEAR}`,
  },
  {
    name: 'reviewAdmin-year',
    path: '/reviewAdmin/:year',
    componentName: 'ReviewAdminDashboard',
    title: "Review Admin Dashboard",
    isAdmin: true,
  }
);

if (hasSurveys) {
  addRoute(
    {
      name: "surveys",
      path: "/admin/surveys",
      componentName: "SurveyAdminPage",
      title: "Surveys",
      isAdmin: true,
    },
    {
      name: "editSurvey",
      path: "/survey/:id/edit",
      componentName: "SurveyEditPage",
      title: "Edit survey",
      isAdmin: true,
    },
    {
      name: "newSurveySchedule",
      path: "/surveySchedule",
      componentName: "SurveyScheduleEditPage",
      title: "New survey schedule",
      isAdmin: true,
    },
    {
      name: "editSurveySchedule",
      path: "/surveySchedule/:id",
      componentName: "SurveyScheduleEditPage",
      title: "Edit survey schedule",
      isAdmin: true,
    },
  );
}

forumSpecificRoutes();<|MERGE_RESOLUTION|>--- conflicted
+++ resolved
@@ -1573,8 +1573,6 @@
     path: '/spotlights',
     componentName: 'SpotlightsPage',
     title: 'Spotlights Page'
-<<<<<<< HEAD
-=======
   },
   {
     name: 'llmConversationsViewer',
@@ -1584,7 +1582,6 @@
     subtitle: 'LLM Conversations',
     noFooter: true,
     noIndex: true,
->>>>>>> a045d782
   }
 );
 
