import { randomId } from './random';
import { mongoSelectorToSql, mongoFindOptionsToSql, mongoModifierToSql } from './mongoToPostgres';
import { Globals } from './vulcan-lib/config';
import { getCollection } from './vulcan-lib/getCollection';
import { getSchema } from './utils/getSchema';

let client: any = null;
let db: any = null;
export const setDatabaseConnection = (_client, _db) => {
  client = _client;
  db = _db;
}
let postgresConnectionPool: any = null;
export const setPostgresConnection = (connectionPool) => {
  postgresConnectionPool = connectionPool;
}
export const getDatabase = () => db;
export const getMongoClient = () => client
export const databaseIsConnected = () => (db !== null);
export const closeDatabaseConnection = () => {
  if (client) {
    client.close();
    client = null;
    db = null;
  }
}
export const isAnyQueryPending = () => (inProgressQueries > 0);

const disableAllWrites = false;
const logQueries = false;
const debugQueryBatches = false;
let inProgressQueries = 0;
let onBatchFinished: Promise<void>|null = null;
let finishBatch: any = null;

function timeSince(startTime: Date): string {
  const now = new Date();
  const msElapsed = now.getTime() - startTime.getTime();
  return `${msElapsed}ms`;
}

async function wrapQuery(description, queryFn) {
  const startTime = new Date();
  if (logQueries) {
    // eslint-disable-next-line no-console
    console.log(`Starting ${description}`);
    
    if (inProgressQueries == 0) {
      onBatchFinished = new Promise((resolve, reject) => {
        finishBatch = resolve;
      });
    }
  }
  
  inProgressQueries++;
  const result = await queryFn();
  inProgressQueries--;
  
  if (logQueries) {
    const resultSize = JSON.stringify(result).length;
    // eslint-disable-next-line no-console
    console.log(`Finished  ${description} (${timeSince(startTime)}, ${resultSize}b)`);
    
    if (debugQueryBatches) {
      await waitForBatchFinished();
    }
  }
  return result;
}
async function waitForBatchFinished() {
  if (inProgressQueries === 0) {
    let finish = finishBatch;
    onBatchFinished = null;
    finishBatch = null;
    // eslint-disable-next-line no-console
    console.log('================================');
    finish();
  } else {
    await onBatchFinished;
  }
}

function removeUndefinedFields(selector: any) {
  const filtered: any = {};
  for (let key in selector) {
    if (typeof selector[key] !== "undefined") {
      filtered[key] = selector[key];
    }
  }
  return filtered;
}

function postgresRowToMongo<T extends DbObject>(collection: CollectionBase<T>, row: any) {
  const result = {
    _id: row.id,
    ...row.json,
  };
  const schema = collection._schemaFields;
  for (let key of Object.keys(schema)) {
    if (schema[key].type === Date) {
      const untranslatedDate = result[key];
      result[key] = untranslatedDate ? new Date(untranslatedDate) : untranslatedDate ;
    }
  }
  
  // HACK: Convert editedAt in denormalized content-editable fields to date.
  if (result?.contents?.editedAt)
    result.contents.editedAt = new Date(result.contents.editedAt);
  if (result?.moderationGuidelines?.editedAt)
    result.moderationGuidelines.editedAt = new Date(result.moderationGuidelines.editedAt);
  
  return result;
}

Globals.testTranslateQuery = (collectionName: CollectionNameString, selector: any, options: any) => {
  const collection = getCollection(collectionName);
  const tableName = (collection as any).tableName;
  const {sql, arg} = mongoSelectorToSql(collection, selector, 1);
  const {sql: optionsSql, arg: optionsArg} = mongoFindOptionsToSql(collection, options);
}
Globals.testTranslateAndRunQuery = async (collectionName: CollectionNameString, selector: any, options: any) => {
  const collection = getCollection(collectionName);
  const tableName = (collection as any).tableName;
  const {sql: queryFragment, arg: queryArgs} = mongoSelectorToSql(collection, selector, 1);
  const {sql: optionsFragment, arg: optionsArgs} = mongoSelectorToSql(collection, selector, 1);
  const {sql: optionsSql, arg: optionsArg} = mongoFindOptionsToSql(collection, options);
  const query = `select * from ${tableName} where ${queryFragment} ${optionsSql}`;
  
  
  await postgresConnectionPool.any(query, queryArgs);
}

export class MongoCollection<T extends DbObject, N extends CollectionNameString> implements CollectionBase<T,N>{
  tableName: string
  table: any
  
  collectionName: N
  typeName: string
  options: CollectionOptions
  checkAccess: (user: DbUser|null, obj: T, context: ResolverContext|null) => Promise<boolean>
  getParameters: (terms: ViewTermsByCollectionName[N], apolloClient?: any, context?: ResolverContext) => MergedViewQueryAndOptions<N,T>
  _schemaFields: SchemaType<T>
  _simpleSchema: any
  
  constructor(tableName: string, options?: {
    _suppressSameNameError?: boolean // Used only by Meteor; disables warning about name conflict over users collection
  }) {
    this.tableName = tableName;
  }
  
  getConnectionPool = () => {
    if (bundleIsServer) {
      if (!postgresConnectionPool)
        throw new Error("No database connection");
      return postgresConnectionPool;
    } else {
      throw new Error("Attempted to run mongodb query on the client");
    }
  }
  
  runQuery = async (query: string, args: any[]): Promise<any> => {
    const pool = await this.getConnectionPool();
    const startTime = new Date();
    let result;
    try {
      result = await pool.query(query, this.translatePgArgs(args));
    } catch(e) {
      // eslint-disable-next-line no-console
      console.log(`Postgres query FAILED: ${query} (${JSON.stringify(args)})`);
      // eslint-disable-next-line no-console
      console.log(e);
      throw e;
    }
    const timeElapsed = new Date().getTime()-startTime.getTime();
    // eslint-disable-next-line no-console
    console.log(`Postgres query: ${query} (${JSON.stringify(args)}) (${result?.length} rows, ${timeElapsed}ms)`);
    return result;
  }
  
  translatePgArgs = (args: any[]): any[] => {
    let result = [...args];
    for (let i=0; i<result.length; i++) {
      if (result[i] instanceof Date)
        result[i] = result[i].toISOString();
    }
    return result;
  }
  
  translateResult = (result: any): any => {
    if (!result) throw new Error("Missing result");
    return result.map(row => postgresRowToMongo<any>(this, row));
  }
  
  getTable = () => {
    if (bundleIsServer) { 
      if (!this.table)
        this.table = db.collection(this.tableName);
      return this.table;
    } else {
      throw new Error("Attempted to run mongodb query on the client");
    }
  }
  
  find = (selector?: MongoSelector<T>, options?: MongoFindOptions<T>, projection?: MongoProjection<T>): FindResult<T> => {
    return {
      fetch: async () => {
        return await wrapQuery(`${this.tableName}.find(${JSON.stringify(selector)}).fetch`, async () => {
          const {sql: queryFragment, arg: queryArgs} = mongoSelectorToSql(this, selector);
          const {sql: optionsFragment, arg: optionsArgs} = mongoFindOptionsToSql(this, options);
          const result = await this.runQuery(`select * from ${this.tableName} where ${queryFragment} ${optionsFragment}`, [...queryArgs, ...optionsArgs]);
          return this.translateResult(result);
        });
      },
      count: async () => {
        const table = this.getTable();
        return await wrapQuery(`${this.tableName}.find(${JSON.stringify(selector)}).count`, async () => {
          const {sql: queryFragment, arg: queryArgs} = mongoSelectorToSql(this, selector);
          const {sql: optionsFragment, arg: optionsArgs} = mongoFindOptionsToSql(this, options);
          const result = await this.runQuery(`select count(*) from ${this.tableName} where ${queryFragment} ${optionsFragment}`, [...queryArgs, ...optionsArgs]);
          return result[0].count;
        });
      }
    };
  }
  
  findOne = async (selector?: string|MongoSelector<T>, options?: MongoFindOneOptions<T>, projection?: MongoProjection<T>): Promise<T|null> => {
    const table = this.getTable();
    return await wrapQuery(`${this.tableName}.findOne(${JSON.stringify(selector)})`, async () => {
      if (typeof selector === "string") {
<<<<<<< HEAD
        const result = this.translateResult(
          await this.runQuery(`select * from ${this.tableName} where id=$1 limit 1`, [selector])
        );
        if (!result.length) return null;
        return result[0];
      } else {
        const {sql: queryFragment, arg: queryArgs} = mongoSelectorToSql(this, selector);
        const {sql: optionsFragment, arg: optionArgs} = mongoFindOptionsToSql({
=======
        return await table.findOne({_id: selector}, {
          ...options,
        });
      } else if (selector) {
        return await table.findOne(removeUndefinedFields(selector), {
>>>>>>> ee97b6f6
          ...options,
          limit: 1,
        });
<<<<<<< HEAD
        const rawResult = await this.runQuery(
          `select * from ${this.tableName} where ${queryFragment} ${optionsFragment}`,
          [...queryArgs, ...optionArgs]
        )
        const result = this.translateResult(rawResult);
        if (!result.length) return null;
        return result[0];
      }
    });
  }
  
  insert = async (doc, options): Promise<string> => {
    if (disableAllWrites) return "";
=======
      } else {
        return null;
      }
    });
  }
  findOneArbitrary = async (): Promise<T|null> => {
    const table = this.getTable();
    return await wrapQuery(`${this.tableName}.findOneArbitrary()`, async () => {
      return await table.findOne({});
    });
  }
  insert = async (doc, options) => {
    if (disableAllWrites) return;
>>>>>>> ee97b6f6
    if (!doc._id) {
      doc._id = randomId();
    }
    const table = this.getTable();
    
    const docMinusId = {...doc};
    delete docMinusId._id;
    
    return await wrapQuery(`${this.tableName}.insert`, async () => {
      const rawResult = await this.runQuery(`insert into ${this.tableName}(id,json) values ($1,$2)`, [doc._id, docMinusId]);
      // TODO: Error handling
      return doc._id;
    });
  }
  update = async (selector, update, options) => {
    if (disableAllWrites) return;
    try {
      const table = this.getTable();
      return await wrapQuery(`${this.tableName}.update`, async () => {
        if (typeof selector === 'string') {
          const {sql: modifierSql, arg: modifierArgs} = mongoModifierToSql(this, update);
          const rawResult = await this.runQuery(
            `update ${this.tableName}
             set ${modifierSql}
             where id=$${modifierArgs.length+1}
            `, [...modifierArgs, selector]
          );
          
          //const updateResult = await table.update({_id: selector}, update, options);
          //return updateResult.matchedCount;
        } else {
          const {sql: modifierSql, arg: modifierArgs} = mongoModifierToSql(this, update);
          const {sql: selectorSql, arg: selectorArgs} = mongoSelectorToSql(this, selector, modifierArgs.length+1);
          const rawResult = await this.runQuery(
            `update ${this.tableName}
             set ${modifierSql}
             where ${selectorSql}
            `, [...modifierArgs, ...selectorArgs]
          );
          //const updateResult = await table.update(removeUndefinedFields(selector), update, options);
          //return updateResult.matchedCount;
        }
      });
    } catch(e) {
      // eslint-disable-next-line no-console
      console.error(e)
      // eslint-disable-next-line no-console
      throw e;
    }
  }
  remove = async (selector, options) => {
    if (disableAllWrites) return;
    const table = this.getTable();
    return await wrapQuery(`${this.tableName}.remove`, async () => {
      return await table.remove(removeUndefinedFields(selector), options);
    });
  }
  _ensureIndex = async (fieldOrSpec, options)=>{
    if (disableAllWrites) return;
    const table = this.getTable();
    try {
      return await table.ensureIndex(fieldOrSpec, options);
    } catch(e) {
      // eslint-disable-next-line no-console
      console.error(`Error creating index ${JSON.stringify(fieldOrSpec)} on ${this.tableName}: ${e}`);
    }
  }
  
  _ensurePgIndex = async (indexName: string, indexDescription: string) => {
    try {
      await this.runQuery(`CREATE INDEX IF NOT EXISTS ${indexName} ON ${this.tableName} ${indexDescription}`, []);
      // TODO
    } catch(e) {
      // eslint-disable-next-line no-console
      console.error(`Error creating index ${indexName} on ${this.tableName}: ${e}`);
    }
  }
  
  
  //TODO
  views: any
  defaultView: any
  addView: any
  addDefaultView: any
  
  aggregate = (pipeline, options) => {
    const table = this.getTable();
    return table.aggregate(pipeline, options);
  }
  rawCollection = () => ({
    bulkWrite: async (operations, options) => {
      if (disableAllWrites) return;
      const table = this.getTable();
      return await table.bulkWrite(operations, options);
    },
    findOneAndUpdate: async (filter, update, options) => {
      if (disableAllWrites) return;
      const table = this.getTable();
      return await table.findOneAndUpdate(filter, update, options);
    },
    dropIndex: async (indexName, options) => {
      if (disableAllWrites) return;
      const table = this.getTable();
      await table.dropIndex(indexName, options);
    },
    indexes: async (options) => {
      const table = this.getTable();
      return await table.indexes(options);
    },
    update: async (selector, update, options) => {
      if (disableAllWrites) return;
      const table = this.getTable();
      return await table.update(selector, update, options);
    },
  })
}<|MERGE_RESOLUTION|>--- conflicted
+++ resolved
@@ -227,26 +227,17 @@
     const table = this.getTable();
     return await wrapQuery(`${this.tableName}.findOne(${JSON.stringify(selector)})`, async () => {
       if (typeof selector === "string") {
-<<<<<<< HEAD
         const result = this.translateResult(
           await this.runQuery(`select * from ${this.tableName} where id=$1 limit 1`, [selector])
         );
         if (!result.length) return null;
         return result[0];
-      } else {
+      } else if (selector) {
         const {sql: queryFragment, arg: queryArgs} = mongoSelectorToSql(this, selector);
         const {sql: optionsFragment, arg: optionArgs} = mongoFindOptionsToSql({
-=======
-        return await table.findOne({_id: selector}, {
-          ...options,
-        });
-      } else if (selector) {
-        return await table.findOne(removeUndefinedFields(selector), {
->>>>>>> ee97b6f6
           ...options,
           limit: 1,
         });
-<<<<<<< HEAD
         const rawResult = await this.runQuery(
           `select * from ${this.tableName} where ${queryFragment} ${optionsFragment}`,
           [...queryArgs, ...optionArgs]
@@ -254,13 +245,6 @@
         const result = this.translateResult(rawResult);
         if (!result.length) return null;
         return result[0];
-      }
-    });
-  }
-  
-  insert = async (doc, options): Promise<string> => {
-    if (disableAllWrites) return "";
-=======
       } else {
         return null;
       }
@@ -272,9 +256,8 @@
       return await table.findOne({});
     });
   }
-  insert = async (doc, options) => {
-    if (disableAllWrites) return;
->>>>>>> ee97b6f6
+  insert = async (doc, options): Promise<string> => {
+    if (disableAllWrites) return "";
     if (!doc._id) {
       doc._id = randomId();
     }
