import sortBy from 'lodash/sortBy';

<<<<<<< HEAD
export const Collections: Array<CollectionBase<any>> = [];
const collectionsByName: Partial<CollectionBasesByName> = {};
const collectionsByLowercaseName: Partial<Record<string,CollectionBase<any>>> = {};

export const getCollection = <T extends CollectionNameString>(name: T): CollectionBase<ObjectsByCollectionName[T]> => {
  if (name in collectionsByName)
    return collectionsByName[name]!;
=======
// These are populated by calls to `createCollection`
export const Collections: CollectionBase<CollectionNameString>[] = [];
const collectionsByName = {} as CollectionsByName;
const collectionsByLowercaseName: Record<string, CollectionBase<CollectionNameString>> = {};

export const getCollection = <N extends CollectionNameString>(name: N): CollectionBase<N> => {
  if (name in collectionsByName && collectionsByName[name])
    return collectionsByName[name] as CollectionBase<N>;
>>>>>>> a0db2192
  
  // If the collection isn't in collectionsByName, recheck case-insensitive.
  // (This shouldn't ever come up, but it's hard to verify that it doesn't
  // because of legacy Vulcan stuff.)
  const collection = Collections.find(
    ({ options: { collectionName } }) =>
      name === collectionName || name === collectionName.toLowerCase()
  );
  
  // If we still can't find the collection, throw an exception. If the argument
  // really is a CollectionNameString, this can only happen early in
  // intiailization when createCollection calls haven't happened yet.
  if (!collection)
    throw new Error("Invalid collection name: "+name);
  
  return collection as CollectionBase<N>;
}

export const getCollectionByTypeName = (typeName: string): CollectionBase<any> => {
  const collection = Collections.find(c => c.typeName === typeName);
  if (!collection) throw new Error("Invalid typeName: "+typeName);
  return collection;
}

export const getCollectionByTableName = (tableName: string): CollectionBase<any> => {
  if (tableName in collectionsByLowercaseName)
    return (collectionsByLowercaseName as AnyBecauseTodo)[tableName];
  throw new Error(`Invalid table name: ${tableName}`);
}

export const isValidCollectionName = (name: string): name is CollectionNameString => {
  if (name in collectionsByName)
    return true;
  
  // Case-insensitive search fallback, similar to getCollection.
  return !!Collections.find(
    ({ options: { collectionName } }) =>
      name === collectionName || name === collectionName.toLowerCase()
  );
}

// Add a collection to Collections and collectionsByName. Should only be called
// from createCollection.
<<<<<<< HEAD
export const registerCollection = <T extends DbObject>(collection: CollectionBase<T, CollectionNameOfObject<T>>): void => {
  Collections.push(collection);
  Object.assign(collectionsByName, { [collection.collectionName]: collection });
=======
export const registerCollection = <N extends CollectionNameString>(
  collection: CollectionBase<N>
): void => {
  Collections.push(collection as CollectionBase<CollectionNameString>);
  collectionsByName[collection.collectionName] = collection as unknown as CollectionsByName[N];
>>>>>>> a0db2192
  (collectionsByLowercaseName as AnyBecauseTodo)[collection.collectionName.toLowerCase()] = collection;
}

// Get a list of all collections, sorted by collection name.
export const getAllCollections = (): Array<CollectionBase<any>> => {
  return sortBy(Collections, c=>c.collectionName);
}

export const getCollectionsByName = (): CollectionsByName => collectionsByName;<|MERGE_RESOLUTION|>--- conflicted
+++ resolved
@@ -1,14 +1,5 @@
 import sortBy from 'lodash/sortBy';
 
-<<<<<<< HEAD
-export const Collections: Array<CollectionBase<any>> = [];
-const collectionsByName: Partial<CollectionBasesByName> = {};
-const collectionsByLowercaseName: Partial<Record<string,CollectionBase<any>>> = {};
-
-export const getCollection = <T extends CollectionNameString>(name: T): CollectionBase<ObjectsByCollectionName[T]> => {
-  if (name in collectionsByName)
-    return collectionsByName[name]!;
-=======
 // These are populated by calls to `createCollection`
 export const Collections: CollectionBase<CollectionNameString>[] = [];
 const collectionsByName = {} as CollectionsByName;
@@ -17,7 +8,6 @@
 export const getCollection = <N extends CollectionNameString>(name: N): CollectionBase<N> => {
   if (name in collectionsByName && collectionsByName[name])
     return collectionsByName[name] as CollectionBase<N>;
->>>>>>> a0db2192
   
   // If the collection isn't in collectionsByName, recheck case-insensitive.
   // (This shouldn't ever come up, but it's hard to verify that it doesn't
@@ -61,17 +51,11 @@
 
 // Add a collection to Collections and collectionsByName. Should only be called
 // from createCollection.
-<<<<<<< HEAD
-export const registerCollection = <T extends DbObject>(collection: CollectionBase<T, CollectionNameOfObject<T>>): void => {
-  Collections.push(collection);
-  Object.assign(collectionsByName, { [collection.collectionName]: collection });
-=======
 export const registerCollection = <N extends CollectionNameString>(
   collection: CollectionBase<N>
 ): void => {
   Collections.push(collection as CollectionBase<CollectionNameString>);
   collectionsByName[collection.collectionName] = collection as unknown as CollectionsByName[N];
->>>>>>> a0db2192
   (collectionsByLowercaseName as AnyBecauseTodo)[collection.collectionName.toLowerCase()] = collection;
 }
 
