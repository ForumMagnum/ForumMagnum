--- conflicted
+++ resolved
@@ -62,17 +62,13 @@
   // This should only return true for routes which are *guaranteed* to return a 200 status code.
   // I.e. it is better to give false negatives (not prefetching on a route that actually returns
   // a 200) than false positives.
-<<<<<<< HEAD
-  enableResourcePrefetch?: boolean | ((req: Request, res: Response, context: ResolverContext) => Promise<boolean>),
+  enableResourcePrefetch?: boolean | ((req: Request, res: Response, parsedRoute: RouterLocation, context: ResolverContext) => Promise<boolean>),
   /**
    * Under what circumstances stale-while-revalidate caching should be enabled on this route.
    * If enabled, page loads where this is allowed will have a "Cache-control: max-age=1, s-max-age=1, stale-while-revalidate=86400"
    * header applied, which allows CDNs to cache them for up to 1 day
    */
   swrCaching?: "logged-out"
-=======
-  enableResourcePrefetch?: boolean | ((req: Request, res: Response, parsedRoute: RouterLocation, context: ResolverContext) => Promise<boolean>),
->>>>>>> 29055df9
   isAdmin?: boolean
 };
 
