/*

Utilities

*/

import get from 'lodash/get';
import isFunction from 'lodash/isFunction';
import getSlug from 'speakingurl';
import { siteUrlSetting } from '../instanceSettings';
import { DatabasePublicSetting } from '../publicSettings';
import type { ToCData } from '../../lib/tableOfContents';
import sanitizeHtml from 'sanitize-html';
import { containsKana, fromKana } from "hepburn";
import { getUrlClass } from '@/server/utils/getUrlClass';

export const logoUrlSetting = new DatabasePublicSetting<string | null>('logoUrl', null)

interface UtilsType {
  // In server/vulcan-lib/mutators.ts
  createMutator: CreateMutator
  updateMutator: UpdateMutator
  deleteMutator: DeleteMutator
  
  // In server/vulcan-lib/utils.ts
  performCheck: <T extends DbObject>(operation: (user: DbUser|null, obj: T, context: any) => Promise<boolean>, user: DbUser|null, checkedObject: T, context: any, documentId: string, operationName: string, collectionName: CollectionNameString) => Promise<void>
}

export const Utils: UtilsType = ({} as UtilsType);

// @summary Convert a camelCase string to a space-separated capitalized string
// See http://stackoverflow.com/questions/4149276/javascript-camelcase-to-regular-form
export const camelToSpaces = function (str: string): string {
  return str.replace(/([A-Z])/g, ' $1').replace(/^./, function(str){ return str.toUpperCase(); });
};

// Convert a dash separated string to camelCase.
export const dashToCamel = function (str: string): string {
  return str.replace(/(-[a-z])/g, function($1){return $1.toUpperCase().replace('-','');});
};

// Convert a string to camelCase and remove spaces.
export const camelCaseify = function(str: string): string {
  str = dashToCamel(str.replace(' ', '-'));
  str = str.slice(0,1).toLowerCase() + str.slice(1);
  return str;
};

// Capitalize a string.
export const capitalize = function(str: string): string {
  return str.charAt(0).toUpperCase() + str.slice(1);
};

//////////////////////////
// URL Helper Functions //
//////////////////////////

/**
 * @summary Returns the user defined site URL or Meteor.absoluteUrl. Add trailing '/' if missing
 */
export const getSiteUrl = function (): string {
  let url = siteUrlSetting.get();
  if (url.slice(-1) !== '/') {
    url += '/';
  }
  return url;
};

export const makeAbsolute = function (url: string): string {
  const baseUrl = getSiteUrl();
  if (url.startsWith("/"))
    return baseUrl+url.substr(1);
  else
    return baseUrl+url;
}

const tryToFixUrl = (oldUrl: string, newUrl: string) => {
  try {
    // Only return the edited version if this actually fixed the problem
    new URL(newUrl);
    return newUrl;
  } catch (e) {
    return oldUrl;
  }
}

// NOTE: validateUrl and tryToFixUrl are duplicates of the code in ckEditor/src/url-validator-plugin.js,
// which can't be imported directly because it is part of the editor bundle
export const validateUrl = (url: string) => {
  try {
    // This will validate the URL - importantly, it will fail if the
    // protocol is missing
    new URL(url);
  } catch (e) {
    if (url.search(/[^@]+@[^.]+\.[^\n\r\f]+$/) === 0) {
      // Add mailto: to email addresses
      return tryToFixUrl(url, `mailto:${url}`);
    } else if (url.search(/\/.*/) === 0) {
      // This is probably _meant_ to be relative. We could prepend the
      // siteUrl from instanceSettings, but this seems unnecessarily
      // risky - let's just do nothing.
    } else if (url.search(/(https?:)?\/\//) !== 0) {
      // Add https:// to anything else
      return tryToFixUrl(url, `https://${url}`);
    }
  }

  return url;
}

/**
 * @summary The global namespace for Vulcan utils.
 * @param {String} url - the URL to redirect
 */
export const getOutgoingUrl = function (url: string): string {
  // If no protocol is specified, guess that it is https://
  const cleanedUrl = validateUrl(url);

  return getSiteUrl() + 'out?url=' + encodeURIComponent(cleanedUrl);
};

export const slugify = function (s: string): string {
  if (containsKana(s)) {
    s = fromKana(s);
  }

  var slug = getSlug(s, {
    truncate: 60
  });

  // can't have posts with an "edit" slug
  if (slug === 'edit') {
    slug = 'edit-1';
  }

  // If there is nothing in the string that can be slugified, just call it unicode
  if (slug === "") {
    slug = "unicode"
  }

  return slug;
};

export const getDomain = function(url: string | null): string|null {
  if (!url) return null;
  try {
    const URLClass = getUrlClass()
    const hostname = new URLClass(url).hostname
    return hostname!.replace('www.', '');
  } catch (error) {
    return null;
  }
};

// add http: if missing
export const addHttp = function (url: string): string|null {
  try {
    if (url.substring(0, 5) !== 'http:' && url.substring(0, 6) !== 'https:') {
      url = 'http:'+url;
    }
    return url;
  } catch (error) {
    return null;
  }
};

// https://stackoverflow.com/questions/16301503/can-i-use-requirepath-join-to-safely-concatenate-urls
// for searching: url-join
/** Combine urls without extra /s at the join */
export const combineUrls = (baseUrl: string, path: string) => {
  return path
    ? baseUrl.replace(/\/+$/, '') + '/' + path.replace(/^\/+/, '')
    : baseUrl;
}

// Remove query and anchor tags from path
export const getBasePath = (path: string) => {
  return path.split(/[?#]/)[0]
}

/////////////////////////////
// String Helper Functions //
/////////////////////////////

// http://stackoverflow.com/questions/2631001/javascript-test-for-existence-of-nested-object-key
export const checkNested: any = function(obj: AnyBecauseTodo /*, level1, level2, ... levelN*/) {
  var args = Array.prototype.slice.call(arguments);
  obj = args.shift();

  for (var i = 0; i < args.length; i++) {
    if (!obj.hasOwnProperty(args[i])) {
      return false;
    }
    obj = obj[args[i]];
  }
  return true;
};

// see http://stackoverflow.com/questions/8051975/access-object-child-properties-using-a-dot-notation-string
export const getNestedProperty = function (obj: any, desc: string) {
  var arr = desc.split('.');
  while(arr.length && (obj = obj[arr.shift()!]));
  return obj;
};

export const getLogoUrl = (): string|undefined => {
  const logoUrl = logoUrlSetting.get()
  if (logoUrl) {
    const prefix = getSiteUrl().slice(0,-1);
    // the logo may be hosted on another website
    return logoUrl.indexOf('://') > -1 ? logoUrl : prefix + logoUrl;
  }
};

export const encodeIntlError = (error: AnyBecauseTodo) => typeof error !== 'object' ? error : JSON.stringify(error);

export const decodeIntlError = (error: AnyBecauseTodo, options = {stripped: false}) => {
  try {
    // do we get the error as a string or as an error object?
    let strippedError = typeof error === 'string' ? error : error.message;

    // if the error hasn't been cleaned before (ex: it's not an error from a form)
    if (!options.stripped) {
      // strip the "GraphQL Error: message [error_code]" given by Apollo if present
      const graphqlPrefixIsPresent = strippedError.match(/GraphQL error: (.*)/);
      if (graphqlPrefixIsPresent) {
        strippedError = graphqlPrefixIsPresent[1];
      }

      // strip the error code if present
      const errorCodeIsPresent = strippedError.match(/(.*)\[(.*)\]/);
      if (errorCodeIsPresent) {
        strippedError = errorCodeIsPresent[1];
      }
    }

    // the error is an object internationalizable
    const parsedError = JSON.parse(strippedError);

    // check if the error has at least an 'id' expected by react-intl
    if (!parsedError.id) {
      console.error('[Undecodable error]', error); // eslint-disable-line
      return {id: 'app.something_bad_happened', value: '[undecodable error]'};
    }

    // return the parsed error
    return parsedError;
  } catch(__) {
    // the error is not internationalizable
    return error;
  }
};

export const isPromise = (value: any): value is Promise<any> => isFunction(get(value, 'then'));

export const removeProperty = (obj: any, propertyName: string): void => {
  for(const prop in obj) {
    if (prop === propertyName){
      delete obj[prop];
    } else if (typeof obj[prop] === 'object') {
      removeProperty(obj[prop], propertyName);
    }
  }
};

/**
 * Given a mongodb-style selector, if it contains `documentId`, replace that
 * with `_id`. This is a silly thing to do and a terrible hack; it's
 * particularly terrible since `documentId` is an actual field name on some
 * collections, corresponding to a foreign-key relation, eg on Votes it's the
 * voted-on object. The reason this is here is because Vulcan did it (in
 * `Connectors`, under the function name `convertUniqueSelector`), in a place
 * where it leaks into the external API, where it might be used by GreaterWrong
 * and other API users. So in order to remove this feature safely we need to
 * remove it in two steps, first logging if any selectors are actually
 * converted this way.
 *
 * If the change that got rid of `Connectors` has been deployed for awhile,
 * and the console-log warning from this function isn't appearing in logs, then
 * this function is a no-op and is safe to remove.
 */
export const convertDocumentIdToIdInSelector = (selector: any) => {
  if (selector.documentId) {
    //eslint-disable-next-line no-console
    console.log("Warning: Performed documentId-to-_id replacement");
    const result = {...selector, _id: selector.documentId};
    delete result.documentId;
    return result;
  }
  return selector;
};

/**
 * Sanitizing html
 */
export const sanitizeAllowedTags = [
  'h1', 'h2', 'h3', 'h4', 'h5', 'h6', 'blockquote', 'p', 'a', 'ul',
  'ol', 'nl', 'li', 'b', 'i', 'u', 'strong', 'em', 'strike', 's',
  'code', 'hr', 'br', 'div', 'table', 'thead', 'caption',
  'tbody', 'tr', 'th', 'td', 'pre', 'img', 'figure', 'figcaption',
  'section', 'span', 'sub', 'sup', 'ins', 'del', 'iframe', 'audio',
  'details', 'summary',
  
  //MathML elements (https://developer.mozilla.org/en-US/docs/Web/MathML/Element)
  "math", "mi", "mn", "mo", "ms", "mspace", "mtext", "merror",
  "mfrac", "mpadded", "mphantom", "mroot", "mrow", "msqrt", "mstyle",
  "mmultiscripts", "mover", "mprescripts", "msub", "msubsup", "msup", "munder",
  "munderover", "mtable", "mtd", "mtr",
]

const cssSizeRegex = /^(?:\d|\.)+(?:px|em|%)$/;

const allowedTableStyles = {
  'background-color': [/^.*$/],
  'border-bottom': [/^.*$/],
  'border-left': [/^.*$/],
  'border-right': [/^.*$/],
  'border-top': [/^.*$/],
  'border': [/^.*$/],
  'border-color': [/^.*$/],
  'border-style': [/^.*$/],
  'width': [cssSizeRegex],
  'height': [cssSizeRegex],
  'text-align': [/^.*$/],
  'vertical-align': [/^.*$/],
  'padding': [/^.*$/],
};

const allowedMathMLGlobalAttributes = ['mathvariant', 'dir', 'displaystyle', 'scriptlevel'];
const footnoteAttributes = [
  'data-footnote-content',
  'data-footnote-id',
  'data-footnote-index',
  'data-footnote-item',
  'data-footnote-reference',
  'data-footnote-section',
  'data-footnote-back-link',
  'data-footnote-back-link-href',
]

export const sanitize = function(s: string): string {
  return sanitizeHtml(s, {
    allowedTags: sanitizeAllowedTags,
    allowedAttributes:  {
      ...sanitizeHtml.defaults.allowedAttributes,
      '*': [...footnoteAttributes, 'data-internal-id', 'data-visibility'],
      audio: [ 'controls', 'src', 'style' ],
      img: [ 'src' , 'srcset', 'alt', 'style'],
      figure: ['style', 'class'],
      table: ['style'],
      tbody: ['style'],
      tr: ['style'],
      td: ['rowspan', 'colspan', 'style'],
      th: ['rowspan', 'colspan', 'style'],
      ol: ['start', 'reversed', 'type', 'role'],
      span: ['style', 'id', 'role'],
      div: ['class', 'data-oembed-url', 'data-elicit-id', 'data-metaculus-id', 'data-manifold-slug', 'data-metaforecast-slug', 'data-owid-slug', 'data-viewpoints-slug'],
      a: ['class', 'href', 'name', 'target', 'rel', 'data-href'],
      iframe: ['src', 'allowfullscreen', 'allow'],
      li: ['id', 'role'],

      // Attributes for dialogues
      section: ['class', 'message-id', 'user-id', 'user-order', 'submitted-date', 'display-name'],
      
      // Attributes for collapsible sections
      details: ['class'],
      summary: ['class'],
      
      // Attributes for MathML elements
      math: [...allowedMathMLGlobalAttributes, 'display'],
      mi: allowedMathMLGlobalAttributes,
      mn: allowedMathMLGlobalAttributes,
      mtext: allowedMathMLGlobalAttributes,
      merror: allowedMathMLGlobalAttributes,
      mfrac: [...allowedMathMLGlobalAttributes, 'linethickness'],
      mmultiscripts: allowedMathMLGlobalAttributes,
      mo: [...allowedMathMLGlobalAttributes, 'fence', 'largeop', 'lspace', 'maxsize', 'minsize', 'movablelimits', 'rspace', 'separator', 'stretchy', 'symmetric'],
      mover: [...allowedMathMLGlobalAttributes, 'accent'],
      mpadded: [...allowedMathMLGlobalAttributes, 'depth','height','lspace','voffset','width'],
      mphantom: allowedMathMLGlobalAttributes,
      mprescripts: allowedMathMLGlobalAttributes,
      mroot: allowedMathMLGlobalAttributes,
      mrow: allowedMathMLGlobalAttributes,
      ms: [...allowedMathMLGlobalAttributes, 'lquote','rquote'],
      mspace: [...allowedMathMLGlobalAttributes, 'depth','height','width'],
      msqrt: allowedMathMLGlobalAttributes,
      mstyle: allowedMathMLGlobalAttributes,
      msub: allowedMathMLGlobalAttributes,
      msubsup: allowedMathMLGlobalAttributes,
      msup: allowedMathMLGlobalAttributes,
      mtable: allowedMathMLGlobalAttributes,
      mtd: [...allowedMathMLGlobalAttributes, 'columnspan','rowspan'],
      mtr: allowedMathMLGlobalAttributes,
      munder: [...allowedMathMLGlobalAttributes, 'accentunder'],
      munderover: [...allowedMathMLGlobalAttributes, 'accent','accentunder'],
    },
    allowedIframeHostnames: [
      'www.youtube.com', 'youtube.com',
      'd3s0w6fek99l5b.cloudfront.net', // Metaculus CDN that provides the iframes
      'metaculus.com',
      'manifold.markets',
      'metaforecast.org',
      'app.thoughtsaver.com',
      'ourworldindata.org',
      'strawpoll.com',
      'estimaker.app',
      'viewpoints.xyz',
      'calendly.com',
      'neuronpedia.org',
      'lwartifacts.vercel.app'
    ],
    allowedClasses: {
      span: [ 'footnote-reference', 'footnote-label', 'footnote-back-link', "math-tex" ],
      div: [
        'spoilers',
        'footnote-content',
        'footnote-item',
        'footnote-label',
        'footnote-reference',
        'metaculus-preview',
        'manifold-preview',
        'neuronpedia-preview',
        'metaforecast-preview',
        'owid-preview',
        'elicit-binary-prediction',
        'thoughtSaverFrameWrapper',
        'strawpoll-embed',
        'estimaker-preview',
        'viewpoints-preview',
        'ck-cta-button',
        'ck-cta-button-centered',
        'detailsBlockContent',
        'calendly-preview',
<<<<<<< HEAD
        'conditionallyVisibleBlock',
        /arb-custom-script-[a-zA-Z0-9]*/
=======
        /arb-custom-script-[a-zA-Z0-9]*/,
>>>>>>> 4da0509d
      ],
      iframe: [ 'thoughtSaverFrame' ],
      ol: [ 'footnotes', 'footnote-section' ],
      li: [ 'footnote-item' ],
      details: ['detailsBlock'],
      summary: ['detailsBlockTitle'],
    },
    allowedStyles: {
      figure: {
        'width': [cssSizeRegex],
        'height': [cssSizeRegex],
        'padding': [/^.*$/],
      },
      img: {
        'width': [cssSizeRegex],
        'height': [cssSizeRegex],
        'max-width': [cssSizeRegex],
        'max-height': [cssSizeRegex],
        'padding': [/^.*$/],
      },
      table: {
        ...allowedTableStyles,
      },
      td: {
        ...allowedTableStyles,
      },
      th: {
        ...allowedTableStyles,
      },
      span: {
        // From: https://gist.github.com/olmokramer/82ccce673f86db7cda5e#gistcomment-3119899
        color: [/([a-z]+|#([\da-f]{3}){1,2}|(rgb|hsl)a\((\d{1,3}%?,\s?){3}(1|0?\.\d+)\)|(rgb|hsl)\(\d{1,3}%?(,\s?\d{1,3}%?){2}\))/]
      },
    }
  });
};<|MERGE_RESOLUTION|>--- conflicted
+++ resolved
@@ -431,12 +431,8 @@
         'ck-cta-button-centered',
         'detailsBlockContent',
         'calendly-preview',
-<<<<<<< HEAD
         'conditionallyVisibleBlock',
-        /arb-custom-script-[a-zA-Z0-9]*/
-=======
         /arb-custom-script-[a-zA-Z0-9]*/,
->>>>>>> 4da0509d
       ],
       iframe: [ 'thoughtSaverFrame' ],
       ol: [ 'footnotes', 'footnote-section' ],
