--- conflicted
+++ resolved
@@ -38,31 +38,5 @@
       message = replaceAll(message, `{${key}}`, values[key]);
     });
   }
-<<<<<<< HEAD
-  return message;
-=======
   return message || defaultMessage;
-};
-
-/*
-
-Generate custom IntlString SimpleSchema type
-
-*/
-export const getIntlString = () => {
-  const schema = {
-    locale: {
-      type: String,
-      optional: true
-    },
-    value: {
-      type: String,
-      optional: true
-    }
-  };
-
-  const IntlString = new SimpleSchema(schema);
-  IntlString.name = 'IntlString';
-  return IntlString;
->>>>>>> 08248dcc
 };