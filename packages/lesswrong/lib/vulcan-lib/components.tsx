import compose from 'lodash/flowRight';
import React, { forwardRef } from 'react';
import { withStyles } from '@material-ui/core/styles';
import { shallowEqual, shallowEqualExcept, debugShouldComponentUpdate } from '../utils/componentUtils';
import { isClient } from '../executionEnvironment';
import * as _ from 'underscore';

type ComparisonFn = (prev: any, next: any)=>boolean
type ComparePropsDict = { [propName: string]: "shallow"|"ignore"|"deep"|ComparisonFn }
type AreEqualOption = ComparisonFn|ComparePropsDict|"auto"

// Options passed to registerComponent
interface ComponentOptions {
  // JSS styles for this component. These will generate class names, which will
  // be passed as an extra prop named "classes".
  styles?: any
  
  // Whether to ignore the presence of colors that don't come from the theme in
  // the component's stylesheet. Use for things that don't change color with
  // dark mode.
  allowNonThemeColors?: boolean,
  
  // Default is 0. If classes with overlapping attributes from two different
  // components' styles wind up applied to the same node, the one with higher
  // priority wins.
  stylePriority?: number,
  
  // Array of higher-order components that this component should be wrapped
  // with.
  hocs?: Array<any>,
  
  // Determines what changes to props are considered relevant, for rerendering.
  // Takes either "auto" (meaning a shallow comparison of all props), a function
  // that takes before-and-after props, or an object where keys are names of
  // props, values are how those props are handled, and props that are not
  // mentioned are equality-compared. The options for handling a prop are a
  // function or one of:
  //   * ignore: Don't rerender this component on changes to this prop
  //   * shallow: Shallow-compare this prop (this is one level deeper than the
  //     shallow comparison of all props)
  //   * deep: Perform a deep comparison of before and after values of this
  //     prop. (Don't use on prop types that are or contain React components)
  areEqual?: AreEqualOption
  
  // If set, output console log messages reporting when this component is
  // rerendered, and which props changed to trigger it.
  debugRerenders?: boolean,
}

interface ComponentsTableEntry {
  name: string
  rawComponent: any
  hocs: Array<any>
  options?: ComponentOptions,
}

const componentsProxyHandler = {
  get: function(obj: {}, prop: string) {
    if (prop == "__isProxy") {
      return true;
    } else if (prop in PreparedComponents) {
      return PreparedComponents[prop];
    } else {
      return prepareComponent(prop);
    }
  }
}

/**
 * Acts like a mapping from component-name to component, based on
 * registerComponents calls. Lazily loads those components when you dereference,
 * using a proxy.
 */
export const Components: ComponentTypes = new Proxy({} as any, componentsProxyHandler);

const PreparedComponents: Record<string,any> = {};

// storage for infos about components
export const ComponentsTable: Record<string, ComponentsTableEntry> = {};

const DeferredComponentsTable: Record<string,()=>void> = {};

type EmailRenderContextType = {
  isEmailRender: boolean
}

export const EmailRenderContext = React.createContext<EmailRenderContextType|null>(null);

const classNameProxy = (componentName: string) => {
  return new Proxy({}, {
    get: function(obj: any, prop: any) {
      // Check that the prop is really a string. This isn't an error that comes
      // up normally, but apparently React devtools will try to query for non-
      // string properties sometimes when using the component debugger.
      if (typeof prop === "string")
        return `${componentName}-${prop}`;
      else
        return `${componentName}-invalid`;
    }
  });
<<<<<<< HEAD
}

const addClassnames = (componentName: string, styles: any) => {
  const classesProxy = classNameProxy(componentName);
  return (WrappedComponent: any) => (props: any) => {
=======
  return (WrappedComponent: any) => forwardRef((props, ref) => {
>>>>>>> aa48fcd4
    const emailRenderContext = React.useContext(EmailRenderContext);
    if (emailRenderContext?.isEmailRender) {
      const withStylesHoc = withStyles(styles, {name: componentName})
      const StylesWrappedComponent = withStylesHoc(WrappedComponent)
      return <StylesWrappedComponent {...props}/>
    }
    return <WrappedComponent ref={ref} {...props} classes={classesProxy}/>
  })
}

export const useStyles = (styles: (theme: ThemeType)=>JssStyles, componentName: keyof ComponentTypes) => {
  return classNameProxy(componentName);
};

// Register a component. Takes a name, a raw component, and ComponentOptions
// (see above). Components should be in their own file, imported with
// `importComponent`, and registered in that file; components that are
// registered this way can be accessed via the Components object and are lazy-
// loaded.
//
// Returns a dummy value--null, but coerced to a type that you can add to the
// ComponentTypes interface to type-check usages of the component in other
// files.
export function registerComponent<PropType>(name: string, rawComponent: React.ComponentType<PropType>,
  options?: ComponentOptions): React.ComponentType<Omit<PropType,"classes">>
{
  const { styles=null, hocs=[] } = options || {};
  if (styles) {
    if (isClient && window?.missingMainStylesheet) {
      hocs.push(withStyles(styles, {name: name}));
    } else {
      hocs.push(addClassnames(name, styles));
    }
  }
  
  rawComponent.displayName = name;
  
  if (name in ComponentsTable && ComponentsTable[name].rawComponent !== rawComponent) {
    throw new Error(`Two components with the same name: ${name}`);
  }
  
  // store the component in the table
  ComponentsTable[name] = {
    name,
    rawComponent,
    hocs,
    options,
  };
  
  // The Omit is a hacky way of ensuring that hocs props are omitted from the
  // ones required to be passed in by parent components. It doesn't work for
  // hocs that share prop names that overlap with actually passed-in props, like
  // `location`.
  return (null as any as React.ComponentType<Omit<PropType,"classes">>);
}

// If true, `importComponent` imports immediately (rather than deferring until
// first use) and checks that the file registered the components named, with a
// lot of log-spam.
const debugComponentImports = false;

export function importComponent(componentName: keyof ComponentTypes|Array<keyof ComponentTypes>, importFn: ()=>void) {
  if (Array.isArray(componentName)) {
    for (let name of componentName) {
      DeferredComponentsTable[name] = importFn;
    }
  } else {
    DeferredComponentsTable[componentName] = importFn;
  }
}

export function importAllComponents() {
  for (let componentName of Object.keys(DeferredComponentsTable)) {
    prepareComponent(componentName);
  }
}

function prepareComponent(componentName: string): any
{
  if (componentName in PreparedComponents) {
    return PreparedComponents[componentName];
  } else if (componentName in ComponentsTable) {
    PreparedComponents[componentName] = getComponent(componentName);
    return PreparedComponents[componentName];
  } else if (componentName in DeferredComponentsTable) {
    DeferredComponentsTable[componentName]();
    if (!(componentName in ComponentsTable)) {
      throw new Error(`Import did not provide component ${componentName}`);
    }
    return prepareComponent(componentName);
  } else {
    // eslint-disable-next-line no-console
    console.error(`Missing component: ${componentName}`);
    return null;
  }
}

// Get a component registered with registerComponent, applying HoCs and other
// wrappings.
const getComponent = (name: string): any => {
  const componentMeta = ComponentsTable[name];
  if (!componentMeta) {
    throw new Error(`Component ${name} not registered.`);
  }
  
  const componentWithMemo = componentMeta.options?.areEqual
    ? memoizeComponent(componentMeta.options.areEqual, componentMeta.rawComponent, name, !!componentMeta.options.debugRerenders)
    : componentMeta.rawComponent;
  
  if (componentMeta.hocs && componentMeta.hocs.length) {
    const hocs = componentMeta.hocs.map(hoc => {
      if (!Array.isArray(hoc)) {
        if (typeof hoc !== 'function') {
          throw new Error(`In registered component ${name}, an hoc is of type ${typeof hoc}`);
        }
        return hoc;
      }
      const [actualHoc, ...args] = hoc;
      if (typeof actualHoc !== 'function') {
        throw new Error(`In registered component ${name}, an hoc is of type ${typeof actualHoc}`);
      }
      return actualHoc(...args);
    });
    // @ts-ignore
    return compose(...hocs)(componentWithMemo);
  } else {
    return componentWithMemo;
  }
};

const memoizeComponent = (areEqual: AreEqualOption, component: any, name: string, debugRerenders: boolean): any => {
  if (areEqual === "auto") {
    if (debugRerenders) {
      return React.memo(component, (oldProps, newProps) => {
        // eslint-disable-next-line no-console
        return debugShouldComponentUpdate(name, console.log, oldProps, {}, newProps, {});
      });
    } else {
      return React.memo(component);
    }
  } else if (typeof areEqual==='function') {
    return React.memo(component, areEqual);
  } else {
    return React.memo(component, (oldProps, newProps) => {
      const speciallyHandledKeys = Object.keys(areEqual);
      if (!shallowEqualExcept(oldProps, newProps, speciallyHandledKeys)) {
        if (debugRerenders) {
          // eslint-disable-next-line no-console
          debugShouldComponentUpdate(name, console.log, oldProps, {}, newProps, {});
        }
        return false;
      }
      for (let key of speciallyHandledKeys) {
        if (typeof areEqual[key]==="function") {
          if (!(areEqual[key] as ComparisonFn)(oldProps[key], newProps[key])) {
            if (debugRerenders) {
              // eslint-disable-next-line no-console
              console.log(`Updating ${name} because props.${key} changed`);
            }
            return false;
          }
        } else switch(areEqual[key]) {
          case "ignore":
            break;
          case "default":
            if (oldProps[key] !== newProps[key]) {
              if (debugRerenders) {
                // eslint-disable-next-line no-console
                console.log(`Updating ${name} because props.${key} changed`);
              }
              return false;
            }
            break;
          case "shallow":
            if (!shallowEqual(oldProps[key], newProps[key])) {
              if (debugRerenders) {
                // eslint-disable-next-line no-console
                console.log(`Updating ${name} because props.${key} changed`);
              }
              return false;
            }
            break;
          case "deep":
            if (!_.isEqual(oldProps[key], newProps[key])) {
              if (debugRerenders) {
                // eslint-disable-next-line no-console
                console.log(`Updating ${name} because props.${key} changed`);
              }
              return false;
            }
            break;
        }
      }
      return true;
    });
  }
}

/**
 * Called once on app startup
 *
 * See debugComponentImports for intended use
 */
export const populateComponentsAppDebug = (): void => {
  if (debugComponentImports) {
    importAllComponents();
  }
};

// Returns an instance of the given component name of function
//
// @param {string|function} component  A component or registered component name
// @param {Object} [props]  Optional properties to pass to the component
export const instantiateComponent = (component: any, props: any) => {
  if (!component) {
    return null;
  } else if (typeof component === 'string') {
    const Component: any = Components[component];
    return <Component {...props} />;
  } else if (
    typeof component === 'function' &&
    component.prototype &&
    component.prototype.isReactComponent
  ) {
    const Component = component;
    return <Component {...props} />;
  } else if (typeof component === 'function') {
    return component(props);
  } else {
    return component;
  }
};

// Given an optional set of override-components, return a Components object
// which wraps the main Components table, preserving Components'
// proxy/deferred-execution tricks.
export const mergeWithComponents = (myComponents: any) => {
  if (!myComponents) return Components;
  
  if (myComponents.__isProxy)
    return myComponents;
  
  const mergedComponentsProxyHandler = {
    get: function(obj: any, prop: string) {
      if (prop === "__isProxy") {
        return true;
      } else if (prop in myComponents) {
        return myComponents[prop];
      } else if (prop in PreparedComponents) {
        return PreparedComponents[prop];
      } else {
        return prepareComponent(prop);
      }
    }
  }
  
  
  return new Proxy({}, mergedComponentsProxyHandler );
}<|MERGE_RESOLUTION|>--- conflicted
+++ resolved
@@ -27,7 +27,7 @@
   
   // Array of higher-order components that this component should be wrapped
   // with.
-  hocs?: Array<any>,
+  hocs?: Array<any>
   
   // Determines what changes to props are considered relevant, for rerendering.
   // Takes either "auto" (meaning a shallow comparison of all props), a function
@@ -98,15 +98,11 @@
         return `${componentName}-invalid`;
     }
   });
-<<<<<<< HEAD
 }
 
 const addClassnames = (componentName: string, styles: any) => {
   const classesProxy = classNameProxy(componentName);
-  return (WrappedComponent: any) => (props: any) => {
-=======
   return (WrappedComponent: any) => forwardRef((props, ref) => {
->>>>>>> aa48fcd4
     const emailRenderContext = React.useContext(EmailRenderContext);
     if (emailRenderContext?.isEmailRender) {
       const withStylesHoc = withStyles(styles, {name: componentName})
