import { Mongo } from 'meteor/mongo';
import SimpleSchema from 'simpl-schema';
import * as _ from 'underscore';
import merge from 'lodash/merge';
import { DatabasePublicSetting } from '../publicSettings';
import { getDefaultFragmentText, registerFragment } from './fragments';
<<<<<<< HEAD
import { Collections } from './getCollection';
import { addGraphQLCollection } from './graphql';
=======
import { registerCollection } from './getCollection';
import { addGraphQLCollection, addToGraphQLContext } from './graphql';
>>>>>>> c83d176c
import { pluralize, camelCaseify } from './utils';
export * from './getCollection';
import { wrapAsync } from '../executionEnvironment';
import { meteorUsersCollection } from '../../platform/current/lib/meteorAccounts';

// import { debug } from './debug';

// 'Maximum documents per request'
const maxDocumentsPerRequestSetting = new DatabasePublicSetting<number>('maxDocumentsPerRequest', 5000)

// When used in a view, set the query so that it returns rows where a field is
// null or is missing. Equivalent to a searech with mongo's `field:null`, except
// that null can't be used this way within Vulcan views because it's ambiguous
// between searching for null/missing, vs overriding the default view to allow
// any value.
export const viewFieldNullOrMissing = {nullOrMissing:true};

// When used in a view, set the query so that any value for this field is
// permitted, overriding constraints from the default view if they exist.
export const viewFieldAllowAny = {allowAny:true};

// TODO: find more reliable way to get collection name from type name?
export const getCollectionName = (typeName): CollectionNameString => pluralize(typeName) as CollectionNameString;

// TODO: find more reliable way to get type name from collection name?
export const getTypeName = (collectionName: CollectionNameString) => collectionName.slice(0, -1);

/**
 * @summary replacement for Collection2's attachSchema. Pass either a schema, to
 * initialize or replace the schema, or some fields, to extend the current schema
 * @class Mongo.Collection
 */
Mongo.Collection.prototype.attachSchema = function(schemaOrFields) {
  if (schemaOrFields instanceof SimpleSchema) {
    this.simpleSchema = () => schemaOrFields;
  } else {
    this.simpleSchema().extend(schemaOrFields);
  }
};

/**
 * @summary Add an additional field (or an array of fields) to a schema.
 * @param {Object|Object[]} field
 */
Mongo.Collection.prototype.addField = function(fieldOrFieldArray) {
  const collection = this;
  const schema = collection.simpleSchema()._schema;
  const fieldSchema = {};

  const fieldArray = Array.isArray(fieldOrFieldArray) ? fieldOrFieldArray : [fieldOrFieldArray];

  // loop over fields and add them to schema (or extend existing fields)
  fieldArray.forEach(function(field) {
    const newField = {...schema[field.fieldName], ...field.fieldSchema};
    fieldSchema[field.fieldName] = newField;
  });

  // add field schema to collection schema
  collection.attachSchema(fieldSchema);
};

/**
 * @summary Remove a field from a schema.
 * @param {String} fieldName
 */
Mongo.Collection.prototype.removeField = function(fieldName) {
  var collection = this;
  var schema = _.omit(collection.simpleSchema()._schema, fieldName);

  // add field schema to collection schema
  collection.attachSchema(new SimpleSchema(schema));
};

/**
 * @summary Add a default view function.
 * @param {Function} view
 */
Mongo.Collection.prototype.addDefaultView = function(view) {
  this.defaultView = view;
};

/**
 * @summary Add a named view function.
 * @param {String} viewName
 * @param {Function} view
 */
Mongo.Collection.prototype.addView = function(viewName, view) {
  this.views[viewName] = view;
};

/**
 * @summary Allow mongodb aggregation
 * @param {Array} pipelines mongodb pipeline
 * @param {Object} options mongodb option object
 */
Mongo.Collection.prototype.aggregate = function(pipelines, options) {
  var coll = this.rawCollection();
  return wrapAsync(coll.aggregate.bind(coll))(pipelines, options);
};

export const createCollection = <N extends CollectionNameString>(options: {
  typeName: string,
<<<<<<< HEAD
  collectionName: N,
=======
  collectionName: CollectionNameString,
>>>>>>> c83d176c
  schema: any,
  generateGraphQLSchema?: boolean,
  dbCollectionName?: string,
  collection?: any,
  resolvers?: any,
  mutations?: any,
}): any => {
  type T = ObjectsByCollectionName[N];
  const {
    typeName,
    collectionName,
    schema,
    generateGraphQLSchema = true,
    dbCollectionName,
  } = options;

  // initialize new Mongo collection
  const collection: CollectionBase<T> =
    collectionName === 'Users' && meteorUsersCollection
      ? meteorUsersCollection
      : new Mongo.Collection(dbCollectionName ? dbCollectionName : collectionName.toLowerCase());

  // decorate collection with options
  collection.options = options as any;

  // add typeName if missing
  collection.typeName = typeName;
  collection.options.typeName = typeName;
  collection.options.singleResolverName = camelCaseify(typeName);
  collection.options.multiResolverName = camelCaseify(pluralize(typeName));

  // add collectionName if missing
  collection.collectionName = collectionName;
  collection.options.collectionName = collectionName;

  // add views
  collection.views = {};

  if (schema) {
    // attach schema to collection
    collection.attachSchema(new SimpleSchema(schema));
  }

  if (generateGraphQLSchema) {
    // add collection to list of dynamically generated GraphQL schemas
    addGraphQLCollection(collection);
  }

  // ------------------------------------- Default Fragment -------------------------------- //

  const defaultFragment = getDefaultFragmentText(collection);
  if (defaultFragment) registerFragment(defaultFragment);

  // ------------------------------------- Parameters -------------------------------- //

  collection.getParameters = ((terms: ViewTermsByCollectionName[N] = {}, apolloClient?: any, context?: ResolverContext): MergedViewQueryAndOptions<N,T> => {
    // console.log(terms);

    let parameters: any = {
      selector: {},
      options: {},
    };

    if (collection.defaultView) {
      parameters = merge(
        parameters,
        collection.defaultView(terms, apolloClient, context)
      );
    }

    // handle view option
    if (terms.view && collection.views[terms.view]) {
      const viewFn = collection.views[terms.view];
      const view = viewFn(terms, apolloClient, context);
      let mergedParameters = merge(parameters, view);

      if (
        mergedParameters.options &&
        mergedParameters.options.sort &&
        view.options &&
        view.options.sort
      ) {
        // If both the default view and the selected view have sort options,
        // don't merge them together; take the selected view's sort. (Otherwise
        // they merge in the wrong order, so that the default-view's sort takes
        // precedence over the selected view's sort.)
        mergedParameters.options.sort = view.options.sort;
      }
      parameters = mergedParameters;
    }

    // sort using terms.orderBy (overwrite defaultView's sort)
    if (terms.orderBy && !_.isEmpty(terms.orderBy)) {
      parameters.options.sort = terms.orderBy;
    }

    // if there is no sort, default to sorting by createdAt descending
    if (!parameters.options.sort) {
      parameters.options.sort = { createdAt: -1 } as any;
    }

    // extend sort to sort posts by _id to break ties, unless there's already an id sort
    // NOTE: always do this last to avoid overriding another sort
    if (!(parameters.options.sort && typeof parameters.options.sort._id !== undefined)) {
      parameters = merge(parameters, { options: { sort: { _id: -1 } } });
    }

    // remove any null fields (setting a field to null means it should be deleted)
    _.keys(parameters.selector).forEach(key => {
      if (_.isEqual(parameters.selector[key], viewFieldNullOrMissing)) {
        parameters.selector[key] = null;
      } else if (_.isEqual(parameters.selector[key], viewFieldAllowAny)) {
        delete parameters.selector[key];
      } else if (parameters.selector[key] === null || parameters.selector[key] === undefined) {
        //console.log(`Warning: Null key ${key} in query of collection ${collectionName} with view ${terms.view}.`);
        delete parameters.selector[key];
      }
    });
    if (parameters.options.sort) {
      _.keys(parameters.options.sort).forEach(key => {
        if (parameters.options.sort[key] === null) {
          delete parameters.options.sort[key];
        }
      });
    }

    // limit number of items to 1000 by default
    const maxDocuments = maxDocumentsPerRequestSetting.get();
    const limit = terms.limit || parameters.options.limit;
    parameters.options.limit = !limit || limit < 1 || limit > maxDocuments ? maxDocuments : limit;

    // console.log(parameters);

    return parameters;
  }) as any;

  registerCollection(collection);

  return collection;
};<|MERGE_RESOLUTION|>--- conflicted
+++ resolved
@@ -4,13 +4,8 @@
 import merge from 'lodash/merge';
 import { DatabasePublicSetting } from '../publicSettings';
 import { getDefaultFragmentText, registerFragment } from './fragments';
-<<<<<<< HEAD
-import { Collections } from './getCollection';
+import { registerCollection } from './getCollection';
 import { addGraphQLCollection } from './graphql';
-=======
-import { registerCollection } from './getCollection';
-import { addGraphQLCollection, addToGraphQLContext } from './graphql';
->>>>>>> c83d176c
 import { pluralize, camelCaseify } from './utils';
 export * from './getCollection';
 import { wrapAsync } from '../executionEnvironment';
@@ -113,11 +108,7 @@
 
 export const createCollection = <N extends CollectionNameString>(options: {
   typeName: string,
-<<<<<<< HEAD
   collectionName: N,
-=======
-  collectionName: CollectionNameString,
->>>>>>> c83d176c
   schema: any,
   generateGraphQLSchema?: boolean,
   dbCollectionName?: string,
