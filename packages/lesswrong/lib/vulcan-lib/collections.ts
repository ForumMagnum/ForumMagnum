--- conflicted
+++ resolved
@@ -9,10 +9,6 @@
 import { pluralize, camelCaseify } from './utils';
 export * from './getCollection';
 import { wrapAsync } from '../executionEnvironment';
-<<<<<<< HEAD
-import { meteorUsersCollection } from '../../platform/current/lib/meteorAccounts';
-=======
->>>>>>> e4664632
 
 // import { debug } from './debug';
 
@@ -75,14 +71,7 @@
   } = options;
 
   // initialize new Mongo collection
-<<<<<<< HEAD
-  const collection: CollectionBase<T> =
-    collectionName === 'Users' && meteorUsersCollection
-      ? meteorUsersCollection
-      : new MongoCollection(dbCollectionName ? dbCollectionName : collectionName.toLowerCase());
-=======
   const collection = new Mongo.Collection(dbCollectionName ? dbCollectionName : collectionName.toLowerCase(), { _suppressSameNameError: true });
->>>>>>> e4664632
 
   // decorate collection with options
   collection.options = options as any;
