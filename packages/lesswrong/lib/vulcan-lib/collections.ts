--- conflicted
+++ resolved
@@ -1,7 +1,6 @@
 import { getDefaultFragmentText, registerFragment } from './fragments';
 import { registerCollection } from './getCollection';
 import { addGraphQLCollection } from './graphql';
-import { camelCaseify } from './utils';
 import { pluralize } from './pluralize';
 export * from './getCollection';
 
@@ -44,18 +43,10 @@
   } = options;
 
   // initialize new collection
-<<<<<<< HEAD
   const collection: CollectionBase<N> = new Collection(
     dbCollectionName ?? collectionName.toLowerCase(),
-    {
-      ...options,
-      singleResolverName: camelCaseify(typeName),
-      multiResolverName: camelCaseify(pluralize(typeName)),
-    },
+    options,
   );
-=======
-  const collection = new PgCollection<N>(dbCollectionName ?? collectionName.toLowerCase(), options);
->>>>>>> f060a157
 
   // add typeName if missing
   collection.typeName = typeName;
