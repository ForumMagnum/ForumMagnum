--- conflicted
+++ resolved
@@ -60,7 +60,6 @@
   return wrapAsync(coll.aggregate.bind(coll))(pipelines, options);
 };
 
-<<<<<<< HEAD
 export const createCollection = <
   N extends CollectionNameString,
   T extends DbObject=ObjectsByCollectionName[N]
@@ -68,12 +67,6 @@
   typeName: string,
   collectionName: N,
   schema: SchemaType<T>,
-=======
-export const createCollection = <N extends CollectionNameString>(options: {
-  typeName: string,
-  collectionName: N,
-  schema: any,
->>>>>>> 854bf92d
   generateGraphQLSchema?: boolean,
   dbCollectionName?: string,
   collection?: any,
