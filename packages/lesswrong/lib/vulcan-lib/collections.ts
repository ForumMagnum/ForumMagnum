--- conflicted
+++ resolved
@@ -98,10 +98,6 @@
     addGraphQLCollection(collection);
   }
 
-<<<<<<< HEAD
-  // Default Fragment
-=======
->>>>>>> 2a5ec4d7
   const defaultFragment = getDefaultFragmentText(collection, schema);
   if (defaultFragment) registerFragment(defaultFragment);
 
