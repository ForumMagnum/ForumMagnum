--- conflicted
+++ resolved
@@ -28,39 +28,9 @@
   "singleResolverName" | "multiResolverName" | "interfaces" | "description"
 >;
 
-<<<<<<< HEAD
-const pickCollectionType = (collectionType?: CollectionType) => {
-  collectionType = forceCollectionTypeSetting.get() ?? collectionType;
-  switch (collectionType) {
-  case "pg":
-    return PgCollection;
-  case "switching":
-    return SwitchingCollection;
-  default:
-    return MongoCollection;
-  }
-}
-
-export const createCollection = <
-  N extends CollectionNameOfObject<T>,
-  T extends DbObject
->(options: {
-  typeName: string,
-  collectionName: N,
-  collectionType?: CollectionType,
-  schema: SchemaType<ObjectsByCollectionName[N]>,
-  generateGraphQLSchema?: boolean,
-  dbCollectionName?: string,
-  collection?: any,
-  resolvers?: any,
-  mutations?: any,
-  logChanges?: boolean,
-}): any => {
-=======
 export const createCollection = <N extends CollectionNameString>(
   options: CreateCollectionOptions<N>,
 ): CollectionsByName[N] => {
->>>>>>> a0db2192
   const {
     typeName,
     collectionName,
@@ -69,15 +39,6 @@
     dbCollectionName,
   } = options;
 
-<<<<<<< HEAD
-  const Collection = pickCollectionType(collectionType);
-
-  // initialize new Mongo collection
-  const collection = new Collection(dbCollectionName ? dbCollectionName : collectionName.toLowerCase(), { _suppressSameNameError: true }) as unknown as CollectionBase<ObjectsByCollectionName[N], N>;
-
-  // decorate collection with options
-  collection.options = options as any;
-=======
   // initialize new collection
   const collection = new PgCollection<N>(
     dbCollectionName ?? collectionName.toLowerCase(),
@@ -87,7 +48,6 @@
       multiResolverName: camelCaseify(pluralize(typeName)),
     },
   );
->>>>>>> a0db2192
 
   // add typeName if missing
   collection.typeName = typeName;
