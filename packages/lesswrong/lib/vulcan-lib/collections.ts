--- conflicted
+++ resolved
@@ -65,13 +65,8 @@
   T extends DbObject=ObjectsByCollectionName[N]
 >(options: {
   typeName: string,
-<<<<<<< HEAD
   collectionName: N,
   schema: SchemaType<T>,
-=======
-  collectionName: CollectionNameString,
-  schema: any,
->>>>>>> f525df5a
   generateGraphQLSchema?: boolean,
   dbCollectionName?: string,
   collection?: any,
