--- conflicted
+++ resolved
@@ -33,11 +33,7 @@
           );
           
           if (!votes.length) return [];
-<<<<<<< HEAD
-          return accessFilterMultiple(currentUser, Votes, votes);
-=======
           return await accessFilterMultiple(currentUser, Votes, votes, context);
->>>>>>> f4b2f84e
         },
       }
     },
@@ -62,11 +58,7 @@
           );
           
           if (!votes.length) return [];
-<<<<<<< HEAD
-          return accessFilterMultiple(currentUser, Votes, votes);
-=======
           return await accessFilterMultiple(currentUser, Votes, votes, context);
->>>>>>> f4b2f84e
         },
       }
     },
