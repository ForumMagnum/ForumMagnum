import { registerFragment } from './vulcan-lib';

registerFragment(`
  fragment UsersAdmin on User {
    _id
    username
    createdAt
    isAdmin
    displayName
    email
    slug
    groups
    services
    karma
  }
`);

registerFragment(`
  fragment conversationsListFragment on Conversation {
    _id
    title
    createdAt
    latestActivity
    participantIds
    participants {
      ...UsersMinimumInfo
    }
    archivedByIds
    messageCount
  }
`);

registerFragment(`
  fragment newConversationFragment on Conversation {
    _id
    title
    participantIds
  }
`);

registerFragment(`
  fragment messageListFragment on Message {
    _id
    user {
      ...UsersMinimumInfo
    }
    contents {
      html
    }
    createdAt
    conversationId
  }
`);

registerFragment(`
  fragment editTitle on Conversation {
    _id
    title
  }
`);

registerFragment(`
  fragment NotificationsList on Notification {
    _id
    documentId
    documentType
    deleted
    userId
    createdAt
    link
    message
    type
    viewed
  }
`);

registerFragment(`
  fragment UsersCurrent on User {
    ...UsersMinimumInfo
  
    _id
    username
    createdAt
    isAdmin
    displayName
    email
    slug
    groups
    services
    pageUrl
    voteBanned
    banned
    isReviewed
    nullifyVotes
    hideIntercom
    hideNavigationSidebar
    currentFrontpageFilter
    frontpageFilterSettings
    allPostsTimeframe
    allPostsSorting
    allPostsFilter
    allPostsShowLowKarma
    allPostsOpenSettings
    lastNotificationsCheck
    bannedUserIds
    bannedPersonalUserIds
    bio
    moderationStyle
    moderationGuidelines {
      ...RevisionEdit
    }
    showHideKarmaOption
    markDownPostEditor
    commentSorting
    location
    googleLocation
    mongoLocation
    mapLocation
    mapLocationSet
    mapMarkerText
    htmlMapMarkerText
    nearbyEventsNotifications
    nearbyEventsNotificationsLocation
    nearbyEventsNotificationsRadius
    nearbyPeopleNotificationThreshold
    hideFrontpageMap
    emailSubscribedToCurated
    unsubscribeFromAll
    emails
    whenConfirmationEmailSent
    noCollapseCommentsFrontpage
    noCollapseCommentsPosts
    noSingleLineComments
    karmaChangeNotifierSettings
    karmaChangeLastOpened
    shortformFeedId
    viewUnreviewedComments
    recommendationSettings
    
    auto_subscribe_to_my_posts
    auto_subscribe_to_my_comments
    autoSubscribeAsOrganizer
    bookmarkedPostsMetadata
    noExpandUnreadCommentsReview
    reviewVotesQuadratic
    hideTaggingProgressBar
    
    abTestKey
    abTestOverrides

    sortDrafts
    
    reenableDraftJs
  }
`);

registerFragment(`
  fragment UserBookmarks on User {
    _id
    bookmarkedPostsMetadata
    bookmarkedPosts {
      ...PostsList
    }
  }
`);

registerFragment(`
  fragment UserKarmaChanges on User {
    _id
    karmaChanges {
      totalChange 
      updateFrequency
      startDate
      endDate
      nextBatchDate
      posts {
        _id
        scoreChange
        title
        slug
      }
      comments {
        _id
        scoreChange
        description
        postId
        tagSlug
      }
    }
  }
`);

registerFragment(`
  fragment RSSFeedMinimumInfo on RSSFeed {
    _id
    userId
    user {
      ...UsersMinimumInfo
    }
    createdAt
    ownedByUser
    displayFullContent
    nickname
    url
  }
`);

registerFragment(`
  fragment UsersBannedFromUsersModerationLog on User {
    _id
    slug
    displayName
    bannedUserIds
  }
`)

registerFragment(`
  fragment UsersList on User {
    ...UsersMinimumInfo
    karma
  }
`);

registerFragment(`
  fragment SunshineUsersList on User {
    ...UsersMinimumInfo
    karma
    bio
    htmlBio
    createdAt
    email
    commentCount
    maxCommentCount
    postCount
    maxPostCount
    voteCount
    smallUpvoteCount
    bigUpvoteCount
    smallDownvoteCount
    bigDownvoteCount
    banned
    reviewedByUserId
    reviewedAt
    signUpReCaptchaRating
    needsReview
    sunshineSnoozed
  }
`);

registerFragment(`
  fragment newRSSFeedFragment on RSSFeed {
    _id
    userId
    createdAt
    ownedByUser
    displayFullContent
    nickname
    url
    status
  }
`);



registerFragment(`
  fragment RSSFeedMutationFragment on RSSFeed {
    _id
    userId
    ownedByUser
    displayFullContent
    nickname
    url
  }
`);

registerFragment(`
  fragment newEventFragment on LWEvent {
    _id
    createdAt
    userId
    name
    important
    properties
    intercom
  }
`);

registerFragment(`
  fragment lastEventFragment on LWEvent {
    _id
    createdAt
    documentId
    userId
    name
    important
    properties
    intercom
  }
`);

registerFragment(`
  fragment UsersMinimumInfo on User {
    _id
    slug
    oldSlugs
    createdAt
    username
    displayName
    fullName
    karma
    afKarma
    deleted
    groups
    isAdmin
    htmlBio
    postCount
    commentCount
    sequenceCount
    afPostCount
    afCommentCount
    beta
    spamRiskScore
  }
`);

registerFragment(`
  fragment UsersProfile on User {
    ...UsersMinimumInfo
    createdAt
    isAdmin
    bio
    htmlBio
    website
    groups
    postCount
    afPostCount
    frontpagePostCount
    commentCount
    sequenceCount
    afCommentCount
    sequenceCount
    afSequenceCount
    afSequenceDraftCount
    sequenceDraftCount
    moderationStyle
    moderationGuidelines {
      ...RevisionDisplay
    }
    bannedUserIds
    location
    googleLocation
    mapLocation
    mapLocationSet
    mapMarkerText
    htmlMapMarkerText
    mongoLocation
    shortformFeedId
    viewUnreviewedComments
    auto_subscribe_to_my_posts
    auto_subscribe_to_my_comments
    autoSubscribeAsOrganizer
<<<<<<< HEAD

    petrovPressedButtonDate
=======
    sortDrafts
    reenableDraftJs
>>>>>>> a10e98e8
  }
`);

registerFragment(`
  fragment UsersMapEntry on User {
    ...UsersMinimumInfo
    createdAt
    isAdmin
    groups
    location
    googleLocation
    mapLocation
    mapLocationSet
    mapMarkerText
    htmlMapMarkerText
    mongoLocation
  }
`);


registerFragment(`
  fragment UsersEdit on User {
    ...UsersProfile
    # Moderation Guidelines editor information
    moderationGuidelines {
      ...RevisionEdit
    }

    # UI Settings
    markDownPostEditor
    hideIntercom
    commentSorting
    currentFrontpageFilter
    frontpageFilterSettings
    noCollapseCommentsPosts
    noCollapseCommentsFrontpage
    noSingleLineComments

    # Emails
    email
    whenConfirmationEmailSent
    emailSubscribedToCurated
    unsubscribeFromAll

    # Moderation
    moderatorAssistance
    collapseModerationGuidelines
    bannedUserIds
    bannedPersonalUserIds
    showHideKarmaOption

    # Ban & Purge
    voteBanned
    nullifyVotes
    deleteContent
    banned

    # Name
    username
    displayName
    fullName

    # Location
    mongoLocation
    googleLocation
    location

    # Admin & Review
    reviewedByUserId

    # Alignment Forum
    reviewForAlignmentForumUserId
    groups
    afApplicationText
    afSubmittedApplication

    # Karma Settings
    karmaChangeLastOpened
    karmaChangeNotifierSettings
    
    notificationShortformContent
    notificationCommentsOnSubscribedPost
    notificationRepliesToMyComments
    notificationRepliesToSubscribedComments
    notificationSubscribedUserPost
    notificationSubscribedTagPost
    notificationPostsInGroups
    notificationPrivateMessage
    notificationSharedWithMe

    hideFrontpageMap
    hideTaggingProgressBar

    deleted
  }
`)

registerFragment(`
  fragment unclaimedReportsList on Report {
    _id
    userId
    user {
      _id
      displayName
      username
      slug
    }
    commentId
    comment {
      _id
      userId
      user {
        ...UsersMinimumInfo
      }
      baseScore
      contents {
        ...RevisionDisplay
      }
      postedAt
      deleted
      postId
      post {
        _id
        slug
        title
        isEvent
      }
    }
    postId
    post {
      _id
      slug
      title
      isEvent
      contents {
        ...RevisionDisplay
      }
    }
    closedAt
    createdAt
    claimedUserId
    claimedUser {
      _id
      displayName
      username
      slug
    }
    link
    description
    reportedAsSpam
    markedAsSpam
  }
`);

registerFragment(`
  fragment WithVotePost on Post {
    __typename
    _id
    currentUserVotes{
      _id
      voteType
      power
    }
    baseScore
    score
    afBaseScore
    voteCount
  }
`);

registerFragment(`
  fragment RevisionDisplay on Revision {
    version
    updateType
    editedAt
    userId
    html
    wordCount
    htmlHighlight
    plaintextDescription
  }
`)



registerFragment(`
  fragment RevisionEdit on Revision {
    version
    updateType
    editedAt
    userId
    originalContents
    html
    markdown
    draftJS
    ckEditorMarkup
    wordCount
    htmlHighlight
    plaintextDescription
  }
`)<|MERGE_RESOLUTION|>--- conflicted
+++ resolved
@@ -359,13 +359,9 @@
     auto_subscribe_to_my_posts
     auto_subscribe_to_my_comments
     autoSubscribeAsOrganizer
-<<<<<<< HEAD
-
     petrovPressedButtonDate
-=======
     sortDrafts
     reenableDraftJs
->>>>>>> a10e98e8
   }
 `);
 
