import { registerFragment } from './vulcan-lib';

registerFragment(`
  fragment UsersAdmin on User {
    _id
    username
    createdAt
    isAdmin
    displayName
    email
    slug
    groups
    services
    karma
  }
`);

registerFragment(`
  fragment conversationsListFragment on Conversation {
    _id
    title
    createdAt
    latestActivity
    participantIds
    participants {
      ...UsersMinimumInfo
    }
    archivedByIds
    messageCount
  }
`);

registerFragment(`
  fragment newConversationFragment on Conversation {
    _id
    title
    participantIds
  }
`);

registerFragment(`
  fragment messageListFragment on Message {
    _id
    user {
      ...UsersMinimumInfo
    }
    contents {
      html
    }
    createdAt
    conversationId
  }
`);

registerFragment(`
  fragment editTitle on Conversation {
    _id
    title
  }
`);

registerFragment(`
  fragment NotificationsList on Notification {
    _id
    documentId
    documentType
    deleted
    userId
    createdAt
    link
    message
    type
    viewed
  }
`);

registerFragment(`
  fragment UsersCurrent on User {
    ...UsersMinimumInfo
  
    _id
    username
    createdAt
    isAdmin
    displayName
    email
    slug
    groups
    services
    pageUrl
    voteBanned
    banned
    isReviewed
    nullifyVotes
    hideIntercom
    hideNavigationSidebar
    currentFrontpageFilter
    frontpageFilterSettings
    allPostsTimeframe
    allPostsSorting
    allPostsFilter
    allPostsShowLowKarma
    allPostsOpenSettings
    lastNotificationsCheck
    bannedUserIds
    bannedPersonalUserIds
    bio
    moderationStyle
    moderationGuidelines {
      ...RevisionEdit
    }
    showHideKarmaOption
    markDownPostEditor
    commentSorting
    location
    googleLocation
    mongoLocation
    mapLocation
    mapLocationSet
    mapMarkerText
    htmlMapMarkerText
    nearbyEventsNotifications
    nearbyEventsNotificationsLocation
    nearbyEventsNotificationsRadius
    nearbyPeopleNotificationThreshold
    hideFrontpageMap
    emailSubscribedToCurated
    unsubscribeFromAll
    emails
    whenConfirmationEmailSent
    noCollapseCommentsFrontpage
    noCollapseCommentsPosts
    noSingleLineComments
    karmaChangeNotifierSettings
    karmaChangeLastOpened
    shortformFeedId
    viewUnreviewedComments
    recommendationSettings
    
    auto_subscribe_to_my_posts
    auto_subscribe_to_my_comments
    autoSubscribeAsOrganizer
    bookmarkedPostsMetadata
    noExpandUnreadCommentsReview
    reviewVotesQuadratic
    hideTaggingProgressBar
    
    abTestKey
    abTestOverrides
<<<<<<< HEAD
    sortDrafts
=======

    reenableDraftJs
>>>>>>> f64e9b67
  }
`);

registerFragment(`
  fragment UserBookmarks on User {
    _id
    bookmarkedPostsMetadata
    bookmarkedPosts {
      ...PostsList
    }
  }
`);

registerFragment(`
  fragment UserKarmaChanges on User {
    _id
    karmaChanges {
      totalChange 
      updateFrequency
      startDate
      endDate
      nextBatchDate
      posts {
        _id
        scoreChange
        title
        slug
      }
      comments {
        _id
        scoreChange
        description
        postId
        tagSlug
      }
    }
  }
`);

registerFragment(`
  fragment RSSFeedMinimumInfo on RSSFeed {
    _id
    userId
    user {
      ...UsersMinimumInfo
    }
    createdAt
    ownedByUser
    displayFullContent
    nickname
    url
  }
`);

registerFragment(`
  fragment UsersBannedFromUsersModerationLog on User {
    _id
    slug
    displayName
    bannedUserIds
  }
`)

registerFragment(`
  fragment UsersList on User {
    ...UsersMinimumInfo
    karma
  }
`);

registerFragment(`
  fragment SunshineUsersList on User {
    ...UsersMinimumInfo
    karma
    bio
    htmlBio
    createdAt
    email
    commentCount
    maxCommentCount
    postCount
    maxPostCount
    voteCount
    smallUpvoteCount
    bigUpvoteCount
    smallDownvoteCount
    bigDownvoteCount
    banned
    reviewedByUserId
    reviewedAt
    signUpReCaptchaRating
    needsReview
    sunshineSnoozed
  }
`);

registerFragment(`
  fragment newRSSFeedFragment on RSSFeed {
    _id
    userId
    createdAt
    ownedByUser
    displayFullContent
    nickname
    url
    status
  }
`);



registerFragment(`
  fragment RSSFeedMutationFragment on RSSFeed {
    _id
    userId
    ownedByUser
    displayFullContent
    nickname
    url
  }
`);

registerFragment(`
  fragment newEventFragment on LWEvent {
    _id
    createdAt
    userId
    name
    important
    properties
    intercom
  }
`);

registerFragment(`
  fragment lastEventFragment on LWEvent {
    _id
    createdAt
    documentId
    userId
    name
    important
    properties
    intercom
  }
`);

registerFragment(`
  fragment UsersMinimumInfo on User {
    _id
    slug
    oldSlugs
    createdAt
    username
    displayName
    fullName
    karma
    afKarma
    deleted
    groups
    isAdmin
    htmlBio
    postCount
    commentCount
    sequenceCount
    afPostCount
    afCommentCount
    beta
    spamRiskScore
  }
`);

registerFragment(`
  fragment UsersProfile on User {
    ...UsersMinimumInfo
    createdAt
    isAdmin
    bio
    htmlBio
    website
    groups
    postCount
    afPostCount
    frontpagePostCount
    commentCount
    sequenceCount
    afCommentCount
    sequenceCount
    afSequenceCount
    afSequenceDraftCount
    sequenceDraftCount
    moderationStyle
    moderationGuidelines {
      ...RevisionDisplay
    }
    bannedUserIds
    location
    googleLocation
    mapLocation
    mapLocationSet
    mapMarkerText
    htmlMapMarkerText
    mongoLocation
    shortformFeedId
    viewUnreviewedComments
    auto_subscribe_to_my_posts
    auto_subscribe_to_my_comments
    autoSubscribeAsOrganizer
    sortDrafts
  }
`);

registerFragment(`
  fragment UsersMapEntry on User {
    ...UsersMinimumInfo
    createdAt
    isAdmin
    groups
    location
    googleLocation
    mapLocation
    mapLocationSet
    mapMarkerText
    htmlMapMarkerText
    mongoLocation
  }
`);


registerFragment(`
  fragment UsersEdit on User {
    ...UsersProfile
    # Moderation Guidelines editor information
    moderationGuidelines {
      ...RevisionEdit
    }

    # UI Settings
    markDownPostEditor
    hideIntercom
    commentSorting
    currentFrontpageFilter
    frontpageFilterSettings
    noCollapseCommentsPosts
    noCollapseCommentsFrontpage
    noSingleLineComments

    # Emails
    email
    whenConfirmationEmailSent
    emailSubscribedToCurated
    unsubscribeFromAll

    # Moderation
    moderatorAssistance
    collapseModerationGuidelines
    bannedUserIds
    bannedPersonalUserIds
    showHideKarmaOption

    # Ban & Purge
    voteBanned
    nullifyVotes
    deleteContent
    banned

    # Name
    username
    displayName
    fullName

    # Location
    mongoLocation
    googleLocation
    location

    # Admin & Review
    reviewedByUserId

    # Alignment Forum
    reviewForAlignmentForumUserId
    groups
    afApplicationText
    afSubmittedApplication

    # Karma Settings
    karmaChangeLastOpened
    karmaChangeNotifierSettings
    
    notificationShortformContent
    notificationCommentsOnSubscribedPost
    notificationRepliesToMyComments
    notificationRepliesToSubscribedComments
    notificationSubscribedUserPost
    notificationSubscribedTagPost
    notificationPostsInGroups
    notificationPrivateMessage
    notificationSharedWithMe

    hideFrontpageMap
    hideTaggingProgressBar

    deleted
  }
`)

registerFragment(`
  fragment unclaimedReportsList on Report {
    _id
    userId
    user {
      _id
      displayName
      username
      slug
    }
    commentId
    comment {
      _id
      userId
      user {
        ...UsersMinimumInfo
      }
      baseScore
      contents {
        ...RevisionDisplay
      }
      postedAt
      deleted
      postId
      post {
        _id
        slug
        title
        isEvent
      }
    }
    postId
    post {
      _id
      slug
      title
      isEvent
      contents {
        ...RevisionDisplay
      }
    }
    closedAt
    createdAt
    claimedUserId
    claimedUser {
      _id
      displayName
      username
      slug
    }
    link
    description
    reportedAsSpam
    markedAsSpam
  }
`);

registerFragment(`
  fragment WithVotePost on Post {
    __typename
    _id
    currentUserVotes{
      _id
      voteType
      power
    }
    baseScore
    score
    afBaseScore
    voteCount
  }
`);

registerFragment(`
  fragment RevisionDisplay on Revision {
    version
    updateType
    editedAt
    userId
    html
    wordCount
    htmlHighlight
    plaintextDescription
  }
`)



registerFragment(`
  fragment RevisionEdit on Revision {
    version
    updateType
    editedAt
    userId
    originalContents
    html
    markdown
    draftJS
    ckEditorMarkup
    wordCount
    htmlHighlight
    plaintextDescription
  }
`)<|MERGE_RESOLUTION|>--- conflicted
+++ resolved
@@ -147,12 +147,10 @@
     
     abTestKey
     abTestOverrides
-<<<<<<< HEAD
+
     sortDrafts
-=======
-
+    
     reenableDraftJs
->>>>>>> f64e9b67
   }
 `);
 
