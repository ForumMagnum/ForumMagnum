import { registerFragment } from './vulcan-lib';

registerFragment(`
  fragment UsersAdmin on User {
    _id
    username
    createdAt
    isAdmin
    displayName
    email
    slug
    groups
    services
    karma
  }
`);

registerFragment(`
  fragment conversationsListFragment on Conversation {
    _id
    title
    createdAt
    latestActivity
    participantIds
    participants {
      ...UsersMinimumInfo
    }
    archivedByIds
    messageCount
  }
`);

registerFragment(`
  fragment newConversationFragment on Conversation {
    _id
    title
    participantIds
  }
`);

registerFragment(`
  fragment messageListFragment on Message {
    _id
    user {
      ...UsersMinimumInfo
    }
    contents {
      html
    }
    createdAt
    conversationId
  }
`);

registerFragment(`
  fragment editTitle on Conversation {
    _id
    title
  }
`);

registerFragment(`
  fragment NotificationsList on Notification {
    _id
    documentId
    documentType
    deleted
    userId
    createdAt
    link
    message
    type
    viewed
  }
`);

registerFragment(`
  fragment UsersCurrent on User {
    ...UsersMinimumInfo
  
    _id
    username
    createdAt
    isAdmin
    displayName
    email
    slug
    groups
    services
    pageUrl
    voteBanned
    banned
    isReviewed
    nullifyVotes
    hideIntercom
    hideNavigationSidebar
    currentFrontpageFilter
    frontpageFilterSettings
    allPostsTimeframe
    allPostsSorting
    allPostsFilter
    allPostsShowLowKarma
    allPostsOpenSettings
    lastNotificationsCheck
    bannedUserIds
    bannedPersonalUserIds
    bio
    moderationStyle
    moderationGuidelines {
      ...RevisionEdit
    }
    showHideKarmaOption
    markDownPostEditor
    commentSorting
    location
    googleLocation
    mongoLocation
    mapLocation
    mapLocationSet
    mapMarkerText
    htmlMapMarkerText
    nearbyEventsNotifications
    nearbyEventsNotificationsLocation
    nearbyEventsNotificationsRadius
    nearbyPeopleNotificationThreshold
    hideFrontpageMap
    emailSubscribedToCurated
    unsubscribeFromAll
    emails
    whenConfirmationEmailSent
    noCollapseCommentsFrontpage
    noCollapseCommentsPosts
    noSingleLineComments
    karmaChangeNotifierSettings
    karmaChangeLastOpened
    shortformFeedId
    viewUnreviewedComments
    recommendationSettings
    
    auto_subscribe_to_my_posts
    auto_subscribe_to_my_comments
    autoSubscribeAsOrganizer
    bookmarkedPostsMetadata
    noExpandUnreadCommentsReview
    reviewVotesQuadratic
    hideTaggingProgressBar
    
    abTestKey
    abTestOverrides

    sortDrafts
    
    reenableDraftJs
  }
`);

registerFragment(`
  fragment UserBookmarks on User {
    _id
    bookmarkedPostsMetadata
    bookmarkedPosts {
      ...PostsList
    }
  }
`);

registerFragment(`
  fragment UserKarmaChanges on User {
    _id
    karmaChanges {
      totalChange 
      updateFrequency
      startDate
      endDate
      nextBatchDate
      posts {
        _id
        scoreChange
        title
        slug
      }
      comments {
        _id
        scoreChange
        description
        postId
        tagSlug
      }
    }
  }
`);

registerFragment(`
  fragment RSSFeedMinimumInfo on RSSFeed {
    _id
    userId
    user {
      ...UsersMinimumInfo
    }
    createdAt
    ownedByUser
    displayFullContent
    nickname
    url
  }
`);

registerFragment(`
  fragment UsersBannedFromUsersModerationLog on User {
    _id
    slug
    displayName
    bannedUserIds
  }
`)

registerFragment(`
  fragment UsersList on User {
    ...UsersMinimumInfo
    karma
  }
`);

registerFragment(`
  fragment SunshineUsersList on User {
    ...UsersMinimumInfo
    karma
    bio
    htmlBio
    createdAt
    email
    commentCount
    maxCommentCount
    postCount
    maxPostCount
    voteCount
    smallUpvoteCount
    bigUpvoteCount
    smallDownvoteCount
    bigDownvoteCount
    banned
    reviewedByUserId
    reviewedAt
    signUpReCaptchaRating
    needsReview
    sunshineSnoozed
  }
`);

registerFragment(`
  fragment newRSSFeedFragment on RSSFeed {
    _id
    userId
    createdAt
    ownedByUser
    displayFullContent
    nickname
    url
    status
  }
`);



registerFragment(`
  fragment RSSFeedMutationFragment on RSSFeed {
    _id
    userId
    ownedByUser
    displayFullContent
    nickname
    url
  }
`);

registerFragment(`
  fragment newEventFragment on LWEvent {
    _id
    createdAt
    userId
    name
    important
    properties
    intercom
  }
`);

registerFragment(`
  fragment lastEventFragment on LWEvent {
    _id
    createdAt
    documentId
    userId
    name
    important
    properties
    intercom
  }
`);

registerFragment(`
  fragment UsersMinimumInfo on User {
    _id
    slug
    oldSlugs
    createdAt
    username
    displayName
    fullName
    karma
    afKarma
    deleted
    groups
    isAdmin
    htmlBio
    postCount
    commentCount
    sequenceCount
    afPostCount
    afCommentCount
    beta
    spamRiskScore
  }
`);

registerFragment(`
  fragment UsersProfile on User {
    ...UsersMinimumInfo
    createdAt
    isAdmin
    bio
    htmlBio
    website
    groups
    postCount
    afPostCount
    frontpagePostCount
    commentCount
    sequenceCount
    afCommentCount
    sequenceCount
    afSequenceCount
    afSequenceDraftCount
    sequenceDraftCount
    moderationStyle
    moderationGuidelines {
      ...RevisionDisplay
    }
    bannedUserIds
    location
    googleLocation
    mapLocation
    mapLocationSet
    mapMarkerText
    htmlMapMarkerText
    mongoLocation
    shortformFeedId
    viewUnreviewedComments
    auto_subscribe_to_my_posts
    auto_subscribe_to_my_comments
    autoSubscribeAsOrganizer
<<<<<<< HEAD
    sortDrafts
=======
    reenableDraftJs
>>>>>>> 37409a45
  }
`);

registerFragment(`
  fragment UsersMapEntry on User {
    ...UsersMinimumInfo
    createdAt
    isAdmin
    groups
    location
    googleLocation
    mapLocation
    mapLocationSet
    mapMarkerText
    htmlMapMarkerText
    mongoLocation
  }
`);


registerFragment(`
  fragment UsersEdit on User {
    ...UsersProfile
    # Moderation Guidelines editor information
    moderationGuidelines {
      ...RevisionEdit
    }

    # UI Settings
    markDownPostEditor
    hideIntercom
    commentSorting
    currentFrontpageFilter
    frontpageFilterSettings
    noCollapseCommentsPosts
    noCollapseCommentsFrontpage
    noSingleLineComments

    # Emails
    email
    whenConfirmationEmailSent
    emailSubscribedToCurated
    unsubscribeFromAll

    # Moderation
    moderatorAssistance
    collapseModerationGuidelines
    bannedUserIds
    bannedPersonalUserIds
    showHideKarmaOption

    # Ban & Purge
    voteBanned
    nullifyVotes
    deleteContent
    banned

    # Name
    username
    displayName
    fullName

    # Location
    mongoLocation
    googleLocation
    location

    # Admin & Review
    reviewedByUserId

    # Alignment Forum
    reviewForAlignmentForumUserId
    groups
    afApplicationText
    afSubmittedApplication

    # Karma Settings
    karmaChangeLastOpened
    karmaChangeNotifierSettings
    
    notificationShortformContent
    notificationCommentsOnSubscribedPost
    notificationRepliesToMyComments
    notificationRepliesToSubscribedComments
    notificationSubscribedUserPost
    notificationSubscribedTagPost
    notificationPostsInGroups
    notificationPrivateMessage
    notificationSharedWithMe

    hideFrontpageMap
    hideTaggingProgressBar

    deleted
  }
`)

registerFragment(`
  fragment unclaimedReportsList on Report {
    _id
    userId
    user {
      _id
      displayName
      username
      slug
    }
    commentId
    comment {
      _id
      userId
      user {
        ...UsersMinimumInfo
      }
      baseScore
      contents {
        ...RevisionDisplay
      }
      postedAt
      deleted
      postId
      post {
        _id
        slug
        title
        isEvent
      }
    }
    postId
    post {
      _id
      slug
      title
      isEvent
      contents {
        ...RevisionDisplay
      }
    }
    closedAt
    createdAt
    claimedUserId
    claimedUser {
      _id
      displayName
      username
      slug
    }
    link
    description
    reportedAsSpam
    markedAsSpam
  }
`);

registerFragment(`
  fragment WithVotePost on Post {
    __typename
    _id
    currentUserVotes{
      _id
      voteType
      power
    }
    baseScore
    score
    afBaseScore
    voteCount
  }
`);

registerFragment(`
  fragment RevisionDisplay on Revision {
    version
    updateType
    editedAt
    userId
    html
    wordCount
    htmlHighlight
    plaintextDescription
  }
`)



registerFragment(`
  fragment RevisionEdit on Revision {
    version
    updateType
    editedAt
    userId
    originalContents
    html
    markdown
    draftJS
    ckEditorMarkup
    wordCount
    htmlHighlight
    plaintextDescription
  }
`)<|MERGE_RESOLUTION|>--- conflicted
+++ resolved
@@ -359,11 +359,8 @@
     auto_subscribe_to_my_posts
     auto_subscribe_to_my_comments
     autoSubscribeAsOrganizer
-<<<<<<< HEAD
     sortDrafts
-=======
     reenableDraftJs
->>>>>>> 37409a45
   }
 `);
 
