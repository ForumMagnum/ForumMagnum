--- conflicted
+++ resolved
@@ -290,45 +290,6 @@
 `);
 
 registerFragment(`
-<<<<<<< HEAD
-=======
-  fragment commentWithContextFragment on Comment {
-    _id
-    parentCommentId
-    topLevelCommentId
-    contents {
-      ...RevisionDisplay
-    }
-    postedAt
-    
-    userId
-    user {
-      ...UsersMinimumInfo
-    }
-    currentUserVotes{
-      ...VoteFragment
-    }
-    baseScore
-    score
-  }
-`);
-
-registerFragment(`
-  fragment commentInlineFragment on Comment {
-    _id
-    contents {
-      ...RevisionDisplay
-    }
-
-    userId
-    user {
-      ...UsersMinimumInfo
-    }
-  }
-`);
-
-registerFragment(`
->>>>>>> 50dc737b
   fragment UsersMinimumInfo on User {
     _id
     slug
@@ -560,25 +521,6 @@
   }
 `);
 
-<<<<<<< HEAD
-=======
-registerFragment(`
-  fragment WithVoteComment on Comment {
-    __typename
-    _id
-    currentUserVotes{
-      _id
-      voteType
-      power
-    }
-    baseScore
-    score
-    afBaseScore
-    voteCount
-  }
-`);
->>>>>>> 50dc737b
-
 registerFragment(`
   fragment RevisionDisplay on Revision {
     version
