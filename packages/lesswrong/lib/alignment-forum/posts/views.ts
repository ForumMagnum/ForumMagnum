--- conflicted
+++ resolved
@@ -1,12 +1,5 @@
-<<<<<<< HEAD
-import { Posts } from '../../collections/posts';
+import { Posts } from '../../collections/posts/collection';
 import { viewFieldNullOrMissing } from '@/lib/utils/viewConstants';
-=======
-import { Posts } from '../../collections/posts/collection';
-import { ensureIndex } from '../../collectionIndexUtils';
-import { augmentForDefaultView } from '../../collections/posts/views';
-import { viewFieldNullOrMissing } from "../../vulcan-lib/collections";
->>>>>>> 2cc8c768
 
 Posts.addView("alignmentSuggestedPosts", function () {
   return {
