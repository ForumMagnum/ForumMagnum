--- conflicted
+++ resolved
@@ -30,11 +30,8 @@
 import { isFriendlyUI } from '../themes/forumTheme';
 import Sequences from './collections/sequences/collection';
 import { sequenceGetPageUrl } from './collections/sequences/helpers';
-<<<<<<< HEAD
 import { tagGetUrl } from './collections/tags/helpers';
-=======
 import isEqual from 'lodash/isEqual';
->>>>>>> 8f9d11ab
 
 // We need enough fields here to render the user tooltip
 type NotificationDisplayUser = Pick<
