import React, { FC, ReactNode } from 'react';
import { Components } from './vulcan-lib/components';
import Conversations from './collections/conversations/collection';
import { Posts } from './collections/posts';
import { getPostCollaborateUrl, postGetAuthorName, postGetEditUrl } from './collections/posts/helpers';
import { Comments } from './collections/comments/collection';
import { commentGetAuthorName } from './collections/comments/helpers';
import { TagRels } from './collections/tagRels/collection';
import { Tags } from './collections/tags/collection';
import Messages from './collections/messages/collection';
import Localgroups from './collections/localgroups/collection';
import Users from './collections/users/collection';
import PostsIcon from '@material-ui/icons/Description';
import CommentsIcon from '@material-ui/icons/ModeComment';
import EventIcon from '@material-ui/icons/Event';
import MailIcon from '@material-ui/icons/Mail';
import { responseToText } from '../components/posts/PostsPage/RSVPForm';
import sortBy from 'lodash/sortBy';
import { REVIEW_NAME_IN_SITU } from './reviewUtils';
import SupervisedUserCircleIcon from '@material-ui/icons/SupervisedUserCircle';
import GroupAddIcon from '@material-ui/icons/GroupAdd';
import DoneIcon from '@material-ui/icons/Done';
import { NotificationChannelOption } from './collections/users/schema';
import startCase from 'lodash/startCase';
import { GiftIcon } from '../components/icons/giftIcon';
import { userGetDisplayName } from './collections/users/helpers'
import { TupleSet, UnionOf } from './utils/typeGuardUtils'
import DebateIcon from '@material-ui/icons/Forum';
import { Link } from './reactRouterWrapper';
import { isFriendlyUI } from '../themes/forumTheme';
import Sequences from './collections/sequences/collection';
import { sequenceGetPageUrl } from './collections/sequences/helpers';

// We need enough fields here to render the user tooltip
type NotificationDisplayUser = Pick<
  UsersMinimumInfo,
  "_id" |
  "slug" |
  "createdAt" |
  "displayName" |
  "profileImageId" |
  "karma" |
  "deleted" |
  "htmlBio" |
  "postCount" |
  "commentCount"
>;

type NotificationDisplayLocalgroup = Pick<DbLocalgroup, "_id" | "name">;

// We need enough here to render the post tooltip
type NotificationDisplayPost = Pick<
  PostsList,
  "_id" |
  "slug" |
  "title" |
  "draft" |
  "url" |
  "isEvent" |
  "startTime" |
  "curatedDate" |
  "postedAt" |
  "groupId" |
  "fmCrosspost" |
  "collabEditorDialogue" |
  "readTimeMinutes" |
  "socialPreviewData" |
  "customHighlight" |
  "contents"
> & Pick<DbPost, "rsvps"> & {
  user?: NotificationDisplayUser,
  group?: NotificationDisplayLocalgroup,
};

type NotificationDisplayComment = Pick<DbComment, "_id"> & {
  user?: NotificationDisplayUser,
  post?: NotificationDisplayPost,
};

type NotificationDisplayTag = Pick<DbTag, "_id" | "name" | "slug">;

type NotificationDisplaySequence = Pick<DbSequence, "_id" | "title">;

/** Main type for the notifications page */
export type NotificationDisplay =
<<<<<<< HEAD
  Pick<
    DbNotification,
    "_id" | "type" | "link" | "viewed" | "message" | "createdAt"
  > & {
=======
  Pick<DbNotification, "_id"|"type"|"link"|"message"|"createdAt"|"extraData"> & {
>>>>>>> 55a8bdaa
    post?: NotificationDisplayPost,
    comment?: NotificationDisplayComment,
    tag?: NotificationDisplayTag,
    sequence?: NotificationDisplaySequence,
    user?: NotificationDisplayUser,
    localgroup?: NotificationDisplayLocalgroup,
    tagRelId?: string,
  };

export const notificationDocumentTypes = new TupleSet(['post', 'comment', 'user', 'message', 'tagRel', 'sequence', 'localgroup', 'dialogueCheck', 'dialogueMatchPreference'] as const)
export type NotificationDocument = UnionOf<typeof notificationDocumentTypes>

interface GetMessageProps {
  documentType: NotificationDocument | null
  documentId: string | null
  extraData?: Record<string,any>
}

interface GetDialogueMessageProps {
  documentType: NotificationDocument | null
  documentId: string | null
  newMessageAuthorId: string
  newMessageContents: string
}

export interface NotificationType {
  name: string
  userSettingField: keyof DbUser|null
  allowedChannels?: NotificationChannelOption[],
  getMessage: (args: {documentType: NotificationDocument|null, documentId: string|null, extraData?: Record<string,any>}) => Promise<string>
  getIcon: () => ReactNode,
  Display?: FC<{
    notification: NotificationDisplay,
    User: FC,
    LazyUser: FC<{userId: string}>,
    Post: FC,
    Comment: FC,
    Tag: FC,
    Sequence: FC,
    Localgroup: FC,
  }>,
  onsiteHoverView?: (props: {notification: NotificationsList}) => React.ReactNode
  getLink?: (props: { documentType: string|null, documentId: string|null, extraData: Record<string,any> }) => string
  causesRedBadge?: boolean
}

const notificationTypes: Record<string,NotificationType> = {};
const notificationTypesByUserSetting: Partial<Record<keyof DbUser, NotificationType>> = {};

export const getNotificationTypes = () => {
  return Object.keys(notificationTypes);
}

export const getNotificationTypeByName = (name: string) => {
  if (name in notificationTypes)
    return notificationTypes[name];
  else
    throw new Error(`Invalid notification type: ${name}`);
}

export const getNotificationTypeByUserSetting = (settingName: keyof DbUser): NotificationType => {
  const result = notificationTypesByUserSetting[settingName];
  if (!result) throw new Error("Setting does not correspond to a notification type");
  return result;
}

const registerNotificationType = ({allowedChannels = ["none", "onsite", "email", "both"], ...otherArgs}: NotificationType) => {
  const notificationTypeClass = {allowedChannels, ...otherArgs};

  const name = notificationTypeClass.name;
  notificationTypes[name] = notificationTypeClass;
  if (notificationTypeClass.userSettingField)
    notificationTypesByUserSetting[notificationTypeClass.userSettingField] = notificationTypeClass;
  return notificationTypeClass;
}

export const getDocument = async (documentType: NotificationDocument | null, documentId: string | null) =>
  (await getDocumentSummary(documentType, documentId))?.document

type DocumentSummary =
  | { type: 'post'; associatedUserName: string; displayName: string; document: DbPost }
  | { type: 'comment'; associatedUserName: string; displayName: string | undefined; document: DbComment }
  | { type: 'user'; associatedUserName: string; displayName: string; document: DbUser }
  | { type: 'message'; associatedUserName: string; displayName: string | undefined; document: DbMessage }
  | { type: 'localgroup'; displayName: string; document: DbLocalgroup; associatedUserName: null }
  | { type: 'tagRel'; document: DbTagRel; associatedUserName: null; displayName: null }
  | { type: 'sequence'; document: DbSequence; associatedUserName: null; displayName: null }
  | { type: 'dialogueCheck'; document: DbDialogueCheck; associatedUserName: string; displayName: null }
  | { type: 'dialogueMatchPreference'; document: DbDialogueMatchPreference; associatedUserName: string; displayName: null }


export const getDocumentSummary = async (documentType: NotificationDocument | null, documentId: string | null): Promise<DocumentSummary | null> => {
  if (!documentId) return null

  switch (documentType) {
    case 'post':
      const post = await Posts.findOne(documentId)
      return post && {
        type: documentType,
        document: post,
        displayName: post.title,
        associatedUserName: await postGetAuthorName(post),
      }
    case 'comment':
      const comment = await Comments.findOne(documentId)
      return comment && {
        type: documentType,
        document: comment,
        displayName: await getCommentParentTitle(comment),
        associatedUserName: await commentGetAuthorName(comment),
      }
    case 'user':
      const user = await Users.findOne(documentId)
      return user && {
        type: documentType,
        document: user,
        displayName: userGetDisplayName(user),
        associatedUserName: userGetDisplayName(user),
      }
    case 'message':
      const message = await Messages.findOne(documentId)
      if (!message) return null

      const conversation = await Conversations.findOne(message.conversationId)
      const author = await Users.findOne(message.userId)
      return {
        type: documentType,
        document: message,
        displayName: conversation?.title ?? undefined,
        associatedUserName: userGetDisplayName(author),
      }
    case 'localgroup':
      const localgroup = await Localgroups.findOne(documentId)
      return localgroup && {
        type: documentType,
        document: localgroup,
        displayName: localgroup.name ?? "[missing local group name]",
        associatedUserName: null,
      }
    case 'tagRel':
      const tagRel = await TagRels.findOne(documentId)
      return tagRel && {
        type: documentType,
        document: tagRel,
        displayName: null,
        associatedUserName: null,
      }
    case 'sequence':
      const sequence = await Sequences.findOne(documentId)
      return sequence && {
        type: documentType,
        document: sequence,
        displayName: null,
        associatedUserName: null,
      }
    case 'dialogueCheck':
      return null
    case 'dialogueMatchPreference':
      return null
    default:
      //eslint-disable-next-line no-console
      console.error(`Invalid documentType type: ${documentType}`)
      return null
  }
}

const iconStyles = {
  margin: 16,
  fontSize: 20,
}
const flatIconStyles = {
  margin: 16,
  height: 20,
  width: 26,
}

export const NewPostNotification = registerNotificationType({
  name: "newPost",
  userSettingField: "notificationSubscribedUserPost",
  async getMessage({documentType, documentId}: GetMessageProps) {
    let document: DbPost = await getDocument(documentType, documentId) as DbPost;
    return await postGetAuthorName(document) + ' has created a new post: ' + document.title;
  },
  getIcon() {
    return <PostsIcon style={iconStyles}/>
  },
  Display: ({User, Post}) => <><User /> created a new post <Post /></>,
});

export const NewUserCommentNotification = registerNotificationType({
  name: "newUserComment",
  userSettingField: "notificationSubscribedUserComment",
  async getMessage({documentType, documentId}: GetMessageProps) {
    let document: DbComment = await getDocument(documentType, documentId) as DbComment;
    return await commentGetAuthorName(document) + ' left a new comment on the post ' + await getCommentParentTitle(document);
  },
  getIcon() {
    return <CommentsIcon style={iconStyles}/>
  },
  Display: ({User, Comment}) => <><User /> left a new <Comment /></>,
});

// Vulcan notification that we don't really use
export const PostApprovedNotification = registerNotificationType({
  name: "postApproved",
  userSettingField: null, //TODO
  async getMessage({documentType, documentId}: GetMessageProps) {
    let document: DbPost = await getDocument(documentType, documentId) as DbPost;
    return 'Your post "' + document.title + '" has been approved';
  },
  getIcon() {
    return <Components.ForumIcon icon="Bell" style={iconStyles} />
  },
  Display: ({Post}) => <>Your post <Post /> has been approved</>,
});

export const PostNominatedNotification = registerNotificationType({
  name: "postNominated",
  userSettingField: "notificationPostsNominatedReview",
  async getMessage({documentType, documentId}: GetMessageProps) {
    let post: DbPost = await getDocument(documentType, documentId) as DbPost;
    return `Your post is nominated for the ${REVIEW_NAME_IN_SITU}: "${post.title}"`
  },
  getIcon() {
    return <Components.ForumIcon icon="Star" style={iconStyles} />
  }
})

export const NewEventNotification = registerNotificationType({
  name: "newEvent",
  userSettingField: "notificationPostsInGroups",
  async getMessage({documentType, documentId}: GetMessageProps) {
    let document = await getDocument(documentType, documentId);
    let group: DbLocalgroup|null = null
    if (documentType === "post") {
      const post = document as DbPost
      if (post.groupId) {
        group = await Localgroups.findOne(post.groupId);
      }
    }
    if (group)
      return `${group.name} posted a new event`;
    else
      return await postGetAuthorName(document as DbPost) + ' has created a new event';
  },
  getIcon() {
    return <Components.ForumIcon icon="Bell" style={iconStyles} />
  },
  Display: ({User, Localgroup, notification: {post}}) => <>
    {post?.groupId ? <Localgroup /> : <User />} has created a new event
  </>,
});

export const NewGroupPostNotification = registerNotificationType({
  name: "newGroupPost",
  userSettingField: "notificationPostsInGroups",
  async getMessage({documentType, documentId}: GetMessageProps) {
    let document = await getDocument(documentType, documentId);
    let group: DbLocalgroup|null = null
    if (documentType === "post") {
      const post = document as DbPost
      if (post.groupId) {
        group = await Localgroups.findOne(post.groupId);
      }
    }
    if (group)
      return await postGetAuthorName(document as DbPost) + ' has created a new post in the group "' + group.name + '"';
    else
      return await postGetAuthorName(document as DbPost) + ' has created a new post in a group';
  },
  getIcon() {
    return <Components.ForumIcon icon="Bell" style={iconStyles} />
  },
  Display: ({User, Localgroup, notification: {post}}) => <>
    <User /> has created a new post in {
      post?.group
        ? <>the group <Localgroup /></>
        : <>a group</>
    }
  </>,
});

// New comment on a post you're subscribed to.
export const NewCommentNotification = registerNotificationType({
  name: "newComment",
  userSettingField: "notificationCommentsOnSubscribedPost",
  async getMessage({documentType, documentId}: GetMessageProps) {
    let document = await getDocument(documentType, documentId) as DbComment;
    return await commentGetAuthorName(document) + ' left a new comment on "' + await getCommentParentTitle(document) + '"';
  },
  getIcon() {
    return <CommentsIcon style={iconStyles}/>
  },
  Display: ({User, Comment, Post}) => <>
    <User /> left a new <Comment /> on <Post />
  </>,
});

// New comment on a subforum you're subscribed to.
export const NewSubforumCommentNotification = registerNotificationType({
  name: "newSubforumComment",
  userSettingField: "notificationSubforumUnread",
  allowedChannels: ["none", "onsite", "email", "both"],
  async getMessage({documentType, documentId}: GetMessageProps) {
    // e.g. "Forecasting: Will Howard left a new comment"
    let document = await getDocument(documentType, documentId) as DbComment;
    return `${startCase(await getCommentParentTitle(document))}: ${await commentGetAuthorName(document)} left a new comment`;
  },
  getIcon() {
    return <CommentsIcon style={iconStyles}/>
  },
  // We don't have the exact data here to format this the same as above, but
  // subforums don't exist anymore so it doesn't seem worth the effort to fix
  Display: ({User, Comment, Post}) => <>
    <User /> left a new <Comment /> on <Post />
  </>,
});

// New message in a dialogue which you are a participant
// (Notifications for regular comments are handled through the `newComment` notification.)
export const NewDialogueMessagesNotification = registerNotificationType({
  name: "newDialogueMessages",
  userSettingField: "notificationDialogueMessages",
  async getMessage({documentType, documentId, extraData}: GetMessageProps) {

    const newMessageAuthorId = extraData?.newMessageAuthorId
    let post = await getDocument(documentType, documentId) as DbPost;
    let author = await getDocument("user", newMessageAuthorId) as DbUser ?? '[Missing Author Name]';

    return userGetDisplayName(author) + ' left a new reply in your dialogue "' + post.title + '"';
  },
  getIcon() {
    return <DebateIcon style={iconStyles}/>
  },
  getLink: ({documentId}: {
    documentId: string|null,
  }): string => {
    return `/editPost?postId=${documentId}`;
  },
  causesRedBadge: true,
  Display: ({User, Post}) => <><User /> left a new reply in your dialogue <Post /></>,
});

// Used when a user already has unread dialogue message notification. Primitive batching to prevent spamming the user.
// Send instead of NewDialogueMessageNotifications when there is already one already unread. Not sent if another instance of itself is unread.
export const NewDialogueMessagesBatchNotification = registerNotificationType({
  name: "newDialogueBatchMessages",
  //using same setting as regular NewDialogueMessageNotification, since really the same
  userSettingField: "notificationDialogueMessages",
  async getMessage({documentType, documentId}: GetMessageProps) {
    const post = await getDocument(documentType, documentId) as DbPost;

    return 'Multiple new messages in your dialogue "' + post.title + '"';
  },
  getIcon() {
    return <DebateIcon style={iconStyles}/>
  },
  getLink: ({documentId}: {
    documentId: string|null,
  }): string => {
    return `/editPost?postId=${documentId}`;
  },
  Display: ({Post}) => <>Multiple new messages in your dialogue <Post /></>,
});

// New published dialogue message(s) on a dialogue post you're subscribed to. 
// (Notifications for regular comments are still handled through the `newComment` notification.)
export const NewPublishedDialogueMessagesNotification = registerNotificationType({
  name: "newPublishedDialogueMessages",
  userSettingField: "notificationPublishedDialogueMessages",
  async getMessage({documentType, documentId}: GetMessageProps) {
    let post = await getDocument(documentType, documentId) as DbPost;
    return `New content in the dialogue "${post.title}"`;
  },
  getIcon() {
    return <DebateIcon style={iconStyles}/>
  },
  causesRedBadge: false,
  Display: ({Post}) => <>New content in the dialogue <Post /></>,
});

// New dialogue match between you and another user
export const NewDialogueMatchNotification = registerNotificationType({
  name: "newDialogueMatch",
  userSettingField: "notificationDialogueMatch",
  async getMessage({documentType, documentId}: GetMessageProps) {
    return "This is an old notification for a deprecated feature."
  },
  getIcon() {
    return <DebateIcon style={iconStyles}/>
  }
});

// Notification that you have new interested parties for dialogues
export const NewDialogueCheckNotification = registerNotificationType({
  name: "newDialogueChecks",
  userSettingField: "notificationNewDialogueChecks",
  allowedChannels: ["onsite", "none"],
  async getMessage(props: GetMessageProps) {
    return "This is an old notification for a deprecated feature."
  },
  getIcon() {
    return <DebateIcon style={iconStyles}/>
  }
});

export const YourTurnMatchFormNotification = registerNotificationType({
  name: "yourTurnMatchForm",
  userSettingField: "notificationYourTurnMatchForm",
  allowedChannels: ["onsite", "none"],
  async getMessage({documentType, documentId}: GetMessageProps) {
    return "This is an old notification for a deprecated feature."
  },
  getIcon() {
    return <DebateIcon style={iconStyles}/>
  }
});

//NOTIFICATION FOR OLD DIALOGUE FORMAT
//TO-DO: clean up eventually
// New debate comment on a debate post you're subscribed to.  For readers explicitly subscribed to the debate.
// (Notifications for regular comments are still handled through the `newComment` notification.)
export const NewDebateCommentNotification = registerNotificationType({
  name: "newDebateComment",
  userSettingField: "notificationDebateCommentsOnSubscribedPost",
  async getMessage({documentType, documentId}: GetMessageProps) {
    let document = await getDocument(documentType, documentId) as DbComment;
    return await commentGetAuthorName(document) + ' left a new reply on the dialogue "' + await getCommentParentTitle(document) + '"';
  },
  getIcon() {
    return <CommentsIcon style={iconStyles}/>
  },
});

//NOTIFICATION FOR OLD DIALOGUE FORMAT
//TO-DO: clean up eventually
// New debate comment on a debate post you're subscribed to.  For debate participants implicitly subscribed to the debate.
// (Notifications for regular comments are still handled through the `newComment` notification.)
export const NewDebateReplyNotification = registerNotificationType({
  name: "newDebateReply",
  userSettingField: "notificationDebateReplies",
  async getMessage({documentType, documentId}: GetMessageProps) {
    let document = await getDocument(documentType, documentId) as DbComment;
    return await commentGetAuthorName(document) + ' left a new reply on the dialogue "' + await getCommentParentTitle(document) + '"';
  },
  getIcon() {
    return <DebateIcon style={iconStyles}/>
  },
  causesRedBadge: true,
});

export const NewShortformNotification = registerNotificationType({
  name: "newShortform",
  userSettingField: "notificationShortformContent",
  async getMessage({documentType, documentId}: GetMessageProps) {
    let document = await getDocument(documentType, documentId) as DbComment;
    return 'New comment on "' + await getCommentParentTitle(document) + '"';
  },
  getIcon() {
    return <CommentsIcon style={iconStyles}/>
  },
  Display: ({User, Comment, Post}) => <>
    <User /> left a new <Comment /> on <Post />
  </>,
});

export const taggedPostMessage = async ({documentType, documentId}: GetMessageProps) => {
  const tagRel = await getDocument(documentType, documentId) as DbTagRel;
  const tag = await Tags.findOne({_id: tagRel.tagId})
  const post = await Posts.findOne({_id: tagRel.postId})
  return `New post tagged '${tag?.name}: ${post?.title}'`
}

export const NewTagPostsNotification = registerNotificationType({
  name: "newTagPosts",
  userSettingField: "notificationSubscribedTagPost",
  async getMessage({documentType, documentId}: GetMessageProps) {
    return await taggedPostMessage({documentType, documentId})
  },
  getIcon() {
    return <PostsIcon style={iconStyles}/>
  },
  Display: ({Tag, Post}) => <>New post tagged <Tag />: <Post /></>,
});

export const NewSequencePostsNotification = registerNotificationType({
  name: "newSequencePosts",
  userSettingField: "notificationSubscribedSequencePost",
  async getMessage({documentType, documentId}: GetMessageProps) {
    const sequence = await getDocument(documentType, documentId) as DbSequence;
    return `Posts added to ${sequence.title}`
  },
  getIcon() {
    return <PostsIcon style={iconStyles}/>
  },
  getLink({documentId}) {
    return documentId ? sequenceGetPageUrl({_id: documentId}) : "#";
  },
  Display: ({Sequence}) => <>Posts added to <Sequence /></>,
});

export async function getCommentParentTitle(comment: DbComment) {
  if (comment.postId) return (await Posts.findOne(comment.postId))?.title
  if (comment.tagId) return (await Tags.findOne(comment.tagId))?.name
  return "Unknown Parent"
}

// Reply to a comment you're subscribed to.
export const NewReplyNotification = registerNotificationType({
  name: "newReply",
  userSettingField: "notificationRepliesToSubscribedComments",
  async getMessage({documentType, documentId}: GetMessageProps) {
    let document = await getDocument(documentType, documentId) as DbComment;
    return await commentGetAuthorName(document) + ' replied to a comment on "' + await getCommentParentTitle(document) + '"';
  },
  getIcon() {
    return <CommentsIcon style={iconStyles}/>
  },
  Display: ({User, Comment, Post}) => <>
    <User /> replied to a <Comment /> on <Post />
  </>,
});

// Reply to a comment you are the author of.
export const NewReplyToYouNotification = registerNotificationType({
  name: "newReplyToYou",
  userSettingField: "notificationRepliesToMyComments",
  async getMessage({documentType, documentId}: GetMessageProps) {
    let document = await getDocument(documentType, documentId) as DbComment;
    return await commentGetAuthorName(document) + ' replied to your comment on "' + await getCommentParentTitle(document) + '"';
  },
  getIcon() {
    return <CommentsIcon style={iconStyles}/>
  },
  Display: ({User, Comment, Post}) => <>
    <User /> replied to your <Comment /> on <Post />
  </>,
});

// Vulcan notification that we don't really use
export const NewUserNotification = registerNotificationType({
  name: "newUser",
  userSettingField: null,
  async getMessage({documentType, documentId}: GetMessageProps) {
    let document = await getDocument(documentType, documentId) as DbUser;
    return document.displayName + ' just signed up!';
  },
  getIcon() {
    return <Components.ForumIcon icon="Bell" style={iconStyles} />
  },
  Display: ({User}) => <><User /> just signed up</>,
});

// This has no `Display` as messages are handled separately from notifications
// in the friendly UI
export const NewMessageNotification = registerNotificationType({
  name: "newMessage",
  userSettingField: "notificationPrivateMessage",
  allowedChannels: ["onsite", "email", "both"],
  async getMessage({documentType, documentId}: GetMessageProps) {
    let document = await getDocument(documentType, documentId) as DbMessage;
    let conversation = await Conversations.findOne(document.conversationId);
    return (await Users.findOne(document.userId))?.displayName + ' sent you a new message' + (conversation?.title ? (' in the conversation ' + conversation.title) : "") + '!';
  },
  getIcon() {
    return <MailIcon style={iconStyles}/>
  },
  causesRedBadge: !isFriendlyUI,
});

export const WrappedNotification = registerNotificationType({
  name: "wrapped",
  userSettingField: null,
  async getMessage({extraData}: GetMessageProps) {
    return `Check out your ${extraData?.year ?? 2023} EA Forum Wrapped`;
  },
  getIcon() {
    return <GiftIcon style={flatIconStyles}/>
  },
  getLink() {
    return "/wrapped"
  },
  Display: ({notification: {link, extraData}}) => <>
    Check out your {extraData?.year ?? 2023} <Link to={link}>EA Forum Wrapped</Link>
  </>,
});

// TODO(EA): Fix notificationCallbacks getLink, or the associated component to
// be EA-compatible. Currently we just disable it in the new user callback.
export const EmailVerificationRequiredNotification = registerNotificationType({
  name: "emailVerificationRequired",
  userSettingField: null,
  async getMessage({documentType, documentId}: GetMessageProps) {
    return "Verify your email address to activate email subscriptions.";
  },
  getIcon() {
    return <Components.ForumIcon icon="Bell" style={iconStyles} />
  },
  Display: () => <>Verify your email address to activate email subscriptions</>,
});

export const PostSharedWithUserNotification = registerNotificationType({
  name: "postSharedWithUser",
  userSettingField: "notificationSharedWithMe",
  allowedChannels: ["onsite", "email", "both"],
  async getMessage({documentType, documentId}: GetMessageProps) {
    let document = await getDocument(documentType, documentId) as DbPost;
    const name = await postGetAuthorName(document);
    return `${name} shared their ${document.draft ? "draft" : "post"} "${document.title}" with you`;
  },
  getIcon() {
    return <Components.ForumIcon icon="Bell" style={iconStyles} />
  },
  getLink: ({documentType, documentId, extraData}: {
    documentType: string|null,
    documentId: string|null,
    extraData: any
  }): string => {
    if (!documentId) {
      throw new Error("PostSharedWithUserNotification documentId is missing")
    }
    return getPostCollaborateUrl(documentId, false)
  },
  Display: ({User, Post, notification: {post}}) => <>
    <User /> shared their {post?.draft ? "draft" : "post"} <Post /> with you
  </>,
});

export const PostAddedAsCoauthorNotification = registerNotificationType({
  name: "addedAsCoauthor",
  userSettingField: "notificationAddedAsCoauthor",
  allowedChannels: ["onsite", "email", "both"],
  async getMessage({documentType, documentId}: GetMessageProps) {
    let document = await getDocument(documentType, documentId) as DbPost;
    const name = await postGetAuthorName(document);
    const postOrDialogue = document.collabEditorDialogue ? 'dialogue' : 'post';
    return `${name} added you as a coauthor to the ${postOrDialogue} "${document.title}"`;
  },
  getIcon() {
    return <GroupAddIcon style={iconStyles} />
  },
  getLink: ({documentType, documentId, extraData}: {
    documentType: string|null,
    documentId: string|null,
    extraData: any
  }): string => {
    if (!documentId) {
      throw new Error("PostAddedAsCoauthorNotification documentId is missing")
    }
    return postGetEditUrl(documentId, false)
  },
  Display: ({User, Post, notification: {post}}) => {
    const postOrDialogue = post?.collabEditorDialogue ? "dialogue" : "post";
    return <>
      <User /> added you as a coauthor to the {postOrDialogue} <Post />
    </>;
  },
});

export const AlignmentSubmissionApprovalNotification = registerNotificationType({
  name: "alignmentSubmissionApproved",
  userSettingField: "notificationAlignmentSubmissionApproved",
  async getMessage({documentType, documentId}: GetMessageProps) {
    
    if (documentType==='comment') {
      return "Your comment has been accepted to the Alignment Forum";
    } else if (documentType==='post') {
      let post = await getDocument(documentType, documentId) as DbPost
      return `Your post has been accepted to the Alignment Forum: ${post.title}`
    } else throw new Error("documentType must be post or comment!")
  },
  getIcon() {
    return <Components.ForumIcon icon="Bell" style={iconStyles} />
  },
});

export const NewEventInNotificationRadiusNotification = registerNotificationType({
  name: "newEventInRadius",
  userSettingField: "notificationEventInRadius",
  async getMessage({documentType, documentId}: GetMessageProps) {
    let document = await getDocument(documentType, documentId) as DbPost
    return `New event in your area: ${document.title}`
  },
  getIcon() {
    return <EventIcon style={iconStyles} />
  },
  Display: ({Post}) => <>New event in your area: <Post /></>,
})

export const EditedEventInNotificationRadiusNotification = registerNotificationType({
  name: "editedEventInRadius",
  userSettingField: "notificationEventInRadius",
  async getMessage({documentType, documentId}: GetMessageProps) {
    let document = await getDocument(documentType, documentId) as DbPost
    return `Event in your area updated: ${document.title}`
  },
  getIcon() {
    return <EventIcon style={iconStyles} />
  },
  Display: ({Post}) => <>Event in your area updated: <Post /></>,
})


export const NewRSVPNotification = registerNotificationType({
  name: "newRSVP",
  userSettingField: "notificationRSVPs",
  async getMessage({documentType, documentId}: GetMessageProps) {
    const document = await getDocument(documentType, documentId) as DbPost
    const rsvps = document.rsvps || []
    const lastRSVP = sortBy(rsvps, r => r.createdAt)[rsvps.length - 1]
    return `${lastRSVP.name} responded "${responseToText[lastRSVP.response]}" to your event ${document.title}`
  },
  getIcon() {
    return <EventIcon style={iconStyles} />
  },
  Display: ({Post, LazyUser, notification: {post}}) => {
    const rsvps = post?.rsvps ?? [];
    const lastRsvp = sortBy(rsvps, (r) => r.createdAt)[rsvps.length - 1];
    if (!lastRsvp?.userId) {
      return <>Someone responded to your event <Post /></>;
    }
    return <>
      <LazyUser userId={lastRsvp.userId} /> responded to your event <Post />
    </>
  },
})

export const KarmaPowersGainedNotification = registerNotificationType({
  name: "karmaPowersGained",
  userSettingField: "notificationKarmaPowersGained",
  async getMessage() {
    return "Your votes are stronger because your karma went up!"
  },
  getLink() {
    return `/tag/vote-strength`;
  },
  getIcon() {
    return <Components.ForumIcon icon="Bell" style={iconStyles} />
  }
})
export const CancelledRSVPNotification = registerNotificationType({
  name: "cancelledRSVP",
  userSettingField: "notificationRSVPs",
  async getMessage({documentType, documentId}: GetMessageProps) {
    const document = await getDocument(documentType, documentId) as DbPost
    return `Someone cancelled their RSVP to your event ${document.title}`
  },
  getIcon() {
    return <EventIcon style={iconStyles} />
  },
  Display: ({Post}) => <>Someone cancelled their RSVP to your event <Post /></>,
})

export const NewGroupOrganizerNotification = registerNotificationType({
  name: "newGroupOrganizer",
  userSettingField: "notificationGroupAdministration",
  async getMessage({documentType, documentId}: GetMessageProps) {
    if (documentType !== 'localgroup') throw new Error("documentType must be localgroup")
    const localGroup = await Localgroups.findOne(documentId)
    if (!localGroup) throw new Error("Cannot find local group for which this notification is being sent")
    return `You've been added as an organizer of ${localGroup.name}`
  },
  getIcon() {
    return <SupervisedUserCircleIcon style={iconStyles} />
  },
  Display: ({Localgroup}) => <>You've been added as an organizer of <Localgroup /></>,
})

export const NewSubforumMemberNotification = registerNotificationType({
  name: "newSubforumMember",
  userSettingField: "notificationGroupAdministration",
  async getMessage({documentType, documentId}: GetMessageProps) {
    if (documentType !== 'user') throw new Error("documentType must be user")
    const newUser = await Users.findOne(documentId)
    if (!newUser) throw new Error("Cannot find new user for which this notification is being sent")
    return `A new user has joined your topic: ${newUser.displayName}`
  },
  getIcon() {
    return <SupervisedUserCircleIcon style={iconStyles} />
  },
  Display: ({User, Tag}) => <><User /> has joined <Tag /></>,
})

export const NewCommentOnDraftNotification = registerNotificationType({
  name: "newCommentOnDraft",
  userSettingField: "notificationCommentsOnDraft",
  async getMessage({documentType, documentId}: GetMessageProps) {
    const post = await getDocument(documentType, documentId) as DbPost;
    return `New comments on your draft ${post.title}`;
  },
  
  getIcon() {
    return <CommentsIcon style={iconStyles}/>
  },
  
  onsiteHoverView({notification}: {notification: NotificationsList}) {
    return <Components.CommentOnYourDraftNotificationHover notification={notification}/>
  },
  
  getLink: ({documentType, documentId, extraData}: {
    documentType: string|null,
    documentId: string|null,
    extraData: any
  }): string => {
    return `/editPost?postId=${documentId}`;
  },
  Display: ({Post}) => <>New comments on your draft <Post /></>,
});

export const CoauthorRequestNotification = registerNotificationType({
  name: 'coauthorRequestNotification',
  userSettingField: 'notificationSharedWithMe',
  async getMessage({documentType, documentId}: GetMessageProps) {
    const document = await getDocument(documentType, documentId) as DbPost;
    const name = await postGetAuthorName(document);
    return `${name} requested that you co-author their post: ${document.title}`;
  },
  getIcon() {
    return <GroupAddIcon style={iconStyles} />
  },
  Display: ({User, Post}) => <>
    <User /> requested that you co-author their post <Post />
  </>,
})

export const CoauthorAcceptNotification = registerNotificationType({
  name: 'coauthorAcceptNotification',
  userSettingField: 'notificationSharedWithMe',
  async getMessage({documentType, documentId}: GetMessageProps) {
    const document = await getDocument(documentType, documentId) as DbPost;
    return `Your co-author request for '${document.title}' was accepted`;
  },
  getIcon() {
    return <DoneIcon style={iconStyles} />
  },
  Display: ({Post}) => <>Your co-author request for <Post /> was accepted</>,
})

export const NewMentionNotification = registerNotificationType({
  name: "newMention",
  userSettingField: "notificationNewMention",
  async getMessage({documentType, documentId}: GetMessageProps) {
    const summary = await getDocumentSummary(documentType, documentId)
    return `${summary?.associatedUserName} mentioned you in ${summary?.displayName}`
  },
  getIcon() {
    return <CommentsIcon style={iconStyles}/>
  },
  Display: ({User, Comment, Post, Tag, notification: {comment, tag}}) => {
    if (tag) {
      return (
        <><User /> mentioned you in <Tag /></>
      );
    }
    return (
      <><User /> mentioned you in {comment ? <>their <Comment /> on </> : ""}<Post /></>
    );
  },
})<|MERGE_RESOLUTION|>--- conflicted
+++ resolved
@@ -83,14 +83,10 @@
 
 /** Main type for the notifications page */
 export type NotificationDisplay =
-<<<<<<< HEAD
   Pick<
     DbNotification,
-    "_id" | "type" | "link" | "viewed" | "message" | "createdAt"
+    "_id" | "type" | "link" | "viewed" | "message" | "createdAt" | "extraData"
   > & {
-=======
-  Pick<DbNotification, "_id"|"type"|"link"|"message"|"createdAt"|"extraData"> & {
->>>>>>> 55a8bdaa
     post?: NotificationDisplayPost,
     comment?: NotificationDisplayComment,
     tag?: NotificationDisplayTag,
