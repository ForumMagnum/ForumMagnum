import React from 'react';
import { Components } from './vulcan-lib/components';
import Conversations from './collections/conversations/collection';
import { Posts } from './collections/posts';
import { postGetAuthorName } from './collections/posts/helpers';
import { Comments } from './collections/comments/collection';
import { commentGetAuthorName } from './collections/comments/helpers';
import { TagRels } from './collections/tagRels/collection';
import { Tags } from './collections/tags/collection';
import Messages from './collections/messages/collection';
import Localgroups from './collections/localgroups/collection';
import Users from './collections/users/collection';
import AllIcon from '@material-ui/icons/Notifications';
import PostsIcon from '@material-ui/icons/Description';
import CommentsIcon from '@material-ui/icons/ModeComment';
import EventIcon from '@material-ui/icons/Event';
import MailIcon from '@material-ui/icons/Mail';
import StarIcon from '@material-ui/icons/Star';
import { responseToText } from '../components/posts/PostsPage/RSVPForm';
import sortBy from 'lodash/sortBy';
import { REVIEW_NAME_IN_SITU } from './reviewUtils';
import SupervisedUserCircleIcon from '@material-ui/icons/SupervisedUserCircle';
import GroupAddIcon from '@material-ui/icons/GroupAdd';
import DoneIcon from '@material-ui/icons/Done';

interface NotificationType {
  name: string
  userSettingField: keyof DbUser|null
  mustBeEnabled?: boolean,
  getMessage: (args: {documentType: string|null, documentId: string|null})=>Promise<string>
  getIcon: ()=>React.ReactNode
  onsiteHoverView?: (props: {notification: NotificationsList})=>React.ReactNode
  getLink?: (props: { documentType: string|null, documentId: string|null, extraData: any })=>string
}

const notificationTypes: Record<string,NotificationType> = {};
const notificationTypesByUserSetting: Partial<Record<keyof DbUser, NotificationType>> = {};

export const getNotificationTypes = () => {
  return Object.keys(notificationTypes);
}

export const getNotificationTypeByName = (name: string) => {
  if (name in notificationTypes)
    return notificationTypes[name];
  else
    throw new Error(`Invalid notification type: ${name}`);
}

export const getNotificationTypeByUserSetting = (settingName: keyof DbUser): NotificationType => {
  const result = notificationTypesByUserSetting[settingName];
  if (!result) throw new Error("Setting does not correspond to a notification type");
  return result;
}

const registerNotificationType = (notificationTypeClass: NotificationType) => {
  const name = notificationTypeClass.name;
  notificationTypes[name] = notificationTypeClass;
  if (notificationTypeClass.userSettingField)
    notificationTypesByUserSetting[notificationTypeClass.userSettingField] = notificationTypeClass;
  return notificationTypeClass;
}

const getDocument = async (documentType: string|null, documentId: string|null) => {
  if (!documentId) return null;
  
  switch(documentType) {
    case "post":
      return await Posts.findOne(documentId);
    case "comment":
      return await Comments.findOne(documentId);
    case "user":
      return await Users.findOne(documentId);
    case "message":
      return await Messages.findOne(documentId);
    case "tagRel":
      return await TagRels.findOne(documentId);
    default:
      //eslint-disable-next-line no-console
      console.error(`Invalid documentType type: ${documentType}`);
  }
}

const iconStyles = {
  margin: 16,
  fontSize: 20,
}

export const NewPostNotification = registerNotificationType({
  name: "newPost",
  userSettingField: "notificationSubscribedUserPost",
  async getMessage({documentType, documentId}: {documentType: string|null, documentId: string|null}) {
    let document: DbPost = await getDocument(documentType, documentId) as DbPost;
    return await postGetAuthorName(document) + ' has created a new post: ' + document.title;
  },
  getIcon() {
    return <PostsIcon style={iconStyles}/>
  },
});

// Vulcan notification that we don't really use
export const PostApprovedNotification = registerNotificationType({
  name: "postApproved",
  userSettingField: null, //TODO
  async getMessage({documentType, documentId}: {documentType: string|null, documentId: string|null}) {
    let document: DbPost = await getDocument(documentType, documentId) as DbPost;
    return 'Your post "' + document.title + '" has been approved';
  },
  getIcon() {
    return <AllIcon style={iconStyles} />
  },
});

export const PostNominatedNotification = registerNotificationType({
  name: "postNominated",
  userSettingField: "notificationPostsNominatedReview",
  async getMessage({documentType, documentId}: {documentType: string|null, documentId: string|null}) {
    let post: DbPost = await getDocument(documentType, documentId) as DbPost;
    return `Your post is nominated for the ${REVIEW_NAME_IN_SITU}: "${post.title}"`
  },
  getIcon() {
    return <StarIcon style={iconStyles} />
  }
})

export const NewEventNotification = registerNotificationType({
  name: "newEvent",
  userSettingField: "notificationPostsInGroups",
  async getMessage({documentType, documentId}: {documentType: string|null, documentId: string|null}) {
    let document = await getDocument(documentType, documentId);
    let group: DbLocalgroup|null = null
    if (documentType == "post") {
      const post = document as DbPost
      if (post.groupId) {
        group = await Localgroups.findOne(post.groupId);
      }
    }
    if (group)
      return `${group.name} posted a new event`;
    else
      return await postGetAuthorName(document as DbPost) + ' has created a new event';
  },
  getIcon() {
    return <AllIcon style={iconStyles} />
  },
});

export const NewGroupPostNotification = registerNotificationType({
  name: "newGroupPost",
  userSettingField: "notificationPostsInGroups",
  async getMessage({documentType, documentId}: {documentType: string|null, documentId: string|null}) {
    let document = await getDocument(documentType, documentId);
    let group: DbLocalgroup|null = null
    if (documentType == "post") {
      const post = document as DbPost
      if (post.groupId) {
        group = await Localgroups.findOne(post.groupId);
      }
    }
    if (group)
      return await postGetAuthorName(document as DbPost) + ' has created a new post in the group "' + group.name + '"';
    else
      return await postGetAuthorName(document as DbPost) + ' has created a new post in a group';
  },
  getIcon() {
    return <AllIcon style={iconStyles} />
  },
});

// New comment on a post you're subscribed to.
export const NewCommentNotification = registerNotificationType({
  name: "newComment",
  userSettingField: "notificationCommentsOnSubscribedPost",
  async getMessage({documentType, documentId}: {documentType: string|null, documentId: string|null}) {
    let document = await getDocument(documentType, documentId) as DbComment;
    return await commentGetAuthorName(document) + ' left a new comment on "' + await getCommentParentTitle(document) + '"';
  },
  getIcon() {
    return <CommentsIcon style={iconStyles}/>
  },
});

export const NewShortformNotification = registerNotificationType({
  name: "newShortform",
  userSettingField: "notificationShortformContent",
  async getMessage({documentType, documentId}: {documentType: string|null, documentId: string|null}) {
    let document = await getDocument(documentType, documentId) as DbComment;
    return 'New comment on "' + await getCommentParentTitle(document) + '"';
  },
  getIcon() {
    return <CommentsIcon style={iconStyles}/>
  },
});


export const taggedPostMessage = async ({documentType, documentId}: {documentType: string|null, documentId: string|null}) => {
  const tagRel = await getDocument(documentType, documentId) as DbTagRel;
  const tag = await Tags.findOne({_id: tagRel.tagId})
  const post = await Posts.findOne({_id: tagRel.postId})
  return `New post tagged '${tag?.name}: ${post?.title}'`
}

export const NewTagPostsNotification = registerNotificationType({
  name: "newTagPosts",
  userSettingField: "notificationSubscribedTagPost",
  async getMessage({documentType, documentId}: {documentType: string|null, documentId: string|null}) {
    return await taggedPostMessage({documentType, documentId})
  },
  getIcon() {
    return <PostsIcon style={iconStyles}/>
  },
});

export async function getCommentParentTitle(comment: DbComment) {
  if (comment.postId) return (await Posts.findOne(comment.postId))?.title
  if (comment.tagId) return (await Tags.findOne(comment.tagId))?.name
  return "Unknown Parent"
}

// Reply to a comment you're subscribed to.
export const NewReplyNotification = registerNotificationType({
  name: "newReply",
  userSettingField: "notificationRepliesToSubscribedComments",
  async getMessage({documentType, documentId}: {documentType: string|null, documentId: string|null}) {
    let document = await getDocument(documentType, documentId) as DbComment;
    return await commentGetAuthorName(document) + ' replied to a comment on "' + await getCommentParentTitle(document) + '"';
  },
  getIcon() {
    return <CommentsIcon style={iconStyles}/>
  },
});

// Reply to a comment you are the author of.
export const NewReplyToYouNotification = registerNotificationType({
  name: "newReplyToYou",
  userSettingField: "notificationRepliesToMyComments",
  async getMessage({documentType, documentId}: {documentType: string|null, documentId: string|null}) {
    let document = await getDocument(documentType, documentId) as DbComment;
    return await commentGetAuthorName(document) + ' replied to your comment on "' + await getCommentParentTitle(document) + '"';
  },
  getIcon() {
    return <CommentsIcon style={iconStyles}/>
  },
});

// Vulcan notification that we don't really use
export const NewUserNotification = registerNotificationType({
  name: "newUser",
  userSettingField: null,
  async getMessage({documentType, documentId}: {documentType: string|null, documentId: string|null}) {
    let document = await getDocument(documentType, documentId) as DbUser;
    return document.displayName + ' just signed up!';
  },
  getIcon() {
    return <AllIcon style={iconStyles} />
  },
});

export const NewMessageNotification = registerNotificationType({
  name: "newMessage",
  userSettingField: "notificationPrivateMessage",
  mustBeEnabled: true,
  async getMessage({documentType, documentId}: {documentType: string|null, documentId: string|null}) {
    let document = await getDocument(documentType, documentId) as DbMessage;
    let conversation = await Conversations.findOne(document.conversationId);
    return (await Users.findOne(document.userId))?.displayName + ' sent you a new message' + (conversation?.title ? (' in the conversation ' + conversation.title) : "") + '!';
  },
  getIcon() {
    return <MailIcon style={iconStyles}/>
  },
});

// TODO(EA): Fix notificationCallbacks getLink, or the associated component to
// be EA-compatible. Currently we just disable it in the new user callback.
export const EmailVerificationRequiredNotification = registerNotificationType({
  name: "emailVerificationRequired",
  userSettingField: null,
  async getMessage({documentType, documentId}: {documentType: string|null, documentId: string|null}) {
    return "Verify your email address to activate email subscriptions.";
  },
  getIcon() {
    return <AllIcon style={iconStyles} />
  },
});

export const PostSharedWithUserNotification = registerNotificationType({
  name: "postSharedWithUser",
  userSettingField: "notificationSharedWithMe",
  mustBeEnabled: true,
  async getMessage({documentType, documentId}: {documentType: string|null, documentId: string|null}) {
    let document = await getDocument(documentType, documentId) as DbPost;
    return `You have been shared on the ${document.draft ? "draft" : "post"} ${document.title}`;
  },
  getIcon() {
    return <AllIcon style={iconStyles} />
  },
  getLink: ({documentType, documentId, extraData}: {
    documentType: string|null,
    documentId: string|null,
    extraData: any
  }): string => {
    return `/collaborateOnPost?postId=${documentId}`;
  }
});

export const AlignmentSubmissionApprovalNotification = registerNotificationType({
  name: "alignmentSubmissionApproved",
  userSettingField: "notificationAlignmentSubmissionApproved",
  async getMessage({documentType, documentId}: {documentType: string|null, documentId: string|null}) {
    
    if (documentType==='comment') {
      return "Your comment has been accepted to the Alignment Forum";
    } else if (documentType==='post') {
      let post = await getDocument(documentType, documentId) as DbPost
      return `Your post has been accepted to the Alignment Forum: ${post.title}`
    } else throw new Error("documentType must be post or comment!")
  },
  getIcon() {
    return <AllIcon style={iconStyles} />
  },
});

export const NewEventInNotificationRadiusNotification = registerNotificationType({
  name: "newEventInRadius",
  userSettingField: "notificationEventInRadius",
  async getMessage({documentType, documentId}: {documentType: string|null, documentId: string|null}) {
    let document = await getDocument(documentType, documentId) as DbPost
    return `New event in your area: ${document.title}`
  },
  getIcon() {
    return <EventIcon style={iconStyles} />
  }
})

export const EditedEventInNotificationRadiusNotification = registerNotificationType({
  name: "editedEventInRadius",
  userSettingField: "notificationEventInRadius",
  async getMessage({documentType, documentId}: {documentType: string|null, documentId: string|null}) {
    let document = await getDocument(documentType, documentId) as DbPost
    return `Event in your area updated: ${document.title}`
  },
  getIcon() {
    return <EventIcon style={iconStyles} />
  }
})


export const NewRSVPNotification = registerNotificationType({
  name: "newRSVP",
  userSettingField: "notificationRSVPs",
  async getMessage({documentType, documentId}: {documentType: string|null, documentId: string|null}) {
    const document = await getDocument(documentType, documentId) as DbPost
    const rsvps = document.rsvps || []
    const lastRSVP = sortBy(rsvps, r => r.createdAt)[rsvps.length - 1]
    return `${lastRSVP.name} responded "${responseToText[lastRSVP.response]}" to your event ${document.title}`
  },
  getIcon() {
    return <EventIcon style={iconStyles} />
  }
})

export const NewGroupOrganizerNotification = registerNotificationType({
  name: "newGroupOrganizer",
  userSettingField: "notificationGroupAdministration",
  async getMessage({documentType, documentId}: {documentType: string|null, documentId: string|null}) {
    if (documentType !== 'localgroup') throw new Error("documentType must be localgroup")
    const localGroup = await Localgroups.findOne(documentId)
    if (!localGroup) throw new Error("Cannot find local group for which this notification is being sent")
    return `You've been added as an organizer of ${localGroup.name}`
  },
  getIcon() {
    return <SupervisedUserCircleIcon style={iconStyles} />
  }
})

<<<<<<< HEAD
export const NewCommentOnDraftNotification = registerNotificationType({
  name: "newCommentOnDraft",
  userSettingField: "notificationCommentsOnDraft",
  async getMessage({documentType, documentId}: {documentType: string|null, documentId: string|null}) {
    const post = await getDocument(documentType, documentId) as DbPost;
    return `New comments on your draft ${post.title}`;
  },
  
  getIcon() {
    return <CommentsIcon style={iconStyles}/>
  },
  
  onsiteHoverView({notification}: {notification: NotificationsList}) {
    return <Components.CommentOnYourDraftNotificationHover notification={notification}/>
  },
  
  getLink: ({documentType, documentId, extraData}: {
    documentType: string|null,
    documentId: string|null,
    extraData: any
  }): string => {
    return `/editPost?postId=${documentId}`;
  },
});
=======
export const CoauthorRequestNotification = registerNotificationType({
  name: 'coauthorRequestNotification',
  userSettingField: 'notificationSharedWithMe',
  async getMessage({documentType, documentId}: {documentType: string|null, documentId: string|null}) {
    const document = await getDocument(documentType, documentId) as DbPost;
    const name = await postGetAuthorName(document);
    return `${name} requested that you co-author their post: ${document.title}`;
  },
  getIcon() {
    return <GroupAddIcon style={iconStyles} />
  },
})

export const CoauthorAcceptNotification = registerNotificationType({
  name: 'coauthorAcceptNotification',
  userSettingField: 'notificationSharedWithMe',
  async getMessage({documentType, documentId}: {documentType: string|null, documentId: string|null}) {
    const document = await getDocument(documentType, documentId) as DbPost;
    return `Your co-author request for '${document.title}' was accepted`;
  },
  getIcon() {
    return <DoneIcon style={iconStyles} />
  },
})
>>>>>>> 092b01d1
<|MERGE_RESOLUTION|>--- conflicted
+++ resolved
@@ -373,7 +373,6 @@
   }
 })
 
-<<<<<<< HEAD
 export const NewCommentOnDraftNotification = registerNotificationType({
   name: "newCommentOnDraft",
   userSettingField: "notificationCommentsOnDraft",
@@ -398,7 +397,7 @@
     return `/editPost?postId=${documentId}`;
   },
 });
-=======
+
 export const CoauthorRequestNotification = registerNotificationType({
   name: 'coauthorRequestNotification',
   userSettingField: 'notificationSharedWithMe',
@@ -422,5 +421,4 @@
   getIcon() {
     return <DoneIcon style={iconStyles} />
   },
-})
->>>>>>> 092b01d1
+})