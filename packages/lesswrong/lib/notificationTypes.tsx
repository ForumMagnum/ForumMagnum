--- conflicted
+++ resolved
@@ -357,7 +357,6 @@
   }
 })
 
-<<<<<<< HEAD
 export const NewGroupOrganizerNotification = registerNotificationType({
   name: "newGroupOrganizer",
   userSettingField: "notificationGroupAdministration",
@@ -371,7 +370,7 @@
     return <SupervisedUserCircleIcon style={iconStyles} />
   }
 })
-=======
+
 export const NewCommentOnDraftNotification = registerNotificationType({
   name: "newCommentOnDraft",
   userSettingField: "notificationCommentsOnDraft",
@@ -395,5 +394,4 @@
   }): string => {
     return `/editPost?postId=${documentId}`;
   },
-});
->>>>>>> 1b170122
+});