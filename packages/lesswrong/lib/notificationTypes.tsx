--- conflicted
+++ resolved
@@ -9,16 +9,9 @@
 import { responseToText } from '../components/posts/PostsPage/RSVPForm';
 import sortBy from 'lodash/sortBy';
 import { REVIEW_NAME_IN_SITU } from './reviewUtils';
-<<<<<<< HEAD
-import SupervisedUserCircleIcon from '@material-ui/icons/SupervisedUserCircle';
-import GroupAddIcon from '@material-ui/icons/GroupAdd';
-import DoneIcon from '@material-ui/icons/Done';
-=======
 import SupervisedUserCircleIcon from '@/lib/vendor/@material-ui/icons/src/SupervisedUserCircle';
 import GroupAddIcon from '@/lib/vendor/@material-ui/icons/src/GroupAdd';
 import DoneIcon from '@/lib/vendor/@material-ui/icons/src/Done';
-import { NotificationChannelOption } from './collections/users/schema';
->>>>>>> 1111eda9
 import startCase from 'lodash/startCase';
 import { GiftIcon } from '../components/icons/giftIcon';
 import { userGetDisplayName } from './collections/users/helpers'
@@ -116,13 +109,8 @@
 export interface NotificationType {
   name: string
   userSettingField: keyof DbUser|null
-<<<<<<< HEAD
   allowedChannels?: NotificationChannel[],
-  getMessage: (args: {documentType: NotificationDocument|null, documentId: string|null, extraData?: Record<string,any>}) => Promise<string>
-=======
-  allowedChannels?: NotificationChannelOption[],
   getMessage: (args: {documentType: NotificationDocument|null, documentId: string|null, extraData?: Record<string,any>, context: ResolverContext}) => Promise<string>
->>>>>>> 1111eda9
   getIcon: () => ReactNode,
   Display?: FC<{
     notification: NotificationDisplay,
@@ -410,12 +398,7 @@
 export const NewSubforumCommentNotification = registerNotificationType({
   name: "newSubforumComment",
   userSettingField: "notificationSubforumUnread",
-<<<<<<< HEAD
-  async getMessage({documentType, documentId}: GetMessageProps) {
-=======
-  allowedChannels: ["none", "onsite", "email", "both"],
-  async getMessage({documentType, documentId, context}: GetMessageProps) {
->>>>>>> 1111eda9
+  async getMessage({documentType, documentId, context}: GetMessageProps) {
     // e.g. "Forecasting: Will Howard left a new comment"
     let document = await getDocument(documentType, documentId, context) as DbComment;
     return `${startCase(await getCommentParentTitle(document, context))}: ${await commentGetAuthorName(document, context)} left a new comment`;
@@ -672,15 +655,10 @@
 export const NewMessageNotification = registerNotificationType({
   name: "newMessage",
   userSettingField: "notificationPrivateMessage",
-<<<<<<< HEAD
-  async getMessage({documentType, documentId}: GetMessageProps) {
-    let document = await getDocument(documentType, documentId) as DbMessage;
-=======
-  allowedChannels: ["onsite", "email", "both"],
-  async getMessage({documentType, documentId, context}: GetMessageProps) {
-    const { Conversations, Users } = context;
+  async getMessage({documentType, documentId, context}: GetMessageProps) {
+    const { Users, Conversations } = context;
+
     let document = await getDocument(documentType, documentId, context) as DbMessage;
->>>>>>> 1111eda9
     let conversation = await Conversations.findOne(document.conversationId);
     return (await Users.findOne(document.userId))?.displayName + ' sent you a new message' + (conversation?.title ? (' in the conversation ' + conversation.title) : "") + '!';
   },
@@ -750,16 +728,9 @@
 export const PostAddedAsCoauthorNotification = registerNotificationType({
   name: "addedAsCoauthor",
   userSettingField: "notificationAddedAsCoauthor",
-<<<<<<< HEAD
-  async getMessage({documentType, documentId}: GetMessageProps) {
-    let document = await getDocument(documentType, documentId) as DbPost;
-    const name = await postGetAuthorName(document);
-=======
-  allowedChannels: ["onsite", "email", "both"],
   async getMessage({documentType, documentId, context}: GetMessageProps) {
     let document = await getDocument(documentType, documentId, context) as DbPost;
     const name = await postGetAuthorName(document, context);
->>>>>>> 1111eda9
     const postOrDialogue = document.collabEditorDialogue ? 'dialogue' : 'post';
     return `${name} added you as a coauthor to the ${postOrDialogue} "${document.title}"`;
   },
