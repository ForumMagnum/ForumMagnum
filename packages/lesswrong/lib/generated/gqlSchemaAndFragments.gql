# Generated file - run 'yarn generate' to update.

type Query

type Mutation

scalar JSON

scalar Date

input SelectorInput {
  _id: String
  documentId: String
}

type EmailPreview {
  to: String
  subject: String
  html: String
  text: String
}

extend type Query {
  EmailPreview(notificationIds: [String], postId: String): [EmailPreview]
}

type ArbitalLinkedPage {
  _id: String!
  name: String!
  slug: String!
}

type ArbitalLinkedPages {
  faster: [ArbitalLinkedPage]
  slower: [ArbitalLinkedPage]
  moreTechnical: [ArbitalLinkedPage]
  lessTechnical: [ArbitalLinkedPage]
  requirements: [ArbitalLinkedPage]
  teaches: [ArbitalLinkedPage]
  parents: [ArbitalLinkedPage]
  children: [ArbitalLinkedPage]
}

type SocialPreviewType {
  _id: String
  imageId: String
  imageUrl: String
  text: String
}

scalar ContentTypeData

type ContentType {
  type: String
  data: ContentTypeData
}

type TagContributor {
  user: User
  contributionScore: Int!
  currentAttributionCharCount: Int
  numCommits: Int!
  voteCount: Int!
}

type TagContributorsList {
  contributors: [TagContributor!]
  totalCount: Int!
}

type UserLikingTag {
  _id: String!
  displayName: String!
}

type LatLng {
  lat: Float!
  lng: Float!
}

type RecommendResumeSequence {
  sequence: Sequence
  collection: Collection
  nextPost: Post!
  numRead: Int
  numTotal: Int
  lastReadTime: Date
}

extend type Query {
  ContinueReading: [RecommendResumeSequence!]
  Recommendations(count: Int, algorithm: JSON): [Post!]
}

extend type Mutation {
  dismissRecommendation(postId: String): Boolean
}

type CommentCountTag {
  name: String!
  comment_count: Int!
}

type TopCommentedTagUser {
  _id: ID!
  username: String!
  displayName: String!
  total_power: Float!
  tag_comment_counts: [CommentCountTag!]!
}

type UpvotedUser {
  _id: ID!
  username: String!
  displayName: String!
  total_power: Float!
  power_values: String!
  vote_counts: Int!
  total_agreement: Float!
  agreement_values: String!
  recently_active_matchmaking: Boolean!
}

type UserDialogueUsefulData {
  dialogueUsers: [User]
  topUsers: [UpvotedUser]
  activeDialogueMatchSeekers: [User]
}

type NewUserCompletedProfile {
  username: String
  slug: String
  displayName: String
  subscribedToDigest: Boolean
  usernameUnset: Boolean
}

type UserCoreTagReads {
  tagId: String
  userReadCount: Int
}

extend type Mutation {
  NewUserCompleteProfile(username: String!, subscribeToDigest: Boolean!, email: String, acceptedTos: Boolean): NewUserCompletedProfile
  UserExpandFrontpageSection(section: String!, expanded: Boolean!): Boolean
  UserUpdateSubforumMembership(tagId: String!, member: Boolean!): User
}

extend type Query {
  UserReadsPerCoreTag(userId: String!): [UserCoreTagReads]
  GetRandomUser(userIsAuthor: String!): User
  IsDisplayNameTaken(displayName: String!): Boolean!
  GetUserBySlug(slug: String!): User
}

type SuggestedFeedSubscriptionUsersResult {
  results: [User!]!
}

extend type Query {
  SuggestedFeedSubscriptionUsers(limit: Int): SuggestedFeedSubscriptionUsersResult
}

type VoteResultPost {
  document: Post!
  showVotingPatternWarning: Boolean!
}

extend type Mutation {
  setVotePost(documentId: String, voteType: String, extendedVote: JSON): Post
  performVotePost(documentId: String, voteType: String, extendedVote: JSON): VoteResultPost
}

type VoteResultComment {
  document: Comment!
  showVotingPatternWarning: Boolean!
}

extend type Mutation {
  setVoteComment(documentId: String, voteType: String, extendedVote: JSON): Comment
  performVoteComment(documentId: String, voteType: String, extendedVote: JSON): VoteResultComment
}

type VoteResultTagRel {
  document: TagRel!
  showVotingPatternWarning: Boolean!
}

extend type Mutation {
  setVoteTagRel(documentId: String, voteType: String, extendedVote: JSON): TagRel
  performVoteTagRel(documentId: String, voteType: String, extendedVote: JSON): VoteResultTagRel
}

type VoteResultRevision {
  document: Revision!
  showVotingPatternWarning: Boolean!
}

extend type Mutation {
  setVoteRevision(documentId: String, voteType: String, extendedVote: JSON): Revision
  performVoteRevision(documentId: String, voteType: String, extendedVote: JSON): VoteResultRevision
}

type VoteResultElectionCandidate {
  document: ElectionCandidate!
  showVotingPatternWarning: Boolean!
}

extend type Mutation {
  setVoteElectionCandidate(documentId: String, voteType: String, extendedVote: JSON): ElectionCandidate
  performVoteElectionCandidate(documentId: String, voteType: String, extendedVote: JSON): VoteResultElectionCandidate
}

type VoteResultTag {
  document: Tag!
  showVotingPatternWarning: Boolean!
}

extend type Mutation {
  setVoteTag(documentId: String, voteType: String, extendedVote: JSON): Tag
  performVoteTag(documentId: String, voteType: String, extendedVote: JSON): VoteResultTag
}

type VoteResultMultiDocument {
  document: MultiDocument!
  showVotingPatternWarning: Boolean!
}

extend type Mutation {
  setVoteMultiDocument(documentId: String, voteType: String, extendedVote: JSON): MultiDocument
  performVoteMultiDocument(documentId: String, voteType: String, extendedVote: JSON): VoteResultMultiDocument
}

extend type Mutation {
  moderateComment(commentId: String, deleted: Boolean, deletedPublic: Boolean, deletedReason: String): Comment
}

type CommentsWithReactsResult {
  results: [Comment!]!
}

extend type Query {
  CommentsWithReacts(limit: Int): CommentsWithReactsResult
}

type PopularCommentsResult {
  results: [Comment!]!
}

extend type Query {
  PopularComments(limit: Int): PopularCommentsResult
}

type PostKarmaChange {
  _id: String
  scoreChange: Int
  postId: String
  title: String
  slug: String
  addedReacts: [ReactionChange!]
  eaAddedReacts: JSON
}

type CommentKarmaChange {
  _id: String
  scoreChange: Int
  commentId: String
  description: String
  postId: String
  postTitle: String
  postSlug: String
  tagSlug: String
  tagName: String
  tagCommentType: String
  addedReacts: [ReactionChange!]
  eaAddedReacts: JSON
}

type RevisionsKarmaChange {
  _id: String
  scoreChange: Int
  tagId: String
  tagSlug: String
  tagName: String
  addedReacts: [ReactionChange!]
  eaAddedReacts: JSON
}

type ReactionChange {
  reactionType: String!
  userId: String
}

type KarmaChangesSimple {
  posts: [PostKarmaChange]
  comments: [CommentKarmaChange]
  tagRevisions: [RevisionsKarmaChange]
}

type KarmaChanges {
  totalChange: Int
  startDate: Date
  endDate: Date
  nextBatchDate: Date
  updateFrequency: String
  posts: [PostKarmaChange]
  comments: [CommentKarmaChange]
  tagRevisions: [RevisionsKarmaChange]
  todaysKarmaChanges: KarmaChangesSimple
  thisWeeksKarmaChanges: KarmaChangesSimple
}

type UniqueClientViewsSeries {
  uniqueClientViews: Int
  date: Date
}

type PostAnalyticsResult {
  allViews: Int
  uniqueClientViews: Int
  uniqueClientViews10Sec: Int
  medianReadingTime: Int
  uniqueClientViews5Min: Int
  uniqueClientViewsSeries: [UniqueClientViewsSeries]
}

type PostAnalytics2Result {
  _id: String
  title: String
  slug: String
  postedAt: Date
  views: Int
  uniqueViews: Int
  reads: Int
  meanReadingTime: Float
  karma: Int
  comments: Int
}

type MultiPostAnalyticsResult {
  posts: [PostAnalytics2Result]
  totalCount: Int!
}

type AnalyticsSeriesValue {
  date: Date
  views: Int
  reads: Int
  karma: Int
  comments: Int
}

extend type Query {
  PostAnalytics(postId: String!): PostAnalyticsResult!
  MultiPostAnalytics(userId: String, postIds: [String], sortBy: String, desc: Boolean, limit: Int): MultiPostAnalyticsResult!
  AnalyticsSeries(userId: String, postIds: [String], startDate: Date, endDate: Date): [AnalyticsSeriesValue]
}

type ArbitalPageData {
  html: String
  title: String
}

extend type Query {
  ArbitalPageData(pageAlias: String): ArbitalPageData
}

type ElicitUser {
  isQuestionCreator: Boolean
  displayName: String
  _id: String
  sourceUserId: String
  lwUser: User
}

type ElicitPrediction {
  _id: String
  predictionId: String
  prediction: Float
  createdAt: Date
  notes: String
  creator: ElicitUser
  sourceUrl: String
  sourceId: String
  binaryQuestionId: String
}

type ElicitBlockData {
  _id: String
  title: String
  notes: String
  resolvesBy: Date
  resolution: Boolean
  predictions: [ElicitPrediction]
}

extend type Query {
  ElicitBlockData(questionId: String): ElicitBlockData
}

extend type Mutation {
  MakeElicitPrediction(questionId: String, prediction: Int): ElicitBlockData
}

type NotificationCounts {
  checkedAt: Date!
  unreadNotifications: Int!
  unreadPrivateMessages: Int!
  faviconBadgeNumber: Int!
}

extend type Query {
  unreadNotificationCounts: NotificationCounts!
}

extend type Mutation {
  MarkAllNotificationsAsRead: Boolean
  sendNewDialogueMessageNotification(postId: String!, dialogueHtml: String!): Boolean!
}

type NotificationDisplaysResult {
  results: [JSON!]!
}

extend type Query {
  NotificationDisplays(type: String, limit: Int): NotificationDisplaysResult
}

extend type Query {
  Lightcone2024FundraiserStripeAmounts: [Int!]
}

type PetrovDay2024CheckNumberOfIncomingData {
  count: Int
}

extend type Query {
  PetrovDay2024CheckNumberOfIncoming: PetrovDay2024CheckNumberOfIncomingData
  petrov2024checkIfNuked: Boolean
}

type PetrovDayCheckIfIncomingData {
  launched: Boolean
  createdAt: Date
}

type PetrovDayLaunchMissileData {
  launchCode: String
  createdAt: Date
}

extend type Query {
  PetrovDayCheckIfIncoming: PetrovDayCheckIfIncomingData
}

extend type Mutation {
  PetrovDayLaunchMissile(launchCode: String): PetrovDayLaunchMissileData
}

type GivingSeasonHeart {
  userId: String!
  displayName: String!
  x: Float!
  y: Float!
  theta: Float!
}

extend type Mutation {
  submitReviewVote(postId: String, qualitativeScore: Int, quadraticChange: Int, newQuadraticScore: Int, comment: String, year: String, dummy: Boolean, reactions: [String]): Post
  AddGivingSeasonHeart(electionName: String!, x: Float!, y: Float!, theta: Float!): [GivingSeasonHeart!]!
  RemoveGivingSeasonHeart(electionName: String!): [GivingSeasonHeart!]!
}

extend type Query {
  GivingSeasonHearts(electionName: String!): [GivingSeasonHeart!]!
}

extend type Query {
  UsersReadPostsOfTargetUser(userId: String!, targetUserId: String!, limit: Int): [Post!]
  UserReadHistory(limit: Int, filter: PostReviewFilter, sort: PostReviewSort): UserReadHistoryResult
  PostsUserCommentedOn(limit: Int, filter: PostReviewFilter, sort: PostReviewSort): UserReadHistoryResult
  PostIsCriticism(args: JSON): Boolean
  DigestPlannerData(digestId: String, startDate: Date, endDate: Date): [DigestPlannerPost]
  DigestPosts(num: Int): [Post]
  CanAccessGoogleDoc(fileUrl: String!): Boolean
}

extend type Mutation {
  ImportGoogleDoc(fileUrl: String!, postId: String): Post
}

type UserReadHistoryResult {
  posts: [Post!]
}

type PostsUserCommentedOnResult {
  posts: [Post!]
}

input PostReviewFilter {
  startDate: Date
  endDate: Date
  minKarma: Int
  showEvents: Boolean
}

input PostReviewSort {
  karma: Boolean
}

type DigestPlannerPost {
  post: Post
  digestPost: DigestPost
  rating: Int
}

type RecombeeRecommendedPost {
  post: Post!
  scenario: String
  recommId: String
  generatedAt: Date
  curated: Boolean
  stickied: Boolean
}

type VertexRecommendedPost {
  post: Post!
  attributionId: String
}

type PostWithApprovedJargon {
  post: Post!
  jargonTerms: [JargonTerm!]
}

type DigestHighlightsResult {
  results: [Post!]!
}

extend type Query {
  DigestHighlights(limit: Int): DigestHighlightsResult
}

type DigestPostsThisWeekResult {
  results: [Post!]!
}

extend type Query {
  DigestPostsThisWeek(limit: Int): DigestPostsThisWeekResult
}

type CuratedAndPopularThisWeekResult {
  results: [Post!]!
}

extend type Query {
  CuratedAndPopularThisWeek(limit: Int): CuratedAndPopularThisWeekResult
}

type RecentlyActiveDialoguesResult {
  results: [Post!]!
}

extend type Query {
  RecentlyActiveDialogues(limit: Int): RecentlyActiveDialoguesResult
}

type MyDialoguesResult {
  results: [Post!]!
}

extend type Query {
  MyDialogues(limit: Int): MyDialoguesResult
}

type GoogleVertexPostsResult {
  results: [VertexRecommendedPost!]!
}

extend type Query {
  GoogleVertexPosts(settings: JSON, limit: Int): GoogleVertexPostsResult
}

type CrossedKarmaThresholdResult {
  results: [Post!]!
}

extend type Query {
  CrossedKarmaThreshold(limit: Int): CrossedKarmaThresholdResult
}

type RecombeeLatestPostsResult {
  results: [RecombeeRecommendedPost!]!
}

extend type Query {
  RecombeeLatestPosts(settings: JSON, limit: Int): RecombeeLatestPostsResult
}

type RecombeeHybridPostsResult {
  results: [RecombeeRecommendedPost!]!
}

extend type Query {
  RecombeeHybridPosts(settings: JSON, limit: Int): RecombeeHybridPostsResult
}

type PostsWithActiveDiscussionResult {
  results: [Post!]!
}

extend type Query {
  PostsWithActiveDiscussion(limit: Int): PostsWithActiveDiscussionResult
}

type PostsBySubscribedAuthorsResult {
  results: [Post!]!
}

extend type Query {
  PostsBySubscribedAuthors(limit: Int): PostsBySubscribedAuthorsResult
}

type PostsWithApprovedJargonResult {
  results: [PostWithApprovedJargon!]!
}

extend type Query {
  PostsWithApprovedJargon(limit: Int): PostsWithApprovedJargonResult
}

extend type Mutation {
  revokeGoogleServiceAccountTokens: Boolean!
}

extend type Mutation {
  alignmentComment(commentId: String, af: Boolean): Comment
  alignmentPost(postId: String, af: Boolean): Post
}

type AllTagsActivityFeedQueryResults {
  cutoff: Date
  endOffset: Int!
  results: [AllTagsActivityFeedEntryType!]
}

type AllTagsActivityFeedEntryType {
  type: String!
  tagCreated: Tag
  tagRevision: Revision
  tagDiscussionComment: Comment
}

extend type Query {
  AllTagsActivityFeed(limit: Int, cutoff: Date, offset: Int): AllTagsActivityFeedQueryResults!
}

type RecentDiscussionFeedQueryResults {
  cutoff: Date
  endOffset: Int!
  results: [RecentDiscussionFeedEntryType!]
  sessionId: String
}

type RecentDiscussionFeedEntryType {
  type: String!
  postCommented: Post
  shortformCommented: Post
  tagDiscussed: Tag
  tagRevised: Revision
}

extend type Query {
  RecentDiscussionFeed(limit: Int, cutoff: Date, offset: Int, af: Boolean): RecentDiscussionFeedQueryResults!
}

type SubscribedPostAndComments {
  _id: String!
  post: Post!
  comments: [Comment!]
  expandCommentIds: [String!]
  postIsFromSubscribedUser: Boolean!
}

type SubscribedFeedQueryResults {
  cutoff: Date
  endOffset: Int!
  results: [SubscribedFeedEntryType!]
}

type SubscribedFeedEntryType {
  type: String!
  postCommented: SubscribedPostAndComments
}

extend type Query {
  SubscribedFeed(limit: Int, cutoff: Date, offset: Int, af: Boolean): SubscribedFeedQueryResults!
}

type TagHistoryFeedQueryResults {
  cutoff: Date
  endOffset: Int!
  results: [TagHistoryFeedEntryType!]
}

type TagHistoryFeedEntryType {
  type: String!
  tagCreated: Tag
  tagApplied: TagRel
  tagRevision: Revision
  tagDiscussionComment: Comment
  lensRevision: Revision
  summaryRevision: Revision
  wikiMetadataChanged: FieldChange
  lensOrSummaryMetadataChanged: FieldChange
}

extend type Query {
  TagHistoryFeed(limit: Int, cutoff: Date, offset: Int, tagId: String!, options: JSON): TagHistoryFeedQueryResults!
}

type SubforumMagicFeedQueryResults {
  cutoff: Date
  endOffset: Int!
  results: [SubforumMagicFeedEntryType!]
}

type SubforumMagicFeedEntryType {
  type: String!
  tagSubforumPosts: Post
  tagSubforumComments: Comment
  tagSubforumStickyComments: Comment
}

extend type Query {
  SubforumMagicFeed(limit: Int, cutoff: Float, offset: Int, tagId: String!, af: Boolean): SubforumMagicFeedQueryResults!
}

type SubforumTopFeedQueryResults {
  cutoff: Date
  endOffset: Int!
  results: [SubforumTopFeedEntryType!]
}

type SubforumTopFeedEntryType {
  type: String!
  tagSubforumPosts: Post
  tagSubforumComments: Comment
  tagSubforumStickyComments: Comment
}

extend type Query {
  SubforumTopFeed(limit: Int, cutoff: Int, offset: Int, tagId: String!, af: Boolean): SubforumTopFeedQueryResults!
}

type SubforumRecentCommentsFeedQueryResults {
  cutoff: Date
  endOffset: Int!
  results: [SubforumRecentCommentsFeedEntryType!]
}

type SubforumRecentCommentsFeedEntryType {
  type: String!
  tagSubforumPosts: Post
  tagSubforumComments: Comment
  tagSubforumStickyComments: Comment
}

extend type Query {
  SubforumRecentCommentsFeed(limit: Int, cutoff: Date, offset: Int, tagId: String!, af: Boolean): SubforumRecentCommentsFeedQueryResults!
}

type SubforumNewFeedQueryResults {
  cutoff: Date
  endOffset: Int!
  results: [SubforumNewFeedEntryType!]
}

type SubforumNewFeedEntryType {
  type: String!
  tagSubforumPosts: Post
  tagSubforumComments: Comment
  tagSubforumStickyComments: Comment
}

extend type Query {
  SubforumNewFeed(limit: Int, cutoff: Date, offset: Int, tagId: String!, af: Boolean): SubforumNewFeedQueryResults!
}

type SubforumOldFeedQueryResults {
  cutoff: Date
  endOffset: Int!
  results: [SubforumOldFeedEntryType!]
}

type SubforumOldFeedEntryType {
  type: String!
  tagSubforumPosts: Post
  tagSubforumComments: Comment
  tagSubforumStickyComments: Comment
}

extend type Query {
  SubforumOldFeed(limit: Int, cutoff: Date, offset: Int, tagId: String!, af: Boolean): SubforumOldFeedQueryResults!
}

extend type Mutation {
  markConversationRead(conversationId: String!): Boolean!
  sendEventTriggeredDM(eventType: String!): Boolean!
  initiateConversation(participantIds: [String!]!, af: Boolean, moderator: Boolean): Conversation
}

input SurveyQuestionInfo {
  _id: String
  question: String!
  format: String!
}

extend type Query {
  CurrentFrontpageSurvey: SurveySchedule
}

extend type Mutation {
  editSurvey(surveyId: String!, name: String!, questions: [SurveyQuestionInfo!]!): Survey
}

type DocumentDeletion {
  userId: String
  documentId: String!
  netChange: String!
  type: String
  docFields: MultiDocument
  createdAt: Date!
}

type TagUpdates {
  tag: Tag!
  revisionIds: [String!]
  commentCount: Int
  commentIds: [String!]
  lastRevisedAt: Date
  lastCommentedAt: Date
  added: Int
  removed: Int
  users: [User!]
  documentDeletions: [DocumentDeletion!]
}

type TagPreviewWithSummaries {
  tag: Tag!
  lens: MultiDocument
  summaries: [MultiDocument!]!
}

type TagWithTotalCount {
  tags: [Tag!]!
  totalCount: Int!
}

extend type Mutation {
  mergeTags(sourceTagId: String!, targetTagId: String!, transferSubtags: Boolean!, redirectSource: Boolean!): Boolean
  promoteLensToMain(lensId: String!): Boolean
}

extend type Query {
  TagUpdatesInTimeBlock(before: Date!, after: Date!): [TagUpdates!]
  TagUpdatesByUser(userId: String!, limit: Int!, skip: Int!): [TagUpdates!]
  RandomTag: Tag!
  ActiveTagCount: Int!
  TagPreview(slug: String!, hash: String): TagPreviewWithSummaries
  TagsByCoreTagId(coreTagId: String, limit: Int, searchTagIds: [String]): TagWithTotalCount!
}

type MostReadTopic {
  slug: String
  name: String
  shortName: String
  count: Int
}

type TagReadLikelihoodRatio {
  tagId: String
  tagName: String
  tagShortName: String
  userReadCount: Int
  readLikelihoodRatio: Float
}

type MostReadAuthor {
  _id: String
  slug: String
  displayName: String
  profileImageId: String
  count: Int
  engagementPercentile: Float
}

type TopCommentContents {
  html: String
}

type TopComment {
  _id: String
  postedAt: Date
  postId: String
  postTitle: String
  postSlug: String
  baseScore: Int
  extendedScore: JSON
  contents: TopCommentContents
}

type MostReceivedReact {
  name: String
  count: Int
}

type CombinedKarmaVals {
  date: Date!
  postKarma: Int!
  commentKarma: Int!
}

type WrappedDataByYear {
  engagementPercentile: Float
  postsReadCount: Int
  totalSeconds: Int
  daysVisited: [String]
  mostReadTopics: [MostReadTopic]
  relativeMostReadCoreTopics: [TagReadLikelihoodRatio]
  mostReadAuthors: [MostReadAuthor]
  topPosts: [Post]
  postCount: Int
  authorPercentile: Float
  topComment: TopComment
  commentCount: Int
  commenterPercentile: Float
  topShortform: Comment
  shortformCount: Int
  shortformPercentile: Float
  karmaChange: Int
  combinedKarmaVals: [CombinedKarmaVals]
  mostReceivedReacts: [MostReceivedReact]
  personality: String!
}

extend type Query {
  UserWrappedDataByYear(userId: String!, year: Int!): WrappedDataByYear
}

extend type Mutation {
  RefreshDbSettings: Boolean
}

type Site {
  title: String
  url: String
  logoUrl: String
}

extend type Query {
  SiteData: Site
}

type LoginReturnData {
  token: String
}

extend type Mutation {
  login(username: String, password: String): LoginReturnData
  signup(username: String, email: String, password: String, subscribeToCurated: Boolean, reCaptchaToken: String, abTestKey: String): LoginReturnData
  logout: LoginReturnData
  resetPassword(email: String): String
}

extend type Query {
  latestDialogueMessages(dialogueId: String!, numMessages: Int!): [String!]
}

extend type Mutation {
  AddForumEventVote(forumEventId: String!, x: Float!, delta: Float, postIds: [String]): Boolean
  RemoveForumEventVote(forumEventId: String!): Boolean
  RemoveForumEventSticker(forumEventId: String!, stickerId: String!): Boolean
}

extend type Query {
  getLinkSharedPost(postId: String!, linkSharingKey: String!): Post
}

extend type Mutation {
  unlockPost(postId: String!, linkSharingKey: String!): Post
  revertPostToRevision(postId: String!, revisionId: String!): Post
}

type MigrationsDashboardData {
  migrations: [MigrationStatus!]
}

type MigrationStatus {
  name: String!
  dateWritten: String
  runs: [MigrationRun!]
  lastRun: String
}

type MigrationRun {
  name: String!
  started: Date!
  finished: Date
  succeeded: Boolean
}

extend type Query {
  MigrationsDashboard: MigrationsDashboardData
}

extend type Query {
  GetAllReviewWinners: [Post!]!
}

extend type Mutation {
  sendVertexViewItemEvent(postId: String!, attributionId: String): Boolean!
  sendVertexMediaCompleteEvent(postId: String!, attributionId: String): Boolean!
  sendVertexViewHomePageEvent: Boolean!
}

type CoauthorStatus {
  userId: String
  confirmed: Boolean
  requested: Boolean
}

type ExternalPost {
  _id: String!
  slug: String
  title: String
  url: String
  postedAt: Date
  createdAt: Date
  userId: String
  modifiedAt: Date
  draft: Boolean
  content: String
  coauthorStatuses: [CoauthorStatus]
}

type ExternalPostImportData {
  alreadyExists: Boolean
  post: ExternalPost
}

extend type Mutation {
  importUrlAsDraftPost(url: String!): ExternalPostImportData!
}

input AutosaveContentType {
  type: String
  value: ContentTypeData
}

extend type Query {
  convertDocument(document: JSON, targetFormat: String): JSON
  latestGoogleDocMetadata(postId: String!, version: String): JSON
}

extend type Mutation {
  revertTagToRevision(tagId: String!, revertToRevisionId: String!): Tag
  autosaveRevision(postId: String!, contents: AutosaveContentType!): Revision
}

type ModeratorIPAddressInfo {
  ip: String!
  userIds: [String!]!
}

extend type Query {
  moderatorViewIPAddress(ipAddress: String!): ModeratorIPAddressInfo
}

extend type Mutation {
  lockThread(commentId: String!, until: String): Boolean!
  unlockThread(commentId: String!): Boolean!
}

extend type Mutation {
  reorderSummaries(parentDocumentId: String!, parentDocumentCollectionName: String!, summaryIds: [String!]!): Boolean
}

extend type Mutation {
  publishAndDeDuplicateSpotlight(spotlightId: String): Spotlight
}

extend type Mutation {
  upsertUserTypingIndicator(documentId: String!): TypingIndicator
}

extend type Mutation {
  acceptCoauthorRequest(postId: String, userId: String, accept: Boolean): Post
}

extend type Mutation {
  setIsBookmarked(postId: String!, isBookmarked: Boolean!): User!
}

extend type Mutation {
  setIsHidden(postId: String!, isHidden: Boolean!): User!
}

extend type Mutation {
  markAsReadOrUnread(postId: String, isRead: Boolean): Boolean
  markPostCommentsRead(postId: String!): Boolean
}

type RssPostChangeInfo {
  isChanged: Boolean!
  newHtml: String!
  htmlDiff: String!
}

extend type Mutation {
  resyncRssFeed(feedId: String!): Boolean!
}

extend type Query {
  RssPostChanges(postId: String!): RssPostChangeInfo!
}

extend type Mutation {
  updateContinueReading(sequenceId: String!, postId: String!): Boolean
}

extend type Mutation {
  getNewJargonTerms(postId: String!, glossaryPrompt: String, examplePost: String, exampleTerm: String, exampleAltTerm: String, exampleDefinition: String): [JargonTerm]
}

extend type Mutation {
  RSVPToEvent(postId: String, name: String, email: String, private: Boolean, response: String): Post
  CancelRSVPToEvent(postId: String, name: String, userId: String): Post
}

extend type Query {
  AdminMetadata: String
}

extend type Mutation {
  addOrUpvoteTag(tagId: String, postId: String): TagRel
  addTags(postId: String, tagIds: [String]): Boolean
}

extend type Mutation {
  analyticsEvent(events: [JSON!], now: Date): Boolean
}

extend type Query {
  currentUser: User
}

extend type Query {
  SearchSynonyms: [String!]!
}

extend type Mutation {
  UpdateSearchSynonyms(synonyms: [String!]!): [String!]!
}

extend type Mutation {
  useEmailToken(token: String, args: JSON): JSON
}

extend type Mutation {
  connectCrossposter(token: String): String
  unlinkCrossposter: String
}

extend type Query {
  getCrosspost(args: JSON): JSON
}

extend type Query {
  RevisionsDiff(collectionName: String!, fieldName: String!, id: String, beforeRev: String, afterRev: String!, trim: Boolean): String
}

extend type Mutation {
  observeRecommendation(postId: String!): Boolean
  clickRecommendation(postId: String!): Boolean
}

extend type Mutation {
  increasePostViewCount(postId: String): Float
}

type FeedPost {
  _id: String!
  postMetaInfo: JSON
  post: Post
}

type FeedCommentThread {
  _id: String!
  commentMetaInfos: JSON
  comments: [Comment]
  post: Post
}

type FeedSpotlightItem {
  _id: String!
  spotlight: Spotlight
}

type UltraFeedQueryResults {
  cutoff: Date
  endOffset: Int!
  results: [UltraFeedEntryType!]
  sessionId: String
}

type UltraFeedEntryType {
  type: String!
  feedCommentThread: FeedCommentThread
  feedPost: FeedPost
  feedSpotlight: FeedSpotlightItem
}

extend type Query {
  UltraFeed(limit: Int, cutoff: Date, offset: Int, sessionId: String, settings: JSON): UltraFeedQueryResults!
}

extend type Mutation {
  generateCoverImagesForPost(postId: String!, prompt: String): [ReviewWinnerArt]
}

extend type Mutation {
  flipSplashArtImage(reviewWinnerArtId: String!): Boolean
}

type AdvisorRequest {
  _id: String!
  schemaVersion: Float!
  createdAt: Date!
  legacyData: JSON
  userId: String
  user: User
  interestedInMetaculus: Boolean
  jobAds: JSON
}

input SingleAdvisorRequestInput {
  selector: SelectorInput
  resolverArgs: JSON
  allowNull: Boolean
}

type SingleAdvisorRequestOutput {
  result: AdvisorRequest
}

input MultiAdvisorRequestInput {
  terms: JSON
  resolverArgs: JSON
  enableTotal: Boolean
  enableCache: Boolean
}

type MultiAdvisorRequestOutput {
  results: [AdvisorRequest]
  totalCount: Int
}

extend type Query {
  advisorRequest(input: SingleAdvisorRequestInput): SingleAdvisorRequestOutput
  advisorRequests(input: MultiAdvisorRequestInput): MultiAdvisorRequestOutput
}

type ArbitalCaches {
  _id: String!
  schemaVersion: Float!
  createdAt: Date!
  legacyData: JSON
}

type ArbitalTagContentRel {
  _id: String!
  schemaVersion: Float!
  createdAt: Date!
  legacyData: JSON
  parentDocumentId: String!
  childDocumentId: String!
  parentCollectionName: String!
  childCollectionName: String!
  type: String!
  level: Float!
  isStrong: Boolean!
}

input SingleArbitalTagContentRelInput {
  selector: SelectorInput
  resolverArgs: JSON
  allowNull: Boolean
}

type SingleArbitalTagContentRelOutput {
  result: ArbitalTagContentRel
}

input MultiArbitalTagContentRelInput {
  terms: JSON
  resolverArgs: JSON
  enableTotal: Boolean
  enableCache: Boolean
}

type MultiArbitalTagContentRelOutput {
  results: [ArbitalTagContentRel]
  totalCount: Int
}

extend type Query {
  arbitalTagContentRel(input: SingleArbitalTagContentRelInput): SingleArbitalTagContentRelOutput
  arbitalTagContentRels(input: MultiArbitalTagContentRelInput): MultiArbitalTagContentRelOutput
}

type AutomatedContentEvaluation {
  _id: String!
  createdAt: Date!
<<<<<<< HEAD
  revisionId: String!
  score: Float!
  sentenceScores: [SentenceScore]!
  aiChoice: String!
  aiReasoning: String!
  aiCoT: String!
=======
  revisionId: String
  score: Float
  sentenceScores: [SentenceScore]
>>>>>>> e9a152fd
}

type SentenceScore {
  sentence: String!
  score: Float!
}

type Ban {
  _id: String!
  schemaVersion: Float!
  createdAt: Date!
  legacyData: JSON
  expirationDate: Date
  userId: String!
  user: User
  ip: String
  reason: String
  comment: String!
  properties: JSON
}

input SingleBanInput {
  selector: SelectorInput
  resolverArgs: JSON
  allowNull: Boolean
}

type SingleBanOutput {
  result: Ban
}

input MultiBanInput {
  terms: JSON
  resolverArgs: JSON
  enableTotal: Boolean
  enableCache: Boolean
}

type MultiBanOutput {
  results: [Ban]
  totalCount: Int
}

extend type Query {
  ban(input: SingleBanInput): SingleBanOutput
  bans(input: MultiBanInput): MultiBanOutput
}

type Book {
  _id: String!
  schemaVersion: Float!
  createdAt: Date!
  legacyData: JSON
  contents(version: String): Revision
  contents_latest: String
  postedAt: Date
  title: String
  subtitle: String
  tocTitle: String
  collectionId: String!
  number: Float
  postIds: [String!]!
  posts: [Post!]!
  sequenceIds: [String!]!
  sequences: [Sequence!]!
  displaySequencesAsGrid: Boolean
  hideProgressBar: Boolean
  showChapters: Boolean
}

input SingleBookInput {
  selector: SelectorInput
  resolverArgs: JSON
  allowNull: Boolean
}

type SingleBookOutput {
  result: Book
}

input MultiBookInput {
  terms: JSON
  resolverArgs: JSON
  enableTotal: Boolean
  enableCache: Boolean
}

type MultiBookOutput {
  results: [Book]
  totalCount: Int
}

extend type Query {
  book(input: SingleBookInput): SingleBookOutput
  books(input: MultiBookInput): MultiBookOutput
}

type Chapter {
  _id: String!
  schemaVersion: Float!
  createdAt: Date!
  legacyData: JSON
  contents(version: String): Revision
  contents_latest: String
  title: String
  subtitle: String
  number: Float
  sequenceId: String
  sequence: Sequence
  postIds: [String!]!
  posts: [Post!]!
}

input SingleChapterInput {
  selector: SelectorInput
  resolverArgs: JSON
  allowNull: Boolean
}

type SingleChapterOutput {
  result: Chapter
}

input MultiChapterInput {
  terms: JSON
  resolverArgs: JSON
  enableTotal: Boolean
  enableCache: Boolean
}

type MultiChapterOutput {
  results: [Chapter]
  totalCount: Int
}

extend type Query {
  chapter(input: SingleChapterInput): SingleChapterOutput
  chapters(input: MultiChapterInput): MultiChapterOutput
}

type CkEditorUserSession {
  _id: String!
  schemaVersion: Float!
  createdAt: Date!
  legacyData: JSON
  documentId: String
  userId: String
  endedAt: Date
  endedBy: String
}

input SingleCkEditorUserSessionInput {
  selector: SelectorInput
  resolverArgs: JSON
  allowNull: Boolean
}

type SingleCkEditorUserSessionOutput {
  result: CkEditorUserSession
}

input MultiCkEditorUserSessionInput {
  terms: JSON
  resolverArgs: JSON
  enableTotal: Boolean
  enableCache: Boolean
}

type MultiCkEditorUserSessionOutput {
  results: [CkEditorUserSession]
  totalCount: Int
}

extend type Query {
  ckEditorUserSession(input: SingleCkEditorUserSessionInput): SingleCkEditorUserSessionOutput
  ckEditorUserSessions(input: MultiCkEditorUserSessionInput): MultiCkEditorUserSessionOutput
}

type ClientId {
  _id: String!
  schemaVersion: Float!
  createdAt: Date
  legacyData: JSON
  clientId: String
  firstSeenReferrer: String
  firstSeenLandingPage: String
  userIds: [String!]
  users: [User!]
  invalidated: Boolean
  lastSeenAt: Date
  timesSeen: Float
}

input SingleClientIdInput {
  selector: SelectorInput
  resolverArgs: JSON
  allowNull: Boolean
}

type SingleClientIdOutput {
  result: ClientId
}

input MultiClientIdInput {
  terms: JSON
  resolverArgs: JSON
  enableTotal: Boolean
  enableCache: Boolean
}

type MultiClientIdOutput {
  results: [ClientId]
  totalCount: Int
}

extend type Query {
  clientId(input: SingleClientIdInput): SingleClientIdOutput
  clientIds(input: MultiClientIdInput): MultiClientIdOutput
}

type Collection {
  _id: String!
  schemaVersion: Float!
  createdAt: Date!
  legacyData: JSON
  contents(version: String): Revision
  contents_latest: String
  userId: String!
  user: User
  title: String!
  slug: String!
  books: [Book]
  postsCount: Int!
  readPostsCount: Int!
  gridImageId: String
  firstPageLink: String!
  hideStartReadingButton: Boolean
  noindex: Boolean!
}

input SingleCollectionInput {
  selector: SelectorInput
  resolverArgs: JSON
  allowNull: Boolean
}

type SingleCollectionOutput {
  result: Collection
}

input MultiCollectionInput {
  terms: JSON
  resolverArgs: JSON
  enableTotal: Boolean
  enableCache: Boolean
}

type MultiCollectionOutput {
  results: [Collection]
  totalCount: Int
}

extend type Query {
  collection(input: SingleCollectionInput): SingleCollectionOutput
  collections(input: MultiCollectionInput): MultiCollectionOutput
}

type CommentModeratorAction {
  _id: String!
  schemaVersion: Float!
  createdAt: Date!
  legacyData: JSON
  commentId: String
  comment: Comment
  type: String
  endedAt: Date
  active: Boolean
}

input SingleCommentModeratorActionInput {
  selector: SelectorInput
  resolverArgs: JSON
  allowNull: Boolean
}

type SingleCommentModeratorActionOutput {
  result: CommentModeratorAction
}

input MultiCommentModeratorActionInput {
  terms: JSON
  resolverArgs: JSON
  enableTotal: Boolean
  enableCache: Boolean
}

type MultiCommentModeratorActionOutput {
  results: [CommentModeratorAction]
  totalCount: Int
}

extend type Query {
  commentModeratorAction(input: SingleCommentModeratorActionInput): SingleCommentModeratorActionOutput
  commentModeratorActions(input: MultiCommentModeratorActionInput): MultiCommentModeratorActionOutput
}

type Comment {
  _id: String!
  schemaVersion: Float!
  createdAt: Date
  legacyData: JSON
  contents(version: String): Revision
  contents_latest: String
  pingbacks: JSON
  parentCommentId: String
  parentComment: Comment
  topLevelCommentId: String
  topLevelComment: Comment
  postedAt: Date!
  lastEditedAt: Date
  author: String
  postId: String
  post: Post
  tagId: String
  tag: Tag
  forumEventId: String
  forumEvent: ForumEvent
  forumEventMetadata: JSON
  tagCommentType: String!
  subforumStickyPriority: Float
  userId: String
  user: User
  userIP: String
  userAgent: String
  referrer: String
  authorIsUnreviewed: Boolean!
  pageUrl: String
  pageUrlRelative: String
  answer: Boolean!
  parentAnswerId: String
  parentAnswer: Comment
  directChildrenCount: Float!
  descendentCount: Float!
  latestChildren: [Comment]
  shortform: Boolean
  shortformFrontpage: Boolean!
  nominatedForReview: String
  reviewingForReview: String
  lastSubthreadActivity: Date
  postVersion: String
  promoted: Boolean
  promotedByUserId: String
  promotedByUser: User
  promotedAt: Date
  hideKarma: Boolean
  wordCount: Int
  htmlBody: String
  votingSystem: String!
  legacy: Boolean!
  legacyId: String
  legacyPoll: Boolean!
  legacyParentId: String
  retracted: Boolean!
  deleted: Boolean!
  deletedPublic: Boolean!
  deletedReason: String
  deletedDate: Date
  deletedByUserId: String
  deletedByUser: User
  spam: Boolean!
  repliesBlockedUntil: Date
  needsReview: Boolean
  reviewedByUserId: String
  reviewedByUser: User
  hideAuthor: Boolean!
  moderatorHat: Boolean!
  hideModeratorHat: Boolean
  isPinnedOnProfile: Boolean!
  title: String
  relevantTagIds: [String!]!
  relevantTags: [Tag!]!
  debateResponse: Boolean
  rejected: Boolean!
  modGPTAnalysis: String
  modGPTRecommendation: String
  rejectedReason: String
  rejectedByUserId: String
  rejectedByUser: User
  emojiReactors: JSON
  af: Boolean!
  suggestForAlignmentUserIds: [String!]!
  suggestForAlignmentUsers: [User!]!
  reviewForAlignmentUserId: String
  afDate: Date
  moveToAlignmentUserId: String
  moveToAlignmentUser: User
  agentFoundationsId: String
  originalDialogueId: String
  originalDialogue: Post
  currentUserVote: String
  currentUserExtendedVote: JSON
  allVotes: [Vote]
  voteCount: Float!
  baseScore: Float
  extendedScore: JSON
  score: Float!
  afBaseScore: Float
  afExtendedScore: JSON
  afVoteCount: Float
}

input SingleCommentInput {
  selector: SelectorInput
  resolverArgs: JSON
  allowNull: Boolean
}

type SingleCommentOutput {
  result: Comment
}

input MultiCommentInput {
  terms: JSON
  resolverArgs: JSON
  enableTotal: Boolean
  enableCache: Boolean
}

type MultiCommentOutput {
  results: [Comment]
  totalCount: Int
}

extend type Query {
  comment(input: SingleCommentInput): SingleCommentOutput
  comments(input: MultiCommentInput): MultiCommentOutput
}

type Conversation {
  _id: String!
  schemaVersion: Float!
  createdAt: Date
  legacyData: JSON
  title: String
  participantIds: [String!]
  participants: [User!]
  latestActivity: Date
  af: Boolean
  messageCount: Float!
  moderator: Boolean
  archivedByIds: [String!]!
  archivedBy: [User!]!
  latestMessage: Message
  hasUnreadMessages: Boolean
}

input SingleConversationInput {
  selector: SelectorInput
  resolverArgs: JSON
  allowNull: Boolean
}

type SingleConversationOutput {
  result: Conversation
}

input MultiConversationInput {
  terms: JSON
  resolverArgs: JSON
  enableTotal: Boolean
  enableCache: Boolean
}

type MultiConversationOutput {
  results: [Conversation]
  totalCount: Int
}

extend type Query {
  conversation(input: SingleConversationInput): SingleConversationOutput
  conversations(input: MultiConversationInput): MultiConversationOutput
}

type CronHistory {
  _id: String
  intendedAt: Date
  name: String
  startedAt: Date
  finishedAt: Date
  result: JSON
}

type CurationEmail {
  _id: String!
  schemaVersion: Float!
  createdAt: Date!
  legacyData: JSON
  userId: String
  postId: String
}

type CurationNotice {
  _id: String!
  schemaVersion: Float!
  createdAt: Date!
  legacyData: JSON
  contents(version: String): Revision
  contents_latest: String
  userId: String
  user: User
  commentId: String
  comment: Comment
  postId: String
  post: Post
  deleted: Boolean
}

input SingleCurationNoticeInput {
  selector: SelectorInput
  resolverArgs: JSON
  allowNull: Boolean
}

type SingleCurationNoticeOutput {
  result: CurationNotice
}

input MultiCurationNoticeInput {
  terms: JSON
  resolverArgs: JSON
  enableTotal: Boolean
  enableCache: Boolean
}

type MultiCurationNoticeOutput {
  results: [CurationNotice]
  totalCount: Int
}

extend type Query {
  curationNotice(input: SingleCurationNoticeInput): SingleCurationNoticeOutput
  curationNotices(input: MultiCurationNoticeInput): MultiCurationNoticeOutput
}

type DatabaseMetadata {
  _id: String!
  schemaVersion: Float!
  createdAt: Date!
  legacyData: JSON
}

type DebouncerEvents {
  _id: String!
  schemaVersion: Float!
  createdAt: Date!
  legacyData: JSON
}

type DialogueCheck {
  _id: String!
  schemaVersion: Float!
  createdAt: Date!
  legacyData: JSON
  userId: String
  targetUserId: String
  checked: Boolean
  checkedAt: Date
  hideInRecommendations: Boolean
  matchPreference: DialogueMatchPreference
  reciprocalMatchPreference: DialogueMatchPreference
}

input SingleDialogueCheckInput {
  selector: SelectorInput
  resolverArgs: JSON
  allowNull: Boolean
}

type SingleDialogueCheckOutput {
  result: DialogueCheck
}

input MultiDialogueCheckInput {
  terms: JSON
  resolverArgs: JSON
  enableTotal: Boolean
  enableCache: Boolean
}

type MultiDialogueCheckOutput {
  results: [DialogueCheck]
  totalCount: Int
}

extend type Query {
  dialogueCheck(input: SingleDialogueCheckInput): SingleDialogueCheckOutput
  dialogueChecks(input: MultiDialogueCheckInput): MultiDialogueCheckOutput
}

type DialogueMatchPreference {
  _id: String!
  schemaVersion: Float!
  createdAt: Date!
  legacyData: JSON
  dialogueCheckId: String
  dialogueCheck: DialogueCheck
  topicPreferences: [JSON!]
  topicNotes: String
  syncPreference: String
  asyncPreference: String
  formatNotes: String
  calendlyLink: String
  generatedDialogueId: String
  deleted: Boolean!
}

input SingleDialogueMatchPreferenceInput {
  selector: SelectorInput
  resolverArgs: JSON
  allowNull: Boolean
}

type SingleDialogueMatchPreferenceOutput {
  result: DialogueMatchPreference
}

input MultiDialogueMatchPreferenceInput {
  terms: JSON
  resolverArgs: JSON
  enableTotal: Boolean
  enableCache: Boolean
}

type MultiDialogueMatchPreferenceOutput {
  results: [DialogueMatchPreference]
  totalCount: Int
}

extend type Query {
  dialogueMatchPreference(input: SingleDialogueMatchPreferenceInput): SingleDialogueMatchPreferenceOutput
  dialogueMatchPreferences(input: MultiDialogueMatchPreferenceInput): MultiDialogueMatchPreferenceOutput
}

type DigestPost {
  _id: String!
  schemaVersion: Float!
  createdAt: Date!
  legacyData: JSON
  digestId: String!
  digest: Digest!
  postId: String!
  post: Post
  emailDigestStatus: String
  onsiteDigestStatus: String
}

input SingleDigestPostInput {
  selector: SelectorInput
  resolverArgs: JSON
  allowNull: Boolean
}

type SingleDigestPostOutput {
  result: DigestPost
}

input MultiDigestPostInput {
  terms: JSON
  resolverArgs: JSON
  enableTotal: Boolean
  enableCache: Boolean
}

type MultiDigestPostOutput {
  results: [DigestPost]
  totalCount: Int
}

extend type Query {
  digestPost(input: SingleDigestPostInput): SingleDigestPostOutput
  digestPosts(input: MultiDigestPostInput): MultiDigestPostOutput
}

type Digest {
  _id: String!
  schemaVersion: Float!
  createdAt: Date!
  legacyData: JSON
  num: Float!
  startDate: Date!
  endDate: Date
  publishedDate: Date
  onsiteImageId: String
  onsitePrimaryColor: String
}

input SingleDigestInput {
  selector: SelectorInput
  resolverArgs: JSON
  allowNull: Boolean
}

type SingleDigestOutput {
  result: Digest
}

input MultiDigestInput {
  terms: JSON
  resolverArgs: JSON
  enableTotal: Boolean
  enableCache: Boolean
}

type MultiDigestOutput {
  results: [Digest]
  totalCount: Int
}

extend type Query {
  digest(input: SingleDigestInput): SingleDigestOutput
  digests(input: MultiDigestInput): MultiDigestOutput
}

type ElectionCandidate {
  _id: String!
  schemaVersion: Float!
  createdAt: Date!
  legacyData: JSON
  electionName: String!
  name: String!
  logoSrc: String!
  href: String!
  fundraiserLink: String
  gwwcLink: String
  gwwcId: String
  description: String!
  userId: String!
  user: User
  postCount: Float!
  tagId: String!
  tag: Tag
  isElectionFundraiser: Boolean!
  amountRaised: Float
  targetAmount: Float
  currentUserVote: String
  currentUserExtendedVote: JSON
  voteCount: Float!
  baseScore: Float!
  extendedScore: JSON
  score: Float!
  afBaseScore: Float
  afExtendedScore: JSON
  afVoteCount: Float
}

input SingleElectionCandidateInput {
  selector: SelectorInput
  resolverArgs: JSON
  allowNull: Boolean
}

type SingleElectionCandidateOutput {
  result: ElectionCandidate
}

input MultiElectionCandidateInput {
  terms: JSON
  resolverArgs: JSON
  enableTotal: Boolean
  enableCache: Boolean
}

type MultiElectionCandidateOutput {
  results: [ElectionCandidate]
  totalCount: Int
}

extend type Query {
  electionCandidate(input: SingleElectionCandidateInput): SingleElectionCandidateOutput
  electionCandidates(input: MultiElectionCandidateInput): MultiElectionCandidateOutput
}

type ElectionVote {
  _id: String!
  schemaVersion: Float!
  createdAt: Date!
  legacyData: JSON
  electionName: String
  userId: String
  user: User
  compareState: JSON
  vote: JSON
  submittedAt: Date
  submissionComments: JSON
  userExplanation: String
  userOtherComments: String
}

input SingleElectionVoteInput {
  selector: SelectorInput
  resolverArgs: JSON
  allowNull: Boolean
}

type SingleElectionVoteOutput {
  result: ElectionVote
}

input MultiElectionVoteInput {
  terms: JSON
  resolverArgs: JSON
  enableTotal: Boolean
  enableCache: Boolean
}

type MultiElectionVoteOutput {
  results: [ElectionVote]
  totalCount: Int
}

extend type Query {
  electionVote(input: SingleElectionVoteInput): SingleElectionVoteOutput
  electionVotes(input: MultiElectionVoteInput): MultiElectionVoteOutput
}

type ElicitQuestionPrediction {
  _id: String!
  predictionId: String
  prediction: Float
  createdAt: Date!
  notes: String
  creator: JSON!
  userId: String
  user: User
  sourceUrl: String
  sourceId: String
  binaryQuestionId: String!
  question: ElicitQuestion!
  isDeleted: Boolean!
}

input SingleElicitQuestionPredictionInput {
  selector: SelectorInput
  resolverArgs: JSON
  allowNull: Boolean
}

type SingleElicitQuestionPredictionOutput {
  result: ElicitQuestionPrediction
}

input MultiElicitQuestionPredictionInput {
  terms: JSON
  resolverArgs: JSON
  enableTotal: Boolean
  enableCache: Boolean
}

type MultiElicitQuestionPredictionOutput {
  results: [ElicitQuestionPrediction]
  totalCount: Int
}

extend type Query {
  elicitQuestionPrediction(input: SingleElicitQuestionPredictionInput): SingleElicitQuestionPredictionOutput
  elicitQuestionPredictions(input: MultiElicitQuestionPredictionInput): MultiElicitQuestionPredictionOutput
}

type ElicitQuestion {
  _id: String!
  schemaVersion: Float!
  createdAt: Date!
  legacyData: JSON
  title: String!
  notes: String
  resolution: String
  resolvesBy: Date
}

input SingleElicitQuestionInput {
  selector: SelectorInput
  resolverArgs: JSON
  allowNull: Boolean
}

type SingleElicitQuestionOutput {
  result: ElicitQuestion
}

input MultiElicitQuestionInput {
  terms: JSON
  resolverArgs: JSON
  enableTotal: Boolean
  enableCache: Boolean
}

type MultiElicitQuestionOutput {
  results: [ElicitQuestion]
  totalCount: Int
}

extend type Query {
  elicitQuestion(input: SingleElicitQuestionInput): SingleElicitQuestionOutput
  elicitQuestions(input: MultiElicitQuestionInput): MultiElicitQuestionOutput
}

type EmailTokens {
  _id: String!
  schemaVersion: Float!
  createdAt: Date!
  legacyData: JSON
}

type FeaturedResource {
  _id: String!
  schemaVersion: Float!
  createdAt: Date!
  legacyData: JSON
  title: String!
  body: String
  ctaText: String!
  ctaUrl: String!
  expiresAt: Date!
}

input SingleFeaturedResourceInput {
  selector: SelectorInput
  resolverArgs: JSON
  allowNull: Boolean
}

type SingleFeaturedResourceOutput {
  result: FeaturedResource
}

input MultiFeaturedResourceInput {
  terms: JSON
  resolverArgs: JSON
  enableTotal: Boolean
  enableCache: Boolean
}

type MultiFeaturedResourceOutput {
  results: [FeaturedResource]
  totalCount: Int
}

extend type Query {
  featuredResource(input: SingleFeaturedResourceInput): SingleFeaturedResourceOutput
  featuredResources(input: MultiFeaturedResourceInput): MultiFeaturedResourceOutput
}

type FieldChange {
  _id: String!
  schemaVersion: Float!
  createdAt: Date!
  legacyData: JSON
  userId: String
  user: User
  changeGroup: String
  documentId: String
  fieldName: String
  oldValue: JSON
  newValue: JSON
}

type ForumEvent {
  _id: String!
  schemaVersion: Float!
  createdAt: Date!
  legacyData: JSON
  frontpageDescription(version: String): Revision
  frontpageDescription_latest: String
  frontpageDescriptionMobile(version: String): Revision
  frontpageDescriptionMobile_latest: String
  postPageDescription(version: String): Revision
  postPageDescription_latest: String
  title: String!
  startDate: Date!
  endDate: Date
  darkColor: String!
  lightColor: String!
  bannerTextColor: String!
  contrastColor: String
  tagId: String
  tag: Tag
  postId: String
  post: Post
  bannerImageId: String
  includesPoll: Boolean!
  isGlobal: Boolean!
  eventFormat: String!
  pollQuestion(version: String): Revision
  pollQuestion_latest: String
  pollAgreeWording: String
  pollDisagreeWording: String
  maxStickersPerUser: Float!
  customComponent: String
  commentPrompt: String
  publicData: JSON
  voteCount: Int!
}

input SingleForumEventInput {
  selector: SelectorInput
  resolverArgs: JSON
  allowNull: Boolean
}

type SingleForumEventOutput {
  result: ForumEvent
}

input MultiForumEventInput {
  terms: JSON
  resolverArgs: JSON
  enableTotal: Boolean
  enableCache: Boolean
}

type MultiForumEventOutput {
  results: [ForumEvent]
  totalCount: Int
}

extend type Query {
  forumEvent(input: SingleForumEventInput): SingleForumEventOutput
  forumEvents(input: MultiForumEventInput): MultiForumEventOutput
}

type GardenCode {
  _id: String!
  schemaVersion: Float!
  createdAt: Date!
  legacyData: JSON
  contents(version: String): Revision
  contents_latest: String
  pingbacks: JSON
  slug: String!
  code: String!
  title: String!
  userId: String!
  user: User
  startTime: Date
  endTime: Date!
  fbLink: String
  type: String!
  hidden: Boolean!
  deleted: Boolean!
  afOnly: Boolean!
}

input SingleGardenCodeInput {
  selector: SelectorInput
  resolverArgs: JSON
  allowNull: Boolean
}

type SingleGardenCodeOutput {
  result: GardenCode
}

input MultiGardenCodeInput {
  terms: JSON
  resolverArgs: JSON
  enableTotal: Boolean
  enableCache: Boolean
}

type MultiGardenCodeOutput {
  results: [GardenCode]
  totalCount: Int
}

extend type Query {
  gardenCode(input: SingleGardenCodeInput): SingleGardenCodeOutput
  gardenCodes(input: MultiGardenCodeInput): MultiGardenCodeOutput
}

type GoogleServiceAccountSession {
  _id: String!
  schemaVersion: Float!
  createdAt: Date!
  legacyData: JSON
  email: String
  refreshToken: String
  estimatedExpiry: Date
  active: Boolean
  revoked: Boolean
}

input SingleGoogleServiceAccountSessionInput {
  selector: SelectorInput
  resolverArgs: JSON
  allowNull: Boolean
}

type SingleGoogleServiceAccountSessionOutput {
  result: GoogleServiceAccountSession
}

input MultiGoogleServiceAccountSessionInput {
  terms: JSON
  resolverArgs: JSON
  enableTotal: Boolean
  enableCache: Boolean
}

type MultiGoogleServiceAccountSessionOutput {
  results: [GoogleServiceAccountSession]
  totalCount: Int
}

extend type Query {
  googleServiceAccountSession(input: SingleGoogleServiceAccountSessionInput): SingleGoogleServiceAccountSessionOutput
  googleServiceAccountSessions(input: MultiGoogleServiceAccountSessionInput): MultiGoogleServiceAccountSessionOutput
}

type Images {
  _id: String!
  schemaVersion: Float!
  createdAt: Date!
  legacyData: JSON
}

type JargonTerm {
  _id: String!
  schemaVersion: Float!
  createdAt: Date!
  legacyData: JSON
  contents(version: String): Revision
  contents_latest: String
  postId: String!
  post: Post
  term: String!
  humansAndOrAIEdited: String
  approved: Boolean!
  deleted: Boolean!
  altTerms: [String!]!
}

input SingleJargonTermInput {
  selector: SelectorInput
  resolverArgs: JSON
  allowNull: Boolean
}

type SingleJargonTermOutput {
  result: JargonTerm
}

input MultiJargonTermInput {
  terms: JSON
  resolverArgs: JSON
  enableTotal: Boolean
  enableCache: Boolean
}

type MultiJargonTermOutput {
  results: [JargonTerm]
  totalCount: Int
}

extend type Query {
  jargonTerm(input: SingleJargonTermInput): SingleJargonTermOutput
  jargonTerms(input: MultiJargonTermInput): MultiJargonTermOutput
}

type LWEvent {
  _id: String!
  schemaVersion: Float!
  createdAt: Date
  legacyData: JSON
  userId: String
  user: User
  name: String
  documentId: String
  important: Boolean
  properties: JSON
  intercom: Boolean
}

input SingleLWEventInput {
  selector: SelectorInput
  resolverArgs: JSON
  allowNull: Boolean
}

type SingleLWEventOutput {
  result: LWEvent
}

input MultiLWEventInput {
  terms: JSON
  resolverArgs: JSON
  enableTotal: Boolean
  enableCache: Boolean
}

type MultiLWEventOutput {
  results: [LWEvent]
  totalCount: Int
}

extend type Query {
  lWEvent(input: SingleLWEventInput): SingleLWEventOutput
  lWEvents(input: MultiLWEventInput): MultiLWEventOutput
}

type LegacyData {
  _id: String!
  schemaVersion: Float!
  createdAt: Date!
  legacyData: JSON
}

type LlmConversation {
  _id: String!
  schemaVersion: Float!
  createdAt: Date!
  legacyData: JSON
  userId: String
  user: User
  title: String
  model: String
  systemPrompt: String
  lastUpdatedAt: Date
  messages: [LlmMessage]
  deleted: Boolean
  totalCharacterCount: Int
}

input SingleLlmConversationInput {
  selector: SelectorInput
  resolverArgs: JSON
  allowNull: Boolean
}

type SingleLlmConversationOutput {
  result: LlmConversation
}

input MultiLlmConversationInput {
  terms: JSON
  resolverArgs: JSON
  enableTotal: Boolean
  enableCache: Boolean
}

type MultiLlmConversationOutput {
  results: [LlmConversation]
  totalCount: Int
}

extend type Query {
  llmConversation(input: SingleLlmConversationInput): SingleLlmConversationOutput
  llmConversations(input: MultiLlmConversationInput): MultiLlmConversationOutput
}

type LlmMessage {
  _id: String!
  schemaVersion: Float!
  createdAt: Date!
  legacyData: JSON
  userId: String
  conversationId: String
  role: String
  content: String
}

type Localgroup {
  _id: String!
  schemaVersion: Float!
  createdAt: Date!
  legacyData: JSON
  contents(version: String): Revision
  contents_latest: String
  name: String!
  nameInAnotherLanguage: String
  organizerIds: [String!]!
  organizers: [User!]!
  lastActivity: Date!
  types: [String!]!
  categories: [String!]
  isOnline: Boolean!
  mongoLocation: JSON
  googleLocation: JSON
  location: String
  contactInfo: String
  facebookLink: String
  facebookPageLink: String
  meetupLink: String
  slackLink: String
  website: String
  bannerImageId: String
  inactive: Boolean!
  deleted: Boolean!
}

input SingleLocalgroupInput {
  selector: SelectorInput
  resolverArgs: JSON
  allowNull: Boolean
}

type SingleLocalgroupOutput {
  result: Localgroup
}

input MultiLocalgroupInput {
  terms: JSON
  resolverArgs: JSON
  enableTotal: Boolean
  enableCache: Boolean
}

type MultiLocalgroupOutput {
  results: [Localgroup]
  totalCount: Int
}

extend type Query {
  localgroup(input: SingleLocalgroupInput): SingleLocalgroupOutput
  localgroups(input: MultiLocalgroupInput): MultiLocalgroupOutput
}

type ManifoldProbabilitiesCache {
  _id: String!
  schemaVersion: Float!
  createdAt: Date!
  legacyData: JSON
  marketId: String!
  probability: Float!
  isResolved: Boolean!
  year: Float!
  lastUpdated: Date!
  url: String
}

type Message {
  _id: String!
  schemaVersion: Float!
  createdAt: Date
  legacyData: JSON
  contents(version: String): Revision
  contents_latest: String
  userId: String
  user: User
  conversationId: String
  conversation: Conversation
  noEmail: Boolean
}

input SingleMessageInput {
  selector: SelectorInput
  resolverArgs: JSON
  allowNull: Boolean
}

type SingleMessageOutput {
  result: Message
}

input MultiMessageInput {
  terms: JSON
  resolverArgs: JSON
  enableTotal: Boolean
  enableCache: Boolean
}

type MultiMessageOutput {
  results: [Message]
  totalCount: Int
}

extend type Query {
  message(input: SingleMessageInput): SingleMessageOutput
  messages(input: MultiMessageInput): MultiMessageOutput
}

type Migration {
  _id: String!
  schemaVersion: Float!
  createdAt: Date!
  legacyData: JSON
}

type ModerationTemplate {
  _id: String!
  schemaVersion: Float!
  createdAt: Date!
  legacyData: JSON
  contents(version: String): Revision
  contents_latest: String
  name: String!
  collectionName: String!
  order: Float!
  deleted: Boolean!
}

input SingleModerationTemplateInput {
  selector: SelectorInput
  resolverArgs: JSON
  allowNull: Boolean
}

type SingleModerationTemplateOutput {
  result: ModerationTemplate
}

input MultiModerationTemplateInput {
  terms: JSON
  resolverArgs: JSON
  enableTotal: Boolean
  enableCache: Boolean
}

type MultiModerationTemplateOutput {
  results: [ModerationTemplate]
  totalCount: Int
}

extend type Query {
  moderationTemplate(input: SingleModerationTemplateInput): SingleModerationTemplateOutput
  moderationTemplates(input: MultiModerationTemplateInput): MultiModerationTemplateOutput
}

type ModeratorAction {
  _id: String!
  schemaVersion: Float!
  createdAt: Date!
  legacyData: JSON
  userId: String!
  user: User
  type: String!
  endedAt: Date
  active: Boolean!
}

input SingleModeratorActionInput {
  selector: SelectorInput
  resolverArgs: JSON
  allowNull: Boolean
}

type SingleModeratorActionOutput {
  result: ModeratorAction
}

input MultiModeratorActionInput {
  terms: JSON
  resolverArgs: JSON
  enableTotal: Boolean
  enableCache: Boolean
}

type MultiModeratorActionOutput {
  results: [ModeratorAction]
  totalCount: Int
}

extend type Query {
  moderatorAction(input: SingleModeratorActionInput): SingleModeratorActionOutput
  moderatorActions(input: MultiModeratorActionInput): MultiModeratorActionOutput
}

type MultiDocument {
  _id: String!
  schemaVersion: Float!
  createdAt: Date!
  legacyData: JSON
  contents(version: String): Revision
  contents_latest: String
  pingbacks: JSON
  slug: String!
  oldSlugs: [String!]!
  title: String
  preview: String
  tabTitle: String!
  tabSubtitle: String
  userId: String!
  user: User
  parentDocumentId: String!
  parentTag: Tag
  parentLens: MultiDocument
  collectionName: String!
  fieldName: String!
  index: Float!
  tableOfContents(version: String): JSON
  contributors(limit: Int, version: String): TagContributorsList
  contributionStats: JSON
  arbitalLinkedPages: ArbitalLinkedPages
  htmlWithContributorAnnotations: String
  summaries: [MultiDocument!]!
  textLastUpdatedAt: Date
  deleted: Boolean!
  currentUserVote: String
  currentUserExtendedVote: JSON
  voteCount: Float!
  baseScore: Float!
  extendedScore: JSON
  score: Float!
  afBaseScore: Float
  afExtendedScore: JSON
  afVoteCount: Float
}

input SingleMultiDocumentInput {
  selector: SelectorInput
  resolverArgs: JSON
  allowNull: Boolean
}

type SingleMultiDocumentOutput {
  result: MultiDocument
}

input MultiMultiDocumentInput {
  terms: JSON
  resolverArgs: JSON
  enableTotal: Boolean
  enableCache: Boolean
}

type MultiMultiDocumentOutput {
  results: [MultiDocument]
  totalCount: Int
}

extend type Query {
  multiDocument(input: SingleMultiDocumentInput): SingleMultiDocumentOutput
  multiDocuments(input: MultiMultiDocumentInput): MultiMultiDocumentOutput
}

type Notification {
  _id: String!
  schemaVersion: Float!
  createdAt: Date
  legacyData: JSON
  userId: String
  documentId: String
  documentType: String
  extraData: JSON
  link: String
  title: String
  message: String
  type: String
  deleted: Boolean
  viewed: Boolean
  emailed: Boolean
  waitingForBatch: Boolean
}

input SingleNotificationInput {
  selector: SelectorInput
  resolverArgs: JSON
  allowNull: Boolean
}

type SingleNotificationOutput {
  result: Notification
}

input MultiNotificationInput {
  terms: JSON
  resolverArgs: JSON
  enableTotal: Boolean
  enableCache: Boolean
}

type MultiNotificationOutput {
  results: [Notification]
  totalCount: Int
}

extend type Query {
  notification(input: SingleNotificationInput): SingleNotificationOutput
  notifications(input: MultiNotificationInput): MultiNotificationOutput
}

type PageCacheEntry {
  _id: String!
  schemaVersion: Float!
  createdAt: Date!
  legacyData: JSON
}

type PetrovDayAction {
  _id: String!
  schemaVersion: Float!
  createdAt: Date!
  legacyData: JSON
  actionType: String!
  data: JSON
  userId: String
}

input SinglePetrovDayActionInput {
  selector: SelectorInput
  resolverArgs: JSON
  allowNull: Boolean
}

type SinglePetrovDayActionOutput {
  result: PetrovDayAction
}

input MultiPetrovDayActionInput {
  terms: JSON
  resolverArgs: JSON
  enableTotal: Boolean
  enableCache: Boolean
}

type MultiPetrovDayActionOutput {
  results: [PetrovDayAction]
  totalCount: Int
}

extend type Query {
  petrovDayAction(input: SinglePetrovDayActionInput): SinglePetrovDayActionOutput
  petrovDayActions(input: MultiPetrovDayActionInput): MultiPetrovDayActionOutput
}

type PetrovDayLaunch {
  _id: String!
  schemaVersion: Float!
  createdAt: Date!
  legacyData: JSON
  launchCode: String!
  hashedLaunchCode: String
  userId: String
}

type PodcastEpisode {
  _id: String!
  schemaVersion: Float!
  createdAt: Date!
  legacyData: JSON
  podcastId: String!
  podcast: Podcast!
  title: String!
  episodeLink: String!
  externalEpisodeId: String!
}

input SinglePodcastEpisodeInput {
  selector: SelectorInput
  resolverArgs: JSON
  allowNull: Boolean
}

type SinglePodcastEpisodeOutput {
  result: PodcastEpisode
}

input MultiPodcastEpisodeInput {
  terms: JSON
  resolverArgs: JSON
  enableTotal: Boolean
  enableCache: Boolean
}

type MultiPodcastEpisodeOutput {
  results: [PodcastEpisode]
  totalCount: Int
}

extend type Query {
  podcastEpisode(input: SinglePodcastEpisodeInput): SinglePodcastEpisodeOutput
  podcastEpisodes(input: MultiPodcastEpisodeInput): MultiPodcastEpisodeOutput
}

type Podcast {
  _id: String!
  schemaVersion: Float!
  createdAt: Date!
  legacyData: JSON
  title: String!
  applePodcastLink: String
  spotifyPodcastLink: String
}

input SinglePodcastInput {
  selector: SelectorInput
  resolverArgs: JSON
  allowNull: Boolean
}

type SinglePodcastOutput {
  result: Podcast
}

input MultiPodcastInput {
  terms: JSON
  resolverArgs: JSON
  enableTotal: Boolean
  enableCache: Boolean
}

type MultiPodcastOutput {
  results: [Podcast]
  totalCount: Int
}

extend type Query {
  podcast(input: SinglePodcastInput): SinglePodcastOutput
  podcasts(input: MultiPodcastInput): MultiPodcastOutput
}

type PostRecommendation {
  _id: String!
  schemaVersion: Float!
  createdAt: Date!
  legacyData: JSON
  userId: String
  user: User
  clientId: String
  postId: String
  post: Post
  strategyName: String
  strategySettings: JSON
  recommendationCount: Int
  lastRecommendedAt: Date
  clickedAt: Date
}

type PostRelation {
  _id: String!
  schemaVersion: Float!
  createdAt: Date!
  legacyData: JSON
  type: String!
  sourcePostId: String!
  sourcePost: Post
  targetPostId: String!
  targetPost: Post
  order: Float
}

input SinglePostRelationInput {
  selector: SelectorInput
  resolverArgs: JSON
  allowNull: Boolean
}

type SinglePostRelationOutput {
  result: PostRelation
}

input MultiPostRelationInput {
  terms: JSON
  resolverArgs: JSON
  enableTotal: Boolean
  enableCache: Boolean
}

type MultiPostRelationOutput {
  results: [PostRelation]
  totalCount: Int
}

extend type Query {
  postRelation(input: SinglePostRelationInput): SinglePostRelationOutput
  postRelations(input: MultiPostRelationInput): MultiPostRelationOutput
}

type Post {
  _id: String!
  schemaVersion: Float!
  createdAt: Date
  legacyData: JSON
  contents(version: String): Revision
  contents_latest: String
  revisions(limit: Int = 5): [Revision]
  version: String
  pingbacks: JSON
  moderationGuidelines(version: String): Revision
  moderationGuidelines_latest: String
  customHighlight(version: String): Revision
  customHighlight_latest: String
  slug: String!
  postedAt: Date!
  modifiedAt: Date
  url: String
  postCategory: String!
  title: String!
  viewCount: Float
  lastCommentedAt: Date!
  clickCount: Float
  deletedDraft: Boolean!
  status: Float!
  isFuture: Boolean!
  sticky: Boolean!
  stickyPriority: Int!
  userIP: String
  userAgent: String
  referrer: String
  author: String
  userId: String
  user: User
  domain: String
  pageUrl: String!
  pageUrlRelative: String
  linkUrl: String
  postedAtFormatted: String
  emailShareUrl: String
  twitterShareUrl: String
  facebookShareUrl: String
  socialPreviewImageUrl: String
  question: Boolean!
  authorIsUnreviewed: Boolean!
  readTimeMinutesOverride: Float
  readTimeMinutes: Int!
  wordCount: Int
  htmlBody: String
  submitToFrontpage: Boolean!
  hiddenRelatedQuestion: Boolean!
  originalPostRelationSourceId: String
  sourcePostRelations: [PostRelation!]!
  targetPostRelations: [PostRelation!]!
  shortform: Boolean!
  canonicalSource: String
  nominationCount2018: Float!
  nominationCount2019: Float!
  reviewCount2018: Float!
  reviewCount2019: Float!
  reviewCount: Float!
  reviewVoteCount: Float!
  positiveReviewVoteCount: Float!
  manifoldReviewMarketId: String
  annualReviewMarketProbability: Float
  annualReviewMarketIsResolved: Boolean
  annualReviewMarketYear: Int
  annualReviewMarketUrl: String
  glossary: [JargonTerm!]!
  reviewVoteScoreAF: Float!
  reviewVotesAF: [Float!]!
  reviewVoteScoreHighKarma: Float!
  reviewVotesHighKarma: [Float!]!
  reviewVoteScoreAllKarma: Float!
  reviewVotesAllKarma: [Float!]!
  finalReviewVoteScoreHighKarma: Float!
  finalReviewVotesHighKarma: [Float!]!
  finalReviewVoteScoreAllKarma: Float!
  finalReviewVotesAllKarma: [Float!]!
  finalReviewVoteScoreAF: Float!
  finalReviewVotesAF: [Float!]!
  lastCommentPromotedAt: Date
  tagRel(tagId: String): TagRel
  tags: [Tag]
  tagRelevance: JSON
  lastPromotedComment: Comment
  bestAnswer: Comment
  noIndex: Boolean!
  rsvps: [JSON!]
  rsvpCounts: JSON!
  activateRSVPs: Boolean
  nextDayReminderSent: Boolean!
  onlyVisibleToLoggedIn: Boolean!
  onlyVisibleToEstablishedAccounts: Boolean!
  hideFromRecentDiscussions: Boolean!
  currentUserReviewVote: ReviewVote
  reviewWinner: ReviewWinner
  spotlight: Spotlight
  votingSystem: String
  myEditorAccess: String!
  podcastEpisodeId: String
  podcastEpisode: PodcastEpisode
  forceAllowType3Audio: Boolean!
  legacy: Boolean!
  legacyId: String
  legacySpam: Boolean!
  feedId: String
  feed: RSSFeed
  feedLink: String
  lastVisitedAt: Date
  isRead: Boolean
  curatedDate: Date
  metaDate: Date
  suggestForCuratedUserIds: [String!]
  suggestForCuratedUsernames: String
  frontpageDate: Date
  autoFrontpage: String
  collectionTitle: String
  coauthorStatuses: [JSON!]
  coauthors: [User!]
  hasCoauthorPermission: Boolean!
  socialPreviewImageId: String
  socialPreviewImageAutoUrl: String
  socialPreview: JSON
  socialPreviewData: SocialPreviewType
  fmCrosspost: JSON
  canonicalSequenceId: String
  canonicalSequence: Sequence
  canonicalCollectionSlug: String
  canonicalCollection: Collection
  canonicalBookId: String
  canonicalBook: Book
  canonicalNextPostSlug: String
  canonicalPrevPostSlug: String
  nextPost(sequenceId: String): Post
  prevPost(sequenceId: String): Post
  sequence(sequenceId: String, prevOrNext: String): Sequence
  unlisted: Boolean!
  disableRecommendation: Boolean!
  defaultRecommendation: Boolean!
  hideFromPopularComments: Boolean
  draft: Boolean
  wasEverUndrafted: Boolean
  meta: Boolean!
  hideFrontpageComments: Boolean!
  maxBaseScore: Float!
  scoreExceeded2Date: Date
  scoreExceeded30Date: Date
  scoreExceeded45Date: Date
  scoreExceeded75Date: Date
  scoreExceeded125Date: Date
  scoreExceeded200Date: Date
  bannedUserIds: [String!]
  commentsLocked: Boolean
  commentsLockedToAccountsCreatedAfter: Date
  organizerIds: [String!]
  organizers: [User!]
  groupId: String
  group: Localgroup
  eventType: String
  isEvent: Boolean!
  reviewedByUserId: String
  reviewedByUser: User
  reviewForCuratedUserId: String
  startTime: Date
  localStartTime: Date
  endTime: Date
  localEndTime: Date
  eventRegistrationLink: String
  joinEventLink: String
  onlineEvent: Boolean!
  globalEvent: Boolean!
  mongoLocation: JSON
  googleLocation: JSON
  location: String
  contactInfo: String
  facebookLink: String
  meetupLink: String
  website: String
  eventImageId: String
  types: [String!]
  metaSticky: Boolean!
  sharingSettings: JSON
  shareWithUsers: [String!]
  usersSharedWith: [User!]
  linkSharingKey: String
  linkSharingKeyUsedBy: [String!]
  commentSortOrder: String
  hideAuthor: Boolean!
  tableOfContents: JSON
  tableOfContentsRevision(version: String): JSON
  sideComments: JSON
  sideCommentsCache: SideCommentCache
  sideCommentVisibility: String
  disableSidenotes: Boolean!
  moderationStyle: String
  ignoreRateLimits: Boolean
  hideCommentKarma: Boolean!
  commentCount: Float!
  topLevelCommentCount: Float!
  recentComments(commentsLimit: Int, maxAgeHours: Int, af: Boolean): [Comment]
  languageModelSummary: String
  debate: Boolean!
  collabEditorDialogue: Boolean!
  totalDialogueResponseCount: Int!
  mostRecentPublishedDialogueResponseDate: Date
  unreadDebateResponseCount: Int!
  emojiReactors: JSON
  commentEmojiReactors: JSON
  rejected: Boolean!
  rejectedReason: String
  rejectedByUserId: String
  rejectedByUser: User
  dialogTooltipPreview: String
  dialogueMessageContents(dialogueMessageId: String): String
  firstVideoAttribsForPreview: JSON
  subforumTagId: String
  subforumTag: Tag
  af: Boolean!
  afDate: Date
  afCommentCount: Float!
  afLastCommentedAt: Date
  afSticky: Boolean!
  suggestForAlignmentUserIds: [String!]!
  suggestForAlignmentUsers: [User!]!
  reviewForAlignmentUserId: String
  agentFoundationsId: String
  swrCachingEnabled: Boolean
  generateDraftJargon: Boolean
  curationNotices: [CurationNotice]
  reviews: [Comment]
  currentUserVote: String
  currentUserExtendedVote: JSON
  voteCount: Float!
  baseScore: Float!
  extendedScore: JSON
  score: Float!
  afBaseScore: Float
  afExtendedScore: JSON
  afVoteCount: Float
}

input SinglePostInput {
  selector: SelectorInput
  resolverArgs: JSON
  allowNull: Boolean
}

type SinglePostOutput {
  result: Post
}

input MultiPostInput {
  terms: JSON
  resolverArgs: JSON
  enableTotal: Boolean
  enableCache: Boolean
}

type MultiPostOutput {
  results: [Post]
  totalCount: Int
}

extend type Query {
  post(input: SinglePostInput): SinglePostOutput
  posts(input: MultiPostInput): MultiPostOutput
}

type RSSFeed {
  _id: String!
  schemaVersion: Float!
  createdAt: Date!
  legacyData: JSON
  userId: String!
  user: User
  ownedByUser: Boolean!
  displayFullContent: Boolean!
  nickname: String!
  url: String!
  status: String
  rawFeed: JSON!
  setCanonicalUrl: Boolean!
  importAsDraft: Boolean!
}

input SingleRSSFeedInput {
  selector: SelectorInput
  resolverArgs: JSON
  allowNull: Boolean
}

type SingleRSSFeedOutput {
  result: RSSFeed
}

input MultiRSSFeedInput {
  terms: JSON
  resolverArgs: JSON
  enableTotal: Boolean
  enableCache: Boolean
}

type MultiRSSFeedOutput {
  results: [RSSFeed]
  totalCount: Int
}

extend type Query {
  rSSFeed(input: SingleRSSFeedInput): SingleRSSFeedOutput
  rSSFeeds(input: MultiRSSFeedInput): MultiRSSFeedOutput
}

type ReadStatus {
  _id: String!
  schemaVersion: Float!
  createdAt: Date!
  legacyData: JSON
}

type RecommendationsCache {
  _id: String!
  schemaVersion: Float!
  createdAt: Date!
  legacyData: JSON
  userId: String
  postId: String
  source: String
  scenario: String
  attributionId: String
  ttlMs: Float
}

type Report {
  _id: String!
  schemaVersion: Float!
  createdAt: Date!
  legacyData: JSON
  userId: String!
  user: User
  reportedUserId: String
  reportedUser: User
  commentId: String
  comment: Comment
  postId: String
  post: Post
  link: String!
  claimedUserId: String
  claimedUser: User
  description: String
  closedAt: Date
  markedAsSpam: Boolean
  reportedAsSpam: Boolean
}

input SingleReportInput {
  selector: SelectorInput
  resolverArgs: JSON
  allowNull: Boolean
}

type SingleReportOutput {
  result: Report
}

input MultiReportInput {
  terms: JSON
  resolverArgs: JSON
  enableTotal: Boolean
  enableCache: Boolean
}

type MultiReportOutput {
  results: [Report]
  totalCount: Int
}

extend type Query {
  report(input: SingleReportInput): SingleReportOutput
  reports(input: MultiReportInput): MultiReportOutput
}

type ReviewVote {
  _id: String!
  schemaVersion: Float!
  createdAt: Date!
  legacyData: JSON
  userId: String!
  user: User
  postId: String!
  post: Post
  qualitativeScore: Int!
  quadraticScore: Int!
  comment: String
  year: String!
  dummy: Boolean!
  reactions: [String!]
}

input SingleReviewVoteInput {
  selector: SelectorInput
  resolverArgs: JSON
  allowNull: Boolean
}

type SingleReviewVoteOutput {
  result: ReviewVote
}

input MultiReviewVoteInput {
  terms: JSON
  resolverArgs: JSON
  enableTotal: Boolean
  enableCache: Boolean
}

type MultiReviewVoteOutput {
  results: [ReviewVote]
  totalCount: Int
}

extend type Query {
  reviewVote(input: SingleReviewVoteInput): SingleReviewVoteOutput
  reviewVotes(input: MultiReviewVoteInput): MultiReviewVoteOutput
}

type ReviewWinnerArt {
  _id: String!
  schemaVersion: Float!
  createdAt: Date!
  legacyData: JSON
  postId: String!
  splashArtImagePrompt: String!
  splashArtImageUrl: String!
  activeSplashArtCoordinates: SplashArtCoordinate
}

input SingleReviewWinnerArtInput {
  selector: SelectorInput
  resolverArgs: JSON
  allowNull: Boolean
}

type SingleReviewWinnerArtOutput {
  result: ReviewWinnerArt
}

input MultiReviewWinnerArtInput {
  terms: JSON
  resolverArgs: JSON
  enableTotal: Boolean
  enableCache: Boolean
}

type MultiReviewWinnerArtOutput {
  results: [ReviewWinnerArt]
  totalCount: Int
}

extend type Query {
  reviewWinnerArt(input: SingleReviewWinnerArtInput): SingleReviewWinnerArtOutput
  reviewWinnerArts(input: MultiReviewWinnerArtInput): MultiReviewWinnerArtOutput
}

type ReviewWinner {
  _id: String!
  schemaVersion: Float!
  createdAt: Date!
  legacyData: JSON
  postId: String!
  post: Post
  reviewWinnerArt: ReviewWinnerArt
  competitorCount: Int
  reviewYear: Float!
  category: String!
  curatedOrder: Float
  reviewRanking: Float!
  isAI: Boolean
}

input SingleReviewWinnerInput {
  selector: SelectorInput
  resolverArgs: JSON
  allowNull: Boolean
}

type SingleReviewWinnerOutput {
  result: ReviewWinner
}

input MultiReviewWinnerInput {
  terms: JSON
  resolverArgs: JSON
  enableTotal: Boolean
  enableCache: Boolean
}

type MultiReviewWinnerOutput {
  results: [ReviewWinner]
  totalCount: Int
}

extend type Query {
  reviewWinner(input: SingleReviewWinnerInput): SingleReviewWinnerOutput
  reviewWinners(input: MultiReviewWinnerInput): MultiReviewWinnerOutput
}

type Revision {
  _id: String!
  schemaVersion: Float!
  createdAt: Date!
  legacyData: JSON
  documentId: String
  collectionName: String
  fieldName: String
  editedAt: Date!
  updateType: String
  version: String!
  commitMessage: String
  userId: String
  user: User
  draft: Boolean
  originalContents: ContentType
  html: String
  markdown: String
  draftJS: JSON
  ckEditorMarkup: String
  wordCount: Float!
  htmlHighlight: String!
  htmlHighlightStartingAtHash(hash: String): String!
  plaintextDescription: String!
  plaintextMainText: String!
  hasFootnotes: Boolean
  changeMetrics: JSON!
  googleDocMetadata: JSON
  skipAttributions: Boolean!
  tag: Tag
  post: Post
  lens: MultiDocument
  summary: MultiDocument
  automatedContentEvaluations: AutomatedContentEvaluation
  currentUserVote: String
  currentUserExtendedVote: JSON
  voteCount: Float!
  baseScore: Float!
  extendedScore: JSON
  score: Float!
  afBaseScore: Float
  afExtendedScore: JSON
  afVoteCount: Float
}

input SingleRevisionInput {
  selector: SelectorInput
  resolverArgs: JSON
  allowNull: Boolean
}

type SingleRevisionOutput {
  result: Revision
}

input MultiRevisionInput {
  terms: JSON
  resolverArgs: JSON
  enableTotal: Boolean
  enableCache: Boolean
}

type MultiRevisionOutput {
  results: [Revision]
  totalCount: Int
}

extend type Query {
  revision(input: SingleRevisionInput): SingleRevisionOutput
  revisions(input: MultiRevisionInput): MultiRevisionOutput
}

type Sequence {
  _id: String!
  schemaVersion: Float!
  createdAt: Date!
  legacyData: JSON
  contents(version: String): Revision
  contents_latest: String
  lastUpdated: Date!
  userId: String!
  user: User
  title: String!
  bannerImageId: String
  gridImageId: String
  hideFromAuthorPage: Boolean!
  draft: Boolean!
  isDeleted: Boolean!
  curatedOrder: Float
  userProfileOrder: Float
  canonicalCollectionSlug: String
  canonicalCollection: Collection
  hidden: Boolean!
  noindex: Boolean!
  postsCount: Int!
  readPostsCount: Int!
  chapters: [Chapter]
  af: Boolean!
}

input SingleSequenceInput {
  selector: SelectorInput
  resolverArgs: JSON
  allowNull: Boolean
}

type SingleSequenceOutput {
  result: Sequence
}

input MultiSequenceInput {
  terms: JSON
  resolverArgs: JSON
  enableTotal: Boolean
  enableCache: Boolean
}

type MultiSequenceOutput {
  results: [Sequence]
  totalCount: Int
}

extend type Query {
  sequence(input: SingleSequenceInput): SingleSequenceOutput
  sequences(input: MultiSequenceInput): MultiSequenceOutput
}

type Session {
  _id: String
  session: JSON
  expires: Date
  lastModified: Date
}

type SideCommentCache {
  _id: String!
  schemaVersion: Float!
  createdAt: Date!
  legacyData: JSON
  postId: String
  annotatedHtml: String
  commentsByBlock: JSON
  version: Float
}

type SplashArtCoordinate {
  _id: String!
  schemaVersion: Float!
  createdAt: Date!
  legacyData: JSON
  reviewWinnerArtId: String
  reviewWinnerArt: ReviewWinnerArt
  leftXPct: Float!
  leftYPct: Float!
  leftHeightPct: Float!
  leftWidthPct: Float!
  leftFlipped: Boolean!
  middleXPct: Float!
  middleYPct: Float!
  middleHeightPct: Float!
  middleWidthPct: Float!
  middleFlipped: Boolean!
  rightXPct: Float!
  rightYPct: Float!
  rightHeightPct: Float!
  rightWidthPct: Float!
  rightFlipped: Boolean!
}

input SingleSplashArtCoordinateInput {
  selector: SelectorInput
  resolverArgs: JSON
  allowNull: Boolean
}

type SingleSplashArtCoordinateOutput {
  result: SplashArtCoordinate
}

input MultiSplashArtCoordinateInput {
  terms: JSON
  resolverArgs: JSON
  enableTotal: Boolean
  enableCache: Boolean
}

type MultiSplashArtCoordinateOutput {
  results: [SplashArtCoordinate]
  totalCount: Int
}

extend type Query {
  splashArtCoordinate(input: SingleSplashArtCoordinateInput): SingleSplashArtCoordinateOutput
  splashArtCoordinates(input: MultiSplashArtCoordinateInput): MultiSplashArtCoordinateOutput
}

type Spotlight {
  _id: String!
  schemaVersion: Float!
  createdAt: Date!
  legacyData: JSON
  description(version: String): Revision
  description_latest: String
  documentId: String!
  document: Post
  post: Post
  sequence: Sequence
  tag: Tag
  documentType: String!
  position: Float!
  duration: Float!
  customTitle: String
  customSubtitle: String
  subtitleUrl: String
  headerTitle: String
  headerTitleLeftColor: String
  headerTitleRightColor: String
  lastPromotedAt: Date!
  spotlightSplashImageUrl: String
  draft: Boolean!
  deletedDraft: Boolean!
  showAuthor: Boolean!
  imageFade: Boolean!
  imageFadeColor: String
  spotlightImageId: String
  spotlightDarkImageId: String
  sequenceChapters: [Chapter]
}

input SingleSpotlightInput {
  selector: SelectorInput
  resolverArgs: JSON
  allowNull: Boolean
}

type SingleSpotlightOutput {
  result: Spotlight
}

input MultiSpotlightInput {
  terms: JSON
  resolverArgs: JSON
  enableTotal: Boolean
  enableCache: Boolean
}

type MultiSpotlightOutput {
  results: [Spotlight]
  totalCount: Int
}

extend type Query {
  spotlight(input: SingleSpotlightInput): SingleSpotlightOutput
  spotlights(input: MultiSpotlightInput): MultiSpotlightOutput
}

type Subscription {
  _id: String!
  schemaVersion: Float!
  createdAt: Date!
  legacyData: JSON
  userId: String
  user: User
  state: String
  documentId: String
  collectionName: String
  deleted: Boolean
  type: String
}

input SingleSubscriptionInput {
  selector: SelectorInput
  resolverArgs: JSON
  allowNull: Boolean
}

type SingleSubscriptionOutput {
  result: Subscription
}

input MultiSubscriptionInput {
  terms: JSON
  resolverArgs: JSON
  enableTotal: Boolean
  enableCache: Boolean
}

type MultiSubscriptionOutput {
  results: [Subscription]
  totalCount: Int
}

extend type Query {
  subscription(input: SingleSubscriptionInput): SingleSubscriptionOutput
  subscriptions(input: MultiSubscriptionInput): MultiSubscriptionOutput
}

type SurveyQuestion {
  _id: String!
  schemaVersion: Float!
  createdAt: Date!
  legacyData: JSON
  surveyId: String!
  survey: Survey!
  question: String!
  format: String!
  order: Float!
}

input SingleSurveyQuestionInput {
  selector: SelectorInput
  resolverArgs: JSON
  allowNull: Boolean
}

type SingleSurveyQuestionOutput {
  result: SurveyQuestion
}

input MultiSurveyQuestionInput {
  terms: JSON
  resolverArgs: JSON
  enableTotal: Boolean
  enableCache: Boolean
}

type MultiSurveyQuestionOutput {
  results: [SurveyQuestion]
  totalCount: Int
}

extend type Query {
  surveyQuestion(input: SingleSurveyQuestionInput): SingleSurveyQuestionOutput
  surveyQuestions(input: MultiSurveyQuestionInput): MultiSurveyQuestionOutput
}

type SurveyResponse {
  _id: String!
  schemaVersion: Float!
  createdAt: Date!
  legacyData: JSON
  surveyId: String
  survey: Survey
  surveyScheduleId: String
  surveySchedule: SurveySchedule
  userId: String
  user: User
  clientId: String
  client: ClientId
  response: JSON
}

input SingleSurveyResponseInput {
  selector: SelectorInput
  resolverArgs: JSON
  allowNull: Boolean
}

type SingleSurveyResponseOutput {
  result: SurveyResponse
}

input MultiSurveyResponseInput {
  terms: JSON
  resolverArgs: JSON
  enableTotal: Boolean
  enableCache: Boolean
}

type MultiSurveyResponseOutput {
  results: [SurveyResponse]
  totalCount: Int
}

extend type Query {
  surveyResponse(input: SingleSurveyResponseInput): SingleSurveyResponseOutput
  surveyResponses(input: MultiSurveyResponseInput): MultiSurveyResponseOutput
}

type SurveySchedule {
  _id: String!
  schemaVersion: Float!
  createdAt: Date!
  legacyData: JSON
  surveyId: String!
  survey: Survey!
  name: String
  impressionsLimit: Float
  maxVisitorPercentage: Float
  minKarma: Float
  maxKarma: Float
  target: String
  startDate: Date
  endDate: Date
  deactivated: Boolean
  clientIds: [String!]
  clients: [ClientId!]
}

input SingleSurveyScheduleInput {
  selector: SelectorInput
  resolverArgs: JSON
  allowNull: Boolean
}

type SingleSurveyScheduleOutput {
  result: SurveySchedule
}

input MultiSurveyScheduleInput {
  terms: JSON
  resolverArgs: JSON
  enableTotal: Boolean
  enableCache: Boolean
}

type MultiSurveyScheduleOutput {
  results: [SurveySchedule]
  totalCount: Int
}

extend type Query {
  surveySchedule(input: SingleSurveyScheduleInput): SingleSurveyScheduleOutput
  surveySchedules(input: MultiSurveyScheduleInput): MultiSurveyScheduleOutput
}

type Survey {
  _id: String!
  schemaVersion: Float!
  createdAt: Date!
  legacyData: JSON
  name: String!
  questions: [SurveyQuestion!]!
}

input SingleSurveyInput {
  selector: SelectorInput
  resolverArgs: JSON
  allowNull: Boolean
}

type SingleSurveyOutput {
  result: Survey
}

input MultiSurveyInput {
  terms: JSON
  resolverArgs: JSON
  enableTotal: Boolean
  enableCache: Boolean
}

type MultiSurveyOutput {
  results: [Survey]
  totalCount: Int
}

extend type Query {
  survey(input: SingleSurveyInput): SingleSurveyOutput
  surveys(input: MultiSurveyInput): MultiSurveyOutput
}

type TagFlag {
  _id: String!
  schemaVersion: Float!
  createdAt: Date!
  legacyData: JSON
  contents(version: String): Revision
  contents_latest: String
  slug: String!
  name: String!
  deleted: Boolean!
  order: Float
}

input SingleTagFlagInput {
  selector: SelectorInput
  resolverArgs: JSON
  allowNull: Boolean
}

type SingleTagFlagOutput {
  result: TagFlag
}

input MultiTagFlagInput {
  terms: JSON
  resolverArgs: JSON
  enableTotal: Boolean
  enableCache: Boolean
}

type MultiTagFlagOutput {
  results: [TagFlag]
  totalCount: Int
}

extend type Query {
  tagFlag(input: SingleTagFlagInput): SingleTagFlagOutput
  tagFlags(input: MultiTagFlagInput): MultiTagFlagOutput
}

type TagRel {
  _id: String!
  schemaVersion: Float!
  createdAt: Date!
  legacyData: JSON
  tagId: String!
  tag: Tag
  postId: String!
  post: Post
  deleted: Boolean!
  userId: String
  user: User
  currentUserCanVote: Boolean!
  autoApplied: Boolean!
  backfilled: Boolean!
  currentUserVote: String
  currentUserExtendedVote: JSON
  voteCount: Float!
  baseScore: Float!
  extendedScore: JSON
  score: Float!
  afBaseScore: Float
  afExtendedScore: JSON
  afVoteCount: Float
}

input SingleTagRelInput {
  selector: SelectorInput
  resolverArgs: JSON
  allowNull: Boolean
}

type SingleTagRelOutput {
  result: TagRel
}

input MultiTagRelInput {
  terms: JSON
  resolverArgs: JSON
  enableTotal: Boolean
  enableCache: Boolean
}

type MultiTagRelOutput {
  results: [TagRel]
  totalCount: Int
}

extend type Query {
  tagRel(input: SingleTagRelInput): SingleTagRelOutput
  tagRels(input: MultiTagRelInput): MultiTagRelOutput
}

type Tag {
  _id: String!
  schemaVersion: Float!
  createdAt: Date!
  legacyData: JSON
  description(version: String): Revision
  description_latest: String
  pingbacks: JSON
  subforumWelcomeText(version: String): Revision
  subforumWelcomeText_latest: String
  moderationGuidelines(version: String): Revision
  moderationGuidelines_latest: String
  slug: String!
  oldSlugs: [String!]!
  name: String!
  shortName: String
  subtitle: String
  core: Boolean!
  isPostType: Boolean!
  suggestedAsFilter: Boolean!
  defaultOrder: Float!
  descriptionTruncationCount: Float!
  postCount: Float!
  userId: String
  user: User
  adminOnly: Boolean!
  canEditUserIds: [String!]
  charsAdded: Float
  charsRemoved: Float
  deleted: Boolean!
  lastCommentedAt: Date
  lastSubforumCommentAt: Date
  needsReview: Boolean!
  reviewedByUserId: String
  reviewedByUser: User
  wikiGrade: Int!
  recentComments(tagCommentsLimit: Int, maxAgeHours: Int, af: Boolean, tagCommentType: String): [Comment]
  wikiOnly: Boolean!
  bannerImageId: String
  squareImageId: String
  tagFlagsIds: [String!]!
  tagFlags: [TagFlag!]!
  lesswrongWikiImportRevision: String
  lesswrongWikiImportSlug: String
  lesswrongWikiImportCompleted: Boolean
  lastVisitedAt: Date
  isRead: Boolean
  tableOfContents(version: String): JSON
  htmlWithContributorAnnotations: String
  contributors(limit: Int, version: String): TagContributorsList
  contributionStats: JSON
  introSequenceId: String
  sequence: Sequence
  postsDefaultSortOrder: String
  canVoteOnRels: [String!]
  isSubforum: Boolean!
  subforumUnreadMessagesCount: Int
  subforumModeratorIds: [String!]!
  subforumModerators: [User!]!
  subforumIntroPostId: String
  subforumIntroPost: Post
  parentTagId: String
  parentTag: Tag
  subTagIds: [String!]!
  subTags: [Tag!]!
  autoTagModel: String
  autoTagPrompt: String
  noindex: Boolean!
  lenses(lensSlug: String, version: String): [MultiDocument!]!
  lensesIncludingDeleted(lensSlug: String, version: String): [MultiDocument!]!
  isPlaceholderPage: Boolean!
  summaries: [MultiDocument!]!
  textLastUpdatedAt: Date
  isArbitalImport: Boolean
  arbitalLinkedPages: ArbitalLinkedPages
  coreTagId: String
  maxScore: Int
  usersWhoLiked: [UserLikingTag!]!
  forceAllowType3Audio: Boolean!
  currentUserVote: String
  currentUserExtendedVote: JSON
  voteCount: Float!
  baseScore: Float!
  extendedScore: JSON
  score: Float!
  afBaseScore: Float
  afExtendedScore: JSON
  afVoteCount: Float
}

input SingleTagInput {
  selector: SelectorInput
  resolverArgs: JSON
  allowNull: Boolean
}

type SingleTagOutput {
  result: Tag
}

input MultiTagInput {
  terms: JSON
  resolverArgs: JSON
  enableTotal: Boolean
  enableCache: Boolean
}

type MultiTagOutput {
  results: [Tag]
  totalCount: Int
}

extend type Query {
  tag(input: SingleTagInput): SingleTagOutput
  tags(input: MultiTagInput): MultiTagOutput
}

type Tweet {
  _id: String!
  schemaVersion: Float!
  createdAt: Date!
  legacyData: JSON
}

type TypingIndicator {
  _id: String!
  schemaVersion: Float!
  createdAt: Date!
  legacyData: JSON
  userId: String
  documentId: String
  lastUpdated: Date
}

input SingleTypingIndicatorInput {
  selector: SelectorInput
  resolverArgs: JSON
  allowNull: Boolean
}

type SingleTypingIndicatorOutput {
  result: TypingIndicator
}

input MultiTypingIndicatorInput {
  terms: JSON
  resolverArgs: JSON
  enableTotal: Boolean
  enableCache: Boolean
}

type MultiTypingIndicatorOutput {
  results: [TypingIndicator]
  totalCount: Int
}

extend type Query {
  typingIndicator(input: SingleTypingIndicatorInput): SingleTypingIndicatorOutput
  typingIndicators(input: MultiTypingIndicatorInput): MultiTypingIndicatorOutput
}

type UltraFeedEvent {
  _id: String!
  createdAt: Date!
  documentId: String
  collectionName: String
  eventType: String
  userId: String
  event: JSON
  feedItemId: String
}

type UserActivity {
  _id: String!
  schemaVersion: Float!
  createdAt: Date!
  legacyData: JSON
}

type UserEAGDetail {
  _id: String!
  schemaVersion: Float!
  createdAt: Date!
  legacyData: JSON
  userId: String
  user: User
  careerStage: [String]
  countryOrRegion: String
  nearestCity: String
  willingnessToRelocate: JSON
  experiencedIn: [String]
  interestedIn: [String]
  lastUpdated: Date
}

input SingleUserEAGDetailInput {
  selector: SelectorInput
  resolverArgs: JSON
  allowNull: Boolean
}

type SingleUserEAGDetailOutput {
  result: UserEAGDetail
}

input MultiUserEAGDetailInput {
  terms: JSON
  resolverArgs: JSON
  enableTotal: Boolean
  enableCache: Boolean
}

type MultiUserEAGDetailOutput {
  results: [UserEAGDetail]
  totalCount: Int
}

extend type Query {
  userEAGDetail(input: SingleUserEAGDetailInput): SingleUserEAGDetailOutput
  userEAGDetails(input: MultiUserEAGDetailInput): MultiUserEAGDetailOutput
}

type UserJobAd {
  _id: String!
  schemaVersion: Float!
  createdAt: Date!
  legacyData: JSON
  userId: String
  user: User
  jobName: String
  adState: String
  reminderSetAt: Date
  lastUpdated: Date
}

input SingleUserJobAdInput {
  selector: SelectorInput
  resolverArgs: JSON
  allowNull: Boolean
}

type SingleUserJobAdOutput {
  result: UserJobAd
}

input MultiUserJobAdInput {
  terms: JSON
  resolverArgs: JSON
  enableTotal: Boolean
  enableCache: Boolean
}

type MultiUserJobAdOutput {
  results: [UserJobAd]
  totalCount: Int
}

extend type Query {
  userJobAd(input: SingleUserJobAdInput): SingleUserJobAdOutput
  userJobAds(input: MultiUserJobAdInput): MultiUserJobAdOutput
}

type UserMostValuablePost {
  _id: String!
  schemaVersion: Float!
  createdAt: Date!
  legacyData: JSON
  userId: String
  user: User
  postId: String
  post: Post
  deleted: Boolean
}

input SingleUserMostValuablePostInput {
  selector: SelectorInput
  resolverArgs: JSON
  allowNull: Boolean
}

type SingleUserMostValuablePostOutput {
  result: UserMostValuablePost
}

input MultiUserMostValuablePostInput {
  terms: JSON
  resolverArgs: JSON
  enableTotal: Boolean
  enableCache: Boolean
}

type MultiUserMostValuablePostOutput {
  results: [UserMostValuablePost]
  totalCount: Int
}

extend type Query {
  userMostValuablePost(input: SingleUserMostValuablePostInput): SingleUserMostValuablePostOutput
  userMostValuablePosts(input: MultiUserMostValuablePostInput): MultiUserMostValuablePostOutput
}

type UserRateLimit {
  _id: String!
  schemaVersion: Float!
  createdAt: Date!
  legacyData: JSON
  userId: String!
  user: User
  type: String!
  intervalUnit: String!
  intervalLength: Float!
  actionsPerInterval: Float!
  endedAt: Date!
}

input SingleUserRateLimitInput {
  selector: SelectorInput
  resolverArgs: JSON
  allowNull: Boolean
}

type SingleUserRateLimitOutput {
  result: UserRateLimit
}

input MultiUserRateLimitInput {
  terms: JSON
  resolverArgs: JSON
  enableTotal: Boolean
  enableCache: Boolean
}

type MultiUserRateLimitOutput {
  results: [UserRateLimit]
  totalCount: Int
}

extend type Query {
  userRateLimit(input: SingleUserRateLimitInput): SingleUserRateLimitOutput
  userRateLimits(input: MultiUserRateLimitInput): MultiUserRateLimitOutput
}

type UserTagRel {
  _id: String!
  schemaVersion: Float!
  createdAt: Date!
  legacyData: JSON
  tagId: String!
  tag: Tag
  userId: String!
  user: User
  subforumShowUnreadInSidebar: Boolean
  subforumEmailNotifications: Boolean
  subforumHideIntroPost: Boolean
}

input SingleUserTagRelInput {
  selector: SelectorInput
  resolverArgs: JSON
  allowNull: Boolean
}

type SingleUserTagRelOutput {
  result: UserTagRel
}

input MultiUserTagRelInput {
  terms: JSON
  resolverArgs: JSON
  enableTotal: Boolean
  enableCache: Boolean
}

type MultiUserTagRelOutput {
  results: [UserTagRel]
  totalCount: Int
}

extend type Query {
  userTagRel(input: SingleUserTagRelInput): SingleUserTagRelOutput
  userTagRels(input: MultiUserTagRelInput): MultiUserTagRelOutput
}

type User {
  _id: String!
  schemaVersion: Float!
  createdAt: Date!
  legacyData: JSON
  moderationGuidelines(version: String): Revision
  moderationGuidelines_latest: String
  howOthersCanHelpMe(version: String): Revision
  howOthersCanHelpMe_latest: String
  howICanHelpOthers(version: String): Revision
  howICanHelpOthers_latest: String
  slug: String!
  oldSlugs: [String!]!
  biography(version: String): Revision
  biography_latest: String
  username: String
  emails: [JSON!]
  isAdmin: Boolean!
  profile: JSON
  services: JSON
  hasAuth0Id: Boolean
  displayName: String!
  previousDisplayName: String
  email: String
  noindex: Boolean!
  groups: [String!]
  pageUrl: String
  pagePath: String
  editUrl: String
  lwWikiImport: Boolean
  theme: JSON
  lastUsedTimezone: String
  whenConfirmationEmailSent: Date
  legacy: Boolean
  commentSorting: String
  sortDraftsBy: String
  reactPaletteStyle: String
  noKibitz: Boolean
  showHideKarmaOption: Boolean
  showPostAuthorCard: Boolean
  hideIntercom: Boolean!
  markDownPostEditor: Boolean!
  hideElicitPredictions: Boolean
  hideAFNonMemberInitialWarning: Boolean
  noSingleLineComments: Boolean!
  noCollapseCommentsPosts: Boolean!
  noCollapseCommentsFrontpage: Boolean!
  hideCommunitySection: Boolean!
  expandedFrontpageSections: JSON
  showCommunityInRecentDiscussion: Boolean!
  hidePostsRecommendations: Boolean!
  petrovOptOut: Boolean!
  optedOutOfSurveys: Boolean
  postGlossariesPinned: Boolean
  generateJargonForDrafts: Boolean
  generateJargonForPublishedPosts: Boolean
  acceptedTos: Boolean
  hideNavigationSidebar: Boolean
  currentFrontpageFilter: String
  frontpageSelectedTab: String
  frontpageFilterSettings: JSON
  hideFrontpageFilterSettingsDesktop: Boolean
  allPostsTimeframe: String
  allPostsFilter: String
  allPostsSorting: String
  allPostsShowLowKarma: Boolean
  allPostsIncludeEvents: Boolean
  allPostsHideCommunity: Boolean
  allPostsOpenSettings: Boolean
  draftsListSorting: String
  draftsListShowArchived: Boolean
  draftsListShowShared: Boolean
  lastNotificationsCheck: Date
  karma: Float!
  goodHeartTokens: Float
  moderationStyle: String
  moderatorAssistance: Boolean
  collapseModerationGuidelines: Boolean
  bannedUserIds: [String!]
  bannedPersonalUserIds: [String!]
  bookmarkedPostsMetadata: [JSON!]
  bookmarkedPosts: [Post!]
  hiddenPostsMetadata: [JSON!]
  hiddenPosts: [Post!]
  legacyId: String
  deleted: Boolean!
  permanentDeletionRequestedAt: Date
  voteBanned: Boolean
  nullifyVotes: Boolean
  deleteContent: Boolean
  banned: Date
  IPs: [String!]
  auto_subscribe_to_my_posts: Boolean!
  auto_subscribe_to_my_comments: Boolean!
  autoSubscribeAsOrganizer: Boolean!
  notificationCommentsOnSubscribedPost: JSON
  notificationShortformContent: JSON
  notificationRepliesToMyComments: JSON
  notificationRepliesToSubscribedComments: JSON
  notificationSubscribedUserPost: JSON
  notificationSubscribedUserComment: JSON
  notificationPostsInGroups: JSON
  notificationSubscribedTagPost: JSON
  notificationSubscribedSequencePost: JSON
  notificationPrivateMessage: JSON
  notificationSharedWithMe: JSON
  notificationAlignmentSubmissionApproved: JSON
  notificationEventInRadius: JSON
  notificationKarmaPowersGained: JSON
  notificationRSVPs: JSON
  notificationGroupAdministration: JSON
  notificationCommentsOnDraft: JSON
  notificationPostsNominatedReview: JSON
  notificationSubforumUnread: JSON
  notificationNewMention: JSON
  notificationDialogueMessages: JSON
  notificationPublishedDialogueMessages: JSON
  notificationAddedAsCoauthor: JSON
  notificationDebateCommentsOnSubscribedPost: JSON
  notificationDebateReplies: JSON
  notificationDialogueMatch: JSON
  notificationNewDialogueChecks: JSON
  notificationYourTurnMatchForm: JSON
  hideDialogueFacilitation: Boolean
  revealChecksToAdmins: Boolean
  optedInToDialogueFacilitation: Boolean
  showDialoguesList: Boolean
  showMyDialogues: Boolean
  showMatches: Boolean
  showRecommendedPartners: Boolean
  hideActiveDialogueUsers: Boolean
  karmaChangeNotifierSettings: JSON
  karmaChangeLastOpened: Date
  karmaChangeBatchStart: Date
  emailSubscribedToCurated: Boolean
  subscribedToDigest: Boolean
  subscribedToNewsletter: Boolean
  unsubscribeFromAll: Boolean
  hideSubscribePoke: Boolean
  hideMeetupsPoke: Boolean
  hideHomeRHS: Boolean
  frontpagePostCount: Float!
  sequenceCount: Float!
  sequenceDraftCount: Float!
  mongoLocation: JSON
  googleLocation: JSON
  location: String
  mapLocation: JSON
  mapLocationLatLng: LatLng
  mapLocationSet: Boolean
  mapMarkerText: String
  htmlMapMarkerText: String
  nearbyEventsNotifications: Boolean!
  nearbyEventsNotificationsLocation: JSON
  nearbyEventsNotificationsMongoLocation: JSON
  nearbyEventsNotificationsRadius: Float
  nearbyPeopleNotificationThreshold: Float
  hideFrontpageMap: Boolean
  hideTaggingProgressBar: Boolean
  hideFrontpageBookAd: Boolean
  hideFrontpageBook2019Ad: Boolean
  hideFrontpageBook2020Ad: Boolean
  sunshineNotes: String
  sunshineFlagged: Boolean
  needsReview: Boolean
  sunshineSnoozed: Boolean
  snoozedUntilContentCount: Float
  reviewedByUserId: String
  reviewedByUser: User
  isReviewed: Boolean
  reviewedAt: Date
  spamRiskScore: Float!
  afKarma: Float!
  voteCount: Float
  smallUpvoteCount: Float
  smallDownvoteCount: Float
  bigUpvoteCount: Float
  bigDownvoteCount: Float
  voteReceivedCount: Float
  smallUpvoteReceivedCount: Float
  smallDownvoteReceivedCount: Float
  bigUpvoteReceivedCount: Float
  bigDownvoteReceivedCount: Float
  usersContactedBeforeReview: [String!]
  fullName: String
  shortformFeedId: String
  shortformFeed: Post
  viewUnreviewedComments: Boolean
  partiallyReadSequences: [JSON!]
  beta: Boolean
  reviewVotesQuadratic: Boolean
  reviewVotesQuadratic2019: Boolean
  reviewVoteCount: Int
  reviewVotesQuadratic2020: Boolean
  petrovPressedButtonDate: Date
  petrovLaunchCodeDate: Date
  defaultToCKEditor: Boolean
  signUpReCaptchaRating: Float
  noExpandUnreadCommentsReview: Boolean!
  postCount: Float!
  maxPostCount: Float!
  posts(limit: Int = 5): [Post]
  commentCount: Float!
  maxCommentCount: Float!
  tagRevisionCount: Float!
  abTestKey: String
  abTestOverrides: JSON
  reenableDraftJs: Boolean
  walledGardenInvite: Boolean
  hideWalledGardenUI: Boolean
  walledGardenPortalOnboarded: Boolean
  taggingDashboardCollapsed: Boolean
  usernameUnset: Boolean
  paymentEmail: String
  paymentInfo: String
  profileUpdatedAt: Date!
  profileImageId: String
  jobTitle: String
  organization: String
  careerStage: [String!]
  website: String
  bio: String
  htmlBio: String!
  fmCrosspostUserId: String
  linkedinProfileURL: String
  facebookProfileURL: String
  blueskyProfileURL: String
  twitterProfileURL: String
  twitterProfileURLAdmin: String
  githubProfileURL: String
  profileTagIds: [String!]!
  profileTags: [Tag!]!
  organizerOfGroupIds: [String!]!
  organizerOfGroups: [Localgroup!]!
  programParticipation: [String!]
  postingDisabled: Boolean
  allCommentingDisabled: Boolean
  commentingOnOtherUsersDisabled: Boolean
  conversationsDisabled: Boolean
  associatedClientId: ClientId
  associatedClientIds: [ClientId!]
  altAccountsDetected: Boolean
  acknowledgedNewUserGuidelines: Boolean
  moderatorActions: [ModeratorAction]
  subforumPreferredLayout: String
  hideJobAdUntil: Date
  criticismTipsDismissed: Boolean
  hideFromPeopleDirectory: Boolean!
  allowDatadogSessionReplay: Boolean!
  afPostCount: Float!
  afCommentCount: Float!
  afSequenceCount: Float!
  afSequenceDraftCount: Float!
  reviewForAlignmentForumUserId: String
  afApplicationText: String
  afSubmittedApplication: Boolean
  rateLimitNextAbleToComment(postId: String): JSON
  rateLimitNextAbleToPost(eventForm: Boolean): JSON
  recentKarmaInfo: JSON
  hideSunshineSidebar: Boolean
  inactiveSurveyEmailSentAt: Date
  userSurveyEmailSentAt: Date
  karmaChanges(startDate: Date, endDate: Date): KarmaChanges
  recommendationSettings: JSON
}

input UserSelectorUniqueInput {
  _id: String
  documentId: String
  slug: String
}

input SingleUserInput {
  selector: UserSelectorUniqueInput
  resolverArgs: JSON
  allowNull: Boolean
}

type SingleUserOutput {
  result: User
}

input MultiUserInput {
  terms: JSON
  resolverArgs: JSON
  enableTotal: Boolean
  enableCache: Boolean
}

type MultiUserOutput {
  results: [User]
  totalCount: Int
}

extend type Query {
  user(input: SingleUserInput): SingleUserOutput
  users(input: MultiUserInput): MultiUserOutput
}

type Vote {
  _id: String!
  schemaVersion: Float!
  createdAt: Date!
  legacyData: JSON
  documentId: String!
  collectionName: String!
  userId: String
  authorIds: [String!]
  authorId: String
  voteType: String!
  extendedVoteType: JSON
  power: Float
  afPower: Float
  cancelled: Boolean!
  isUnvote: Boolean!
  votedAt: Date
  tagRel: TagRel
  comment: Comment
  post: Post
  documentIsAf: Boolean!
  silenceNotification: Boolean!
}

input SingleVoteInput {
  selector: SelectorInput
  resolverArgs: JSON
  allowNull: Boolean
}

type SingleVoteOutput {
  result: Vote
}

input MultiVoteInput {
  terms: JSON
  resolverArgs: JSON
  enableTotal: Boolean
  enableCache: Boolean
}

type MultiVoteOutput {
  results: [Vote]
  totalCount: Int
}

extend type Query {
  vote(input: SingleVoteInput): SingleVoteOutput
  votes(input: MultiVoteInput): MultiVoteOutput
}

input CreateAdvisorRequestDataInput {
  legacyData: JSON
  userId: String!
  interestedInMetaculus: Boolean
  jobAds: JSON
}

input CreateAdvisorRequestInput {
  data: CreateAdvisorRequestDataInput!
}

input UpdateAdvisorRequestDataInput {
  legacyData: JSON
  userId: String
  interestedInMetaculus: Boolean
  jobAds: JSON
}

input UpdateAdvisorRequestInput {
  selector: SelectorInput!
  data: UpdateAdvisorRequestDataInput!
}

type AdvisorRequestOutput {
  data: AdvisorRequest
}

extend type Mutation {
  createAdvisorRequest(data: CreateAdvisorRequestDataInput!): AdvisorRequestOutput
  updateAdvisorRequest(selector: SelectorInput!, data: UpdateAdvisorRequestDataInput!): AdvisorRequestOutput
}

input CreateBookDataInput {
  legacyData: JSON
  contents: JSON
  title: String
  subtitle: String
  tocTitle: String
  collectionId: String!
  number: Float
  postIds: [String!]
  sequenceIds: [String!]
  displaySequencesAsGrid: Boolean
  hideProgressBar: Boolean
  showChapters: Boolean
}

input CreateBookInput {
  data: CreateBookDataInput!
}

input UpdateBookDataInput {
  legacyData: JSON
  contents: JSON
  title: String
  subtitle: String
  tocTitle: String
  collectionId: String
  number: Float
  postIds: [String!]
  sequenceIds: [String!]
  displaySequencesAsGrid: Boolean
  hideProgressBar: Boolean
  showChapters: Boolean
}

input UpdateBookInput {
  selector: SelectorInput!
  data: UpdateBookDataInput!
}

type BookOutput {
  data: Book
}

extend type Mutation {
  createBook(data: CreateBookDataInput!): BookOutput
  updateBook(selector: SelectorInput!, data: UpdateBookDataInput!): BookOutput
}

input CreateChapterDataInput {
  legacyData: JSON
  contents: JSON
  title: String
  subtitle: String
  number: Float
  sequenceId: String
  postIds: [String!]!
}

input CreateChapterInput {
  data: CreateChapterDataInput!
}

input UpdateChapterDataInput {
  legacyData: JSON
  contents: JSON
  title: String
  subtitle: String
  number: Float
  sequenceId: String
  postIds: [String!]
}

input UpdateChapterInput {
  selector: SelectorInput!
  data: UpdateChapterDataInput!
}

type ChapterOutput {
  data: Chapter
}

extend type Mutation {
  createChapter(data: CreateChapterDataInput!): ChapterOutput
  updateChapter(selector: SelectorInput!, data: UpdateChapterDataInput!): ChapterOutput
}

input CreateCollectionDataInput {
  createdAt: Date!
  legacyData: JSON
  contents: JSON
  title: String!
  slug: String!
  gridImageId: String
  firstPageLink: String
  hideStartReadingButton: Boolean
  noindex: Boolean
}

input CreateCollectionInput {
  data: CreateCollectionDataInput!
}

input UpdateCollectionDataInput {
  createdAt: Date
  legacyData: JSON
  contents: JSON
  title: String
  slug: String
  gridImageId: String
  firstPageLink: String
  hideStartReadingButton: Boolean
  noindex: Boolean
}

input UpdateCollectionInput {
  selector: SelectorInput!
  data: UpdateCollectionDataInput!
}

type CollectionOutput {
  data: Collection
}

extend type Mutation {
  createCollection(data: CreateCollectionDataInput!): CollectionOutput
  updateCollection(selector: SelectorInput!, data: UpdateCollectionDataInput!): CollectionOutput
}

input CreateCommentModeratorActionDataInput {
  legacyData: JSON
  commentId: String
  type: String!
  endedAt: Date
}

input CreateCommentModeratorActionInput {
  data: CreateCommentModeratorActionDataInput!
}

input UpdateCommentModeratorActionDataInput {
  legacyData: JSON
  commentId: String
  type: String
  endedAt: Date
}

input UpdateCommentModeratorActionInput {
  selector: SelectorInput!
  data: UpdateCommentModeratorActionDataInput!
}

type CommentModeratorActionOutput {
  data: CommentModeratorAction
}

extend type Mutation {
  createCommentModeratorAction(data: CreateCommentModeratorActionDataInput!): CommentModeratorActionOutput
  updateCommentModeratorAction(selector: SelectorInput!, data: UpdateCommentModeratorActionDataInput!): CommentModeratorActionOutput
}

input CreateCommentDataInput {
  legacyData: JSON
  contents: JSON
  parentCommentId: String
  topLevelCommentId: String
  postId: String
  tagId: String
  forumEventId: String
  forumEventMetadata: JSON
  tagCommentType: String
  subforumStickyPriority: Float
  userId: String
  authorIsUnreviewed: Boolean
  answer: Boolean
  parentAnswerId: String
  shortform: Boolean
  shortformFrontpage: Boolean
  nominatedForReview: String
  reviewingForReview: String
  promotedByUserId: String
  hideKarma: Boolean
  legacy: Boolean
  legacyId: String
  legacyPoll: Boolean
  legacyParentId: String
  retracted: Boolean
  deleted: Boolean
  deletedPublic: Boolean
  deletedReason: String
  deletedDate: Date
  deletedByUserId: String
  spam: Boolean
  needsReview: Boolean
  reviewedByUserId: String
  moderatorHat: Boolean
  hideModeratorHat: Boolean
  isPinnedOnProfile: Boolean
  title: String
  relevantTagIds: [String!]
  debateResponse: Boolean
  rejected: Boolean
  modGPTAnalysis: String
  modGPTRecommendation: String
  rejectedReason: String
  rejectedByUserId: String
  af: Boolean
  afDate: Date
  agentFoundationsId: String
  originalDialogueId: String
}

input CreateCommentInput {
  data: CreateCommentDataInput!
}

input UpdateCommentDataInput {
  legacyData: JSON
  contents: JSON
  subforumStickyPriority: Float
  authorIsUnreviewed: Boolean
  answer: Boolean
  shortform: Boolean
  shortformFrontpage: Boolean
  nominatedForReview: String
  reviewingForReview: String
  promoted: Boolean
  promotedByUserId: String
  hideKarma: Boolean
  legacy: Boolean
  legacyId: String
  legacyPoll: Boolean
  legacyParentId: String
  retracted: Boolean
  deleted: Boolean
  deletedPublic: Boolean
  deletedReason: String
  deletedDate: Date
  deletedByUserId: String
  spam: Boolean
  repliesBlockedUntil: Date
  needsReview: Boolean
  reviewedByUserId: String
  hideAuthor: Boolean
  moderatorHat: Boolean
  hideModeratorHat: Boolean
  isPinnedOnProfile: Boolean
  title: String
  relevantTagIds: [String!]
  debateResponse: Boolean
  rejected: Boolean
  modGPTAnalysis: String
  modGPTRecommendation: String
  rejectedReason: String
  rejectedByUserId: String
  af: Boolean
  suggestForAlignmentUserIds: [String!]
  reviewForAlignmentUserId: String
  afDate: Date
  moveToAlignmentUserId: String
  agentFoundationsId: String
  originalDialogueId: String
}

input UpdateCommentInput {
  selector: SelectorInput!
  data: UpdateCommentDataInput!
}

type CommentOutput {
  data: Comment
}

extend type Mutation {
  createComment(data: CreateCommentDataInput!): CommentOutput
  updateComment(selector: SelectorInput!, data: UpdateCommentDataInput!): CommentOutput
}

input CreateConversationDataInput {
  legacyData: JSON
  title: String
  participantIds: [String!]
  af: Boolean
  moderator: Boolean
  archivedByIds: [String!]
}

input CreateConversationInput {
  data: CreateConversationDataInput!
}

input UpdateConversationDataInput {
  legacyData: JSON
  title: String
  participantIds: [String!]
  af: Boolean
  moderator: Boolean
  archivedByIds: [String!]
}

input UpdateConversationInput {
  selector: SelectorInput!
  data: UpdateConversationDataInput!
}

type ConversationOutput {
  data: Conversation
}

extend type Mutation {
  createConversation(data: CreateConversationDataInput!): ConversationOutput
  updateConversation(selector: SelectorInput!, data: UpdateConversationDataInput!): ConversationOutput
}

input CreateCurationNoticeDataInput {
  legacyData: JSON
  contents: JSON
  userId: String!
  commentId: String
  postId: String!
}

input CreateCurationNoticeInput {
  data: CreateCurationNoticeDataInput!
}

input UpdateCurationNoticeDataInput {
  legacyData: JSON
  contents: JSON
  commentId: String
  deleted: Boolean
}

input UpdateCurationNoticeInput {
  selector: SelectorInput!
  data: UpdateCurationNoticeDataInput!
}

type CurationNoticeOutput {
  data: CurationNotice
}

extend type Mutation {
  createCurationNotice(data: CreateCurationNoticeDataInput!): CurationNoticeOutput
  updateCurationNotice(selector: SelectorInput!, data: UpdateCurationNoticeDataInput!): CurationNoticeOutput
}

input CreateDigestPostDataInput {
  legacyData: JSON
  digestId: String!
  postId: String!
  emailDigestStatus: String
  onsiteDigestStatus: String
}

input CreateDigestPostInput {
  data: CreateDigestPostDataInput!
}

input UpdateDigestPostDataInput {
  legacyData: JSON
  digestId: String
  postId: String
  emailDigestStatus: String
  onsiteDigestStatus: String
}

input UpdateDigestPostInput {
  selector: SelectorInput!
  data: UpdateDigestPostDataInput!
}

type DigestPostOutput {
  data: DigestPost
}

extend type Mutation {
  createDigestPost(data: CreateDigestPostDataInput!): DigestPostOutput
  updateDigestPost(selector: SelectorInput!, data: UpdateDigestPostDataInput!): DigestPostOutput
}

input CreateDigestDataInput {
  legacyData: JSON
  num: Float!
  startDate: Date!
  endDate: Date
  publishedDate: Date
  onsiteImageId: String
  onsitePrimaryColor: String
}

input CreateDigestInput {
  data: CreateDigestDataInput!
}

input UpdateDigestDataInput {
  legacyData: JSON
  num: Float
  startDate: Date
  endDate: Date
  publishedDate: Date
  onsiteImageId: String
  onsitePrimaryColor: String
}

input UpdateDigestInput {
  selector: SelectorInput!
  data: UpdateDigestDataInput!
}

type DigestOutput {
  data: Digest
}

extend type Mutation {
  createDigest(data: CreateDigestDataInput!): DigestOutput
  updateDigest(selector: SelectorInput!, data: UpdateDigestDataInput!): DigestOutput
}

input CreateElectionCandidateDataInput {
  legacyData: JSON
  electionName: String!
  name: String!
  logoSrc: String!
  href: String!
  fundraiserLink: String
  gwwcLink: String
  gwwcId: String
  description: String!
  userId: String
  tagId: String!
  isElectionFundraiser: Boolean
  amountRaised: Float
  targetAmount: Float
}

input CreateElectionCandidateInput {
  data: CreateElectionCandidateDataInput!
}

input UpdateElectionCandidateDataInput {
  legacyData: JSON
  electionName: String
  name: String
  logoSrc: String
  href: String
  fundraiserLink: String
  gwwcLink: String
  gwwcId: String
  description: String
  userId: String
  tagId: String
  isElectionFundraiser: Boolean
  amountRaised: Float
  targetAmount: Float
}

input UpdateElectionCandidateInput {
  selector: SelectorInput!
  data: UpdateElectionCandidateDataInput!
}

type ElectionCandidateOutput {
  data: ElectionCandidate
}

extend type Mutation {
  createElectionCandidate(data: CreateElectionCandidateDataInput!): ElectionCandidateOutput
  updateElectionCandidate(selector: SelectorInput!, data: UpdateElectionCandidateDataInput!): ElectionCandidateOutput
}

input CreateElectionVoteDataInput {
  legacyData: JSON
  electionName: String!
  userId: String!
  compareState: JSON
  vote: JSON
  submittedAt: Date
  submissionComments: JSON
  userExplanation: String
  userOtherComments: String
}

input CreateElectionVoteInput {
  data: CreateElectionVoteDataInput!
}

input UpdateElectionVoteDataInput {
  legacyData: JSON
  electionName: String
  userId: String
  compareState: JSON
  vote: JSON
  submittedAt: Date
  submissionComments: JSON
  userExplanation: String
  userOtherComments: String
}

input UpdateElectionVoteInput {
  selector: SelectorInput!
  data: UpdateElectionVoteDataInput!
}

type ElectionVoteOutput {
  data: ElectionVote
}

extend type Mutation {
  createElectionVote(data: CreateElectionVoteDataInput!): ElectionVoteOutput
  updateElectionVote(selector: SelectorInput!, data: UpdateElectionVoteDataInput!): ElectionVoteOutput
}

input CreateElicitQuestionDataInput {
  legacyData: JSON
  title: String!
  notes: String
  resolution: String
  resolvesBy: Date
}

input CreateElicitQuestionInput {
  data: CreateElicitQuestionDataInput!
}

input UpdateElicitQuestionDataInput {
  legacyData: JSON
  title: String
  notes: String
  resolution: String
  resolvesBy: Date
}

input UpdateElicitQuestionInput {
  selector: SelectorInput!
  data: UpdateElicitQuestionDataInput!
}

type ElicitQuestionOutput {
  data: ElicitQuestion
}

extend type Mutation {
  createElicitQuestion(data: CreateElicitQuestionDataInput!): ElicitQuestionOutput
  updateElicitQuestion(selector: SelectorInput!, data: UpdateElicitQuestionDataInput!): ElicitQuestionOutput
}

input CreateForumEventDataInput {
  legacyData: JSON
  frontpageDescription: JSON
  frontpageDescriptionMobile: JSON
  postPageDescription: JSON
  title: String!
  startDate: Date!
  endDate: Date
  darkColor: String!
  lightColor: String!
  bannerTextColor: String!
  contrastColor: String
  tagId: String
  postId: String
  bannerImageId: String
  includesPoll: Boolean
  isGlobal: Boolean!
  eventFormat: String
  pollQuestion: JSON
  pollAgreeWording: String
  pollDisagreeWording: String
  maxStickersPerUser: Float
  customComponent: String
  commentPrompt: String
  publicData: JSON
}

input CreateForumEventInput {
  data: CreateForumEventDataInput!
}

input UpdateForumEventDataInput {
  legacyData: JSON
  frontpageDescription: JSON
  frontpageDescriptionMobile: JSON
  postPageDescription: JSON
  title: String
  startDate: Date
  endDate: Date
  darkColor: String
  lightColor: String
  bannerTextColor: String
  contrastColor: String
  tagId: String
  postId: String
  bannerImageId: String
  includesPoll: Boolean
  isGlobal: Boolean
  eventFormat: String
  pollQuestion: JSON
  pollAgreeWording: String
  pollDisagreeWording: String
  maxStickersPerUser: Float
  customComponent: String
  commentPrompt: String
  publicData: JSON
}

input UpdateForumEventInput {
  selector: SelectorInput!
  data: UpdateForumEventDataInput!
}

type ForumEventOutput {
  data: ForumEvent
}

extend type Mutation {
  createForumEvent(data: CreateForumEventDataInput!): ForumEventOutput
  updateForumEvent(selector: SelectorInput!, data: UpdateForumEventDataInput!): ForumEventOutput
}

input CreateJargonTermDataInput {
  legacyData: JSON
  contents: JSON
  postId: String!
  term: String!
  approved: Boolean
  deleted: Boolean
  altTerms: [String!]!
}

input CreateJargonTermInput {
  data: CreateJargonTermDataInput!
}

input UpdateJargonTermDataInput {
  legacyData: JSON
  contents: JSON
  term: String
  approved: Boolean
  deleted: Boolean
  altTerms: [String!]
}

input UpdateJargonTermInput {
  selector: SelectorInput!
  data: UpdateJargonTermDataInput!
}

type JargonTermOutput {
  data: JargonTerm
}

extend type Mutation {
  createJargonTerm(data: CreateJargonTermDataInput!): JargonTermOutput
  updateJargonTerm(selector: SelectorInput!, data: UpdateJargonTermDataInput!): JargonTermOutput
}

input CreateLWEventDataInput {
  legacyData: JSON
  userId: String
  name: String!
  documentId: String
  important: Boolean
  properties: JSON
  intercom: Boolean
}

input CreateLWEventInput {
  data: CreateLWEventDataInput!
}

type LWEventOutput {
  data: LWEvent
}

extend type Mutation {
  createLWEvent(data: CreateLWEventDataInput!): LWEventOutput
}

input UpdateLlmConversationDataInput {
  legacyData: JSON
  userId: String
  title: String
  model: String
  systemPrompt: String
  deleted: Boolean
}

input UpdateLlmConversationInput {
  selector: SelectorInput!
  data: UpdateLlmConversationDataInput!
}

type LlmConversationOutput {
  data: LlmConversation
}

extend type Mutation {
  updateLlmConversation(selector: SelectorInput!, data: UpdateLlmConversationDataInput!): LlmConversationOutput
}

input CreateLocalgroupDataInput {
  legacyData: JSON
  contents: JSON
  name: String!
  nameInAnotherLanguage: String
  organizerIds: [String!]!
  lastActivity: Date
  types: [String!]!
  categories: [String!]
  isOnline: Boolean
  googleLocation: JSON
  location: String
  contactInfo: String
  facebookLink: String
  facebookPageLink: String
  meetupLink: String
  slackLink: String
  website: String
  bannerImageId: String
  inactive: Boolean
  deleted: Boolean
}

input CreateLocalgroupInput {
  data: CreateLocalgroupDataInput!
}

input UpdateLocalgroupDataInput {
  legacyData: JSON
  contents: JSON
  name: String
  nameInAnotherLanguage: String
  organizerIds: [String!]
  lastActivity: Date
  types: [String!]
  categories: [String!]
  isOnline: Boolean
  googleLocation: JSON
  location: String
  contactInfo: String
  facebookLink: String
  facebookPageLink: String
  meetupLink: String
  slackLink: String
  website: String
  bannerImageId: String
  inactive: Boolean
  deleted: Boolean
}

input UpdateLocalgroupInput {
  selector: SelectorInput!
  data: UpdateLocalgroupDataInput!
}

type LocalgroupOutput {
  data: Localgroup
}

extend type Mutation {
  createLocalgroup(data: CreateLocalgroupDataInput!): LocalgroupOutput
  updateLocalgroup(selector: SelectorInput!, data: UpdateLocalgroupDataInput!): LocalgroupOutput
}

input CreateMessageDataInput {
  legacyData: JSON
  contents: JSON
  userId: String
  conversationId: String!
  noEmail: Boolean
}

input CreateMessageInput {
  data: CreateMessageDataInput!
}

input UpdateMessageDataInput {
  legacyData: JSON
  contents: JSON
}

input UpdateMessageInput {
  selector: SelectorInput!
  data: UpdateMessageDataInput!
}

type MessageOutput {
  data: Message
}

extend type Mutation {
  createMessage(data: CreateMessageDataInput!): MessageOutput
  updateMessage(selector: SelectorInput!, data: UpdateMessageDataInput!): MessageOutput
}

input CreateModerationTemplateDataInput {
  legacyData: JSON
  contents: JSON
  name: String!
  collectionName: String!
  order: Float
}

input CreateModerationTemplateInput {
  data: CreateModerationTemplateDataInput!
}

input UpdateModerationTemplateDataInput {
  legacyData: JSON
  contents: JSON
  name: String
  collectionName: String
  order: Float
  deleted: Boolean
}

input UpdateModerationTemplateInput {
  selector: SelectorInput!
  data: UpdateModerationTemplateDataInput!
}

type ModerationTemplateOutput {
  data: ModerationTemplate
}

extend type Mutation {
  createModerationTemplate(data: CreateModerationTemplateDataInput!): ModerationTemplateOutput
  updateModerationTemplate(selector: SelectorInput!, data: UpdateModerationTemplateDataInput!): ModerationTemplateOutput
}

input CreateModeratorActionDataInput {
  legacyData: JSON
  userId: String
  type: String!
  endedAt: Date
}

input CreateModeratorActionInput {
  data: CreateModeratorActionDataInput!
}

input UpdateModeratorActionDataInput {
  legacyData: JSON
  userId: String
  type: String
  endedAt: Date
}

input UpdateModeratorActionInput {
  selector: SelectorInput!
  data: UpdateModeratorActionDataInput!
}

type ModeratorActionOutput {
  data: ModeratorAction
}

extend type Mutation {
  createModeratorAction(data: CreateModeratorActionDataInput!): ModeratorActionOutput
  updateModeratorAction(selector: SelectorInput!, data: UpdateModeratorActionDataInput!): ModeratorActionOutput
}

input CreateMultiDocumentDataInput {
  legacyData: JSON
  contents: JSON
  slug: String
  title: String
  tabTitle: String!
  tabSubtitle: String
  userId: String
  parentDocumentId: String!
  collectionName: String!
  fieldName: String!
}

input CreateMultiDocumentInput {
  data: CreateMultiDocumentDataInput!
}

input UpdateMultiDocumentDataInput {
  legacyData: JSON
  contents: JSON
  slug: String
  title: String
  tabTitle: String
  tabSubtitle: String
  index: Float
  deleted: Boolean
}

input UpdateMultiDocumentInput {
  selector: SelectorInput!
  data: UpdateMultiDocumentDataInput!
}

type MultiDocumentOutput {
  data: MultiDocument
}

extend type Mutation {
  createMultiDocument(data: CreateMultiDocumentDataInput!): MultiDocumentOutput
  updateMultiDocument(selector: SelectorInput!, data: UpdateMultiDocumentDataInput!): MultiDocumentOutput
}

input UpdateNotificationDataInput {
  legacyData: JSON
  viewed: Boolean
}

input UpdateNotificationInput {
  selector: SelectorInput!
  data: UpdateNotificationDataInput!
}

type NotificationOutput {
  data: Notification
}

extend type Mutation {
  updateNotification(selector: SelectorInput!, data: UpdateNotificationDataInput!): NotificationOutput
}

input CreatePetrovDayActionDataInput {
  legacyData: JSON
  actionType: String!
  data: JSON
  userId: String!
}

input CreatePetrovDayActionInput {
  data: CreatePetrovDayActionDataInput!
}

type PetrovDayActionOutput {
  data: PetrovDayAction
}

extend type Mutation {
  createPetrovDayAction(data: CreatePetrovDayActionDataInput!): PetrovDayActionOutput
}

input CreatePodcastEpisodeDataInput {
  legacyData: JSON
  podcastId: String
  title: String!
  episodeLink: String!
  externalEpisodeId: String!
}

input CreatePodcastEpisodeInput {
  data: CreatePodcastEpisodeDataInput!
}

type PodcastEpisodeOutput {
  data: PodcastEpisode
}

extend type Mutation {
  createPodcastEpisode(data: CreatePodcastEpisodeDataInput!): PodcastEpisodeOutput
}

input CreatePostDataInput {
  legacyData: JSON
  contents: JSON
  moderationGuidelines: JSON
  customHighlight: JSON
  slug: String
  postedAt: Date
  url: String
  postCategory: String
  title: String!
  status: Float
  sticky: Boolean
  stickyPriority: Int
  userId: String
  question: Boolean
  authorIsUnreviewed: Boolean
  readTimeMinutesOverride: Float
  submitToFrontpage: Boolean
  hiddenRelatedQuestion: Boolean
  originalPostRelationSourceId: String
  shortform: Boolean
  canonicalSource: String
  manifoldReviewMarketId: String
  tagRelevance: JSON
  noIndex: Boolean
  activateRSVPs: Boolean
  nextDayReminderSent: Boolean
  onlyVisibleToLoggedIn: Boolean
  onlyVisibleToEstablishedAccounts: Boolean
  hideFromRecentDiscussions: Boolean
  podcastEpisodeId: String
  forceAllowType3Audio: Boolean
  legacy: Boolean
  legacyId: String
  legacySpam: Boolean
  feedId: String
  feedLink: String
  curatedDate: Date
  metaDate: Date
  suggestForCuratedUserIds: [String!]
  frontpageDate: Date
  autoFrontpage: String
  collectionTitle: String
  coauthorStatuses: [JSON!]
  hasCoauthorPermission: Boolean
  socialPreviewImageId: String
  socialPreviewImageAutoUrl: String
  socialPreview: JSON
  fmCrosspost: JSON
  canonicalSequenceId: String
  canonicalCollectionSlug: String
  canonicalBookId: String
  canonicalNextPostSlug: String
  canonicalPrevPostSlug: String
  unlisted: Boolean
  disableRecommendation: Boolean
  defaultRecommendation: Boolean
  hideFromPopularComments: Boolean
  draft: Boolean
  wasEverUndrafted: Boolean
  meta: Boolean
  hideFrontpageComments: Boolean
  bannedUserIds: [String!]
  commentsLocked: Boolean
  commentsLockedToAccountsCreatedAfter: Date
  organizerIds: [String!]
  groupId: String
  eventType: String
  isEvent: Boolean
  reviewedByUserId: String
  reviewForCuratedUserId: String
  startTime: Date
  endTime: Date
  eventRegistrationLink: String
  joinEventLink: String
  onlineEvent: Boolean
  globalEvent: Boolean
  googleLocation: JSON
  location: String
  contactInfo: String
  facebookLink: String
  meetupLink: String
  website: String
  eventImageId: String
  types: [String!]
  metaSticky: Boolean
  sharingSettings: JSON
  shareWithUsers: [String!]
  commentSortOrder: String
  hideAuthor: Boolean
  sideCommentVisibility: String
  disableSidenotes: Boolean
  moderationStyle: String
  ignoreRateLimits: Boolean
  hideCommentKarma: Boolean
  collabEditorDialogue: Boolean
  rejected: Boolean
  rejectedReason: String
  rejectedByUserId: String
  subforumTagId: String
  af: Boolean
  afDate: Date
  afSticky: Boolean
  suggestForAlignmentUserIds: [String!]
  reviewForAlignmentUserId: String
  agentFoundationsId: String
  swrCachingEnabled: Boolean
  generateDraftJargon: Boolean
}

input CreatePostInput {
  data: CreatePostDataInput!
}

input UpdatePostDataInput {
  legacyData: JSON
  contents: JSON
  moderationGuidelines: JSON
  customHighlight: JSON
  slug: String
  postedAt: Date
  url: String
  postCategory: String
  title: String
  deletedDraft: Boolean
  status: Float
  sticky: Boolean
  stickyPriority: Int
  userId: String
  question: Boolean
  authorIsUnreviewed: Boolean
  readTimeMinutesOverride: Float
  submitToFrontpage: Boolean
  hiddenRelatedQuestion: Boolean
  shortform: Boolean
  canonicalSource: String
  manifoldReviewMarketId: String
  tagRelevance: JSON
  noIndex: Boolean
  activateRSVPs: Boolean
  nextDayReminderSent: Boolean
  onlyVisibleToLoggedIn: Boolean
  onlyVisibleToEstablishedAccounts: Boolean
  hideFromRecentDiscussions: Boolean
  votingSystem: String
  podcastEpisodeId: String
  forceAllowType3Audio: Boolean
  legacy: Boolean
  legacyId: String
  legacySpam: Boolean
  feedId: String
  feedLink: String
  curatedDate: Date
  metaDate: Date
  suggestForCuratedUserIds: [String!]
  frontpageDate: Date
  autoFrontpage: String
  collectionTitle: String
  coauthorStatuses: [JSON!]
  hasCoauthorPermission: Boolean
  socialPreviewImageId: String
  socialPreviewImageAutoUrl: String
  socialPreview: JSON
  fmCrosspost: JSON
  canonicalSequenceId: String
  canonicalCollectionSlug: String
  canonicalBookId: String
  canonicalNextPostSlug: String
  canonicalPrevPostSlug: String
  unlisted: Boolean
  disableRecommendation: Boolean
  defaultRecommendation: Boolean
  hideFromPopularComments: Boolean
  draft: Boolean
  wasEverUndrafted: Boolean
  meta: Boolean
  hideFrontpageComments: Boolean
  bannedUserIds: [String!]
  commentsLocked: Boolean
  commentsLockedToAccountsCreatedAfter: Date
  organizerIds: [String!]
  groupId: String
  eventType: String
  isEvent: Boolean
  reviewedByUserId: String
  reviewForCuratedUserId: String
  startTime: Date
  endTime: Date
  eventRegistrationLink: String
  joinEventLink: String
  onlineEvent: Boolean
  globalEvent: Boolean
  googleLocation: JSON
  location: String
  contactInfo: String
  facebookLink: String
  meetupLink: String
  website: String
  eventImageId: String
  types: [String!]
  metaSticky: Boolean
  sharingSettings: JSON
  shareWithUsers: [String!]
  linkSharingKey: String
  commentSortOrder: String
  hideAuthor: Boolean
  sideCommentVisibility: String
  disableSidenotes: Boolean
  moderationStyle: String
  ignoreRateLimits: Boolean
  hideCommentKarma: Boolean
  collabEditorDialogue: Boolean
  rejected: Boolean
  rejectedReason: String
  rejectedByUserId: String
  subforumTagId: String
  af: Boolean
  afDate: Date
  afSticky: Boolean
  suggestForAlignmentUserIds: [String!]
  reviewForAlignmentUserId: String
  agentFoundationsId: String
  swrCachingEnabled: Boolean
  generateDraftJargon: Boolean
}

input UpdatePostInput {
  selector: SelectorInput!
  data: UpdatePostDataInput!
}

type PostOutput {
  data: Post
}

extend type Mutation {
  createPost(data: CreatePostDataInput!): PostOutput
  updatePost(selector: SelectorInput!, data: UpdatePostDataInput!): PostOutput
}

input CreateRSSFeedDataInput {
  legacyData: JSON
  userId: String
  ownedByUser: Boolean
  displayFullContent: Boolean
  nickname: String!
  url: String!
  rawFeed: JSON!
  setCanonicalUrl: Boolean
  importAsDraft: Boolean
}

input CreateRSSFeedInput {
  data: CreateRSSFeedDataInput!
}

input UpdateRSSFeedDataInput {
  legacyData: JSON
  userId: String
  ownedByUser: Boolean
  displayFullContent: Boolean
  nickname: String
  url: String
  status: String
  rawFeed: JSON
  setCanonicalUrl: Boolean
  importAsDraft: Boolean
}

input UpdateRSSFeedInput {
  selector: SelectorInput!
  data: UpdateRSSFeedDataInput!
}

type RSSFeedOutput {
  data: RSSFeed
}

extend type Mutation {
  createRSSFeed(data: CreateRSSFeedDataInput!): RSSFeedOutput
  updateRSSFeed(selector: SelectorInput!, data: UpdateRSSFeedDataInput!): RSSFeedOutput
}

input CreateReportDataInput {
  legacyData: JSON
  userId: String
  reportedUserId: String
  commentId: String
  postId: String
  link: String!
  claimedUserId: String
  description: String
  reportedAsSpam: Boolean
}

input CreateReportInput {
  data: CreateReportDataInput!
}

input UpdateReportDataInput {
  createdAt: Date
  legacyData: JSON
  claimedUserId: String
  description: String
  closedAt: Date
  markedAsSpam: Boolean
  reportedAsSpam: Boolean
}

input UpdateReportInput {
  selector: SelectorInput!
  data: UpdateReportDataInput!
}

type ReportOutput {
  data: Report
}

extend type Mutation {
  createReport(data: CreateReportDataInput!): ReportOutput
  updateReport(selector: SelectorInput!, data: UpdateReportDataInput!): ReportOutput
}

input UpdateRevisionDataInput {
  legacyData: JSON
  skipAttributions: Boolean
}

input UpdateRevisionInput {
  selector: SelectorInput!
  data: UpdateRevisionDataInput!
}

type RevisionOutput {
  data: Revision
}

extend type Mutation {
  updateRevision(selector: SelectorInput!, data: UpdateRevisionDataInput!): RevisionOutput
}

input CreateSequenceDataInput {
  legacyData: JSON
  contents: JSON
  lastUpdated: Date
  userId: String
  title: String!
  bannerImageId: String
  gridImageId: String
  hideFromAuthorPage: Boolean
  draft: Boolean
  isDeleted: Boolean
  curatedOrder: Float
  userProfileOrder: Float
  canonicalCollectionSlug: String
  hidden: Boolean
  noindex: Boolean
  af: Boolean
}

input CreateSequenceInput {
  data: CreateSequenceDataInput!
}

input UpdateSequenceDataInput {
  legacyData: JSON
  contents: JSON
  lastUpdated: Date
  userId: String
  title: String
  bannerImageId: String
  gridImageId: String
  hideFromAuthorPage: Boolean
  draft: Boolean
  isDeleted: Boolean
  curatedOrder: Float
  userProfileOrder: Float
  canonicalCollectionSlug: String
  hidden: Boolean
  noindex: Boolean
  af: Boolean
}

input UpdateSequenceInput {
  selector: SelectorInput!
  data: UpdateSequenceDataInput!
}

type SequenceOutput {
  data: Sequence
}

extend type Mutation {
  createSequence(data: CreateSequenceDataInput!): SequenceOutput
  updateSequence(selector: SelectorInput!, data: UpdateSequenceDataInput!): SequenceOutput
}

input CreateSplashArtCoordinateDataInput {
  legacyData: JSON
  reviewWinnerArtId: String!
  leftXPct: Float!
  leftYPct: Float!
  leftHeightPct: Float!
  leftWidthPct: Float!
  leftFlipped: Boolean
  middleXPct: Float!
  middleYPct: Float!
  middleHeightPct: Float!
  middleWidthPct: Float!
  middleFlipped: Boolean
  rightXPct: Float!
  rightYPct: Float!
  rightHeightPct: Float!
  rightWidthPct: Float!
  rightFlipped: Boolean!
}

input CreateSplashArtCoordinateInput {
  data: CreateSplashArtCoordinateDataInput!
}

type SplashArtCoordinateOutput {
  data: SplashArtCoordinate
}

extend type Mutation {
  createSplashArtCoordinate(data: CreateSplashArtCoordinateDataInput!): SplashArtCoordinateOutput
}

input CreateSpotlightDataInput {
  legacyData: JSON
  description: JSON
  documentId: String!
  documentType: String!
  position: Float
  duration: Float!
  customTitle: String
  customSubtitle: String
  subtitleUrl: String
  headerTitle: String
  headerTitleLeftColor: String
  headerTitleRightColor: String
  lastPromotedAt: Date!
  spotlightSplashImageUrl: String
  draft: Boolean!
  showAuthor: Boolean
  imageFade: Boolean
  imageFadeColor: String
  spotlightImageId: String
  spotlightDarkImageId: String
}

input CreateSpotlightInput {
  data: CreateSpotlightDataInput!
}

input UpdateSpotlightDataInput {
  legacyData: JSON
  description: JSON
  documentId: String
  documentType: String
  position: Float
  duration: Float
  customTitle: String
  customSubtitle: String
  subtitleUrl: String
  headerTitle: String
  headerTitleLeftColor: String
  headerTitleRightColor: String
  lastPromotedAt: Date
  spotlightSplashImageUrl: String
  draft: Boolean
  deletedDraft: Boolean
  showAuthor: Boolean
  imageFade: Boolean
  imageFadeColor: String
  spotlightImageId: String
  spotlightDarkImageId: String
}

input UpdateSpotlightInput {
  selector: SelectorInput!
  data: UpdateSpotlightDataInput!
}

type SpotlightOutput {
  data: Spotlight
}

extend type Mutation {
  createSpotlight(data: CreateSpotlightDataInput!): SpotlightOutput
  updateSpotlight(selector: SelectorInput!, data: UpdateSpotlightDataInput!): SpotlightOutput
}

input CreateSubscriptionDataInput {
  legacyData: JSON
  state: String!
  documentId: String!
  collectionName: String!
  type: String!
}

input CreateSubscriptionInput {
  data: CreateSubscriptionDataInput!
}

type SubscriptionOutput {
  data: Subscription
}

extend type Mutation {
  createSubscription(data: CreateSubscriptionDataInput!): SubscriptionOutput
}

input CreateSurveyQuestionDataInput {
  legacyData: JSON
  surveyId: String!
  question: String!
  format: String!
  order: Float!
}

input CreateSurveyQuestionInput {
  data: CreateSurveyQuestionDataInput!
}

input UpdateSurveyQuestionDataInput {
  legacyData: JSON
  surveyId: String
  question: String
  format: String
  order: Float
}

input UpdateSurveyQuestionInput {
  selector: SelectorInput!
  data: UpdateSurveyQuestionDataInput!
}

type SurveyQuestionOutput {
  data: SurveyQuestion
}

extend type Mutation {
  createSurveyQuestion(data: CreateSurveyQuestionDataInput!): SurveyQuestionOutput
  updateSurveyQuestion(selector: SelectorInput!, data: UpdateSurveyQuestionDataInput!): SurveyQuestionOutput
}

input CreateSurveyResponseDataInput {
  legacyData: JSON
  surveyId: String!
  surveyScheduleId: String!
  userId: String!
  clientId: String!
  response: JSON!
}

input CreateSurveyResponseInput {
  data: CreateSurveyResponseDataInput!
}

input UpdateSurveyResponseDataInput {
  legacyData: JSON
  surveyId: String
  surveyScheduleId: String
  userId: String
  clientId: String
  response: JSON
}

input UpdateSurveyResponseInput {
  selector: SelectorInput!
  data: UpdateSurveyResponseDataInput!
}

type SurveyResponseOutput {
  data: SurveyResponse
}

extend type Mutation {
  createSurveyResponse(data: CreateSurveyResponseDataInput!): SurveyResponseOutput
  updateSurveyResponse(selector: SelectorInput!, data: UpdateSurveyResponseDataInput!): SurveyResponseOutput
}

input CreateSurveyScheduleDataInput {
  legacyData: JSON
  surveyId: String!
  name: String!
  impressionsLimit: Float
  maxVisitorPercentage: Float
  minKarma: Float
  maxKarma: Float
  target: String!
  startDate: Date
  endDate: Date
  deactivated: Boolean
  clientIds: [String!]!
}

input CreateSurveyScheduleInput {
  data: CreateSurveyScheduleDataInput!
}

input UpdateSurveyScheduleDataInput {
  legacyData: JSON
  surveyId: String
  name: String
  impressionsLimit: Float
  maxVisitorPercentage: Float
  minKarma: Float
  maxKarma: Float
  target: String
  startDate: Date
  endDate: Date
  deactivated: Boolean
  clientIds: [String!]
}

input UpdateSurveyScheduleInput {
  selector: SelectorInput!
  data: UpdateSurveyScheduleDataInput!
}

type SurveyScheduleOutput {
  data: SurveySchedule
}

extend type Mutation {
  createSurveySchedule(data: CreateSurveyScheduleDataInput!): SurveyScheduleOutput
  updateSurveySchedule(selector: SelectorInput!, data: UpdateSurveyScheduleDataInput!): SurveyScheduleOutput
}

input CreateSurveyDataInput {
  legacyData: JSON
  name: String!
}

input CreateSurveyInput {
  data: CreateSurveyDataInput!
}

input UpdateSurveyDataInput {
  legacyData: JSON
  name: String
}

input UpdateSurveyInput {
  selector: SelectorInput!
  data: UpdateSurveyDataInput!
}

type SurveyOutput {
  data: Survey
}

extend type Mutation {
  createSurvey(data: CreateSurveyDataInput!): SurveyOutput
  updateSurvey(selector: SelectorInput!, data: UpdateSurveyDataInput!): SurveyOutput
}

input CreateTagFlagDataInput {
  legacyData: JSON
  contents: JSON
  slug: String
  name: String!
  deleted: Boolean
  order: Float
}

input CreateTagFlagInput {
  data: CreateTagFlagDataInput!
}

input UpdateTagFlagDataInput {
  legacyData: JSON
  contents: JSON
  slug: String
  name: String
  deleted: Boolean
  order: Float
}

input UpdateTagFlagInput {
  selector: SelectorInput!
  data: UpdateTagFlagDataInput!
}

type TagFlagOutput {
  data: TagFlag
}

extend type Mutation {
  createTagFlag(data: CreateTagFlagDataInput!): TagFlagOutput
  updateTagFlag(selector: SelectorInput!, data: UpdateTagFlagDataInput!): TagFlagOutput
}

input CreateTagDataInput {
  legacyData: JSON
  description: JSON
  subforumWelcomeText: JSON
  moderationGuidelines: JSON
  slug: String
  name: String!
  shortName: String
  subtitle: String
  core: Boolean
  isPostType: Boolean
  suggestedAsFilter: Boolean
  defaultOrder: Float
  descriptionTruncationCount: Float
  adminOnly: Boolean
  canEditUserIds: [String!]
  reviewedByUserId: String
  wikiGrade: Int
  wikiOnly: Boolean
  bannerImageId: String
  squareImageId: String
  tagFlagsIds: [String!]
  introSequenceId: String
  postsDefaultSortOrder: String
  canVoteOnRels: [String!]
  isSubforum: Boolean
  subforumModeratorIds: [String!]
  subforumIntroPostId: String
  parentTagId: String
  subTagIds: [String!]
  autoTagModel: String
  autoTagPrompt: String
  coreTagId: String
  forceAllowType3Audio: Boolean
}

input CreateTagInput {
  data: CreateTagDataInput!
}

input UpdateTagDataInput {
  legacyData: JSON
  description: JSON
  subforumWelcomeText: JSON
  moderationGuidelines: JSON
  slug: String
  name: String
  shortName: String
  subtitle: String
  core: Boolean
  isPostType: Boolean
  suggestedAsFilter: Boolean
  defaultOrder: Float
  descriptionTruncationCount: Float
  adminOnly: Boolean
  canEditUserIds: [String!]
  deleted: Boolean
  needsReview: Boolean
  reviewedByUserId: String
  wikiGrade: Int
  wikiOnly: Boolean
  bannerImageId: String
  squareImageId: String
  tagFlagsIds: [String!]
  introSequenceId: String
  postsDefaultSortOrder: String
  canVoteOnRels: [String!]
  isSubforum: Boolean
  subforumModeratorIds: [String!]
  subforumIntroPostId: String
  parentTagId: String
  subTagIds: [String!]
  autoTagModel: String
  autoTagPrompt: String
  noindex: Boolean
  isPlaceholderPage: Boolean
  coreTagId: String
  forceAllowType3Audio: Boolean
}

input UpdateTagInput {
  selector: SelectorInput!
  data: UpdateTagDataInput!
}

type TagOutput {
  data: Tag
}

extend type Mutation {
  createTag(data: CreateTagDataInput!): TagOutput
  updateTag(selector: SelectorInput!, data: UpdateTagDataInput!): TagOutput
}

input CreateUltraFeedEventDataInput {
  documentId: String!
  collectionName: String!
  eventType: String!
  userId: String
  event: JSON
  feedItemId: String
}

input CreateUltraFeedEventInput {
  data: CreateUltraFeedEventDataInput!
}

type UltraFeedEventOutput {
  data: UltraFeedEvent
}

extend type Mutation {
  createUltraFeedEvent(data: CreateUltraFeedEventDataInput!): UltraFeedEventOutput
}

input CreateUserEAGDetailDataInput {
  legacyData: JSON
  lastUpdated: Date
}

input CreateUserEAGDetailInput {
  data: CreateUserEAGDetailDataInput!
}

input UpdateUserEAGDetailDataInput {
  legacyData: JSON
  careerStage: [String]
  countryOrRegion: String
  nearestCity: String
  willingnessToRelocate: JSON
  experiencedIn: [String]
  interestedIn: [String]
  lastUpdated: Date
}

input UpdateUserEAGDetailInput {
  selector: SelectorInput!
  data: UpdateUserEAGDetailDataInput!
}

type UserEAGDetailOutput {
  data: UserEAGDetail
}

extend type Mutation {
  createUserEAGDetail(data: CreateUserEAGDetailDataInput!): UserEAGDetailOutput
  updateUserEAGDetail(selector: SelectorInput!, data: UpdateUserEAGDetailDataInput!): UserEAGDetailOutput
}

input CreateUserJobAdDataInput {
  legacyData: JSON
  userId: String!
  jobName: String!
  adState: String!
  reminderSetAt: Date
  lastUpdated: Date
}

input CreateUserJobAdInput {
  data: CreateUserJobAdDataInput!
}

input UpdateUserJobAdDataInput {
  legacyData: JSON
  adState: String
  reminderSetAt: Date
  lastUpdated: Date
}

input UpdateUserJobAdInput {
  selector: SelectorInput!
  data: UpdateUserJobAdDataInput!
}

type UserJobAdOutput {
  data: UserJobAd
}

extend type Mutation {
  createUserJobAd(data: CreateUserJobAdDataInput!): UserJobAdOutput
  updateUserJobAd(selector: SelectorInput!, data: UpdateUserJobAdDataInput!): UserJobAdOutput
}

input CreateUserMostValuablePostDataInput {
  legacyData: JSON
  userId: String!
  postId: String!
  deleted: Boolean
}

input CreateUserMostValuablePostInput {
  data: CreateUserMostValuablePostDataInput!
}

input UpdateUserMostValuablePostDataInput {
  legacyData: JSON
  userId: String
  postId: String
  deleted: Boolean
}

input UpdateUserMostValuablePostInput {
  selector: SelectorInput!
  data: UpdateUserMostValuablePostDataInput!
}

type UserMostValuablePostOutput {
  data: UserMostValuablePost
}

extend type Mutation {
  createUserMostValuablePost(data: CreateUserMostValuablePostDataInput!): UserMostValuablePostOutput
  updateUserMostValuablePost(selector: SelectorInput!, data: UpdateUserMostValuablePostDataInput!): UserMostValuablePostOutput
}

input CreateUserRateLimitDataInput {
  legacyData: JSON
  userId: String!
  type: String!
  intervalUnit: String!
  intervalLength: Float!
  actionsPerInterval: Float!
  endedAt: Date!
}

input CreateUserRateLimitInput {
  data: CreateUserRateLimitDataInput!
}

input UpdateUserRateLimitDataInput {
  legacyData: JSON
  userId: String
  type: String
  intervalUnit: String
  intervalLength: Float
  actionsPerInterval: Float
  endedAt: Date
}

input UpdateUserRateLimitInput {
  selector: SelectorInput!
  data: UpdateUserRateLimitDataInput!
}

type UserRateLimitOutput {
  data: UserRateLimit
}

extend type Mutation {
  createUserRateLimit(data: CreateUserRateLimitDataInput!): UserRateLimitOutput
  updateUserRateLimit(selector: SelectorInput!, data: UpdateUserRateLimitDataInput!): UserRateLimitOutput
}

input CreateUserTagRelDataInput {
  legacyData: JSON
  tagId: String!
  userId: String!
  subforumShowUnreadInSidebar: Boolean
  subforumEmailNotifications: Boolean
  subforumHideIntroPost: Boolean
}

input CreateUserTagRelInput {
  data: CreateUserTagRelDataInput!
}

input UpdateUserTagRelDataInput {
  legacyData: JSON
  subforumShowUnreadInSidebar: Boolean
  subforumEmailNotifications: Boolean
  subforumHideIntroPost: Boolean
}

input UpdateUserTagRelInput {
  selector: SelectorInput!
  data: UpdateUserTagRelDataInput!
}

type UserTagRelOutput {
  data: UserTagRel
}

extend type Mutation {
  createUserTagRel(data: CreateUserTagRelDataInput!): UserTagRelOutput
  updateUserTagRel(selector: SelectorInput!, data: UpdateUserTagRelDataInput!): UserTagRelOutput
}

input CreateUserDataInput {
  legacyData: JSON
  moderationGuidelines: JSON
  howOthersCanHelpMe: JSON
  howICanHelpOthers: JSON
  slug: String
  biography: JSON
  username: String
  isAdmin: Boolean
  displayName: String!
  previousDisplayName: String
  email: String
  groups: [String!]
  theme: JSON
  lastUsedTimezone: String
  whenConfirmationEmailSent: Date
  legacy: Boolean
  commentSorting: String
  noKibitz: Boolean
  showHideKarmaOption: Boolean
  showPostAuthorCard: Boolean
  hideIntercom: Boolean
  noSingleLineComments: Boolean
  noCollapseCommentsPosts: Boolean
  noCollapseCommentsFrontpage: Boolean
  hideCommunitySection: Boolean
  expandedFrontpageSections: JSON
  showCommunityInRecentDiscussion: Boolean
  hidePostsRecommendations: Boolean
  petrovOptOut: Boolean
  optedOutOfSurveys: Boolean
  postGlossariesPinned: Boolean
  acceptedTos: Boolean
  hideNavigationSidebar: Boolean
  currentFrontpageFilter: String
  frontpageSelectedTab: String
  frontpageFilterSettings: JSON
  hideFrontpageFilterSettingsDesktop: Boolean
  allPostsTimeframe: String
  allPostsFilter: String
  allPostsSorting: String
  allPostsShowLowKarma: Boolean
  allPostsIncludeEvents: Boolean
  allPostsHideCommunity: Boolean
  allPostsOpenSettings: Boolean
  draftsListSorting: String
  draftsListShowArchived: Boolean
  draftsListShowShared: Boolean
  lastNotificationsCheck: Date
  moderationStyle: String
  moderatorAssistance: Boolean
  collapseModerationGuidelines: Boolean
  bannedUserIds: [String!]
  bannedPersonalUserIds: [String!]
  legacyId: String
  voteBanned: Boolean
  nullifyVotes: Boolean
  deleteContent: Boolean
  banned: Date
  auto_subscribe_to_my_posts: Boolean
  auto_subscribe_to_my_comments: Boolean
  autoSubscribeAsOrganizer: Boolean
  notificationCommentsOnSubscribedPost: JSON
  notificationShortformContent: JSON
  notificationRepliesToMyComments: JSON
  notificationRepliesToSubscribedComments: JSON
  notificationSubscribedUserPost: JSON
  notificationSubscribedUserComment: JSON
  notificationPostsInGroups: JSON
  notificationSubscribedTagPost: JSON
  notificationSubscribedSequencePost: JSON
  notificationPrivateMessage: JSON
  notificationSharedWithMe: JSON
  notificationAlignmentSubmissionApproved: JSON
  notificationEventInRadius: JSON
  notificationKarmaPowersGained: JSON
  notificationRSVPs: JSON
  notificationGroupAdministration: JSON
  notificationCommentsOnDraft: JSON
  notificationPostsNominatedReview: JSON
  notificationSubforumUnread: JSON
  notificationNewMention: JSON
  notificationDialogueMessages: JSON
  notificationPublishedDialogueMessages: JSON
  notificationAddedAsCoauthor: JSON
  notificationDebateCommentsOnSubscribedPost: JSON
  notificationDebateReplies: JSON
  notificationDialogueMatch: JSON
  notificationNewDialogueChecks: JSON
  notificationYourTurnMatchForm: JSON
  hideDialogueFacilitation: Boolean
  revealChecksToAdmins: Boolean
  optedInToDialogueFacilitation: Boolean
  showDialoguesList: Boolean
  showMyDialogues: Boolean
  showMatches: Boolean
  showRecommendedPartners: Boolean
  hideActiveDialogueUsers: Boolean
  karmaChangeNotifierSettings: JSON
  karmaChangeLastOpened: Date
  karmaChangeBatchStart: Date
  emailSubscribedToCurated: Boolean
  subscribedToDigest: Boolean
  subscribedToNewsletter: Boolean
  unsubscribeFromAll: Boolean
  hideSubscribePoke: Boolean
  hideMeetupsPoke: Boolean
  hideHomeRHS: Boolean
  googleLocation: JSON
  location: String
  mapLocation: JSON
  mapMarkerText: String
  nearbyEventsNotifications: Boolean
  nearbyEventsNotificationsLocation: JSON
  nearbyEventsNotificationsRadius: Float
  nearbyPeopleNotificationThreshold: Float
  hideFrontpageMap: Boolean
  hideTaggingProgressBar: Boolean
  hideFrontpageBookAd: Boolean
  hideFrontpageBook2019Ad: Boolean
  hideFrontpageBook2020Ad: Boolean
  reviewedByUserId: String
  shortformFeedId: String
  viewUnreviewedComments: Boolean
  noExpandUnreadCommentsReview: Boolean
  profileUpdatedAt: Date
  jobTitle: String
  organization: String
  careerStage: [String!]
  website: String
  fmCrosspostUserId: String
  linkedinProfileURL: String
  facebookProfileURL: String
  blueskyProfileURL: String
  twitterProfileURL: String
  twitterProfileURLAdmin: String
  githubProfileURL: String
  profileTagIds: [String!]
  organizerOfGroupIds: [String!]
  programParticipation: [String!]
  postingDisabled: Boolean
  allCommentingDisabled: Boolean
  commentingOnOtherUsersDisabled: Boolean
  conversationsDisabled: Boolean
  acknowledgedNewUserGuidelines: Boolean
  subforumPreferredLayout: String
  hideJobAdUntil: Date
  criticismTipsDismissed: Boolean
  hideFromPeopleDirectory: Boolean
  allowDatadogSessionReplay: Boolean
  reviewForAlignmentForumUserId: String
  afSubmittedApplication: Boolean
  hideSunshineSidebar: Boolean
  inactiveSurveyEmailSentAt: Date
  userSurveyEmailSentAt: Date
}

input CreateUserInput {
  data: CreateUserDataInput!
}

input UpdateUserDataInput {
  legacyData: JSON
  moderationGuidelines: JSON
  howOthersCanHelpMe: JSON
  howICanHelpOthers: JSON
  slug: String
  biography: JSON
  username: String
  isAdmin: Boolean
  displayName: String
  previousDisplayName: String
  email: String
  noindex: Boolean
  groups: [String!]
  theme: JSON
  lastUsedTimezone: String
  whenConfirmationEmailSent: Date
  legacy: Boolean
  commentSorting: String
  sortDraftsBy: String
  reactPaletteStyle: String
  noKibitz: Boolean
  showHideKarmaOption: Boolean
  showPostAuthorCard: Boolean
  hideIntercom: Boolean
  markDownPostEditor: Boolean
  hideElicitPredictions: Boolean
  hideAFNonMemberInitialWarning: Boolean
  noSingleLineComments: Boolean
  noCollapseCommentsPosts: Boolean
  noCollapseCommentsFrontpage: Boolean
  hideCommunitySection: Boolean
  expandedFrontpageSections: JSON
  showCommunityInRecentDiscussion: Boolean
  hidePostsRecommendations: Boolean
  petrovOptOut: Boolean
  optedOutOfSurveys: Boolean
  postGlossariesPinned: Boolean
  generateJargonForDrafts: Boolean
  generateJargonForPublishedPosts: Boolean
  acceptedTos: Boolean
  hideNavigationSidebar: Boolean
  currentFrontpageFilter: String
  frontpageSelectedTab: String
  frontpageFilterSettings: JSON
  hideFrontpageFilterSettingsDesktop: Boolean
  allPostsTimeframe: String
  allPostsFilter: String
  allPostsSorting: String
  allPostsShowLowKarma: Boolean
  allPostsIncludeEvents: Boolean
  allPostsHideCommunity: Boolean
  allPostsOpenSettings: Boolean
  draftsListSorting: String
  draftsListShowArchived: Boolean
  draftsListShowShared: Boolean
  lastNotificationsCheck: Date
  moderationStyle: String
  moderatorAssistance: Boolean
  collapseModerationGuidelines: Boolean
  bannedUserIds: [String!]
  bannedPersonalUserIds: [String!]
  bookmarkedPostsMetadata: [JSON!]
  hiddenPostsMetadata: [JSON!]
  legacyId: String
  deleted: Boolean
  permanentDeletionRequestedAt: Date
  voteBanned: Boolean
  nullifyVotes: Boolean
  deleteContent: Boolean
  banned: Date
  auto_subscribe_to_my_posts: Boolean
  auto_subscribe_to_my_comments: Boolean
  autoSubscribeAsOrganizer: Boolean
  notificationCommentsOnSubscribedPost: JSON
  notificationShortformContent: JSON
  notificationRepliesToMyComments: JSON
  notificationRepliesToSubscribedComments: JSON
  notificationSubscribedUserPost: JSON
  notificationSubscribedUserComment: JSON
  notificationPostsInGroups: JSON
  notificationSubscribedTagPost: JSON
  notificationSubscribedSequencePost: JSON
  notificationPrivateMessage: JSON
  notificationSharedWithMe: JSON
  notificationAlignmentSubmissionApproved: JSON
  notificationEventInRadius: JSON
  notificationKarmaPowersGained: JSON
  notificationRSVPs: JSON
  notificationGroupAdministration: JSON
  notificationCommentsOnDraft: JSON
  notificationPostsNominatedReview: JSON
  notificationSubforumUnread: JSON
  notificationNewMention: JSON
  notificationDialogueMessages: JSON
  notificationPublishedDialogueMessages: JSON
  notificationAddedAsCoauthor: JSON
  notificationDebateCommentsOnSubscribedPost: JSON
  notificationDebateReplies: JSON
  notificationDialogueMatch: JSON
  notificationNewDialogueChecks: JSON
  notificationYourTurnMatchForm: JSON
  hideDialogueFacilitation: Boolean
  revealChecksToAdmins: Boolean
  optedInToDialogueFacilitation: Boolean
  showDialoguesList: Boolean
  showMyDialogues: Boolean
  showMatches: Boolean
  showRecommendedPartners: Boolean
  hideActiveDialogueUsers: Boolean
  karmaChangeNotifierSettings: JSON
  karmaChangeLastOpened: Date
  karmaChangeBatchStart: Date
  emailSubscribedToCurated: Boolean
  subscribedToDigest: Boolean
  subscribedToNewsletter: Boolean
  unsubscribeFromAll: Boolean
  hideSubscribePoke: Boolean
  hideMeetupsPoke: Boolean
  hideHomeRHS: Boolean
  googleLocation: JSON
  location: String
  mapLocation: JSON
  mapMarkerText: String
  nearbyEventsNotifications: Boolean
  nearbyEventsNotificationsLocation: JSON
  nearbyEventsNotificationsRadius: Float
  nearbyPeopleNotificationThreshold: Float
  hideFrontpageMap: Boolean
  hideTaggingProgressBar: Boolean
  hideFrontpageBook2019Ad: Boolean
  hideFrontpageBook2020Ad: Boolean
  sunshineNotes: String
  sunshineFlagged: Boolean
  needsReview: Boolean
  sunshineSnoozed: Boolean
  snoozedUntilContentCount: Float
  reviewedByUserId: String
  reviewedAt: Date
  fullName: String
  shortformFeedId: String
  viewUnreviewedComments: Boolean
  partiallyReadSequences: [JSON!]
  beta: Boolean
  reviewVotesQuadratic: Boolean
  reviewVotesQuadratic2019: Boolean
  reviewVotesQuadratic2020: Boolean
  petrovPressedButtonDate: Date
  petrovLaunchCodeDate: Date
  defaultToCKEditor: Boolean
  signUpReCaptchaRating: Float
  noExpandUnreadCommentsReview: Boolean
  abTestKey: String
  abTestOverrides: JSON
  walledGardenInvite: Boolean
  walledGardenPortalOnboarded: Boolean
  taggingDashboardCollapsed: Boolean
  usernameUnset: Boolean
  paymentEmail: String
  paymentInfo: String
  profileUpdatedAt: Date
  profileImageId: String
  jobTitle: String
  organization: String
  careerStage: [String!]
  website: String
  fmCrosspostUserId: String
  linkedinProfileURL: String
  facebookProfileURL: String
  blueskyProfileURL: String
  twitterProfileURL: String
  twitterProfileURLAdmin: String
  githubProfileURL: String
  profileTagIds: [String!]
  organizerOfGroupIds: [String!]
  programParticipation: [String!]
  postingDisabled: Boolean
  allCommentingDisabled: Boolean
  commentingOnOtherUsersDisabled: Boolean
  conversationsDisabled: Boolean
  acknowledgedNewUserGuidelines: Boolean
  subforumPreferredLayout: String
  hideJobAdUntil: Date
  criticismTipsDismissed: Boolean
  hideFromPeopleDirectory: Boolean
  allowDatadogSessionReplay: Boolean
  reviewForAlignmentForumUserId: String
  afApplicationText: String
  afSubmittedApplication: Boolean
  hideSunshineSidebar: Boolean
  inactiveSurveyEmailSentAt: Date
  userSurveyEmailSentAt: Date
  recommendationSettings: JSON
}

input UpdateUserInput {
  selector: SelectorInput!
  data: UpdateUserDataInput!
}

type UserOutput {
  data: User
}

extend type Mutation {
  createUser(data: CreateUserDataInput!): UserOutput
  updateUser(selector: SelectorInput!, data: UpdateUserDataInput!): UserOutput
}
fragment AdvisorRequestsDefaultFragment on AdvisorRequest {
  _id
  schemaVersion
  createdAt
  legacyData
  userId
  interestedInMetaculus
  jobAds
}

fragment AdvisorRequestsMinimumInfo on AdvisorRequest {
  _id
  userId
  createdAt
  interestedInMetaculus
  jobAds
}

fragment AllTagsPageFragment on Tag {
  ...TagWithFlagsFragment
  tableOfContents
}

fragment ArbitalCachesDefaultFragment on ArbitalCaches {
  _id
  schemaVersion
  createdAt
  legacyData
}

fragment ArbitalLinkedPagesFragment on ArbitalLinkedPages {
  faster {
    _id
    name
    slug
  }
  slower {
    _id
    name
    slug
  }
  moreTechnical {
    _id
    name
    slug
  }
  lessTechnical {
    _id
    name
    slug
  }
  requirements {
    _id
    name
    slug
  }
  teaches {
    _id
    name
    slug
  }
  parents {
    _id
    name
    slug
  }
  children {
    _id
    name
    slug
  }
}

fragment ArbitalTagContentRelsDefaultFragment on ArbitalTagContentRel {
  _id
  schemaVersion
  createdAt
  legacyData
  parentDocumentId
  childDocumentId
  parentCollectionName
  childCollectionName
  type
  level
  isStrong
}

fragment AutomatedContentEvaluationsDefaultFragment on AutomatedContentEvaluation {
  _id
  createdAt
  revisionId
  score
  sentenceScores
  aiChoice
  aiReasoning
  aiCoT
}

fragment BansAdminPageFragment on Ban {
  _id
  createdAt
  expirationDate
  userId
  user {
    ...UsersMinimumInfo
  }
  reason
  comment
  ip
  properties
}

fragment BansDefaultFragment on Ban {
  _id
  schemaVersion
  createdAt
  legacyData
  expirationDate
  userId
  ip
  reason
  comment
  properties
}

fragment BookEdit on Book {
  ...BookPageFragment
  contents {
    ...RevisionEdit
  }
}

fragment BookPageFragment on Book {
  _id
  createdAt
  title
  number
  subtitle
  tocTitle
  contents {
    ...RevisionDisplay
  }
  sequenceIds
  sequences {
    ...SequencesPageWithChaptersFragment
  }
  postIds
  posts {
    ...PostsListWithVotes
  }
  collectionId
  displaySequencesAsGrid
  hideProgressBar
  showChapters
}

fragment BooksDefaultFragment on Book {
  _id
  schemaVersion
  createdAt
  legacyData
  contents_latest
  postedAt
  title
  subtitle
  tocTitle
  collectionId
  number
  postIds
  sequenceIds
  displaySequencesAsGrid
  hideProgressBar
  showChapters
}

fragment ChaptersDefaultFragment on Chapter {
  _id
  schemaVersion
  createdAt
  legacyData
  contents_latest
  title
  subtitle
  number
  sequenceId
  postIds
}

fragment ChaptersEdit on Chapter {
  ...ChaptersFragment
  contents {
    ...RevisionEdit
  }
}

fragment ChaptersFragment on Chapter {
  _id
  createdAt
  title
  subtitle
  contents {
    ...RevisionDisplay
  }
  number
  sequenceId
  postIds
  posts {
    ...PostsListWithVotes
  }
}

fragment CkEditorUserSessionInfo on CkEditorUserSession {
  _id
  userId
  documentId
  endedAt
  endedBy
}

fragment CkEditorUserSessionsDefaultFragment on CkEditorUserSession {
  _id
  schemaVersion
  createdAt
  legacyData
  documentId
  userId
  endedAt
  endedBy
}

fragment ClientIdsDefaultFragment on ClientId {
  _id
  schemaVersion
  createdAt
  legacyData
  clientId
  firstSeenReferrer
  firstSeenLandingPage
  userIds
  invalidated
  lastSeenAt
  timesSeen
}

fragment CollectionContinueReadingFragment on Collection {
  _id
  title
  slug
  gridImageId
}

fragment CollectionsBestOfFragment on Collection {
  _id
  createdAt
  slug
  userId
  user {
    ...UsersMinimumInfo
  }
  title
  gridImageId
  noindex
  postsCount
  readPostsCount
  contents {
    ...RevisionDisplay
  }
}

fragment CollectionsDefaultFragment on Collection {
  _id
  schemaVersion
  createdAt
  legacyData
  contents_latest
  userId
  title
  slug
  gridImageId
  firstPageLink
  hideStartReadingButton
  noindex
}

fragment CollectionsEditFragment on Collection {
  ...CollectionsPageFragment
  contents {
    ...RevisionEdit
  }
}

fragment CollectionsPageFragment on Collection {
  _id
  createdAt
  slug
  userId
  user {
    ...UsersMinimumInfo
  }
  title
  contents {
    ...RevisionDisplay
  }
  firstPageLink
  gridImageId
  books {
    ...BookPageFragment
  }
  hideStartReadingButton
  noindex
}

fragment CommentEdit on Comment {
  ...CommentsList
  relevantTagIds
  contents {
    ...RevisionEdit
  }
}

fragment CommentModeratorActionDisplay on CommentModeratorAction {
  _id
  comment {
    ...CommentsListWithModerationMetadata
  }
  commentId
  type
  active
  createdAt
  endedAt
}

fragment CommentModeratorActionsDefaultFragment on CommentModeratorAction {
  _id
  schemaVersion
  createdAt
  legacyData
  commentId
  type
  endedAt
}

fragment CommentWithRepliesFragment on Comment {
  ...CommentsList
  lastSubthreadActivity
  latestChildren {
    ...CommentsList
  }
  tag {
    ...TagBasicInfo
  }
  post {
    ...PostsBase
  }
}

fragment CommentsDefaultFragment on Comment {
  _id
  schemaVersion
  createdAt
  legacyData
  contents_latest
  pingbacks
  parentCommentId
  topLevelCommentId
  postedAt
  lastEditedAt
  author
  postId
  tagId
  forumEventId
  forumEventMetadata
  tagCommentType
  subforumStickyPriority
  userId
  userIP
  userAgent
  referrer
  authorIsUnreviewed
  answer
  parentAnswerId
  directChildrenCount
  descendentCount
  shortform
  shortformFrontpage
  nominatedForReview
  reviewingForReview
  lastSubthreadActivity
  postVersion
  promoted
  promotedByUserId
  promotedAt
  hideKarma
  legacy
  legacyId
  legacyPoll
  legacyParentId
  retracted
  deleted
  deletedPublic
  deletedReason
  deletedDate
  deletedByUserId
  spam
  repliesBlockedUntil
  needsReview
  reviewedByUserId
  hideAuthor
  moderatorHat
  hideModeratorHat
  isPinnedOnProfile
  title
  relevantTagIds
  debateResponse
  rejected
  modGPTAnalysis
  modGPTRecommendation
  rejectedReason
  rejectedByUserId
  af
  suggestForAlignmentUserIds
  reviewForAlignmentUserId
  afDate
  moveToAlignmentUserId
  agentFoundationsId
  originalDialogueId
  voteCount
  baseScore
  extendedScore
  score
  afBaseScore
  afExtendedScore
  afVoteCount
}

fragment CommentsForAutocomplete on Comment {
  _id
  postId
  baseScore
  extendedScore
  createdAt
  user {
    ...UsersMinimumInfo
  }
  contents {
    markdown
  }
  post {
    ...PostsForAutocomplete
  }
}

fragment CommentsForAutocompleteWithParents on Comment {
  ...CommentsForAutocomplete
  parentComment {
    ...CommentsForAutocomplete
    parentComment {
      ...CommentsForAutocomplete
      parentComment {
        ...CommentsForAutocomplete
        parentComment {
          ...CommentsForAutocomplete
          parentComment {
            ...CommentsForAutocomplete
            parentComment {
              ...CommentsForAutocomplete
              parentComment {
                ...CommentsForAutocomplete
                parentComment {
                  ...CommentsForAutocomplete
                  parentComment {
                    ...CommentsForAutocomplete
                    parentComment {
                      ...CommentsForAutocomplete
                    }
                  }
                }
              }
            }
          }
        }
      }
    }
  }
}

fragment CommentsList on Comment {
  _id
  postId
  tagId
  tag {
    _id
    slug
  }
  relevantTagIds
  relevantTags {
    ...TagPreviewFragment
  }
  tagCommentType
  parentCommentId
  topLevelCommentId
  descendentCount
  title
  contents {
    _id
    html
    plaintextMainText
    wordCount
  }
  postedAt
  lastEditedAt
  repliesBlockedUntil
  userId
  deleted
  deletedPublic
  deletedByUserId
  deletedReason
  hideAuthor
  authorIsUnreviewed
  user {
    ...UsersMinimumInfo
  }
  currentUserVote
  currentUserExtendedVote
  baseScore
  extendedScore
  score
  voteCount
  emojiReactors
  af
  afDate
  moveToAlignmentUserId
  afBaseScore
  afExtendedScore
  suggestForAlignmentUserIds
  reviewForAlignmentUserId
  needsReview
  answer
  parentAnswerId
  retracted
  postVersion
  reviewedByUserId
  shortform
  shortformFrontpage
  lastSubthreadActivity
  moderatorHat
  hideModeratorHat
  nominatedForReview
  reviewingForReview
  promoted
  promotedByUser {
    ...UsersMinimumInfo
  }
  directChildrenCount
  votingSystem
  isPinnedOnProfile
  debateResponse
  rejected
  rejectedReason
  modGPTRecommendation
  originalDialogueId

  forumEventId
  forumEventMetadata
}

fragment CommentsListWithModGPTAnalysis on Comment {
  ...CommentsList
  post {
    ...PostsMinimumInfo
  }
  modGPTAnalysis
}

fragment CommentsListWithModerationMetadata on Comment {
  ...CommentWithRepliesFragment
  allVotes {
    voteType
  }
}

fragment CommentsListWithParentMetadata on Comment {
  ...CommentsList
  post {
    ...PostsMinimumInfo
    isRead
  }
  tag {
    ...TagBasicInfo
  }
}

fragment CommentsListWithTopLevelComment on Comment {
  ...CommentsList
  topLevelComment {
    ...CommentsList
  }
}

fragment ConceptItemFragment on Tag {
  _id
  core
  name
  slug
  oldSlugs
  postCount
  baseScore
  description {
    _id
    wordCount
  }
  wikiOnly
  isArbitalImport
  coreTagId
  maxScore
  usersWhoLiked {
    _id
    displayName
  }
}

fragment ConversationsDefaultFragment on Conversation {
  _id
  schemaVersion
  createdAt
  legacyData
  title
  participantIds
  latestActivity
  af
  messageCount
  moderator
  archivedByIds
}

fragment ConversationsList on Conversation {
  ...ConversationsMinimumInfo
  participants {
    ...UsersMinimumInfo
  }
  latestMessage {
    ...messageListFragment
  }
}

fragment ConversationsListWithReadStatus on Conversation {
  ...ConversationsList
  hasUnreadMessages
}

fragment ConversationsMinimumInfo on Conversation {
  _id
  createdAt
  latestActivity
  title
  participantIds
  archivedByIds
  messageCount
  moderator
}

fragment CronHistoriesDefaultFragment on CronHistory {
  _id
  intendedAt
  name
  startedAt
  finishedAt
  result
}

fragment CurationEmailsDefaultFragment on CurationEmail {
  _id
  schemaVersion
  createdAt
  legacyData
  userId
  postId
}

fragment CurationNoticesDefaultFragment on CurationNotice {
  _id
  schemaVersion
  createdAt
  legacyData
  contents_latest
  userId
  commentId
  postId
  deleted
}

fragment CurationNoticesFragment on CurationNotice {
  _id
  createdAt
  userId
  user {
    ...UsersMinimumInfo
  }
  commentId
  comment {
    ...CommentsList
  }
  postId
  post {
    ...PostsMinimumInfo
  }
  deleted
  contents {
    ...RevisionEdit
  }
}

fragment DatabaseMetadataDefaultFragment on DatabaseMetadata {
  _id
  schemaVersion
  createdAt
  legacyData
}

fragment DebouncerEventsDefaultFragment on DebouncerEvents {
  _id
  schemaVersion
  createdAt
  legacyData
}

fragment DeletedCommentsMetaData on Comment {
  _id
  deleted
  deletedDate
  deletedByUser {
    _id
    displayName
  }
  deletedReason
  deletedPublic
}

fragment DeletedCommentsModerationLog on Comment {
  ...DeletedCommentsMetaData
  user {
    ...UsersMinimumInfo
  }
  post {
    title
    slug
    _id
  }
}

fragment DialogueCheckInfo on DialogueCheck {
  _id
  userId
  targetUserId
  checked
  checkedAt
  hideInRecommendations
  matchPreference {
    ...DialogueMatchPreferencesDefaultFragment
  }
  reciprocalMatchPreference {
    ...DialogueMatchPreferencesDefaultFragment
  }
}

fragment DialogueChecksDefaultFragment on DialogueCheck {
  _id
  schemaVersion
  createdAt
  legacyData
  userId
  targetUserId
  checked
  checkedAt
  hideInRecommendations
}

fragment DialogueMatchPreferenceInfo on DialogueMatchPreference {
  _id
  dialogueCheckId
  topicNotes
  topicPreferences
  syncPreference
  asyncPreference
  formatNotes
  generatedDialogueId
  deleted
}

fragment DialogueMatchPreferencesDefaultFragment on DialogueMatchPreference {
  _id
  schemaVersion
  createdAt
  legacyData
  dialogueCheckId
  topicPreferences
  topicNotes
  syncPreference
  asyncPreference
  formatNotes
  calendlyLink
  generatedDialogueId
  deleted
}

fragment DigestPostsDefaultFragment on DigestPost {
  _id
  schemaVersion
  createdAt
  legacyData
  digestId
  postId
  emailDigestStatus
  onsiteDigestStatus
}

fragment DigestPostsMinimumInfo on DigestPost {
  _id
  digestId
  postId
  emailDigestStatus
  onsiteDigestStatus
}

fragment DigestsDefaultFragment on Digest {
  _id
  schemaVersion
  createdAt
  legacyData
  num
  startDate
  endDate
  publishedDate
  onsiteImageId
  onsitePrimaryColor
}

fragment DigestsMinimumInfo on Digest {
  _id
  num
  startDate
  endDate
  publishedDate
  onsiteImageId
  onsitePrimaryColor
}

fragment ElectionCandidateBasicInfo on ElectionCandidate {
  _id
  electionName
  name
  logoSrc
  href
  fundraiserLink
  gwwcLink
  gwwcId
  description
  tagId
  tag {
    ...TagBasicInfo
  }
  postCount
  baseScore
  score
  extendedScore
  voteCount
  currentUserVote
  currentUserExtendedVote
}

fragment ElectionCandidateSimple on ElectionCandidate {
  _id
  name
  logoSrc
  href
  fundraiserLink
  description
}

fragment ElectionCandidatesDefaultFragment on ElectionCandidate {
  _id
  schemaVersion
  createdAt
  legacyData
  electionName
  name
  logoSrc
  href
  fundraiserLink
  gwwcLink
  gwwcId
  description
  userId
  postCount
  tagId
  isElectionFundraiser
  amountRaised
  targetAmount
  voteCount
  baseScore
  extendedScore
  score
  afBaseScore
  afExtendedScore
  afVoteCount
}

fragment ElectionVoteInfo on ElectionVote {
  _id
  electionName
  userId
  compareState
  vote
  submittedAt
  submissionComments
  userExplanation
  userOtherComments
}

fragment ElectionVoteRecentDiscussion on ElectionVote {
  _id
  electionName
  submittedAt
}

fragment ElectionVotesDefaultFragment on ElectionVote {
  _id
  schemaVersion
  createdAt
  legacyData
  electionName
  userId
  compareState
  vote
  submittedAt
  submissionComments
  userExplanation
  userOtherComments
}

fragment ElicitQuestionFragment on ElicitQuestion {
  _id
  title
  notes
  resolution
  resolvesBy
}

fragment ElicitQuestionPredictionsDefaultFragment on ElicitQuestionPrediction {
  _id
  prediction
  createdAt
  notes
  creator
  userId
  sourceUrl
  sourceId
  binaryQuestionId
  isDeleted
}

fragment ElicitQuestionsDefaultFragment on ElicitQuestion {
  _id
  schemaVersion
  createdAt
  legacyData
  title
  notes
  resolution
  resolvesBy
}

fragment EmailTokensDefaultFragment on EmailTokens {
  _id
  schemaVersion
  createdAt
  legacyData
}

fragment ExplorePageTagFragment on Tag {
  ...TagFragment
  contributors(limit: $contributorsLimit) {
    totalCount
    contributors {
      user {
        ...UsersMinimumInfo
      }
      contributionScore
      currentAttributionCharCount
      numCommits
      voteCount
    }
  }
  legacyData
}

fragment FeaturedResourcesDefaultFragment on FeaturedResource {
  _id
  schemaVersion
  createdAt
  legacyData
  title
  body
  ctaText
  ctaUrl
  expiresAt
}

fragment FeaturedResourcesFragment on FeaturedResource {
  _id
  title
  body
  ctaText
  ctaUrl
  expiresAt
}

fragment FeedCommentThreadFragment on FeedCommentThread {
  _id
  commentMetaInfos
  comments {
    ...UltraFeedComment
  }
}

fragment FeedPostFragment on FeedPost {
  _id
  postMetaInfo
  post {
    ...PostsListWithVotes
  }
}

fragment FeedSpotlightFragment on FeedSpotlightItem {
  _id
  spotlight {
    ...SpotlightDisplay
  }
}

fragment FieldChangeFragment on FieldChange {
  _id
  createdAt
  userId
  changeGroup
  documentId
  fieldName
  oldValue
  newValue
}

fragment FieldChangesDefaultFragment on FieldChange {
  _id
  schemaVersion
  createdAt
  legacyData
  userId
  changeGroup
  documentId
  fieldName
  oldValue
  newValue
}

fragment ForumEventsDefaultFragment on ForumEvent {
  _id
  schemaVersion
  createdAt
  legacyData
  frontpageDescription_latest
  frontpageDescriptionMobile_latest
  postPageDescription_latest
  title
  startDate
  endDate
  darkColor
  lightColor
  bannerTextColor
  contrastColor
  tagId
  postId
  bannerImageId
  includesPoll
  isGlobal
  eventFormat
  pollQuestion_latest
  pollAgreeWording
  pollDisagreeWording
  maxStickersPerUser
  customComponent
  commentPrompt
  publicData
}

fragment ForumEventsDisplay on ForumEvent {
  ...ForumEventsMinimumInfo
  publicData
  voteCount

  post {
    ...PostsMinimumInfo
  }
  tag {
    ...TagBasicInfo
  }
  frontpageDescription {
    _id
    html
  }
  frontpageDescriptionMobile {
    _id
    html
  }
  postPageDescription {
    _id
    html
  }
  pollQuestion {
    _id
    html
    plaintextMainText
  }
}

fragment ForumEventsEdit on ForumEvent {
  ...ForumEventsMinimumInfo
  frontpageDescription {
    ...RevisionEdit
  }
  frontpageDescriptionMobile {
    ...RevisionEdit
  }
  postPageDescription {
    ...RevisionEdit
  }
  pollQuestion {
    ...RevisionEdit
  }
}

fragment ForumEventsMinimumInfo on ForumEvent {
  _id
  title
  startDate
  endDate
  darkColor
  lightColor
  bannerTextColor
  contrastColor
  tagId
  postId
  bannerImageId
  eventFormat
  customComponent
  commentPrompt
  isGlobal

  pollAgreeWording
  pollDisagreeWording

  maxStickersPerUser
}

fragment GardenCodeFragment on GardenCode {
  _id
  code
  title
  userId
  deleted
  slug
  startTime
  endTime
  fbLink
  type
  afOnly
  contents {
    ...RevisionDisplay
  }
}

fragment GardenCodeFragmentEdit on GardenCode {
  _id
  code
  title
  userId
  deleted
  slug
  startTime
  endTime
  fbLink
  type
  afOnly
  contents {
    ...RevisionEdit
  }
}

fragment GardenCodesDefaultFragment on GardenCode {
  _id
  schemaVersion
  createdAt
  legacyData
  contents_latest
  pingbacks
  slug
  code
  title
  userId
  startTime
  endTime
  fbLink
  type
  hidden
  deleted
  afOnly
}

fragment GoogleServiceAccountSessionAdminInfo on GoogleServiceAccountSession {
  _id
  email
  estimatedExpiry
}

fragment GoogleServiceAccountSessionInfo on GoogleServiceAccountSession {
  _id
  email
}

fragment GoogleServiceAccountSessionsDefaultFragment on GoogleServiceAccountSession {
  _id
  schemaVersion
  createdAt
  legacyData
  email
  estimatedExpiry
  active
  revoked
}

fragment HighlightWithHash on Post {
  _id
  contents {
    _id
    htmlHighlightStartingAtHash(hash: $hash)
  }
}

fragment ImagesDefaultFragment on Images {
  _id
  schemaVersion
  createdAt
  legacyData
}

fragment JargonTerms on JargonTerm {
  _id
  postId
  term
  contents {
    ...RevisionEdit
  }
  humansAndOrAIEdited
  approved
  deleted
  altTerms
}

fragment JargonTermsDefaultFragment on JargonTerm {
  _id
  schemaVersion
  createdAt
  legacyData
  contents_latest
  postId
  term
  approved
  deleted
  altTerms
}

fragment JargonTermsPost on JargonTerm {
  _id
  term
  humansAndOrAIEdited
  approved
  deleted
  altTerms
  contents {
    ...RevisionDisplay
  }
}

fragment JargonTermsWithPostInfo on JargonTerm {
  ...JargonTerms
  post {
    ...PostsMinimumInfo
  }
}

fragment LWEventsDefaultFragment on LWEvent {
  _id
  schemaVersion
  createdAt
  legacyData
  userId
  name
  documentId
  important
  properties
  intercom
}

fragment LegacyDataDefaultFragment on LegacyData {
  _id
  schemaVersion
  createdAt
  legacyData
}

fragment LlmConversationsDefaultFragment on LlmConversation {
  _id
  schemaVersion
  createdAt
  legacyData
  userId
  title
  model
  systemPrompt
  deleted
}

fragment LlmConversationsFragment on LlmConversation {
  _id
  userId
  title
  createdAt
  lastUpdatedAt
  deleted
}

fragment LlmConversationsViewingPageFragment on LlmConversation {
  ...LlmConversationsFragment
  totalCharacterCount
  user {
    ...UsersMinimumInfo
  }
}

fragment LlmConversationsWithMessagesFragment on LlmConversation {
  ...LlmConversationsFragment
  messages {
    ...LlmMessagesFragment
  }
}

fragment LlmMessagesDefaultFragment on LlmMessage {
  _id
  schemaVersion
  createdAt
  legacyData
  userId
  conversationId
  role
  content
}

fragment LlmMessagesFragment on LlmMessage {
  _id
  userId
  conversationId
  role
  content
  createdAt
}

fragment LocalgroupsDefaultFragment on Localgroup {
  _id
  schemaVersion
  createdAt
  legacyData
  contents_latest
  name
  nameInAnotherLanguage
  organizerIds
  lastActivity
  types
  categories
  isOnline
  mongoLocation
  googleLocation
  location
  contactInfo
  facebookLink
  facebookPageLink
  meetupLink
  slackLink
  website
  bannerImageId
  inactive
  deleted
}

fragment ManifoldProbabilitiesCachesDefaultFragment on ManifoldProbabilitiesCache {
  _id
  schemaVersion
  createdAt
  legacyData
  marketId
  probability
  isResolved
  year
  lastUpdated
  url
}

fragment MembersOfGroupFragment on Subscription {
  user {
    ...UsersMinimumInfo
  }
}

fragment MessagesDefaultFragment on Message {
  _id
  schemaVersion
  createdAt
  legacyData
  contents_latest
  userId
  conversationId
  noEmail
}

fragment MigrationsDefaultFragment on Migration {
  _id
  schemaVersion
  createdAt
  legacyData
}

fragment ModerationTemplateFragment on ModerationTemplate {
  _id
  name
  collectionName
  order
  deleted
  contents {
    ...RevisionEdit
  }
}

fragment ModerationTemplatesDefaultFragment on ModerationTemplate {
  _id
  schemaVersion
  createdAt
  legacyData
  contents_latest
  name
  collectionName
  order
  deleted
}

fragment ModeratorActionDisplay on ModeratorAction {
  _id
  user {
    ...UsersMinimumInfo
  }
  userId
  type
  active
  createdAt
  endedAt
}

fragment ModeratorActionsDefaultFragment on ModeratorAction {
  _id
  schemaVersion
  createdAt
  legacyData
  userId
  type
  endedAt
}

fragment ModeratorClientIDInfo on ClientId {
  _id
  clientId
  createdAt
  firstSeenReferrer
  firstSeenLandingPage
  users {
    ...UsersMinimumInfo
  }
}

fragment MultiDocumentContentDisplay on MultiDocument {
  ...MultiDocumentMinimumInfo
  tableOfContents
  textLastUpdatedAt
  contents {
    ...RevisionEdit
  }
}

fragment MultiDocumentEdit on MultiDocument {
  ...MultiDocumentContentDisplay
  arbitalLinkedPages {
    ...ArbitalLinkedPagesFragment
  }
  summaries {
    ...MultiDocumentContentDisplay
  }
  textLastUpdatedAt
}

fragment MultiDocumentMinimumInfo on MultiDocument {
  _id
  parentDocumentId
  collectionName
  fieldName
  userId
  slug
  oldSlugs
  title
  tabTitle
  tabSubtitle
  preview
  index
  deleted
  createdAt
  legacyData

  baseScore
  extendedScore
  score
  afBaseScore
  afExtendedScore
  voteCount
  currentUserVote
  currentUserExtendedVote
}

fragment MultiDocumentParentDocument on MultiDocument {
  ...MultiDocumentEdit
  parentTag {
    ...TagHistoryFragment
  }
}

fragment MultiDocumentRevision on MultiDocument {
  ...MultiDocumentMinimumInfo
  contents(version: $version) {
    ...RevisionEdit
  }
  tableOfContents(version: $version)
}

fragment MultiDocumentWithContributors on MultiDocument {
  ...MultiDocumentEdit
  contributors {
    totalCount
    contributors {
      user {
        ...UsersMinimumInfo
      }
      currentAttributionCharCount
    }
  }
}

fragment MultiDocumentWithContributorsRevision on MultiDocument {
  ...MultiDocumentRevision
  contributors(version: $version) {
    totalCount
    contributors {
      user {
        ...UsersMinimumInfo
      }
      currentAttributionCharCount
      contributionScore
    }
  }
  arbitalLinkedPages {
    ...ArbitalLinkedPagesFragment
  }
  textLastUpdatedAt
}

fragment MultiDocumentsDefaultFragment on MultiDocument {
  _id
  schemaVersion
  createdAt
  legacyData
  contents_latest
  pingbacks
  slug
  oldSlugs
  title
  preview
  tabTitle
  tabSubtitle
  userId
  parentDocumentId
  collectionName
  fieldName
  index
  contributionStats
  htmlWithContributorAnnotations
  deleted
  voteCount
  baseScore
  extendedScore
  score
  afBaseScore
  afExtendedScore
  afVoteCount
}

fragment NotificationsDefaultFragment on Notification {
  _id
  schemaVersion
  createdAt
  legacyData
  userId
  documentId
  documentType
  extraData
  link
  title
  message
  type
  deleted
  viewed
  emailed
  waitingForBatch
}

fragment NotificationsList on Notification {
  _id
  documentId
  documentType
  deleted
  userId
  createdAt
  link
  message
  type
  viewed
  extraData
}

fragment PageCacheDefaultFragment on PageCacheEntry {
  _id
  schemaVersion
  createdAt
  legacyData
}

fragment PetrovDayActionInfo on PetrovDayAction {
  _id
  createdAt
  userId
  actionType
  data
}

fragment PetrovDayActionsDefaultFragment on PetrovDayAction {
  _id
  schemaVersion
  createdAt
  legacyData
  actionType
  data
  userId
}

fragment PetrovDayLaunchInfo on PetrovDayLaunch {
  _id
  createdAt
  launchCode
  userId
}

fragment PetrovDayLaunchsDefaultFragment on PetrovDayLaunch {
  _id
  schemaVersion
  createdAt
  legacyData
  launchCode
  hashedLaunchCode
  userId
}

fragment PodcastEpisodeFull on PodcastEpisode {
  _id
  podcastId
  title
  episodeLink
  externalEpisodeId
}

fragment PodcastEpisodesDefaultFragment on PodcastEpisode {
  _id
  schemaVersion
  createdAt
  legacyData
  podcastId
  title
  episodeLink
  externalEpisodeId
}

fragment PodcastSelect on Podcast {
  _id
  title
}

fragment PodcastsDefaultFragment on Podcast {
  _id
  schemaVersion
  createdAt
  legacyData
  title
  applePodcastLink
  spotifyPodcastLink
}

fragment PostEmbeddingsDefaultFragment on PostEmbedding {
  _id
  schemaVersion
  createdAt
  legacyData
  postId
  postHash
  lastGeneratedAt
  model
  embeddings
}

fragment PostForReviewWinnerItem on Post {
  _id
  spotlight {
    _id
  }
  reviewWinner {
    _id
    category
  }
}

fragment PostRecommendationsDefaultFragment on PostRecommendation {
  _id
  schemaVersion
  createdAt
  legacyData
  userId
  clientId
  postId
  strategyName
  strategySettings
  recommendationCount
  lastRecommendedAt
  clickedAt
}

fragment PostRelationsDefaultFragment on PostRelation {
  _id
  schemaVersion
  createdAt
  legacyData
  type
  sourcePostId
  targetPostId
  order
}

fragment PostSequenceNavigation on Post {
  # Prev/next sequence navigation
  sequence(sequenceId: $sequenceId) {
    ...SequencesPageFragment
  }
  prevPost(sequenceId: $sequenceId) {
    ...PostsListWithVotes
    sequence(sequenceId: $sequenceId, prevOrNext: "prev") {
      _id
    }
  }
  nextPost(sequenceId: $sequenceId) {
    ...PostsListWithVotes
    sequence(sequenceId: $sequenceId, prevOrNext: "next") {
      _id
    }
  }
}

fragment PostSideComments on Post {
  _id
  sideComments
  sideCommentsCache {
    ...SideCommentCacheMinimumInfo
  }
}

fragment PostViewTimesDefaultFragment on PostViewTime {
  _id
  schemaVersion
  createdAt
  legacyData
}

fragment PostViewsDefaultFragment on PostViews {
  _id
  schemaVersion
  createdAt
  legacyData
}

fragment PostWithDialogueMessage on Post {
  _id
  dialogueMessageContents(dialogueMessageId: $dialogueMessageId)
}

fragment PostWithGeneratedSummary on Post {
  _id
  languageModelSummary
}

fragment PostsAuthors on Post {
  user {
    ...UsersMinimumInfo
    profileImageId
      
    # Author moderation info
    moderationStyle
    bannedUserIds
    moderatorAssistance
  }
  coauthors {
    ...UsersMinimumInfo
  }
}

fragment PostsBase on Post {
  ...PostsMinimumInfo
    
  # Core fields
  url
  postedAt
  createdAt
  sticky
  metaSticky
  stickyPriority
  status
  frontpageDate
  meta
  deletedDraft
  postCategory
  tagRelevance

  shareWithUsers
  sharingSettings
  linkSharingKey

  contents_latest
  commentCount
  voteCount
  baseScore
  extendedScore
  emojiReactors
  unlisted
  score
  lastVisitedAt
  isFuture
  isRead
  lastCommentedAt
  lastCommentPromotedAt
  canonicalCollectionSlug
  curatedDate
  commentsLocked
  commentsLockedToAccountsCreatedAfter
  debate

  # questions
  question
  hiddenRelatedQuestion
  originalPostRelationSourceId

  userId
    
  # Local Event data
  location
  googleLocation
  onlineEvent
  globalEvent
  startTime
  endTime
  localStartTime
  localEndTime
  eventRegistrationLink
  joinEventLink
  facebookLink
  meetupLink
  website
  contactInfo
  isEvent
  eventImageId
  eventType
  types
  groupId

  # Review data 
  reviewedByUserId
  suggestForCuratedUserIds
  suggestForCuratedUsernames
  reviewForCuratedUserId
  authorIsUnreviewed

  # Alignment Forum
  afDate
  suggestForAlignmentUserIds
  reviewForAlignmentUserId
  afBaseScore
  afExtendedScore
  afCommentCount
  afLastCommentedAt
  afSticky
    
  hideAuthor
  moderationStyle
  ignoreRateLimits

  submitToFrontpage
  shortform
  onlyVisibleToLoggedIn
  onlyVisibleToEstablishedAccounts

  reviewCount
  reviewVoteCount
  positiveReviewVoteCount
  manifoldReviewMarketId

  annualReviewMarketProbability
  annualReviewMarketIsResolved
  annualReviewMarketYear
  annualReviewMarketUrl

  group {
    _id
    name
    organizerIds
  }
  rsvpCounts

  podcastEpisodeId
  forceAllowType3Audio

  # deprecated
  nominationCount2019
  reviewCount2019

  votingSystem
    
  disableRecommendation
}

fragment PostsBestOfList on Post {
  ...PostsListWithVotes
  podcastEpisode {
    _id
    title
    podcast {
      _id
      title
      applePodcastLink
      spotifyPodcastLink
    }
    episodeLink
    externalEpisodeId
  }
  socialPreviewData {
    _id
    text
    imageUrl
  }
  firstVideoAttribsForPreview
}

fragment PostsDefaultFragment on Post {
  _id
  schemaVersion
  createdAt
  legacyData
  contents_latest
  pingbacks
  moderationGuidelines_latest
  customHighlight_latest
  slug
  postedAt
  modifiedAt
  url
  postCategory
  title
  viewCount
  lastCommentedAt
  clickCount
  deletedDraft
  status
  isFuture
  sticky
  stickyPriority
  userIP
  userAgent
  referrer
  author
  userId
  question
  authorIsUnreviewed
  readTimeMinutesOverride
  submitToFrontpage
  hiddenRelatedQuestion
  originalPostRelationSourceId
  shortform
  canonicalSource
  nominationCount2018
  nominationCount2019
  reviewCount2018
  reviewCount2019
  reviewCount
  reviewVoteCount
  positiveReviewVoteCount
  manifoldReviewMarketId
  reviewVoteScoreAF
  reviewVotesAF
  reviewVoteScoreHighKarma
  reviewVotesHighKarma
  reviewVoteScoreAllKarma
  reviewVotesAllKarma
  finalReviewVoteScoreHighKarma
  finalReviewVotesHighKarma
  finalReviewVoteScoreAllKarma
  finalReviewVotesAllKarma
  finalReviewVoteScoreAF
  finalReviewVotesAF
  lastCommentPromotedAt
  tagRelevance
  noIndex
  rsvps
  activateRSVPs
  nextDayReminderSent
  onlyVisibleToLoggedIn
  onlyVisibleToEstablishedAccounts
  hideFromRecentDiscussions
  votingSystem
  podcastEpisodeId
  forceAllowType3Audio
  legacy
  legacyId
  legacySpam
  feedId
  feedLink
  curatedDate
  metaDate
  suggestForCuratedUserIds
  frontpageDate
  autoFrontpage
  collectionTitle
  coauthorStatuses
  hasCoauthorPermission
  socialPreviewImageId
  socialPreviewImageAutoUrl
  socialPreview
  fmCrosspost
  canonicalSequenceId
  canonicalCollectionSlug
  canonicalBookId
  canonicalNextPostSlug
  canonicalPrevPostSlug
  unlisted
  disableRecommendation
  defaultRecommendation
  hideFromPopularComments
  draft
  wasEverUndrafted
  meta
  hideFrontpageComments
  maxBaseScore
  scoreExceeded2Date
  scoreExceeded30Date
  scoreExceeded45Date
  scoreExceeded75Date
  scoreExceeded125Date
  scoreExceeded200Date
  bannedUserIds
  commentsLocked
  commentsLockedToAccountsCreatedAfter
  organizerIds
  groupId
  eventType
  isEvent
  reviewedByUserId
  reviewForCuratedUserId
  startTime
  localStartTime
  endTime
  localEndTime
  eventRegistrationLink
  joinEventLink
  onlineEvent
  globalEvent
  mongoLocation
  googleLocation
  location
  contactInfo
  facebookLink
  meetupLink
  website
  eventImageId
  types
  metaSticky
  sharingSettings
  shareWithUsers
  linkSharingKey
  linkSharingKeyUsedBy
  commentSortOrder
  hideAuthor
  sideCommentVisibility
  disableSidenotes
  moderationStyle
  ignoreRateLimits
  hideCommentKarma
  commentCount
  topLevelCommentCount
  debate
  collabEditorDialogue
  mostRecentPublishedDialogueResponseDate
  rejected
  rejectedReason
  rejectedByUserId
  subforumTagId
  af
  afDate
  afCommentCount
  afLastCommentedAt
  afSticky
  suggestForAlignmentUserIds
  reviewForAlignmentUserId
  agentFoundationsId
  swrCachingEnabled
  generateDraftJargon
  voteCount
  baseScore
  extendedScore
  score
  afBaseScore
  afExtendedScore
  afVoteCount
}

fragment PostsDetails on Post {
  ...PostsListBase

  canonicalSource
  noIndex
  viewCount
  tags {
    ...TagPreviewFragment
  }
  socialPreviewData {
    _id
    text
    imageUrl
  }
    
  # Tags
  tagRelevance
    
  # Posts-page display options
  commentSortOrder
  sideCommentVisibility
    
  # Sequence navigation
  collectionTitle
  canonicalPrevPostSlug
  canonicalNextPostSlug
  canonicalSequenceId
  canonicalBookId
  canonicalSequence {
    _id
    title
  }
  canonicalBook {
    _id
    title
  }
  canonicalCollection {
    _id
    title
  }

  # Podcast
  podcastEpisode {
    _id
    title
    podcast {
      _id
      title
      applePodcastLink
      spotifyPodcastLink
    }
    episodeLink
    externalEpisodeId
  }

  # Moderation stuff
  bannedUserIds
  moderationStyle
    
  # Voting
  currentUserVote
  currentUserExtendedVote
    
  # RSS metadata
  feedLink
  feed {
    ...RSSFeedMinimumInfo
  }
    
  # Related Questions
  sourcePostRelations {
    _id
    sourcePostId
    sourcePost {
      ...PostsListWithVotes
    }
    order
  }
  targetPostRelations {
    _id
    sourcePostId
    targetPostId
    targetPost {
      ...PostsListWithVotes
    }
    order
  }
    
  # Events
  rsvps
  activateRSVPs

  # Crossposting
  fmCrosspost

  # Jargon Terms
  glossary {
    ...JargonTermsPost
  }
}

fragment PostsEdit on Post {
  ...PostsDetails
  ...PostSideComments
  myEditorAccess
  version
  coauthorStatuses
  readTimeMinutesOverride
  fmCrosspost
  hideFromRecentDiscussions
  hideFromPopularComments
  moderationGuidelines {
    ...RevisionEdit
  }
  customHighlight {
    ...RevisionEdit
  }
  tableOfContents
  subforumTagId
  socialPreviewImageId
  socialPreview
  socialPreviewData {
    _id
    imageId
    text
  }
  user {
    ...UsersMinimumInfo
  }
  usersSharedWith {
    ...UsersMinimumInfo
  }
  coauthors {
    ...UsersMinimumInfo
  }
  generateDraftJargon
}

fragment PostsEditMutationFragment on Post {
  ...PostsEdit
  contents {
    ...RevisionEdit
  }
}

fragment PostsEditQueryFragment on Post {
  ...PostsEdit
  contents(version: $version) {
    ...RevisionEdit
  }
}

fragment PostsExpandedHighlight on Post {
  _id
  contents {
    _id
    html
    wordCount
  }
}

fragment PostsForAutocomplete on Post {
  _id
  title
  userId
  baseScore
  extendedScore
  user {
    ...UsersMinimumInfo
  }
  contents {
    markdown
  }
}

fragment PostsHTML on Post {
  _id
  contents {
    ...RevisionHTML
  }
}

fragment PostsList on Post {
  ...PostsListBase
  deletedDraft
  contents {
    _id
    htmlHighlight
    plaintextDescription
    wordCount
    version
  }
  fmCrosspost
}

fragment PostsListBase on Post {
  ...PostsBase
  ...PostsAuthors
  readTimeMinutes
  rejectedReason
  customHighlight {
    _id
    html
    plaintextDescription
  }
  lastPromotedComment {
    _id
    user {
      ...UsersMinimumInfo
    }
  }
  bestAnswer {
    ...CommentsList
  }
  tags {
    ...TagBasicInfo
  }
  socialPreviewData {
    _id
    imageUrl
  }

  feedId
  totalDialogueResponseCount
  unreadDebateResponseCount
  dialogTooltipPreview
  disableSidenotes
}

fragment PostsListTag on Post {
  ...PostsList
  tagRel(tagId: $tagId) {
    ...WithVoteTagRel
  }
}

fragment PostsListTagWithVotes on Post {
  ...PostsListWithVotes
  tagRel(tagId: $tagId) {
    ...WithVoteTagRel
  }
}

fragment PostsListWithVotes on Post {
  ...PostsList
  currentUserVote
  currentUserExtendedVote
}

fragment PostsListWithVotesAndSequence on Post {
  ...PostsListWithVotes
  canonicalSequence {
    ...SequencesPageFragment
  }
}

fragment PostsMinimumInfo on Post {
  _id
  slug
  title
  draft
  shortform
  hideCommentKarma
  af
  currentUserReviewVote {
    _id
    qualitativeScore
    quadraticScore
  }
  userId
  coauthorStatuses
  hasCoauthorPermission
  rejected
  debate
  collabEditorDialogue
}

fragment PostsModerationGuidelines on Post {
  ...PostsMinimumInfo
  frontpageDate
  user {
    _id
    displayName
    moderationStyle
  }
  moderationStyle
  moderationGuidelines {
    _id
    html
    originalContents {
      type
      data
    }
  }
}

fragment PostsOriginalContents on Post {
  _id
  contents {
    _id
    originalContents {
      type
      data
    }
  }
}

fragment PostsPage on Post {
  ...PostsDetails
  version
  contents {
    ...RevisionDisplay
  }
  customHighlight {
    ...RevisionDisplay
  }
  myEditorAccess
}

fragment PostsPlaintextDescription on Post {
  _id
  contents {
    _id
    plaintextDescription
  }
}

fragment PostsRSSFeed on Post {
  ...PostsPage
  scoreExceeded2Date
  scoreExceeded30Date
  scoreExceeded45Date
  scoreExceeded75Date
  scoreExceeded125Date
  scoreExceeded200Date
  metaDate
}

fragment PostsRecentDiscussion on Post {
  ...PostsListWithVotes
  recentComments(commentsLimit: $commentsLimit, maxAgeHours: $maxAgeHours, af: $af) {
    ...CommentsList
  }
}

fragment PostsReviewVotingList on Post {
  ...PostsListWithVotes
  reviewVoteScoreAllKarma
  reviewVotesAllKarma
  reviewVoteScoreHighKarma
  reviewVotesHighKarma
  reviewVoteScoreAF
  reviewVotesAF
}

fragment PostsRevision on Post {
  ...PostsDetails

  # Content & Revisions
  version
  contents(version: $version) {
    ...RevisionDisplay
  }
  revisions {
    ...RevisionMetadata
  }
}

fragment PostsRevisionEdit on Post {
  ...PostsDetails

  # Content & Revisions
  version
  contents(version: $version) {
    ...RevisionEdit
  }
  revisions {
    ...RevisionMetadata
  }
}

fragment PostsRevisionsList on Post {
  _id
  revisions {
    ...RevisionMetadata
  }
}

fragment PostsTopItemInfo on Post {
  ...PostsMinimumInfo
  ...PostsAuthors
  isRead
  contents {
    _id
    htmlHighlight
    wordCount
    version
  }
  customHighlight {
    _id
    html
  }
  tags {
    ...TagPreviewFragment
  }
  reviewWinner {
    ...ReviewWinnerTopPostsPage
  }
  spotlight {
    ...SpotlightReviewWinner
  }
  reviews {
    ...CommentsList
  }
  finalReviewVoteScoreHighKarma
}

fragment PostsTwitterAdmin on Post {
  ...PostsListWithVotes
  user {
    ...UsersSocialMediaInfo
  }
  coauthors {
    ...UsersSocialMediaInfo
  }
}

fragment PostsWithNavigation on Post {
  ...PostsPage
  ...PostSequenceNavigation
    
  tableOfContents
  reviewWinner {
    ...ReviewWinnerAll
  }
}

fragment PostsWithNavigationAndRevision on Post {
  ...PostsRevision
  ...PostSequenceNavigation
  customHighlight {
    ...RevisionDisplay
  }
    
  tableOfContentsRevision(version: $version)
  reviewWinner {
    ...ReviewWinnerAll
  }
}

fragment PostsWithVotes on Post {
  ...PostsBase
  currentUserVote
  currentUserExtendedVote
}

fragment RSSFeedMinimumInfo on RSSFeed {
  _id
  userId
  user {
    ...UsersMinimumInfo
  }
  createdAt
  ownedByUser
  displayFullContent
  nickname
  url
  importAsDraft
}

fragment RSSFeedMutationFragment on RSSFeed {
  _id
  userId
  ownedByUser
  displayFullContent
  nickname
  url
  importAsDraft
}

fragment RSSFeedsDefaultFragment on RSSFeed {
  _id
  schemaVersion
  createdAt
  legacyData
  userId
  ownedByUser
  displayFullContent
  nickname
  url
  status
  rawFeed
  setCanonicalUrl
  importAsDraft
}

fragment ReadStatusesDefaultFragment on ReadStatus {
  _id
  schemaVersion
  createdAt
  legacyData
}

fragment RecentDiscussionRevisionTagFragment on Revision {
  ...RevisionHistoryEntry
  tag {
    ...TagRecentDiscussion
  }
}

fragment RecommendationsCachesDefaultFragment on RecommendationsCache {
  _id
  schemaVersion
  createdAt
  legacyData
  userId
  postId
  source
  scenario
  attributionId
  ttlMs
}

fragment ReportsDefaultFragment on Report {
  _id
  schemaVersion
  createdAt
  legacyData
  userId
  reportedUserId
  commentId
  postId
  link
  claimedUserId
  description
  closedAt
  markedAsSpam
  reportedAsSpam
}

fragment ReviewVotesDefaultFragment on ReviewVote {
  _id
  schemaVersion
  createdAt
  legacyData
  userId
  postId
  qualitativeScore
  quadraticScore
  comment
  year
  dummy
  reactions
}

fragment ReviewWinnerAll on ReviewWinner {
  _id
  category
  curatedOrder
  postId
  reviewYear
  reviewRanking
  reviewWinnerArt {
    ...ReviewWinnerArtImages
  }
  competitorCount
}

fragment ReviewWinnerAnnouncement on ReviewWinner {
  _id
  category
  curatedOrder
  reviewYear
  reviewRanking
  competitorCount
  postId
  post {
    _id
    title
    slug
  }
}

fragment ReviewWinnerArtImages on ReviewWinnerArt {
  _id
  postId
  splashArtImagePrompt
  splashArtImageUrl
  activeSplashArtCoordinates {
    ...SplashArtCoordinatesEdit
  }
}

fragment ReviewWinnerArtsDefaultFragment on ReviewWinnerArt {
  _id
  schemaVersion
  createdAt
  legacyData
  postId
  splashArtImagePrompt
  splashArtImageUrl
}

fragment ReviewWinnerEditDisplay on ReviewWinner {
  _id
  postId
  reviewYear
  curatedOrder
  reviewRanking
}

fragment ReviewWinnerTopPostsDisplay on ReviewWinner {
  _id
  postId
  post {
    ...PostsTopItemInfo
  }
  reviewYear
  curatedOrder
  reviewRanking
}

fragment ReviewWinnerTopPostsPage on ReviewWinner {
  _id
  category
  curatedOrder
  reviewYear
  reviewRanking
  reviewWinnerArt {
    splashArtImageUrl
    activeSplashArtCoordinates {
      ...SplashArtCoordinatesEdit
    }
  }
}

fragment ReviewWinnersDefaultFragment on ReviewWinner {
  _id
  schemaVersion
  createdAt
  legacyData
  postId
  reviewYear
  category
  curatedOrder
  reviewRanking
  isAI
}

fragment RevisionDisplay on Revision {
  _id
  version
  updateType
  editedAt
  userId
  html
  commitMessage
  wordCount
  htmlHighlight
  plaintextDescription
}

fragment RevisionEdit on Revision {
  _id
  version
  updateType
  editedAt
  userId
  originalContents {
    type
    data
  }
  html
  markdown
  draftJS
  ckEditorMarkup
  wordCount
  htmlHighlight
  plaintextDescription
}

fragment RevisionHTML on Revision {
  _id
  html
}

fragment RevisionHistoryEntry on Revision {
  ...RevisionMetadata
  documentId
  collectionName
  changeMetrics
  legacyData
  skipAttributions
  user {
    ...UsersMinimumInfo
  }
}

fragment RevisionHistorySummaryEdit on Revision {
  ...RevisionHistoryEntry
  summary {
    ...MultiDocumentMinimumInfo
    parentTag {
      _id
      name
    }
    parentLens {
      _id
      title
      tabTitle
      tabSubtitle
    }
  }
}

fragment RevisionMetadata on Revision {
  _id
  version
  editedAt
  commitMessage
  userId
    
  score
  baseScore
  extendedScore
  voteCount
  currentUserVote
  currentUserExtendedVote
}

fragment RevisionMetadataWithChangeMetrics on Revision {
  ...RevisionMetadata
  changeMetrics
  user {
    ...UsersMinimumInfo
  }
}

fragment RevisionTagFragment on Revision {
  ...RevisionHistoryEntry
  tag {
    ...TagHistoryFragment
  }
  lens {
    ...MultiDocumentParentDocument
  }
}

fragment RevisionsDefaultFragment on Revision {
  _id
  schemaVersion
  createdAt
  legacyData
  documentId
  collectionName
  fieldName
  editedAt
  updateType
  version
  commitMessage
  userId
  draft
  originalContents
  html
  wordCount
  changeMetrics
  googleDocMetadata
  skipAttributions
  voteCount
  baseScore
  extendedScore
  score
  afBaseScore
  afExtendedScore
  afVoteCount
}

fragment SequenceContinueReadingFragment on Sequence {
  _id
  title
  gridImageId
  canonicalCollectionSlug
}

fragment SequencesDefaultFragment on Sequence {
  _id
  schemaVersion
  createdAt
  legacyData
  contents_latest
  lastUpdated
  userId
  title
  bannerImageId
  gridImageId
  hideFromAuthorPage
  draft
  isDeleted
  curatedOrder
  userProfileOrder
  canonicalCollectionSlug
  hidden
  noindex
  af
}

fragment SequencesEdit on Sequence {
  ...SequencesPageFragment
  contents { 
    ...RevisionEdit
  }
}

fragment SequencesPageFragment on Sequence {
  ...SequencesPageTitleFragment
  createdAt
  userId
  user {
    ...UsersMinimumInfo
  }
  contents {
    ...RevisionDisplay
  }
  gridImageId
  bannerImageId
  canonicalCollectionSlug
  draft
  isDeleted
  hidden
  hideFromAuthorPage
  noindex
  curatedOrder
  userProfileOrder
  af
  postsCount
  readPostsCount
}

fragment SequencesPageTitleFragment on Sequence {
  _id
  title
  canonicalCollectionSlug
  canonicalCollection {
    _id
    title
  }
}

fragment SequencesPageWithChaptersFragment on Sequence {
  ...SequencesPageFragment
  chapters {
    ...ChaptersFragment
  }
}

fragment SessionsDefaultFragment on Session {
  _id
  session
  expires
  lastModified
}

fragment SharedUserBooleans on User {
  taggingDashboardCollapsed
  usernameUnset
}

fragment ShortformComments on Comment {
  ...CommentsList
  post {
    ...PostsMinimumInfo
  }
  relevantTags {
    ...TagPreviewFragment
  }
}

fragment ShortformRecentDiscussion on Post {
  ...PostsListWithVotes
  recentComments(commentsLimit: $commentsLimit, maxAgeHours: $maxAgeHours, af: $af) {
    ...CommentsListWithTopLevelComment
  }
}

fragment SideCommentCacheMinimumInfo on SideCommentCache {
  _id
  postId
  annotatedHtml
  commentsByBlock
  version
  createdAt
}

fragment SideCommentCachesDefaultFragment on SideCommentCache {
  _id
  schemaVersion
  createdAt
  legacyData
}

fragment SplashArtCoordinates on SplashArtCoordinate {
  _id
  reviewWinnerArtId
  leftXPct
  leftYPct
  leftHeightPct
  leftWidthPct
  leftFlipped
  middleXPct
  middleYPct
  middleHeightPct
  middleWidthPct
  middleFlipped
  rightXPct
  rightYPct
  rightHeightPct
  rightWidthPct
  rightFlipped
}

fragment SplashArtCoordinatesDefaultFragment on SplashArtCoordinate {
  _id
  schemaVersion
  createdAt
  legacyData
  reviewWinnerArtId
  leftXPct
  leftYPct
  leftHeightPct
  leftWidthPct
  leftFlipped
  middleXPct
  middleYPct
  middleHeightPct
  middleWidthPct
  middleFlipped
  rightXPct
  rightYPct
  rightHeightPct
  rightWidthPct
  rightFlipped
}

fragment SplashArtCoordinatesEdit on SplashArtCoordinate {
  ...SplashArtCoordinates
  createdAt
}

fragment SpotlightDisplay on Spotlight {
  ...SpotlightMinimumInfo
  post {
    ...PostsMinimumInfo
    user {
      _id
      displayName
      slug
    }
    reviews {
      ...CommentsList
    }
  }
  sequence {
    _id
    title
    user {
      _id
      displayName
      slug
    }
  }
  tag {
    _id
    name
    slug
    user {
      _id
      displayName
      slug
    }
  }
  sequenceChapters {
    ...ChaptersFragment
  }
  description {
    html
  }
}

fragment SpotlightEditQueryFragment on Spotlight {
  ...SpotlightMinimumInfo
  description {
    ...RevisionEdit
  }
}

fragment SpotlightHeaderEventSubtitle on Spotlight {
  ...SpotlightMinimumInfo
  post {
    _id
    slug
  }
  sequence {
    _id
  }
  tag {
    _id
    slug
  }
}

fragment SpotlightMinimumInfo on Spotlight {
  _id
  documentId
  documentType
  spotlightImageId
  spotlightDarkImageId
  spotlightSplashImageUrl
  draft
  deletedDraft
  position
  lastPromotedAt
  customTitle
  customSubtitle
  subtitleUrl
  headerTitle
  headerTitleLeftColor
  headerTitleRightColor
  duration
  showAuthor
  imageFade
  imageFadeColor
}

fragment SpotlightReviewWinner on Spotlight {
  ...SpotlightMinimumInfo
  description {
    html
  }
  sequenceChapters {
    ...ChaptersFragment
  }
}

fragment SpotlightsDefaultFragment on Spotlight {
  _id
  schemaVersion
  createdAt
  legacyData
  description_latest
  documentId
  documentType
  position
  duration
  customTitle
  customSubtitle
  subtitleUrl
  headerTitle
  headerTitleLeftColor
  headerTitleRightColor
  lastPromotedAt
  spotlightSplashImageUrl
  draft
  deletedDraft
  showAuthor
  imageFade
  imageFadeColor
  spotlightImageId
  spotlightDarkImageId
}

fragment StickySubforumCommentFragment on Comment {
  ...CommentWithRepliesFragment
  tag {
    ...TagBasicInfo
  }
}

fragment SubscribedPostAndCommentsFeed on SubscribedPostAndComments {
  _id
  post {
    ...PostsList
  }
  comments {
    ...CommentsList
  }
  expandCommentIds
  postIsFromSubscribedUser
}

fragment SubscriptionState on Subscription {
  _id
  userId
  createdAt
  state
  documentId
  collectionName
  deleted
  type
}

fragment SubscriptionsDefaultFragment on Subscription {
  _id
  schemaVersion
  createdAt
  legacyData
  userId
  state
  documentId
  collectionName
  deleted
  type
}

fragment SuggestAlignmentComment on Comment {
  ...CommentsList
  post {
    ...PostsMinimumInfo
  }
  suggestForAlignmentUserIds
  suggestForAlignmentUsers {
    _id
    displayName
  }
}

fragment SuggestAlignmentPost on Post {
  ...PostsList
  suggestForAlignmentUsers {
    _id
    displayName
  }
}

fragment SuggestAlignmentUser on User {
  ...UsersMinimumInfo
  afKarma
  afPostCount
  afCommentCount
  reviewForAlignmentForumUserId
  groups
  afApplicationText
  afSubmittedApplication
}

fragment SunshineCurationPostsList on Post {
  ...PostsList
  curationNotices {
    ...CurationNoticesFragment
  }
}

fragment SunshinePostsList on Post {
  ...PostsListBase

  currentUserVote
  currentUserExtendedVote
  fmCrosspost
  rejectedReason
  autoFrontpage

  contents {
    _id
    html
    htmlHighlight
    wordCount
    version

    automatedContentEvaluations {
      _id
      score
      sentenceScores {
        sentence
        score
      }
    }
  }

  moderationGuidelines {
    _id
    html
  }

  user {
    ...UsersMinimumInfo
    biography {
      ...RevisionDisplay
    }
    profileImageId
      
    # Author moderation info
    moderationStyle
    bannedUserIds
    moderatorAssistance
      
    moderationGuidelines {
      _id
      html
    }

    needsReview
    moderatorActions {
      ...ModeratorActionDisplay
    }
  }
}

fragment SunshineTagFragment on Tag {
  ...TagFragment
  user {
    ...UsersMinimumInfo
  }
}

fragment SunshineUsersList on User {
  ...UsersMinimumInfo
  karma
  htmlBio
  website
  createdAt
  email
  emails
  commentCount
  maxCommentCount
  postCount
  maxPostCount
  voteCount
  smallUpvoteCount
  bigUpvoteCount
  smallDownvoteCount
  bigDownvoteCount
  banned
  reviewedByUserId
  reviewedAt
  signUpReCaptchaRating
  mapLocation
  needsReview
  sunshineNotes
  sunshineFlagged
  postingDisabled
  allCommentingDisabled
  commentingOnOtherUsersDisabled
  conversationsDisabled
  snoozedUntilContentCount
  nullifyVotes
  deleteContent
    
  moderatorActions {
    ...ModeratorActionDisplay
  }
  usersContactedBeforeReview
  associatedClientIds {
    clientId
    firstSeenReferrer
    firstSeenLandingPage
    userIds
  }
  altAccountsDetected

  voteReceivedCount
  smallUpvoteReceivedCount
  bigUpvoteReceivedCount
  smallDownvoteReceivedCount
  bigDownvoteReceivedCount

  recentKarmaInfo
  lastNotificationsCheck
}

fragment SurveyMinimumInfo on Survey {
  _id
  name
  questions {
    ...SurveyQuestionMinimumInfo
  }
  createdAt
}

fragment SurveyQuestionMinimumInfo on SurveyQuestion {
  _id
  question
  format
  order
}

fragment SurveyQuestionsDefaultFragment on SurveyQuestion {
  _id
  schemaVersion
  createdAt
  legacyData
  surveyId
  question
  format
  order
}

fragment SurveyResponseMinimumInfo on SurveyResponse {
  _id
  surveyId
  surveyScheduleId
  userId
  clientId
  response
}

fragment SurveyResponsesDefaultFragment on SurveyResponse {
  _id
  schemaVersion
  createdAt
  legacyData
  surveyId
  surveyScheduleId
  userId
  clientId
  response
}

fragment SurveyScheduleEdit on SurveySchedule {
  ...SurveyScheduleMinimumInfo
  surveyId
  name
  impressionsLimit
  maxVisitorPercentage
  minKarma
  maxKarma
  target
  startDate
  endDate
  deactivated
  createdAt
}

fragment SurveyScheduleMinimumInfo on SurveySchedule {
  _id
  survey {
    ...SurveyMinimumInfo
  }
}

fragment SurveySchedulesDefaultFragment on SurveySchedule {
  _id
  schemaVersion
  createdAt
  legacyData
  surveyId
  name
  impressionsLimit
  maxVisitorPercentage
  minKarma
  maxKarma
  target
  startDate
  endDate
  deactivated
  clientIds
}

fragment SurveysDefaultFragment on Survey {
  _id
  schemaVersion
  createdAt
  legacyData
  name
}

fragment TagBasicInfo on Tag {
  _id
  userId
  name
  shortName
  slug
  core
  postCount
  adminOnly
  canEditUserIds
  suggestedAsFilter
  needsReview
  descriptionTruncationCount
  createdAt
  wikiOnly
  deleted
  isSubforum
  noindex
  isArbitalImport
  isPlaceholderPage

  baseScore
  extendedScore
  score
  afBaseScore
  afExtendedScore
  voteCount
  currentUserVote
  currentUserExtendedVote
}

fragment TagCreationHistoryFragment on Tag {
  ...TagFragment
  user {
    ...UsersMinimumInfo
  }
  description {
    html
  }
}

fragment TagDetailedPreviewFragment on Tag {
  ...TagDetailsFragment
  description {
    _id
    htmlHighlight
  }
}

fragment TagDetailsFragment on Tag {
  ...TagBasicInfo
  subtitle
  oldSlugs
  isRead
  defaultOrder
  reviewedByUserId
  wikiGrade
  subforumModeratorIds
  subforumModerators {
    ...UsersMinimumInfo
  }
  moderationGuidelines {
    _id
    html
  }
  bannerImageId
  squareImageId
  lesswrongWikiImportSlug
  lesswrongWikiImportRevision
  sequence {
    ...SequencesPageFragment
  }
}

fragment TagEditFragment on Tag {
  ...TagDetailsFragment
  isPostType
  parentTagId
  parentTag {
    ...TagBasicInfo
  }
  subforumIntroPostId
  tagFlagsIds
  postsDefaultSortOrder
  introSequenceId
    
  autoTagModel
  autoTagPrompt
    
  description {
    ...RevisionEdit
  }
  subforumWelcomeText {
    ...RevisionEdit
  }
  moderationGuidelines {
    ...RevisionEdit
  }
}

fragment TagFlagEditFragment on TagFlag {
  ...TagFlagFragment
  contents {
    ...RevisionEdit
  }
}

fragment TagFlagFragment on TagFlag {
  _id
  createdAt
  name
  slug
  order
  deleted
  contents { 
    html
    htmlHighlight
    plaintextDescription
  }
}

fragment TagFlagsDefaultFragment on TagFlag {
  _id
  schemaVersion
  createdAt
  legacyData
  contents_latest
  slug
  name
  deleted
  order
}

fragment TagFragment on Tag {
  ...TagDetailsFragment
  parentTag {
    ...TagBasicInfo
  }
  subTags {
    ...TagBasicInfo
  }
  description {
    _id
    html
    htmlHighlight
    plaintextDescription
    version
    editedAt
  }
  canVoteOnRels
}

fragment TagFullContributorsList on Tag {
  contributors {
    totalCount
    contributors {
      user {
        ...UsersMinimumInfo
      }
      contributionScore
      currentAttributionCharCount
      numCommits
      voteCount
    }
  }
}

fragment TagHistoryFragment on Tag {
  ...TagFragment
  textLastUpdatedAt
  tableOfContents
  user {
    ...UsersMinimumInfo
  }
  lensesIncludingDeleted {
    ...MultiDocumentContentDisplay
  }
}

fragment TagName on Tag {
  _id
  name
  slug
}

fragment TagPageArbitalContentFragment on Tag {
  lenses {
    ...MultiDocumentWithContributors
  }
  arbitalLinkedPages {
    ...ArbitalLinkedPagesFragment
  }
}

fragment TagPageFragment on Tag {
  ...TagWithFlagsFragment
  tableOfContents
  postsDefaultSortOrder
  subforumIntroPost {
    ...PostsListWithVotes
  }
  subforumWelcomeText {
    _id
    html
  }
  contributors(limit: $contributorsLimit) {
    totalCount
    contributors {
      user {
        ...UsersMinimumInfo
      }
      contributionScore
      currentAttributionCharCount
      numCommits
      voteCount
    }
  }
  canVoteOnRels
  forceAllowType3Audio
  textLastUpdatedAt
}

fragment TagPageRevisionWithArbitalContentFragment on Tag {
  ...TagPageWithRevisionFragment
  ...TagPageArbitalContentFragment
}

fragment TagPageWithArbitalContentAndLensRevisionFragment on Tag {
  ...TagPageFragment
  arbitalLinkedPages {
    ...ArbitalLinkedPagesFragment
  }
  lenses(lensSlug: $lensSlug, version: $version) {
    ...MultiDocumentWithContributorsRevision
  }
}

fragment TagPageWithArbitalContentFragment on Tag {
  ...TagPageFragment
  ...TagPageArbitalContentFragment
}

fragment TagPageWithRevisionFragment on Tag {
  ...TagWithFlagsAndRevisionFragment
  tableOfContents(version: $version)
  textLastUpdatedAt
  postsDefaultSortOrder
  subforumIntroPost {
    ...PostsListWithVotes
  }
  subforumWelcomeText {
    _id
    html
  }
  contributors(limit: $contributorsLimit, version: $version) {
    totalCount
    contributors {
      user {
        ...UsersMinimumInfo
      }
      contributionScore
      currentAttributionCharCount
      numCommits
      voteCount
    }
  }
  canVoteOnRels
  forceAllowType3Audio
}

fragment TagPreviewFragment on Tag {
  ...TagBasicInfo
  isRead
  parentTag {
    ...TagBasicInfo
  }
  subTags {
    ...TagBasicInfo
  }
  description {
    _id
    htmlHighlight
  }
  canVoteOnRels
  isArbitalImport
}

fragment TagRecentDiscussion on Tag {
  ...TagFragment
  lastVisitedAt
  recentComments(tagCommentsLimit: $tagCommentsLimit, maxAgeHours: $maxAgeHours, af: $af) {
    ...CommentsList
  }
}

fragment TagRelBasicInfo on TagRel {
  _id
  score
  baseScore
  extendedScore
  afBaseScore
  voteCount
  tagId
  postId
  autoApplied
}

fragment TagRelCreationFragment on TagRel {
  ...TagRelBasicInfo
  tag {
    ...TagPreviewFragment
  }
  post {
    ...PostsList
    tagRelevance
    tagRel(tagId: $tagId) {
      ...WithVoteTagRel
    }
  }
  currentUserVote
  currentUserExtendedVote
}

fragment TagRelFragment on TagRel {
  ...TagRelBasicInfo
  tag {
    ...TagPreviewFragment
  }
  post {
    ...PostsList
  }
  currentUserVote
  currentUserExtendedVote
  currentUserCanVote
}

fragment TagRelHistoryFragment on TagRel {
  ...TagRelBasicInfo
  createdAt
  user {
    ...UsersMinimumInfo
  }
  post {
    ...PostsList
  }
}

fragment TagRelMinimumFragment on TagRel {
  ...TagRelBasicInfo
  tag {
    ...TagPreviewFragment
  }
  currentUserVote
  currentUserExtendedVote
  currentUserCanVote
}

fragment TagRelVotes on Vote {
  _id
  userId
  voteType
  power
  documentId
  votedAt
  isUnvote
  tagRel {
    ...WithVoteTagRel
  }
}

fragment TagRelsDefaultFragment on TagRel {
  _id
  schemaVersion
  createdAt
  legacyData
  tagId
  postId
  deleted
  userId
  backfilled
  voteCount
  baseScore
  extendedScore
  score
  afBaseScore
  afExtendedScore
  afVoteCount
}

fragment TagRevisionFragment on Tag {
  ...TagDetailsFragment
  parentTag {
    ...TagBasicInfo
  }
  subTags {
    ...TagBasicInfo
  }
  isRead
  description(version: $version) {
    _id
    version
    html
    htmlHighlight
    plaintextDescription
    editedAt
      
    user {
      ...UsersMinimumInfo
    }
  }
}

fragment TagSectionPreviewFragment on Tag {
  ...TagBasicInfo
  isRead
  parentTag {
    ...TagBasicInfo
  }
  subTags {
    ...TagBasicInfo
  }
  description {
    _id
    htmlHighlightStartingAtHash(hash: $hash)
  }
  canVoteOnRels
}

fragment TagSubforumFragment on Tag {
  ...TagPreviewFragment
  subforumModeratorIds
  tableOfContents
  subforumWelcomeText {
    _id
    html
  }
}

fragment TagSubforumSidebarFragment on Tag {
  ...TagBasicInfo
}

fragment TagSubtagFragment on Tag {
  _id
  subforumModeratorIds
  subTags {
    ...TagPreviewFragment
  }
}

fragment TagVotingActivity on Vote {
  ...TagRelVotes
  tagRel {
    ...TagRelFragment
  }
}

fragment TagWithFlagsAndRevisionFragment on Tag {
  ...TagRevisionFragment
  tagFlagsIds
  tagFlags {
    ...TagFlagFragment
  }
}

fragment TagWithFlagsFragment on Tag {
  ...TagFragment
  tagFlagsIds
  tagFlags {
    ...TagFlagFragment
  }
}

fragment TagsDefaultFragment on Tag {
  _id
  schemaVersion
  createdAt
  legacyData
  description_latest
  pingbacks
  subforumWelcomeText_latest
  moderationGuidelines_latest
  slug
  oldSlugs
  name
  shortName
  subtitle
  core
  isPostType
  suggestedAsFilter
  defaultOrder
  descriptionTruncationCount
  postCount
  userId
  adminOnly
  canEditUserIds
  charsAdded
  charsRemoved
  deleted
  lastCommentedAt
  lastSubforumCommentAt
  needsReview
  reviewedByUserId
  wikiGrade
  wikiOnly
  bannerImageId
  squareImageId
  tagFlagsIds
  lesswrongWikiImportRevision
  lesswrongWikiImportSlug
  lesswrongWikiImportCompleted
  htmlWithContributorAnnotations
  contributionStats
  introSequenceId
  postsDefaultSortOrder
  canVoteOnRels
  isSubforum
  subforumModeratorIds
  subforumIntroPostId
  parentTagId
  subTagIds
  autoTagModel
  autoTagPrompt
  noindex
  isPlaceholderPage
  coreTagId
  forceAllowType3Audio
  voteCount
  baseScore
  extendedScore
  score
  afBaseScore
  afExtendedScore
  afVoteCount
}

fragment TestCollection2DefaultFragment on undefined {
  _id
  data
  schemaVersion
}

fragment TestCollection3DefaultFragment on undefined {
  _id
  notNullData
}

fragment TestCollection4DefaultFragment on undefined {
  _id
  testCollection3Id
  schemaVersion
}

fragment TestCollection5DefaultFragment on undefined {
  _id
  jsonField
  schemaVersion
}

fragment TestCollectionDefaultFragment on undefined {
  _id
  a
  b
  c
  d
  schemaVersion
}

fragment TweetsDefaultFragment on Tweet {
  _id
  schemaVersion
  createdAt
  legacyData
}

fragment TypingIndicatorInfo on TypingIndicator {
  _id
  userId
  documentId
  lastUpdated
}

fragment TypingIndicatorsDefaultFragment on TypingIndicator {
  _id
  schemaVersion
  createdAt
  legacyData
  userId
  documentId
  lastUpdated
}

fragment UltraFeedComment on Comment {
  ...CommentsList
  post {
    ...PostsMinimumInfo
    votingSystem
  }
}

fragment UltraFeedEventsDefaultFragment on UltraFeedEvent {
  _id
  createdAt
  documentId
  collectionName
  eventType
  userId
  event
  feedItemId
}

fragment UltraFeedPostFragment on Post {
  ...PostsDetails
  ...PostsListWithVotes
  contents {
    _id
    html
    htmlHighlight
    wordCount
  }
  autoFrontpage
  votingSystem
}

fragment UnclaimedReportsList on Report {
  _id
  userId
  user {
    ...UsersMinimumInfo
  }
  commentId
  comment {
    ...CommentsList
    post {
      ...PostsMinimumInfo
    }
    tag {
      ...TagBasicInfo
    }
  }
  postId
  post {
    ...PostsList
  }
  reportedUser {
    ...SunshineUsersList
  }
  closedAt
  createdAt
  claimedUserId
  claimedUser {
    _id
    displayName
    username
    slug
  }
  link
  description
  reportedAsSpam
  markedAsSpam
}

fragment UserActivitiesDefaultFragment on UserActivity {
  _id
  schemaVersion
  createdAt
  legacyData
}

fragment UserAltAccountsFragment on User {
  ...SunshineUsersList
  IPs
}

fragment UserBookmarkedPosts on User {
  _id
  bookmarkedPosts {
    ...PostsList
  }
}

fragment UserEAGDetailsDefaultFragment on UserEAGDetail {
  _id
  schemaVersion
  createdAt
  legacyData
  userId
  careerStage
  countryOrRegion
  nearestCity
  willingnessToRelocate
  experiencedIn
  interestedIn
  lastUpdated
}

fragment UserEAGDetailsMinimumInfo on UserEAGDetail {
  _id
  userId
  createdAt
  lastUpdated
  careerStage
  countryOrRegion
  nearestCity
  willingnessToRelocate
  experiencedIn
  interestedIn
}

fragment UserJobAdsDefaultFragment on UserJobAd {
  _id
  schemaVersion
  createdAt
  legacyData
  userId
  jobName
  adState
  reminderSetAt
  lastUpdated
}

fragment UserJobAdsMinimumInfo on UserJobAd {
  _id
  userId
  createdAt
  lastUpdated
  jobName
  adState
  reminderSetAt
}

fragment UserKarmaChanges on User {
  _id
  karmaChanges {
    totalChange
    updateFrequency
    startDate
    endDate
    nextBatchDate
    posts {
      _id
      scoreChange
      postId
      title
      slug
      addedReacts {
        reactionType
        userId
      }
      eaAddedReacts
    }
    comments {
      _id
      scoreChange
      commentId
      description
      postId
      postTitle
      postSlug
      tagSlug
      tagName
      tagCommentType
      addedReacts {
        reactionType
        userId
      }
      eaAddedReacts
    }
    tagRevisions {
      _id
      scoreChange
      tagId
      tagSlug
      tagName
      addedReacts {
        reactionType
        userId
      }
      eaAddedReacts
    }
    todaysKarmaChanges {
      posts {
        _id
        scoreChange
        postId
        title
        slug
        addedReacts {
          reactionType
          userId
        }
        eaAddedReacts
      }
      comments {
        _id
        scoreChange
        commentId
        description
        postId
        postTitle
        postSlug
        tagSlug
        tagName
        tagCommentType
        addedReacts {
          reactionType
          userId
        }
        eaAddedReacts
      }
      tagRevisions {
        _id
        scoreChange
        tagId
        tagSlug
        tagName
        addedReacts {
          reactionType
          userId
        }
        eaAddedReacts
      }
    }
    thisWeeksKarmaChanges {
      posts {
        _id
        scoreChange
        postId
        title
        slug
        addedReacts {
          reactionType
          userId
        }
        eaAddedReacts
      }
      comments {
        _id
        scoreChange
        commentId
        description
        postId
        postTitle
        postSlug
        tagSlug
        tagName
        tagCommentType
        addedReacts {
          reactionType
          userId
        }
        eaAddedReacts
      }
      tagRevisions {
        _id
        scoreChange
        tagId
        tagSlug
        tagName
        addedReacts {
          reactionType
          userId
        }
        eaAddedReacts
      }
    }
  }
}

fragment UserMostValuablePostInfo on UserMostValuablePost {
  _id
  userId
  postId
  deleted
}

fragment UserMostValuablePostsDefaultFragment on UserMostValuablePost {
  _id
  schemaVersion
  createdAt
  legacyData
  userId
  postId
  deleted
}

fragment UserOnboardingAuthor on User {
  _id
  displayName
  profileImageId
  karma
  jobTitle
  organization
}

fragment UserOnboardingTag on Tag {
  _id
  name
  slug
  bannerImageId
  squareImageId
}

fragment UserRateLimitDisplay on UserRateLimit {
  _id
  user {
    ...UsersMinimumInfo
  }
  userId
  type
  actionsPerInterval
  intervalUnit
  intervalLength
  createdAt
  endedAt
}

fragment UserRateLimitsDefaultFragment on UserRateLimit {
  _id
  schemaVersion
  createdAt
  legacyData
  userId
  type
  intervalUnit
  intervalLength
  actionsPerInterval
  endedAt
}

fragment UserTagRelDetails on UserTagRel {
  _id
  userId
  tagId
  subforumShowUnreadInSidebar
  subforumEmailNotifications
  subforumHideIntroPost
}

fragment UserTagRelsDefaultFragment on UserTagRel {
  _id
  schemaVersion
  createdAt
  legacyData
  tagId
  userId
  subforumShowUnreadInSidebar
  subforumEmailNotifications
  subforumHideIntroPost
}

fragment UserVotes on Vote {
  _id
  userId
  voteType
  power
  cancelled
  documentId
  votedAt
  isUnvote
  collectionName
}

fragment UserVotesWithDocument on Vote {
  ...UserVotes
  comment {
    ...CommentsListWithParentMetadata
  }
  post {
    ...PostsListWithVotes
  }
}

fragment UsersAdmin on User {
  _id
  username
  createdAt
  isAdmin
  displayName
  email
  slug
  groups
  services
  karma
}

fragment UsersBannedFromPostsModerationLog on Post {
  user {
    ...UsersMinimumInfo
  }
  title
  slug
  _id
  bannedUserIds
}

fragment UsersBannedFromUsersModerationLog on User {
  _id
  slug
  displayName
  bannedUserIds
  bannedPersonalUserIds
}

fragment UsersCrosspostInfo on User {
  _id
  username
  slug
  fmCrosspostUserId
}

fragment UsersCurrent on User {
  ...UsersProfile

  beta
  email
  services
  acceptedTos
  pageUrl
  banned
  isReviewed
  nullifyVotes
  hideIntercom
  hideNavigationSidebar
  hideCommunitySection
  expandedFrontpageSections
  hidePostsRecommendations
  currentFrontpageFilter
  frontpageSelectedTab
  frontpageFilterSettings
  hideFrontpageFilterSettingsDesktop
  allPostsTimeframe
  allPostsSorting
  allPostsFilter
  allPostsShowLowKarma
  allPostsIncludeEvents
  allPostsHideCommunity
  allPostsOpenSettings
  draftsListSorting
  draftsListShowArchived
  draftsListShowShared
  lastNotificationsCheck
  bannedUserIds
  bannedPersonalUserIds
  moderationStyle
  noKibitz
  showHideKarmaOption
  markDownPostEditor
  hideElicitPredictions
  hideAFNonMemberInitialWarning
  commentSorting
  location
  googleLocation
  mongoLocation
  mapLocation
  mapLocationSet
  mapMarkerText
  htmlMapMarkerText
  nearbyEventsNotifications
  nearbyEventsNotificationsLocation
  nearbyEventsNotificationsRadius
  nearbyPeopleNotificationThreshold
  hideFrontpageMap
  emailSubscribedToCurated
  subscribedToDigest
  subscribedToNewsletter
  unsubscribeFromAll
  emails
  whenConfirmationEmailSent
  hideSubscribePoke
  hideMeetupsPoke
  hideHomeRHS
  noCollapseCommentsFrontpage
  noCollapseCommentsPosts
  noSingleLineComments
  showCommunityInRecentDiscussion
  karmaChangeNotifierSettings
  karmaChangeLastOpened
  shortformFeedId
  viewUnreviewedComments
  recommendationSettings
  theme

  bookmarkedPostsMetadata

  hiddenPostsMetadata
  auto_subscribe_to_my_posts
  auto_subscribe_to_my_comments
  autoSubscribeAsOrganizer
  noExpandUnreadCommentsReview
  reviewVotesQuadratic
  reviewVotesQuadratic2019
  reviewVotesQuadratic2020
  hideTaggingProgressBar
  hideFrontpageBookAd
  hideFrontpageBook2019Ad

  abTestKey
  abTestOverrides

  sortDraftsBy
  reactPaletteStyle

  petrovPressedButtonDate
  petrovLaunchCodeDate
  petrovOptOut
  lastUsedTimezone
  ...SharedUserBooleans

  acknowledgedNewUserGuidelines
  notificationSubforumUnread
  subforumPreferredLayout
    
  hideJobAdUntil
  criticismTipsDismissed
    
  allowDatadogSessionReplay
  hideFrontpageBook2020Ad

  hideDialogueFacilitation
  optedInToDialogueFacilitation
  revealChecksToAdmins
  notificationNewDialogueChecks
  notificationYourTurnMatchForm

  showDialoguesList
  showMyDialogues
  showMatches
  showRecommendedPartners
  hideActiveDialogueUsers

  hideSunshineSidebar
  optedOutOfSurveys
  postGlossariesPinned
  generateJargonForDrafts
  generateJargonForPublishedPosts
}

fragment UsersCurrentCommentRateLimit on User {
  _id
  rateLimitNextAbleToComment(postId: $postId)
}

fragment UsersCurrentPostRateLimit on User {
  _id
  rateLimitNextAbleToPost(eventForm: $eventForm)
}

fragment UsersDefaultFragment on User {
  _id
  schemaVersion
  createdAt
  legacyData
  moderationGuidelines_latest
  howOthersCanHelpMe_latest
  howICanHelpOthers_latest
  slug
  oldSlugs
  biography_latest
  username
  emails
  isAdmin
  profile
  services
  displayName
  previousDisplayName
  email
  noindex
  groups
  lwWikiImport
  theme
  lastUsedTimezone
  whenConfirmationEmailSent
  legacy
  commentSorting
  sortDraftsBy
  reactPaletteStyle
  noKibitz
  showHideKarmaOption
  showPostAuthorCard
  hideIntercom
  markDownPostEditor
  hideElicitPredictions
  hideAFNonMemberInitialWarning
  noSingleLineComments
  noCollapseCommentsPosts
  noCollapseCommentsFrontpage
  hideCommunitySection
  expandedFrontpageSections
  showCommunityInRecentDiscussion
  hidePostsRecommendations
  petrovOptOut
  optedOutOfSurveys
  postGlossariesPinned
  generateJargonForDrafts
  generateJargonForPublishedPosts
  acceptedTos
  hideNavigationSidebar
  currentFrontpageFilter
  frontpageSelectedTab
  frontpageFilterSettings
  hideFrontpageFilterSettingsDesktop
  allPostsTimeframe
  allPostsFilter
  allPostsSorting
  allPostsShowLowKarma
  allPostsIncludeEvents
  allPostsHideCommunity
  allPostsOpenSettings
  draftsListSorting
  draftsListShowArchived
  draftsListShowShared
  lastNotificationsCheck
  karma
  goodHeartTokens
  moderationStyle
  moderatorAssistance
  collapseModerationGuidelines
  bannedUserIds
  bannedPersonalUserIds
  bookmarkedPostsMetadata
  hiddenPostsMetadata
  legacyId
  deleted
  permanentDeletionRequestedAt
  voteBanned
  nullifyVotes
  deleteContent
  banned
  auto_subscribe_to_my_posts
  auto_subscribe_to_my_comments
  autoSubscribeAsOrganizer
  notificationCommentsOnSubscribedPost
  notificationShortformContent
  notificationRepliesToMyComments
  notificationRepliesToSubscribedComments
  notificationSubscribedUserPost
  notificationSubscribedUserComment
  notificationPostsInGroups
  notificationSubscribedTagPost
  notificationSubscribedSequencePost
  notificationPrivateMessage
  notificationSharedWithMe
  notificationAlignmentSubmissionApproved
  notificationEventInRadius
  notificationKarmaPowersGained
  notificationRSVPs
  notificationGroupAdministration
  notificationCommentsOnDraft
  notificationPostsNominatedReview
  notificationSubforumUnread
  notificationNewMention
  notificationDialogueMessages
  notificationPublishedDialogueMessages
  notificationAddedAsCoauthor
  notificationDebateCommentsOnSubscribedPost
  notificationDebateReplies
  notificationDialogueMatch
  notificationNewDialogueChecks
  notificationYourTurnMatchForm
  hideDialogueFacilitation
  revealChecksToAdmins
  optedInToDialogueFacilitation
  showDialoguesList
  showMyDialogues
  showMatches
  showRecommendedPartners
  hideActiveDialogueUsers
  karmaChangeNotifierSettings
  karmaChangeLastOpened
  karmaChangeBatchStart
  emailSubscribedToCurated
  subscribedToDigest
  subscribedToNewsletter
  unsubscribeFromAll
  hideSubscribePoke
  hideMeetupsPoke
  hideHomeRHS
  frontpagePostCount
  sequenceCount
  sequenceDraftCount
  mongoLocation
  googleLocation
  location
  mapLocation
  mapLocationSet
  mapMarkerText
  htmlMapMarkerText
  nearbyEventsNotifications
  nearbyEventsNotificationsLocation
  nearbyEventsNotificationsMongoLocation
  nearbyEventsNotificationsRadius
  nearbyPeopleNotificationThreshold
  hideFrontpageMap
  hideTaggingProgressBar
  hideFrontpageBookAd
  hideFrontpageBook2019Ad
  hideFrontpageBook2020Ad
  sunshineNotes
  sunshineFlagged
  needsReview
  sunshineSnoozed
  snoozedUntilContentCount
  reviewedByUserId
  reviewedAt
  afKarma
  voteCount
  smallUpvoteCount
  smallDownvoteCount
  bigUpvoteCount
  bigDownvoteCount
  voteReceivedCount
  smallUpvoteReceivedCount
  smallDownvoteReceivedCount
  bigUpvoteReceivedCount
  bigDownvoteReceivedCount
  usersContactedBeforeReview
  fullName
  shortformFeedId
  viewUnreviewedComments
  partiallyReadSequences
  beta
  reviewVotesQuadratic
  reviewVotesQuadratic2019
  reviewVotesQuadratic2020
  petrovPressedButtonDate
  petrovLaunchCodeDate
  defaultToCKEditor
  signUpReCaptchaRating
  noExpandUnreadCommentsReview
  postCount
  maxPostCount
  commentCount
  maxCommentCount
  tagRevisionCount
  abTestKey
  abTestOverrides
  reenableDraftJs
  walledGardenInvite
  hideWalledGardenUI
  walledGardenPortalOnboarded
  taggingDashboardCollapsed
  usernameUnset
  paymentEmail
  paymentInfo
  profileUpdatedAt
  profileImageId
  jobTitle
  organization
  careerStage
  website
  fmCrosspostUserId
  linkedinProfileURL
  facebookProfileURL
  blueskyProfileURL
  twitterProfileURL
  twitterProfileURLAdmin
  githubProfileURL
  profileTagIds
  organizerOfGroupIds
  programParticipation
  postingDisabled
  allCommentingDisabled
  commentingOnOtherUsersDisabled
  conversationsDisabled
  acknowledgedNewUserGuidelines
  subforumPreferredLayout
  hideJobAdUntil
  criticismTipsDismissed
  hideFromPeopleDirectory
  allowDatadogSessionReplay
  afPostCount
  afCommentCount
  afSequenceCount
  afSequenceDraftCount
  reviewForAlignmentForumUserId
  afApplicationText
  afSubmittedApplication
  hideSunshineSidebar
  inactiveSurveyEmailSentAt
  userSurveyEmailSentAt
  recommendationSettings
}

fragment UsersEdit on User {
  ...UsersCurrent
  biography {
    ...RevisionEdit
  }
  # Moderation Guidelines editor information
  moderationGuidelines {
    ...RevisionEdit
  }

  # UI Settings
  markDownPostEditor
  hideElicitPredictions
  hideAFNonMemberInitialWarning
  hideIntercom
  commentSorting
  currentFrontpageFilter
  noCollapseCommentsPosts
  noCollapseCommentsFrontpage
  noSingleLineComments
  hideCommunitySection
  showCommunityInRecentDiscussion
  hidePostsRecommendations
  beta
  theme

  # Emails
  email
  whenConfirmationEmailSent
  emailSubscribedToCurated
  subscribedToDigest
  subscribedToNewsletter
  unsubscribeFromAll
  hasAuth0Id

  # Moderation
  moderatorAssistance
  collapseModerationGuidelines
  bannedUserIds
  bannedPersonalUserIds
  noKibitz
  showHideKarmaOption

  # Ban & Purge
  nullifyVotes
  deleteContent
  banned

  # Name
  username
  displayName
  fullName

  # Location
  mongoLocation
  googleLocation
  location
    
  # Map Location (public)
  mapLocation
    
  # Privacy settings
  hideFromPeopleDirectory
  allowDatadogSessionReplay

  # Admin & Review
  reviewedByUserId

  # Alignment Forum
  reviewForAlignmentForumUserId
  groups
  afApplicationText
  afSubmittedApplication

  # Karma Settings
  karmaChangeLastOpened
  karmaChangeNotifierSettings

  notificationShortformContent
  notificationCommentsOnSubscribedPost
  notificationRepliesToMyComments
  notificationRepliesToSubscribedComments
  notificationSubscribedUserPost
  notificationSubscribedUserComment
  notificationSubscribedTagPost
  notificationSubscribedSequencePost
  notificationPostsInGroups
  notificationPrivateMessage
  notificationSharedWithMe
  notificationAlignmentSubmissionApproved
  notificationEventInRadius
  notificationRSVPs
  notificationCommentsOnDraft
  notificationPostsNominatedReview
  notificationGroupAdministration
  notificationSubforumUnread
  notificationNewMention
  notificationNewDialogueChecks
  notificationYourTurnMatchForm

  hideFrontpageMap
  hideTaggingProgressBar
  hideFrontpageBookAd
  hideFrontpageBook2020Ad

  deleted
  permanentDeletionRequestedAt

  twitterProfileURLAdmin
}

fragment UsersMapEntry on User {
  _id
  displayName
  username
  fullName
  slug
  mapLocationLatLng {
    lat
    lng
  }
  mapLocationSet
  htmlMapMarkerText
}

fragment UsersMinimumInfo on User {
  _id
  slug
  createdAt
  username
  displayName
  profileImageId
  previousDisplayName
  fullName
  karma
  afKarma
  deleted
  isAdmin
  htmlBio
  jobTitle
  organization
  postCount
  commentCount
  sequenceCount
  afPostCount
  afCommentCount
  spamRiskScore
  tagRevisionCount
  reviewedByUserId
}

fragment UsersOptedInToDialogueFacilitation on User {
  _id
  displayName
}

fragment UsersProfile on User {
  ...UsersMinimumInfo
  oldSlugs
  groups
  jobTitle
  organization
  careerStage
  biography {
    ...RevisionDisplay
  }
  howOthersCanHelpMe {
    ...RevisionDisplay
  }
  howICanHelpOthers {
    ...RevisionDisplay
  }
  profileTagIds
  profileTags {
    ...TagPreviewFragment
  }
  organizerOfGroupIds
  organizerOfGroups {
    ...localGroupsBase
  }
  programParticipation
  website
  linkedinProfileURL
  facebookProfileURL
  blueskyProfileURL
  twitterProfileURL
  githubProfileURL
  frontpagePostCount
  afSequenceCount
  afSequenceDraftCount
  sequenceDraftCount
  moderationStyle
  moderationGuidelines {
    ...RevisionDisplay
  }
  bannedUserIds
  location
  googleLocation
  mapLocation
  mapLocationSet
  mapMarkerText
  htmlMapMarkerText
  mongoLocation
  shortformFeedId
  viewUnreviewedComments
  auto_subscribe_to_my_posts
  auto_subscribe_to_my_comments
  autoSubscribeAsOrganizer
  petrovPressedButtonDate
  petrovOptOut
  sortDraftsBy
  email
  emails
  banned
  ...SharedUserBooleans
  noindex
  paymentEmail
  paymentInfo
  goodHeartTokens
  postingDisabled
  allCommentingDisabled
  commentingOnOtherUsersDisabled
  conversationsDisabled
}

fragment UsersProfileEdit on User {
  _id
  slug
  displayName
  jobTitle
  organization
  careerStage
  profileImageId
  biography {
    ...RevisionEdit
  }
  howOthersCanHelpMe {
    ...RevisionEdit
  }
  howICanHelpOthers {
    ...RevisionEdit
  }
  profileTagIds
  organizerOfGroupIds
  organizerOfGroups {
    ...localGroupsBase
  }
  programParticipation
  mapLocation
  website
  linkedinProfileURL
  facebookProfileURL
  blueskyProfileURL
  twitterProfileURL
  githubProfileURL
}

fragment UsersSocialMediaInfo on User {
  ...UsersProfile
  twitterProfileURLAdmin
}

fragment UsersWithReviewInfo on User {
  ...UsersMinimumInfo
  reviewVoteCount
  email
}

fragment VotesDefaultFragment on Vote {
  _id
  schemaVersion
  createdAt
  legacyData
  documentId
  collectionName
  userId
  authorIds
  voteType
  extendedVoteType
  power
  afPower
  cancelled
  isUnvote
  votedAt
  documentIsAf
  silenceNotification
}

fragment WithVoteComment on Comment {
  __typename
  _id
  currentUserVote
  currentUserExtendedVote
  baseScore
  extendedScore
  score
  afBaseScore
  afExtendedScore
  voteCount
}

fragment WithVoteElectionCandidate on ElectionCandidate {
  __typename
  _id
  score
  baseScore
  extendedScore
  afBaseScore
  voteCount
  currentUserVote
  currentUserExtendedVote
}

fragment WithVoteMultiDocument on MultiDocument {
  ...MultiDocumentMinimumInfo
}

fragment WithVotePost on Post {
  __typename
  _id
  currentUserVote
  currentUserExtendedVote
  baseScore
  extendedScore
  score
  afBaseScore
  afExtendedScore
  voteCount
}

fragment WithVoteRevision on Revision {
  __typename
  _id
  currentUserVote
  currentUserExtendedVote
  baseScore
  extendedScore
  score
  voteCount
}

fragment WithVoteTag on Tag {
  ...TagBasicInfo
}

fragment WithVoteTagRel on TagRel {
  __typename
  _id
  score
  baseScore
  extendedScore
  afBaseScore
  voteCount
  currentUserVote
  currentUserExtendedVote
}

fragment emailHistoryFragment on LWEvent {
  _id
  createdAt
  userId
  name
  properties
}

fragment lastEventFragment on LWEvent {
  _id
  createdAt
  documentId
  userId
  name
  important
  properties
  intercom
}

fragment localGroupsBase on Localgroup {
  _id
  createdAt
  organizerIds
  organizers {
    ...UsersMinimumInfo
  }
  lastActivity
  name
  nameInAnotherLanguage
  isOnline
  location
  googleLocation
  mongoLocation
  types
  categories
  contactInfo
  facebookLink
  facebookPageLink
  meetupLink
  slackLink
  website
  bannerImageId
  inactive
  deleted
}

fragment localGroupsEdit on Localgroup {
  ...localGroupsBase
  contents {
    ...RevisionEdit
  }
}

fragment localGroupsHomeFragment on Localgroup {
  ...localGroupsBase
  contents {
    ...RevisionDisplay
  }
}

fragment localGroupsIsOnline on Localgroup {
  _id
  name
  isOnline
}

fragment lwEventsAdminPageFragment on LWEvent {
  _id
  createdAt
  userId
  user {
    ...UsersMinimumInfo
  }
  name
  documentId
  important
  properties
  intercom
}

fragment messageListFragment on Message {
  _id
  user {
    ...UsersMinimumInfo
    profileImageId
  }
  contents {
    html
    plaintextMainText
  }
  createdAt
  conversationId
}

fragment newEventFragment on LWEvent {
  _id
  createdAt
  userId
  name
  important
  properties
  intercom
}

fragment newRSSFeedFragment on RSSFeed {
  _id
  userId
  createdAt
  ownedByUser
  displayFullContent
  nickname
  url
  status
  importAsDraft
}

fragment reviewAdminDashboard on ReviewVote {
  _id
  createdAt
  userId
  user {
    _id
    displayName
    karma
  }
}

fragment reviewVoteFragment on ReviewVote {
  _id
  createdAt
  userId
  postId
  qualitativeScore
  quadraticScore
  comment
  year
  dummy
  reactions
}

fragment reviewVoteWithUserAndPost on ReviewVote {
  ...reviewVoteFragment
  user {
    ...UsersMinimumInfo
    email
    emails
  }
  post {
    ...PostsMinimumInfo
  }
}<|MERGE_RESOLUTION|>--- conflicted
+++ resolved
@@ -1322,18 +1322,12 @@
 type AutomatedContentEvaluation {
   _id: String!
   createdAt: Date!
-<<<<<<< HEAD
-  revisionId: String!
-  score: Float!
-  sentenceScores: [SentenceScore]!
-  aiChoice: String!
-  aiReasoning: String!
-  aiCoT: String!
-=======
   revisionId: String
   score: Float
   sentenceScores: [SentenceScore]
->>>>>>> e9a152fd
+  aiChoice: String
+  aiReasoning: String
+  aiCoT: String
 }
 
 type SentenceScore {
