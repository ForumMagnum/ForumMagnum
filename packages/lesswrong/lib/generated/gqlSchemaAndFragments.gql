--- conflicted
+++ resolved
@@ -7445,13 +7445,9 @@
   createdAt
   revisionId
   score
-<<<<<<< HEAD
-  sentenceScores
   aiChoice
   aiReasoning
   aiCoT
-=======
->>>>>>> e5290227
 }
 
 fragment BansAdminPageFragment on Ban {
