--- conflicted
+++ resolved
@@ -830,7 +830,7 @@
 }
 
 interface ToggleBookmarkOutput {
-  data?: UpdateBookmarkDataInput | null;
+  data: Bookmark | null;
 }
 
 interface RssPostChangeInfo {
@@ -871,6 +871,19 @@
   feedSpotlight: FeedSpotlightItem | null;
 }
 
+interface BookmarksFeedQueryResults {
+  cutoff: Date | null;
+  endOffset: number;
+  results: Array<BookmarksFeedEntryType> | null;
+}
+
+interface BookmarksFeedEntryType {
+  type: string;
+  feedPost: FeedPost | null;
+  feedCommentThread: FeedCommentThread | null;
+  sortKey: Date;
+}
+
 interface ElicitQuestionPredictionCreator {
   _id: string;
   displayName: string;
@@ -887,19 +900,6 @@
   user: User | null;
   interestedInMetaculus: boolean | null;
   jobAds: any;
-}
-
-interface BookmarksFeedQueryResults {
-  cutoff?: Date | null;
-  endOffset: number;
-  results?: Array<BookmarksFeedEntryType> | null;
-}
-
-interface BookmarksFeedEntryType {
-  type: string;
-  feedPost?: FeedPost | null;
-  feedCommentThread?: FeedCommentThread | null;
-  sortKey: Date;
 }
 
 interface SingleAdvisorRequestInput {
@@ -1013,6 +1013,39 @@
 
 interface MultiBanOutput {
   results: Array<Ban | null> | null;
+  totalCount: number | null;
+}
+
+interface Bookmark {
+  _id: string;
+  createdAt: Date;
+  documentId: string;
+  collectionName: string;
+  userId: string;
+  post: Post | null;
+  lastUpdated: Date;
+  active: boolean;
+}
+
+interface SingleBookmarkInput {
+  selector?: SelectorInput | null;
+  resolverArgs?: any;
+  allowNull?: boolean | null;
+}
+
+interface SingleBookmarkOutput {
+  result: Bookmark | null;
+}
+
+interface MultiBookmarkInput {
+  terms?: any;
+  resolverArgs?: any;
+  enableTotal?: boolean | null;
+  enableCache?: boolean | null;
+}
+
+interface MultiBookmarkOutput {
+  results: Array<Bookmark | null> | null;
   totalCount: number | null;
 }
 
@@ -1036,36 +1069,6 @@
   displaySequencesAsGrid: boolean | null;
   hideProgressBar: boolean | null;
   showChapters: boolean | null;
-}
-
-interface BookmarkSelectorInput {
-  _id?: string | null;
-  documentId?: string | null;
-  collectionName?: string | null;
-  userId?: string | null;
-  active?: boolean | null;
-}
-
-interface SingleBookmarkInput {
-  selector?: BookmarkSelectorInput | null;
-  resolverArgs?: any;
-  allowNull?: boolean | null;
-}
-
-interface SingleBookmarkOutput {
-  result?: UpdateBookmarkDataInput | null;
-}
-
-interface MultiBookmarkInput {
-  terms?: any;
-  resolverArgs?: any;
-  enableTotal?: boolean | null;
-  enableCache?: boolean | null;
-}
-
-interface MultiBookmarkOutput {
-  results?: Array<UpdateBookmarkDataInput | null> | null;
-  totalCount?: number | null;
 }
 
 interface SingleBookInput {
@@ -6532,13 +6535,10 @@
   FeedSpotlightItem: FeedSpotlightItem;
   UltraFeedQueryResults: UltraFeedQueryResults;
   UltraFeedEntryType: UltraFeedEntryType;
-<<<<<<< HEAD
   BookmarksFeedQueryResults: BookmarksFeedQueryResults;
   BookmarksFeedEntryType: BookmarksFeedEntryType;
-=======
   ElicitQuestionPredictionCreator: ElicitQuestionPredictionCreator;
   AdvisorRequest: AdvisorRequest;
->>>>>>> 2e3f0af4
   SingleAdvisorRequestInput: SingleAdvisorRequestInput;
   SingleAdvisorRequestOutput: SingleAdvisorRequestOutput;
   MultiAdvisorRequestInput: MultiAdvisorRequestInput;
@@ -6556,15 +6556,12 @@
   SingleBanOutput: SingleBanOutput;
   MultiBanInput: MultiBanInput;
   MultiBanOutput: MultiBanOutput;
-<<<<<<< HEAD
-  BookmarkSelectorInput: BookmarkSelectorInput;
+  Bookmark: Bookmark;
   SingleBookmarkInput: SingleBookmarkInput;
   SingleBookmarkOutput: SingleBookmarkOutput;
   MultiBookmarkInput: MultiBookmarkInput;
   MultiBookmarkOutput: MultiBookmarkOutput;
-=======
   Book: Book;
->>>>>>> 2e3f0af4
   SingleBookInput: SingleBookInput;
   SingleBookOutput: SingleBookOutput;
   MultiBookInput: MultiBookInput;
