interface Query {
  EmailPreview: Array<EmailPreview | null> | null;
  ContinueReading: Array<RecommendResumeSequence> | null;
  Recommendations: Array<Post> | null;
  UserReadsPerCoreTag: Array<UserCoreTagReads>;
  GetRandomUser: User | null;
  IsDisplayNameTaken: boolean;
  GetUserBySlug: User | null;
  NetKarmaChangesForAuthorsOverPeriod: Array<NetKarmaChangesForAuthorsOverPeriod>;
  AirtableLeaderboards: Array<AirtableLeaderboardResult>;
  SuggestedFeedSubscriptionUsers: SuggestedFeedSubscriptionUsersResult | null;
  CommentsWithReacts: CommentsWithReactsResult | null;
  PopularComments: PopularCommentsResult | null;
  PostAnalytics: PostAnalyticsResult;
  MultiPostAnalytics: MultiPostAnalyticsResult;
  AnalyticsSeries: Array<AnalyticsSeriesValue | null> | null;
  ArbitalPageData: ArbitalPageData | null;
  ElicitBlockData: ElicitBlockData | null;
  unreadNotificationCounts: NotificationCounts;
  NotificationDisplays: NotificationDisplaysResult | null;
  Lightcone2024FundraiserStripeAmounts: Array<number> | null;
  PetrovDay2024CheckNumberOfIncoming: PetrovDay2024CheckNumberOfIncomingData | null;
  petrov2024checkIfNuked: boolean | null;
  PetrovDayCheckIfIncoming: PetrovDayCheckIfIncomingData | null;
  GivingSeasonHearts: Array<GivingSeasonHeart>;
  UsersReadPostsOfTargetUser: Array<Post> | null;
  UserReadHistory: UserReadHistoryResult | null;
  PostsUserCommentedOn: UserReadHistoryResult | null;
  PostIsCriticism: boolean | null;
  DigestPlannerData: Array<DigestPlannerPost>;
  DigestPosts: Array<Post> | null;
  CanAccessGoogleDoc: boolean | null;
  DigestHighlights: DigestHighlightsResult | null;
  DigestPostsThisWeek: DigestPostsThisWeekResult | null;
  CuratedAndPopularThisWeek: CuratedAndPopularThisWeekResult | null;
  RecentlyActiveDialogues: RecentlyActiveDialoguesResult | null;
  MyDialogues: MyDialoguesResult | null;
  GoogleVertexPosts: GoogleVertexPostsResult | null;
  CrossedKarmaThreshold: CrossedKarmaThresholdResult | null;
  RecombeeLatestPosts: RecombeeLatestPostsResult | null;
  RecombeeHybridPosts: RecombeeHybridPostsResult | null;
  PostsWithActiveDiscussion: PostsWithActiveDiscussionResult | null;
  PostsBySubscribedAuthors: PostsBySubscribedAuthorsResult | null;
  PostsWithApprovedJargon: PostsWithApprovedJargonResult | null;
  AllTagsActivityFeed: AllTagsActivityFeedQueryResults;
  RecentDiscussionFeed: RecentDiscussionFeedQueryResults;
  SubscribedFeed: SubscribedFeedQueryResults;
  TagHistoryFeed: TagHistoryFeedQueryResults;
  SubforumMagicFeed: SubforumMagicFeedQueryResults;
  SubforumTopFeed: SubforumTopFeedQueryResults;
  SubforumRecentCommentsFeed: SubforumRecentCommentsFeedQueryResults;
  SubforumNewFeed: SubforumNewFeedQueryResults;
  SubforumOldFeed: SubforumOldFeedQueryResults;
  CurrentFrontpageSurvey: SurveySchedule | null;
  TagUpdatesInTimeBlock: Array<TagUpdates>;
  TagUpdatesByUser: Array<TagUpdates> | null;
  RandomTag: Tag;
  ActiveTagCount: number;
  TagPreview: TagPreviewWithSummaries | null;
  TagsByCoreTagId: TagWithTotalCount;
  UserWrappedDataByYear: WrappedDataByYear | null;
  SiteData: Site | null;
  latestDialogueMessages: Array<string> | null;
  getLinkSharedPost: Post | null;
  MigrationsDashboard: MigrationsDashboardData | null;
  GetAllReviewWinners: Array<Post>;
  convertDocument: any;
  latestGoogleDocMetadata: any;
  moderatorViewIPAddress: ModeratorIPAddressInfo | null;
  currentSpotlight: Spotlight | null;
  RssPostChanges: RssPostChangeInfo;
  AdminMetadata: string | null;
  currentUser: User | null;
  SearchSynonyms: Array<string>;
  getCrosspost: any;
  RevisionsDiff: string | null;
  UltraFeed: UltraFeedQueryResults;
  advisorRequest: SingleAdvisorRequestOutput | null;
  advisorRequests: MultiAdvisorRequestOutput | null;
  arbitalTagContentRel: SingleArbitalTagContentRelOutput | null;
  arbitalTagContentRels: MultiArbitalTagContentRelOutput | null;
  ban: SingleBanOutput | null;
  bans: MultiBanOutput | null;
  bookmark: SingleBookmarkOutput | null;
  bookmarks: MultiBookmarkOutput | null;
  book: SingleBookOutput | null;
  books: MultiBookOutput | null;
  chapter: SingleChapterOutput | null;
  chapters: MultiChapterOutput | null;
  ckEditorUserSession: SingleCkEditorUserSessionOutput | null;
  ckEditorUserSessions: MultiCkEditorUserSessionOutput | null;
  clientId: SingleClientIdOutput | null;
  clientIds: MultiClientIdOutput | null;
  collection: SingleCollectionOutput | null;
  collections: MultiCollectionOutput | null;
  commentModeratorAction: SingleCommentModeratorActionOutput | null;
  commentModeratorActions: MultiCommentModeratorActionOutput | null;
  comment: SingleCommentOutput | null;
  comments: MultiCommentOutput | null;
  conversation: SingleConversationOutput | null;
  conversations: MultiConversationOutput | null;
  curationNotice: SingleCurationNoticeOutput | null;
  curationNotices: MultiCurationNoticeOutput | null;
  dialogueCheck: SingleDialogueCheckOutput | null;
  dialogueChecks: MultiDialogueCheckOutput | null;
  dialogueMatchPreference: SingleDialogueMatchPreferenceOutput | null;
  dialogueMatchPreferences: MultiDialogueMatchPreferenceOutput | null;
  digestPost: SingleDigestPostOutput | null;
  digestPosts: MultiDigestPostOutput | null;
  digest: SingleDigestOutput | null;
  digests: MultiDigestOutput | null;
  electionCandidate: SingleElectionCandidateOutput | null;
  electionCandidates: MultiElectionCandidateOutput | null;
  electionVote: SingleElectionVoteOutput | null;
  electionVotes: MultiElectionVoteOutput | null;
  elicitQuestionPrediction: SingleElicitQuestionPredictionOutput | null;
  elicitQuestionPredictions: MultiElicitQuestionPredictionOutput | null;
  elicitQuestion: SingleElicitQuestionOutput | null;
  elicitQuestions: MultiElicitQuestionOutput | null;
  featuredResource: SingleFeaturedResourceOutput | null;
  featuredResources: MultiFeaturedResourceOutput | null;
  fieldChange: SingleFieldChangeOutput | null;
  fieldChanges: MultiFieldChangeOutput | null;
  forumEvent: SingleForumEventOutput | null;
  forumEvents: MultiForumEventOutput | null;
  gardenCode: SingleGardenCodeOutput | null;
  gardenCodes: MultiGardenCodeOutput | null;
  googleServiceAccountSession: SingleGoogleServiceAccountSessionOutput | null;
  googleServiceAccountSessions: MultiGoogleServiceAccountSessionOutput | null;
  jargonTerm: SingleJargonTermOutput | null;
  jargonTerms: MultiJargonTermOutput | null;
  lWEvent: SingleLWEventOutput | null;
  lWEvents: MultiLWEventOutput | null;
  llmConversation: SingleLlmConversationOutput | null;
  llmConversations: MultiLlmConversationOutput | null;
  localgroup: SingleLocalgroupOutput | null;
  localgroups: MultiLocalgroupOutput | null;
  message: SingleMessageOutput | null;
  messages: MultiMessageOutput | null;
  moderationTemplate: SingleModerationTemplateOutput | null;
  moderationTemplates: MultiModerationTemplateOutput | null;
  moderatorAction: SingleModeratorActionOutput | null;
  moderatorActions: MultiModeratorActionOutput | null;
  multiDocument: SingleMultiDocumentOutput | null;
  multiDocuments: MultiMultiDocumentOutput | null;
  notification: SingleNotificationOutput | null;
  notifications: MultiNotificationOutput | null;
  petrovDayAction: SinglePetrovDayActionOutput | null;
  petrovDayActions: MultiPetrovDayActionOutput | null;
  podcastEpisode: SinglePodcastEpisodeOutput | null;
  podcastEpisodes: MultiPodcastEpisodeOutput | null;
  podcast: SinglePodcastOutput | null;
  podcasts: MultiPodcastOutput | null;
  postRelation: SinglePostRelationOutput | null;
  postRelations: MultiPostRelationOutput | null;
  post: SinglePostOutput | null;
  posts: MultiPostOutput | null;
  rSSFeed: SingleRSSFeedOutput | null;
  rSSFeeds: MultiRSSFeedOutput | null;
  report: SingleReportOutput | null;
  reports: MultiReportOutput | null;
  reviewVote: SingleReviewVoteOutput | null;
  reviewVotes: MultiReviewVoteOutput | null;
  reviewWinnerArt: SingleReviewWinnerArtOutput | null;
  reviewWinnerArts: MultiReviewWinnerArtOutput | null;
  reviewWinner: SingleReviewWinnerOutput | null;
  reviewWinners: MultiReviewWinnerOutput | null;
  revision: SingleRevisionOutput | null;
  revisions: MultiRevisionOutput | null;
  sequence: SingleSequenceOutput | null;
  sequences: MultiSequenceOutput | null;
  splashArtCoordinate: SingleSplashArtCoordinateOutput | null;
  splashArtCoordinates: MultiSplashArtCoordinateOutput | null;
  spotlight: SingleSpotlightOutput | null;
  spotlights: MultiSpotlightOutput | null;
  subscription: SingleSubscriptionOutput | null;
  subscriptions: MultiSubscriptionOutput | null;
  surveyQuestion: SingleSurveyQuestionOutput | null;
  surveyQuestions: MultiSurveyQuestionOutput | null;
  surveyResponse: SingleSurveyResponseOutput | null;
  surveyResponses: MultiSurveyResponseOutput | null;
  surveySchedule: SingleSurveyScheduleOutput | null;
  surveySchedules: MultiSurveyScheduleOutput | null;
  survey: SingleSurveyOutput | null;
  surveys: MultiSurveyOutput | null;
  tagFlag: SingleTagFlagOutput | null;
  tagFlags: MultiTagFlagOutput | null;
  tagRel: SingleTagRelOutput | null;
  tagRels: MultiTagRelOutput | null;
  tag: SingleTagOutput | null;
  tags: MultiTagOutput | null;
  typingIndicator: SingleTypingIndicatorOutput | null;
  typingIndicators: MultiTypingIndicatorOutput | null;
  ultraFeedEvent: SingleUltraFeedEventOutput | null;
  ultraFeedEvents: MultiUltraFeedEventOutput | null;
  userEAGDetail: SingleUserEAGDetailOutput | null;
  userEAGDetails: MultiUserEAGDetailOutput | null;
  userJobAd: SingleUserJobAdOutput | null;
  userJobAds: MultiUserJobAdOutput | null;
  userMostValuablePost: SingleUserMostValuablePostOutput | null;
  userMostValuablePosts: MultiUserMostValuablePostOutput | null;
  userRateLimit: SingleUserRateLimitOutput | null;
  userRateLimits: MultiUserRateLimitOutput | null;
  userTagRel: SingleUserTagRelOutput | null;
  userTagRels: MultiUserTagRelOutput | null;
  user: SingleUserOutput | null;
  users: MultiUserOutput | null;
  vote: SingleVoteOutput | null;
  votes: MultiVoteOutput | null;
}

interface Mutation {
  dismissRecommendation: boolean | null;
  NewUserCompleteProfile: NewUserCompletedProfile | null;
  UserExpandFrontpageSection: boolean | null;
  UserUpdateSubforumMembership: User | null;
  setVotePost: Post | null;
  performVotePost: VoteResultPost | null;
  setVoteComment: Comment | null;
  performVoteComment: VoteResultComment | null;
  setVoteTagRel: TagRel | null;
  performVoteTagRel: VoteResultTagRel | null;
  setVoteRevision: Revision | null;
  performVoteRevision: VoteResultRevision | null;
  setVoteElectionCandidate: ElectionCandidate | null;
  performVoteElectionCandidate: VoteResultElectionCandidate | null;
  setVoteTag: Tag | null;
  performVoteTag: VoteResultTag | null;
  setVoteMultiDocument: MultiDocument | null;
  performVoteMultiDocument: VoteResultMultiDocument | null;
  moderateComment: Comment | null;
  MakeElicitPrediction: ElicitBlockData | null;
  MarkAllNotificationsAsRead: boolean | null;
  sendNewDialogueMessageNotification: boolean;
  PetrovDayLaunchMissile: PetrovDayLaunchMissileData | null;
  submitReviewVote: Post | null;
  AddGivingSeasonHeart: Array<GivingSeasonHeart>;
  RemoveGivingSeasonHeart: Array<GivingSeasonHeart>;
  ImportGoogleDoc: Post | null;
  revokeGoogleServiceAccountTokens: boolean;
  alignmentComment: Comment | null;
  alignmentPost: Post | null;
  markConversationRead: boolean;
  sendEventTriggeredDM: boolean;
  initiateConversation: Conversation | null;
  editSurvey: Survey | null;
  mergeTags: boolean | null;
  promoteLensToMain: boolean | null;
  RefreshDbSettings: boolean | null;
  login: LoginReturnData | null;
  signup: LoginReturnData | null;
  logout: LoginReturnData | null;
  resetPassword: string | null;
  AddForumEventVote: boolean | null;
  RemoveForumEventVote: boolean | null;
  RemoveForumEventSticker: boolean | null;
  unlockPost: Post | null;
  revertPostToRevision: Post | null;
  sendVertexViewItemEvent: boolean;
  sendVertexMediaCompleteEvent: boolean;
  sendVertexViewHomePageEvent: boolean;
  importUrlAsDraftPost: ExternalPostImportData;
  revertTagToRevision: Tag | null;
  autosaveRevision: Revision | null;
  lockThread: boolean;
  unlockThread: boolean;
  reorderSummaries: boolean | null;
  publishAndDeDuplicateSpotlight: Spotlight | null;
  upsertUserTypingIndicator: TypingIndicator | null;
  acceptCoauthorRequest: Post | null;
  toggleBookmark: ToggleBookmarkOutput | null;
  setIsHidden: User;
  markAsReadOrUnread: boolean | null;
  markPostCommentsRead: boolean | null;
  resyncRssFeed: boolean;
  updateContinueReading: boolean | null;
  getNewJargonTerms: Array<JargonTerm | null> | null;
  RSVPToEvent: Post | null;
  CancelRSVPToEvent: Post | null;
  addOrUpvoteTag: TagRel | null;
  addTags: boolean | null;
  analyticsEvent: boolean | null;
  UpdateSearchSynonyms: Array<string>;
  useEmailToken: any;
  connectCrossposter: string | null;
  unlinkCrossposter: string | null;
  observeRecommendation: boolean | null;
  clickRecommendation: boolean | null;
  increasePostViewCount: number | null;
  generateCoverImagesForPost: Array<ReviewWinnerArt | null> | null;
  flipSplashArtImage: boolean | null;
  createAdvisorRequest: AdvisorRequestOutput | null;
  updateAdvisorRequest: AdvisorRequestOutput | null;
  createBook: BookOutput | null;
  updateBook: BookOutput | null;
  createChapter: ChapterOutput | null;
  updateChapter: ChapterOutput | null;
  createCollection: CollectionOutput | null;
  updateCollection: CollectionOutput | null;
  createCommentModeratorAction: CommentModeratorActionOutput | null;
  updateCommentModeratorAction: CommentModeratorActionOutput | null;
  createComment: CommentOutput | null;
  updateComment: CommentOutput | null;
  createConversation: ConversationOutput | null;
  updateConversation: ConversationOutput | null;
  createCurationNotice: CurationNoticeOutput | null;
  updateCurationNotice: CurationNoticeOutput | null;
  createDigestPost: DigestPostOutput | null;
  updateDigestPost: DigestPostOutput | null;
  createDigest: DigestOutput | null;
  updateDigest: DigestOutput | null;
  createElectionCandidate: ElectionCandidateOutput | null;
  updateElectionCandidate: ElectionCandidateOutput | null;
  createElectionVote: ElectionVoteOutput | null;
  updateElectionVote: ElectionVoteOutput | null;
  createElicitQuestion: ElicitQuestionOutput | null;
  updateElicitQuestion: ElicitQuestionOutput | null;
  createForumEvent: ForumEventOutput | null;
  updateForumEvent: ForumEventOutput | null;
  createJargonTerm: JargonTermOutput | null;
  updateJargonTerm: JargonTermOutput | null;
  createLWEvent: LWEventOutput | null;
  updateLlmConversation: LlmConversationOutput | null;
  createLocalgroup: LocalgroupOutput | null;
  updateLocalgroup: LocalgroupOutput | null;
  createMessage: MessageOutput | null;
  updateMessage: MessageOutput | null;
  createModerationTemplate: ModerationTemplateOutput | null;
  updateModerationTemplate: ModerationTemplateOutput | null;
  createModeratorAction: ModeratorActionOutput | null;
  updateModeratorAction: ModeratorActionOutput | null;
  createMultiDocument: MultiDocumentOutput | null;
  updateMultiDocument: MultiDocumentOutput | null;
  updateNotification: NotificationOutput | null;
  createPetrovDayAction: PetrovDayActionOutput | null;
  createPodcastEpisode: PodcastEpisodeOutput | null;
  createPost: PostOutput | null;
  updatePost: PostOutput | null;
  createRSSFeed: RSSFeedOutput | null;
  updateRSSFeed: RSSFeedOutput | null;
  createReport: ReportOutput | null;
  updateReport: ReportOutput | null;
  updateRevision: RevisionOutput | null;
  createSequence: SequenceOutput | null;
  updateSequence: SequenceOutput | null;
  createSplashArtCoordinate: SplashArtCoordinateOutput | null;
  createSpotlight: SpotlightOutput | null;
  updateSpotlight: SpotlightOutput | null;
  createSubscription: SubscriptionOutput | null;
  createSurveyQuestion: SurveyQuestionOutput | null;
  updateSurveyQuestion: SurveyQuestionOutput | null;
  createSurveyResponse: SurveyResponseOutput | null;
  updateSurveyResponse: SurveyResponseOutput | null;
  createSurveySchedule: SurveyScheduleOutput | null;
  updateSurveySchedule: SurveyScheduleOutput | null;
  createSurvey: SurveyOutput | null;
  updateSurvey: SurveyOutput | null;
  createTagFlag: TagFlagOutput | null;
  updateTagFlag: TagFlagOutput | null;
  createTag: TagOutput | null;
  updateTag: TagOutput | null;
  createUltraFeedEvent: UltraFeedEventOutput | null;
  updateUltraFeedEvent: UltraFeedEventOutput | null;
  createUserEAGDetail: UserEAGDetailOutput | null;
  updateUserEAGDetail: UserEAGDetailOutput | null;
  createUserJobAd: UserJobAdOutput | null;
  updateUserJobAd: UserJobAdOutput | null;
  createUserMostValuablePost: UserMostValuablePostOutput | null;
  updateUserMostValuablePost: UserMostValuablePostOutput | null;
  createUserRateLimit: UserRateLimitOutput | null;
  updateUserRateLimit: UserRateLimitOutput | null;
  createUserTagRel: UserTagRelOutput | null;
  updateUserTagRel: UserTagRelOutput | null;
  createUser: UserOutput | null;
  updateUser: UserOutput | null;
}

interface SelectorInput {
  _id?: string | null;
  documentId?: string | null;
}

interface EmptyViewInput {
  _?: boolean | null;
}

interface EmailPreview {
  to: string | null;
  subject: string | null;
  html: string | null;
  text: string | null;
}

interface ArbitalLinkedPage {
  _id: string;
  name: string;
  slug: string;
}

interface ArbitalLinkedPages {
  faster: Array<ArbitalLinkedPage>;
  slower: Array<ArbitalLinkedPage>;
  moreTechnical: Array<ArbitalLinkedPage>;
  lessTechnical: Array<ArbitalLinkedPage>;
  requirements: Array<ArbitalLinkedPage>;
  teaches: Array<ArbitalLinkedPage>;
  parents: Array<ArbitalLinkedPage>;
  children: Array<ArbitalLinkedPage>;
}

interface SocialPreviewType {
  _id: string;
  imageId: string | null;
  imageUrl: string;
  text: string | null;
}

interface CoauthorStatusInput {
  userId: string;
  confirmed: boolean;
  requested: boolean;
}

interface SocialPreviewInput {
  imageId?: string | null;
  text?: string | null;
}

interface CrosspostInput {
  isCrosspost: boolean;
  hostedHere?: boolean | null;
  foreignPostId?: string | null;
}

interface CoauthorStatusOutput {
  userId: string;
  confirmed: boolean;
  requested: boolean;
}

interface SocialPreviewOutput {
  imageId: string | null;
  text: string | null;
}

interface CrosspostOutput {
  isCrosspost: boolean;
  hostedHere: boolean | null;
  foreignPostId: string | null;
}

interface ContentType {
  type: string;
  data: ContentTypeData;
}

interface TagContributor {
  user: User | null;
  contributionScore: number;
  currentAttributionCharCount: number | null;
  numCommits: number;
  voteCount: number;
}

interface TagContributorsList {
  contributors: Array<TagContributor>;
  totalCount: number;
}

interface UserLikingTag {
  _id: string;
  displayName: string;
}

interface LatLng {
  lat: number;
  lng: number;
}

interface ExpandedFrontpageSectionsSettingsInput {
  community?: boolean | null;
  recommendations?: boolean | null;
  quickTakes?: boolean | null;
  quickTakesCommunity?: boolean | null;
  popularComments?: boolean | null;
}

interface ExpandedFrontpageSectionsSettingsOutput {
  community: boolean | null;
  recommendations: boolean | null;
  quickTakes: boolean | null;
  quickTakesCommunity: boolean | null;
  popularComments: boolean | null;
}

interface PartiallyReadSequenceItemInput {
  sequenceId?: string | null;
  collectionId?: string | null;
  lastReadPostId: string;
  nextPostId: string;
  numRead: number;
  numTotal: number;
  lastReadTime?: Date | null;
}

interface PartiallyReadSequenceItemOutput {
  sequenceId: string | null;
  collectionId: string | null;
  lastReadPostId: string | null;
  nextPostId: string | null;
  numRead: number | null;
  numTotal: number | null;
  lastReadTime: Date | null;
}

interface PostMetadataInput {
  postId: string;
}

interface PostMetadataOutput {
  postId: string;
}

interface RecommendationAlgorithmSettingsInput {
  method: string;
  count: number;
  scoreOffset: number;
  scoreExponent: number;
  personalBlogpostModifier: number;
  frontpageModifier: number;
  curatedModifier: number;
  onlyUnread: boolean;
}

interface RecommendationSettingsInput {
  frontpage: RecommendationAlgorithmSettingsInput;
  frontpageEA: RecommendationAlgorithmSettingsInput;
  recommendationspage: RecommendationAlgorithmSettingsInput;
}

interface RecommendResumeSequence {
  sequence: Sequence | null;
  collection: Collection | null;
  nextPost: Post;
  numRead: number | null;
  numTotal: number | null;
  lastReadTime: Date | null;
}

interface CommentCountTag {
  name: string;
  comment_count: number;
}

interface TopCommentedTagUser {
  _id: ID;
  username: string;
  displayName: string;
  total_power: number;
  tag_comment_counts: Array<CommentCountTag>;
}

interface UpvotedUser {
  _id: ID;
  username: string;
  displayName: string;
  total_power: number;
  power_values: string;
  vote_counts: number;
  total_agreement: number;
  agreement_values: string;
  recently_active_matchmaking: boolean;
}

interface UserDialogueUsefulData {
  dialogueUsers: Array<User | null> | null;
  topUsers: Array<UpvotedUser | null> | null;
  activeDialogueMatchSeekers: Array<User | null> | null;
}

interface NewUserCompletedProfile {
  username: string | null;
  slug: string | null;
  displayName: string | null;
  subscribedToDigest: boolean | null;
  usernameUnset: boolean | null;
}

interface UserCoreTagReads {
  tagId: string;
  userReadCount: number;
}

interface NetKarmaChangesForAuthorsOverPeriod {
  userId: string | null;
  netKarma: number | null;
}

interface AirtableLeaderboardResult {
  name: string;
  leaderboardAmount: number | null;
}

interface SuggestedFeedSubscriptionUsersResult {
  results: Array<User>;
}

interface VoteResultPost {
  document: Post;
  showVotingPatternWarning: boolean;
}

interface VoteResultComment {
  document: Comment;
  showVotingPatternWarning: boolean;
}

interface VoteResultTagRel {
  document: TagRel;
  showVotingPatternWarning: boolean;
}

interface VoteResultRevision {
  document: Revision;
  showVotingPatternWarning: boolean;
}

interface VoteResultElectionCandidate {
  document: ElectionCandidate;
  showVotingPatternWarning: boolean;
}

interface VoteResultTag {
  document: Tag;
  showVotingPatternWarning: boolean;
}

interface VoteResultMultiDocument {
  document: MultiDocument;
  showVotingPatternWarning: boolean;
}

interface CommentsWithReactsResult {
  results: Array<Comment>;
}

interface PopularCommentsResult {
  results: Array<Comment>;
}

interface PostKarmaChange {
  _id: string;
  collectionName: string;
  scoreChange: number;
  postId: string;
  title: string | null;
  slug: string;
  addedReacts: Array<ReactionChange> | null;
  eaAddedReacts: any;
}

interface CommentKarmaChange {
  _id: string;
  collectionName: string;
  scoreChange: number;
  commentId: string | null;
  description: string | null;
  postId: string | null;
  postTitle: string | null;
  postSlug: string | null;
  tagSlug: string | null;
  tagName: string | null;
  tagCommentType: TagCommentType | null;
  tagId: string | null;
  addedReacts: Array<ReactionChange> | null;
  eaAddedReacts: any;
}

interface RevisionsKarmaChange {
  _id: string;
  collectionName: string;
  scoreChange: number;
  tagId: string | null;
  tagSlug: string | null;
  tagName: string | null;
  addedReacts: Array<ReactionChange> | null;
  eaAddedReacts: any;
}

interface ReactionChange {
  reactionType: string;
  userId: string | null;
}

interface KarmaChangesSimple {
  posts: Array<PostKarmaChange>;
  comments: Array<CommentKarmaChange>;
  tagRevisions: Array<RevisionsKarmaChange>;
}

interface KarmaChanges {
  totalChange: number;
  startDate: Date | null;
  endDate: Date | null;
  nextBatchDate: Date | null;
  updateFrequency: string;
  posts: Array<PostKarmaChange>;
  comments: Array<CommentKarmaChange>;
  tagRevisions: Array<RevisionsKarmaChange>;
  todaysKarmaChanges: KarmaChangesSimple | null;
  thisWeeksKarmaChanges: KarmaChangesSimple | null;
}

interface UniqueClientViewsSeries {
  uniqueClientViews: number | null;
  date: Date | null;
}

interface PostAnalyticsResult {
  allViews: number | null;
  uniqueClientViews: number | null;
  uniqueClientViews10Sec: number | null;
  medianReadingTime: number | null;
  uniqueClientViews5Min: number | null;
  uniqueClientViewsSeries: Array<UniqueClientViewsSeries | null> | null;
}

interface PostAnalytics2Result {
  _id: string | null;
  title: string | null;
  slug: string | null;
  postedAt: Date | null;
  views: number | null;
  uniqueViews: number | null;
  reads: number | null;
  meanReadingTime: number | null;
  karma: number | null;
  comments: number | null;
}

interface MultiPostAnalyticsResult {
  posts: Array<PostAnalytics2Result | null> | null;
  totalCount: number;
}

interface AnalyticsSeriesValue {
  date: Date | null;
  views: number | null;
  reads: number | null;
  karma: number | null;
  comments: number | null;
}

interface ArbitalPageData {
  html: string | null;
  title: string | null;
}

interface ElicitUser {
  isQuestionCreator: boolean | null;
  displayName: string | null;
  _id: string | null;
  sourceUserId: string | null;
  lwUser: User | null;
}

interface ElicitPrediction {
  _id: string | null;
  predictionId: string | null;
  prediction: number | null;
  createdAt: Date | null;
  notes: string | null;
  creator: ElicitUser | null;
  sourceUrl: string | null;
  sourceId: string | null;
  binaryQuestionId: string | null;
}

interface ElicitBlockData {
  _id: string | null;
  title: string | null;
  notes: string | null;
  resolvesBy: Date | null;
  resolution: boolean | null;
  predictions: Array<ElicitPrediction> | null;
}

interface NotificationCounts {
  checkedAt: Date;
  unreadNotifications: number;
  unreadPrivateMessages: number;
  faviconBadgeNumber: number;
}

interface NotificationDisplaysResult {
  results: Array<any>;
}

interface PetrovDay2024CheckNumberOfIncomingData {
  count: number | null;
}

interface PetrovDayCheckIfIncomingData {
  launched: boolean | null;
  createdAt: Date | null;
}

interface PetrovDayLaunchMissileData {
  launchCode: string | null;
  createdAt: Date | null;
}

interface GivingSeasonHeart {
  userId: string;
  displayName: string;
  x: number;
  y: number;
  theta: number;
}

interface UserReadHistoryResult {
  posts: Array<Post> | null;
}

interface PostsUserCommentedOnResult {
  posts: Array<Post> | null;
}

interface PostReviewFilter {
  startDate: Date | null;
  endDate: Date | null;
  minKarma: number | null;
  showEvents: boolean | null;
}

interface PostReviewSort {
  karma: boolean | null;
}

interface DigestPlannerPost {
  post: Post;
  digestPost: DigestPost | null;
  rating: number;
}

interface RecombeeRecommendedPost {
  post: Post;
  scenario: string | null;
  recommId: string | null;
  generatedAt: Date | null;
  curated: boolean | null;
  stickied: boolean | null;
}

interface VertexRecommendedPost {
  post: Post;
  attributionId: string | null;
}

interface PostWithApprovedJargon {
  post: Post;
  jargonTerms: Array<JargonTerm>;
}

interface DigestHighlightsResult {
  results: Array<Post>;
}

interface DigestPostsThisWeekResult {
  results: Array<Post>;
}

interface CuratedAndPopularThisWeekResult {
  results: Array<Post>;
}

interface RecentlyActiveDialoguesResult {
  results: Array<Post>;
}

interface MyDialoguesResult {
  results: Array<Post>;
}

interface GoogleVertexPostsResult {
  results: Array<VertexRecommendedPost>;
}

interface CrossedKarmaThresholdResult {
  results: Array<Post>;
}

interface RecombeeLatestPostsResult {
  results: Array<RecombeeRecommendedPost>;
}

interface RecombeeHybridPostsResult {
  results: Array<RecombeeRecommendedPost>;
}

interface PostsWithActiveDiscussionResult {
  results: Array<Post>;
}

interface PostsBySubscribedAuthorsResult {
  results: Array<Post>;
}

interface PostsWithApprovedJargonResult {
  results: Array<PostWithApprovedJargon>;
}

interface AllTagsActivityFeedQueryResults {
  cutoff: Date | null;
  endOffset: number;
  results: Array<AllTagsActivityFeedEntry> | null;
}

interface AllTagsActivityFeedEntry {
  type: AllTagsActivityFeedEntryType;
  tagCreated: Tag | null;
  tagRevision: Revision | null;
  tagDiscussionComment: Comment | null;
}

interface RecentDiscussionFeedQueryResults {
  cutoff: Date | null;
  endOffset: number;
  results: Array<RecentDiscussionFeedEntry> | null;
  sessionId: string | null;
}

interface RecentDiscussionFeedEntry {
  type: RecentDiscussionFeedEntryType;
  postCommented: Post | null;
  shortformCommented: Post | null;
  tagDiscussed: Tag | null;
  tagRevised: Revision | null;
}

interface SubscribedPostAndComments {
  _id: string;
  post: Post;
  comments: Array<Comment> | null;
  expandCommentIds: Array<string> | null;
  postIsFromSubscribedUser: boolean;
}

interface SubscribedFeedQueryResults {
  cutoff: Date | null;
  endOffset: number;
  results: Array<SubscribedFeedEntry> | null;
}

interface SubscribedFeedEntry {
  type: SubscribedFeedEntryType;
  postCommented: SubscribedPostAndComments | null;
}

interface TagHistoryFeedQueryResults {
  cutoff: Date | null;
  endOffset: number;
  results: Array<TagHistoryFeedEntry> | null;
}

interface TagHistoryFeedEntry {
  type: TagHistoryFeedEntryType;
  tagCreated: Tag | null;
  tagApplied: TagRel | null;
  tagRevision: Revision | null;
  tagDiscussionComment: Comment | null;
  lensRevision: Revision | null;
  summaryRevision: Revision | null;
  wikiMetadataChanged: FieldChange | null;
  lensOrSummaryMetadataChanged: FieldChange | null;
}

interface SubforumMagicFeedQueryResults {
  cutoff: Date | null;
  endOffset: number;
  results: Array<SubforumMagicFeedEntry> | null;
}

interface SubforumMagicFeedEntry {
  type: SubforumMagicFeedEntryType;
  tagSubforumPosts: Post | null;
  tagSubforumComments: Comment | null;
  tagSubforumStickyComments: Comment | null;
}

interface SubforumTopFeedQueryResults {
  cutoff: Date | null;
  endOffset: number;
  results: Array<SubforumTopFeedEntry> | null;
}

interface SubforumTopFeedEntry {
  type: SubforumTopFeedEntryType;
  tagSubforumPosts: Post | null;
  tagSubforumComments: Comment | null;
  tagSubforumStickyComments: Comment | null;
}

interface SubforumRecentCommentsFeedQueryResults {
  cutoff: Date | null;
  endOffset: number;
  results: Array<SubforumRecentCommentsFeedEntry> | null;
}

interface SubforumRecentCommentsFeedEntry {
  type: SubforumRecentCommentsFeedEntryType;
  tagSubforumPosts: Post | null;
  tagSubforumComments: Comment | null;
  tagSubforumStickyComments: Comment | null;
}

interface SubforumNewFeedQueryResults {
  cutoff: Date | null;
  endOffset: number;
  results: Array<SubforumNewFeedEntry> | null;
}

interface SubforumNewFeedEntry {
  type: SubforumNewFeedEntryType;
  tagSubforumPosts: Post | null;
  tagSubforumComments: Comment | null;
  tagSubforumStickyComments: Comment | null;
}

interface SubforumOldFeedQueryResults {
  cutoff: Date | null;
  endOffset: number;
  results: Array<SubforumOldFeedEntry> | null;
}

interface SubforumOldFeedEntry {
  type: SubforumOldFeedEntryType;
  tagSubforumPosts: Post | null;
  tagSubforumComments: Comment | null;
  tagSubforumStickyComments: Comment | null;
}

interface SurveyQuestionInfo {
  _id: string | null;
  question: string;
  format: string;
}

interface DocumentDeletion {
  userId: string | null;
  documentId: string;
  netChange: DocumentDeletionNetChange;
  type: MultiDocumentType | null;
  docFields: MultiDocument | null;
  createdAt: Date;
}

interface TagUpdates {
  tag: Tag;
  revisionIds: Array<string>;
  commentCount: number;
  commentIds: Array<string>;
  lastRevisedAt: Date | null;
  lastCommentedAt: Date | null;
  added: number;
  removed: number;
  users: Array<User>;
  documentDeletions: Array<DocumentDeletion>;
}

interface TagPreviewWithSummaries {
  tag: Tag;
  lens: MultiDocument | null;
  summaries: Array<MultiDocument>;
}

interface TagWithTotalCount {
  tags: Array<Tag>;
  totalCount: number;
}

interface MostReadTopic {
  slug: string | null;
  name: string | null;
  shortName: string | null;
  count: number | null;
}

interface TagReadLikelihoodRatio {
  tagId: string | null;
  tagName: string | null;
  tagShortName: string | null;
  userReadCount: number | null;
  readLikelihoodRatio: number | null;
}

interface MostReadAuthor {
  _id: string | null;
  slug: string | null;
  displayName: string | null;
  profileImageId: string | null;
  count: number | null;
  engagementPercentile: number | null;
}

interface TopCommentContents {
  html: string | null;
}

interface TopComment {
  _id: string | null;
  postedAt: Date | null;
  postId: string | null;
  postTitle: string | null;
  postSlug: string | null;
  baseScore: number | null;
  extendedScore: any;
  contents: TopCommentContents | null;
}

interface MostReceivedReact {
  name: string | null;
  count: number | null;
}

interface CombinedKarmaVals {
  date: Date;
  postKarma: number;
  commentKarma: number;
}

interface WrappedDataByYear {
  engagementPercentile: number | null;
  postsReadCount: number | null;
  totalSeconds: number | null;
  daysVisited: Array<string | null> | null;
  mostReadTopics: Array<MostReadTopic | null> | null;
  relativeMostReadCoreTopics: Array<TagReadLikelihoodRatio | null> | null;
  mostReadAuthors: Array<MostReadAuthor | null> | null;
  topPosts: Array<Post | null> | null;
  postCount: number | null;
  authorPercentile: number | null;
  topComment: TopComment | null;
  commentCount: number | null;
  commenterPercentile: number | null;
  topShortform: Comment | null;
  shortformCount: number | null;
  shortformPercentile: number | null;
  karmaChange: number | null;
  combinedKarmaVals: Array<CombinedKarmaVals | null> | null;
  mostReceivedReacts: Array<MostReceivedReact | null> | null;
  personality: string;
}

interface Site {
  title: string | null;
  url: string | null;
  logoUrl: string | null;
}

interface LoginReturnData {
  token: string | null;
}

interface MigrationsDashboardData {
  migrations: Array<MigrationStatus> | null;
}

interface MigrationStatus {
  name: string;
  dateWritten: string | null;
  runs: Array<MigrationRun> | null;
  lastRun: string | null;
}

interface MigrationRun {
  name: string;
  started: Date;
  finished: Date | null;
  succeeded: boolean | null;
}

interface CoauthorStatus {
  userId: string | null;
  confirmed: boolean | null;
  requested: boolean | null;
}

interface ExternalPost {
  _id: string;
  slug: string | null;
  title: string | null;
  url: string | null;
  postedAt: Date | null;
  createdAt: Date | null;
  userId: string | null;
  modifiedAt: Date | null;
  draft: boolean | null;
  content: string | null;
  coauthorStatuses: Array<CoauthorStatus> | null;
}

interface ExternalPostImportData {
  alreadyExists: boolean | null;
  post: ExternalPost | null;
}

interface AutosaveContentType {
  type: string | null;
  value: ContentTypeData | null;
}

interface ModeratorIPAddressInfo {
  ip: string;
  userIds: Array<string>;
}

interface ToggleBookmarkInput {
  documentId: string;
  collectionName: string;
}

interface ToggleBookmarkOutput {
  data: Bookmark | null;
}

interface RssPostChangeInfo {
  isChanged: boolean;
  newHtml: string;
  htmlDiff: string;
}

interface FeedPost {
  _id: string;
  postMetaInfo: any;
  post: Post;
}

interface FeedCommentThread {
  _id: string;
  commentMetaInfos: any;
  comments: Array<Comment>;
  post: Post | null;
}

interface FeedSpotlightItem {
  _id: string;
  spotlight: Spotlight | null;
}

interface UltraFeedQueryResults {
  cutoff: Date | null;
  endOffset: number;
  results: Array<UltraFeedEntry> | null;
  sessionId: string | null;
}

interface UltraFeedEntry {
  type: UltraFeedEntryType;
  feedCommentThread: FeedCommentThread | null;
  feedPost: FeedPost | null;
  feedSpotlight: FeedSpotlightItem | null;
}

interface ElicitQuestionPredictionCreator {
  _id: string;
  displayName: string;
  isQuestionCreator: boolean;
  sourceUserId: string | null;
}

interface AdvisorRequest {
  _id: string;
  schemaVersion: number;
  createdAt: Date;
  legacyData: any;
  userId: string | null;
  user: User | null;
  interestedInMetaculus: boolean | null;
  jobAds: any;
}

interface SingleAdvisorRequestInput {
  selector?: SelectorInput | null;
  resolverArgs?: any;
}

interface SingleAdvisorRequestOutput {
  result: AdvisorRequest | null;
}

interface AdvisorRequestsRequestsByUserInput {
  userId?: string | null;
}

interface AdvisorRequestSelector {
  default: EmptyViewInput | null;
  requestsByUser: AdvisorRequestsRequestsByUserInput | null;
}

interface MultiAdvisorRequestInput {
  terms?: any;
  resolverArgs?: any;
  enableTotal?: boolean | null;
  enableCache?: boolean | null;
}

interface MultiAdvisorRequestOutput {
  results: Array<AdvisorRequest>;
  totalCount: number | null;
}

interface ArbitalCaches {
  _id: string;
  schemaVersion: number;
  createdAt: Date;
  legacyData: any;
}

interface ArbitalTagContentRel {
  _id: string;
  schemaVersion: number;
  createdAt: Date;
  legacyData: any;
  parentDocumentId: string;
  childDocumentId: string;
  parentCollectionName: string;
  childCollectionName: string;
  type: string;
  level: number;
  isStrong: boolean;
}

interface SingleArbitalTagContentRelInput {
  selector?: SelectorInput | null;
  resolverArgs?: any;
}

interface SingleArbitalTagContentRelOutput {
  result: ArbitalTagContentRel | null;
}

interface ArbitalTagContentRelSelector {
  default: EmptyViewInput | null;
}

interface MultiArbitalTagContentRelInput {
  terms?: any;
  resolverArgs?: any;
  enableTotal?: boolean | null;
  enableCache?: boolean | null;
}

interface MultiArbitalTagContentRelOutput {
  results: Array<ArbitalTagContentRel>;
  totalCount: number | null;
}

interface AutomatedContentEvaluation {
  _id: string;
  createdAt: Date;
  revisionId: string;
  score: number;
  sentenceScores: Array<SentenceScore>;
  aiChoice: string;
  aiReasoning: string;
  aiCoT: string;
}

interface SentenceScore {
  sentence: string;
  score: number;
}

interface Ban {
  _id: string;
  schemaVersion: number;
  createdAt: Date;
  legacyData: any;
  expirationDate: Date | null;
  userId: string;
  user: User | null;
  ip: string | null;
  reason: string | null;
  comment: string;
  properties: any;
}

interface SingleBanInput {
  selector?: SelectorInput | null;
  resolverArgs?: any;
}

interface SingleBanOutput {
  result: Ban | null;
}

interface BanSelector {
  default: EmptyViewInput | null;
}

interface MultiBanInput {
  terms?: any;
  resolverArgs?: any;
  enableTotal?: boolean | null;
  enableCache?: boolean | null;
}

interface MultiBanOutput {
  results: Array<Ban>;
  totalCount: number | null;
}

interface Bookmark {
  _id: string;
  createdAt: Date;
  documentId: string;
  collectionName: string;
  userId: string;
  post: Post | null;
  comment: Comment | null;
  lastUpdated: Date;
  active: boolean;
}

interface SingleBookmarkInput {
  selector?: SelectorInput | null;
  resolverArgs?: any;
  allowNull?: boolean | null;
}

interface SingleBookmarkOutput {
  result: Bookmark | null;
}

interface BookmarksUserDocumentBookmarkInput {
  userId?: string | null;
  documentId?: string | null;
  collectionName?: string | null;
}

interface BookmarkSelector {
  myBookmarkedPosts: EmptyViewInput | null;
  myBookmarks: EmptyViewInput | null;
  userDocumentBookmark: BookmarksUserDocumentBookmarkInput | null;
}

interface MultiBookmarkInput {
  terms?: any;
  resolverArgs?: any;
  enableTotal?: boolean | null;
  enableCache?: boolean | null;
}

interface MultiBookmarkOutput {
  results: Array<Bookmark>;
  totalCount: number | null;
}

interface Book {
  _id: string;
  schemaVersion: number;
  createdAt: Date;
  legacyData: any;
  contents: Revision | null;
  contents_latest: string | null;
  postedAt: Date | null;
  title: string | null;
  subtitle: string | null;
  tocTitle: string | null;
  collectionId: string;
  number: number | null;
  postIds: Array<string>;
  posts: Array<Post>;
  sequenceIds: Array<string>;
  sequences: Array<Sequence>;
  displaySequencesAsGrid: boolean | null;
  hideProgressBar: boolean | null;
  showChapters: boolean | null;
}

interface SingleBookInput {
  selector?: SelectorInput | null;
  resolverArgs?: any;
}

interface SingleBookOutput {
  result: Book | null;
}

interface BookSelector {
  default: EmptyViewInput | null;
}

interface MultiBookInput {
  terms?: any;
  resolverArgs?: any;
  enableTotal?: boolean | null;
  enableCache?: boolean | null;
}

interface MultiBookOutput {
  results: Array<Book>;
  totalCount: number | null;
}

interface Chapter {
  _id: string;
  schemaVersion: number;
  createdAt: Date;
  legacyData: any;
  contents: Revision | null;
  contents_latest: string | null;
  title: string | null;
  subtitle: string | null;
  number: number | null;
  sequenceId: string | null;
  sequence: Sequence | null;
  postIds: Array<string>;
  posts: Array<Post>;
}

interface SingleChapterInput {
  selector?: SelectorInput | null;
  resolverArgs?: any;
}

interface SingleChapterOutput {
  result: Chapter | null;
}

interface ChaptersSequenceChaptersInput {
  sequenceId?: string | null;
  limit?: string | null;
}

interface ChapterSelector {
  default: EmptyViewInput | null;
  SequenceChapters: ChaptersSequenceChaptersInput | null;
}

interface MultiChapterInput {
  terms?: any;
  resolverArgs?: any;
  enableTotal?: boolean | null;
  enableCache?: boolean | null;
}

interface MultiChapterOutput {
  results: Array<Chapter>;
  totalCount: number | null;
}

interface CkEditorUserSession {
  _id: string;
  schemaVersion: number;
  createdAt: Date;
  legacyData: any;
  documentId: string | null;
  userId: string | null;
  endedAt: Date | null;
  endedBy: string | null;
}

interface SingleCkEditorUserSessionInput {
  selector?: SelectorInput | null;
  resolverArgs?: any;
}

interface SingleCkEditorUserSessionOutput {
  result: CkEditorUserSession | null;
}

interface CkEditorUserSessionSelector {
  default: EmptyViewInput | null;
}

interface MultiCkEditorUserSessionInput {
  terms?: any;
  resolverArgs?: any;
  enableTotal?: boolean | null;
  enableCache?: boolean | null;
}

interface MultiCkEditorUserSessionOutput {
  results: Array<CkEditorUserSession>;
  totalCount: number | null;
}

interface ClientId {
  _id: string;
  schemaVersion: number;
  createdAt: Date | null;
  legacyData: any;
  clientId: string | null;
  firstSeenReferrer: string | null;
  firstSeenLandingPage: string | null;
  userIds: Array<string> | null;
  users: Array<User> | null;
  invalidated: boolean | null;
  lastSeenAt: Date | null;
  timesSeen: number | null;
}

interface SingleClientIdInput {
  selector?: SelectorInput | null;
  resolverArgs?: any;
}

interface SingleClientIdOutput {
  result: ClientId | null;
}

interface ClientIdsGetClientIdInput {
  clientId?: string | null;
}

interface ClientIdSelector {
  default: EmptyViewInput | null;
  getClientId: ClientIdsGetClientIdInput | null;
}

interface MultiClientIdInput {
  terms?: any;
  resolverArgs?: any;
  enableTotal?: boolean | null;
  enableCache?: boolean | null;
}

interface MultiClientIdOutput {
  results: Array<ClientId>;
  totalCount: number | null;
}

interface Collection {
  _id: string;
  schemaVersion: number;
  createdAt: Date;
  legacyData: any;
  contents: Revision | null;
  contents_latest: string | null;
  userId: string;
  user: User | null;
  title: string;
  slug: string;
  books: Array<Book>;
  postsCount: number;
  readPostsCount: number;
  gridImageId: string | null;
  firstPageLink: string;
  hideStartReadingButton: boolean | null;
  noindex: boolean;
}

interface SingleCollectionInput {
  selector?: SelectorInput | null;
  resolverArgs?: any;
}

interface SingleCollectionOutput {
  result: Collection | null;
}

interface CollectionDefaultViewInput {
  collectionIds?: Array<string> | null;
}

interface CollectionSelector {
  default: CollectionDefaultViewInput | null;
}

interface MultiCollectionInput {
  terms?: any;
  resolverArgs?: any;
  enableTotal?: boolean | null;
  enableCache?: boolean | null;
}

interface MultiCollectionOutput {
  results: Array<Collection>;
  totalCount: number | null;
}

interface CommentModeratorAction {
  _id: string;
  schemaVersion: number;
  createdAt: Date;
  legacyData: any;
  commentId: string | null;
  comment: Comment | null;
  type: string | null;
  endedAt: Date | null;
  active: boolean | null;
}

interface SingleCommentModeratorActionInput {
  selector?: SelectorInput | null;
  resolverArgs?: any;
}

interface SingleCommentModeratorActionOutput {
  result: CommentModeratorAction | null;
}

interface CommentModeratorActionsActiveCommentModeratorActionsInput {
  limit?: string | null;
}

interface CommentModeratorActionSelector {
  default: EmptyViewInput | null;
  activeCommentModeratorActions: CommentModeratorActionsActiveCommentModeratorActionsInput | null;
}

interface MultiCommentModeratorActionInput {
  terms?: any;
  resolverArgs?: any;
  enableTotal?: boolean | null;
  enableCache?: boolean | null;
}

interface MultiCommentModeratorActionOutput {
  results: Array<CommentModeratorAction>;
  totalCount: number | null;
}

interface Comment {
  _id: string;
  schemaVersion: number;
  createdAt: Date | null;
  legacyData: any;
  contents: Revision | null;
  contents_latest: string | null;
  pingbacks: any;
  parentCommentId: string | null;
  parentComment: Comment | null;
  topLevelCommentId: string | null;
  topLevelComment: Comment | null;
  postedAt: Date;
  lastEditedAt: Date | null;
  author: string | null;
  postId: string | null;
  post: Post | null;
  tagId: string | null;
  tag: Tag | null;
  forumEventId: string | null;
  forumEvent: ForumEvent | null;
  forumEventMetadata: any;
  tagCommentType: TagCommentType;
  subforumStickyPriority: number | null;
  userId: string | null;
  user: User | null;
  userIP: string | null;
  userAgent: string | null;
  referrer: string | null;
  authorIsUnreviewed: boolean;
  pageUrl: string | null;
  pageUrlRelative: string | null;
  answer: boolean;
  parentAnswerId: string | null;
  parentAnswer: Comment | null;
  directChildrenCount: number;
  descendentCount: number;
  latestChildren: Array<Comment>;
  shortform: boolean | null;
  shortformFrontpage: boolean;
  nominatedForReview: string | null;
  reviewingForReview: string | null;
  lastSubthreadActivity: Date | null;
  postVersion: string | null;
  promoted: boolean | null;
  promotedByUserId: string | null;
  promotedByUser: User | null;
  promotedAt: Date | null;
  hideKarma: boolean | null;
  wordCount: number | null;
  htmlBody: string | null;
  votingSystem: string;
  legacy: boolean;
  legacyId: string | null;
  legacyPoll: boolean;
  legacyParentId: string | null;
  draft: boolean;
  retracted: boolean;
  deleted: boolean;
  deletedPublic: boolean;
  deletedReason: string | null;
  deletedDate: Date | null;
  deletedByUserId: string | null;
  deletedByUser: User | null;
  spam: boolean;
  repliesBlockedUntil: Date | null;
  needsReview: boolean | null;
  reviewedByUserId: string | null;
  reviewedByUser: User | null;
  hideAuthor: boolean;
  moderatorHat: boolean;
  hideModeratorHat: boolean | null;
  isPinnedOnProfile: boolean;
  title: string | null;
  relevantTagIds: Array<string>;
  relevantTags: Array<Tag>;
  debateResponse: boolean | null;
  rejected: boolean;
  modGPTAnalysis: string | null;
  modGPTRecommendation: string | null;
  rejectedReason: string | null;
  rejectedByUserId: string | null;
  rejectedByUser: User | null;
  emojiReactors: any;
  af: boolean;
  suggestForAlignmentUserIds: Array<string>;
  suggestForAlignmentUsers: Array<User>;
  reviewForAlignmentUserId: string | null;
  afDate: Date | null;
  moveToAlignmentUserId: string | null;
  moveToAlignmentUser: User | null;
  agentFoundationsId: string | null;
  originalDialogueId: string | null;
  originalDialogue: Post | null;
  currentUserVote: string | null;
  currentUserExtendedVote: any;
  allVotes: Array<Vote> | null;
  voteCount: number;
  baseScore: number | null;
  extendedScore: any;
  score: number;
  afBaseScore: number | null;
  afExtendedScore: any;
  afVoteCount: number | null;
}

interface SingleCommentInput {
  selector?: SelectorInput | null;
  resolverArgs?: any;
  allowNull?: boolean | null;
}

interface SingleCommentOutput {
  result: Comment | null;
}

interface CommentDefaultViewInput {
  userId?: string | null;
  commentIds?: Array<string> | null;
  minimumKarma?: number | null;
}

interface CommentsCommentRepliesInput {
  userId?: string | null;
  commentIds?: Array<string> | null;
  minimumKarma?: number | null;
  authorIsUnreviewed?: boolean | null;
  parentCommentId?: string | null;
}

interface CommentsPostCommentsDeletedInput {
  userId?: string | null;
  commentIds?: Array<string> | null;
  minimumKarma?: number | null;
  authorIsUnreviewed?: boolean | null;
  postId?: string | null;
}

interface CommentsAllCommentsDeletedInput {
  userId?: string | null;
  commentIds?: Array<string> | null;
  minimumKarma?: number | null;
  authorIsUnreviewed?: boolean | null;
}

interface CommentsCheckedByModGPTInput {
  userId?: string | null;
  commentIds?: Array<string> | null;
  minimumKarma?: number | null;
  authorIsUnreviewed?: boolean | null;
}

interface CommentsPostCommentsTopInput {
  userId?: string | null;
  commentIds?: Array<string> | null;
  minimumKarma?: number | null;
  authorIsUnreviewed?: boolean | null;
  postId?: string | null;
}

interface CommentsPostCommentsRecentRepliesInput {
  userId?: string | null;
  commentIds?: Array<string> | null;
  minimumKarma?: number | null;
  authorIsUnreviewed?: boolean | null;
  postId?: string | null;
}

interface CommentsPostCommentsMagicInput {
  userId?: string | null;
  commentIds?: Array<string> | null;
  minimumKarma?: number | null;
  authorIsUnreviewed?: boolean | null;
  postId?: string | null;
}

interface CommentsAfPostCommentsTopInput {
  userId?: string | null;
  commentIds?: Array<string> | null;
  minimumKarma?: number | null;
  authorIsUnreviewed?: boolean | null;
  postId?: string | null;
}

interface CommentsPostCommentsOldInput {
  userId?: string | null;
  commentIds?: Array<string> | null;
  minimumKarma?: number | null;
  authorIsUnreviewed?: boolean | null;
  postId?: string | null;
}

interface CommentsPostCommentsNewInput {
  userId?: string | null;
  commentIds?: Array<string> | null;
  minimumKarma?: number | null;
  authorIsUnreviewed?: boolean | null;
  postId?: string | null;
}

interface CommentsPostCommentsBestInput {
  userId?: string | null;
  commentIds?: Array<string> | null;
  minimumKarma?: number | null;
  authorIsUnreviewed?: boolean | null;
  postId?: string | null;
}

interface CommentsPostLWCommentsInput {
  userId?: string | null;
  commentIds?: Array<string> | null;
  minimumKarma?: number | null;
  authorIsUnreviewed?: boolean | null;
  postId?: string | null;
}

interface CommentsProfileRecentCommentsInput {
  userId?: string | null;
  commentIds?: Array<string> | null;
  minimumKarma?: number | null;
  authorIsUnreviewed?: boolean | null;
  limit?: string | null;
}

interface CommentsProfileCommentsInput {
  userId?: string | null;
  commentIds?: Array<string> | null;
  minimumKarma?: number | null;
  authorIsUnreviewed?: boolean | null;
  sortBy?: string | null;
  limit?: string | null;
}

interface CommentsAllRecentCommentsInput {
  userId?: string | null;
  commentIds?: Array<string> | null;
  minimumKarma?: number | null;
  authorIsUnreviewed?: boolean | null;
  sortBy?: string | null;
  limit?: string | null;
}

interface CommentsRecentCommentsInput {
  userId?: string | null;
  commentIds?: Array<string> | null;
  minimumKarma?: number | null;
  authorIsUnreviewed?: boolean | null;
  sortBy?: string | null;
  limit?: string | null;
}

interface CommentsAfSubmissionsInput {
  userId?: string | null;
  commentIds?: Array<string> | null;
  minimumKarma?: number | null;
  authorIsUnreviewed?: boolean | null;
  limit?: string | null;
}

interface CommentsRejectedInput {
  userId?: string | null;
  commentIds?: Array<string> | null;
  minimumKarma?: number | null;
  authorIsUnreviewed?: boolean | null;
  limit?: string | null;
}

interface CommentsRecentDiscussionThreadInput {
  userId?: string | null;
  commentIds?: Array<string> | null;
  minimumKarma?: number | null;
  authorIsUnreviewed?: boolean | null;
  postId?: string | null;
  limit?: string | null;
}

interface CommentsAfRecentDiscussionThreadInput {
  userId?: string | null;
  commentIds?: Array<string> | null;
  minimumKarma?: number | null;
  authorIsUnreviewed?: boolean | null;
  postId?: string | null;
  limit?: string | null;
}

interface CommentsPostsItemCommentsInput {
  userId?: string | null;
  commentIds?: Array<string> | null;
  minimumKarma?: number | null;
  authorIsUnreviewed?: boolean | null;
  postId?: string | null;
  after?: string | null;
  limit?: string | null;
}

interface CommentsSunshineNewCommentsListInput {
  userId?: string | null;
  commentIds?: Array<string> | null;
  minimumKarma?: number | null;
  authorIsUnreviewed?: boolean | null;
  limit?: string | null;
}

interface CommentsQuestionAnswersInput {
  userId?: string | null;
  commentIds?: Array<string> | null;
  minimumKarma?: number | null;
  authorIsUnreviewed?: boolean | null;
  postId?: string | null;
  sortBy?: string | null;
}

interface CommentsLegacyIdCommentInput {
  userId?: string | null;
  commentIds?: Array<string> | null;
  minimumKarma?: number | null;
  authorIsUnreviewed?: boolean | null;
  legacyId?: string | null;
}

interface CommentsSunshineNewUsersCommentsInput {
  userId?: string | null;
  commentIds?: Array<string> | null;
  minimumKarma?: number | null;
  authorIsUnreviewed?: boolean | null;
}

interface CommentsDefaultModeratorResponsesInput {
  userId?: string | null;
  commentIds?: Array<string> | null;
  minimumKarma?: number | null;
  authorIsUnreviewed?: boolean | null;
  tagId?: string | null;
}

interface CommentsRepliesToAnswerInput {
  userId?: string | null;
  commentIds?: Array<string> | null;
  minimumKarma?: number | null;
  authorIsUnreviewed?: boolean | null;
  parentAnswerId?: string | null;
}

interface CommentsAnswersAndRepliesInput {
  userId?: string | null;
  commentIds?: Array<string> | null;
  minimumKarma?: number | null;
  authorIsUnreviewed?: boolean | null;
  postId?: string | null;
  sortBy?: string | null;
}

interface CommentsTopShortformInput {
  userId?: string | null;
  commentIds?: Array<string> | null;
  minimumKarma?: number | null;
  authorIsUnreviewed?: boolean | null;
  before?: string | null;
  after?: string | null;
  shortformFrontpage?: string | null;
}

interface CommentsShortformInput {
  userId?: string | null;
  commentIds?: Array<string> | null;
  minimumKarma?: number | null;
  authorIsUnreviewed?: boolean | null;
}

interface CommentsShortformFrontpageInput {
  userId?: string | null;
  commentIds?: Array<string> | null;
  minimumKarma?: number | null;
  authorIsUnreviewed?: boolean | null;
  maxAgeDays?: number | null;
  showCommunity?: boolean | null;
  relevantTagId?: string | null;
}

interface CommentsRepliesToCommentThreadInput {
  userId?: string | null;
  commentIds?: Array<string> | null;
  minimumKarma?: number | null;
  authorIsUnreviewed?: boolean | null;
  topLevelCommentId?: string | null;
}

interface CommentsRepliesToCommentThreadIncludingRootInput {
  userId?: string | null;
  commentIds?: Array<string> | null;
  minimumKarma?: number | null;
  authorIsUnreviewed?: boolean | null;
  topLevelCommentId: string;
}

interface CommentsShortformLatestChildrenInput {
  userId?: string | null;
  commentIds?: Array<string> | null;
  minimumKarma?: number | null;
  authorIsUnreviewed?: boolean | null;
  topLevelCommentId?: string | null;
}

interface CommentsNominations2018Input {
  userId?: string | null;
  commentIds?: Array<string> | null;
  minimumKarma?: number | null;
  authorIsUnreviewed?: boolean | null;
}

interface CommentsNominations2019Input {
  userId?: string | null;
  commentIds?: Array<string> | null;
  minimumKarma?: number | null;
  authorIsUnreviewed?: boolean | null;
}

interface CommentsReviews2018Input {
  userId?: string | null;
  commentIds?: Array<string> | null;
  minimumKarma?: number | null;
  authorIsUnreviewed?: boolean | null;
}

interface CommentsReviews2019Input {
  userId?: string | null;
  commentIds?: Array<string> | null;
  minimumKarma?: number | null;
  authorIsUnreviewed?: boolean | null;
}

interface CommentsReviewsInput {
  userId?: string | null;
  commentIds?: Array<string> | null;
  minimumKarma?: number | null;
  authorIsUnreviewed?: boolean | null;
  postId?: string | null;
  reviewYear?: number | null;
  sortBy?: string | null;
}

interface CommentsTagDiscussionCommentsInput {
  userId?: string | null;
  commentIds?: Array<string> | null;
  minimumKarma?: number | null;
  authorIsUnreviewed?: boolean | null;
  tagId?: string | null;
}

interface CommentsTagSubforumCommentsInput {
  userId?: string | null;
  commentIds?: Array<string> | null;
  minimumKarma?: number | null;
  authorIsUnreviewed?: boolean | null;
}

interface CommentsLatestSubforumDiscussionInput {
  userId?: string | null;
  commentIds?: Array<string> | null;
  minimumKarma?: number | null;
  authorIsUnreviewed?: boolean | null;
  profileTagIds?: string | null;
}

interface CommentsModeratorCommentsInput {
  userId?: string | null;
  commentIds?: Array<string> | null;
  minimumKarma?: number | null;
  authorIsUnreviewed?: boolean | null;
}

interface CommentsDebateResponsesInput {
  userId?: string | null;
  commentIds?: Array<string> | null;
  minimumKarma?: number | null;
  authorIsUnreviewed?: boolean | null;
  postId?: string | null;
}

interface CommentsRecentDebateResponsesInput {
  userId?: string | null;
  commentIds?: Array<string> | null;
  minimumKarma?: number | null;
  authorIsUnreviewed?: boolean | null;
  postId?: string | null;
  limit?: string | null;
}

interface CommentsForumEventCommentsInput {
  userId?: string | null;
  commentIds?: Array<string> | null;
  minimumKarma?: number | null;
  authorIsUnreviewed?: boolean | null;
  forumEventId?: string | null;
}

interface CommentsAlignmentSuggestedCommentsInput {
  userId?: string | null;
  commentIds?: Array<string> | null;
  minimumKarma?: number | null;
  authorIsUnreviewed?: boolean | null;
  postId?: string | null;
}

interface CommentsRssInput {
  userId?: string | null;
  commentIds?: Array<string> | null;
  minimumKarma?: number | null;
  authorIsUnreviewed?: boolean | null;
}

interface CommentsDraftCommentsInput {
  userId?: string | null;
  commentIds?: Array<string> | null;
  minimumKarma?: number | null;
  authorIsUnreviewed?: boolean | null;
  postId?: string | null;
  drafts?: string | null;
}

interface CommentSelector {
  default: CommentDefaultViewInput | null;
  commentReplies: CommentsCommentRepliesInput | null;
  postCommentsDeleted: CommentsPostCommentsDeletedInput | null;
  allCommentsDeleted: CommentsAllCommentsDeletedInput | null;
  checkedByModGPT: CommentsCheckedByModGPTInput | null;
  postCommentsTop: CommentsPostCommentsTopInput | null;
  postCommentsRecentReplies: CommentsPostCommentsRecentRepliesInput | null;
  postCommentsMagic: CommentsPostCommentsMagicInput | null;
  afPostCommentsTop: CommentsAfPostCommentsTopInput | null;
  postCommentsOld: CommentsPostCommentsOldInput | null;
  postCommentsNew: CommentsPostCommentsNewInput | null;
  postCommentsBest: CommentsPostCommentsBestInput | null;
  postLWComments: CommentsPostLWCommentsInput | null;
  profileRecentComments: CommentsProfileRecentCommentsInput | null;
  profileComments: CommentsProfileCommentsInput | null;
  allRecentComments: CommentsAllRecentCommentsInput | null;
  recentComments: CommentsRecentCommentsInput | null;
  afSubmissions: CommentsAfSubmissionsInput | null;
  rejected: CommentsRejectedInput | null;
  recentDiscussionThread: CommentsRecentDiscussionThreadInput | null;
  afRecentDiscussionThread: CommentsAfRecentDiscussionThreadInput | null;
  postsItemComments: CommentsPostsItemCommentsInput | null;
  sunshineNewCommentsList: CommentsSunshineNewCommentsListInput | null;
  questionAnswers: CommentsQuestionAnswersInput | null;
  legacyIdComment: CommentsLegacyIdCommentInput | null;
  sunshineNewUsersComments: CommentsSunshineNewUsersCommentsInput | null;
  defaultModeratorResponses: CommentsDefaultModeratorResponsesInput | null;
  repliesToAnswer: CommentsRepliesToAnswerInput | null;
  answersAndReplies: CommentsAnswersAndRepliesInput | null;
  topShortform: CommentsTopShortformInput | null;
  shortform: CommentsShortformInput | null;
  shortformFrontpage: CommentsShortformFrontpageInput | null;
  repliesToCommentThread: CommentsRepliesToCommentThreadInput | null;
  shortformLatestChildren: CommentsShortformLatestChildrenInput | null;
  repliesToCommentThreadIncludingRoot: CommentsRepliesToCommentThreadIncludingRootInput | null;
  nominations2018: CommentsNominations2018Input | null;
  nominations2019: CommentsNominations2019Input | null;
  reviews2018: CommentsReviews2018Input | null;
  reviews2019: CommentsReviews2019Input | null;
  reviews: CommentsReviewsInput | null;
  tagDiscussionComments: CommentsTagDiscussionCommentsInput | null;
  tagSubforumComments: CommentsTagSubforumCommentsInput | null;
  latestSubforumDiscussion: CommentsLatestSubforumDiscussionInput | null;
  moderatorComments: CommentsModeratorCommentsInput | null;
  debateResponses: CommentsDebateResponsesInput | null;
  recentDebateResponses: CommentsRecentDebateResponsesInput | null;
  forumEventComments: CommentsForumEventCommentsInput | null;
  alignmentSuggestedComments: CommentsAlignmentSuggestedCommentsInput | null;
  rss: CommentsRssInput | null;
  draftComments: CommentsDraftCommentsInput | null;
}

interface MultiCommentInput {
  terms?: any;
  resolverArgs?: any;
  enableTotal?: boolean | null;
  enableCache?: boolean | null;
}

interface MultiCommentOutput {
  results: Array<Comment>;
  totalCount: number | null;
}

interface Conversation {
  _id: string;
  schemaVersion: number;
  createdAt: Date | null;
  legacyData: any;
  title: string | null;
  participantIds: Array<string> | null;
  participants: Array<User> | null;
  latestActivity: Date | null;
  af: boolean | null;
  messageCount: number;
  moderator: boolean | null;
  archivedByIds: Array<string>;
  archivedBy: Array<User>;
  latestMessage: Message | null;
  hasUnreadMessages: boolean | null;
}

interface SingleConversationInput {
  selector?: SelectorInput | null;
  resolverArgs?: any;
}

interface SingleConversationOutput {
  result: Conversation | null;
}

interface ConversationsModeratorConversationsInput {
  showArchive?: boolean | null;
  userId?: string | null;
}

interface ConversationsUserConversationsInput {
  showArchive?: boolean | null;
  userId?: string | null;
}

interface ConversationsUserConversationsAllInput {
  showArchive?: boolean | null;
  userId?: string | null;
}

interface ConversationsUserGroupUntitledConversationsInput {
  moderator?: string | null;
  participantIds?: string | null;
  userId?: string | null;
}

interface ConversationSelector {
  default: EmptyViewInput | null;
  moderatorConversations: ConversationsModeratorConversationsInput | null;
  userConversations: ConversationsUserConversationsInput | null;
  userConversationsAll: ConversationsUserConversationsAllInput | null;
  userGroupUntitledConversations: ConversationsUserGroupUntitledConversationsInput | null;
}

interface MultiConversationInput {
  terms?: any;
  resolverArgs?: any;
  enableTotal?: boolean | null;
  enableCache?: boolean | null;
}

interface MultiConversationOutput {
  results: Array<Conversation>;
  totalCount: number | null;
}

interface CronHistory {
  _id: string | null;
  intendedAt: Date | null;
  name: string | null;
  startedAt: Date | null;
  finishedAt: Date | null;
  result: any;
}

interface CurationEmail {
  _id: string;
  schemaVersion: number;
  createdAt: Date;
  legacyData: any;
  userId: string | null;
  postId: string | null;
}

interface CurationNotice {
  _id: string;
  schemaVersion: number;
  createdAt: Date;
  legacyData: any;
  contents: Revision | null;
  contents_latest: string | null;
  userId: string;
  user: User | null;
  commentId: string | null;
  comment: Comment | null;
  postId: string;
  post: Post | null;
  deleted: boolean;
}

interface SingleCurationNoticeInput {
  selector?: SelectorInput | null;
  resolverArgs?: any;
}

interface SingleCurationNoticeOutput {
  result: CurationNotice | null;
}

interface CurationNoticeSelector {
  default: EmptyViewInput | null;
  curationNoticesPage: EmptyViewInput | null;
}

interface MultiCurationNoticeInput {
  terms?: any;
  resolverArgs?: any;
  enableTotal?: boolean | null;
  enableCache?: boolean | null;
}

interface MultiCurationNoticeOutput {
  results: Array<CurationNotice>;
  totalCount: number | null;
}

interface DatabaseMetadata {
  _id: string;
  schemaVersion: number;
  createdAt: Date;
  legacyData: any;
}

interface DebouncerEvents {
  _id: string;
  schemaVersion: number;
  createdAt: Date;
  legacyData: any;
}

interface DialogueCheck {
  _id: string;
  schemaVersion: number;
  createdAt: Date;
  legacyData: any;
  userId: string | null;
  targetUserId: string | null;
  checked: boolean | null;
  checkedAt: Date | null;
  hideInRecommendations: boolean | null;
  matchPreference: DialogueMatchPreference | null;
  reciprocalMatchPreference: DialogueMatchPreference | null;
}

interface SingleDialogueCheckInput {
  selector?: SelectorInput | null;
  resolverArgs?: any;
}

interface SingleDialogueCheckOutput {
  result: DialogueCheck | null;
}

interface DialogueChecksUserDialogueChecksInput {
  userId?: string | null;
}

interface DialogueChecksUserTargetDialogueChecksInput {
  userId?: string | null;
  targetUserIds?: string | null;
}

interface DialogueCheckSelector {
  default: EmptyViewInput | null;
  userDialogueChecks: DialogueChecksUserDialogueChecksInput | null;
  userTargetDialogueChecks: DialogueChecksUserTargetDialogueChecksInput | null;
}

interface MultiDialogueCheckInput {
  terms?: any;
  resolverArgs?: any;
  enableTotal?: boolean | null;
  enableCache?: boolean | null;
}

interface MultiDialogueCheckOutput {
  results: Array<DialogueCheck>;
  totalCount: number | null;
}

interface DialogueMatchPreference {
  _id: string;
  schemaVersion: number;
  createdAt: Date;
  legacyData: any;
  dialogueCheckId: string | null;
  dialogueCheck: DialogueCheck | null;
  topicPreferences: Array<any> | null;
  topicNotes: string | null;
  syncPreference: string | null;
  asyncPreference: string | null;
  formatNotes: string | null;
  calendlyLink: string | null;
  generatedDialogueId: string | null;
  deleted: boolean;
}

interface SingleDialogueMatchPreferenceInput {
  selector?: SelectorInput | null;
  resolverArgs?: any;
}

interface SingleDialogueMatchPreferenceOutput {
  result: DialogueMatchPreference | null;
}

interface DialogueMatchPreferencesDialogueMatchPreferencesInput {
  dialogueCheckId?: string | null;
}

interface DialogueMatchPreferenceSelector {
  default: EmptyViewInput | null;
  dialogueMatchPreferences: DialogueMatchPreferencesDialogueMatchPreferencesInput | null;
}

interface MultiDialogueMatchPreferenceInput {
  terms?: any;
  resolverArgs?: any;
  enableTotal?: boolean | null;
  enableCache?: boolean | null;
}

interface MultiDialogueMatchPreferenceOutput {
  results: Array<DialogueMatchPreference>;
  totalCount: number | null;
}

interface DigestPost {
  _id: string;
  schemaVersion: number;
  createdAt: Date;
  legacyData: any;
  digestId: string;
  digest: Digest;
  postId: string;
  post: Post | null;
  emailDigestStatus: string | null;
  onsiteDigestStatus: string | null;
}

interface SingleDigestPostInput {
  selector?: SelectorInput | null;
  resolverArgs?: any;
}

interface SingleDigestPostOutput {
  result: DigestPost | null;
}

interface DigestPostSelector {
  default: EmptyViewInput | null;
}

interface MultiDigestPostInput {
  terms?: any;
  resolverArgs?: any;
  enableTotal?: boolean | null;
  enableCache?: boolean | null;
}

interface MultiDigestPostOutput {
  results: Array<DigestPost>;
  totalCount: number | null;
}

interface Digest {
  _id: string;
  schemaVersion: number;
  createdAt: Date;
  legacyData: any;
  num: number;
  startDate: Date;
  endDate: Date | null;
  publishedDate: Date | null;
  onsiteImageId: string | null;
  onsitePrimaryColor: string | null;
}

interface SingleDigestInput {
  selector?: SelectorInput | null;
  resolverArgs?: any;
}

interface SingleDigestOutput {
  result: Digest | null;
}

interface DigestsFindByNumInput {
  num?: number | null;
}

interface DigestSelector {
  default: EmptyViewInput | null;
  findByNum: DigestsFindByNumInput | null;
  all: EmptyViewInput | null;
}

interface MultiDigestInput {
  terms?: any;
  resolverArgs?: any;
  enableTotal?: boolean | null;
  enableCache?: boolean | null;
}

interface MultiDigestOutput {
  results: Array<Digest>;
  totalCount: number | null;
}

interface ElectionCandidate {
  _id: string;
  schemaVersion: number;
  createdAt: Date;
  legacyData: any;
  electionName: string;
  name: string;
  logoSrc: string;
  href: string;
  fundraiserLink: string | null;
  gwwcLink: string | null;
  gwwcId: string | null;
  description: string;
  userId: string;
  user: User | null;
  postCount: number;
  tagId: string;
  tag: Tag | null;
  isElectionFundraiser: boolean;
  amountRaised: number | null;
  targetAmount: number | null;
  currentUserVote: string | null;
  currentUserExtendedVote: any;
  voteCount: number;
  baseScore: number;
  extendedScore: any;
  score: number;
  afBaseScore: number | null;
  afExtendedScore: any;
  afVoteCount: number | null;
}

interface SingleElectionCandidateInput {
  selector?: SelectorInput | null;
  resolverArgs?: any;
}

interface SingleElectionCandidateOutput {
  result: ElectionCandidate | null;
}

interface ElectionCandidateDefaultViewInput {
  electionName?: string | null;
  sortBy?: string | null;
}

interface ElectionCandidateSelector {
  default: ElectionCandidateDefaultViewInput | null;
}

interface MultiElectionCandidateInput {
  terms?: any;
  resolverArgs?: any;
  enableTotal?: boolean | null;
  enableCache?: boolean | null;
}

interface MultiElectionCandidateOutput {
  results: Array<ElectionCandidate>;
  totalCount: number | null;
}

interface ElectionVote {
  _id: string;
  schemaVersion: number;
  createdAt: Date;
  legacyData: any;
  electionName: string | null;
  userId: string | null;
  user: User | null;
  compareState: any;
  vote: any;
  submittedAt: Date | null;
  submissionComments: any;
  userExplanation: string | null;
  userOtherComments: string | null;
}

interface SingleElectionVoteInput {
  selector?: SelectorInput | null;
  resolverArgs?: any;
}

interface SingleElectionVoteOutput {
  result: ElectionVote | null;
}

interface ElectionVoteDefaultViewInput {
  electionName?: string | null;
  userId?: string | null;
}

interface ElectionVotesAllSubmittedVotesInput {
  electionName?: string | null;
  userId?: string | null;
}

interface ElectionVoteSelector {
  default: ElectionVoteDefaultViewInput | null;
  allSubmittedVotes: ElectionVotesAllSubmittedVotesInput | null;
}

interface MultiElectionVoteInput {
  terms?: any;
  resolverArgs?: any;
  enableTotal?: boolean | null;
  enableCache?: boolean | null;
}

interface MultiElectionVoteOutput {
  results: Array<ElectionVote>;
  totalCount: number | null;
}

interface ElicitQuestionPrediction {
  _id: string;
  predictionId: string | null;
  prediction: number | null;
  createdAt: Date;
  notes: string | null;
  creator: ElicitQuestionPredictionCreator;
  userId: string | null;
  user: User | null;
  sourceUrl: string | null;
  sourceId: string | null;
  binaryQuestionId: string;
  question: ElicitQuestion;
  isDeleted: boolean;
}

interface SingleElicitQuestionPredictionInput {
  selector?: SelectorInput | null;
  resolverArgs?: any;
}

interface SingleElicitQuestionPredictionOutput {
  result: ElicitQuestionPrediction | null;
}

interface ElicitQuestionPredictionSelector {
  default: EmptyViewInput | null;
}

interface MultiElicitQuestionPredictionInput {
  terms?: any;
  resolverArgs?: any;
  enableTotal?: boolean | null;
  enableCache?: boolean | null;
}

interface MultiElicitQuestionPredictionOutput {
  results: Array<ElicitQuestionPrediction>;
  totalCount: number | null;
}

interface ElicitQuestion {
  _id: string;
  schemaVersion: number;
  createdAt: Date;
  legacyData: any;
  title: string;
  notes: string | null;
  resolution: string | null;
  resolvesBy: Date | null;
}

interface SingleElicitQuestionInput {
  selector?: SelectorInput | null;
  resolverArgs?: any;
}

interface SingleElicitQuestionOutput {
  result: ElicitQuestion | null;
}

interface ElicitQuestionSelector {
  default: EmptyViewInput | null;
}

interface MultiElicitQuestionInput {
  terms?: any;
  resolverArgs?: any;
  enableTotal?: boolean | null;
  enableCache?: boolean | null;
}

interface MultiElicitQuestionOutput {
  results: Array<ElicitQuestion>;
  totalCount: number | null;
}

interface EmailTokens {
  _id: string;
  schemaVersion: number;
  createdAt: Date;
  legacyData: any;
}

interface FeaturedResource {
  _id: string;
  schemaVersion: number;
  createdAt: Date;
  legacyData: any;
  title: string;
  body: string | null;
  ctaText: string;
  ctaUrl: string;
  expiresAt: Date;
}

interface SingleFeaturedResourceInput {
  selector?: SelectorInput | null;
  resolverArgs?: any;
}

interface SingleFeaturedResourceOutput {
  result: FeaturedResource | null;
}

interface FeaturedResourceSelector {
  default: EmptyViewInput | null;
  activeResources: EmptyViewInput | null;
}

interface MultiFeaturedResourceInput {
  terms?: any;
  resolverArgs?: any;
  enableTotal?: boolean | null;
  enableCache?: boolean | null;
}

interface MultiFeaturedResourceOutput {
  results: Array<FeaturedResource>;
  totalCount: number | null;
}

interface FieldChange {
  _id: string;
  schemaVersion: number;
  createdAt: Date;
  legacyData: any;
  userId: string | null;
  user: User | null;
  changeGroup: string | null;
  documentId: string | null;
  fieldName: string | null;
  oldValue: any;
  newValue: any;
}

interface SingleFieldChangeInput {
  selector?: SelectorInput | null;
  resolverArgs?: any;
}

interface SingleFieldChangeOutput {
  result: FieldChange | null;
}

interface FieldChangeSelector {
  default: EmptyViewInput | null;
}

interface MultiFieldChangeInput {
  terms?: any;
  resolverArgs?: any;
  enableTotal?: boolean | null;
}

interface MultiFieldChangeOutput {
  results: Array<FieldChange>;
  totalCount: number | null;
}

interface ForumEvent {
  _id: string;
  schemaVersion: number;
  createdAt: Date;
  legacyData: any;
  frontpageDescription: Revision | null;
  frontpageDescription_latest: string | null;
  frontpageDescriptionMobile: Revision | null;
  frontpageDescriptionMobile_latest: string | null;
  postPageDescription: Revision | null;
  postPageDescription_latest: string | null;
  title: string;
  startDate: Date;
  endDate: Date | null;
  darkColor: string;
  lightColor: string;
  bannerTextColor: string;
  contrastColor: string | null;
  tagId: string | null;
  tag: Tag | null;
  postId: string | null;
  post: Post | null;
  commentId: string | null;
  comment: Comment | null;
  bannerImageId: string | null;
  includesPoll: boolean;
  isGlobal: boolean;
  eventFormat: ForumEventFormat;
  pollQuestion: Revision | null;
  pollQuestion_latest: string | null;
  pollAgreeWording: string | null;
  pollDisagreeWording: string | null;
  maxStickersPerUser: number;
  customComponent: ForumEventCustomComponent | null;
  commentPrompt: string | null;
  publicData: any;
  voteCount: number;
}

interface SingleForumEventInput {
  selector?: SelectorInput | null;
  resolverArgs?: any;
}

interface SingleForumEventOutput {
  result: ForumEvent | null;
}

interface ForumEventsUpcomingForumEventsInput {
  limit?: string | null;
}

interface ForumEventsPastForumEventsInput {
  limit?: string | null;
}

interface ForumEventsCurrentAndRecentForumEventsInput {
  limit?: string | null;
}

interface ForumEventSelector {
  default: EmptyViewInput | null;
  upcomingForumEvents: ForumEventsUpcomingForumEventsInput | null;
  pastForumEvents: ForumEventsPastForumEventsInput | null;
  currentForumEvent: EmptyViewInput | null;
  currentAndRecentForumEvents: ForumEventsCurrentAndRecentForumEventsInput | null;
}

interface MultiForumEventInput {
  terms?: any;
  resolverArgs?: any;
  enableTotal?: boolean | null;
  enableCache?: boolean | null;
}

interface MultiForumEventOutput {
  results: Array<ForumEvent>;
  totalCount: number | null;
}

interface GardenCode {
  _id: string;
  schemaVersion: number;
  createdAt: Date;
  legacyData: any;
  contents: Revision | null;
  contents_latest: string | null;
  pingbacks: any;
  slug: string;
  code: string;
  title: string;
  userId: string;
  user: User | null;
  startTime: Date | null;
  endTime: Date;
  fbLink: string | null;
  type: string;
  hidden: boolean;
  deleted: boolean;
  afOnly: boolean;
}

interface SingleGardenCodeInput {
  selector?: SelectorInput | null;
  resolverArgs?: any;
}

interface SingleGardenCodeOutput {
  result: GardenCode | null;
}

interface GardenCodeDefaultViewInput {
  types?: string | null;
  userId?: string | null;
  code?: string | null;
}

interface GardenCodesUsersPrivateGardenCodesInput {
  types?: string | null;
  userId?: string | null;
  code?: string | null;
}

interface GardenCodesPublicGardenCodesInput {
  types?: string | null;
  userId?: string | null;
  code?: string | null;
}

interface GardenCodesGardenCodeByCodeInput {
  types?: string | null;
  userId?: string | null;
  code?: string | null;
}

interface GardenCodeSelector {
  default: GardenCodeDefaultViewInput | null;
  usersPrivateGardenCodes: GardenCodesUsersPrivateGardenCodesInput | null;
  publicGardenCodes: GardenCodesPublicGardenCodesInput | null;
  gardenCodeByCode: GardenCodesGardenCodeByCodeInput | null;
}

interface MultiGardenCodeInput {
  terms?: any;
  resolverArgs?: any;
  enableTotal?: boolean | null;
  enableCache?: boolean | null;
}

interface MultiGardenCodeOutput {
  results: Array<GardenCode>;
  totalCount: number | null;
}

interface GoogleServiceAccountSession {
  _id: string;
  schemaVersion: number;
  createdAt: Date;
  legacyData: any;
  email: string | null;
  refreshToken: string | null;
  estimatedExpiry: Date | null;
  active: boolean | null;
  revoked: boolean | null;
}

interface SingleGoogleServiceAccountSessionInput {
  selector?: SelectorInput | null;
  resolverArgs?: any;
}

interface SingleGoogleServiceAccountSessionOutput {
  result: GoogleServiceAccountSession | null;
}

interface GoogleServiceAccountSessionSelector {
  default: EmptyViewInput | null;
}

interface MultiGoogleServiceAccountSessionInput {
  terms?: any;
  resolverArgs?: any;
  enableTotal?: boolean | null;
  enableCache?: boolean | null;
}

interface MultiGoogleServiceAccountSessionOutput {
  results: Array<GoogleServiceAccountSession>;
  totalCount: number | null;
}

interface Images {
  _id: string;
  schemaVersion: number;
  createdAt: Date;
  legacyData: any;
}

interface JargonTerm {
  _id: string;
  schemaVersion: number;
  createdAt: Date;
  legacyData: any;
  contents: Revision | null;
  contents_latest: string | null;
  postId: string;
  post: Post | null;
  term: string;
  humansAndOrAIEdited: string | null;
  approved: boolean;
  deleted: boolean;
  altTerms: Array<string>;
}

interface SingleJargonTermInput {
  selector?: SelectorInput | null;
  resolverArgs?: any;
}

interface SingleJargonTermOutput {
  result: JargonTerm | null;
}

interface JargonTermsPostEditorJargonTermsInput {
  postId?: string | null;
}

interface JargonTermsPostsApprovedJargonInput {
  postIds?: string | null;
}

interface JargonTermSelector {
  default: EmptyViewInput | null;
  postEditorJargonTerms: JargonTermsPostEditorJargonTermsInput | null;
  glossaryEditAll: EmptyViewInput | null;
  postsApprovedJargon: JargonTermsPostsApprovedJargonInput | null;
}

interface MultiJargonTermInput {
  terms?: any;
  resolverArgs?: any;
  enableTotal?: boolean | null;
  enableCache?: boolean | null;
}

interface MultiJargonTermOutput {
  results: Array<JargonTerm>;
  totalCount: number | null;
}

interface LWEvent {
  _id: string;
  schemaVersion: number;
  createdAt: Date | null;
  legacyData: any;
  userId: string | null;
  user: User | null;
  name: string | null;
  documentId: string | null;
  important: boolean | null;
  properties: any;
  intercom: boolean | null;
}

interface SingleLWEventInput {
  selector?: SelectorInput | null;
  resolverArgs?: any;
}

interface SingleLWEventOutput {
  result: LWEvent | null;
}

interface LWEventsAdminViewInput {
  name?: string | null;
}

interface LWEventsPostVisitsInput {
  postId?: string | null;
  userId?: string | null;
  limit?: string | null;
}

interface LWEventsEmailHistoryInput {
  userId?: string | null;
}

interface LWEventSelector {
  default: EmptyViewInput | null;
  adminView: LWEventsAdminViewInput | null;
  postVisits: LWEventsPostVisitsInput | null;
  emailHistory: LWEventsEmailHistoryInput | null;
  gatherTownUsers: EmptyViewInput | null;
}

interface MultiLWEventInput {
  terms?: any;
  resolverArgs?: any;
  enableTotal?: boolean | null;
  enableCache?: boolean | null;
}

interface MultiLWEventOutput {
  results: Array<LWEvent>;
  totalCount: number | null;
}

interface LegacyData {
  _id: string;
  schemaVersion: number;
  createdAt: Date;
  legacyData: any;
}

interface LlmConversation {
  _id: string;
  schemaVersion: number;
  createdAt: Date;
  legacyData: any;
  userId: string | null;
  user: User | null;
  title: string | null;
  model: string | null;
  systemPrompt: string | null;
  lastUpdatedAt: Date | null;
  messages: Array<LlmMessage> | null;
  deleted: boolean | null;
  totalCharacterCount: number | null;
}

interface SingleLlmConversationInput {
  selector?: SelectorInput | null;
  resolverArgs?: any;
}

interface SingleLlmConversationOutput {
  result: LlmConversation | null;
}

interface LlmConversationsLlmConversationsWithUserInput {
  userId?: string | null;
}

interface LlmConversationsLlmConversationsAllInput {
  showDeleted?: boolean | null;
}

interface LlmConversationSelector {
  default: EmptyViewInput | null;
  llmConversationsWithUser: LlmConversationsLlmConversationsWithUserInput | null;
  llmConversationsAll: LlmConversationsLlmConversationsAllInput | null;
}

interface MultiLlmConversationInput {
  terms?: any;
  resolverArgs?: any;
  enableTotal?: boolean | null;
  enableCache?: boolean | null;
}

interface MultiLlmConversationOutput {
  results: Array<LlmConversation>;
  totalCount: number | null;
}

interface LlmMessage {
  _id: string;
  schemaVersion: number;
  createdAt: Date;
  legacyData: any;
  userId: string | null;
  conversationId: string | null;
  role: string | null;
  content: string | null;
}

interface Localgroup {
  _id: string;
  schemaVersion: number;
  createdAt: Date;
  legacyData: any;
  contents: Revision | null;
  contents_latest: string | null;
  name: string;
  nameInAnotherLanguage: string | null;
  organizerIds: Array<string>;
  organizers: Array<User>;
  lastActivity: Date;
  types: Array<string>;
  categories: Array<string> | null;
  isOnline: boolean;
  mongoLocation: any;
  googleLocation: any;
  location: string | null;
  contactInfo: string | null;
  facebookLink: string | null;
  facebookPageLink: string | null;
  meetupLink: string | null;
  slackLink: string | null;
  website: string | null;
  bannerImageId: string | null;
  inactive: boolean;
  deleted: boolean;
}

interface SingleLocalgroupInput {
  selector?: SelectorInput | null;
  resolverArgs?: any;
}

interface SingleLocalgroupOutput {
  result: Localgroup | null;
}

interface LocalgroupDefaultViewInput {
  filters?: Array<string> | null;
  includeInactive?: boolean | null;
}

interface LocalgroupsUserOrganizesGroupsInput {
  filters?: Array<string> | null;
  includeInactive?: boolean | null;
  userId?: string | null;
}

interface LocalgroupsUserActiveGroupsInput {
  filters?: Array<string> | null;
  includeInactive?: boolean | null;
  userId?: string | null;
}

interface LocalgroupsUserInactiveGroupsInput {
  filters?: Array<string> | null;
  includeInactive?: boolean | null;
  userId?: string | null;
}

interface LocalgroupsAllInput {
  filters?: Array<string> | null;
  includeInactive?: boolean | null;
}

interface LocalgroupsNearbyInput {
  filters?: Array<string> | null;
  includeInactive?: boolean | null;
  lng?: number | null;
  lat?: number | null;
}

interface LocalgroupsSingleInput {
  filters?: Array<string> | null;
  includeInactive?: boolean | null;
  groupId?: string | null;
}

interface LocalgroupsLocalInput {
  filters?: Array<string> | null;
  includeInactive?: boolean | null;
}

interface LocalgroupsOnlineInput {
  filters?: Array<string> | null;
  includeInactive?: boolean | null;
}

interface LocalgroupSelector {
  default: LocalgroupDefaultViewInput | null;
  userOrganizesGroups: LocalgroupsUserOrganizesGroupsInput | null;
  userActiveGroups: LocalgroupsUserActiveGroupsInput | null;
  userInactiveGroups: LocalgroupsUserInactiveGroupsInput | null;
  all: LocalgroupsAllInput | null;
  nearby: LocalgroupsNearbyInput | null;
  single: LocalgroupsSingleInput | null;
  local: LocalgroupsLocalInput | null;
  online: LocalgroupsOnlineInput | null;
}

interface MultiLocalgroupInput {
  terms?: any;
  resolverArgs?: any;
  enableTotal?: boolean | null;
  enableCache?: boolean | null;
}

interface MultiLocalgroupOutput {
  results: Array<Localgroup>;
  totalCount: number | null;
}

interface ManifoldProbabilitiesCache {
  _id: string;
  schemaVersion: number;
  createdAt: Date;
  legacyData: any;
  marketId: string;
  probability: number;
  isResolved: boolean;
  year: number;
  lastUpdated: Date;
  url: string | null;
}

interface Message {
  _id: string;
  schemaVersion: number;
  createdAt: Date | null;
  legacyData: any;
  contents: Revision | null;
  contents_latest: string | null;
  userId: string | null;
  user: User | null;
  conversationId: string | null;
  conversation: Conversation | null;
  noEmail: boolean | null;
}

interface SingleMessageInput {
  selector?: SelectorInput | null;
  resolverArgs?: any;
}

interface SingleMessageOutput {
  result: Message | null;
}

interface MessagesMessagesConversationInput {
  conversationId?: string | null;
}

interface MessagesConversationPreviewInput {
  conversationId?: string | null;
}

interface MessageSelector {
  default: EmptyViewInput | null;
  messagesConversation: MessagesMessagesConversationInput | null;
  conversationPreview: MessagesConversationPreviewInput | null;
}

interface MultiMessageInput {
  terms?: any;
  resolverArgs?: any;
  enableTotal?: boolean | null;
  enableCache?: boolean | null;
}

interface MultiMessageOutput {
  results: Array<Message>;
  totalCount: number | null;
}

interface Migration {
  _id: string;
  schemaVersion: number;
  createdAt: Date;
  legacyData: any;
}

interface ModerationTemplate {
  _id: string;
  schemaVersion: number;
  createdAt: Date;
  legacyData: any;
  contents: Revision | null;
  contents_latest: string | null;
  name: string;
  collectionName: ModerationTemplateType;
  order: number;
  deleted: boolean;
}

interface SingleModerationTemplateInput {
  selector?: SelectorInput | null;
  resolverArgs?: any;
}

interface SingleModerationTemplateOutput {
  result: ModerationTemplate | null;
}

interface ModerationTemplatesModerationTemplatesListInput {
  collectionName?: string | null;
}

interface ModerationTemplateSelector {
  default: EmptyViewInput | null;
  moderationTemplatesPage: EmptyViewInput | null;
  moderationTemplatesList: ModerationTemplatesModerationTemplatesListInput | null;
}

interface MultiModerationTemplateInput {
  terms?: any;
  resolverArgs?: any;
  enableTotal?: boolean | null;
  enableCache?: boolean | null;
}

interface MultiModerationTemplateOutput {
  results: Array<ModerationTemplate>;
  totalCount: number | null;
}

interface ModeratorAction {
  _id: string;
  schemaVersion: number;
  createdAt: Date;
  legacyData: any;
  userId: string;
  user: User | null;
  type: ModeratorActionType;
  endedAt: Date | null;
  active: boolean;
}

interface SingleModeratorActionInput {
  selector?: SelectorInput | null;
  resolverArgs?: any;
}

interface SingleModeratorActionOutput {
  result: ModeratorAction | null;
}

interface ModeratorActionsUserModeratorActionsInput {
  userIds?: Array<string> | null;
}

interface ModeratorActionSelector {
  default: EmptyViewInput | null;
  userModeratorActions: ModeratorActionsUserModeratorActionsInput | null;
  restrictionModerationActions: EmptyViewInput | null;
}

interface MultiModeratorActionInput {
  terms?: any;
  resolverArgs?: any;
  enableTotal?: boolean | null;
  enableCache?: boolean | null;
}

interface MultiModeratorActionOutput {
  results: Array<ModeratorAction>;
  totalCount: number | null;
}

interface MultiDocument {
  _id: string;
  schemaVersion: number;
  createdAt: Date;
  legacyData: any;
  contents: Revision | null;
  contents_latest: string | null;
  pingbacks: any;
  slug: string;
  oldSlugs: Array<string>;
  title: string | null;
  preview: string | null;
  tabTitle: string;
  tabSubtitle: string | null;
  userId: string;
  user: User | null;
  parentDocumentId: string;
  parentTag: Tag | null;
  parentLens: MultiDocument | null;
  collectionName: MultiDocumentCollectionName;
  fieldName: MultiDocumentFieldName;
  index: number;
  tableOfContents: any;
  contributors: TagContributorsList | null;
  contributionStats: any;
  arbitalLinkedPages: ArbitalLinkedPages | null;
  htmlWithContributorAnnotations: string | null;
  summaries: Array<MultiDocument>;
  textLastUpdatedAt: Date | null;
  deleted: boolean;
  currentUserVote: string | null;
  currentUserExtendedVote: any;
  voteCount: number;
  baseScore: number;
  extendedScore: any;
  score: number;
  afBaseScore: number | null;
  afExtendedScore: any;
  afVoteCount: number | null;
}

interface SingleMultiDocumentInput {
  selector?: SelectorInput | null;
  resolverArgs?: any;
}

interface SingleMultiDocumentOutput {
  result: MultiDocument | null;
}

interface MultiDocumentDefaultViewInput {
  excludedDocumentIds?: Array<string> | null;
}

interface MultiDocumentsLensBySlugInput {
  excludedDocumentIds?: Array<string> | null;
  slug?: string | null;
}

interface MultiDocumentsSummariesByParentIdInput {
  excludedDocumentIds?: Array<string> | null;
  parentDocumentId?: string | null;
}

interface MultiDocumentsPingbackLensPagesInput {
  excludedDocumentIds?: Array<string> | null;
  documentId?: string | null;
}

interface MultiDocumentSelector {
  default: MultiDocumentDefaultViewInput | null;
  lensBySlug: MultiDocumentsLensBySlugInput | null;
  summariesByParentId: MultiDocumentsSummariesByParentIdInput | null;
  pingbackLensPages: MultiDocumentsPingbackLensPagesInput | null;
}

interface MultiMultiDocumentInput {
  terms?: any;
  resolverArgs?: any;
  enableTotal?: boolean | null;
  enableCache?: boolean | null;
}

interface MultiMultiDocumentOutput {
  results: Array<MultiDocument>;
  totalCount: number | null;
}

interface Notification {
  _id: string;
  schemaVersion: number;
  createdAt: Date | null;
  legacyData: any;
  userId: string | null;
  documentId: string | null;
  documentType: string | null;
  extraData: any;
  link: string | null;
  title: string | null;
  message: string | null;
  type: string | null;
  deleted: boolean | null;
  viewed: boolean | null;
  emailed: boolean | null;
  waitingForBatch: boolean | null;
}

interface SingleNotificationInput {
  selector?: SelectorInput | null;
  resolverArgs?: any;
}

interface SingleNotificationOutput {
  result: Notification | null;
}

interface NotificationsUserNotificationsInput {
  userId?: string | null;
  type?: string | null;
  viewed?: string | null;
}

interface NotificationsUnreadUserNotificationsInput {
  userId?: string | null;
  type?: string | null;
  lastViewedDate?: string | null;
}

interface NotificationsAdminAlertNotificationsInput {
  type?: string | null;
}

interface NotificationSelector {
  default: EmptyViewInput | null;
  userNotifications: NotificationsUserNotificationsInput | null;
  unreadUserNotifications: NotificationsUnreadUserNotificationsInput | null;
  adminAlertNotifications: NotificationsAdminAlertNotificationsInput | null;
}

interface MultiNotificationInput {
  terms?: any;
  resolverArgs?: any;
  enableTotal?: boolean | null;
  enableCache?: boolean | null;
}

interface MultiNotificationOutput {
  results: Array<Notification>;
  totalCount: number | null;
}

interface PageCacheEntry {
  _id: string;
  schemaVersion: number;
  createdAt: Date;
  legacyData: any;
}

interface PetrovDayAction {
  _id: string;
  schemaVersion: number;
  createdAt: Date;
  legacyData: any;
  actionType: string;
  data: any;
  userId: string | null;
}

interface SinglePetrovDayActionInput {
  selector?: SelectorInput | null;
  resolverArgs?: any;
}

interface SinglePetrovDayActionOutput {
  result: PetrovDayAction | null;
}

interface PetrovDayActionsGetActionInput {
  userId?: string | null;
  actionType?: string | null;
}

interface PetrovDayActionsLaunchDashboardInput {
  side?: string | null;
}

interface PetrovDayActionsWarningConsoleInput {
  side?: string | null;
}

interface PetrovDayActionSelector {
  default: EmptyViewInput | null;
  getAction: PetrovDayActionsGetActionInput | null;
  launchDashboard: PetrovDayActionsLaunchDashboardInput | null;
  adminConsole: EmptyViewInput | null;
  warningConsole: PetrovDayActionsWarningConsoleInput | null;
}

interface MultiPetrovDayActionInput {
  terms?: any;
  resolverArgs?: any;
  enableTotal?: boolean | null;
  enableCache?: boolean | null;
}

interface MultiPetrovDayActionOutput {
  results: Array<PetrovDayAction>;
  totalCount: number | null;
}

interface PetrovDayLaunch {
  _id: string;
  schemaVersion: number;
  createdAt: Date;
  legacyData: any;
  launchCode: string;
  hashedLaunchCode: string | null;
  userId: string | null;
}

interface PodcastEpisode {
  _id: string;
  schemaVersion: number;
  createdAt: Date;
  legacyData: any;
  podcastId: string;
  podcast: Podcast;
  title: string;
  episodeLink: string;
  externalEpisodeId: string;
}

interface SinglePodcastEpisodeInput {
  selector?: SelectorInput | null;
  resolverArgs?: any;
}

interface SinglePodcastEpisodeOutput {
  result: PodcastEpisode | null;
}

interface PodcastEpisodeByExternalIdInput {
  externalEpisodeId?: string | null;
  _id?: string | null;
}

interface PodcastEpisodeSelector {
  default: EmptyViewInput | null;
  episodeByExternalId: PodcastEpisodeByExternalIdInput | null;
}

interface MultiPodcastEpisodeInput {
  terms?: any;
  resolverArgs?: any;
  enableTotal?: boolean | null;
  enableCache?: boolean | null;
}

interface MultiPodcastEpisodeOutput {
  results: Array<PodcastEpisode>;
  totalCount: number | null;
}

interface Podcast {
  _id: string;
  schemaVersion: number;
  createdAt: Date;
  legacyData: any;
  title: string;
  applePodcastLink: string | null;
  spotifyPodcastLink: string | null;
}

interface SinglePodcastInput {
  selector?: SelectorInput | null;
  resolverArgs?: any;
}

interface SinglePodcastOutput {
  result: Podcast | null;
}

interface PodcastSelector {
  default: EmptyViewInput | null;
}

interface MultiPodcastInput {
  terms?: any;
  resolverArgs?: any;
  enableTotal?: boolean | null;
  enableCache?: boolean | null;
}

interface MultiPodcastOutput {
  results: Array<Podcast>;
  totalCount: number | null;
}

interface PostRecommendation {
  _id: string;
  schemaVersion: number;
  createdAt: Date;
  legacyData: any;
  userId: string | null;
  user: User | null;
  clientId: string | null;
  postId: string | null;
  post: Post | null;
  strategyName: string | null;
  strategySettings: any;
  recommendationCount: number | null;
  lastRecommendedAt: Date | null;
  clickedAt: Date | null;
}

interface PostRelation {
  _id: string;
  schemaVersion: number;
  createdAt: Date;
  legacyData: any;
  type: string;
  sourcePostId: string;
  sourcePost: Post | null;
  targetPostId: string;
  targetPost: Post | null;
  order: number | null;
}

interface SinglePostRelationInput {
  selector?: SelectorInput | null;
  resolverArgs?: any;
}

interface SinglePostRelationOutput {
  result: PostRelation | null;
}

interface PostRelationsAllPostRelationsInput {
  postId?: string | null;
}

interface PostRelationSelector {
  default: EmptyViewInput | null;
  allPostRelations: PostRelationsAllPostRelationsInput | null;
}

interface MultiPostRelationInput {
  terms?: any;
  resolverArgs?: any;
  enableTotal?: boolean | null;
  enableCache?: boolean | null;
}

interface MultiPostRelationOutput {
  results: Array<PostRelation>;
  totalCount: number | null;
}

interface Post {
  _id: string;
  schemaVersion: number;
  createdAt: Date | null;
  legacyData: any;
  contents: Revision | null;
  contents_latest: string | null;
  revisions: Array<Revision> | null;
  version: string | null;
  pingbacks: any;
  moderationGuidelines: Revision | null;
  moderationGuidelines_latest: string | null;
  customHighlight: Revision | null;
  customHighlight_latest: string | null;
  slug: string;
  postedAt: Date;
  modifiedAt: Date | null;
  url: string | null;
  postCategory: PostCategory;
  title: string;
  viewCount: number | null;
  lastCommentedAt: Date;
  clickCount: number | null;
  deletedDraft: boolean;
  status: number;
  isFuture: boolean;
  sticky: boolean;
  stickyPriority: number;
  userIP: string | null;
  userAgent: string | null;
  referrer: string | null;
  author: string | null;
  userId: string | null;
  user: User | null;
  domain: string | null;
  pageUrl: string;
  pageUrlRelative: string | null;
  linkUrl: string | null;
  postedAtFormatted: string | null;
  emailShareUrl: string | null;
  twitterShareUrl: string | null;
  facebookShareUrl: string | null;
  socialPreviewImageUrl: string | null;
  question: boolean;
  authorIsUnreviewed: boolean;
  readTimeMinutesOverride: number | null;
  readTimeMinutes: number;
  wordCount: number | null;
  htmlBody: string | null;
  submitToFrontpage: boolean;
  hiddenRelatedQuestion: boolean;
  originalPostRelationSourceId: string | null;
  sourcePostRelations: Array<PostRelation>;
  targetPostRelations: Array<PostRelation>;
  shortform: boolean;
  canonicalSource: string | null;
  nominationCount2018: number;
  nominationCount2019: number;
  reviewCount2018: number;
  reviewCount2019: number;
  reviewCount: number;
  reviewVoteCount: number;
  positiveReviewVoteCount: number;
  manifoldReviewMarketId: string | null;
  annualReviewMarketProbability: number | null;
  annualReviewMarketIsResolved: boolean | null;
  annualReviewMarketYear: number | null;
  annualReviewMarketUrl: string | null;
  glossary: Array<JargonTerm>;
  reviewVoteScoreAF: number;
  reviewVotesAF: Array<number>;
  reviewVoteScoreHighKarma: number;
  reviewVotesHighKarma: Array<number>;
  reviewVoteScoreAllKarma: number;
  reviewVotesAllKarma: Array<number>;
  finalReviewVoteScoreHighKarma: number;
  finalReviewVotesHighKarma: Array<number>;
  finalReviewVoteScoreAllKarma: number;
  finalReviewVotesAllKarma: Array<number>;
  finalReviewVoteScoreAF: number;
  finalReviewVotesAF: Array<number>;
  lastCommentPromotedAt: Date | null;
  tagRel: TagRel | null;
  tags: Array<Tag>;
  tagRelevance: any;
  lastPromotedComment: Comment | null;
  bestAnswer: Comment | null;
  noIndex: boolean;
  rsvps: Array<any> | null;
  rsvpCounts: any;
  activateRSVPs: boolean | null;
  nextDayReminderSent: boolean;
  onlyVisibleToLoggedIn: boolean;
  onlyVisibleToEstablishedAccounts: boolean;
  hideFromRecentDiscussions: boolean;
  currentUserReviewVote: ReviewVote | null;
  reviewWinner: ReviewWinner | null;
  spotlight: Spotlight | null;
  votingSystem: string | null;
  myEditorAccess: string;
  podcastEpisodeId: string | null;
  podcastEpisode: PodcastEpisode | null;
  forceAllowType3Audio: boolean;
  legacy: boolean;
  legacyId: string | null;
  legacySpam: boolean;
  feedId: string | null;
  feed: RSSFeed | null;
  feedLink: string | null;
  lastVisitedAt: Date | null;
  isRead: boolean | null;
  curatedDate: Date | null;
  metaDate: Date | null;
  suggestForCuratedUserIds: Array<string> | null;
  suggestForCuratedUsernames: string | null;
  frontpageDate: Date | null;
  autoFrontpage: string | null;
  collectionTitle: string | null;
  coauthorStatuses: Array<CoauthorStatusOutput> | null;
  coauthors: Array<User> | null;
  hasCoauthorPermission: boolean;
  socialPreviewImageId: string | null;
  socialPreviewImageAutoUrl: string | null;
  socialPreview: SocialPreviewOutput | null;
  socialPreviewData: SocialPreviewType;
  fmCrosspost: CrosspostOutput | null;
  canonicalSequenceId: string | null;
  canonicalSequence: Sequence | null;
  canonicalCollectionSlug: string | null;
  canonicalCollection: Collection | null;
  canonicalBookId: string | null;
  canonicalBook: Book | null;
  canonicalNextPostSlug: string | null;
  canonicalPrevPostSlug: string | null;
  nextPost: Post | null;
  prevPost: Post | null;
  sequence: Sequence | null;
  unlisted: boolean;
  disableRecommendation: boolean;
  defaultRecommendation: boolean;
  hideFromPopularComments: boolean | null;
  draft: boolean | null;
  wasEverUndrafted: boolean | null;
  meta: boolean;
  hideFrontpageComments: boolean;
  maxBaseScore: number;
  scoreExceeded2Date: Date | null;
  scoreExceeded30Date: Date | null;
  scoreExceeded45Date: Date | null;
  scoreExceeded75Date: Date | null;
  scoreExceeded125Date: Date | null;
  scoreExceeded200Date: Date | null;
  bannedUserIds: Array<string> | null;
  commentsLocked: boolean | null;
  commentsLockedToAccountsCreatedAfter: Date | null;
  organizerIds: Array<string> | null;
  organizers: Array<User> | null;
  groupId: string | null;
  group: Localgroup | null;
  eventType: string | null;
  isEvent: boolean;
  reviewedByUserId: string | null;
  reviewedByUser: User | null;
  reviewForCuratedUserId: string | null;
  startTime: Date | null;
  localStartTime: Date | null;
  endTime: Date | null;
  localEndTime: Date | null;
  eventRegistrationLink: string | null;
  joinEventLink: string | null;
  onlineEvent: boolean;
  globalEvent: boolean;
  mongoLocation: any;
  googleLocation: any;
  location: string | null;
  contactInfo: string | null;
  facebookLink: string | null;
  meetupLink: string | null;
  website: string | null;
  eventImageId: string | null;
  types: Array<string> | null;
  metaSticky: boolean;
  sharingSettings: any;
  shareWithUsers: Array<string> | null;
  usersSharedWith: Array<User> | null;
  linkSharingKey: string | null;
  linkSharingKeyUsedBy: Array<string> | null;
  commentSortOrder: string | null;
  hideAuthor: boolean;
  tableOfContents: any;
  tableOfContentsRevision: any;
  sideComments: any;
  sideCommentsCache: SideCommentCache | null;
  sideCommentVisibility: string | null;
  disableSidenotes: boolean;
  moderationStyle: string | null;
  ignoreRateLimits: boolean | null;
  hideCommentKarma: boolean;
  commentCount: number;
  topLevelCommentCount: number;
  recentComments: Array<Comment> | null;
  languageModelSummary: string | null;
  debate: boolean;
  collabEditorDialogue: boolean;
  totalDialogueResponseCount: number;
  mostRecentPublishedDialogueResponseDate: Date | null;
  unreadDebateResponseCount: number;
  emojiReactors: any;
  commentEmojiReactors: any;
  rejected: boolean;
  rejectedReason: string | null;
  rejectedByUserId: string | null;
  rejectedByUser: User | null;
  dialogTooltipPreview: string | null;
  dialogueMessageContents: string | null;
  firstVideoAttribsForPreview: any;
  subforumTagId: string | null;
  subforumTag: Tag | null;
  af: boolean;
  afDate: Date | null;
  afCommentCount: number;
  afLastCommentedAt: Date | null;
  afSticky: boolean;
  suggestForAlignmentUserIds: Array<string>;
  suggestForAlignmentUsers: Array<User>;
  reviewForAlignmentUserId: string | null;
  agentFoundationsId: string | null;
  swrCachingEnabled: boolean | null;
  generateDraftJargon: boolean | null;
  curationNotices: Array<CurationNotice> | null;
  reviews: Array<Comment> | null;
  currentUserVote: string | null;
  currentUserExtendedVote: any;
  voteCount: number;
  baseScore: number;
  extendedScore: any;
  score: number;
  afBaseScore: number | null;
  afExtendedScore: any;
  afVoteCount: number | null;
}

interface SinglePostInput {
  selector?: SelectorInput | null;
  resolverArgs?: any;
  allowNull?: boolean | null;
}

interface SinglePostOutput {
  result: Post | null;
}

interface PostDefaultViewInput {
  postIds?: Array<string> | null;
  notPostIds?: Array<string> | null;
  groupId?: string | null;
  af?: boolean | null;
  question?: boolean | null;
  authorIsUnreviewed?: boolean | null;
  exactPostIds?: Array<string> | null;
  hideCommunity?: boolean | null;
  karmaThreshold?: number | null;
  excludeEvents?: boolean | null;
  userId?: string | null;
  includeRelatedQuestions?: string | null;
  filter?: string | null;
  view?: string | null;
  filterSettings?: any;
  sortedBy?: string | null;
  after?: string | null;
  before?: string | null;
  timeField?: string | null;
  curatedAfter?: string | null;
}

interface PostsUserPostsInput {
  postIds?: Array<string> | null;
  notPostIds?: Array<string> | null;
  groupId?: string | null;
  af?: boolean | null;
  question?: boolean | null;
  authorIsUnreviewed?: boolean | null;
  exactPostIds?: Array<string> | null;
  hideCommunity?: boolean | null;
  karmaThreshold?: number | null;
  excludeEvents?: boolean | null;
  userId?: string | null;
  includeRelatedQuestions?: string | null;
  filter?: string | null;
  view?: string | null;
  filterSettings?: any;
  sortedBy?: string | null;
  after?: string | null;
  before?: string | null;
  timeField?: string | null;
  curatedAfter?: string | null;
}

interface PostsMagicInput {
  postIds?: Array<string> | null;
  notPostIds?: Array<string> | null;
  groupId?: string | null;
  af?: boolean | null;
  question?: boolean | null;
  authorIsUnreviewed?: boolean | null;
  exactPostIds?: Array<string> | null;
  hideCommunity?: boolean | null;
  karmaThreshold?: number | null;
  excludeEvents?: boolean | null;
  userId?: string | null;
  includeRelatedQuestions?: string | null;
  filter?: string | null;
  view?: string | null;
  filterSettings?: any;
  sortedBy?: string | null;
  after?: string | null;
  before?: string | null;
  timeField?: string | null;
  curatedAfter?: string | null;
  meta?: boolean | null;
  forum?: boolean | null;
  limit?: number | null;
}

interface PostsTopInput {
  postIds?: Array<string> | null;
  notPostIds?: Array<string> | null;
  groupId?: string | null;
  af?: boolean | null;
  question?: boolean | null;
  authorIsUnreviewed?: boolean | null;
  exactPostIds?: Array<string> | null;
  hideCommunity?: boolean | null;
  karmaThreshold?: number | null;
  excludeEvents?: boolean | null;
  userId?: string | null;
  includeRelatedQuestions?: string | null;
  filter?: string | null;
  view?: string | null;
  filterSettings?: any;
  sortedBy?: string | null;
  after?: string | null;
  before?: string | null;
  timeField?: string | null;
  curatedAfter?: string | null;
  meta?: boolean | null;
  forum?: boolean | null;
}

interface PostsNewInput {
  postIds?: Array<string> | null;
  notPostIds?: Array<string> | null;
  groupId?: string | null;
  af?: boolean | null;
  question?: boolean | null;
  authorIsUnreviewed?: boolean | null;
  exactPostIds?: Array<string> | null;
  hideCommunity?: boolean | null;
  karmaThreshold?: number | null;
  excludeEvents?: boolean | null;
  userId?: string | null;
  includeRelatedQuestions?: string | null;
  filter?: string | null;
  view?: string | null;
  filterSettings?: any;
  sortedBy?: string | null;
  after?: string | null;
  before?: string | null;
  timeField?: string | null;
  curatedAfter?: string | null;
  meta?: boolean | null;
  forum?: boolean | null;
}

interface PostsRecentCommentsInput {
  postIds?: Array<string> | null;
  notPostIds?: Array<string> | null;
  groupId?: string | null;
  af?: boolean | null;
  question?: boolean | null;
  authorIsUnreviewed?: boolean | null;
  exactPostIds?: Array<string> | null;
  hideCommunity?: boolean | null;
  karmaThreshold?: number | null;
  excludeEvents?: boolean | null;
  userId?: string | null;
  includeRelatedQuestions?: string | null;
  filter?: string | null;
  view?: string | null;
  filterSettings?: any;
  sortedBy?: string | null;
  after?: string | null;
  before?: string | null;
  timeField?: string | null;
  curatedAfter?: string | null;
}

interface PostsOldInput {
  postIds?: Array<string> | null;
  notPostIds?: Array<string> | null;
  groupId?: string | null;
  af?: boolean | null;
  question?: boolean | null;
  authorIsUnreviewed?: boolean | null;
  exactPostIds?: Array<string> | null;
  hideCommunity?: boolean | null;
  karmaThreshold?: number | null;
  excludeEvents?: boolean | null;
  userId?: string | null;
  includeRelatedQuestions?: string | null;
  filter?: string | null;
  view?: string | null;
  filterSettings?: any;
  sortedBy?: string | null;
  after?: string | null;
  before?: string | null;
  timeField?: string | null;
  curatedAfter?: string | null;
}

interface PostsTimeframeInput {
  postIds?: Array<string> | null;
  notPostIds?: Array<string> | null;
  groupId?: string | null;
  af?: boolean | null;
  question?: boolean | null;
  authorIsUnreviewed?: boolean | null;
  exactPostIds?: Array<string> | null;
  hideCommunity?: boolean | null;
  karmaThreshold?: number | null;
  excludeEvents?: boolean | null;
  userId?: string | null;
  includeRelatedQuestions?: string | null;
  filter?: string | null;
  view?: string | null;
  filterSettings?: any;
  sortedBy?: string | null;
  after?: string | null;
  before?: string | null;
  timeField?: string | null;
  curatedAfter?: string | null;
  limit?: number | null;
}

interface PostsDailyInput {
  postIds?: Array<string> | null;
  notPostIds?: Array<string> | null;
  groupId?: string | null;
  af?: boolean | null;
  question?: boolean | null;
  authorIsUnreviewed?: boolean | null;
  exactPostIds?: Array<string> | null;
  hideCommunity?: boolean | null;
  karmaThreshold?: number | null;
  excludeEvents?: boolean | null;
  userId?: string | null;
  includeRelatedQuestions?: string | null;
  filter?: string | null;
  view?: string | null;
  filterSettings?: any;
  sortedBy?: string | null;
  after?: string | null;
  before?: string | null;
  timeField?: string | null;
  curatedAfter?: string | null;
}

interface PostsTagRelevanceInput {
  postIds?: Array<string> | null;
  notPostIds?: Array<string> | null;
  groupId?: string | null;
  af?: boolean | null;
  question?: boolean | null;
  authorIsUnreviewed?: boolean | null;
  exactPostIds?: Array<string> | null;
  hideCommunity?: boolean | null;
  karmaThreshold?: number | null;
  excludeEvents?: boolean | null;
  userId?: string | null;
  includeRelatedQuestions?: string | null;
  filter?: string | null;
  view?: string | null;
  filterSettings?: any;
  sortedBy?: string | null;
  after?: string | null;
  before?: string | null;
  timeField?: string | null;
  curatedAfter?: string | null;
  tagId?: string | null;
}

interface PostsFrontpageInput {
  postIds?: Array<string> | null;
  notPostIds?: Array<string> | null;
  groupId?: string | null;
  af?: boolean | null;
  question?: boolean | null;
  authorIsUnreviewed?: boolean | null;
  exactPostIds?: Array<string> | null;
  hideCommunity?: boolean | null;
  karmaThreshold?: number | null;
  excludeEvents?: boolean | null;
  userId?: string | null;
  includeRelatedQuestions?: string | null;
  filter?: string | null;
  view?: string | null;
  filterSettings?: any;
  sortedBy?: string | null;
  after?: string | null;
  before?: string | null;
  timeField?: string | null;
  curatedAfter?: string | null;
}

interface PostsFrontpageRssInput {
  postIds?: Array<string> | null;
  notPostIds?: Array<string> | null;
  groupId?: string | null;
  af?: boolean | null;
  question?: boolean | null;
  authorIsUnreviewed?: boolean | null;
  exactPostIds?: Array<string> | null;
  hideCommunity?: boolean | null;
  karmaThreshold?: number | null;
  excludeEvents?: boolean | null;
  userId?: string | null;
  includeRelatedQuestions?: string | null;
  filter?: string | null;
  view?: string | null;
  filterSettings?: any;
  sortedBy?: string | null;
  after?: string | null;
  before?: string | null;
  timeField?: string | null;
  curatedAfter?: string | null;
}

interface PostsCuratedInput {
  postIds?: Array<string> | null;
  notPostIds?: Array<string> | null;
  groupId?: string | null;
  af?: boolean | null;
  question?: boolean | null;
  authorIsUnreviewed?: boolean | null;
  exactPostIds?: Array<string> | null;
  hideCommunity?: boolean | null;
  karmaThreshold?: number | null;
  excludeEvents?: boolean | null;
  userId?: string | null;
  includeRelatedQuestions?: string | null;
  filter?: string | null;
  view?: string | null;
  filterSettings?: any;
  sortedBy?: string | null;
  after?: string | null;
  before?: string | null;
  timeField?: string | null;
  curatedAfter?: string | null;
}

interface PostsCuratedRssInput {
  postIds?: Array<string> | null;
  notPostIds?: Array<string> | null;
  groupId?: string | null;
  af?: boolean | null;
  question?: boolean | null;
  authorIsUnreviewed?: boolean | null;
  exactPostIds?: Array<string> | null;
  hideCommunity?: boolean | null;
  karmaThreshold?: number | null;
  excludeEvents?: boolean | null;
  userId?: string | null;
  includeRelatedQuestions?: string | null;
  filter?: string | null;
  view?: string | null;
  filterSettings?: any;
  sortedBy?: string | null;
  after?: string | null;
  before?: string | null;
  timeField?: string | null;
  curatedAfter?: string | null;
}

interface PostsCommunityInput {
  postIds?: Array<string> | null;
  notPostIds?: Array<string> | null;
  groupId?: string | null;
  af?: boolean | null;
  question?: boolean | null;
  authorIsUnreviewed?: boolean | null;
  exactPostIds?: Array<string> | null;
  hideCommunity?: boolean | null;
  karmaThreshold?: number | null;
  excludeEvents?: boolean | null;
  userId?: string | null;
  includeRelatedQuestions?: string | null;
  filter?: string | null;
  view?: string | null;
  filterSettings?: any;
  sortedBy?: string | null;
  after?: string | null;
  before?: string | null;
  timeField?: string | null;
  curatedAfter?: string | null;
}

interface PostsCommunityRssInput {
  postIds?: Array<string> | null;
  notPostIds?: Array<string> | null;
  groupId?: string | null;
  af?: boolean | null;
  question?: boolean | null;
  authorIsUnreviewed?: boolean | null;
  exactPostIds?: Array<string> | null;
  hideCommunity?: boolean | null;
  karmaThreshold?: number | null;
  excludeEvents?: boolean | null;
  userId?: string | null;
  includeRelatedQuestions?: string | null;
  filter?: string | null;
  view?: string | null;
  filterSettings?: any;
  sortedBy?: string | null;
  after?: string | null;
  before?: string | null;
  timeField?: string | null;
  curatedAfter?: string | null;
}

interface PostsMetaRssInput {
  postIds?: Array<string> | null;
  notPostIds?: Array<string> | null;
  groupId?: string | null;
  af?: boolean | null;
  question?: boolean | null;
  authorIsUnreviewed?: boolean | null;
  exactPostIds?: Array<string> | null;
  hideCommunity?: boolean | null;
  karmaThreshold?: number | null;
  excludeEvents?: boolean | null;
  userId?: string | null;
  includeRelatedQuestions?: string | null;
  filter?: string | null;
  view?: string | null;
  filterSettings?: any;
  sortedBy?: string | null;
  after?: string | null;
  before?: string | null;
  timeField?: string | null;
  curatedAfter?: string | null;
}

interface PostsRssInput {
  postIds?: Array<string> | null;
  notPostIds?: Array<string> | null;
  groupId?: string | null;
  af?: boolean | null;
  question?: boolean | null;
  authorIsUnreviewed?: boolean | null;
  exactPostIds?: Array<string> | null;
  hideCommunity?: boolean | null;
  karmaThreshold?: number | null;
  excludeEvents?: boolean | null;
  userId?: string | null;
  includeRelatedQuestions?: string | null;
  filter?: string | null;
  view?: string | null;
  filterSettings?: any;
  sortedBy?: string | null;
  after?: string | null;
  before?: string | null;
  timeField?: string | null;
  curatedAfter?: string | null;
  meta?: boolean | null;
  forum?: boolean | null;
}

interface PostsTopQuestionsInput {
  postIds?: Array<string> | null;
  notPostIds?: Array<string> | null;
  groupId?: string | null;
  af?: boolean | null;
  question?: boolean | null;
  authorIsUnreviewed?: boolean | null;
  exactPostIds?: Array<string> | null;
  hideCommunity?: boolean | null;
  karmaThreshold?: number | null;
  excludeEvents?: boolean | null;
  userId?: string | null;
  includeRelatedQuestions?: string | null;
  filter?: string | null;
  view?: string | null;
  filterSettings?: any;
  sortedBy?: string | null;
  after?: string | null;
  before?: string | null;
  timeField?: string | null;
  curatedAfter?: string | null;
}

interface PostsRecentQuestionActivityInput {
  postIds?: Array<string> | null;
  notPostIds?: Array<string> | null;
  groupId?: string | null;
  af?: boolean | null;
  question?: boolean | null;
  authorIsUnreviewed?: boolean | null;
  exactPostIds?: Array<string> | null;
  hideCommunity?: boolean | null;
  karmaThreshold?: number | null;
  excludeEvents?: boolean | null;
  userId?: string | null;
  includeRelatedQuestions?: string | null;
  filter?: string | null;
  view?: string | null;
  filterSettings?: any;
  sortedBy?: string | null;
  after?: string | null;
  before?: string | null;
  timeField?: string | null;
  curatedAfter?: string | null;
}

interface PostsScheduledInput {
  postIds?: Array<string> | null;
  notPostIds?: Array<string> | null;
  groupId?: string | null;
  af?: boolean | null;
  question?: boolean | null;
  authorIsUnreviewed?: boolean | null;
  exactPostIds?: Array<string> | null;
  hideCommunity?: boolean | null;
  karmaThreshold?: number | null;
  excludeEvents?: boolean | null;
  userId?: string | null;
  includeRelatedQuestions?: string | null;
  filter?: string | null;
  view?: string | null;
  filterSettings?: any;
  sortedBy?: string | null;
  after?: string | null;
  before?: string | null;
  timeField?: string | null;
  curatedAfter?: string | null;
}

interface PostsRejectedInput {
  postIds?: Array<string> | null;
  notPostIds?: Array<string> | null;
  groupId?: string | null;
  af?: boolean | null;
  question?: boolean | null;
  authorIsUnreviewed?: boolean | null;
  exactPostIds?: Array<string> | null;
  hideCommunity?: boolean | null;
  karmaThreshold?: number | null;
  excludeEvents?: boolean | null;
  userId?: string | null;
  includeRelatedQuestions?: string | null;
  filter?: string | null;
  view?: string | null;
  filterSettings?: any;
  sortedBy?: string | null;
  after?: string | null;
  before?: string | null;
  timeField?: string | null;
  curatedAfter?: string | null;
}

interface PostsDraftsInput {
  postIds?: Array<string> | null;
  notPostIds?: Array<string> | null;
  groupId?: string | null;
  af?: boolean | null;
  question?: boolean | null;
  authorIsUnreviewed?: boolean | null;
  exactPostIds?: Array<string> | null;
  hideCommunity?: boolean | null;
  karmaThreshold?: number | null;
  excludeEvents?: boolean | null;
  userId?: string | null;
  includeRelatedQuestions?: string | null;
  filter?: string | null;
  view?: string | null;
  filterSettings?: any;
  sortedBy?: string | null;
  after?: string | null;
  before?: string | null;
  timeField?: string | null;
  curatedAfter?: string | null;
  includeDraftEvents?: boolean | null;
  includeArchived?: boolean | null;
  includeShared?: boolean | null;
  sortDraftsBy?: string | null;
}

interface PostsAll_draftsInput {
  postIds?: Array<string> | null;
  notPostIds?: Array<string> | null;
  groupId?: string | null;
  af?: boolean | null;
  question?: boolean | null;
  authorIsUnreviewed?: boolean | null;
  exactPostIds?: Array<string> | null;
  hideCommunity?: boolean | null;
  karmaThreshold?: number | null;
  excludeEvents?: boolean | null;
  userId?: string | null;
  includeRelatedQuestions?: string | null;
  filter?: string | null;
  view?: string | null;
  filterSettings?: any;
  sortedBy?: string | null;
  after?: string | null;
  before?: string | null;
  timeField?: string | null;
  curatedAfter?: string | null;
}

interface PostsUnlistedInput {
  postIds?: Array<string> | null;
  notPostIds?: Array<string> | null;
  groupId?: string | null;
  af?: boolean | null;
  question?: boolean | null;
  authorIsUnreviewed?: boolean | null;
  exactPostIds?: Array<string> | null;
  hideCommunity?: boolean | null;
  karmaThreshold?: number | null;
  excludeEvents?: boolean | null;
  userId?: string | null;
  includeRelatedQuestions?: string | null;
  filter?: string | null;
  view?: string | null;
  filterSettings?: any;
  sortedBy?: string | null;
  after?: string | null;
  before?: string | null;
  timeField?: string | null;
  curatedAfter?: string | null;
}

interface PostsUserAFSubmissionsInput {
  postIds?: Array<string> | null;
  notPostIds?: Array<string> | null;
  groupId?: string | null;
  af?: boolean | null;
  question?: boolean | null;
  authorIsUnreviewed?: boolean | null;
  exactPostIds?: Array<string> | null;
  hideCommunity?: boolean | null;
  karmaThreshold?: number | null;
  excludeEvents?: boolean | null;
  userId?: string | null;
  includeRelatedQuestions?: string | null;
  filter?: string | null;
  view?: string | null;
  filterSettings?: any;
  sortedBy?: string | null;
  after?: string | null;
  before?: string | null;
  timeField?: string | null;
  curatedAfter?: string | null;
}

interface PostsSlugPostInput {
  postIds?: Array<string> | null;
  notPostIds?: Array<string> | null;
  groupId?: string | null;
  af?: boolean | null;
  question?: boolean | null;
  authorIsUnreviewed?: boolean | null;
  exactPostIds?: Array<string> | null;
  hideCommunity?: boolean | null;
  karmaThreshold?: number | null;
  excludeEvents?: boolean | null;
  userId?: string | null;
  includeRelatedQuestions?: string | null;
  filter?: string | null;
  view?: string | null;
  filterSettings?: any;
  sortedBy?: string | null;
  after?: string | null;
  before?: string | null;
  timeField?: string | null;
  curatedAfter?: string | null;
  slug?: string | null;
}

interface PostsLegacyIdPostInput {
  postIds?: Array<string> | null;
  notPostIds?: Array<string> | null;
  groupId?: string | null;
  af?: boolean | null;
  question?: boolean | null;
  authorIsUnreviewed?: boolean | null;
  exactPostIds?: Array<string> | null;
  hideCommunity?: boolean | null;
  karmaThreshold?: number | null;
  excludeEvents?: boolean | null;
  userId?: string | null;
  includeRelatedQuestions?: string | null;
  filter?: string | null;
  view?: string | null;
  filterSettings?: any;
  sortedBy?: string | null;
  after?: string | null;
  before?: string | null;
  timeField?: string | null;
  curatedAfter?: string | null;
  legacyId?: string | null;
}

interface PostsRecentDiscussionThreadsListInput {
  postIds?: Array<string> | null;
  notPostIds?: Array<string> | null;
  groupId?: string | null;
  af?: boolean | null;
  question?: boolean | null;
  authorIsUnreviewed?: boolean | null;
  exactPostIds?: Array<string> | null;
  hideCommunity?: boolean | null;
  karmaThreshold?: number | null;
  excludeEvents?: boolean | null;
  userId?: string | null;
  includeRelatedQuestions?: string | null;
  filter?: string | null;
  view?: string | null;
  filterSettings?: any;
  sortedBy?: string | null;
  after?: string | null;
  before?: string | null;
  timeField?: string | null;
  curatedAfter?: string | null;
  limit?: string | null;
}

interface PostsAfRecentDiscussionThreadsListInput {
  postIds?: Array<string> | null;
  notPostIds?: Array<string> | null;
  groupId?: string | null;
  af?: boolean | null;
  question?: boolean | null;
  authorIsUnreviewed?: boolean | null;
  exactPostIds?: Array<string> | null;
  hideCommunity?: boolean | null;
  karmaThreshold?: number | null;
  excludeEvents?: boolean | null;
  userId?: string | null;
  includeRelatedQuestions?: string | null;
  filter?: string | null;
  view?: string | null;
  filterSettings?: any;
  sortedBy?: string | null;
  after?: string | null;
  before?: string | null;
  timeField?: string | null;
  curatedAfter?: string | null;
  limit?: string | null;
}

interface PostsReviewRecentDiscussionThreadsList2018Input {
  postIds?: Array<string> | null;
  notPostIds?: Array<string> | null;
  groupId?: string | null;
  af?: boolean | null;
  question?: boolean | null;
  authorIsUnreviewed?: boolean | null;
  exactPostIds?: Array<string> | null;
  hideCommunity?: boolean | null;
  karmaThreshold?: number | null;
  excludeEvents?: boolean | null;
  userId?: string | null;
  includeRelatedQuestions?: string | null;
  filter?: string | null;
  view?: string | null;
  filterSettings?: any;
  sortedBy?: string | null;
  after?: string | null;
  before?: string | null;
  timeField?: string | null;
  curatedAfter?: string | null;
  limit?: string | null;
}

interface PostsReviewRecentDiscussionThreadsList2019Input {
  postIds?: Array<string> | null;
  notPostIds?: Array<string> | null;
  groupId?: string | null;
  af?: boolean | null;
  question?: boolean | null;
  authorIsUnreviewed?: boolean | null;
  exactPostIds?: Array<string> | null;
  hideCommunity?: boolean | null;
  karmaThreshold?: number | null;
  excludeEvents?: boolean | null;
  userId?: string | null;
  includeRelatedQuestions?: string | null;
  filter?: string | null;
  view?: string | null;
  filterSettings?: any;
  sortedBy?: string | null;
  after?: string | null;
  before?: string | null;
  timeField?: string | null;
  curatedAfter?: string | null;
  limit?: string | null;
}

interface PostsGlobalEventsInput {
  postIds?: Array<string> | null;
  notPostIds?: Array<string> | null;
  groupId?: string | null;
  af?: boolean | null;
  question?: boolean | null;
  authorIsUnreviewed?: boolean | null;
  exactPostIds?: Array<string> | null;
  hideCommunity?: boolean | null;
  karmaThreshold?: number | null;
  excludeEvents?: boolean | null;
  userId?: string | null;
  includeRelatedQuestions?: string | null;
  filter?: string | null;
  view?: string | null;
  filterSettings?: any;
  sortedBy?: string | null;
  after?: string | null;
  before?: string | null;
  timeField?: string | null;
  curatedAfter?: string | null;
  onlineEvent?: boolean | null;
  eventType?: Array<string> | null;
  filters?: Array<string> | null;
}

interface PostsNearbyEventsInput {
  postIds?: Array<string> | null;
  notPostIds?: Array<string> | null;
  groupId?: string | null;
  af?: boolean | null;
  question?: boolean | null;
  authorIsUnreviewed?: boolean | null;
  exactPostIds?: Array<string> | null;
  hideCommunity?: boolean | null;
  karmaThreshold?: number | null;
  excludeEvents?: boolean | null;
  userId?: string | null;
  includeRelatedQuestions?: string | null;
  filter?: string | null;
  view?: string | null;
  filterSettings?: any;
  sortedBy?: string | null;
  after?: string | null;
  before?: string | null;
  timeField?: string | null;
  curatedAfter?: string | null;
  onlineEvent?: boolean | null;
  eventType?: Array<string> | null;
  lng?: number | null;
  lat?: number | null;
  distance?: number | null;
  filters?: Array<string> | null;
}

interface PostsEventsInput {
  postIds?: Array<string> | null;
  notPostIds?: Array<string> | null;
  groupId?: string | null;
  af?: boolean | null;
  question?: boolean | null;
  authorIsUnreviewed?: boolean | null;
  exactPostIds?: Array<string> | null;
  hideCommunity?: boolean | null;
  karmaThreshold?: number | null;
  excludeEvents?: boolean | null;
  userId?: string | null;
  includeRelatedQuestions?: string | null;
  filter?: string | null;
  view?: string | null;
  filterSettings?: any;
  sortedBy?: string | null;
  after?: string | null;
  before?: string | null;
  timeField?: string | null;
  curatedAfter?: string | null;
  globalEvent?: boolean | null;
  onlineEvent?: boolean | null;
  filters?: Array<string> | null;
}

interface PostsEventsInTimeRangeInput {
  postIds?: Array<string> | null;
  notPostIds?: Array<string> | null;
  groupId?: string | null;
  af?: boolean | null;
  question?: boolean | null;
  authorIsUnreviewed?: boolean | null;
  exactPostIds?: Array<string> | null;
  hideCommunity?: boolean | null;
  karmaThreshold?: number | null;
  excludeEvents?: boolean | null;
  userId?: string | null;
  includeRelatedQuestions?: string | null;
  filter?: string | null;
  view?: string | null;
  filterSettings?: any;
  sortedBy?: string | null;
  after?: string | null;
  before?: string | null;
  timeField?: string | null;
  curatedAfter?: string | null;
}

interface PostsUpcomingEventsInput {
  postIds?: Array<string> | null;
  notPostIds?: Array<string> | null;
  groupId?: string | null;
  af?: boolean | null;
  question?: boolean | null;
  authorIsUnreviewed?: boolean | null;
  exactPostIds?: Array<string> | null;
  hideCommunity?: boolean | null;
  karmaThreshold?: number | null;
  excludeEvents?: boolean | null;
  userId?: string | null;
  includeRelatedQuestions?: string | null;
  filter?: string | null;
  view?: string | null;
  filterSettings?: any;
  sortedBy?: string | null;
  after?: string | null;
  before?: string | null;
  timeField?: string | null;
  curatedAfter?: string | null;
}

interface PostsPastEventsInput {
  postIds?: Array<string> | null;
  notPostIds?: Array<string> | null;
  groupId?: string | null;
  af?: boolean | null;
  question?: boolean | null;
  authorIsUnreviewed?: boolean | null;
  exactPostIds?: Array<string> | null;
  hideCommunity?: boolean | null;
  karmaThreshold?: number | null;
  excludeEvents?: boolean | null;
  userId?: string | null;
  includeRelatedQuestions?: string | null;
  filter?: string | null;
  view?: string | null;
  filterSettings?: any;
  sortedBy?: string | null;
  after?: string | null;
  before?: string | null;
  timeField?: string | null;
  curatedAfter?: string | null;
}

interface PostsTbdEventsInput {
  postIds?: Array<string> | null;
  notPostIds?: Array<string> | null;
  groupId?: string | null;
  af?: boolean | null;
  question?: boolean | null;
  authorIsUnreviewed?: boolean | null;
  exactPostIds?: Array<string> | null;
  hideCommunity?: boolean | null;
  karmaThreshold?: number | null;
  excludeEvents?: boolean | null;
  userId?: string | null;
  includeRelatedQuestions?: string | null;
  filter?: string | null;
  view?: string | null;
  filterSettings?: any;
  sortedBy?: string | null;
  after?: string | null;
  before?: string | null;
  timeField?: string | null;
  curatedAfter?: string | null;
}

interface PostsNonEventGroupPostsInput {
  postIds?: Array<string> | null;
  notPostIds?: Array<string> | null;
  groupId?: string | null;
  af?: boolean | null;
  question?: boolean | null;
  authorIsUnreviewed?: boolean | null;
  exactPostIds?: Array<string> | null;
  hideCommunity?: boolean | null;
  karmaThreshold?: number | null;
  excludeEvents?: boolean | null;
  userId?: string | null;
  includeRelatedQuestions?: string | null;
  filter?: string | null;
  view?: string | null;
  filterSettings?: any;
  sortedBy?: string | null;
  after?: string | null;
  before?: string | null;
  timeField?: string | null;
  curatedAfter?: string | null;
}

interface PostsPostsWithBannedUsersInput {
  postIds?: Array<string> | null;
  notPostIds?: Array<string> | null;
  groupId?: string | null;
  af?: boolean | null;
  question?: boolean | null;
  authorIsUnreviewed?: boolean | null;
  exactPostIds?: Array<string> | null;
  hideCommunity?: boolean | null;
  karmaThreshold?: number | null;
  excludeEvents?: boolean | null;
  userId?: string | null;
  includeRelatedQuestions?: string | null;
  filter?: string | null;
  view?: string | null;
  filterSettings?: any;
  sortedBy?: string | null;
  after?: string | null;
  before?: string | null;
  timeField?: string | null;
  curatedAfter?: string | null;
}

interface PostsCommunityResourcePostsInput {
  postIds?: Array<string> | null;
  notPostIds?: Array<string> | null;
  groupId?: string | null;
  af?: boolean | null;
  question?: boolean | null;
  authorIsUnreviewed?: boolean | null;
  exactPostIds?: Array<string> | null;
  hideCommunity?: boolean | null;
  karmaThreshold?: number | null;
  excludeEvents?: boolean | null;
  userId?: string | null;
  includeRelatedQuestions?: string | null;
  filter?: string | null;
  view?: string | null;
  filterSettings?: any;
  sortedBy?: string | null;
  after?: string | null;
  before?: string | null;
  timeField?: string | null;
  curatedAfter?: string | null;
}

interface PostsSunshineNewPostsInput {
  postIds?: Array<string> | null;
  notPostIds?: Array<string> | null;
  groupId?: string | null;
  af?: boolean | null;
  question?: boolean | null;
  authorIsUnreviewed?: boolean | null;
  exactPostIds?: Array<string> | null;
  hideCommunity?: boolean | null;
  karmaThreshold?: number | null;
  excludeEvents?: boolean | null;
  userId?: string | null;
  includeRelatedQuestions?: string | null;
  filter?: string | null;
  view?: string | null;
  filterSettings?: any;
  sortedBy?: string | null;
  after?: string | null;
  before?: string | null;
  timeField?: string | null;
  curatedAfter?: string | null;
}

interface PostsSunshineNewUsersPostsInput {
  postIds?: Array<string> | null;
  notPostIds?: Array<string> | null;
  groupId?: string | null;
  af?: boolean | null;
  question?: boolean | null;
  authorIsUnreviewed?: boolean | null;
  exactPostIds?: Array<string> | null;
  hideCommunity?: boolean | null;
  karmaThreshold?: number | null;
  excludeEvents?: boolean | null;
  userId?: string | null;
  includeRelatedQuestions?: string | null;
  filter?: string | null;
  view?: string | null;
  filterSettings?: any;
  sortedBy?: string | null;
  after?: string | null;
  before?: string | null;
  timeField?: string | null;
  curatedAfter?: string | null;
}

interface PostsSunshineCuratedSuggestionsInput {
  postIds?: Array<string> | null;
  notPostIds?: Array<string> | null;
  groupId?: string | null;
  af?: boolean | null;
  question?: boolean | null;
  authorIsUnreviewed?: boolean | null;
  exactPostIds?: Array<string> | null;
  hideCommunity?: boolean | null;
  karmaThreshold?: number | null;
  excludeEvents?: boolean | null;
  userId?: string | null;
  includeRelatedQuestions?: string | null;
  filter?: string | null;
  view?: string | null;
  filterSettings?: any;
  sortedBy?: string | null;
  after?: string | null;
  before?: string | null;
  timeField?: string | null;
  curatedAfter?: string | null;
  audioOnly?: boolean | null;
}

interface PostsHasEverDialoguedInput {
  postIds?: Array<string> | null;
  notPostIds?: Array<string> | null;
  groupId?: string | null;
  af?: boolean | null;
  question?: boolean | null;
  authorIsUnreviewed?: boolean | null;
  exactPostIds?: Array<string> | null;
  hideCommunity?: boolean | null;
  karmaThreshold?: number | null;
  excludeEvents?: boolean | null;
  userId?: string | null;
  includeRelatedQuestions?: string | null;
  filter?: string | null;
  view?: string | null;
  filterSettings?: any;
  sortedBy?: string | null;
  after?: string | null;
  before?: string | null;
  timeField?: string | null;
  curatedAfter?: string | null;
}

interface PostsPingbackPostsInput {
  postIds?: Array<string> | null;
  notPostIds?: Array<string> | null;
  groupId?: string | null;
  af?: boolean | null;
  question?: boolean | null;
  authorIsUnreviewed?: boolean | null;
  exactPostIds?: Array<string> | null;
  hideCommunity?: boolean | null;
  karmaThreshold?: number | null;
  excludeEvents?: boolean | null;
  userId?: string | null;
  includeRelatedQuestions?: string | null;
  filter?: string | null;
  view?: string | null;
  filterSettings?: any;
  sortedBy?: string | null;
  after?: string | null;
  before?: string | null;
  timeField?: string | null;
  curatedAfter?: string | null;
  postId?: string | null;
}

interface PostsNominations2018Input {
  postIds?: Array<string> | null;
  notPostIds?: Array<string> | null;
  groupId?: string | null;
  af?: boolean | null;
  question?: boolean | null;
  authorIsUnreviewed?: boolean | null;
  exactPostIds?: Array<string> | null;
  hideCommunity?: boolean | null;
  karmaThreshold?: number | null;
  excludeEvents?: boolean | null;
  userId?: string | null;
  includeRelatedQuestions?: string | null;
  filter?: string | null;
  view?: string | null;
  filterSettings?: any;
  sortedBy?: string | null;
  after?: string | null;
  before?: string | null;
  timeField?: string | null;
  curatedAfter?: string | null;
  sortByMost?: boolean | null;
}

interface PostsNominations2019Input {
  postIds?: Array<string> | null;
  notPostIds?: Array<string> | null;
  groupId?: string | null;
  af?: boolean | null;
  question?: boolean | null;
  authorIsUnreviewed?: boolean | null;
  exactPostIds?: Array<string> | null;
  hideCommunity?: boolean | null;
  karmaThreshold?: number | null;
  excludeEvents?: boolean | null;
  userId?: string | null;
  includeRelatedQuestions?: string | null;
  filter?: string | null;
  view?: string | null;
  filterSettings?: any;
  sortedBy?: string | null;
  after?: string | null;
  before?: string | null;
  timeField?: string | null;
  curatedAfter?: string | null;
  sortByMost?: boolean | null;
}

interface PostsReviews2018Input {
  postIds?: Array<string> | null;
  notPostIds?: Array<string> | null;
  groupId?: string | null;
  af?: boolean | null;
  question?: boolean | null;
  authorIsUnreviewed?: boolean | null;
  exactPostIds?: Array<string> | null;
  hideCommunity?: boolean | null;
  karmaThreshold?: number | null;
  excludeEvents?: boolean | null;
  userId?: string | null;
  includeRelatedQuestions?: string | null;
  filter?: string | null;
  view?: string | null;
  filterSettings?: any;
  sortedBy?: string | null;
  after?: string | null;
  before?: string | null;
  timeField?: string | null;
  curatedAfter?: string | null;
  sortBy?: string | null;
}

interface PostsReviews2019Input {
  postIds?: Array<string> | null;
  notPostIds?: Array<string> | null;
  groupId?: string | null;
  af?: boolean | null;
  question?: boolean | null;
  authorIsUnreviewed?: boolean | null;
  exactPostIds?: Array<string> | null;
  hideCommunity?: boolean | null;
  karmaThreshold?: number | null;
  excludeEvents?: boolean | null;
  userId?: string | null;
  includeRelatedQuestions?: string | null;
  filter?: string | null;
  view?: string | null;
  filterSettings?: any;
  sortedBy?: string | null;
  after?: string | null;
  before?: string | null;
  timeField?: string | null;
  curatedAfter?: string | null;
  sortBy?: string | null;
}

interface PostsVoting2019Input {
  postIds?: Array<string> | null;
  notPostIds?: Array<string> | null;
  groupId?: string | null;
  af?: boolean | null;
  question?: boolean | null;
  authorIsUnreviewed?: boolean | null;
  exactPostIds?: Array<string> | null;
  hideCommunity?: boolean | null;
  karmaThreshold?: number | null;
  excludeEvents?: boolean | null;
  userId?: string | null;
  includeRelatedQuestions?: string | null;
  filter?: string | null;
  view?: string | null;
  filterSettings?: any;
  sortedBy?: string | null;
  after?: string | null;
  before?: string | null;
  timeField?: string | null;
  curatedAfter?: string | null;
  sortBy?: string | null;
}

interface PostsStickiedInput {
  postIds?: Array<string> | null;
  notPostIds?: Array<string> | null;
  groupId?: string | null;
  af?: boolean | null;
  question?: boolean | null;
  authorIsUnreviewed?: boolean | null;
  exactPostIds?: Array<string> | null;
  hideCommunity?: boolean | null;
  karmaThreshold?: number | null;
  excludeEvents?: boolean | null;
  userId?: string | null;
  includeRelatedQuestions?: string | null;
  filter?: string | null;
  view?: string | null;
  filterSettings?: any;
  sortedBy?: string | null;
  after?: string | null;
  before?: string | null;
  timeField?: string | null;
  curatedAfter?: string | null;
  forum?: boolean | null;
}

interface PostsNominatablePostsByVoteInput {
  postIds?: Array<string> | null;
  notPostIds?: Array<string> | null;
  groupId?: string | null;
  af?: boolean | null;
  question?: boolean | null;
  authorIsUnreviewed?: boolean | null;
  exactPostIds?: Array<string> | null;
  hideCommunity?: boolean | null;
  karmaThreshold?: number | null;
  excludeEvents?: boolean | null;
  userId?: string | null;
  includeRelatedQuestions?: string | null;
  filter?: string | null;
  view?: string | null;
  filterSettings?: any;
  sortedBy?: string | null;
  after?: string | null;
  before?: string | null;
  timeField?: string | null;
  curatedAfter?: string | null;
  requiredUnnominated?: boolean | null;
  requiredFrontpage?: boolean | null;
}

interface PostsReviewVotingInput {
  postIds?: Array<string> | null;
  notPostIds?: Array<string> | null;
  groupId?: string | null;
  af?: boolean | null;
  question?: boolean | null;
  authorIsUnreviewed?: boolean | null;
  exactPostIds?: Array<string> | null;
  hideCommunity?: boolean | null;
  karmaThreshold?: number | null;
  excludeEvents?: boolean | null;
  userId?: string | null;
  includeRelatedQuestions?: string | null;
  filter?: string | null;
  view?: string | null;
  filterSettings?: any;
  sortedBy?: string | null;
  after?: string | null;
  before?: string | null;
  timeField?: string | null;
  curatedAfter?: string | null;
  reviewPhase?: string | null;
}

interface PostsFrontpageReviewWidgetInput {
  postIds?: Array<string> | null;
  notPostIds?: Array<string> | null;
  groupId?: string | null;
  af?: boolean | null;
  question?: boolean | null;
  authorIsUnreviewed?: boolean | null;
  exactPostIds?: Array<string> | null;
  hideCommunity?: boolean | null;
  karmaThreshold?: number | null;
  excludeEvents?: boolean | null;
  userId?: string | null;
  includeRelatedQuestions?: string | null;
  filter?: string | null;
  view?: string | null;
  filterSettings?: any;
  sortedBy?: string | null;
  after?: string | null;
  before?: string | null;
  timeField?: string | null;
  curatedAfter?: string | null;
  reviewYear?: number | null;
  reviewPhase?: string | null;
}

interface PostsReviewQuickPageInput {
  postIds?: Array<string> | null;
  notPostIds?: Array<string> | null;
  groupId?: string | null;
  af?: boolean | null;
  question?: boolean | null;
  authorIsUnreviewed?: boolean | null;
  exactPostIds?: Array<string> | null;
  hideCommunity?: boolean | null;
  karmaThreshold?: number | null;
  excludeEvents?: boolean | null;
  userId?: string | null;
  includeRelatedQuestions?: string | null;
  filter?: string | null;
  view?: string | null;
  filterSettings?: any;
  sortedBy?: string | null;
  after?: string | null;
  before?: string | null;
  timeField?: string | null;
  curatedAfter?: string | null;
}

interface PostsReviewFinalVotingInput {
  postIds?: Array<string> | null;
  notPostIds?: Array<string> | null;
  groupId?: string | null;
  af?: boolean | null;
  question?: boolean | null;
  authorIsUnreviewed?: boolean | null;
  exactPostIds?: Array<string> | null;
  hideCommunity?: boolean | null;
  karmaThreshold?: number | null;
  excludeEvents?: boolean | null;
  userId?: string | null;
  includeRelatedQuestions?: string | null;
  filter?: string | null;
  view?: string | null;
  filterSettings?: any;
  sortedBy?: string | null;
  after?: string | null;
  before?: string | null;
  timeField?: string | null;
  curatedAfter?: string | null;
}

interface PostsMyBookmarkedPostsInput {
  postIds?: Array<string> | null;
  notPostIds?: Array<string> | null;
  groupId?: string | null;
  af?: boolean | null;
  question?: boolean | null;
  authorIsUnreviewed?: boolean | null;
  exactPostIds?: Array<string> | null;
  hideCommunity?: boolean | null;
  karmaThreshold?: number | null;
  excludeEvents?: boolean | null;
  userId?: string | null;
  includeRelatedQuestions?: string | null;
  filter?: string | null;
  view?: string | null;
  filterSettings?: any;
  sortedBy?: string | null;
  after?: string | null;
  before?: string | null;
  timeField?: string | null;
  curatedAfter?: string | null;
  limit?: string | null;
}

interface PostsAlignmentSuggestedPostsInput {
  postIds?: Array<string> | null;
  notPostIds?: Array<string> | null;
  groupId?: string | null;
  af?: boolean | null;
  question?: boolean | null;
  authorIsUnreviewed?: boolean | null;
  exactPostIds?: Array<string> | null;
  hideCommunity?: boolean | null;
  karmaThreshold?: number | null;
  excludeEvents?: boolean | null;
  userId?: string | null;
  includeRelatedQuestions?: string | null;
  filter?: string | null;
  view?: string | null;
  filterSettings?: any;
  sortedBy?: string | null;
  after?: string | null;
  before?: string | null;
  timeField?: string | null;
  curatedAfter?: string | null;
}

interface PostsCurrentOpenThreadInput {
  postIds?: Array<string> | null;
  notPostIds?: Array<string> | null;
  groupId?: string | null;
  af?: boolean | null;
  question?: boolean | null;
  authorIsUnreviewed?: boolean | null;
  exactPostIds?: Array<string> | null;
  hideCommunity?: boolean | null;
  karmaThreshold?: number | null;
  excludeEvents?: boolean | null;
  userId?: string | null;
  includeRelatedQuestions?: string | null;
  filter?: string | null;
  view?: string | null;
  filterSettings?: any;
  sortedBy?: string | null;
  after?: string | null;
  before?: string | null;
  timeField?: string | null;
  curatedAfter?: string | null;
}

interface PostSelector {
  default: PostDefaultViewInput | null;
  userPosts: PostsUserPostsInput | null;
  magic: PostsMagicInput | null;
  top: PostsTopInput | null;
  new: PostsNewInput | null;
  recentComments: PostsRecentCommentsInput | null;
  old: PostsOldInput | null;
  timeframe: PostsTimeframeInput | null;
  daily: PostsDailyInput | null;
  tagRelevance: PostsTagRelevanceInput | null;
  frontpage: PostsFrontpageInput | null;
  frontpageRss: PostsFrontpageRssInput | null;
  curated: PostsCuratedInput | null;
  curatedRss: PostsCuratedRssInput | null;
  community: PostsCommunityInput | null;
  communityRss: PostsCommunityRssInput | null;
  metaRss: PostsMetaRssInput | null;
  rss: PostsRssInput | null;
  topQuestions: PostsTopQuestionsInput | null;
  recentQuestionActivity: PostsRecentQuestionActivityInput | null;
  scheduled: PostsScheduledInput | null;
  rejected: PostsRejectedInput | null;
  drafts: PostsDraftsInput | null;
  all_drafts: PostsAll_draftsInput | null;
  unlisted: PostsUnlistedInput | null;
  userAFSubmissions: PostsUserAFSubmissionsInput | null;
  slugPost: PostsSlugPostInput | null;
  legacyIdPost: PostsLegacyIdPostInput | null;
  recentDiscussionThreadsList: PostsRecentDiscussionThreadsListInput | null;
  afRecentDiscussionThreadsList: PostsAfRecentDiscussionThreadsListInput | null;
  reviewRecentDiscussionThreadsList2018: PostsReviewRecentDiscussionThreadsList2018Input | null;
  reviewRecentDiscussionThreadsList2019: PostsReviewRecentDiscussionThreadsList2019Input | null;
  globalEvents: PostsGlobalEventsInput | null;
  nearbyEvents: PostsNearbyEventsInput | null;
  events: PostsEventsInput | null;
  eventsInTimeRange: PostsEventsInTimeRangeInput | null;
  upcomingEvents: PostsUpcomingEventsInput | null;
  pastEvents: PostsPastEventsInput | null;
  tbdEvents: PostsTbdEventsInput | null;
  nonEventGroupPosts: PostsNonEventGroupPostsInput | null;
  postsWithBannedUsers: PostsPostsWithBannedUsersInput | null;
  communityResourcePosts: PostsCommunityResourcePostsInput | null;
  sunshineNewPosts: PostsSunshineNewPostsInput | null;
  sunshineNewUsersPosts: PostsSunshineNewUsersPostsInput | null;
  sunshineCuratedSuggestions: PostsSunshineCuratedSuggestionsInput | null;
  hasEverDialogued: PostsHasEverDialoguedInput | null;
  pingbackPosts: PostsPingbackPostsInput | null;
  nominations2018: PostsNominations2018Input | null;
  nominations2019: PostsNominations2019Input | null;
  reviews2018: PostsReviews2018Input | null;
  reviews2019: PostsReviews2019Input | null;
  voting2019: PostsVoting2019Input | null;
  stickied: PostsStickiedInput | null;
  nominatablePostsByVote: PostsNominatablePostsByVoteInput | null;
  reviewVoting: PostsReviewVotingInput | null;
  frontpageReviewWidget: PostsFrontpageReviewWidgetInput | null;
  reviewQuickPage: PostsReviewQuickPageInput | null;
  reviewFinalVoting: PostsReviewFinalVotingInput | null;
  myBookmarkedPosts: PostsMyBookmarkedPostsInput | null;
  alignmentSuggestedPosts: PostsAlignmentSuggestedPostsInput | null;
  currentOpenThread: PostsCurrentOpenThreadInput | null;
}

interface MultiPostInput {
  terms?: any;
  resolverArgs?: any;
  enableTotal?: boolean | null;
  enableCache?: boolean | null;
}

interface MultiPostOutput {
  results: Array<Post>;
  totalCount: number | null;
}

interface RSSFeed {
  _id: string;
  schemaVersion: number;
  createdAt: Date;
  legacyData: any;
  userId: string;
  user: User | null;
  ownedByUser: boolean;
  displayFullContent: boolean;
  nickname: string;
  url: string;
  status: string | null;
  rawFeed: any;
  setCanonicalUrl: boolean;
  importAsDraft: boolean;
}

interface SingleRSSFeedInput {
  selector?: SelectorInput | null;
  resolverArgs?: any;
}

interface SingleRSSFeedOutput {
  result: RSSFeed | null;
}

interface RSSFeedsUsersFeedInput {
  userId?: string | null;
}

interface RSSFeedSelector {
  default: EmptyViewInput | null;
  usersFeed: RSSFeedsUsersFeedInput | null;
}

interface MultiRSSFeedInput {
  terms?: any;
  resolverArgs?: any;
  enableTotal?: boolean | null;
  enableCache?: boolean | null;
}

interface MultiRSSFeedOutput {
  results: Array<RSSFeed>;
  totalCount: number | null;
}

interface ReadStatus {
  _id: string;
  schemaVersion: number;
  createdAt: Date;
  legacyData: any;
}

interface RecommendationsCache {
  _id: string;
  schemaVersion: number;
  createdAt: Date;
  legacyData: any;
  userId: string | null;
  postId: string | null;
  source: string | null;
  scenario: string | null;
  attributionId: string | null;
  ttlMs: number | null;
}

interface Report {
  _id: string;
  schemaVersion: number;
  createdAt: Date;
  legacyData: any;
  userId: string;
  user: User | null;
  reportedUserId: string | null;
  reportedUser: User | null;
  commentId: string | null;
  comment: Comment | null;
  postId: string | null;
  post: Post | null;
  link: string;
  claimedUserId: string | null;
  claimedUser: User | null;
  description: string | null;
  closedAt: Date | null;
  markedAsSpam: boolean | null;
  reportedAsSpam: boolean | null;
}

interface SingleReportInput {
  selector?: SelectorInput | null;
  resolverArgs?: any;
}

interface SingleReportOutput {
  result: Report | null;
}

interface ReportsAdminClaimedReportsInput {
  userId?: string | null;
}

interface ReportSelector {
  default: EmptyViewInput | null;
  allReports: EmptyViewInput | null;
  unclaimedReports: EmptyViewInput | null;
  claimedReports: EmptyViewInput | null;
  adminClaimedReports: ReportsAdminClaimedReportsInput | null;
  sunshineSidebarReports: EmptyViewInput | null;
  closedReports: EmptyViewInput | null;
}

interface MultiReportInput {
  terms?: any;
  resolverArgs?: any;
  enableTotal?: boolean | null;
  enableCache?: boolean | null;
}

interface MultiReportOutput {
  results: Array<Report>;
  totalCount: number | null;
}

interface ReviewVote {
  _id: string;
  schemaVersion: number;
  createdAt: Date;
  legacyData: any;
  userId: string;
  user: User | null;
  postId: string;
  post: Post | null;
  qualitativeScore: number;
  quadraticScore: number;
  comment: string | null;
  year: string;
  dummy: boolean;
  reactions: Array<string> | null;
}

interface SingleReviewVoteInput {
  selector?: SelectorInput | null;
  resolverArgs?: any;
}

interface SingleReviewVoteOutput {
  result: ReviewVote | null;
}

interface ReviewVotesReviewVotesFromUserInput {
  userId?: string | null;
  year?: string | null;
}

interface ReviewVotesReviewVotesAdminDashboardInput {
  year?: number | null;
}

interface ReviewVoteSelector {
  default: EmptyViewInput | null;
  reviewVotesFromUser: ReviewVotesReviewVotesFromUserInput | null;
  reviewVotesForPost: EmptyViewInput | null;
  reviewVotesForPostAndUser: EmptyViewInput | null;
  reviewVotesAdminDashboard: ReviewVotesReviewVotesAdminDashboardInput | null;
}

interface MultiReviewVoteInput {
  terms?: any;
  resolverArgs?: any;
  enableTotal?: boolean | null;
  enableCache?: boolean | null;
}

interface MultiReviewVoteOutput {
  results: Array<ReviewVote>;
  totalCount: number | null;
}

interface ReviewWinnerArt {
  _id: string;
  schemaVersion: number;
  createdAt: Date;
  legacyData: any;
  postId: string;
  splashArtImagePrompt: string;
  splashArtImageUrl: string;
  activeSplashArtCoordinates: SplashArtCoordinate | null;
}

interface SingleReviewWinnerArtInput {
  selector?: SelectorInput | null;
  resolverArgs?: any;
}

interface SingleReviewWinnerArtOutput {
  result: ReviewWinnerArt | null;
}

interface ReviewWinnerArtsPostArtInput {
  postId?: string | null;
}

interface ReviewWinnerArtsAllForYearInput {
  year?: number | null;
}

interface ReviewWinnerArtSelector {
  default: EmptyViewInput | null;
  postArt: ReviewWinnerArtsPostArtInput | null;
  allForYear: ReviewWinnerArtsAllForYearInput | null;
}

interface MultiReviewWinnerArtInput {
  terms?: any;
  resolverArgs?: any;
  enableTotal?: boolean | null;
  enableCache?: boolean | null;
}

interface MultiReviewWinnerArtOutput {
  results: Array<ReviewWinnerArt>;
  totalCount: number | null;
}

interface ReviewWinner {
  _id: string;
  schemaVersion: number;
  createdAt: Date;
  legacyData: any;
  postId: string;
  post: Post | null;
  reviewWinnerArt: ReviewWinnerArt | null;
  competitorCount: number | null;
  reviewYear: number;
  category: string;
  curatedOrder: number | null;
  reviewRanking: number;
  isAI: boolean | null;
}

interface SingleReviewWinnerInput {
  selector?: SelectorInput | null;
  resolverArgs?: any;
}

interface SingleReviewWinnerOutput {
  result: ReviewWinner | null;
}

interface ReviewWinnersReviewWinnerSingleInput {
  category?: string | null;
  reviewYear?: string | null;
  reviewRanking?: string | null;
}

interface ReviewWinnerSelector {
  default: EmptyViewInput | null;
  reviewWinnerSingle: ReviewWinnersReviewWinnerSingleInput | null;
  bestOfLessWrongAnnouncement: EmptyViewInput | null;
}

interface MultiReviewWinnerInput {
  terms?: any;
  resolverArgs?: any;
  enableTotal?: boolean | null;
  enableCache?: boolean | null;
}

interface MultiReviewWinnerOutput {
  results: Array<ReviewWinner>;
  totalCount: number | null;
}

interface Revision {
  _id: string;
  schemaVersion: number;
  createdAt: Date;
  legacyData: any;
  documentId: string | null;
  collectionName: string | null;
  fieldName: string | null;
  editedAt: Date;
  updateType: string | null;
  version: string;
  commitMessage: string | null;
  userId: string | null;
  user: User | null;
  draft: boolean | null;
  originalContents: ContentType;
  html: string | null;
  markdown: string | null;
  ckEditorMarkup: string | null;
  wordCount: number;
  htmlHighlight: string;
  htmlHighlightStartingAtHash: string;
  plaintextDescription: string;
  plaintextMainText: string;
  hasFootnotes: boolean | null;
  changeMetrics: any;
  googleDocMetadata: any;
  skipAttributions: boolean;
  tag: Tag | null;
  post: Post | null;
  lens: MultiDocument | null;
  summary: MultiDocument | null;
  automatedContentEvaluations: AutomatedContentEvaluation | null;
  currentUserVote: string | null;
  currentUserExtendedVote: any;
  voteCount: number;
  baseScore: number;
  extendedScore: any;
  score: number;
  afBaseScore: number | null;
  afExtendedScore: any;
  afVoteCount: number | null;
}

interface SingleRevisionInput {
  selector?: SelectorInput | null;
  resolverArgs?: any;
}

interface SingleRevisionOutput {
  result: Revision | null;
}

interface RevisionsRevisionsByUserInput {
  userId?: string | null;
}

interface RevisionsRevisionsOnDocumentInput {
  documentId?: string | null;
  fieldName?: string | null;
  before?: string | null;
  after?: string | null;
}

interface RevisionsRevisionByVersionNumberInput {
  documentId?: string | null;
  version?: string | null;
  fieldName?: string | null;
}

interface RevisionSelector {
  default: EmptyViewInput | null;
  revisionsByUser: RevisionsRevisionsByUserInput | null;
  revisionsOnDocument: RevisionsRevisionsOnDocumentInput | null;
  revisionByVersionNumber: RevisionsRevisionByVersionNumberInput | null;
}

interface MultiRevisionInput {
  terms?: any;
  resolverArgs?: any;
  enableTotal?: boolean | null;
  enableCache?: boolean | null;
}

interface MultiRevisionOutput {
  results: Array<Revision>;
  totalCount: number | null;
}

interface Sequence {
  _id: string;
  schemaVersion: number;
  createdAt: Date;
  legacyData: any;
  contents: Revision | null;
  contents_latest: string | null;
  lastUpdated: Date;
  userId: string;
  user: User | null;
  title: string;
  bannerImageId: string | null;
  gridImageId: string | null;
  hideFromAuthorPage: boolean;
  draft: boolean;
  isDeleted: boolean;
  curatedOrder: number | null;
  userProfileOrder: number | null;
  canonicalCollectionSlug: string | null;
  canonicalCollection: Collection | null;
  hidden: boolean;
  noindex: boolean;
  postsCount: number;
  readPostsCount: number;
  chapters: Array<Chapter>;
  af: boolean;
}

interface SingleSequenceInput {
  selector?: SelectorInput | null;
  resolverArgs?: any;
  allowNull?: boolean | null;
}

interface SingleSequenceOutput {
  result: Sequence | null;
}

interface SequenceDefaultViewInput {
  sequenceIds?: Array<string> | null;
}

interface SequencesUserProfileInput {
  sequenceIds?: Array<string> | null;
  userId?: string | null;
}

interface SequencesUserProfilePrivateInput {
  sequenceIds?: Array<string> | null;
  userId?: string | null;
}

interface SequencesUserProfileAllInput {
  sequenceIds?: Array<string> | null;
  userId?: string | null;
}

interface SequencesCuratedSequencesInput {
  sequenceIds?: Array<string> | null;
  userId?: string | null;
}

interface SequencesCommunitySequencesInput {
  sequenceIds?: Array<string> | null;
  userId?: string | null;
}

interface SequenceSelector {
  default: SequenceDefaultViewInput | null;
  userProfile: SequencesUserProfileInput | null;
  userProfilePrivate: SequencesUserProfilePrivateInput | null;
  userProfileAll: SequencesUserProfileAllInput | null;
  curatedSequences: SequencesCuratedSequencesInput | null;
  communitySequences: SequencesCommunitySequencesInput | null;
}

interface MultiSequenceInput {
  terms?: any;
  resolverArgs?: any;
  enableTotal?: boolean | null;
  enableCache?: boolean | null;
}

interface MultiSequenceOutput {
  results: Array<Sequence>;
  totalCount: number | null;
}

interface Session {
  _id: string | null;
  session: any;
  expires: Date | null;
  lastModified: Date | null;
}

interface SideCommentCache {
  _id: string;
  schemaVersion: number;
  createdAt: Date;
  legacyData: any;
  postId: string | null;
  annotatedHtml: string | null;
  commentsByBlock: any;
  version: number | null;
}

interface SplashArtCoordinate {
  _id: string;
  schemaVersion: number;
  createdAt: Date;
  legacyData: any;
  reviewWinnerArtId: string | null;
  reviewWinnerArt: ReviewWinnerArt | null;
  leftXPct: number;
  leftYPct: number;
  leftHeightPct: number;
  leftWidthPct: number;
  leftFlipped: boolean;
  middleXPct: number;
  middleYPct: number;
  middleHeightPct: number;
  middleWidthPct: number;
  middleFlipped: boolean;
  rightXPct: number;
  rightYPct: number;
  rightHeightPct: number;
  rightWidthPct: number;
  rightFlipped: boolean;
}

interface SingleSplashArtCoordinateInput {
  selector?: SelectorInput | null;
  resolverArgs?: any;
}

interface SingleSplashArtCoordinateOutput {
  result: SplashArtCoordinate | null;
}

interface SplashArtCoordinateSelector {
  default: EmptyViewInput | null;
}

interface MultiSplashArtCoordinateInput {
  terms?: any;
  resolverArgs?: any;
  enableTotal?: boolean | null;
  enableCache?: boolean | null;
}

interface MultiSplashArtCoordinateOutput {
  results: Array<SplashArtCoordinate>;
  totalCount: number | null;
}

interface Spotlight {
  _id: string;
  schemaVersion: number;
  createdAt: Date;
  legacyData: any;
  description: Revision | null;
  description_latest: string | null;
  documentId: string;
  document: Post | null;
  post: Post | null;
  sequence: Sequence | null;
  tag: Tag | null;
  documentType: SpotlightDocumentType;
  position: number;
  duration: number;
  customTitle: string | null;
  customSubtitle: string | null;
  subtitleUrl: string | null;
  headerTitle: string | null;
  headerTitleLeftColor: string | null;
  headerTitleRightColor: string | null;
  lastPromotedAt: Date;
  spotlightSplashImageUrl: string | null;
  draft: boolean;
  deletedDraft: boolean;
  showAuthor: boolean;
  imageFade: boolean;
  imageFadeColor: string | null;
  spotlightImageId: string | null;
  spotlightDarkImageId: string | null;
  sequenceChapters: Array<Chapter> | null;
}

interface SingleSpotlightInput {
  selector?: SelectorInput | null;
  resolverArgs?: any;
}

interface SingleSpotlightOutput {
  result: Spotlight | null;
}

interface SpotlightsMostRecentlyPromotedSpotlightsInput {
  limit?: number | null;
}

interface SpotlightsSpotlightsPageInput {
  limit?: number | null;
}

interface SpotlightsSpotlightsPageDraftInput {
  limit?: number | null;
}

interface SpotlightsSpotlightsByDocumentIdsInput {
  documentIds?: string | null;
}

interface SpotlightsSpotlightsByIdInput {
  spotlightIds?: string | null;
}

interface SpotlightSelector {
  default: EmptyViewInput | null;
  mostRecentlyPromotedSpotlights: SpotlightsMostRecentlyPromotedSpotlightsInput | null;
  spotlightsPage: SpotlightsSpotlightsPageInput | null;
  spotlightsPageDraft: SpotlightsSpotlightsPageDraftInput | null;
  spotlightsByDocumentIds: SpotlightsSpotlightsByDocumentIdsInput | null;
  spotlightsById: SpotlightsSpotlightsByIdInput | null;
}

interface MultiSpotlightInput {
  terms?: any;
  resolverArgs?: any;
  enableTotal?: boolean | null;
  enableCache?: boolean | null;
}

interface MultiSpotlightOutput {
  results: Array<Spotlight>;
  totalCount: number | null;
}

interface Subscription {
  _id: string;
  schemaVersion: number;
  createdAt: Date;
  legacyData: any;
  userId: string | null;
  user: User | null;
  state: string | null;
  documentId: string | null;
  collectionName: string | null;
  deleted: boolean | null;
  type: string | null;
}

interface SingleSubscriptionInput {
  selector?: SelectorInput | null;
  resolverArgs?: any;
}

interface SingleSubscriptionOutput {
  result: Subscription | null;
}

interface SubscriptionsSubscriptionStateInput {
  documentId?: string | null;
  userId?: string | null;
  type?: string | null;
  collectionName?: string | null;
}

interface SubscriptionsSubscriptionsOfTypeInput {
  userId?: string | null;
  collectionName?: string | null;
  subscriptionType?: string | null;
}

interface SubscriptionsMembersOfGroupInput {
  documentId?: string | null;
}

interface SubscriptionSelector {
  default: EmptyViewInput | null;
  subscriptionState: SubscriptionsSubscriptionStateInput | null;
  subscriptionsOfType: SubscriptionsSubscriptionsOfTypeInput | null;
  membersOfGroup: SubscriptionsMembersOfGroupInput | null;
}

interface MultiSubscriptionInput {
  terms?: any;
  resolverArgs?: any;
  enableTotal?: boolean | null;
  enableCache?: boolean | null;
}

interface MultiSubscriptionOutput {
  results: Array<Subscription>;
  totalCount: number | null;
}

interface SurveyQuestion {
  _id: string;
  schemaVersion: number;
  createdAt: Date;
  legacyData: any;
  surveyId: string;
  survey: Survey;
  question: string;
  format: SurveyQuestionFormat;
  order: number;
}

interface SingleSurveyQuestionInput {
  selector?: SelectorInput | null;
  resolverArgs?: any;
}

interface SingleSurveyQuestionOutput {
  result: SurveyQuestion | null;
}

interface SurveyQuestionSelector {
  default: EmptyViewInput | null;
}

interface MultiSurveyQuestionInput {
  terms?: any;
  resolverArgs?: any;
  enableTotal?: boolean | null;
  enableCache?: boolean | null;
}

interface MultiSurveyQuestionOutput {
  results: Array<SurveyQuestion>;
  totalCount: number | null;
}

interface SurveyResponse {
  _id: string;
  schemaVersion: number;
  createdAt: Date;
  legacyData: any;
  surveyId: string | null;
  survey: Survey | null;
  surveyScheduleId: string | null;
  surveySchedule: SurveySchedule | null;
  userId: string | null;
  user: User | null;
  clientId: string | null;
  client: ClientId | null;
  response: any;
}

interface SingleSurveyResponseInput {
  selector?: SelectorInput | null;
  resolverArgs?: any;
}

interface SingleSurveyResponseOutput {
  result: SurveyResponse | null;
}

interface SurveyResponseSelector {
  default: EmptyViewInput | null;
}

interface MultiSurveyResponseInput {
  terms?: any;
  resolverArgs?: any;
  enableTotal?: boolean | null;
  enableCache?: boolean | null;
}

interface MultiSurveyResponseOutput {
  results: Array<SurveyResponse>;
  totalCount: number | null;
}

interface SurveySchedule {
  _id: string;
  schemaVersion: number;
  createdAt: Date;
  legacyData: any;
  surveyId: string;
  survey: Survey | null;
  name: string | null;
  impressionsLimit: number | null;
  maxVisitorPercentage: number | null;
  minKarma: number | null;
  maxKarma: number | null;
  target: SurveyScheduleTarget | null;
  startDate: Date | null;
  endDate: Date | null;
  deactivated: boolean | null;
  clientIds: Array<string> | null;
  clients: Array<ClientId> | null;
}

interface SingleSurveyScheduleInput {
  selector?: SelectorInput | null;
  resolverArgs?: any;
}

interface SingleSurveyScheduleOutput {
  result: SurveySchedule | null;
}

interface SurveyScheduleSelector {
  default: EmptyViewInput | null;
  surveySchedulesByCreatedAt: EmptyViewInput | null;
}

interface MultiSurveyScheduleInput {
  terms?: any;
  resolverArgs?: any;
  enableTotal?: boolean | null;
  enableCache?: boolean | null;
}

interface MultiSurveyScheduleOutput {
  results: Array<SurveySchedule>;
  totalCount: number | null;
}

interface Survey {
  _id: string;
  schemaVersion: number;
  createdAt: Date;
  legacyData: any;
  name: string;
  questions: Array<SurveyQuestion>;
}

interface SingleSurveyInput {
  selector?: SelectorInput | null;
  resolverArgs?: any;
}

interface SingleSurveyOutput {
  result: Survey | null;
}

interface SurveySelector {
  default: EmptyViewInput | null;
  surveysByCreatedAt: EmptyViewInput | null;
}

interface MultiSurveyInput {
  terms?: any;
  resolverArgs?: any;
  enableTotal?: boolean | null;
  enableCache?: boolean | null;
}

interface MultiSurveyOutput {
  results: Array<Survey>;
  totalCount: number | null;
}

interface TagFlag {
  _id: string;
  schemaVersion: number;
  createdAt: Date;
  legacyData: any;
  contents: Revision | null;
  contents_latest: string | null;
  slug: string;
  name: string;
  deleted: boolean;
  order: number | null;
}

interface SingleTagFlagInput {
  selector?: SelectorInput | null;
  resolverArgs?: any;
}

interface SingleTagFlagOutput {
  result: TagFlag | null;
}

interface TagFlagSelector {
  default: EmptyViewInput | null;
  allTagFlags: EmptyViewInput | null;
}

interface MultiTagFlagInput {
  terms?: any;
  resolverArgs?: any;
  enableTotal?: boolean | null;
  enableCache?: boolean | null;
}

interface MultiTagFlagOutput {
  results: Array<TagFlag>;
  totalCount: number | null;
}

interface TagRel {
  _id: string;
  schemaVersion: number;
  createdAt: Date;
  legacyData: any;
  tagId: string;
  tag: Tag | null;
  postId: string;
  post: Post | null;
  deleted: boolean;
  userId: string | null;
  user: User | null;
  currentUserCanVote: boolean;
  autoApplied: boolean;
  backfilled: boolean;
  currentUserVote: string | null;
  currentUserExtendedVote: any;
  voteCount: number;
  baseScore: number;
  extendedScore: any;
  score: number;
  afBaseScore: number | null;
  afExtendedScore: any;
  afVoteCount: number | null;
}

interface SingleTagRelInput {
  selector?: SelectorInput | null;
  resolverArgs?: any;
}

interface SingleTagRelOutput {
  result: TagRel | null;
}

interface TagRelsPostsWithTagInput {
  tagId?: string | null;
}

interface TagRelsTagsOnPostInput {
  postId?: string | null;
}

interface TagRelSelector {
  default: EmptyViewInput | null;
  postsWithTag: TagRelsPostsWithTagInput | null;
  tagsOnPost: TagRelsTagsOnPostInput | null;
}

interface MultiTagRelInput {
  terms?: any;
  resolverArgs?: any;
  enableTotal?: boolean | null;
  enableCache?: boolean | null;
}

interface MultiTagRelOutput {
  results: Array<TagRel>;
  totalCount: number | null;
}

interface Tag {
  _id: string;
  schemaVersion: number;
  createdAt: Date;
  legacyData: any;
  description: Revision | null;
  description_latest: string | null;
  pingbacks: any;
  subforumWelcomeText: Revision | null;
  subforumWelcomeText_latest: string | null;
  moderationGuidelines: Revision | null;
  moderationGuidelines_latest: string | null;
  slug: string;
  oldSlugs: Array<string>;
  name: string;
  shortName: string | null;
  subtitle: string | null;
  core: boolean;
  isPostType: boolean;
  suggestedAsFilter: boolean;
  defaultOrder: number;
  descriptionTruncationCount: number;
  postCount: number;
  userId: string | null;
  user: User | null;
  adminOnly: boolean;
  canEditUserIds: Array<string> | null;
  charsAdded: number | null;
  charsRemoved: number | null;
  deleted: boolean;
  lastCommentedAt: Date | null;
  lastSubforumCommentAt: Date | null;
  needsReview: boolean;
  reviewedByUserId: string | null;
  reviewedByUser: User | null;
  wikiGrade: number;
  recentComments: Array<Comment>;
  wikiOnly: boolean;
  bannerImageId: string | null;
  squareImageId: string | null;
  tagFlagsIds: Array<string>;
  tagFlags: Array<TagFlag>;
  lesswrongWikiImportRevision: string | null;
  lesswrongWikiImportSlug: string | null;
  lesswrongWikiImportCompleted: boolean | null;
  lastVisitedAt: Date | null;
  isRead: boolean | null;
  tableOfContents: any;
  htmlWithContributorAnnotations: string | null;
  contributors: TagContributorsList;
  contributionStats: any;
  introSequenceId: string | null;
  sequence: Sequence | null;
  postsDefaultSortOrder: string | null;
  canVoteOnRels: Array<TagRelVoteGroup> | null;
  isSubforum: boolean;
  subforumUnreadMessagesCount: number | null;
  subforumModeratorIds: Array<string>;
  subforumModerators: Array<User>;
  subforumIntroPostId: string | null;
  subforumIntroPost: Post | null;
  parentTagId: string | null;
  parentTag: Tag | null;
  subTagIds: Array<string>;
  subTags: Array<Tag>;
  autoTagModel: string | null;
  autoTagPrompt: string | null;
  noindex: boolean;
  lenses: Array<MultiDocument>;
  lensesIncludingDeleted: Array<MultiDocument>;
  isPlaceholderPage: boolean;
  summaries: Array<MultiDocument>;
  textLastUpdatedAt: Date | null;
  isArbitalImport: boolean | null;
  arbitalLinkedPages: ArbitalLinkedPages | null;
  coreTagId: string | null;
  maxScore: number | null;
  usersWhoLiked: Array<UserLikingTag>;
  forceAllowType3Audio: boolean;
  currentUserVote: string | null;
  currentUserExtendedVote: any;
  voteCount: number;
  baseScore: number;
  extendedScore: any;
  score: number;
  afBaseScore: number | null;
  afExtendedScore: any;
  afVoteCount: number | null;
}

interface SingleTagInput {
  selector?: SelectorInput | null;
  resolverArgs?: any;
}

interface SingleTagOutput {
  result: Tag | null;
}

interface TagDefaultViewInput {
  excludedTagIds?: Array<string> | null;
}

interface TagsTagsByTagIdsInput {
  excludedTagIds?: Array<string> | null;
  tagIds: Array<string>;
}

interface TagsAllTagsAlphabeticalInput {
  excludedTagIds?: Array<string> | null;
}

interface TagsUserTagsInput {
  excludedTagIds?: Array<string> | null;
  userId?: string | null;
}

interface TagsCurrentUserSubforumsInput {
  excludedTagIds?: Array<string> | null;
}

interface TagsAllPagesByNewestInput {
  excludedTagIds?: Array<string> | null;
}

interface TagsAllTagsHierarchicalInput {
  excludedTagIds?: Array<string> | null;
  wikiGrade?: string | null;
}

interface TagsTagBySlugInput {
  excludedTagIds?: Array<string> | null;
  slug?: string | null;
}

interface TagsTagsBySlugsInput {
  excludedTagIds?: Array<string> | null;
  slugs: Array<string>;
}

interface TagsCoreTagsInput {
  excludedTagIds?: Array<string> | null;
}

interface TagsPostTypeTagsInput {
  excludedTagIds?: Array<string> | null;
}

interface TagsCoreAndSubforumTagsInput {
  excludedTagIds?: Array<string> | null;
}

interface TagsNewTagsInput {
  excludedTagIds?: Array<string> | null;
}

interface TagsUnreviewedTagsInput {
  excludedTagIds?: Array<string> | null;
}

interface TagsSuggestedFilterTagsInput {
  excludedTagIds?: Array<string> | null;
}

interface TagsAllLWWikiTagsInput {
  excludedTagIds?: Array<string> | null;
}

interface TagsUnprocessedLWWikiTagsInput {
  excludedTagIds?: Array<string> | null;
}

interface TagsTagsByTagFlagInput {
  excludedTagIds?: Array<string> | null;
  tagFlagId?: string | null;
}

interface TagsAllPublicTagsInput {
  excludedTagIds?: Array<string> | null;
}

interface TagsAllArbitalTagsInput {
  excludedTagIds?: Array<string> | null;
}

interface TagsPingbackWikiPagesInput {
  excludedTagIds?: Array<string> | null;
  tagId?: string | null;
}

interface TagSelector {
  default: TagDefaultViewInput | null;
  tagsByTagIds: TagsTagsByTagIdsInput | null;
  allTagsAlphabetical: TagsAllTagsAlphabeticalInput | null;
  userTags: TagsUserTagsInput | null;
  currentUserSubforums: TagsCurrentUserSubforumsInput | null;
  allPagesByNewest: TagsAllPagesByNewestInput | null;
  allTagsHierarchical: TagsAllTagsHierarchicalInput | null;
  tagBySlug: TagsTagBySlugInput | null;
  tagsBySlugs: TagsTagsBySlugsInput | null;
  coreTags: TagsCoreTagsInput | null;
  postTypeTags: TagsPostTypeTagsInput | null;
  coreAndSubforumTags: TagsCoreAndSubforumTagsInput | null;
  newTags: TagsNewTagsInput | null;
  unreviewedTags: TagsUnreviewedTagsInput | null;
  suggestedFilterTags: TagsSuggestedFilterTagsInput | null;
  allLWWikiTags: TagsAllLWWikiTagsInput | null;
  unprocessedLWWikiTags: TagsUnprocessedLWWikiTagsInput | null;
  tagsByTagFlag: TagsTagsByTagFlagInput | null;
  allPublicTags: TagsAllPublicTagsInput | null;
  allArbitalTags: TagsAllArbitalTagsInput | null;
  pingbackWikiPages: TagsPingbackWikiPagesInput | null;
}

interface MultiTagInput {
  terms?: any;
  resolverArgs?: any;
  enableTotal?: boolean | null;
  enableCache?: boolean | null;
}

interface MultiTagOutput {
  results: Array<Tag>;
  totalCount: number | null;
}

interface Tweet {
  _id: string;
  schemaVersion: number;
  createdAt: Date;
  legacyData: any;
}

interface TypingIndicator {
  _id: string;
  schemaVersion: number;
  createdAt: Date;
  legacyData: any;
  userId: string | null;
  documentId: string | null;
  lastUpdated: Date | null;
}

interface SingleTypingIndicatorInput {
  selector?: SelectorInput | null;
  resolverArgs?: any;
}

interface SingleTypingIndicatorOutput {
  result: TypingIndicator | null;
}

interface TypingIndicatorSelector {
  default: EmptyViewInput | null;
}

interface MultiTypingIndicatorInput {
  terms?: any;
  resolverArgs?: any;
  enableTotal?: boolean | null;
  enableCache?: boolean | null;
}

interface MultiTypingIndicatorOutput {
  results: Array<TypingIndicator>;
  totalCount: number | null;
}

interface UltraFeedEvent {
  _id: string;
  createdAt: Date;
  documentId: string | null;
  collectionName: string | null;
  eventType: string | null;
  userId: string | null;
  event: any;
  feedItemId: string | null;
}

interface SingleUltraFeedEventInput {
  selector?: SelectorInput | null;
  resolverArgs?: any;
}

interface SingleUltraFeedEventOutput {
  result: UltraFeedEvent | null;
}

interface UltraFeedEventSelector {
  default: EmptyViewInput | null;
}

interface MultiUltraFeedEventInput {
  terms?: any;
  resolverArgs?: any;
  enableTotal?: boolean | null;
}

interface MultiUltraFeedEventOutput {
  results: Array<UltraFeedEvent>;
  totalCount: number | null;
}

interface UserActivity {
  _id: string;
  schemaVersion: number;
  createdAt: Date;
  legacyData: any;
}

interface UserEAGDetail {
  _id: string;
  schemaVersion: number;
  createdAt: Date;
  legacyData: any;
  userId: string | null;
  user: User | null;
  careerStage: Array<string> | null;
  countryOrRegion: string | null;
  nearestCity: string | null;
  willingnessToRelocate: any;
  experiencedIn: Array<string> | null;
  interestedIn: Array<string> | null;
  lastUpdated: Date | null;
}

interface SingleUserEAGDetailInput {
  selector?: SelectorInput | null;
  resolverArgs?: any;
}

interface SingleUserEAGDetailOutput {
  result: UserEAGDetail | null;
}

interface UserEAGDetailsDataByUserInput {
  userId?: string | null;
}

interface UserEAGDetailSelector {
  default: EmptyViewInput | null;
  dataByUser: UserEAGDetailsDataByUserInput | null;
}

interface MultiUserEAGDetailInput {
  terms?: any;
  resolverArgs?: any;
  enableTotal?: boolean | null;
  enableCache?: boolean | null;
}

interface MultiUserEAGDetailOutput {
  results: Array<UserEAGDetail>;
  totalCount: number | null;
}

interface UserJobAd {
  _id: string;
  schemaVersion: number;
  createdAt: Date;
  legacyData: any;
  userId: string | null;
  user: User | null;
  jobName: string | null;
  adState: string | null;
  reminderSetAt: Date | null;
  lastUpdated: Date | null;
}

interface SingleUserJobAdInput {
  selector?: SelectorInput | null;
  resolverArgs?: any;
}

interface SingleUserJobAdOutput {
  result: UserJobAd | null;
}

interface UserJobAdsAdsByUserInput {
  userId?: string | null;
}

interface UserJobAdSelector {
  default: EmptyViewInput | null;
  adsByUser: UserJobAdsAdsByUserInput | null;
}

interface MultiUserJobAdInput {
  terms?: any;
  resolverArgs?: any;
  enableTotal?: boolean | null;
  enableCache?: boolean | null;
}

interface MultiUserJobAdOutput {
  results: Array<UserJobAd>;
  totalCount: number | null;
}

interface UserMostValuablePost {
  _id: string;
  schemaVersion: number;
  createdAt: Date;
  legacyData: any;
  userId: string | null;
  user: User | null;
  postId: string | null;
  post: Post | null;
  deleted: boolean | null;
}

interface SingleUserMostValuablePostInput {
  selector?: SelectorInput | null;
  resolverArgs?: any;
}

interface SingleUserMostValuablePostOutput {
  result: UserMostValuablePost | null;
}

interface UserMostValuablePostsCurrentUserPostInput {
  postId?: string | null;
}

interface UserMostValuablePostSelector {
  default: EmptyViewInput | null;
  currentUserMostValuablePosts: EmptyViewInput | null;
  currentUserPost: UserMostValuablePostsCurrentUserPostInput | null;
}

interface MultiUserMostValuablePostInput {
  terms?: any;
  resolverArgs?: any;
  enableTotal?: boolean | null;
  enableCache?: boolean | null;
}

interface MultiUserMostValuablePostOutput {
  results: Array<UserMostValuablePost>;
  totalCount: number | null;
}

interface UserRateLimit {
  _id: string;
  schemaVersion: number;
  createdAt: Date;
  legacyData: any;
  userId: string;
  user: User | null;
  type: UserRateLimitType;
  intervalUnit: UserRateLimitIntervalUnit;
  intervalLength: number;
  actionsPerInterval: number;
  endedAt: Date;
}

interface SingleUserRateLimitInput {
  selector?: SelectorInput | null;
  resolverArgs?: any;
}

interface SingleUserRateLimitOutput {
  result: UserRateLimit | null;
}

interface UserRateLimitsUserRateLimitsInput {
  active?: boolean | null;
  userIds?: Array<string> | null;
}

interface UserRateLimitSelector {
  default: EmptyViewInput | null;
  userRateLimits: UserRateLimitsUserRateLimitsInput | null;
  activeUserRateLimits: EmptyViewInput | null;
}

interface MultiUserRateLimitInput {
  terms?: any;
  resolverArgs?: any;
  enableTotal?: boolean | null;
  enableCache?: boolean | null;
}

interface MultiUserRateLimitOutput {
  results: Array<UserRateLimit>;
  totalCount: number | null;
}

interface UserTagRel {
  _id: string;
  schemaVersion: number;
  createdAt: Date;
  legacyData: any;
  tagId: string;
  tag: Tag | null;
  userId: string;
  user: User | null;
  subforumShowUnreadInSidebar: boolean | null;
  subforumEmailNotifications: boolean | null;
  subforumHideIntroPost: boolean | null;
}

interface SingleUserTagRelInput {
  selector?: SelectorInput | null;
  resolverArgs?: any;
}

interface SingleUserTagRelOutput {
  result: UserTagRel | null;
}

interface UserTagRelsSingleInput {
  userId?: string | null;
  tagId?: string | null;
}

interface UserTagRelSelector {
  default: EmptyViewInput | null;
  single: UserTagRelsSingleInput | null;
}

interface MultiUserTagRelInput {
  terms?: any;
  resolverArgs?: any;
  enableTotal?: boolean | null;
  enableCache?: boolean | null;
}

interface MultiUserTagRelOutput {
  results: Array<UserTagRel>;
  totalCount: number | null;
}

interface User {
  _id: string;
  schemaVersion: number;
  createdAt: Date;
  legacyData: any;
  moderationGuidelines: Revision | null;
  moderationGuidelines_latest: string | null;
  howOthersCanHelpMe: Revision | null;
  howOthersCanHelpMe_latest: string | null;
  howICanHelpOthers: Revision | null;
  howICanHelpOthers_latest: string | null;
  slug: string;
  oldSlugs: Array<string>;
  biography: Revision | null;
  biography_latest: string | null;
  username: string | null;
  emails: Array<any> | null;
  isAdmin: boolean;
  profile: any;
  services: any;
  hasAuth0Id: boolean | null;
  displayName: string;
  previousDisplayName: string | null;
  email: string | null;
  noindex: boolean;
  groups: Array<string> | null;
  pageUrl: string | null;
  pagePath: string | null;
  editUrl: string | null;
  lwWikiImport: boolean | null;
  theme: any;
  lastUsedTimezone: string | null;
  whenConfirmationEmailSent: Date | null;
  legacy: boolean | null;
  commentSorting: string | null;
  sortDraftsBy: string | null;
  reactPaletteStyle: ReactPaletteStyle | null;
  noKibitz: boolean | null;
  showHideKarmaOption: boolean | null;
  showPostAuthorCard: boolean | null;
  hideIntercom: boolean;
  markDownPostEditor: boolean;
  hideElicitPredictions: boolean | null;
  hideAFNonMemberInitialWarning: boolean | null;
  noSingleLineComments: boolean;
  noCollapseCommentsPosts: boolean;
  noCollapseCommentsFrontpage: boolean;
  hideCommunitySection: boolean;
  expandedFrontpageSections: ExpandedFrontpageSectionsSettingsOutput | null;
  showCommunityInRecentDiscussion: boolean;
  hidePostsRecommendations: boolean;
  petrovOptOut: boolean;
  optedOutOfSurveys: boolean | null;
  postGlossariesPinned: boolean | null;
  generateJargonForDrafts: boolean | null;
  generateJargonForPublishedPosts: boolean | null;
  acceptedTos: boolean | null;
  hideNavigationSidebar: boolean | null;
  currentFrontpageFilter: string | null;
  frontpageSelectedTab: string | null;
  frontpageFilterSettings: any;
  hideFrontpageFilterSettingsDesktop: boolean | null;
  allPostsTimeframe: string | null;
  allPostsFilter: string | null;
  allPostsSorting: string | null;
  allPostsShowLowKarma: boolean | null;
  allPostsIncludeEvents: boolean | null;
  allPostsHideCommunity: boolean | null;
  allPostsOpenSettings: boolean | null;
  draftsListSorting: string | null;
  draftsListShowArchived: boolean | null;
  draftsListShowShared: boolean | null;
  lastNotificationsCheck: Date | null;
  karma: number;
  goodHeartTokens: number | null;
  moderationStyle: string | null;
  moderatorAssistance: boolean | null;
  collapseModerationGuidelines: boolean | null;
  bannedUserIds: Array<string> | null;
  bannedPersonalUserIds: Array<string> | null;
  bookmarkedPostsMetadata: Array<PostMetadataOutput> | null;
<<<<<<< HEAD
  hasAnyBookmarks: boolean;
=======
  bookmarksCount: number | null;
  hasAnyBookmarks: boolean | null;
>>>>>>> 7b21039a
  bookmarkedPosts: Array<Post> | null;
  hiddenPostsMetadata: Array<PostMetadataOutput> | null;
  hiddenPosts: Array<Post> | null;
  legacyId: string | null;
  deleted: boolean;
  permanentDeletionRequestedAt: Date | null;
  voteBanned: boolean | null;
  nullifyVotes: boolean | null;
  deleteContent: boolean | null;
  banned: Date | null;
  IPs: Array<string> | null;
  auto_subscribe_to_my_posts: boolean;
  auto_subscribe_to_my_comments: boolean;
  autoSubscribeAsOrganizer: boolean;
  notificationCommentsOnSubscribedPost: any;
  notificationShortformContent: any;
  notificationRepliesToMyComments: any;
  notificationRepliesToSubscribedComments: any;
  notificationSubscribedUserPost: any;
  notificationSubscribedUserComment: any;
  notificationPostsInGroups: any;
  notificationSubscribedTagPost: any;
  notificationSubscribedSequencePost: any;
  notificationPrivateMessage: any;
  notificationSharedWithMe: any;
  notificationAlignmentSubmissionApproved: any;
  notificationEventInRadius: any;
  notificationKarmaPowersGained: any;
  notificationRSVPs: any;
  notificationGroupAdministration: any;
  notificationCommentsOnDraft: any;
  notificationPostsNominatedReview: any;
  notificationSubforumUnread: any;
  notificationNewMention: any;
  notificationDialogueMessages: any;
  notificationPublishedDialogueMessages: any;
  notificationAddedAsCoauthor: any;
  notificationDebateCommentsOnSubscribedPost: any;
  notificationDebateReplies: any;
  notificationDialogueMatch: any;
  notificationNewDialogueChecks: any;
  notificationYourTurnMatchForm: any;
  hideDialogueFacilitation: boolean | null;
  revealChecksToAdmins: boolean | null;
  optedInToDialogueFacilitation: boolean | null;
  showDialoguesList: boolean | null;
  showMyDialogues: boolean | null;
  showMatches: boolean | null;
  showRecommendedPartners: boolean | null;
  hideActiveDialogueUsers: boolean | null;
  karmaChangeNotifierSettings: any;
  karmaChangeLastOpened: Date | null;
  karmaChangeBatchStart: Date | null;
  emailSubscribedToCurated: boolean | null;
  subscribedToDigest: boolean | null;
  subscribedToNewsletter: boolean | null;
  unsubscribeFromAll: boolean | null;
  hideSubscribePoke: boolean | null;
  hideMeetupsPoke: boolean | null;
  hideHomeRHS: boolean | null;
  frontpagePostCount: number;
  sequenceCount: number;
  sequenceDraftCount: number;
  mongoLocation: any;
  googleLocation: any;
  location: string | null;
  mapLocation: any;
  mapLocationLatLng: LatLng | null;
  mapLocationSet: boolean | null;
  mapMarkerText: string | null;
  htmlMapMarkerText: string | null;
  nearbyEventsNotifications: boolean;
  nearbyEventsNotificationsLocation: any;
  nearbyEventsNotificationsMongoLocation: any;
  nearbyEventsNotificationsRadius: number | null;
  nearbyPeopleNotificationThreshold: number | null;
  hideFrontpageMap: boolean | null;
  hideTaggingProgressBar: boolean | null;
  hideFrontpageBookAd: boolean | null;
  hideFrontpageBook2019Ad: boolean | null;
  hideFrontpageBook2020Ad: boolean | null;
  sunshineNotes: string | null;
  sunshineFlagged: boolean | null;
  needsReview: boolean | null;
  sunshineSnoozed: boolean | null;
  snoozedUntilContentCount: number | null;
  reviewedByUserId: string | null;
  reviewedByUser: User | null;
  isReviewed: boolean | null;
  reviewedAt: Date | null;
  spamRiskScore: number;
  afKarma: number;
  voteCount: number | null;
  smallUpvoteCount: number | null;
  smallDownvoteCount: number | null;
  bigUpvoteCount: number | null;
  bigDownvoteCount: number | null;
  voteReceivedCount: number | null;
  smallUpvoteReceivedCount: number | null;
  smallDownvoteReceivedCount: number | null;
  bigUpvoteReceivedCount: number | null;
  bigDownvoteReceivedCount: number | null;
  usersContactedBeforeReview: Array<string> | null;
  fullName: string | null;
  shortformFeedId: string | null;
  shortformFeed: Post | null;
  viewUnreviewedComments: boolean | null;
  partiallyReadSequences: Array<PartiallyReadSequenceItemOutput> | null;
<<<<<<< HEAD
  hasContinueReading: boolean;
=======
  hasContinueReading: boolean | null;
>>>>>>> 7b21039a
  beta: boolean | null;
  reviewVotesQuadratic: boolean | null;
  reviewVotesQuadratic2019: boolean | null;
  reviewVoteCount: number | null;
  reviewVotesQuadratic2020: boolean | null;
  petrovPressedButtonDate: Date | null;
  petrovLaunchCodeDate: Date | null;
  defaultToCKEditor: boolean | null;
  signUpReCaptchaRating: number | null;
  noExpandUnreadCommentsReview: boolean;
  postCount: number;
  maxPostCount: number;
  posts: Array<Post> | null;
  commentCount: number;
  maxCommentCount: number;
  tagRevisionCount: number;
  abTestKey: string | null;
  abTestOverrides: any;
  walledGardenInvite: boolean | null;
  hideWalledGardenUI: boolean | null;
  walledGardenPortalOnboarded: boolean | null;
  taggingDashboardCollapsed: boolean | null;
  usernameUnset: boolean | null;
  paymentEmail: string | null;
  paymentInfo: string | null;
  profileUpdatedAt: Date;
  profileImageId: string | null;
  jobTitle: string | null;
  organization: string | null;
  careerStage: Array<string> | null;
  website: string | null;
  bio: string | null;
  htmlBio: string;
  fmCrosspostUserId: string | null;
  linkedinProfileURL: string | null;
  facebookProfileURL: string | null;
  blueskyProfileURL: string | null;
  twitterProfileURL: string | null;
  twitterProfileURLAdmin: string | null;
  githubProfileURL: string | null;
  profileTagIds: Array<string>;
  profileTags: Array<Tag>;
  organizerOfGroupIds: Array<string>;
  organizerOfGroups: Array<Localgroup>;
  programParticipation: Array<string> | null;
  postingDisabled: boolean | null;
  allCommentingDisabled: boolean | null;
  commentingOnOtherUsersDisabled: boolean | null;
  conversationsDisabled: boolean | null;
  associatedClientId: ClientId | null;
  associatedClientIds: Array<ClientId> | null;
  altAccountsDetected: boolean | null;
  acknowledgedNewUserGuidelines: boolean | null;
  moderatorActions: Array<ModeratorAction> | null;
  subforumPreferredLayout: SubforumPreferredLayout | null;
  hideJobAdUntil: Date | null;
  criticismTipsDismissed: boolean | null;
  hideFromPeopleDirectory: boolean;
  allowDatadogSessionReplay: boolean;
  afPostCount: number;
  afCommentCount: number;
  afSequenceCount: number;
  afSequenceDraftCount: number;
  reviewForAlignmentForumUserId: string | null;
  afApplicationText: string | null;
  afSubmittedApplication: boolean | null;
  rateLimitNextAbleToComment: any;
  rateLimitNextAbleToPost: any;
  recentKarmaInfo: any;
  hideSunshineSidebar: boolean | null;
  inactiveSurveyEmailSentAt: Date | null;
  userSurveyEmailSentAt: Date | null;
  karmaChanges: KarmaChanges | null;
  recommendationSettings: any;
}

interface UserSelectorUniqueInput {
  _id?: string | null;
  documentId?: string | null;
  slug?: string | null;
}

interface SingleUserInput {
  selector?: UserSelectorUniqueInput | null;
  resolverArgs?: any;
}

interface SingleUserOutput {
  result: User | null;
}

interface UsersUsersByUserIdsInput {
  userIds?: Array<string> | null;
}

interface UsersUsersProfileInput {
  userId?: string | null;
  slug?: string | null;
}

interface UsersTagCommunityMembersInput {
  hasBio?: boolean | null;
  profileTagId?: string | null;
}

interface UserSelector {
  default: EmptyViewInput | null;
  usersByUserIds: UsersUsersByUserIdsInput | null;
  usersProfile: UsersUsersProfileInput | null;
  LWSunshinesList: EmptyViewInput | null;
  LWTrustLevel1List: EmptyViewInput | null;
  LWUsersAdmin: EmptyViewInput | null;
  usersWithBannedUsers: EmptyViewInput | null;
  sunshineNewUsers: EmptyViewInput | null;
  recentlyActive: EmptyViewInput | null;
  allUsers: EmptyViewInput | null;
  usersMapLocations: EmptyViewInput | null;
  tagCommunityMembers: UsersTagCommunityMembersInput | null;
  reviewAdminUsers: EmptyViewInput | null;
  usersWithPaymentInfo: EmptyViewInput | null;
  usersWithOptedInToDialogueFacilitation: EmptyViewInput | null;
  alignmentSuggestedUsers: EmptyViewInput | null;
  usersTopKarma: EmptyViewInput | null;
}

interface MultiUserInput {
  terms?: any;
  resolverArgs?: any;
  enableTotal?: boolean | null;
  enableCache?: boolean | null;
}

interface MultiUserOutput {
  results: Array<User>;
  totalCount: number | null;
}

interface Vote {
  _id: string;
  schemaVersion: number;
  createdAt: Date;
  legacyData: any;
  documentId: string;
  collectionName: string;
  userId: string | null;
  authorIds: Array<string> | null;
  authorId: string | null;
  voteType: VoteType;
  extendedVoteType: any;
  power: number | null;
  afPower: number | null;
  cancelled: boolean;
  isUnvote: boolean;
  votedAt: Date | null;
  tagRel: TagRel | null;
  comment: Comment | null;
  post: Post | null;
  documentIsAf: boolean;
  silenceNotification: boolean;
}

interface SingleVoteInput {
  selector?: SelectorInput | null;
  resolverArgs?: any;
}

interface SingleVoteOutput {
  result: Vote | null;
}

interface VotesUserPostVotesInput {
  collectionName?: string | null;
  voteType?: VoteType | null;
  after?: string | null;
  before?: string | null;
}

interface VotesUserVotesInput {
  collectionNames: Array<string>;
}

interface VoteSelector {
  default: EmptyViewInput | null;
  tagVotes: EmptyViewInput | null;
  userPostVotes: VotesUserPostVotesInput | null;
  userVotes: VotesUserVotesInput | null;
}

interface MultiVoteInput {
  terms?: any;
  resolverArgs?: any;
  enableTotal?: boolean | null;
  enableCache?: boolean | null;
}

interface MultiVoteOutput {
  results: Array<Vote>;
  totalCount: number | null;
}

interface CreateAdvisorRequestDataInput {
  legacyData?: any;
  userId: string;
  interestedInMetaculus?: boolean | null;
  jobAds?: any;
}

interface CreateAdvisorRequestInput {
  data: CreateAdvisorRequestDataInput;
}

interface UpdateAdvisorRequestDataInput {
  legacyData?: any;
  userId?: string | null;
  interestedInMetaculus?: boolean | null;
  jobAds?: any;
}

interface UpdateAdvisorRequestInput {
  selector: SelectorInput;
  data: UpdateAdvisorRequestDataInput;
}

interface AdvisorRequestOutput {
  data: AdvisorRequest | null;
}

interface CreateBookDataInput {
  legacyData?: any;
  contents?: CreateRevisionDataInput | null;
  title?: string | null;
  subtitle?: string | null;
  tocTitle?: string | null;
  collectionId: string;
  number?: number | null;
  postIds?: Array<string> | null;
  sequenceIds?: Array<string> | null;
  displaySequencesAsGrid?: boolean | null;
  hideProgressBar?: boolean | null;
  showChapters?: boolean | null;
}

interface CreateBookInput {
  data: CreateBookDataInput;
}

interface UpdateBookDataInput {
  legacyData?: any;
  contents?: CreateRevisionDataInput | null;
  title?: string | null;
  subtitle?: string | null;
  tocTitle?: string | null;
  collectionId?: string | null;
  number?: number | null;
  postIds?: Array<string> | null;
  sequenceIds?: Array<string> | null;
  displaySequencesAsGrid?: boolean | null;
  hideProgressBar?: boolean | null;
  showChapters?: boolean | null;
}

interface UpdateBookInput {
  selector: SelectorInput;
  data: UpdateBookDataInput;
}

interface BookOutput {
  data: Book | null;
}

interface CreateChapterDataInput {
  legacyData?: any;
  contents?: CreateRevisionDataInput | null;
  title?: string | null;
  subtitle?: string | null;
  number?: number | null;
  sequenceId?: string | null;
  postIds: Array<string>;
}

interface CreateChapterInput {
  data: CreateChapterDataInput;
}

interface UpdateChapterDataInput {
  legacyData?: any;
  contents?: CreateRevisionDataInput | null;
  title?: string | null;
  subtitle?: string | null;
  number?: number | null;
  sequenceId?: string | null;
  postIds?: Array<string> | null;
}

interface UpdateChapterInput {
  selector: SelectorInput;
  data: UpdateChapterDataInput;
}

interface ChapterOutput {
  data: Chapter | null;
}

interface CreateCollectionDataInput {
  createdAt: Date;
  legacyData?: any;
  contents?: CreateRevisionDataInput | null;
  title: string;
  slug: string;
  gridImageId?: string | null;
  firstPageLink?: string | null;
  hideStartReadingButton?: boolean | null;
  noindex?: boolean | null;
}

interface CreateCollectionInput {
  data: CreateCollectionDataInput;
}

interface UpdateCollectionDataInput {
  createdAt?: Date | null;
  legacyData?: any;
  contents?: CreateRevisionDataInput | null;
  title?: string | null;
  slug?: string | null;
  gridImageId?: string | null;
  firstPageLink?: string | null;
  hideStartReadingButton?: boolean | null;
  noindex?: boolean | null;
}

interface UpdateCollectionInput {
  selector: SelectorInput;
  data: UpdateCollectionDataInput;
}

interface CollectionOutput {
  data: Collection | null;
}

interface CreateCommentModeratorActionDataInput {
  legacyData?: any;
  commentId?: string | null;
  type: string;
  endedAt?: Date | null;
}

interface CreateCommentModeratorActionInput {
  data: CreateCommentModeratorActionDataInput;
}

interface UpdateCommentModeratorActionDataInput {
  legacyData?: any;
  commentId?: string | null;
  type?: string | null;
  endedAt?: Date | null;
}

interface UpdateCommentModeratorActionInput {
  selector: SelectorInput;
  data: UpdateCommentModeratorActionDataInput;
}

interface CommentModeratorActionOutput {
  data: CommentModeratorAction | null;
}

interface CreateCommentDataInput {
  legacyData?: any;
  contents?: CreateRevisionDataInput | null;
  parentCommentId?: string | null;
  topLevelCommentId?: string | null;
  postId?: string | null;
  tagId?: string | null;
  forumEventId?: string | null;
  forumEventMetadata?: any;
  tagCommentType?: TagCommentType | null;
  subforumStickyPriority?: number | null;
  userId?: string | null;
  authorIsUnreviewed?: boolean | null;
  answer?: boolean | null;
  parentAnswerId?: string | null;
  shortform?: boolean | null;
  shortformFrontpage?: boolean | null;
  nominatedForReview?: string | null;
  reviewingForReview?: string | null;
  promotedByUserId?: string | null;
  hideKarma?: boolean | null;
  legacy?: boolean | null;
  legacyId?: string | null;
  legacyPoll?: boolean | null;
  legacyParentId?: string | null;
  draft?: boolean | null;
  retracted?: boolean | null;
  deleted?: boolean | null;
  deletedPublic?: boolean | null;
  deletedReason?: string | null;
  deletedDate?: Date | null;
  deletedByUserId?: string | null;
  spam?: boolean | null;
  needsReview?: boolean | null;
  reviewedByUserId?: string | null;
  moderatorHat?: boolean | null;
  hideModeratorHat?: boolean | null;
  isPinnedOnProfile?: boolean | null;
  title?: string | null;
  relevantTagIds?: Array<string> | null;
  debateResponse?: boolean | null;
  rejected?: boolean | null;
  modGPTAnalysis?: string | null;
  modGPTRecommendation?: string | null;
  rejectedReason?: string | null;
  rejectedByUserId?: string | null;
  af?: boolean | null;
  afDate?: Date | null;
  agentFoundationsId?: string | null;
  originalDialogueId?: string | null;
}

interface CreateCommentInput {
  data: CreateCommentDataInput;
}

interface UpdateCommentDataInput {
  legacyData?: any;
  contents?: CreateRevisionDataInput | null;
  postedAt?: Date | null;
  postId?: string | null;
  tagId?: string | null;
  subforumStickyPriority?: number | null;
  authorIsUnreviewed?: boolean | null;
  answer?: boolean | null;
  shortform?: boolean | null;
  shortformFrontpage?: boolean | null;
  nominatedForReview?: string | null;
  reviewingForReview?: string | null;
  promoted?: boolean | null;
  promotedByUserId?: string | null;
  hideKarma?: boolean | null;
  legacy?: boolean | null;
  legacyId?: string | null;
  legacyPoll?: boolean | null;
  legacyParentId?: string | null;
  draft?: boolean | null;
  retracted?: boolean | null;
  deleted?: boolean | null;
  deletedPublic?: boolean | null;
  deletedReason?: string | null;
  deletedDate?: Date | null;
  deletedByUserId?: string | null;
  spam?: boolean | null;
  repliesBlockedUntil?: Date | null;
  needsReview?: boolean | null;
  reviewedByUserId?: string | null;
  hideAuthor?: boolean | null;
  moderatorHat?: boolean | null;
  hideModeratorHat?: boolean | null;
  isPinnedOnProfile?: boolean | null;
  title?: string | null;
  relevantTagIds?: Array<string> | null;
  debateResponse?: boolean | null;
  rejected?: boolean | null;
  modGPTAnalysis?: string | null;
  modGPTRecommendation?: string | null;
  rejectedReason?: string | null;
  rejectedByUserId?: string | null;
  af?: boolean | null;
  suggestForAlignmentUserIds?: Array<string> | null;
  reviewForAlignmentUserId?: string | null;
  afDate?: Date | null;
  moveToAlignmentUserId?: string | null;
  agentFoundationsId?: string | null;
  originalDialogueId?: string | null;
}

interface UpdateCommentInput {
  selector: SelectorInput;
  data: UpdateCommentDataInput;
}

interface CommentOutput {
  data: Comment | null;
}

interface CreateConversationDataInput {
  legacyData?: any;
  title?: string | null;
  participantIds?: Array<string> | null;
  af?: boolean | null;
  moderator?: boolean | null;
  archivedByIds?: Array<string> | null;
}

interface CreateConversationInput {
  data: CreateConversationDataInput;
}

interface UpdateConversationDataInput {
  legacyData?: any;
  title?: string | null;
  participantIds?: Array<string> | null;
  af?: boolean | null;
  moderator?: boolean | null;
  archivedByIds?: Array<string> | null;
}

interface UpdateConversationInput {
  selector: SelectorInput;
  data: UpdateConversationDataInput;
}

interface ConversationOutput {
  data: Conversation | null;
}

interface CreateCurationNoticeDataInput {
  legacyData?: any;
  contents?: CreateRevisionDataInput | null;
  userId: string;
  commentId?: string | null;
  postId: string;
}

interface CreateCurationNoticeInput {
  data: CreateCurationNoticeDataInput;
}

interface UpdateCurationNoticeDataInput {
  legacyData?: any;
  contents?: CreateRevisionDataInput | null;
  commentId?: string | null;
  deleted?: boolean | null;
}

interface UpdateCurationNoticeInput {
  selector: SelectorInput;
  data: UpdateCurationNoticeDataInput;
}

interface CurationNoticeOutput {
  data: CurationNotice | null;
}

interface CreateDigestPostDataInput {
  legacyData?: any;
  digestId: string;
  postId: string;
  emailDigestStatus?: string | null;
  onsiteDigestStatus?: string | null;
}

interface CreateDigestPostInput {
  data: CreateDigestPostDataInput;
}

interface UpdateDigestPostDataInput {
  legacyData?: any;
  digestId?: string | null;
  postId?: string | null;
  emailDigestStatus?: string | null;
  onsiteDigestStatus?: string | null;
}

interface UpdateDigestPostInput {
  selector: SelectorInput;
  data: UpdateDigestPostDataInput;
}

interface DigestPostOutput {
  data: DigestPost | null;
}

interface CreateDigestDataInput {
  legacyData?: any;
  num: number;
  startDate: Date;
  endDate?: Date | null;
  publishedDate?: Date | null;
  onsiteImageId?: string | null;
  onsitePrimaryColor?: string | null;
}

interface CreateDigestInput {
  data: CreateDigestDataInput;
}

interface UpdateDigestDataInput {
  legacyData?: any;
  num?: number | null;
  startDate?: Date | null;
  endDate?: Date | null;
  publishedDate?: Date | null;
  onsiteImageId?: string | null;
  onsitePrimaryColor?: string | null;
}

interface UpdateDigestInput {
  selector: SelectorInput;
  data: UpdateDigestDataInput;
}

interface DigestOutput {
  data: Digest | null;
}

interface CreateElectionCandidateDataInput {
  legacyData?: any;
  electionName: string;
  name: string;
  logoSrc: string;
  href: string;
  fundraiserLink?: string | null;
  gwwcLink?: string | null;
  gwwcId?: string | null;
  description: string;
  userId?: string | null;
  tagId: string;
  isElectionFundraiser?: boolean | null;
  amountRaised?: number | null;
  targetAmount?: number | null;
}

interface CreateElectionCandidateInput {
  data: CreateElectionCandidateDataInput;
}

interface UpdateElectionCandidateDataInput {
  legacyData?: any;
  electionName?: string | null;
  name?: string | null;
  logoSrc?: string | null;
  href?: string | null;
  fundraiserLink?: string | null;
  gwwcLink?: string | null;
  gwwcId?: string | null;
  description?: string | null;
  userId?: string | null;
  tagId?: string | null;
  isElectionFundraiser?: boolean | null;
  amountRaised?: number | null;
  targetAmount?: number | null;
}

interface UpdateElectionCandidateInput {
  selector: SelectorInput;
  data: UpdateElectionCandidateDataInput;
}

interface ElectionCandidateOutput {
  data: ElectionCandidate | null;
}

interface CreateElectionVoteDataInput {
  legacyData?: any;
  electionName: string;
  userId: string;
  compareState?: any;
  vote?: any;
  submittedAt?: Date | null;
  submissionComments?: any;
  userExplanation?: string | null;
  userOtherComments?: string | null;
}

interface CreateElectionVoteInput {
  data: CreateElectionVoteDataInput;
}

interface UpdateElectionVoteDataInput {
  legacyData?: any;
  electionName?: string | null;
  userId?: string | null;
  compareState?: any;
  vote?: any;
  submittedAt?: Date | null;
  submissionComments?: any;
  userExplanation?: string | null;
  userOtherComments?: string | null;
}

interface UpdateElectionVoteInput {
  selector: SelectorInput;
  data: UpdateElectionVoteDataInput;
}

interface ElectionVoteOutput {
  data: ElectionVote | null;
}

interface CreateElicitQuestionDataInput {
  legacyData?: any;
  title: string;
  notes?: string | null;
  resolution?: string | null;
  resolvesBy?: Date | null;
}

interface CreateElicitQuestionInput {
  data: CreateElicitQuestionDataInput;
}

interface UpdateElicitQuestionDataInput {
  legacyData?: any;
  title?: string | null;
  notes?: string | null;
  resolution?: string | null;
  resolvesBy?: Date | null;
}

interface UpdateElicitQuestionInput {
  selector: SelectorInput;
  data: UpdateElicitQuestionDataInput;
}

interface ElicitQuestionOutput {
  data: ElicitQuestion | null;
}

interface CreateForumEventDataInput {
  legacyData?: any;
  frontpageDescription?: CreateRevisionDataInput | null;
  frontpageDescriptionMobile?: CreateRevisionDataInput | null;
  postPageDescription?: CreateRevisionDataInput | null;
  title: string;
  startDate: Date;
  endDate?: Date | null;
  darkColor?: string | null;
  lightColor?: string | null;
  bannerTextColor?: string | null;
  contrastColor?: string | null;
  tagId?: string | null;
  postId?: string | null;
  commentId?: string | null;
  bannerImageId?: string | null;
  includesPoll?: boolean | null;
  isGlobal?: boolean | null;
  eventFormat?: ForumEventFormat | null;
  pollQuestion?: CreateRevisionDataInput | null;
  pollAgreeWording?: string | null;
  pollDisagreeWording?: string | null;
  maxStickersPerUser?: number | null;
  customComponent?: ForumEventCustomComponent | null;
  commentPrompt?: string | null;
  publicData?: any;
}

interface CreateForumEventInput {
  data: CreateForumEventDataInput;
}

interface UpdateForumEventDataInput {
  legacyData?: any;
  frontpageDescription?: CreateRevisionDataInput | null;
  frontpageDescriptionMobile?: CreateRevisionDataInput | null;
  postPageDescription?: CreateRevisionDataInput | null;
  title?: string | null;
  startDate?: Date | null;
  endDate?: Date | null;
  darkColor?: string | null;
  lightColor?: string | null;
  bannerTextColor?: string | null;
  contrastColor?: string | null;
  tagId?: string | null;
  postId?: string | null;
  commentId?: string | null;
  bannerImageId?: string | null;
  includesPoll?: boolean | null;
  isGlobal?: boolean | null;
  eventFormat?: ForumEventFormat | null;
  pollQuestion?: CreateRevisionDataInput | null;
  pollAgreeWording?: string | null;
  pollDisagreeWording?: string | null;
  maxStickersPerUser?: number | null;
  customComponent?: ForumEventCustomComponent | null;
  commentPrompt?: string | null;
  publicData?: any;
}

interface UpdateForumEventInput {
  selector: SelectorInput;
  data: UpdateForumEventDataInput;
}

interface ForumEventOutput {
  data: ForumEvent | null;
}

interface CreateJargonTermDataInput {
  legacyData?: any;
  contents?: CreateRevisionDataInput | null;
  postId: string;
  term: string;
  approved?: boolean | null;
  deleted?: boolean | null;
  altTerms: Array<string>;
}

interface CreateJargonTermInput {
  data: CreateJargonTermDataInput;
}

interface UpdateJargonTermDataInput {
  legacyData?: any;
  contents?: CreateRevisionDataInput | null;
  term?: string | null;
  approved?: boolean | null;
  deleted?: boolean | null;
  altTerms?: Array<string> | null;
}

interface UpdateJargonTermInput {
  selector: SelectorInput;
  data: UpdateJargonTermDataInput;
}

interface JargonTermOutput {
  data: JargonTerm | null;
}

interface CreateLWEventDataInput {
  legacyData?: any;
  userId?: string | null;
  name: string;
  documentId?: string | null;
  important?: boolean | null;
  properties?: any;
  intercom?: boolean | null;
}

interface CreateLWEventInput {
  data: CreateLWEventDataInput;
}

interface LWEventOutput {
  data: LWEvent | null;
}

interface UpdateLlmConversationDataInput {
  legacyData?: any;
  userId?: string | null;
  title?: string | null;
  model?: string | null;
  systemPrompt?: string | null;
  deleted?: boolean | null;
}

interface UpdateLlmConversationInput {
  selector: SelectorInput;
  data: UpdateLlmConversationDataInput;
}

interface LlmConversationOutput {
  data: LlmConversation | null;
}

interface CreateLocalgroupDataInput {
  legacyData?: any;
  contents?: CreateRevisionDataInput | null;
  name: string;
  nameInAnotherLanguage?: string | null;
  organizerIds: Array<string>;
  lastActivity?: Date | null;
  types: Array<string>;
  categories?: Array<string> | null;
  isOnline?: boolean | null;
  googleLocation?: any;
  location?: string | null;
  contactInfo?: string | null;
  facebookLink?: string | null;
  facebookPageLink?: string | null;
  meetupLink?: string | null;
  slackLink?: string | null;
  website?: string | null;
  bannerImageId?: string | null;
  inactive?: boolean | null;
  deleted?: boolean | null;
}

interface CreateLocalgroupInput {
  data: CreateLocalgroupDataInput;
}

interface UpdateLocalgroupDataInput {
  legacyData?: any;
  contents?: CreateRevisionDataInput | null;
  name?: string | null;
  nameInAnotherLanguage?: string | null;
  organizerIds?: Array<string> | null;
  lastActivity?: Date | null;
  types?: Array<string> | null;
  categories?: Array<string> | null;
  isOnline?: boolean | null;
  googleLocation?: any;
  location?: string | null;
  contactInfo?: string | null;
  facebookLink?: string | null;
  facebookPageLink?: string | null;
  meetupLink?: string | null;
  slackLink?: string | null;
  website?: string | null;
  bannerImageId?: string | null;
  inactive?: boolean | null;
  deleted?: boolean | null;
}

interface UpdateLocalgroupInput {
  selector: SelectorInput;
  data: UpdateLocalgroupDataInput;
}

interface LocalgroupOutput {
  data: Localgroup | null;
}

interface CreateMessageDataInput {
  legacyData?: any;
  contents?: CreateRevisionDataInput | null;
  userId?: string | null;
  conversationId: string;
  noEmail?: boolean | null;
}

interface CreateMessageInput {
  data: CreateMessageDataInput;
}

interface UpdateMessageDataInput {
  legacyData?: any;
  contents?: CreateRevisionDataInput | null;
}

interface UpdateMessageInput {
  selector: SelectorInput;
  data: UpdateMessageDataInput;
}

interface MessageOutput {
  data: Message | null;
}

interface CreateModerationTemplateDataInput {
  legacyData?: any;
  contents?: CreateRevisionDataInput | null;
  name: string;
  collectionName: ModerationTemplateType;
  order?: number | null;
}

interface CreateModerationTemplateInput {
  data: CreateModerationTemplateDataInput;
}

interface UpdateModerationTemplateDataInput {
  legacyData?: any;
  contents?: CreateRevisionDataInput | null;
  name?: string | null;
  collectionName?: ModerationTemplateType | null;
  order?: number | null;
  deleted?: boolean | null;
}

interface UpdateModerationTemplateInput {
  selector: SelectorInput;
  data: UpdateModerationTemplateDataInput;
}

interface ModerationTemplateOutput {
  data: ModerationTemplate | null;
}

interface CreateModeratorActionDataInput {
  legacyData?: any;
  userId?: string | null;
  type: ModeratorActionType;
  endedAt?: Date | null;
}

interface CreateModeratorActionInput {
  data: CreateModeratorActionDataInput;
}

interface UpdateModeratorActionDataInput {
  legacyData?: any;
  userId?: string | null;
  type?: ModeratorActionType | null;
  endedAt?: Date | null;
}

interface UpdateModeratorActionInput {
  selector: SelectorInput;
  data: UpdateModeratorActionDataInput;
}

interface ModeratorActionOutput {
  data: ModeratorAction | null;
}

interface CreateMultiDocumentDataInput {
  legacyData?: any;
  contents?: CreateRevisionDataInput | null;
  slug?: string | null;
  title?: string | null;
  tabTitle: string;
  tabSubtitle?: string | null;
  userId?: string | null;
  parentDocumentId: string;
  collectionName: MultiDocumentCollectionName;
  fieldName: MultiDocumentFieldName;
}

interface CreateMultiDocumentInput {
  data: CreateMultiDocumentDataInput;
}

interface UpdateMultiDocumentDataInput {
  legacyData?: any;
  contents?: CreateRevisionDataInput | null;
  slug?: string | null;
  title?: string | null;
  tabTitle?: string | null;
  tabSubtitle?: string | null;
  index?: number | null;
  deleted?: boolean | null;
}

interface UpdateMultiDocumentInput {
  selector: SelectorInput;
  data: UpdateMultiDocumentDataInput;
}

interface MultiDocumentOutput {
  data: MultiDocument | null;
}

interface UpdateNotificationDataInput {
  legacyData?: any;
  viewed?: boolean | null;
}

interface UpdateNotificationInput {
  selector: SelectorInput;
  data: UpdateNotificationDataInput;
}

interface NotificationOutput {
  data: Notification | null;
}

interface CreatePetrovDayActionDataInput {
  legacyData?: any;
  actionType: string;
  data?: any;
  userId: string;
}

interface CreatePetrovDayActionInput {
  data: CreatePetrovDayActionDataInput;
}

interface PetrovDayActionOutput {
  data: PetrovDayAction | null;
}

interface CreatePodcastEpisodeDataInput {
  legacyData?: any;
  podcastId?: string | null;
  title: string;
  episodeLink: string;
  externalEpisodeId: string;
}

interface CreatePodcastEpisodeInput {
  data: CreatePodcastEpisodeDataInput;
}

interface PodcastEpisodeOutput {
  data: PodcastEpisode | null;
}

interface CreatePostDataInput {
  legacyData?: any;
  contents?: CreateRevisionDataInput | null;
  moderationGuidelines?: CreateRevisionDataInput | null;
  customHighlight?: CreateRevisionDataInput | null;
  slug?: string | null;
  postedAt?: Date | null;
  url?: string | null;
  postCategory?: PostCategory | null;
  title: string;
  status?: number | null;
  sticky?: boolean | null;
  stickyPriority?: number | null;
  userId?: string | null;
  question?: boolean | null;
  authorIsUnreviewed?: boolean | null;
  readTimeMinutesOverride?: number | null;
  submitToFrontpage?: boolean | null;
  hiddenRelatedQuestion?: boolean | null;
  originalPostRelationSourceId?: string | null;
  shortform?: boolean | null;
  canonicalSource?: string | null;
  manifoldReviewMarketId?: string | null;
  tagRelevance?: any;
  noIndex?: boolean | null;
  activateRSVPs?: boolean | null;
  nextDayReminderSent?: boolean | null;
  onlyVisibleToLoggedIn?: boolean | null;
  onlyVisibleToEstablishedAccounts?: boolean | null;
  hideFromRecentDiscussions?: boolean | null;
  podcastEpisodeId?: string | null;
  forceAllowType3Audio?: boolean | null;
  legacy?: boolean | null;
  legacyId?: string | null;
  legacySpam?: boolean | null;
  feedId?: string | null;
  feedLink?: string | null;
  curatedDate?: Date | null;
  metaDate?: Date | null;
  suggestForCuratedUserIds?: Array<string> | null;
  frontpageDate?: Date | null;
  autoFrontpage?: string | null;
  collectionTitle?: string | null;
  coauthorStatuses?: Array<CoauthorStatusInput> | null;
  hasCoauthorPermission?: boolean | null;
  socialPreviewImageId?: string | null;
  socialPreviewImageAutoUrl?: string | null;
  socialPreview?: SocialPreviewInput | null;
  fmCrosspost?: CrosspostInput | null;
  canonicalSequenceId?: string | null;
  canonicalCollectionSlug?: string | null;
  canonicalBookId?: string | null;
  canonicalNextPostSlug?: string | null;
  canonicalPrevPostSlug?: string | null;
  unlisted?: boolean | null;
  disableRecommendation?: boolean | null;
  defaultRecommendation?: boolean | null;
  hideFromPopularComments?: boolean | null;
  draft?: boolean | null;
  wasEverUndrafted?: boolean | null;
  meta?: boolean | null;
  hideFrontpageComments?: boolean | null;
  bannedUserIds?: Array<string> | null;
  commentsLocked?: boolean | null;
  commentsLockedToAccountsCreatedAfter?: Date | null;
  organizerIds?: Array<string> | null;
  groupId?: string | null;
  eventType?: string | null;
  isEvent?: boolean | null;
  reviewedByUserId?: string | null;
  reviewForCuratedUserId?: string | null;
  startTime?: Date | null;
  endTime?: Date | null;
  eventRegistrationLink?: string | null;
  joinEventLink?: string | null;
  onlineEvent?: boolean | null;
  globalEvent?: boolean | null;
  googleLocation?: any;
  location?: string | null;
  contactInfo?: string | null;
  facebookLink?: string | null;
  meetupLink?: string | null;
  website?: string | null;
  eventImageId?: string | null;
  types?: Array<string> | null;
  metaSticky?: boolean | null;
  sharingSettings?: any;
  shareWithUsers?: Array<string> | null;
  commentSortOrder?: string | null;
  hideAuthor?: boolean | null;
  sideCommentVisibility?: string | null;
  disableSidenotes?: boolean | null;
  moderationStyle?: string | null;
  ignoreRateLimits?: boolean | null;
  hideCommentKarma?: boolean | null;
  collabEditorDialogue?: boolean | null;
  rejected?: boolean | null;
  rejectedReason?: string | null;
  rejectedByUserId?: string | null;
  subforumTagId?: string | null;
  af?: boolean | null;
  afDate?: Date | null;
  afSticky?: boolean | null;
  suggestForAlignmentUserIds?: Array<string> | null;
  reviewForAlignmentUserId?: string | null;
  agentFoundationsId?: string | null;
  swrCachingEnabled?: boolean | null;
  generateDraftJargon?: boolean | null;
}

interface CreatePostInput {
  data: CreatePostDataInput;
}

interface UpdatePostDataInput {
  legacyData?: any;
  contents?: CreateRevisionDataInput | null;
  moderationGuidelines?: CreateRevisionDataInput | null;
  customHighlight?: CreateRevisionDataInput | null;
  slug?: string | null;
  postedAt?: Date | null;
  url?: string | null;
  postCategory?: PostCategory | null;
  title?: string | null;
  deletedDraft?: boolean | null;
  status?: number | null;
  sticky?: boolean | null;
  stickyPriority?: number | null;
  userId?: string | null;
  question?: boolean | null;
  authorIsUnreviewed?: boolean | null;
  readTimeMinutesOverride?: number | null;
  submitToFrontpage?: boolean | null;
  hiddenRelatedQuestion?: boolean | null;
  shortform?: boolean | null;
  canonicalSource?: string | null;
  manifoldReviewMarketId?: string | null;
  tagRelevance?: any;
  noIndex?: boolean | null;
  activateRSVPs?: boolean | null;
  nextDayReminderSent?: boolean | null;
  onlyVisibleToLoggedIn?: boolean | null;
  onlyVisibleToEstablishedAccounts?: boolean | null;
  hideFromRecentDiscussions?: boolean | null;
  votingSystem?: string | null;
  podcastEpisodeId?: string | null;
  forceAllowType3Audio?: boolean | null;
  legacy?: boolean | null;
  legacyId?: string | null;
  legacySpam?: boolean | null;
  feedId?: string | null;
  feedLink?: string | null;
  curatedDate?: Date | null;
  metaDate?: Date | null;
  suggestForCuratedUserIds?: Array<string> | null;
  frontpageDate?: Date | null;
  autoFrontpage?: string | null;
  collectionTitle?: string | null;
  coauthorStatuses?: Array<CoauthorStatusInput> | null;
  hasCoauthorPermission?: boolean | null;
  socialPreviewImageId?: string | null;
  socialPreviewImageAutoUrl?: string | null;
  socialPreview?: SocialPreviewInput | null;
  fmCrosspost?: CrosspostInput | null;
  canonicalSequenceId?: string | null;
  canonicalCollectionSlug?: string | null;
  canonicalBookId?: string | null;
  canonicalNextPostSlug?: string | null;
  canonicalPrevPostSlug?: string | null;
  unlisted?: boolean | null;
  disableRecommendation?: boolean | null;
  defaultRecommendation?: boolean | null;
  hideFromPopularComments?: boolean | null;
  draft?: boolean | null;
  wasEverUndrafted?: boolean | null;
  meta?: boolean | null;
  hideFrontpageComments?: boolean | null;
  bannedUserIds?: Array<string> | null;
  commentsLocked?: boolean | null;
  commentsLockedToAccountsCreatedAfter?: Date | null;
  organizerIds?: Array<string> | null;
  groupId?: string | null;
  eventType?: string | null;
  isEvent?: boolean | null;
  reviewedByUserId?: string | null;
  reviewForCuratedUserId?: string | null;
  startTime?: Date | null;
  endTime?: Date | null;
  eventRegistrationLink?: string | null;
  joinEventLink?: string | null;
  onlineEvent?: boolean | null;
  globalEvent?: boolean | null;
  googleLocation?: any;
  location?: string | null;
  contactInfo?: string | null;
  facebookLink?: string | null;
  meetupLink?: string | null;
  website?: string | null;
  eventImageId?: string | null;
  types?: Array<string> | null;
  metaSticky?: boolean | null;
  sharingSettings?: any;
  shareWithUsers?: Array<string> | null;
  linkSharingKey?: string | null;
  commentSortOrder?: string | null;
  hideAuthor?: boolean | null;
  sideCommentVisibility?: string | null;
  disableSidenotes?: boolean | null;
  moderationStyle?: string | null;
  ignoreRateLimits?: boolean | null;
  hideCommentKarma?: boolean | null;
  collabEditorDialogue?: boolean | null;
  rejected?: boolean | null;
  rejectedReason?: string | null;
  rejectedByUserId?: string | null;
  subforumTagId?: string | null;
  af?: boolean | null;
  afDate?: Date | null;
  afSticky?: boolean | null;
  suggestForAlignmentUserIds?: Array<string> | null;
  reviewForAlignmentUserId?: string | null;
  agentFoundationsId?: string | null;
  swrCachingEnabled?: boolean | null;
  generateDraftJargon?: boolean | null;
}

interface UpdatePostInput {
  selector: SelectorInput;
  data: UpdatePostDataInput;
}

interface PostOutput {
  data: Post | null;
}

interface CreateRSSFeedDataInput {
  legacyData?: any;
  userId?: string | null;
  ownedByUser?: boolean | null;
  displayFullContent?: boolean | null;
  nickname: string;
  url: string;
  rawFeed?: any;
  setCanonicalUrl?: boolean | null;
  importAsDraft?: boolean | null;
}

interface CreateRSSFeedInput {
  data: CreateRSSFeedDataInput;
}

interface UpdateRSSFeedDataInput {
  legacyData?: any;
  userId?: string | null;
  ownedByUser?: boolean | null;
  displayFullContent?: boolean | null;
  nickname?: string | null;
  url?: string | null;
  status?: string | null;
  rawFeed?: any;
  setCanonicalUrl?: boolean | null;
  importAsDraft?: boolean | null;
}

interface UpdateRSSFeedInput {
  selector: SelectorInput;
  data: UpdateRSSFeedDataInput;
}

interface RSSFeedOutput {
  data: RSSFeed | null;
}

interface CreateReportDataInput {
  legacyData?: any;
  userId?: string | null;
  reportedUserId?: string | null;
  commentId?: string | null;
  postId?: string | null;
  link: string;
  claimedUserId?: string | null;
  description?: string | null;
  reportedAsSpam?: boolean | null;
}

interface CreateReportInput {
  data: CreateReportDataInput;
}

interface UpdateReportDataInput {
  createdAt?: Date | null;
  legacyData?: any;
  claimedUserId?: string | null;
  description?: string | null;
  closedAt?: Date | null;
  markedAsSpam?: boolean | null;
  reportedAsSpam?: boolean | null;
}

interface UpdateReportInput {
  selector: SelectorInput;
  data: UpdateReportDataInput;
}

interface ReportOutput {
  data: Report | null;
}

interface ContentTypeInput {
  type: string;
  data: ContentTypeData;
}

interface CreateRevisionDataInput {
  originalContents: ContentTypeInput;
  commitMessage?: string | null;
  updateType?: string | null;
  dataWithDiscardedSuggestions?: any;
  googleDocMetadata?: any;
}

interface UpdateRevisionDataInput {
  legacyData?: any;
  skipAttributions?: boolean | null;
}

interface UpdateRevisionInput {
  selector: SelectorInput;
  data: UpdateRevisionDataInput;
}

interface RevisionOutput {
  data: Revision | null;
}

interface CreateSequenceDataInput {
  legacyData?: any;
  contents?: CreateRevisionDataInput | null;
  lastUpdated?: Date | null;
  userId?: string | null;
  title: string;
  bannerImageId?: string | null;
  gridImageId?: string | null;
  hideFromAuthorPage?: boolean | null;
  draft?: boolean | null;
  isDeleted?: boolean | null;
  curatedOrder?: number | null;
  userProfileOrder?: number | null;
  canonicalCollectionSlug?: string | null;
  hidden?: boolean | null;
  noindex?: boolean | null;
  af?: boolean | null;
}

interface CreateSequenceInput {
  data: CreateSequenceDataInput;
}

interface UpdateSequenceDataInput {
  legacyData?: any;
  contents?: CreateRevisionDataInput | null;
  lastUpdated?: Date | null;
  userId?: string | null;
  title?: string | null;
  bannerImageId?: string | null;
  gridImageId?: string | null;
  hideFromAuthorPage?: boolean | null;
  draft?: boolean | null;
  isDeleted?: boolean | null;
  curatedOrder?: number | null;
  userProfileOrder?: number | null;
  canonicalCollectionSlug?: string | null;
  hidden?: boolean | null;
  noindex?: boolean | null;
  af?: boolean | null;
}

interface UpdateSequenceInput {
  selector: SelectorInput;
  data: UpdateSequenceDataInput;
}

interface SequenceOutput {
  data: Sequence | null;
}

interface CreateSplashArtCoordinateDataInput {
  legacyData?: any;
  reviewWinnerArtId: string;
  leftXPct: number;
  leftYPct: number;
  leftHeightPct: number;
  leftWidthPct: number;
  leftFlipped?: boolean | null;
  middleXPct: number;
  middleYPct: number;
  middleHeightPct: number;
  middleWidthPct: number;
  middleFlipped?: boolean | null;
  rightXPct: number;
  rightYPct: number;
  rightHeightPct: number;
  rightWidthPct: number;
  rightFlipped: boolean;
}

interface CreateSplashArtCoordinateInput {
  data: CreateSplashArtCoordinateDataInput;
}

interface SplashArtCoordinateOutput {
  data: SplashArtCoordinate | null;
}

interface CreateSpotlightDataInput {
  legacyData?: any;
  description?: CreateRevisionDataInput | null;
  documentId: string;
  documentType: SpotlightDocumentType;
  position?: number | null;
  duration: number;
  customTitle?: string | null;
  customSubtitle?: string | null;
  subtitleUrl?: string | null;
  headerTitle?: string | null;
  headerTitleLeftColor?: string | null;
  headerTitleRightColor?: string | null;
  lastPromotedAt: Date;
  spotlightSplashImageUrl?: string | null;
  draft?: boolean | null;
  showAuthor?: boolean | null;
  imageFade?: boolean | null;
  imageFadeColor?: string | null;
  spotlightImageId?: string | null;
  spotlightDarkImageId?: string | null;
}

interface CreateSpotlightInput {
  data: CreateSpotlightDataInput;
}

interface UpdateSpotlightDataInput {
  legacyData?: any;
  description?: CreateRevisionDataInput | null;
  documentId?: string | null;
  documentType?: SpotlightDocumentType | null;
  position?: number | null;
  duration?: number | null;
  customTitle?: string | null;
  customSubtitle?: string | null;
  subtitleUrl?: string | null;
  headerTitle?: string | null;
  headerTitleLeftColor?: string | null;
  headerTitleRightColor?: string | null;
  lastPromotedAt?: Date | null;
  spotlightSplashImageUrl?: string | null;
  draft?: boolean | null;
  deletedDraft?: boolean | null;
  showAuthor?: boolean | null;
  imageFade?: boolean | null;
  imageFadeColor?: string | null;
  spotlightImageId?: string | null;
  spotlightDarkImageId?: string | null;
}

interface UpdateSpotlightInput {
  selector: SelectorInput;
  data: UpdateSpotlightDataInput;
}

interface SpotlightOutput {
  data: Spotlight | null;
}

interface CreateSubscriptionDataInput {
  legacyData?: any;
  state: string;
  documentId: string;
  collectionName: string;
  type: string;
}

interface CreateSubscriptionInput {
  data: CreateSubscriptionDataInput;
}

interface SubscriptionOutput {
  data: Subscription | null;
}

interface CreateSurveyQuestionDataInput {
  legacyData?: any;
  surveyId: string;
  question: string;
  format: SurveyQuestionFormat;
  order: number;
}

interface CreateSurveyQuestionInput {
  data: CreateSurveyQuestionDataInput;
}

interface UpdateSurveyQuestionDataInput {
  legacyData?: any;
  surveyId?: string | null;
  question?: string | null;
  format?: SurveyQuestionFormat | null;
  order?: number | null;
}

interface UpdateSurveyQuestionInput {
  selector: SelectorInput;
  data: UpdateSurveyQuestionDataInput;
}

interface SurveyQuestionOutput {
  data: SurveyQuestion | null;
}

interface CreateSurveyResponseDataInput {
  legacyData?: any;
  surveyId: string;
  surveyScheduleId: string;
  userId: string;
  clientId: string;
  response?: any;
}

interface CreateSurveyResponseInput {
  data: CreateSurveyResponseDataInput;
}

interface UpdateSurveyResponseDataInput {
  legacyData?: any;
  surveyId?: string | null;
  surveyScheduleId?: string | null;
  userId?: string | null;
  clientId?: string | null;
  response?: any;
}

interface UpdateSurveyResponseInput {
  selector: SelectorInput;
  data: UpdateSurveyResponseDataInput;
}

interface SurveyResponseOutput {
  data: SurveyResponse | null;
}

interface CreateSurveyScheduleDataInput {
  legacyData?: any;
  surveyId: string;
  name: string;
  impressionsLimit?: number | null;
  maxVisitorPercentage?: number | null;
  minKarma?: number | null;
  maxKarma?: number | null;
  target: SurveyScheduleTarget;
  startDate?: Date | null;
  endDate?: Date | null;
  deactivated?: boolean | null;
  clientIds?: Array<string> | null;
}

interface CreateSurveyScheduleInput {
  data: CreateSurveyScheduleDataInput;
}

interface UpdateSurveyScheduleDataInput {
  legacyData?: any;
  surveyId?: string | null;
  name?: string | null;
  impressionsLimit?: number | null;
  maxVisitorPercentage?: number | null;
  minKarma?: number | null;
  maxKarma?: number | null;
  target?: SurveyScheduleTarget | null;
  startDate?: Date | null;
  endDate?: Date | null;
  deactivated?: boolean | null;
  clientIds?: Array<string> | null;
}

interface UpdateSurveyScheduleInput {
  selector: SelectorInput;
  data: UpdateSurveyScheduleDataInput;
}

interface SurveyScheduleOutput {
  data: SurveySchedule | null;
}

interface CreateSurveyDataInput {
  legacyData?: any;
  name: string;
}

interface CreateSurveyInput {
  data: CreateSurveyDataInput;
}

interface UpdateSurveyDataInput {
  legacyData?: any;
  name?: string | null;
}

interface UpdateSurveyInput {
  selector: SelectorInput;
  data: UpdateSurveyDataInput;
}

interface SurveyOutput {
  data: Survey | null;
}

interface CreateTagFlagDataInput {
  legacyData?: any;
  contents?: CreateRevisionDataInput | null;
  slug?: string | null;
  name: string;
  deleted?: boolean | null;
  order?: number | null;
}

interface CreateTagFlagInput {
  data: CreateTagFlagDataInput;
}

interface UpdateTagFlagDataInput {
  legacyData?: any;
  contents?: CreateRevisionDataInput | null;
  slug?: string | null;
  name?: string | null;
  deleted?: boolean | null;
  order?: number | null;
}

interface UpdateTagFlagInput {
  selector: SelectorInput;
  data: UpdateTagFlagDataInput;
}

interface TagFlagOutput {
  data: TagFlag | null;
}

interface CreateTagDataInput {
  legacyData?: any;
  description?: CreateRevisionDataInput | null;
  subforumWelcomeText?: CreateRevisionDataInput | null;
  moderationGuidelines?: CreateRevisionDataInput | null;
  slug?: string | null;
  name: string;
  shortName?: string | null;
  subtitle?: string | null;
  core?: boolean | null;
  isPostType?: boolean | null;
  suggestedAsFilter?: boolean | null;
  defaultOrder?: number | null;
  descriptionTruncationCount?: number | null;
  adminOnly?: boolean | null;
  canEditUserIds?: Array<string> | null;
  reviewedByUserId?: string | null;
  wikiGrade?: number | null;
  wikiOnly?: boolean | null;
  bannerImageId?: string | null;
  squareImageId?: string | null;
  tagFlagsIds?: Array<string> | null;
  introSequenceId?: string | null;
  postsDefaultSortOrder?: string | null;
  canVoteOnRels?: Array<TagRelVoteGroup> | null;
  isSubforum?: boolean | null;
  subforumModeratorIds?: Array<string> | null;
  subforumIntroPostId?: string | null;
  parentTagId?: string | null;
  subTagIds?: Array<string> | null;
  autoTagModel?: string | null;
  autoTagPrompt?: string | null;
  coreTagId?: string | null;
  forceAllowType3Audio?: boolean | null;
}

interface CreateTagInput {
  data: CreateTagDataInput;
}

interface UpdateTagDataInput {
  legacyData?: any;
  description?: CreateRevisionDataInput | null;
  subforumWelcomeText?: CreateRevisionDataInput | null;
  moderationGuidelines?: CreateRevisionDataInput | null;
  slug?: string | null;
  name?: string | null;
  shortName?: string | null;
  subtitle?: string | null;
  core?: boolean | null;
  isPostType?: boolean | null;
  suggestedAsFilter?: boolean | null;
  defaultOrder?: number | null;
  descriptionTruncationCount?: number | null;
  adminOnly?: boolean | null;
  canEditUserIds?: Array<string> | null;
  deleted?: boolean | null;
  needsReview?: boolean | null;
  reviewedByUserId?: string | null;
  wikiGrade?: number | null;
  wikiOnly?: boolean | null;
  bannerImageId?: string | null;
  squareImageId?: string | null;
  tagFlagsIds?: Array<string> | null;
  introSequenceId?: string | null;
  postsDefaultSortOrder?: string | null;
  canVoteOnRels?: Array<TagRelVoteGroup> | null;
  isSubforum?: boolean | null;
  subforumModeratorIds?: Array<string> | null;
  subforumIntroPostId?: string | null;
  parentTagId?: string | null;
  subTagIds?: Array<string> | null;
  autoTagModel?: string | null;
  autoTagPrompt?: string | null;
  noindex?: boolean | null;
  isPlaceholderPage?: boolean | null;
  coreTagId?: string | null;
  forceAllowType3Audio?: boolean | null;
}

interface UpdateTagInput {
  selector: SelectorInput;
  data: UpdateTagDataInput;
}

interface TagOutput {
  data: Tag | null;
}

interface CreateUltraFeedEventDataInput {
  documentId: string;
  collectionName: string;
  eventType: string;
  userId?: string | null;
  event?: any;
  feedItemId?: string | null;
}

interface CreateUltraFeedEventInput {
  data: CreateUltraFeedEventDataInput;
}

interface UpdateUltraFeedEventDataInput {
  event?: any;
}

interface UltraFeedEventOutput {
  data: UltraFeedEvent | null;
}

interface CreateUserEAGDetailDataInput {
  legacyData?: any;
  lastUpdated?: Date | null;
}

interface CreateUserEAGDetailInput {
  data: CreateUserEAGDetailDataInput;
}

interface UpdateUserEAGDetailDataInput {
  legacyData?: any;
  careerStage?: Array<string> | null;
  countryOrRegion?: string | null;
  nearestCity?: string | null;
  willingnessToRelocate?: any;
  experiencedIn?: Array<string> | null;
  interestedIn?: Array<string> | null;
  lastUpdated?: Date | null;
}

interface UpdateUserEAGDetailInput {
  selector: SelectorInput;
  data: UpdateUserEAGDetailDataInput;
}

interface UserEAGDetailOutput {
  data: UserEAGDetail | null;
}

interface CreateUserJobAdDataInput {
  legacyData?: any;
  userId: string;
  jobName: string;
  adState: string;
  reminderSetAt?: Date | null;
  lastUpdated?: Date | null;
}

interface CreateUserJobAdInput {
  data: CreateUserJobAdDataInput;
}

interface UpdateUserJobAdDataInput {
  legacyData?: any;
  adState?: string | null;
  reminderSetAt?: Date | null;
  lastUpdated?: Date | null;
}

interface UpdateUserJobAdInput {
  selector: SelectorInput;
  data: UpdateUserJobAdDataInput;
}

interface UserJobAdOutput {
  data: UserJobAd | null;
}

interface CreateUserMostValuablePostDataInput {
  legacyData?: any;
  userId: string;
  postId: string;
  deleted?: boolean | null;
}

interface CreateUserMostValuablePostInput {
  data: CreateUserMostValuablePostDataInput;
}

interface UpdateUserMostValuablePostDataInput {
  legacyData?: any;
  userId?: string | null;
  postId?: string | null;
  deleted?: boolean | null;
}

interface UpdateUserMostValuablePostInput {
  selector: SelectorInput;
  data: UpdateUserMostValuablePostDataInput;
}

interface UserMostValuablePostOutput {
  data: UserMostValuablePost | null;
}

interface CreateUserRateLimitDataInput {
  legacyData?: any;
  userId: string;
  type: UserRateLimitType;
  intervalUnit: UserRateLimitIntervalUnit;
  intervalLength: number;
  actionsPerInterval: number;
  endedAt: Date;
}

interface CreateUserRateLimitInput {
  data: CreateUserRateLimitDataInput;
}

interface UpdateUserRateLimitDataInput {
  legacyData?: any;
  userId?: string | null;
  type?: UserRateLimitType | null;
  intervalUnit?: UserRateLimitIntervalUnit | null;
  intervalLength?: number | null;
  actionsPerInterval?: number | null;
  endedAt?: Date | null;
}

interface UpdateUserRateLimitInput {
  selector: SelectorInput;
  data: UpdateUserRateLimitDataInput;
}

interface UserRateLimitOutput {
  data: UserRateLimit | null;
}

interface CreateUserTagRelDataInput {
  legacyData?: any;
  tagId: string;
  userId: string;
  subforumShowUnreadInSidebar?: boolean | null;
  subforumEmailNotifications?: boolean | null;
  subforumHideIntroPost?: boolean | null;
}

interface CreateUserTagRelInput {
  data: CreateUserTagRelDataInput;
}

interface UpdateUserTagRelDataInput {
  legacyData?: any;
  subforumShowUnreadInSidebar?: boolean | null;
  subforumEmailNotifications?: boolean | null;
  subforumHideIntroPost?: boolean | null;
}

interface UpdateUserTagRelInput {
  selector: SelectorInput;
  data: UpdateUserTagRelDataInput;
}

interface UserTagRelOutput {
  data: UserTagRel | null;
}

interface CreateUserDataInput {
  legacyData?: any;
  moderationGuidelines?: CreateRevisionDataInput | null;
  howOthersCanHelpMe?: CreateRevisionDataInput | null;
  howICanHelpOthers?: CreateRevisionDataInput | null;
  slug?: string | null;
  biography?: CreateRevisionDataInput | null;
  username?: string | null;
  isAdmin?: boolean | null;
  displayName: string;
  previousDisplayName?: string | null;
  email?: string | null;
  groups?: Array<string> | null;
  theme?: any;
  lastUsedTimezone?: string | null;
  whenConfirmationEmailSent?: Date | null;
  legacy?: boolean | null;
  commentSorting?: string | null;
  noKibitz?: boolean | null;
  showHideKarmaOption?: boolean | null;
  showPostAuthorCard?: boolean | null;
  hideIntercom?: boolean | null;
  noSingleLineComments?: boolean | null;
  noCollapseCommentsPosts?: boolean | null;
  noCollapseCommentsFrontpage?: boolean | null;
  hideCommunitySection?: boolean | null;
  expandedFrontpageSections?: ExpandedFrontpageSectionsSettingsInput | null;
  showCommunityInRecentDiscussion?: boolean | null;
  hidePostsRecommendations?: boolean | null;
  petrovOptOut?: boolean | null;
  optedOutOfSurveys?: boolean | null;
  postGlossariesPinned?: boolean | null;
  acceptedTos?: boolean | null;
  hideNavigationSidebar?: boolean | null;
  currentFrontpageFilter?: string | null;
  frontpageSelectedTab?: string | null;
  frontpageFilterSettings?: any;
  hideFrontpageFilterSettingsDesktop?: boolean | null;
  allPostsTimeframe?: string | null;
  allPostsFilter?: string | null;
  allPostsSorting?: string | null;
  allPostsShowLowKarma?: boolean | null;
  allPostsIncludeEvents?: boolean | null;
  allPostsHideCommunity?: boolean | null;
  allPostsOpenSettings?: boolean | null;
  draftsListSorting?: string | null;
  draftsListShowArchived?: boolean | null;
  draftsListShowShared?: boolean | null;
  lastNotificationsCheck?: Date | null;
  moderationStyle?: string | null;
  moderatorAssistance?: boolean | null;
  collapseModerationGuidelines?: boolean | null;
  bannedUserIds?: Array<string> | null;
  bannedPersonalUserIds?: Array<string> | null;
  legacyId?: string | null;
  voteBanned?: boolean | null;
  nullifyVotes?: boolean | null;
  deleteContent?: boolean | null;
  banned?: Date | null;
  auto_subscribe_to_my_posts?: boolean | null;
  auto_subscribe_to_my_comments?: boolean | null;
  autoSubscribeAsOrganizer?: boolean | null;
  notificationCommentsOnSubscribedPost?: any;
  notificationShortformContent?: any;
  notificationRepliesToMyComments?: any;
  notificationRepliesToSubscribedComments?: any;
  notificationSubscribedUserPost?: any;
  notificationSubscribedUserComment?: any;
  notificationPostsInGroups?: any;
  notificationSubscribedTagPost?: any;
  notificationSubscribedSequencePost?: any;
  notificationPrivateMessage?: any;
  notificationSharedWithMe?: any;
  notificationAlignmentSubmissionApproved?: any;
  notificationEventInRadius?: any;
  notificationKarmaPowersGained?: any;
  notificationRSVPs?: any;
  notificationGroupAdministration?: any;
  notificationCommentsOnDraft?: any;
  notificationPostsNominatedReview?: any;
  notificationSubforumUnread?: any;
  notificationNewMention?: any;
  notificationDialogueMessages?: any;
  notificationPublishedDialogueMessages?: any;
  notificationAddedAsCoauthor?: any;
  notificationDebateCommentsOnSubscribedPost?: any;
  notificationDebateReplies?: any;
  notificationDialogueMatch?: any;
  notificationNewDialogueChecks?: any;
  notificationYourTurnMatchForm?: any;
  hideDialogueFacilitation?: boolean | null;
  revealChecksToAdmins?: boolean | null;
  optedInToDialogueFacilitation?: boolean | null;
  showDialoguesList?: boolean | null;
  showMyDialogues?: boolean | null;
  showMatches?: boolean | null;
  showRecommendedPartners?: boolean | null;
  hideActiveDialogueUsers?: boolean | null;
  karmaChangeNotifierSettings?: any;
  karmaChangeLastOpened?: Date | null;
  karmaChangeBatchStart?: Date | null;
  emailSubscribedToCurated?: boolean | null;
  subscribedToDigest?: boolean | null;
  subscribedToNewsletter?: boolean | null;
  unsubscribeFromAll?: boolean | null;
  hideSubscribePoke?: boolean | null;
  hideMeetupsPoke?: boolean | null;
  hideHomeRHS?: boolean | null;
  googleLocation?: any;
  location?: string | null;
  mapLocation?: any;
  mapMarkerText?: string | null;
  nearbyEventsNotifications?: boolean | null;
  nearbyEventsNotificationsLocation?: any;
  nearbyEventsNotificationsRadius?: number | null;
  nearbyPeopleNotificationThreshold?: number | null;
  hideFrontpageMap?: boolean | null;
  hideTaggingProgressBar?: boolean | null;
  hideFrontpageBookAd?: boolean | null;
  hideFrontpageBook2019Ad?: boolean | null;
  hideFrontpageBook2020Ad?: boolean | null;
  reviewedByUserId?: string | null;
  shortformFeedId?: string | null;
  viewUnreviewedComments?: boolean | null;
  noExpandUnreadCommentsReview?: boolean | null;
  profileUpdatedAt?: Date | null;
  jobTitle?: string | null;
  organization?: string | null;
  careerStage?: Array<string> | null;
  website?: string | null;
  fmCrosspostUserId?: string | null;
  linkedinProfileURL?: string | null;
  facebookProfileURL?: string | null;
  blueskyProfileURL?: string | null;
  twitterProfileURL?: string | null;
  twitterProfileURLAdmin?: string | null;
  githubProfileURL?: string | null;
  profileTagIds?: Array<string> | null;
  organizerOfGroupIds?: Array<string> | null;
  programParticipation?: Array<string> | null;
  postingDisabled?: boolean | null;
  allCommentingDisabled?: boolean | null;
  commentingOnOtherUsersDisabled?: boolean | null;
  conversationsDisabled?: boolean | null;
  acknowledgedNewUserGuidelines?: boolean | null;
  subforumPreferredLayout?: SubforumPreferredLayout | null;
  hideJobAdUntil?: Date | null;
  criticismTipsDismissed?: boolean | null;
  hideFromPeopleDirectory?: boolean | null;
  allowDatadogSessionReplay?: boolean | null;
  reviewForAlignmentForumUserId?: string | null;
  afSubmittedApplication?: boolean | null;
  hideSunshineSidebar?: boolean | null;
  inactiveSurveyEmailSentAt?: Date | null;
  userSurveyEmailSentAt?: Date | null;
}

interface CreateUserInput {
  data: CreateUserDataInput;
}

interface UpdateUserDataInput {
  legacyData?: any;
  moderationGuidelines?: CreateRevisionDataInput | null;
  howOthersCanHelpMe?: CreateRevisionDataInput | null;
  howICanHelpOthers?: CreateRevisionDataInput | null;
  slug?: string | null;
  biography?: CreateRevisionDataInput | null;
  username?: string | null;
  isAdmin?: boolean | null;
  displayName?: string | null;
  previousDisplayName?: string | null;
  email?: string | null;
  noindex?: boolean | null;
  groups?: Array<string> | null;
  theme?: any;
  lastUsedTimezone?: string | null;
  whenConfirmationEmailSent?: Date | null;
  legacy?: boolean | null;
  commentSorting?: string | null;
  sortDraftsBy?: string | null;
  reactPaletteStyle?: ReactPaletteStyle | null;
  noKibitz?: boolean | null;
  showHideKarmaOption?: boolean | null;
  showPostAuthorCard?: boolean | null;
  hideIntercom?: boolean | null;
  markDownPostEditor?: boolean | null;
  hideElicitPredictions?: boolean | null;
  hideAFNonMemberInitialWarning?: boolean | null;
  noSingleLineComments?: boolean | null;
  noCollapseCommentsPosts?: boolean | null;
  noCollapseCommentsFrontpage?: boolean | null;
  hideCommunitySection?: boolean | null;
  expandedFrontpageSections?: ExpandedFrontpageSectionsSettingsInput | null;
  showCommunityInRecentDiscussion?: boolean | null;
  hidePostsRecommendations?: boolean | null;
  petrovOptOut?: boolean | null;
  optedOutOfSurveys?: boolean | null;
  postGlossariesPinned?: boolean | null;
  generateJargonForDrafts?: boolean | null;
  generateJargonForPublishedPosts?: boolean | null;
  acceptedTos?: boolean | null;
  hideNavigationSidebar?: boolean | null;
  currentFrontpageFilter?: string | null;
  frontpageSelectedTab?: string | null;
  frontpageFilterSettings?: any;
  hideFrontpageFilterSettingsDesktop?: boolean | null;
  allPostsTimeframe?: string | null;
  allPostsFilter?: string | null;
  allPostsSorting?: string | null;
  allPostsShowLowKarma?: boolean | null;
  allPostsIncludeEvents?: boolean | null;
  allPostsHideCommunity?: boolean | null;
  allPostsOpenSettings?: boolean | null;
  draftsListSorting?: string | null;
  draftsListShowArchived?: boolean | null;
  draftsListShowShared?: boolean | null;
  lastNotificationsCheck?: Date | null;
  moderationStyle?: string | null;
  moderatorAssistance?: boolean | null;
  collapseModerationGuidelines?: boolean | null;
  bannedUserIds?: Array<string> | null;
  bannedPersonalUserIds?: Array<string> | null;
  hiddenPostsMetadata?: Array<PostMetadataInput> | null;
  legacyId?: string | null;
  deleted?: boolean | null;
  permanentDeletionRequestedAt?: Date | null;
  voteBanned?: boolean | null;
  nullifyVotes?: boolean | null;
  deleteContent?: boolean | null;
  banned?: Date | null;
  auto_subscribe_to_my_posts?: boolean | null;
  auto_subscribe_to_my_comments?: boolean | null;
  autoSubscribeAsOrganizer?: boolean | null;
  notificationCommentsOnSubscribedPost?: any;
  notificationShortformContent?: any;
  notificationRepliesToMyComments?: any;
  notificationRepliesToSubscribedComments?: any;
  notificationSubscribedUserPost?: any;
  notificationSubscribedUserComment?: any;
  notificationPostsInGroups?: any;
  notificationSubscribedTagPost?: any;
  notificationSubscribedSequencePost?: any;
  notificationPrivateMessage?: any;
  notificationSharedWithMe?: any;
  notificationAlignmentSubmissionApproved?: any;
  notificationEventInRadius?: any;
  notificationKarmaPowersGained?: any;
  notificationRSVPs?: any;
  notificationGroupAdministration?: any;
  notificationCommentsOnDraft?: any;
  notificationPostsNominatedReview?: any;
  notificationSubforumUnread?: any;
  notificationNewMention?: any;
  notificationDialogueMessages?: any;
  notificationPublishedDialogueMessages?: any;
  notificationAddedAsCoauthor?: any;
  notificationDebateCommentsOnSubscribedPost?: any;
  notificationDebateReplies?: any;
  notificationDialogueMatch?: any;
  notificationNewDialogueChecks?: any;
  notificationYourTurnMatchForm?: any;
  hideDialogueFacilitation?: boolean | null;
  revealChecksToAdmins?: boolean | null;
  optedInToDialogueFacilitation?: boolean | null;
  showDialoguesList?: boolean | null;
  showMyDialogues?: boolean | null;
  showMatches?: boolean | null;
  showRecommendedPartners?: boolean | null;
  hideActiveDialogueUsers?: boolean | null;
  karmaChangeNotifierSettings?: any;
  karmaChangeLastOpened?: Date | null;
  karmaChangeBatchStart?: Date | null;
  emailSubscribedToCurated?: boolean | null;
  subscribedToDigest?: boolean | null;
  subscribedToNewsletter?: boolean | null;
  unsubscribeFromAll?: boolean | null;
  hideSubscribePoke?: boolean | null;
  hideMeetupsPoke?: boolean | null;
  hideHomeRHS?: boolean | null;
  googleLocation?: any;
  location?: string | null;
  mapLocation?: any;
  mapMarkerText?: string | null;
  nearbyEventsNotifications?: boolean | null;
  nearbyEventsNotificationsLocation?: any;
  nearbyEventsNotificationsRadius?: number | null;
  nearbyPeopleNotificationThreshold?: number | null;
  hideFrontpageMap?: boolean | null;
  hideTaggingProgressBar?: boolean | null;
  hideFrontpageBookAd?: boolean | null;
  hideFrontpageBook2019Ad?: boolean | null;
  hideFrontpageBook2020Ad?: boolean | null;
  sunshineNotes?: string | null;
  sunshineFlagged?: boolean | null;
  needsReview?: boolean | null;
  sunshineSnoozed?: boolean | null;
  snoozedUntilContentCount?: number | null;
  reviewedByUserId?: string | null;
  reviewedAt?: Date | null;
  fullName?: string | null;
  shortformFeedId?: string | null;
  viewUnreviewedComments?: boolean | null;
  partiallyReadSequences?: Array<PartiallyReadSequenceItemInput> | null;
  beta?: boolean | null;
  reviewVotesQuadratic?: boolean | null;
  reviewVotesQuadratic2019?: boolean | null;
  reviewVotesQuadratic2020?: boolean | null;
  petrovPressedButtonDate?: Date | null;
  petrovLaunchCodeDate?: Date | null;
  defaultToCKEditor?: boolean | null;
  signUpReCaptchaRating?: number | null;
  noExpandUnreadCommentsReview?: boolean | null;
  abTestKey?: string | null;
  abTestOverrides?: any;
  walledGardenInvite?: boolean | null;
  walledGardenPortalOnboarded?: boolean | null;
  taggingDashboardCollapsed?: boolean | null;
  usernameUnset?: boolean | null;
  paymentEmail?: string | null;
  paymentInfo?: string | null;
  profileUpdatedAt?: Date | null;
  profileImageId?: string | null;
  jobTitle?: string | null;
  organization?: string | null;
  careerStage?: Array<string> | null;
  website?: string | null;
  fmCrosspostUserId?: string | null;
  linkedinProfileURL?: string | null;
  facebookProfileURL?: string | null;
  blueskyProfileURL?: string | null;
  twitterProfileURL?: string | null;
  twitterProfileURLAdmin?: string | null;
  githubProfileURL?: string | null;
  profileTagIds?: Array<string> | null;
  organizerOfGroupIds?: Array<string> | null;
  programParticipation?: Array<string> | null;
  postingDisabled?: boolean | null;
  allCommentingDisabled?: boolean | null;
  commentingOnOtherUsersDisabled?: boolean | null;
  conversationsDisabled?: boolean | null;
  acknowledgedNewUserGuidelines?: boolean | null;
  subforumPreferredLayout?: SubforumPreferredLayout | null;
  hideJobAdUntil?: Date | null;
  criticismTipsDismissed?: boolean | null;
  hideFromPeopleDirectory?: boolean | null;
  allowDatadogSessionReplay?: boolean | null;
  reviewForAlignmentForumUserId?: string | null;
  afApplicationText?: string | null;
  afSubmittedApplication?: boolean | null;
  hideSunshineSidebar?: boolean | null;
  inactiveSurveyEmailSentAt?: Date | null;
  userSurveyEmailSentAt?: Date | null;
  recommendationSettings?: RecommendationSettingsInput | null;
}

interface UpdateUserInput {
  selector: SelectorInput;
  data: UpdateUserDataInput;
}

interface UserOutput {
  data: User | null;
}

interface GraphQLTypeMap {
  Query: Query;
  Mutation: Mutation;
  SelectorInput: SelectorInput;
  EmptyViewInput: EmptyViewInput;
  EmailPreview: EmailPreview;
  ArbitalLinkedPage: ArbitalLinkedPage;
  ArbitalLinkedPages: ArbitalLinkedPages;
  SocialPreviewType: SocialPreviewType;
  CoauthorStatusInput: CoauthorStatusInput;
  SocialPreviewInput: SocialPreviewInput;
  CrosspostInput: CrosspostInput;
  CoauthorStatusOutput: CoauthorStatusOutput;
  SocialPreviewOutput: SocialPreviewOutput;
  CrosspostOutput: CrosspostOutput;
  ContentType: ContentType;
  TagContributor: TagContributor;
  TagContributorsList: TagContributorsList;
  UserLikingTag: UserLikingTag;
  LatLng: LatLng;
  ExpandedFrontpageSectionsSettingsInput: ExpandedFrontpageSectionsSettingsInput;
  ExpandedFrontpageSectionsSettingsOutput: ExpandedFrontpageSectionsSettingsOutput;
  PartiallyReadSequenceItemInput: PartiallyReadSequenceItemInput;
  PartiallyReadSequenceItemOutput: PartiallyReadSequenceItemOutput;
  PostMetadataInput: PostMetadataInput;
  PostMetadataOutput: PostMetadataOutput;
  RecommendationAlgorithmSettingsInput: RecommendationAlgorithmSettingsInput;
  RecommendationSettingsInput: RecommendationSettingsInput;
  RecommendResumeSequence: RecommendResumeSequence;
  CommentCountTag: CommentCountTag;
  TopCommentedTagUser: TopCommentedTagUser;
  UpvotedUser: UpvotedUser;
  UserDialogueUsefulData: UserDialogueUsefulData;
  NewUserCompletedProfile: NewUserCompletedProfile;
  UserCoreTagReads: UserCoreTagReads;
  NetKarmaChangesForAuthorsOverPeriod: NetKarmaChangesForAuthorsOverPeriod;
  AirtableLeaderboardResult: AirtableLeaderboardResult;
  SuggestedFeedSubscriptionUsersResult: SuggestedFeedSubscriptionUsersResult;
  VoteResultPost: VoteResultPost;
  VoteResultComment: VoteResultComment;
  VoteResultTagRel: VoteResultTagRel;
  VoteResultRevision: VoteResultRevision;
  VoteResultElectionCandidate: VoteResultElectionCandidate;
  VoteResultTag: VoteResultTag;
  VoteResultMultiDocument: VoteResultMultiDocument;
  CommentsWithReactsResult: CommentsWithReactsResult;
  PopularCommentsResult: PopularCommentsResult;
  PostKarmaChange: PostKarmaChange;
  CommentKarmaChange: CommentKarmaChange;
  RevisionsKarmaChange: RevisionsKarmaChange;
  ReactionChange: ReactionChange;
  KarmaChangesSimple: KarmaChangesSimple;
  KarmaChanges: KarmaChanges;
  UniqueClientViewsSeries: UniqueClientViewsSeries;
  PostAnalyticsResult: PostAnalyticsResult;
  PostAnalytics2Result: PostAnalytics2Result;
  MultiPostAnalyticsResult: MultiPostAnalyticsResult;
  AnalyticsSeriesValue: AnalyticsSeriesValue;
  ArbitalPageData: ArbitalPageData;
  ElicitUser: ElicitUser;
  ElicitPrediction: ElicitPrediction;
  ElicitBlockData: ElicitBlockData;
  NotificationCounts: NotificationCounts;
  NotificationDisplaysResult: NotificationDisplaysResult;
  PetrovDay2024CheckNumberOfIncomingData: PetrovDay2024CheckNumberOfIncomingData;
  PetrovDayCheckIfIncomingData: PetrovDayCheckIfIncomingData;
  PetrovDayLaunchMissileData: PetrovDayLaunchMissileData;
  GivingSeasonHeart: GivingSeasonHeart;
  UserReadHistoryResult: UserReadHistoryResult;
  PostsUserCommentedOnResult: PostsUserCommentedOnResult;
  PostReviewFilter: PostReviewFilter;
  PostReviewSort: PostReviewSort;
  DigestPlannerPost: DigestPlannerPost;
  RecombeeRecommendedPost: RecombeeRecommendedPost;
  VertexRecommendedPost: VertexRecommendedPost;
  PostWithApprovedJargon: PostWithApprovedJargon;
  DigestHighlightsResult: DigestHighlightsResult;
  DigestPostsThisWeekResult: DigestPostsThisWeekResult;
  CuratedAndPopularThisWeekResult: CuratedAndPopularThisWeekResult;
  RecentlyActiveDialoguesResult: RecentlyActiveDialoguesResult;
  MyDialoguesResult: MyDialoguesResult;
  GoogleVertexPostsResult: GoogleVertexPostsResult;
  CrossedKarmaThresholdResult: CrossedKarmaThresholdResult;
  RecombeeLatestPostsResult: RecombeeLatestPostsResult;
  RecombeeHybridPostsResult: RecombeeHybridPostsResult;
  PostsWithActiveDiscussionResult: PostsWithActiveDiscussionResult;
  PostsBySubscribedAuthorsResult: PostsBySubscribedAuthorsResult;
  PostsWithApprovedJargonResult: PostsWithApprovedJargonResult;
  AllTagsActivityFeedQueryResults: AllTagsActivityFeedQueryResults;
  AllTagsActivityFeedEntry: AllTagsActivityFeedEntry;
  RecentDiscussionFeedQueryResults: RecentDiscussionFeedQueryResults;
  RecentDiscussionFeedEntry: RecentDiscussionFeedEntry;
  SubscribedPostAndComments: SubscribedPostAndComments;
  SubscribedFeedQueryResults: SubscribedFeedQueryResults;
  SubscribedFeedEntry: SubscribedFeedEntry;
  TagHistoryFeedQueryResults: TagHistoryFeedQueryResults;
  TagHistoryFeedEntry: TagHistoryFeedEntry;
  SubforumMagicFeedQueryResults: SubforumMagicFeedQueryResults;
  SubforumMagicFeedEntry: SubforumMagicFeedEntry;
  SubforumTopFeedQueryResults: SubforumTopFeedQueryResults;
  SubforumTopFeedEntry: SubforumTopFeedEntry;
  SubforumRecentCommentsFeedQueryResults: SubforumRecentCommentsFeedQueryResults;
  SubforumRecentCommentsFeedEntry: SubforumRecentCommentsFeedEntry;
  SubforumNewFeedQueryResults: SubforumNewFeedQueryResults;
  SubforumNewFeedEntry: SubforumNewFeedEntry;
  SubforumOldFeedQueryResults: SubforumOldFeedQueryResults;
  SubforumOldFeedEntry: SubforumOldFeedEntry;
  SurveyQuestionInfo: SurveyQuestionInfo;
  DocumentDeletion: DocumentDeletion;
  TagUpdates: TagUpdates;
  TagPreviewWithSummaries: TagPreviewWithSummaries;
  TagWithTotalCount: TagWithTotalCount;
  MostReadTopic: MostReadTopic;
  TagReadLikelihoodRatio: TagReadLikelihoodRatio;
  MostReadAuthor: MostReadAuthor;
  TopCommentContents: TopCommentContents;
  TopComment: TopComment;
  MostReceivedReact: MostReceivedReact;
  CombinedKarmaVals: CombinedKarmaVals;
  WrappedDataByYear: WrappedDataByYear;
  Site: Site;
  LoginReturnData: LoginReturnData;
  MigrationsDashboardData: MigrationsDashboardData;
  MigrationStatus: MigrationStatus;
  MigrationRun: MigrationRun;
  CoauthorStatus: CoauthorStatus;
  ExternalPost: ExternalPost;
  ExternalPostImportData: ExternalPostImportData;
  AutosaveContentType: AutosaveContentType;
  ModeratorIPAddressInfo: ModeratorIPAddressInfo;
  ToggleBookmarkInput: ToggleBookmarkInput;
  ToggleBookmarkOutput: ToggleBookmarkOutput;
  RssPostChangeInfo: RssPostChangeInfo;
  FeedPost: FeedPost;
  FeedCommentThread: FeedCommentThread;
  FeedSpotlightItem: FeedSpotlightItem;
  UltraFeedQueryResults: UltraFeedQueryResults;
  UltraFeedEntry: UltraFeedEntry;
  ElicitQuestionPredictionCreator: ElicitQuestionPredictionCreator;
  AdvisorRequest: AdvisorRequest;
  SingleAdvisorRequestInput: SingleAdvisorRequestInput;
  SingleAdvisorRequestOutput: SingleAdvisorRequestOutput;
  AdvisorRequestsRequestsByUserInput: AdvisorRequestsRequestsByUserInput;
  AdvisorRequestSelector: AdvisorRequestSelector;
  MultiAdvisorRequestInput: MultiAdvisorRequestInput;
  MultiAdvisorRequestOutput: MultiAdvisorRequestOutput;
  ArbitalCaches: ArbitalCaches;
  ArbitalTagContentRel: ArbitalTagContentRel;
  SingleArbitalTagContentRelInput: SingleArbitalTagContentRelInput;
  SingleArbitalTagContentRelOutput: SingleArbitalTagContentRelOutput;
  ArbitalTagContentRelSelector: ArbitalTagContentRelSelector;
  MultiArbitalTagContentRelInput: MultiArbitalTagContentRelInput;
  MultiArbitalTagContentRelOutput: MultiArbitalTagContentRelOutput;
  AutomatedContentEvaluation: AutomatedContentEvaluation;
  SentenceScore: SentenceScore;
  Ban: Ban;
  SingleBanInput: SingleBanInput;
  SingleBanOutput: SingleBanOutput;
  BanSelector: BanSelector;
  MultiBanInput: MultiBanInput;
  MultiBanOutput: MultiBanOutput;
  Bookmark: Bookmark;
  SingleBookmarkInput: SingleBookmarkInput;
  SingleBookmarkOutput: SingleBookmarkOutput;
  BookmarksUserDocumentBookmarkInput: BookmarksUserDocumentBookmarkInput;
  BookmarkSelector: BookmarkSelector;
  MultiBookmarkInput: MultiBookmarkInput;
  MultiBookmarkOutput: MultiBookmarkOutput;
  Book: Book;
  SingleBookInput: SingleBookInput;
  SingleBookOutput: SingleBookOutput;
  BookSelector: BookSelector;
  MultiBookInput: MultiBookInput;
  MultiBookOutput: MultiBookOutput;
  Chapter: Chapter;
  SingleChapterInput: SingleChapterInput;
  SingleChapterOutput: SingleChapterOutput;
  ChaptersSequenceChaptersInput: ChaptersSequenceChaptersInput;
  ChapterSelector: ChapterSelector;
  MultiChapterInput: MultiChapterInput;
  MultiChapterOutput: MultiChapterOutput;
  CkEditorUserSession: CkEditorUserSession;
  SingleCkEditorUserSessionInput: SingleCkEditorUserSessionInput;
  SingleCkEditorUserSessionOutput: SingleCkEditorUserSessionOutput;
  CkEditorUserSessionSelector: CkEditorUserSessionSelector;
  MultiCkEditorUserSessionInput: MultiCkEditorUserSessionInput;
  MultiCkEditorUserSessionOutput: MultiCkEditorUserSessionOutput;
  ClientId: ClientId;
  SingleClientIdInput: SingleClientIdInput;
  SingleClientIdOutput: SingleClientIdOutput;
  ClientIdsGetClientIdInput: ClientIdsGetClientIdInput;
  ClientIdSelector: ClientIdSelector;
  MultiClientIdInput: MultiClientIdInput;
  MultiClientIdOutput: MultiClientIdOutput;
  Collection: Collection;
  SingleCollectionInput: SingleCollectionInput;
  SingleCollectionOutput: SingleCollectionOutput;
  CollectionDefaultViewInput: CollectionDefaultViewInput;
  CollectionSelector: CollectionSelector;
  MultiCollectionInput: MultiCollectionInput;
  MultiCollectionOutput: MultiCollectionOutput;
  CommentModeratorAction: CommentModeratorAction;
  SingleCommentModeratorActionInput: SingleCommentModeratorActionInput;
  SingleCommentModeratorActionOutput: SingleCommentModeratorActionOutput;
  CommentModeratorActionsActiveCommentModeratorActionsInput: CommentModeratorActionsActiveCommentModeratorActionsInput;
  CommentModeratorActionSelector: CommentModeratorActionSelector;
  MultiCommentModeratorActionInput: MultiCommentModeratorActionInput;
  MultiCommentModeratorActionOutput: MultiCommentModeratorActionOutput;
  Comment: Comment;
  SingleCommentInput: SingleCommentInput;
  SingleCommentOutput: SingleCommentOutput;
  CommentDefaultViewInput: CommentDefaultViewInput;
  CommentsCommentRepliesInput: CommentsCommentRepliesInput;
  CommentsPostCommentsDeletedInput: CommentsPostCommentsDeletedInput;
  CommentsAllCommentsDeletedInput: CommentsAllCommentsDeletedInput;
  CommentsCheckedByModGPTInput: CommentsCheckedByModGPTInput;
  CommentsPostCommentsTopInput: CommentsPostCommentsTopInput;
  CommentsPostCommentsRecentRepliesInput: CommentsPostCommentsRecentRepliesInput;
  CommentsPostCommentsMagicInput: CommentsPostCommentsMagicInput;
  CommentsAfPostCommentsTopInput: CommentsAfPostCommentsTopInput;
  CommentsPostCommentsOldInput: CommentsPostCommentsOldInput;
  CommentsPostCommentsNewInput: CommentsPostCommentsNewInput;
  CommentsPostCommentsBestInput: CommentsPostCommentsBestInput;
  CommentsPostLWCommentsInput: CommentsPostLWCommentsInput;
  CommentsProfileRecentCommentsInput: CommentsProfileRecentCommentsInput;
  CommentsProfileCommentsInput: CommentsProfileCommentsInput;
  CommentsAllRecentCommentsInput: CommentsAllRecentCommentsInput;
  CommentsRecentCommentsInput: CommentsRecentCommentsInput;
  CommentsAfSubmissionsInput: CommentsAfSubmissionsInput;
  CommentsRejectedInput: CommentsRejectedInput;
  CommentsRecentDiscussionThreadInput: CommentsRecentDiscussionThreadInput;
  CommentsAfRecentDiscussionThreadInput: CommentsAfRecentDiscussionThreadInput;
  CommentsPostsItemCommentsInput: CommentsPostsItemCommentsInput;
  CommentsSunshineNewCommentsListInput: CommentsSunshineNewCommentsListInput;
  CommentsQuestionAnswersInput: CommentsQuestionAnswersInput;
  CommentsLegacyIdCommentInput: CommentsLegacyIdCommentInput;
  CommentsSunshineNewUsersCommentsInput: CommentsSunshineNewUsersCommentsInput;
  CommentsDefaultModeratorResponsesInput: CommentsDefaultModeratorResponsesInput;
  CommentsRepliesToAnswerInput: CommentsRepliesToAnswerInput;
  CommentsAnswersAndRepliesInput: CommentsAnswersAndRepliesInput;
  CommentsTopShortformInput: CommentsTopShortformInput;
  CommentsShortformInput: CommentsShortformInput;
  CommentsShortformFrontpageInput: CommentsShortformFrontpageInput;
  CommentsRepliesToCommentThreadInput: CommentsRepliesToCommentThreadInput;
  CommentsRepliesToCommentThreadIncludingRootInput: CommentsRepliesToCommentThreadIncludingRootInput;
  CommentsShortformLatestChildrenInput: CommentsShortformLatestChildrenInput;
  CommentsNominations2018Input: CommentsNominations2018Input;
  CommentsNominations2019Input: CommentsNominations2019Input;
  CommentsReviews2018Input: CommentsReviews2018Input;
  CommentsReviews2019Input: CommentsReviews2019Input;
  CommentsReviewsInput: CommentsReviewsInput;
  CommentsTagDiscussionCommentsInput: CommentsTagDiscussionCommentsInput;
  CommentsTagSubforumCommentsInput: CommentsTagSubforumCommentsInput;
  CommentsLatestSubforumDiscussionInput: CommentsLatestSubforumDiscussionInput;
  CommentsModeratorCommentsInput: CommentsModeratorCommentsInput;
  CommentsDebateResponsesInput: CommentsDebateResponsesInput;
  CommentsRecentDebateResponsesInput: CommentsRecentDebateResponsesInput;
  CommentsForumEventCommentsInput: CommentsForumEventCommentsInput;
  CommentsAlignmentSuggestedCommentsInput: CommentsAlignmentSuggestedCommentsInput;
  CommentsRssInput: CommentsRssInput;
  CommentsDraftCommentsInput: CommentsDraftCommentsInput;
  CommentSelector: CommentSelector;
  MultiCommentInput: MultiCommentInput;
  MultiCommentOutput: MultiCommentOutput;
  Conversation: Conversation;
  SingleConversationInput: SingleConversationInput;
  SingleConversationOutput: SingleConversationOutput;
  ConversationsModeratorConversationsInput: ConversationsModeratorConversationsInput;
  ConversationsUserConversationsInput: ConversationsUserConversationsInput;
  ConversationsUserConversationsAllInput: ConversationsUserConversationsAllInput;
  ConversationsUserGroupUntitledConversationsInput: ConversationsUserGroupUntitledConversationsInput;
  ConversationSelector: ConversationSelector;
  MultiConversationInput: MultiConversationInput;
  MultiConversationOutput: MultiConversationOutput;
  CronHistory: CronHistory;
  CurationEmail: CurationEmail;
  CurationNotice: CurationNotice;
  SingleCurationNoticeInput: SingleCurationNoticeInput;
  SingleCurationNoticeOutput: SingleCurationNoticeOutput;
  CurationNoticeSelector: CurationNoticeSelector;
  MultiCurationNoticeInput: MultiCurationNoticeInput;
  MultiCurationNoticeOutput: MultiCurationNoticeOutput;
  DatabaseMetadata: DatabaseMetadata;
  DebouncerEvents: DebouncerEvents;
  DialogueCheck: DialogueCheck;
  SingleDialogueCheckInput: SingleDialogueCheckInput;
  SingleDialogueCheckOutput: SingleDialogueCheckOutput;
  DialogueChecksUserDialogueChecksInput: DialogueChecksUserDialogueChecksInput;
  DialogueChecksUserTargetDialogueChecksInput: DialogueChecksUserTargetDialogueChecksInput;
  DialogueCheckSelector: DialogueCheckSelector;
  MultiDialogueCheckInput: MultiDialogueCheckInput;
  MultiDialogueCheckOutput: MultiDialogueCheckOutput;
  DialogueMatchPreference: DialogueMatchPreference;
  SingleDialogueMatchPreferenceInput: SingleDialogueMatchPreferenceInput;
  SingleDialogueMatchPreferenceOutput: SingleDialogueMatchPreferenceOutput;
  DialogueMatchPreferencesDialogueMatchPreferencesInput: DialogueMatchPreferencesDialogueMatchPreferencesInput;
  DialogueMatchPreferenceSelector: DialogueMatchPreferenceSelector;
  MultiDialogueMatchPreferenceInput: MultiDialogueMatchPreferenceInput;
  MultiDialogueMatchPreferenceOutput: MultiDialogueMatchPreferenceOutput;
  DigestPost: DigestPost;
  SingleDigestPostInput: SingleDigestPostInput;
  SingleDigestPostOutput: SingleDigestPostOutput;
  DigestPostSelector: DigestPostSelector;
  MultiDigestPostInput: MultiDigestPostInput;
  MultiDigestPostOutput: MultiDigestPostOutput;
  Digest: Digest;
  SingleDigestInput: SingleDigestInput;
  SingleDigestOutput: SingleDigestOutput;
  DigestsFindByNumInput: DigestsFindByNumInput;
  DigestSelector: DigestSelector;
  MultiDigestInput: MultiDigestInput;
  MultiDigestOutput: MultiDigestOutput;
  ElectionCandidate: ElectionCandidate;
  SingleElectionCandidateInput: SingleElectionCandidateInput;
  SingleElectionCandidateOutput: SingleElectionCandidateOutput;
  ElectionCandidateDefaultViewInput: ElectionCandidateDefaultViewInput;
  ElectionCandidateSelector: ElectionCandidateSelector;
  MultiElectionCandidateInput: MultiElectionCandidateInput;
  MultiElectionCandidateOutput: MultiElectionCandidateOutput;
  ElectionVote: ElectionVote;
  SingleElectionVoteInput: SingleElectionVoteInput;
  SingleElectionVoteOutput: SingleElectionVoteOutput;
  ElectionVoteDefaultViewInput: ElectionVoteDefaultViewInput;
  ElectionVotesAllSubmittedVotesInput: ElectionVotesAllSubmittedVotesInput;
  ElectionVoteSelector: ElectionVoteSelector;
  MultiElectionVoteInput: MultiElectionVoteInput;
  MultiElectionVoteOutput: MultiElectionVoteOutput;
  ElicitQuestionPrediction: ElicitQuestionPrediction;
  SingleElicitQuestionPredictionInput: SingleElicitQuestionPredictionInput;
  SingleElicitQuestionPredictionOutput: SingleElicitQuestionPredictionOutput;
  ElicitQuestionPredictionSelector: ElicitQuestionPredictionSelector;
  MultiElicitQuestionPredictionInput: MultiElicitQuestionPredictionInput;
  MultiElicitQuestionPredictionOutput: MultiElicitQuestionPredictionOutput;
  ElicitQuestion: ElicitQuestion;
  SingleElicitQuestionInput: SingleElicitQuestionInput;
  SingleElicitQuestionOutput: SingleElicitQuestionOutput;
  ElicitQuestionSelector: ElicitQuestionSelector;
  MultiElicitQuestionInput: MultiElicitQuestionInput;
  MultiElicitQuestionOutput: MultiElicitQuestionOutput;
  EmailTokens: EmailTokens;
  FeaturedResource: FeaturedResource;
  SingleFeaturedResourceInput: SingleFeaturedResourceInput;
  SingleFeaturedResourceOutput: SingleFeaturedResourceOutput;
  FeaturedResourceSelector: FeaturedResourceSelector;
  MultiFeaturedResourceInput: MultiFeaturedResourceInput;
  MultiFeaturedResourceOutput: MultiFeaturedResourceOutput;
  FieldChange: FieldChange;
  SingleFieldChangeInput: SingleFieldChangeInput;
  SingleFieldChangeOutput: SingleFieldChangeOutput;
  FieldChangeSelector: FieldChangeSelector;
  MultiFieldChangeInput: MultiFieldChangeInput;
  MultiFieldChangeOutput: MultiFieldChangeOutput;
  ForumEvent: ForumEvent;
  SingleForumEventInput: SingleForumEventInput;
  SingleForumEventOutput: SingleForumEventOutput;
  ForumEventsUpcomingForumEventsInput: ForumEventsUpcomingForumEventsInput;
  ForumEventsPastForumEventsInput: ForumEventsPastForumEventsInput;
  ForumEventsCurrentAndRecentForumEventsInput: ForumEventsCurrentAndRecentForumEventsInput;
  ForumEventSelector: ForumEventSelector;
  MultiForumEventInput: MultiForumEventInput;
  MultiForumEventOutput: MultiForumEventOutput;
  GardenCode: GardenCode;
  SingleGardenCodeInput: SingleGardenCodeInput;
  SingleGardenCodeOutput: SingleGardenCodeOutput;
  GardenCodeDefaultViewInput: GardenCodeDefaultViewInput;
  GardenCodesUsersPrivateGardenCodesInput: GardenCodesUsersPrivateGardenCodesInput;
  GardenCodesPublicGardenCodesInput: GardenCodesPublicGardenCodesInput;
  GardenCodesGardenCodeByCodeInput: GardenCodesGardenCodeByCodeInput;
  GardenCodeSelector: GardenCodeSelector;
  MultiGardenCodeInput: MultiGardenCodeInput;
  MultiGardenCodeOutput: MultiGardenCodeOutput;
  GoogleServiceAccountSession: GoogleServiceAccountSession;
  SingleGoogleServiceAccountSessionInput: SingleGoogleServiceAccountSessionInput;
  SingleGoogleServiceAccountSessionOutput: SingleGoogleServiceAccountSessionOutput;
  GoogleServiceAccountSessionSelector: GoogleServiceAccountSessionSelector;
  MultiGoogleServiceAccountSessionInput: MultiGoogleServiceAccountSessionInput;
  MultiGoogleServiceAccountSessionOutput: MultiGoogleServiceAccountSessionOutput;
  Images: Images;
  JargonTerm: JargonTerm;
  SingleJargonTermInput: SingleJargonTermInput;
  SingleJargonTermOutput: SingleJargonTermOutput;
  JargonTermsPostEditorJargonTermsInput: JargonTermsPostEditorJargonTermsInput;
  JargonTermsPostsApprovedJargonInput: JargonTermsPostsApprovedJargonInput;
  JargonTermSelector: JargonTermSelector;
  MultiJargonTermInput: MultiJargonTermInput;
  MultiJargonTermOutput: MultiJargonTermOutput;
  LWEvent: LWEvent;
  SingleLWEventInput: SingleLWEventInput;
  SingleLWEventOutput: SingleLWEventOutput;
  LWEventsAdminViewInput: LWEventsAdminViewInput;
  LWEventsPostVisitsInput: LWEventsPostVisitsInput;
  LWEventsEmailHistoryInput: LWEventsEmailHistoryInput;
  LWEventSelector: LWEventSelector;
  MultiLWEventInput: MultiLWEventInput;
  MultiLWEventOutput: MultiLWEventOutput;
  LegacyData: LegacyData;
  LlmConversation: LlmConversation;
  SingleLlmConversationInput: SingleLlmConversationInput;
  SingleLlmConversationOutput: SingleLlmConversationOutput;
  LlmConversationsLlmConversationsWithUserInput: LlmConversationsLlmConversationsWithUserInput;
  LlmConversationsLlmConversationsAllInput: LlmConversationsLlmConversationsAllInput;
  LlmConversationSelector: LlmConversationSelector;
  MultiLlmConversationInput: MultiLlmConversationInput;
  MultiLlmConversationOutput: MultiLlmConversationOutput;
  LlmMessage: LlmMessage;
  Localgroup: Localgroup;
  SingleLocalgroupInput: SingleLocalgroupInput;
  SingleLocalgroupOutput: SingleLocalgroupOutput;
  LocalgroupDefaultViewInput: LocalgroupDefaultViewInput;
  LocalgroupsUserOrganizesGroupsInput: LocalgroupsUserOrganizesGroupsInput;
  LocalgroupsUserActiveGroupsInput: LocalgroupsUserActiveGroupsInput;
  LocalgroupsUserInactiveGroupsInput: LocalgroupsUserInactiveGroupsInput;
  LocalgroupsAllInput: LocalgroupsAllInput;
  LocalgroupsNearbyInput: LocalgroupsNearbyInput;
  LocalgroupsSingleInput: LocalgroupsSingleInput;
  LocalgroupsLocalInput: LocalgroupsLocalInput;
  LocalgroupsOnlineInput: LocalgroupsOnlineInput;
  LocalgroupSelector: LocalgroupSelector;
  MultiLocalgroupInput: MultiLocalgroupInput;
  MultiLocalgroupOutput: MultiLocalgroupOutput;
  ManifoldProbabilitiesCache: ManifoldProbabilitiesCache;
  Message: Message;
  SingleMessageInput: SingleMessageInput;
  SingleMessageOutput: SingleMessageOutput;
  MessagesMessagesConversationInput: MessagesMessagesConversationInput;
  MessagesConversationPreviewInput: MessagesConversationPreviewInput;
  MessageSelector: MessageSelector;
  MultiMessageInput: MultiMessageInput;
  MultiMessageOutput: MultiMessageOutput;
  Migration: Migration;
  ModerationTemplate: ModerationTemplate;
  SingleModerationTemplateInput: SingleModerationTemplateInput;
  SingleModerationTemplateOutput: SingleModerationTemplateOutput;
  ModerationTemplatesModerationTemplatesListInput: ModerationTemplatesModerationTemplatesListInput;
  ModerationTemplateSelector: ModerationTemplateSelector;
  MultiModerationTemplateInput: MultiModerationTemplateInput;
  MultiModerationTemplateOutput: MultiModerationTemplateOutput;
  ModeratorAction: ModeratorAction;
  SingleModeratorActionInput: SingleModeratorActionInput;
  SingleModeratorActionOutput: SingleModeratorActionOutput;
  ModeratorActionsUserModeratorActionsInput: ModeratorActionsUserModeratorActionsInput;
  ModeratorActionSelector: ModeratorActionSelector;
  MultiModeratorActionInput: MultiModeratorActionInput;
  MultiModeratorActionOutput: MultiModeratorActionOutput;
  MultiDocument: MultiDocument;
  SingleMultiDocumentInput: SingleMultiDocumentInput;
  SingleMultiDocumentOutput: SingleMultiDocumentOutput;
  MultiDocumentDefaultViewInput: MultiDocumentDefaultViewInput;
  MultiDocumentsLensBySlugInput: MultiDocumentsLensBySlugInput;
  MultiDocumentsSummariesByParentIdInput: MultiDocumentsSummariesByParentIdInput;
  MultiDocumentsPingbackLensPagesInput: MultiDocumentsPingbackLensPagesInput;
  MultiDocumentSelector: MultiDocumentSelector;
  MultiMultiDocumentInput: MultiMultiDocumentInput;
  MultiMultiDocumentOutput: MultiMultiDocumentOutput;
  Notification: Notification;
  SingleNotificationInput: SingleNotificationInput;
  SingleNotificationOutput: SingleNotificationOutput;
  NotificationsUserNotificationsInput: NotificationsUserNotificationsInput;
  NotificationsUnreadUserNotificationsInput: NotificationsUnreadUserNotificationsInput;
  NotificationsAdminAlertNotificationsInput: NotificationsAdminAlertNotificationsInput;
  NotificationSelector: NotificationSelector;
  MultiNotificationInput: MultiNotificationInput;
  MultiNotificationOutput: MultiNotificationOutput;
  PageCacheEntry: PageCacheEntry;
  PetrovDayAction: PetrovDayAction;
  SinglePetrovDayActionInput: SinglePetrovDayActionInput;
  SinglePetrovDayActionOutput: SinglePetrovDayActionOutput;
  PetrovDayActionsGetActionInput: PetrovDayActionsGetActionInput;
  PetrovDayActionsLaunchDashboardInput: PetrovDayActionsLaunchDashboardInput;
  PetrovDayActionsWarningConsoleInput: PetrovDayActionsWarningConsoleInput;
  PetrovDayActionSelector: PetrovDayActionSelector;
  MultiPetrovDayActionInput: MultiPetrovDayActionInput;
  MultiPetrovDayActionOutput: MultiPetrovDayActionOutput;
  PetrovDayLaunch: PetrovDayLaunch;
  PodcastEpisode: PodcastEpisode;
  SinglePodcastEpisodeInput: SinglePodcastEpisodeInput;
  SinglePodcastEpisodeOutput: SinglePodcastEpisodeOutput;
  PodcastEpisodeByExternalIdInput: PodcastEpisodeByExternalIdInput;
  PodcastEpisodeSelector: PodcastEpisodeSelector;
  MultiPodcastEpisodeInput: MultiPodcastEpisodeInput;
  MultiPodcastEpisodeOutput: MultiPodcastEpisodeOutput;
  Podcast: Podcast;
  SinglePodcastInput: SinglePodcastInput;
  SinglePodcastOutput: SinglePodcastOutput;
  PodcastSelector: PodcastSelector;
  MultiPodcastInput: MultiPodcastInput;
  MultiPodcastOutput: MultiPodcastOutput;
  PostRecommendation: PostRecommendation;
  PostRelation: PostRelation;
  SinglePostRelationInput: SinglePostRelationInput;
  SinglePostRelationOutput: SinglePostRelationOutput;
  PostRelationsAllPostRelationsInput: PostRelationsAllPostRelationsInput;
  PostRelationSelector: PostRelationSelector;
  MultiPostRelationInput: MultiPostRelationInput;
  MultiPostRelationOutput: MultiPostRelationOutput;
  Post: Post;
  SinglePostInput: SinglePostInput;
  SinglePostOutput: SinglePostOutput;
  PostDefaultViewInput: PostDefaultViewInput;
  PostsUserPostsInput: PostsUserPostsInput;
  PostsMagicInput: PostsMagicInput;
  PostsTopInput: PostsTopInput;
  PostsNewInput: PostsNewInput;
  PostsRecentCommentsInput: PostsRecentCommentsInput;
  PostsOldInput: PostsOldInput;
  PostsTimeframeInput: PostsTimeframeInput;
  PostsDailyInput: PostsDailyInput;
  PostsTagRelevanceInput: PostsTagRelevanceInput;
  PostsFrontpageInput: PostsFrontpageInput;
  PostsFrontpageRssInput: PostsFrontpageRssInput;
  PostsCuratedInput: PostsCuratedInput;
  PostsCuratedRssInput: PostsCuratedRssInput;
  PostsCommunityInput: PostsCommunityInput;
  PostsCommunityRssInput: PostsCommunityRssInput;
  PostsMetaRssInput: PostsMetaRssInput;
  PostsRssInput: PostsRssInput;
  PostsTopQuestionsInput: PostsTopQuestionsInput;
  PostsRecentQuestionActivityInput: PostsRecentQuestionActivityInput;
  PostsScheduledInput: PostsScheduledInput;
  PostsRejectedInput: PostsRejectedInput;
  PostsDraftsInput: PostsDraftsInput;
  PostsAll_draftsInput: PostsAll_draftsInput;
  PostsUnlistedInput: PostsUnlistedInput;
  PostsUserAFSubmissionsInput: PostsUserAFSubmissionsInput;
  PostsSlugPostInput: PostsSlugPostInput;
  PostsLegacyIdPostInput: PostsLegacyIdPostInput;
  PostsRecentDiscussionThreadsListInput: PostsRecentDiscussionThreadsListInput;
  PostsAfRecentDiscussionThreadsListInput: PostsAfRecentDiscussionThreadsListInput;
  PostsReviewRecentDiscussionThreadsList2018Input: PostsReviewRecentDiscussionThreadsList2018Input;
  PostsReviewRecentDiscussionThreadsList2019Input: PostsReviewRecentDiscussionThreadsList2019Input;
  PostsGlobalEventsInput: PostsGlobalEventsInput;
  PostsNearbyEventsInput: PostsNearbyEventsInput;
  PostsEventsInput: PostsEventsInput;
  PostsEventsInTimeRangeInput: PostsEventsInTimeRangeInput;
  PostsUpcomingEventsInput: PostsUpcomingEventsInput;
  PostsPastEventsInput: PostsPastEventsInput;
  PostsTbdEventsInput: PostsTbdEventsInput;
  PostsNonEventGroupPostsInput: PostsNonEventGroupPostsInput;
  PostsPostsWithBannedUsersInput: PostsPostsWithBannedUsersInput;
  PostsCommunityResourcePostsInput: PostsCommunityResourcePostsInput;
  PostsSunshineNewPostsInput: PostsSunshineNewPostsInput;
  PostsSunshineNewUsersPostsInput: PostsSunshineNewUsersPostsInput;
  PostsSunshineCuratedSuggestionsInput: PostsSunshineCuratedSuggestionsInput;
  PostsHasEverDialoguedInput: PostsHasEverDialoguedInput;
  PostsPingbackPostsInput: PostsPingbackPostsInput;
  PostsNominations2018Input: PostsNominations2018Input;
  PostsNominations2019Input: PostsNominations2019Input;
  PostsReviews2018Input: PostsReviews2018Input;
  PostsReviews2019Input: PostsReviews2019Input;
  PostsVoting2019Input: PostsVoting2019Input;
  PostsStickiedInput: PostsStickiedInput;
  PostsNominatablePostsByVoteInput: PostsNominatablePostsByVoteInput;
  PostsReviewVotingInput: PostsReviewVotingInput;
  PostsFrontpageReviewWidgetInput: PostsFrontpageReviewWidgetInput;
  PostsReviewQuickPageInput: PostsReviewQuickPageInput;
  PostsReviewFinalVotingInput: PostsReviewFinalVotingInput;
  PostsMyBookmarkedPostsInput: PostsMyBookmarkedPostsInput;
  PostsAlignmentSuggestedPostsInput: PostsAlignmentSuggestedPostsInput;
  PostsCurrentOpenThreadInput: PostsCurrentOpenThreadInput;
  PostSelector: PostSelector;
  MultiPostInput: MultiPostInput;
  MultiPostOutput: MultiPostOutput;
  RSSFeed: RSSFeed;
  SingleRSSFeedInput: SingleRSSFeedInput;
  SingleRSSFeedOutput: SingleRSSFeedOutput;
  RSSFeedsUsersFeedInput: RSSFeedsUsersFeedInput;
  RSSFeedSelector: RSSFeedSelector;
  MultiRSSFeedInput: MultiRSSFeedInput;
  MultiRSSFeedOutput: MultiRSSFeedOutput;
  ReadStatus: ReadStatus;
  RecommendationsCache: RecommendationsCache;
  Report: Report;
  SingleReportInput: SingleReportInput;
  SingleReportOutput: SingleReportOutput;
  ReportsAdminClaimedReportsInput: ReportsAdminClaimedReportsInput;
  ReportSelector: ReportSelector;
  MultiReportInput: MultiReportInput;
  MultiReportOutput: MultiReportOutput;
  ReviewVote: ReviewVote;
  SingleReviewVoteInput: SingleReviewVoteInput;
  SingleReviewVoteOutput: SingleReviewVoteOutput;
  ReviewVotesReviewVotesFromUserInput: ReviewVotesReviewVotesFromUserInput;
  ReviewVotesReviewVotesAdminDashboardInput: ReviewVotesReviewVotesAdminDashboardInput;
  ReviewVoteSelector: ReviewVoteSelector;
  MultiReviewVoteInput: MultiReviewVoteInput;
  MultiReviewVoteOutput: MultiReviewVoteOutput;
  ReviewWinnerArt: ReviewWinnerArt;
  SingleReviewWinnerArtInput: SingleReviewWinnerArtInput;
  SingleReviewWinnerArtOutput: SingleReviewWinnerArtOutput;
  ReviewWinnerArtsPostArtInput: ReviewWinnerArtsPostArtInput;
  ReviewWinnerArtsAllForYearInput: ReviewWinnerArtsAllForYearInput;
  ReviewWinnerArtSelector: ReviewWinnerArtSelector;
  MultiReviewWinnerArtInput: MultiReviewWinnerArtInput;
  MultiReviewWinnerArtOutput: MultiReviewWinnerArtOutput;
  ReviewWinner: ReviewWinner;
  SingleReviewWinnerInput: SingleReviewWinnerInput;
  SingleReviewWinnerOutput: SingleReviewWinnerOutput;
  ReviewWinnersReviewWinnerSingleInput: ReviewWinnersReviewWinnerSingleInput;
  ReviewWinnerSelector: ReviewWinnerSelector;
  MultiReviewWinnerInput: MultiReviewWinnerInput;
  MultiReviewWinnerOutput: MultiReviewWinnerOutput;
  Revision: Revision;
  SingleRevisionInput: SingleRevisionInput;
  SingleRevisionOutput: SingleRevisionOutput;
  RevisionsRevisionsByUserInput: RevisionsRevisionsByUserInput;
  RevisionsRevisionsOnDocumentInput: RevisionsRevisionsOnDocumentInput;
  RevisionsRevisionByVersionNumberInput: RevisionsRevisionByVersionNumberInput;
  RevisionSelector: RevisionSelector;
  MultiRevisionInput: MultiRevisionInput;
  MultiRevisionOutput: MultiRevisionOutput;
  Sequence: Sequence;
  SingleSequenceInput: SingleSequenceInput;
  SingleSequenceOutput: SingleSequenceOutput;
  SequenceDefaultViewInput: SequenceDefaultViewInput;
  SequencesUserProfileInput: SequencesUserProfileInput;
  SequencesUserProfilePrivateInput: SequencesUserProfilePrivateInput;
  SequencesUserProfileAllInput: SequencesUserProfileAllInput;
  SequencesCuratedSequencesInput: SequencesCuratedSequencesInput;
  SequencesCommunitySequencesInput: SequencesCommunitySequencesInput;
  SequenceSelector: SequenceSelector;
  MultiSequenceInput: MultiSequenceInput;
  MultiSequenceOutput: MultiSequenceOutput;
  Session: Session;
  SideCommentCache: SideCommentCache;
  SplashArtCoordinate: SplashArtCoordinate;
  SingleSplashArtCoordinateInput: SingleSplashArtCoordinateInput;
  SingleSplashArtCoordinateOutput: SingleSplashArtCoordinateOutput;
  SplashArtCoordinateSelector: SplashArtCoordinateSelector;
  MultiSplashArtCoordinateInput: MultiSplashArtCoordinateInput;
  MultiSplashArtCoordinateOutput: MultiSplashArtCoordinateOutput;
  Spotlight: Spotlight;
  SingleSpotlightInput: SingleSpotlightInput;
  SingleSpotlightOutput: SingleSpotlightOutput;
  SpotlightsMostRecentlyPromotedSpotlightsInput: SpotlightsMostRecentlyPromotedSpotlightsInput;
  SpotlightsSpotlightsPageInput: SpotlightsSpotlightsPageInput;
  SpotlightsSpotlightsPageDraftInput: SpotlightsSpotlightsPageDraftInput;
  SpotlightsSpotlightsByDocumentIdsInput: SpotlightsSpotlightsByDocumentIdsInput;
  SpotlightsSpotlightsByIdInput: SpotlightsSpotlightsByIdInput;
  SpotlightSelector: SpotlightSelector;
  MultiSpotlightInput: MultiSpotlightInput;
  MultiSpotlightOutput: MultiSpotlightOutput;
  Subscription: Subscription;
  SingleSubscriptionInput: SingleSubscriptionInput;
  SingleSubscriptionOutput: SingleSubscriptionOutput;
  SubscriptionsSubscriptionStateInput: SubscriptionsSubscriptionStateInput;
  SubscriptionsSubscriptionsOfTypeInput: SubscriptionsSubscriptionsOfTypeInput;
  SubscriptionsMembersOfGroupInput: SubscriptionsMembersOfGroupInput;
  SubscriptionSelector: SubscriptionSelector;
  MultiSubscriptionInput: MultiSubscriptionInput;
  MultiSubscriptionOutput: MultiSubscriptionOutput;
  SurveyQuestion: SurveyQuestion;
  SingleSurveyQuestionInput: SingleSurveyQuestionInput;
  SingleSurveyQuestionOutput: SingleSurveyQuestionOutput;
  SurveyQuestionSelector: SurveyQuestionSelector;
  MultiSurveyQuestionInput: MultiSurveyQuestionInput;
  MultiSurveyQuestionOutput: MultiSurveyQuestionOutput;
  SurveyResponse: SurveyResponse;
  SingleSurveyResponseInput: SingleSurveyResponseInput;
  SingleSurveyResponseOutput: SingleSurveyResponseOutput;
  SurveyResponseSelector: SurveyResponseSelector;
  MultiSurveyResponseInput: MultiSurveyResponseInput;
  MultiSurveyResponseOutput: MultiSurveyResponseOutput;
  SurveySchedule: SurveySchedule;
  SingleSurveyScheduleInput: SingleSurveyScheduleInput;
  SingleSurveyScheduleOutput: SingleSurveyScheduleOutput;
  SurveyScheduleSelector: SurveyScheduleSelector;
  MultiSurveyScheduleInput: MultiSurveyScheduleInput;
  MultiSurveyScheduleOutput: MultiSurveyScheduleOutput;
  Survey: Survey;
  SingleSurveyInput: SingleSurveyInput;
  SingleSurveyOutput: SingleSurveyOutput;
  SurveySelector: SurveySelector;
  MultiSurveyInput: MultiSurveyInput;
  MultiSurveyOutput: MultiSurveyOutput;
  TagFlag: TagFlag;
  SingleTagFlagInput: SingleTagFlagInput;
  SingleTagFlagOutput: SingleTagFlagOutput;
  TagFlagSelector: TagFlagSelector;
  MultiTagFlagInput: MultiTagFlagInput;
  MultiTagFlagOutput: MultiTagFlagOutput;
  TagRel: TagRel;
  SingleTagRelInput: SingleTagRelInput;
  SingleTagRelOutput: SingleTagRelOutput;
  TagRelsPostsWithTagInput: TagRelsPostsWithTagInput;
  TagRelsTagsOnPostInput: TagRelsTagsOnPostInput;
  TagRelSelector: TagRelSelector;
  MultiTagRelInput: MultiTagRelInput;
  MultiTagRelOutput: MultiTagRelOutput;
  Tag: Tag;
  SingleTagInput: SingleTagInput;
  SingleTagOutput: SingleTagOutput;
  TagDefaultViewInput: TagDefaultViewInput;
  TagsTagsByTagIdsInput: TagsTagsByTagIdsInput;
  TagsAllTagsAlphabeticalInput: TagsAllTagsAlphabeticalInput;
  TagsUserTagsInput: TagsUserTagsInput;
  TagsCurrentUserSubforumsInput: TagsCurrentUserSubforumsInput;
  TagsAllPagesByNewestInput: TagsAllPagesByNewestInput;
  TagsAllTagsHierarchicalInput: TagsAllTagsHierarchicalInput;
  TagsTagBySlugInput: TagsTagBySlugInput;
  TagsTagsBySlugsInput: TagsTagsBySlugsInput;
  TagsCoreTagsInput: TagsCoreTagsInput;
  TagsPostTypeTagsInput: TagsPostTypeTagsInput;
  TagsCoreAndSubforumTagsInput: TagsCoreAndSubforumTagsInput;
  TagsNewTagsInput: TagsNewTagsInput;
  TagsUnreviewedTagsInput: TagsUnreviewedTagsInput;
  TagsSuggestedFilterTagsInput: TagsSuggestedFilterTagsInput;
  TagsAllLWWikiTagsInput: TagsAllLWWikiTagsInput;
  TagsUnprocessedLWWikiTagsInput: TagsUnprocessedLWWikiTagsInput;
  TagsTagsByTagFlagInput: TagsTagsByTagFlagInput;
  TagsAllPublicTagsInput: TagsAllPublicTagsInput;
  TagsAllArbitalTagsInput: TagsAllArbitalTagsInput;
  TagsPingbackWikiPagesInput: TagsPingbackWikiPagesInput;
  TagSelector: TagSelector;
  MultiTagInput: MultiTagInput;
  MultiTagOutput: MultiTagOutput;
  Tweet: Tweet;
  TypingIndicator: TypingIndicator;
  SingleTypingIndicatorInput: SingleTypingIndicatorInput;
  SingleTypingIndicatorOutput: SingleTypingIndicatorOutput;
  TypingIndicatorSelector: TypingIndicatorSelector;
  MultiTypingIndicatorInput: MultiTypingIndicatorInput;
  MultiTypingIndicatorOutput: MultiTypingIndicatorOutput;
  UltraFeedEvent: UltraFeedEvent;
  SingleUltraFeedEventInput: SingleUltraFeedEventInput;
  SingleUltraFeedEventOutput: SingleUltraFeedEventOutput;
  UltraFeedEventSelector: UltraFeedEventSelector;
  MultiUltraFeedEventInput: MultiUltraFeedEventInput;
  MultiUltraFeedEventOutput: MultiUltraFeedEventOutput;
  UserActivity: UserActivity;
  UserEAGDetail: UserEAGDetail;
  SingleUserEAGDetailInput: SingleUserEAGDetailInput;
  SingleUserEAGDetailOutput: SingleUserEAGDetailOutput;
  UserEAGDetailsDataByUserInput: UserEAGDetailsDataByUserInput;
  UserEAGDetailSelector: UserEAGDetailSelector;
  MultiUserEAGDetailInput: MultiUserEAGDetailInput;
  MultiUserEAGDetailOutput: MultiUserEAGDetailOutput;
  UserJobAd: UserJobAd;
  SingleUserJobAdInput: SingleUserJobAdInput;
  SingleUserJobAdOutput: SingleUserJobAdOutput;
  UserJobAdsAdsByUserInput: UserJobAdsAdsByUserInput;
  UserJobAdSelector: UserJobAdSelector;
  MultiUserJobAdInput: MultiUserJobAdInput;
  MultiUserJobAdOutput: MultiUserJobAdOutput;
  UserMostValuablePost: UserMostValuablePost;
  SingleUserMostValuablePostInput: SingleUserMostValuablePostInput;
  SingleUserMostValuablePostOutput: SingleUserMostValuablePostOutput;
  UserMostValuablePostsCurrentUserPostInput: UserMostValuablePostsCurrentUserPostInput;
  UserMostValuablePostSelector: UserMostValuablePostSelector;
  MultiUserMostValuablePostInput: MultiUserMostValuablePostInput;
  MultiUserMostValuablePostOutput: MultiUserMostValuablePostOutput;
  UserRateLimit: UserRateLimit;
  SingleUserRateLimitInput: SingleUserRateLimitInput;
  SingleUserRateLimitOutput: SingleUserRateLimitOutput;
  UserRateLimitsUserRateLimitsInput: UserRateLimitsUserRateLimitsInput;
  UserRateLimitSelector: UserRateLimitSelector;
  MultiUserRateLimitInput: MultiUserRateLimitInput;
  MultiUserRateLimitOutput: MultiUserRateLimitOutput;
  UserTagRel: UserTagRel;
  SingleUserTagRelInput: SingleUserTagRelInput;
  SingleUserTagRelOutput: SingleUserTagRelOutput;
  UserTagRelsSingleInput: UserTagRelsSingleInput;
  UserTagRelSelector: UserTagRelSelector;
  MultiUserTagRelInput: MultiUserTagRelInput;
  MultiUserTagRelOutput: MultiUserTagRelOutput;
  User: User;
  UserSelectorUniqueInput: UserSelectorUniqueInput;
  SingleUserInput: SingleUserInput;
  SingleUserOutput: SingleUserOutput;
  UsersUsersByUserIdsInput: UsersUsersByUserIdsInput;
  UsersUsersProfileInput: UsersUsersProfileInput;
  UsersTagCommunityMembersInput: UsersTagCommunityMembersInput;
  UserSelector: UserSelector;
  MultiUserInput: MultiUserInput;
  MultiUserOutput: MultiUserOutput;
  Vote: Vote;
  SingleVoteInput: SingleVoteInput;
  SingleVoteOutput: SingleVoteOutput;
  VotesUserPostVotesInput: VotesUserPostVotesInput;
  VotesUserVotesInput: VotesUserVotesInput;
  VoteSelector: VoteSelector;
  MultiVoteInput: MultiVoteInput;
  MultiVoteOutput: MultiVoteOutput;
  CreateAdvisorRequestDataInput: CreateAdvisorRequestDataInput;
  CreateAdvisorRequestInput: CreateAdvisorRequestInput;
  UpdateAdvisorRequestDataInput: UpdateAdvisorRequestDataInput;
  UpdateAdvisorRequestInput: UpdateAdvisorRequestInput;
  AdvisorRequestOutput: AdvisorRequestOutput;
  CreateBookDataInput: CreateBookDataInput;
  CreateBookInput: CreateBookInput;
  UpdateBookDataInput: UpdateBookDataInput;
  UpdateBookInput: UpdateBookInput;
  BookOutput: BookOutput;
  CreateChapterDataInput: CreateChapterDataInput;
  CreateChapterInput: CreateChapterInput;
  UpdateChapterDataInput: UpdateChapterDataInput;
  UpdateChapterInput: UpdateChapterInput;
  ChapterOutput: ChapterOutput;
  CreateCollectionDataInput: CreateCollectionDataInput;
  CreateCollectionInput: CreateCollectionInput;
  UpdateCollectionDataInput: UpdateCollectionDataInput;
  UpdateCollectionInput: UpdateCollectionInput;
  CollectionOutput: CollectionOutput;
  CreateCommentModeratorActionDataInput: CreateCommentModeratorActionDataInput;
  CreateCommentModeratorActionInput: CreateCommentModeratorActionInput;
  UpdateCommentModeratorActionDataInput: UpdateCommentModeratorActionDataInput;
  UpdateCommentModeratorActionInput: UpdateCommentModeratorActionInput;
  CommentModeratorActionOutput: CommentModeratorActionOutput;
  CreateCommentDataInput: CreateCommentDataInput;
  CreateCommentInput: CreateCommentInput;
  UpdateCommentDataInput: UpdateCommentDataInput;
  UpdateCommentInput: UpdateCommentInput;
  CommentOutput: CommentOutput;
  CreateConversationDataInput: CreateConversationDataInput;
  CreateConversationInput: CreateConversationInput;
  UpdateConversationDataInput: UpdateConversationDataInput;
  UpdateConversationInput: UpdateConversationInput;
  ConversationOutput: ConversationOutput;
  CreateCurationNoticeDataInput: CreateCurationNoticeDataInput;
  CreateCurationNoticeInput: CreateCurationNoticeInput;
  UpdateCurationNoticeDataInput: UpdateCurationNoticeDataInput;
  UpdateCurationNoticeInput: UpdateCurationNoticeInput;
  CurationNoticeOutput: CurationNoticeOutput;
  CreateDigestPostDataInput: CreateDigestPostDataInput;
  CreateDigestPostInput: CreateDigestPostInput;
  UpdateDigestPostDataInput: UpdateDigestPostDataInput;
  UpdateDigestPostInput: UpdateDigestPostInput;
  DigestPostOutput: DigestPostOutput;
  CreateDigestDataInput: CreateDigestDataInput;
  CreateDigestInput: CreateDigestInput;
  UpdateDigestDataInput: UpdateDigestDataInput;
  UpdateDigestInput: UpdateDigestInput;
  DigestOutput: DigestOutput;
  CreateElectionCandidateDataInput: CreateElectionCandidateDataInput;
  CreateElectionCandidateInput: CreateElectionCandidateInput;
  UpdateElectionCandidateDataInput: UpdateElectionCandidateDataInput;
  UpdateElectionCandidateInput: UpdateElectionCandidateInput;
  ElectionCandidateOutput: ElectionCandidateOutput;
  CreateElectionVoteDataInput: CreateElectionVoteDataInput;
  CreateElectionVoteInput: CreateElectionVoteInput;
  UpdateElectionVoteDataInput: UpdateElectionVoteDataInput;
  UpdateElectionVoteInput: UpdateElectionVoteInput;
  ElectionVoteOutput: ElectionVoteOutput;
  CreateElicitQuestionDataInput: CreateElicitQuestionDataInput;
  CreateElicitQuestionInput: CreateElicitQuestionInput;
  UpdateElicitQuestionDataInput: UpdateElicitQuestionDataInput;
  UpdateElicitQuestionInput: UpdateElicitQuestionInput;
  ElicitQuestionOutput: ElicitQuestionOutput;
  CreateForumEventDataInput: CreateForumEventDataInput;
  CreateForumEventInput: CreateForumEventInput;
  UpdateForumEventDataInput: UpdateForumEventDataInput;
  UpdateForumEventInput: UpdateForumEventInput;
  ForumEventOutput: ForumEventOutput;
  CreateJargonTermDataInput: CreateJargonTermDataInput;
  CreateJargonTermInput: CreateJargonTermInput;
  UpdateJargonTermDataInput: UpdateJargonTermDataInput;
  UpdateJargonTermInput: UpdateJargonTermInput;
  JargonTermOutput: JargonTermOutput;
  CreateLWEventDataInput: CreateLWEventDataInput;
  CreateLWEventInput: CreateLWEventInput;
  LWEventOutput: LWEventOutput;
  UpdateLlmConversationDataInput: UpdateLlmConversationDataInput;
  UpdateLlmConversationInput: UpdateLlmConversationInput;
  LlmConversationOutput: LlmConversationOutput;
  CreateLocalgroupDataInput: CreateLocalgroupDataInput;
  CreateLocalgroupInput: CreateLocalgroupInput;
  UpdateLocalgroupDataInput: UpdateLocalgroupDataInput;
  UpdateLocalgroupInput: UpdateLocalgroupInput;
  LocalgroupOutput: LocalgroupOutput;
  CreateMessageDataInput: CreateMessageDataInput;
  CreateMessageInput: CreateMessageInput;
  UpdateMessageDataInput: UpdateMessageDataInput;
  UpdateMessageInput: UpdateMessageInput;
  MessageOutput: MessageOutput;
  CreateModerationTemplateDataInput: CreateModerationTemplateDataInput;
  CreateModerationTemplateInput: CreateModerationTemplateInput;
  UpdateModerationTemplateDataInput: UpdateModerationTemplateDataInput;
  UpdateModerationTemplateInput: UpdateModerationTemplateInput;
  ModerationTemplateOutput: ModerationTemplateOutput;
  CreateModeratorActionDataInput: CreateModeratorActionDataInput;
  CreateModeratorActionInput: CreateModeratorActionInput;
  UpdateModeratorActionDataInput: UpdateModeratorActionDataInput;
  UpdateModeratorActionInput: UpdateModeratorActionInput;
  ModeratorActionOutput: ModeratorActionOutput;
  CreateMultiDocumentDataInput: CreateMultiDocumentDataInput;
  CreateMultiDocumentInput: CreateMultiDocumentInput;
  UpdateMultiDocumentDataInput: UpdateMultiDocumentDataInput;
  UpdateMultiDocumentInput: UpdateMultiDocumentInput;
  MultiDocumentOutput: MultiDocumentOutput;
  UpdateNotificationDataInput: UpdateNotificationDataInput;
  UpdateNotificationInput: UpdateNotificationInput;
  NotificationOutput: NotificationOutput;
  CreatePetrovDayActionDataInput: CreatePetrovDayActionDataInput;
  CreatePetrovDayActionInput: CreatePetrovDayActionInput;
  PetrovDayActionOutput: PetrovDayActionOutput;
  CreatePodcastEpisodeDataInput: CreatePodcastEpisodeDataInput;
  CreatePodcastEpisodeInput: CreatePodcastEpisodeInput;
  PodcastEpisodeOutput: PodcastEpisodeOutput;
  CreatePostDataInput: CreatePostDataInput;
  CreatePostInput: CreatePostInput;
  UpdatePostDataInput: UpdatePostDataInput;
  UpdatePostInput: UpdatePostInput;
  PostOutput: PostOutput;
  CreateRSSFeedDataInput: CreateRSSFeedDataInput;
  CreateRSSFeedInput: CreateRSSFeedInput;
  UpdateRSSFeedDataInput: UpdateRSSFeedDataInput;
  UpdateRSSFeedInput: UpdateRSSFeedInput;
  RSSFeedOutput: RSSFeedOutput;
  CreateReportDataInput: CreateReportDataInput;
  CreateReportInput: CreateReportInput;
  UpdateReportDataInput: UpdateReportDataInput;
  UpdateReportInput: UpdateReportInput;
  ReportOutput: ReportOutput;
  ContentTypeInput: ContentTypeInput;
  CreateRevisionDataInput: CreateRevisionDataInput;
  UpdateRevisionDataInput: UpdateRevisionDataInput;
  UpdateRevisionInput: UpdateRevisionInput;
  RevisionOutput: RevisionOutput;
  CreateSequenceDataInput: CreateSequenceDataInput;
  CreateSequenceInput: CreateSequenceInput;
  UpdateSequenceDataInput: UpdateSequenceDataInput;
  UpdateSequenceInput: UpdateSequenceInput;
  SequenceOutput: SequenceOutput;
  CreateSplashArtCoordinateDataInput: CreateSplashArtCoordinateDataInput;
  CreateSplashArtCoordinateInput: CreateSplashArtCoordinateInput;
  SplashArtCoordinateOutput: SplashArtCoordinateOutput;
  CreateSpotlightDataInput: CreateSpotlightDataInput;
  CreateSpotlightInput: CreateSpotlightInput;
  UpdateSpotlightDataInput: UpdateSpotlightDataInput;
  UpdateSpotlightInput: UpdateSpotlightInput;
  SpotlightOutput: SpotlightOutput;
  CreateSubscriptionDataInput: CreateSubscriptionDataInput;
  CreateSubscriptionInput: CreateSubscriptionInput;
  SubscriptionOutput: SubscriptionOutput;
  CreateSurveyQuestionDataInput: CreateSurveyQuestionDataInput;
  CreateSurveyQuestionInput: CreateSurveyQuestionInput;
  UpdateSurveyQuestionDataInput: UpdateSurveyQuestionDataInput;
  UpdateSurveyQuestionInput: UpdateSurveyQuestionInput;
  SurveyQuestionOutput: SurveyQuestionOutput;
  CreateSurveyResponseDataInput: CreateSurveyResponseDataInput;
  CreateSurveyResponseInput: CreateSurveyResponseInput;
  UpdateSurveyResponseDataInput: UpdateSurveyResponseDataInput;
  UpdateSurveyResponseInput: UpdateSurveyResponseInput;
  SurveyResponseOutput: SurveyResponseOutput;
  CreateSurveyScheduleDataInput: CreateSurveyScheduleDataInput;
  CreateSurveyScheduleInput: CreateSurveyScheduleInput;
  UpdateSurveyScheduleDataInput: UpdateSurveyScheduleDataInput;
  UpdateSurveyScheduleInput: UpdateSurveyScheduleInput;
  SurveyScheduleOutput: SurveyScheduleOutput;
  CreateSurveyDataInput: CreateSurveyDataInput;
  CreateSurveyInput: CreateSurveyInput;
  UpdateSurveyDataInput: UpdateSurveyDataInput;
  UpdateSurveyInput: UpdateSurveyInput;
  SurveyOutput: SurveyOutput;
  CreateTagFlagDataInput: CreateTagFlagDataInput;
  CreateTagFlagInput: CreateTagFlagInput;
  UpdateTagFlagDataInput: UpdateTagFlagDataInput;
  UpdateTagFlagInput: UpdateTagFlagInput;
  TagFlagOutput: TagFlagOutput;
  CreateTagDataInput: CreateTagDataInput;
  CreateTagInput: CreateTagInput;
  UpdateTagDataInput: UpdateTagDataInput;
  UpdateTagInput: UpdateTagInput;
  TagOutput: TagOutput;
  CreateUltraFeedEventDataInput: CreateUltraFeedEventDataInput;
  CreateUltraFeedEventInput: CreateUltraFeedEventInput;
  UpdateUltraFeedEventDataInput: UpdateUltraFeedEventDataInput;
  UltraFeedEventOutput: UltraFeedEventOutput;
  CreateUserEAGDetailDataInput: CreateUserEAGDetailDataInput;
  CreateUserEAGDetailInput: CreateUserEAGDetailInput;
  UpdateUserEAGDetailDataInput: UpdateUserEAGDetailDataInput;
  UpdateUserEAGDetailInput: UpdateUserEAGDetailInput;
  UserEAGDetailOutput: UserEAGDetailOutput;
  CreateUserJobAdDataInput: CreateUserJobAdDataInput;
  CreateUserJobAdInput: CreateUserJobAdInput;
  UpdateUserJobAdDataInput: UpdateUserJobAdDataInput;
  UpdateUserJobAdInput: UpdateUserJobAdInput;
  UserJobAdOutput: UserJobAdOutput;
  CreateUserMostValuablePostDataInput: CreateUserMostValuablePostDataInput;
  CreateUserMostValuablePostInput: CreateUserMostValuablePostInput;
  UpdateUserMostValuablePostDataInput: UpdateUserMostValuablePostDataInput;
  UpdateUserMostValuablePostInput: UpdateUserMostValuablePostInput;
  UserMostValuablePostOutput: UserMostValuablePostOutput;
  CreateUserRateLimitDataInput: CreateUserRateLimitDataInput;
  CreateUserRateLimitInput: CreateUserRateLimitInput;
  UpdateUserRateLimitDataInput: UpdateUserRateLimitDataInput;
  UpdateUserRateLimitInput: UpdateUserRateLimitInput;
  UserRateLimitOutput: UserRateLimitOutput;
  CreateUserTagRelDataInput: CreateUserTagRelDataInput;
  CreateUserTagRelInput: CreateUserTagRelInput;
  UpdateUserTagRelDataInput: UpdateUserTagRelDataInput;
  UpdateUserTagRelInput: UpdateUserTagRelInput;
  UserTagRelOutput: UserTagRelOutput;
  CreateUserDataInput: CreateUserDataInput;
  CreateUserInput: CreateUserInput;
  UpdateUserDataInput: UpdateUserDataInput;
  UpdateUserInput: UpdateUserInput;
  UserOutput: UserOutput;
}

interface CreateInputsByCollectionName {
  AdvisorRequests: CreateAdvisorRequestInput;
  Books: CreateBookInput;
  Chapters: CreateChapterInput;
  Collections: CreateCollectionInput;
  CommentModeratorActions: CreateCommentModeratorActionInput;
  Comments: CreateCommentInput;
  Conversations: CreateConversationInput;
  CurationNotices: CreateCurationNoticeInput;
  DigestPosts: CreateDigestPostInput;
  Digests: CreateDigestInput;
  ElectionCandidates: CreateElectionCandidateInput;
  ElectionVotes: CreateElectionVoteInput;
  ElicitQuestions: CreateElicitQuestionInput;
  ForumEvents: CreateForumEventInput;
  JargonTerms: CreateJargonTermInput;
  LWEvents: CreateLWEventInput;
  Localgroups: CreateLocalgroupInput;
  Messages: CreateMessageInput;
  ModerationTemplates: CreateModerationTemplateInput;
  ModeratorActions: CreateModeratorActionInput;
  MultiDocuments: CreateMultiDocumentInput;
  PetrovDayActions: CreatePetrovDayActionInput;
  PodcastEpisodes: CreatePodcastEpisodeInput;
  Posts: CreatePostInput;
  RSSFeeds: CreateRSSFeedInput;
  Reports: CreateReportInput;
  Sequences: CreateSequenceInput;
  SplashArtCoordinates: CreateSplashArtCoordinateInput;
  Spotlights: CreateSpotlightInput;
  Subscriptions: CreateSubscriptionInput;
  SurveyQuestions: CreateSurveyQuestionInput;
  SurveyResponses: CreateSurveyResponseInput;
  SurveySchedules: CreateSurveyScheduleInput;
  Surveys: CreateSurveyInput;
  TagFlags: CreateTagFlagInput;
  Tags: CreateTagInput;
  UltraFeedEvents: CreateUltraFeedEventInput;
  UserEAGDetails: CreateUserEAGDetailInput;
  UserJobAds: CreateUserJobAdInput;
  UserMostValuablePosts: CreateUserMostValuablePostInput;
  UserRateLimits: CreateUserRateLimitInput;
  UserTagRels: CreateUserTagRelInput;
  Users: CreateUserInput;
  ArbitalCaches: never;
  ArbitalTagContentRels: never;
  AutomatedContentEvaluations: never;
  Bans: never;
  Bookmarks: never;
  CkEditorUserSessions: never;
  ClientIds: never;
  CronHistories: never;
  CurationEmails: never;
  DatabaseMetadata: never;
  DebouncerEvents: never;
  DialogueChecks: never;
  DialogueMatchPreferences: never;
  ElicitQuestionPredictions: never;
  EmailTokens: never;
  FeaturedResources: never;
  FieldChanges: never;
  GardenCodes: never;
  GoogleServiceAccountSessions: never;
  Images: never;
  LegacyData: never;
  LlmConversations: never;
  LlmMessages: never;
  ManifoldProbabilitiesCaches: never;
  Migrations: never;
  Notifications: never;
  PageCache: never;
  PetrovDayLaunchs: never;
  Podcasts: never;
  PostEmbeddings: never;
  PostRecommendations: never;
  PostRelations: never;
  PostViewTimes: never;
  PostViews: never;
  ReadStatuses: never;
  RecommendationsCaches: never;
  ReviewVotes: never;
  ReviewWinnerArts: never;
  ReviewWinners: never;
  Revisions: never;
  Sessions: never;
  SideCommentCaches: never;
  TagRels: never;
  Tweets: never;
  TypingIndicators: never;
  UserActivities: never;
  Votes: never;
}

interface UpdateInputsByCollectionName {
  AdvisorRequests: UpdateAdvisorRequestInput;
  Books: UpdateBookInput;
  Chapters: UpdateChapterInput;
  Collections: UpdateCollectionInput;
  CommentModeratorActions: UpdateCommentModeratorActionInput;
  Comments: UpdateCommentInput;
  Conversations: UpdateConversationInput;
  CurationNotices: UpdateCurationNoticeInput;
  DigestPosts: UpdateDigestPostInput;
  Digests: UpdateDigestInput;
  ElectionCandidates: UpdateElectionCandidateInput;
  ElectionVotes: UpdateElectionVoteInput;
  ElicitQuestions: UpdateElicitQuestionInput;
  ForumEvents: UpdateForumEventInput;
  JargonTerms: UpdateJargonTermInput;
  LlmConversations: UpdateLlmConversationInput;
  Localgroups: UpdateLocalgroupInput;
  Messages: UpdateMessageInput;
  ModerationTemplates: UpdateModerationTemplateInput;
  ModeratorActions: UpdateModeratorActionInput;
  MultiDocuments: UpdateMultiDocumentInput;
  Notifications: UpdateNotificationInput;
  Posts: UpdatePostInput;
  RSSFeeds: UpdateRSSFeedInput;
  Reports: UpdateReportInput;
  Revisions: UpdateRevisionInput;
  Sequences: UpdateSequenceInput;
  Spotlights: UpdateSpotlightInput;
  SurveyQuestions: UpdateSurveyQuestionInput;
  SurveyResponses: UpdateSurveyResponseInput;
  SurveySchedules: UpdateSurveyScheduleInput;
  Surveys: UpdateSurveyInput;
  TagFlags: UpdateTagFlagInput;
  Tags: UpdateTagInput;
  UserEAGDetails: UpdateUserEAGDetailInput;
  UserJobAds: UpdateUserJobAdInput;
  UserMostValuablePosts: UpdateUserMostValuablePostInput;
  UserRateLimits: UpdateUserRateLimitInput;
  UserTagRels: UpdateUserTagRelInput;
  Users: UpdateUserInput;
  ArbitalCaches: never;
  ArbitalTagContentRels: never;
  AutomatedContentEvaluations: never;
  Bans: never;
  Bookmarks: never;
  CkEditorUserSessions: never;
  ClientIds: never;
  CronHistories: never;
  CurationEmails: never;
  DatabaseMetadata: never;
  DebouncerEvents: never;
  DialogueChecks: never;
  DialogueMatchPreferences: never;
  ElicitQuestionPredictions: never;
  EmailTokens: never;
  FeaturedResources: never;
  FieldChanges: never;
  GardenCodes: never;
  GoogleServiceAccountSessions: never;
  Images: never;
  LWEvents: never;
  LegacyData: never;
  LlmMessages: never;
  ManifoldProbabilitiesCaches: never;
  Migrations: never;
  PageCache: never;
  PetrovDayActions: never;
  PetrovDayLaunchs: never;
  PodcastEpisodes: never;
  Podcasts: never;
  PostEmbeddings: never;
  PostRecommendations: never;
  PostRelations: never;
  PostViewTimes: never;
  PostViews: never;
  ReadStatuses: never;
  RecommendationsCaches: never;
  ReviewVotes: never;
  ReviewWinnerArts: never;
  ReviewWinners: never;
  Sessions: never;
  SideCommentCaches: never;
  SplashArtCoordinates: never;
  Subscriptions: never;
  TagRels: never;
  Tweets: never;
  TypingIndicators: never;
  UltraFeedEvents: never;
  UserActivities: never;
  Votes: never;
}<|MERGE_RESOLUTION|>--- conflicted
+++ resolved
@@ -7217,12 +7217,8 @@
   bannedUserIds: Array<string> | null;
   bannedPersonalUserIds: Array<string> | null;
   bookmarkedPostsMetadata: Array<PostMetadataOutput> | null;
-<<<<<<< HEAD
-  hasAnyBookmarks: boolean;
-=======
   bookmarksCount: number | null;
   hasAnyBookmarks: boolean | null;
->>>>>>> 7b21039a
   bookmarkedPosts: Array<Post> | null;
   hiddenPostsMetadata: Array<PostMetadataOutput> | null;
   hiddenPosts: Array<Post> | null;
@@ -7331,11 +7327,7 @@
   shortformFeed: Post | null;
   viewUnreviewedComments: boolean | null;
   partiallyReadSequences: Array<PartiallyReadSequenceItemOutput> | null;
-<<<<<<< HEAD
-  hasContinueReading: boolean;
-=======
   hasContinueReading: boolean | null;
->>>>>>> 7b21039a
   beta: boolean | null;
   reviewVotesQuadratic: boolean | null;
   reviewVotesQuadratic2019: boolean | null;
