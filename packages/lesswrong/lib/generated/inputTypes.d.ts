interface Query {
  EmailPreview: Array<EmailPreview | null> | null;
  ContinueReading: Array<RecommendResumeSequence> | null;
  Recommendations: Array<Post> | null;
  UserReadsPerCoreTag: Array<UserCoreTagReads>;
  GetRandomUser: User | null;
  IsDisplayNameTaken: boolean;
  GetUserBySlug: User | null;
  NetKarmaChangesForAuthorsOverPeriod: Array<NetKarmaChangesForAuthorsOverPeriod>;
  AirtableLeaderboards: Array<AirtableLeaderboardResult>;
  SuggestedFeedSubscriptionUsers: SuggestedFeedSubscriptionUsersResult | null;
  SuggestedTopActiveUsers: SuggestedTopActiveUsersResult | null;
  CommentEmbeddingSearch: Array<Comment>;
  CommentEmbeddingSimilaritySearch: Array<Comment>;
  CommentsWithReacts: CommentsWithReactsResult | null;
  PopularComments: PopularCommentsResult | null;
  PostAnalytics: PostAnalyticsResult;
  MultiPostAnalytics: MultiPostAnalyticsResult;
  AnalyticsSeries: Array<AnalyticsSeriesValue | null> | null;
  ArbitalPageData: ArbitalPageData | null;
  ElicitBlockData: ElicitBlockData | null;
  unreadNotificationCounts: NotificationCounts;
  NotificationDisplays: NotificationDisplaysResult | null;
  Lightcone2024FundraiserStripeAmounts: Array<number> | null;
  PetrovDay2024CheckNumberOfIncoming: PetrovDay2024CheckNumberOfIncomingData | null;
  petrov2024checkIfNuked: boolean | null;
  PetrovDayCheckIfIncoming: PetrovDayCheckIfIncomingData | null;
  GivingSeasonHearts: Array<GivingSeasonHeart>;
  UsersReadPostsOfTargetUser: Array<Post> | null;
  UserReadHistory: UserReadHistoryResult | null;
  PostsUserCommentedOn: UserReadHistoryResult | null;
  PostIsCriticism: boolean | null;
  DigestPlannerData: Array<DigestPlannerPost>;
  DigestPosts: Array<Post> | null;
  HomepageCommunityEvents: HomepageCommunityEventMarkersResult;
  HomepageCommunityEventPosts: HomepageCommunityEventPostsResult;
  DigestHighlights: DigestHighlightsResult | null;
  DigestPostsThisWeek: DigestPostsThisWeekResult | null;
  CuratedAndPopularThisWeek: CuratedAndPopularThisWeekResult | null;
  RecentlyActiveDialogues: RecentlyActiveDialoguesResult | null;
  MyDialogues: MyDialoguesResult | null;
  CrossedKarmaThreshold: CrossedKarmaThresholdResult | null;
  RecombeeLatestPosts: RecombeeLatestPostsResult | null;
  RecombeeHybridPosts: RecombeeHybridPostsResult | null;
  PostsWithActiveDiscussion: PostsWithActiveDiscussionResult | null;
  PostsBySubscribedAuthors: PostsBySubscribedAuthorsResult | null;
  PostsWithApprovedJargon: PostsWithApprovedJargonResult | null;
  AllTagsActivityFeed: AllTagsActivityFeedQueryResults;
  RecentDiscussionFeed: RecentDiscussionFeedQueryResults;
  TagHistoryFeed: TagHistoryFeedQueryResults;
  SubforumMagicFeed: SubforumMagicFeedQueryResults;
  SubforumTopFeed: SubforumTopFeedQueryResults;
  SubforumRecentCommentsFeed: SubforumRecentCommentsFeedQueryResults;
  SubforumNewFeed: SubforumNewFeedQueryResults;
  SubforumOldFeed: SubforumOldFeedQueryResults;
  CurrentFrontpageSurvey: SurveySchedule | null;
  TagUpdatesInTimeBlock: Array<TagUpdates>;
  TagUpdatesByUser: Array<TagUpdates> | null;
  RandomTag: Tag;
  ActiveTagCount: number;
  TagPreview: TagPreviewWithSummaries | null;
  TagsByCoreTagId: TagWithTotalCount;
  UserWrappedDataByYear: WrappedDataByYear | null;
  SiteData: Site | null;
  latestDialogueMessages: Array<string> | null;
  getLinkSharedPost: Post | null;
  MigrationsDashboard: MigrationsDashboardData | null;
  GetAllReviewWinners: Array<Post>;
  convertDocument: any;
  latestGoogleDocMetadata: any;
  moderatorViewIPAddress: ModeratorIPAddressInfo | null;
  currentSpotlight: Spotlight | null;
  RssPostChanges: RssPostChangeInfo;
  AdminMetadata: string | null;
  currentUser: User | null;
  SearchSynonyms: Array<string>;
  getCrosspost: any;
  RevisionsDiff: string | null;
  UltraFeed: UltraFeedQueryResults;
  UltraFeedSubscriptions: UltraFeedQueryResults;
<<<<<<< HEAD
  reviewPredictionPosts: Array<Post>;
  manifoldPredictionInefficiency: PredictionInefficiency;
=======
  getBookWordCount: number | null;
  getSequenceStats: SequenceStats | null;
>>>>>>> 342805cd
  advisorRequest: SingleAdvisorRequestOutput | null;
  advisorRequests: MultiAdvisorRequestOutput | null;
  arbitalTagContentRel: SingleArbitalTagContentRelOutput | null;
  arbitalTagContentRels: MultiArbitalTagContentRelOutput | null;
  ban: SingleBanOutput | null;
  bans: MultiBanOutput | null;
  bookmark: SingleBookmarkOutput | null;
  bookmarks: MultiBookmarkOutput | null;
  book: SingleBookOutput | null;
  books: MultiBookOutput | null;
  chapter: SingleChapterOutput | null;
  chapters: MultiChapterOutput | null;
  ckEditorUserSession: SingleCkEditorUserSessionOutput | null;
  ckEditorUserSessions: MultiCkEditorUserSessionOutput | null;
  clientId: SingleClientIdOutput | null;
  clientIds: MultiClientIdOutput | null;
  collection: SingleCollectionOutput | null;
  collections: MultiCollectionOutput | null;
  commentModeratorAction: SingleCommentModeratorActionOutput | null;
  commentModeratorActions: MultiCommentModeratorActionOutput | null;
  comment: SingleCommentOutput | null;
  comments: MultiCommentOutput | null;
  conversation: SingleConversationOutput | null;
  conversations: MultiConversationOutput | null;
  curationNotice: SingleCurationNoticeOutput | null;
  curationNotices: MultiCurationNoticeOutput | null;
  dialogueCheck: SingleDialogueCheckOutput | null;
  dialogueChecks: MultiDialogueCheckOutput | null;
  dialogueMatchPreference: SingleDialogueMatchPreferenceOutput | null;
  dialogueMatchPreferences: MultiDialogueMatchPreferenceOutput | null;
  digestPost: SingleDigestPostOutput | null;
  digestPosts: MultiDigestPostOutput | null;
  digest: SingleDigestOutput | null;
  digests: MultiDigestOutput | null;
  electionCandidate: SingleElectionCandidateOutput | null;
  electionCandidates: MultiElectionCandidateOutput | null;
  electionVote: SingleElectionVoteOutput | null;
  electionVotes: MultiElectionVoteOutput | null;
  elicitQuestionPrediction: SingleElicitQuestionPredictionOutput | null;
  elicitQuestionPredictions: MultiElicitQuestionPredictionOutput | null;
  elicitQuestion: SingleElicitQuestionOutput | null;
  elicitQuestions: MultiElicitQuestionOutput | null;
  featuredResource: SingleFeaturedResourceOutput | null;
  featuredResources: MultiFeaturedResourceOutput | null;
  fieldChange: SingleFieldChangeOutput | null;
  fieldChanges: MultiFieldChangeOutput | null;
  forumEvent: SingleForumEventOutput | null;
  forumEvents: MultiForumEventOutput | null;
  gardenCode: SingleGardenCodeOutput | null;
  gardenCodes: MultiGardenCodeOutput | null;
  googleServiceAccountSession: SingleGoogleServiceAccountSessionOutput | null;
  googleServiceAccountSessions: MultiGoogleServiceAccountSessionOutput | null;
  jargonTerm: SingleJargonTermOutput | null;
  jargonTerms: MultiJargonTermOutput | null;
  lWEvent: SingleLWEventOutput | null;
  lWEvents: MultiLWEventOutput | null;
  llmConversation: SingleLlmConversationOutput | null;
  llmConversations: MultiLlmConversationOutput | null;
  localgroup: SingleLocalgroupOutput | null;
  localgroups: MultiLocalgroupOutput | null;
  message: SingleMessageOutput | null;
  messages: MultiMessageOutput | null;
  moderationTemplate: SingleModerationTemplateOutput | null;
  moderationTemplates: MultiModerationTemplateOutput | null;
  moderatorAction: SingleModeratorActionOutput | null;
  moderatorActions: MultiModeratorActionOutput | null;
  multiDocument: SingleMultiDocumentOutput | null;
  multiDocuments: MultiMultiDocumentOutput | null;
  notification: SingleNotificationOutput | null;
  notifications: MultiNotificationOutput | null;
  petrovDayAction: SinglePetrovDayActionOutput | null;
  petrovDayActions: MultiPetrovDayActionOutput | null;
  podcastEpisode: SinglePodcastEpisodeOutput | null;
  podcastEpisodes: MultiPodcastEpisodeOutput | null;
  podcast: SinglePodcastOutput | null;
  podcasts: MultiPodcastOutput | null;
  postRelation: SinglePostRelationOutput | null;
  postRelations: MultiPostRelationOutput | null;
  post: SinglePostOutput | null;
  posts: MultiPostOutput | null;
  rSSFeed: SingleRSSFeedOutput | null;
  rSSFeeds: MultiRSSFeedOutput | null;
  report: SingleReportOutput | null;
  reports: MultiReportOutput | null;
  reviewVote: SingleReviewVoteOutput | null;
  reviewVotes: MultiReviewVoteOutput | null;
  reviewWinnerArt: SingleReviewWinnerArtOutput | null;
  reviewWinnerArts: MultiReviewWinnerArtOutput | null;
  reviewWinner: SingleReviewWinnerOutput | null;
  reviewWinners: MultiReviewWinnerOutput | null;
  revision: SingleRevisionOutput | null;
  revisions: MultiRevisionOutput | null;
  sequence: SingleSequenceOutput | null;
  sequences: MultiSequenceOutput | null;
  splashArtCoordinate: SingleSplashArtCoordinateOutput | null;
  splashArtCoordinates: MultiSplashArtCoordinateOutput | null;
  spotlight: SingleSpotlightOutput | null;
  spotlights: MultiSpotlightOutput | null;
  subscription: SingleSubscriptionOutput | null;
  subscriptions: MultiSubscriptionOutput | null;
  surveyQuestion: SingleSurveyQuestionOutput | null;
  surveyQuestions: MultiSurveyQuestionOutput | null;
  surveyResponse: SingleSurveyResponseOutput | null;
  surveyResponses: MultiSurveyResponseOutput | null;
  surveySchedule: SingleSurveyScheduleOutput | null;
  surveySchedules: MultiSurveyScheduleOutput | null;
  survey: SingleSurveyOutput | null;
  surveys: MultiSurveyOutput | null;
  tagFlag: SingleTagFlagOutput | null;
  tagFlags: MultiTagFlagOutput | null;
  tagRel: SingleTagRelOutput | null;
  tagRels: MultiTagRelOutput | null;
  tag: SingleTagOutput | null;
  tags: MultiTagOutput | null;
  typingIndicator: SingleTypingIndicatorOutput | null;
  typingIndicators: MultiTypingIndicatorOutput | null;
  ultraFeedEvent: SingleUltraFeedEventOutput | null;
  ultraFeedEvents: MultiUltraFeedEventOutput | null;
  userEAGDetail: SingleUserEAGDetailOutput | null;
  userEAGDetails: MultiUserEAGDetailOutput | null;
  userJobAd: SingleUserJobAdOutput | null;
  userJobAds: MultiUserJobAdOutput | null;
  userMostValuablePost: SingleUserMostValuablePostOutput | null;
  userMostValuablePosts: MultiUserMostValuablePostOutput | null;
  userRateLimit: SingleUserRateLimitOutput | null;
  userRateLimits: MultiUserRateLimitOutput | null;
  userTagRel: SingleUserTagRelOutput | null;
  userTagRels: MultiUserTagRelOutput | null;
  user: SingleUserOutput | null;
  users: MultiUserOutput | null;
  vote: SingleVoteOutput | null;
  votes: MultiVoteOutput | null;
}

interface Mutation {
  dismissRecommendation: boolean | null;
  NewUserCompleteProfile: NewUserCompletedProfile | null;
  UserExpandFrontpageSection: boolean | null;
  UserUpdateSubforumMembership: User | null;
  setVotePost: Post | null;
  performVotePost: VoteResultPost | null;
  setVoteComment: Comment | null;
  performVoteComment: VoteResultComment | null;
  setVoteMessage: Message | null;
  performVoteMessage: VoteResultMessage | null;
  setVoteTagRel: TagRel | null;
  performVoteTagRel: VoteResultTagRel | null;
  setVoteRevision: Revision | null;
  performVoteRevision: VoteResultRevision | null;
  setVoteElectionCandidate: ElectionCandidate | null;
  performVoteElectionCandidate: VoteResultElectionCandidate | null;
  setVoteTag: Tag | null;
  performVoteTag: VoteResultTag | null;
  setVoteMultiDocument: MultiDocument | null;
  performVoteMultiDocument: VoteResultMultiDocument | null;
  moderateComment: Comment | null;
  MakeElicitPrediction: ElicitBlockData | null;
  MarkAllNotificationsAsRead: boolean | null;
  sendNewDialogueMessageNotification: boolean;
  PetrovDayLaunchMissile: PetrovDayLaunchMissileData | null;
  submitReviewVote: Post | null;
  AddGivingSeasonHeart: Array<GivingSeasonHeart>;
  RemoveGivingSeasonHeart: Array<GivingSeasonHeart>;
  ImportGoogleDoc: Post | null;
  alignmentComment: Comment | null;
  alignmentPost: Post | null;
  markConversationRead: boolean;
  sendEventTriggeredDM: boolean;
  initiateConversation: Conversation | null;
  editSurvey: Survey | null;
  mergeTags: boolean | null;
  promoteLensToMain: boolean | null;
  RefreshDbSettings: boolean | null;
  login: LoginReturnData | null;
  signup: LoginReturnData | null;
  logout: LoginReturnData | null;
  resetPassword: string | null;
  AddForumEventVote: boolean | null;
  RemoveForumEventVote: boolean | null;
  RemoveForumEventSticker: boolean | null;
  unlockPost: Post | null;
  revertPostToRevision: Post | null;
  importUrlAsDraftPost: ExternalPostImportData;
  revertTagToRevision: Tag | null;
  autosaveRevision: Revision | null;
  lockThread: boolean;
  unlockThread: boolean;
  rejectContentAndRemoveUserFromQueue: boolean;
  approveUserCurrentContentOnly: boolean;
  reorderSummaries: boolean | null;
  publishAndDeDuplicateSpotlight: Spotlight | null;
  toggleBookmark: ToggleBookmarkOutput | null;
  setIsHidden: User;
  markAsReadOrUnread: boolean | null;
  markPostCommentsRead: boolean | null;
  resyncRssFeed: boolean;
  updateContinueReading: boolean | null;
  getNewJargonTerms: Array<JargonTerm | null> | null;
  RSVPToEvent: Post | null;
  CancelRSVPToEvent: Post | null;
  addOrUpvoteTag: TagRel | null;
  addTags: boolean | null;
  analyticsEvent: boolean | null;
  UpdateSearchSynonyms: Array<string>;
  useEmailToken: any;
  connectCrossposter: string | null;
  unlinkCrossposter: string | null;
  observeRecommendation: boolean | null;
  clickRecommendation: boolean | null;
  increasePostViewCount: number | null;
  generateCoverImagesForPost: Array<ReviewWinnerArt | null> | null;
  flipSplashArtImage: boolean | null;
  createAdvisorRequest: AdvisorRequestOutput | null;
  updateAdvisorRequest: AdvisorRequestOutput | null;
  createBook: BookOutput | null;
  updateBook: BookOutput | null;
  createChapter: ChapterOutput | null;
  updateChapter: ChapterOutput | null;
  createCollection: CollectionOutput | null;
  updateCollection: CollectionOutput | null;
  createCommentModeratorAction: CommentModeratorActionOutput | null;
  updateCommentModeratorAction: CommentModeratorActionOutput | null;
  createComment: CommentOutput | null;
  updateComment: CommentOutput | null;
  createConversation: ConversationOutput | null;
  updateConversation: ConversationOutput | null;
  createCurationNotice: CurationNoticeOutput | null;
  updateCurationNotice: CurationNoticeOutput | null;
  createDigestPost: DigestPostOutput | null;
  updateDigestPost: DigestPostOutput | null;
  createDigest: DigestOutput | null;
  updateDigest: DigestOutput | null;
  createElectionCandidate: ElectionCandidateOutput | null;
  updateElectionCandidate: ElectionCandidateOutput | null;
  createElectionVote: ElectionVoteOutput | null;
  updateElectionVote: ElectionVoteOutput | null;
  createElicitQuestion: ElicitQuestionOutput | null;
  updateElicitQuestion: ElicitQuestionOutput | null;
  createForumEvent: ForumEventOutput | null;
  updateForumEvent: ForumEventOutput | null;
  createJargonTerm: JargonTermOutput | null;
  updateJargonTerm: JargonTermOutput | null;
  createLWEvent: LWEventOutput | null;
  updateLlmConversation: LlmConversationOutput | null;
  createLocalgroup: LocalgroupOutput | null;
  updateLocalgroup: LocalgroupOutput | null;
  createMessage: MessageOutput | null;
  updateMessage: MessageOutput | null;
  createModerationTemplate: ModerationTemplateOutput | null;
  updateModerationTemplate: ModerationTemplateOutput | null;
  createModeratorAction: ModeratorActionOutput | null;
  updateModeratorAction: ModeratorActionOutput | null;
  createMultiDocument: MultiDocumentOutput | null;
  updateMultiDocument: MultiDocumentOutput | null;
  updateNotification: NotificationOutput | null;
  createPetrovDayAction: PetrovDayActionOutput | null;
  createPodcastEpisode: PodcastEpisodeOutput | null;
  createPost: PostOutput | null;
  updatePost: PostOutput | null;
  createRSSFeed: RSSFeedOutput | null;
  updateRSSFeed: RSSFeedOutput | null;
  createReport: ReportOutput | null;
  updateReport: ReportOutput | null;
  updateRevision: RevisionOutput | null;
  createSequence: SequenceOutput | null;
  updateSequence: SequenceOutput | null;
  createSplashArtCoordinate: SplashArtCoordinateOutput | null;
  createSpotlight: SpotlightOutput | null;
  updateSpotlight: SpotlightOutput | null;
  createSubscription: SubscriptionOutput | null;
  createSurveyQuestion: SurveyQuestionOutput | null;
  updateSurveyQuestion: SurveyQuestionOutput | null;
  createSurveyResponse: SurveyResponseOutput | null;
  updateSurveyResponse: SurveyResponseOutput | null;
  createSurveySchedule: SurveyScheduleOutput | null;
  updateSurveySchedule: SurveyScheduleOutput | null;
  createSurvey: SurveyOutput | null;
  updateSurvey: SurveyOutput | null;
  createTagFlag: TagFlagOutput | null;
  updateTagFlag: TagFlagOutput | null;
  createTag: TagOutput | null;
  updateTag: TagOutput | null;
  createUltraFeedEvent: UltraFeedEventOutput | null;
  updateUltraFeedEvent: UltraFeedEventOutput | null;
  createUserEAGDetail: UserEAGDetailOutput | null;
  updateUserEAGDetail: UserEAGDetailOutput | null;
  createUserJobAd: UserJobAdOutput | null;
  updateUserJobAd: UserJobAdOutput | null;
  createUserMostValuablePost: UserMostValuablePostOutput | null;
  updateUserMostValuablePost: UserMostValuablePostOutput | null;
  createUserRateLimit: UserRateLimitOutput | null;
  updateUserRateLimit: UserRateLimitOutput | null;
  createUserTagRel: UserTagRelOutput | null;
  updateUserTagRel: UserTagRelOutput | null;
  createUser: UserOutput | null;
  updateUser: UserOutput | null;
}

interface ContentType {
  type: string;
  data: ContentTypeData;
}

interface SelectorInput {
  _id?: string | null;
  documentId?: string | null;
}

interface EmptyViewInput {
  _?: boolean | null;
}

interface EmailPreview {
  to: string | null;
  subject: string | null;
  html: string | null;
  text: string | null;
}

interface ArbitalLinkedPage {
  _id: string;
  name: string;
  slug: string;
}

interface ArbitalLinkedPages {
  faster: Array<ArbitalLinkedPage>;
  slower: Array<ArbitalLinkedPage>;
  moreTechnical: Array<ArbitalLinkedPage>;
  lessTechnical: Array<ArbitalLinkedPage>;
  requirements: Array<ArbitalLinkedPage>;
  teaches: Array<ArbitalLinkedPage>;
  parents: Array<ArbitalLinkedPage>;
  children: Array<ArbitalLinkedPage>;
}

interface SocialPreviewType {
  _id: string;
  imageId: string | null;
  imageUrl: string;
  text: string | null;
}

interface CoauthorStatusInput {
  userId: string;
  confirmed: boolean;
  requested: boolean;
}

interface SocialPreviewInput {
  imageId?: string | null;
  text?: string | null;
}

interface CrosspostInput {
  isCrosspost: boolean;
  hostedHere?: boolean | null;
  foreignPostId?: string | null;
}

interface CoauthorStatusOutput {
  userId: string;
  confirmed: boolean;
  requested: boolean;
}

interface SocialPreviewOutput {
  imageId: string | null;
  text: string | null;
}

interface CrosspostOutput {
  isCrosspost: boolean;
  hostedHere: boolean | null;
  foreignPostId: string | null;
}

interface TagContributor {
  user: User | null;
  contributionScore: number;
  currentAttributionCharCount: number | null;
  numCommits: number;
  voteCount: number;
}

interface TagContributorsList {
  contributors: Array<TagContributor>;
  totalCount: number;
}

interface UserLikingTag {
  userId: string;
  displayName: string;
}

interface LatLng {
  lat: number;
  lng: number;
}

interface ExpandedFrontpageSectionsSettingsInput {
  community?: boolean | null;
  recommendations?: boolean | null;
  quickTakes?: boolean | null;
  quickTakesCommunity?: boolean | null;
  popularComments?: boolean | null;
}

interface ExpandedFrontpageSectionsSettingsOutput {
  community: boolean | null;
  recommendations: boolean | null;
  quickTakes: boolean | null;
  quickTakesCommunity: boolean | null;
  popularComments: boolean | null;
}

interface PartiallyReadSequenceItemInput {
  sequenceId?: string | null;
  collectionId?: string | null;
  lastReadPostId: string;
  nextPostId: string;
  numRead: number;
  numTotal: number;
  lastReadTime?: Date | null;
}

interface PartiallyReadSequenceItemOutput {
  sequenceId: string | null;
  collectionId: string | null;
  lastReadPostId: string | null;
  nextPostId: string | null;
  numRead: number | null;
  numTotal: number | null;
  lastReadTime: Date | null;
}

interface PostMetadataInput {
  postId: string;
}

interface PostMetadataOutput {
  postId: string;
}

interface RecommendationAlgorithmSettingsInput {
  method: string;
  count: number;
  scoreOffset: number;
  scoreExponent: number;
  personalBlogpostModifier: number;
  frontpageModifier: number;
  curatedModifier: number;
  onlyUnread: boolean;
}

interface RecommendationSettingsInput {
  frontpage: RecommendationAlgorithmSettingsInput;
  frontpageEA: RecommendationAlgorithmSettingsInput;
  recommendationspage: RecommendationAlgorithmSettingsInput;
}

interface RecommendResumeSequence {
  sequence: Sequence | null;
  collection: Collection | null;
  nextPost: Post;
  numRead: number | null;
  numTotal: number | null;
  lastReadTime: Date | null;
}

interface CommentCountTag {
  name: string;
  comment_count: number;
}

interface TopCommentedTagUser {
  _id: ID;
  username: string;
  displayName: string;
  total_power: number;
  tag_comment_counts: Array<CommentCountTag>;
}

interface UpvotedUser {
  _id: ID;
  username: string;
  displayName: string;
  total_power: number;
  power_values: string;
  vote_counts: number;
  total_agreement: number;
  agreement_values: string;
  recently_active_matchmaking: boolean;
}

interface UserDialogueUsefulData {
  dialogueUsers: Array<User | null> | null;
  topUsers: Array<UpvotedUser | null> | null;
  activeDialogueMatchSeekers: Array<User | null> | null;
}

interface NewUserCompletedProfile {
  username: string | null;
  slug: string | null;
  displayName: string | null;
  subscribedToDigest: boolean | null;
  usernameUnset: boolean | null;
}

interface UserCoreTagReads {
  tagId: string;
  userReadCount: number;
}

interface NetKarmaChangesForAuthorsOverPeriod {
  userId: string | null;
  netKarma: number | null;
}

interface AirtableLeaderboardResult {
  name: string;
  leaderboardAmount: number | null;
}

interface SuggestedFeedSubscriptionUsersResult {
  results: Array<User>;
}

interface SuggestedTopActiveUsersResult {
  results: Array<User>;
}

interface VoteResultPost {
  document: Post;
  showVotingPatternWarning: boolean;
}

interface VoteResultComment {
  document: Comment;
  showVotingPatternWarning: boolean;
}

interface VoteResultMessage {
  document: Message;
  showVotingPatternWarning: boolean;
}

interface VoteResultTagRel {
  document: TagRel;
  showVotingPatternWarning: boolean;
}

interface VoteResultRevision {
  document: Revision;
  showVotingPatternWarning: boolean;
}

interface VoteResultElectionCandidate {
  document: ElectionCandidate;
  showVotingPatternWarning: boolean;
}

interface VoteResultTag {
  document: Tag;
  showVotingPatternWarning: boolean;
}

interface VoteResultMultiDocument {
  document: MultiDocument;
  showVotingPatternWarning: boolean;
}

interface CommentsWithReactsResult {
  results: Array<Comment>;
}

interface PopularCommentsResult {
  results: Array<Comment>;
}

interface PostKarmaChange {
  _id: string;
  collectionName: string;
  scoreChange: number;
  postId: string;
  title: string | null;
  slug: string;
  addedReacts: Array<ReactionChange> | null;
  eaAddedReacts: any;
}

interface CommentKarmaChange {
  _id: string;
  collectionName: string;
  scoreChange: number;
  commentId: string | null;
  description: string | null;
  postId: string | null;
  postTitle: string | null;
  postSlug: string | null;
  tagSlug: string | null;
  tagName: string | null;
  tagCommentType: TagCommentType | null;
  tagId: string | null;
  addedReacts: Array<ReactionChange> | null;
  eaAddedReacts: any;
}

interface RevisionsKarmaChange {
  _id: string;
  collectionName: string;
  scoreChange: number;
  tagId: string | null;
  tagSlug: string | null;
  tagName: string | null;
  addedReacts: Array<ReactionChange> | null;
  eaAddedReacts: any;
}

interface ReactionChange {
  reactionType: string;
  userId: string | null;
}

interface KarmaChangesSimple {
  posts: Array<PostKarmaChange>;
  comments: Array<CommentKarmaChange>;
  tagRevisions: Array<RevisionsKarmaChange>;
}

interface KarmaChanges {
  totalChange: number;
  startDate: Date | null;
  endDate: Date | null;
  nextBatchDate: Date | null;
  updateFrequency: string;
  posts: Array<PostKarmaChange>;
  comments: Array<CommentKarmaChange>;
  tagRevisions: Array<RevisionsKarmaChange>;
  todaysKarmaChanges: KarmaChangesSimple | null;
  thisWeeksKarmaChanges: KarmaChangesSimple | null;
}

interface UniqueClientViewsSeries {
  uniqueClientViews: number | null;
  date: Date | null;
}

interface PostAnalyticsResult {
  allViews: number | null;
  uniqueClientViews: number | null;
  uniqueClientViews10Sec: number | null;
  medianReadingTime: number | null;
  uniqueClientViews5Min: number | null;
  uniqueClientViewsSeries: Array<UniqueClientViewsSeries | null> | null;
}

interface PostAnalytics2Result {
  _id: string | null;
  title: string | null;
  slug: string | null;
  postedAt: Date | null;
  views: number | null;
  uniqueViews: number | null;
  reads: number | null;
  meanReadingTime: number | null;
  karma: number | null;
  comments: number | null;
}

interface MultiPostAnalyticsResult {
  posts: Array<PostAnalytics2Result | null> | null;
  totalCount: number;
}

interface AnalyticsSeriesValue {
  date: Date | null;
  views: number | null;
  reads: number | null;
  karma: number | null;
  comments: number | null;
}

interface ArbitalPageData {
  html: string | null;
  title: string | null;
}

interface ElicitUser {
  isQuestionCreator: boolean | null;
  displayName: string | null;
  _id: string | null;
  sourceUserId: string | null;
  lwUser: User | null;
}

interface ElicitPrediction {
  _id: string | null;
  predictionId: string | null;
  prediction: number | null;
  createdAt: Date | null;
  notes: string | null;
  creator: ElicitUser | null;
  sourceUrl: string | null;
  sourceId: string | null;
  binaryQuestionId: string | null;
}

interface ElicitBlockData {
  _id: string | null;
  title: string | null;
  notes: string | null;
  resolvesBy: Date | null;
  resolution: boolean | null;
  predictions: Array<ElicitPrediction> | null;
}

interface NotificationCounts {
  checkedAt: Date;
  unreadNotifications: number;
  unreadPrivateMessages: number;
  faviconBadgeNumber: number;
}

interface NotificationDisplaysResult {
  results: Array<any>;
}

interface PetrovDay2024CheckNumberOfIncomingData {
  count: number | null;
}

interface PetrovDayCheckIfIncomingData {
  launched: boolean | null;
  createdAt: Date | null;
}

interface PetrovDayLaunchMissileData {
  launchCode: string | null;
  createdAt: Date | null;
}

interface GivingSeasonHeart {
  userId: string;
  displayName: string;
  x: number;
  y: number;
  theta: number;
}

interface UserReadHistoryResult {
  posts: Array<Post> | null;
}

interface PostsUserCommentedOnResult {
  posts: Array<Post> | null;
}

interface PostReviewFilter {
  startDate: Date | null;
  endDate: Date | null;
  minKarma: number | null;
  showEvents: boolean | null;
}

interface PostReviewSort {
  karma: boolean | null;
}

interface DigestPlannerPost {
  post: Post;
  digestPost: DigestPost | null;
  rating: number;
}

interface RecombeeRecommendedPost {
  post: Post;
  scenario: string | null;
  recommId: string | null;
  generatedAt: Date | null;
  curated: boolean | null;
  stickied: boolean | null;
}

interface VertexRecommendedPost {
  post: Post;
  attributionId: string | null;
}

interface PostWithApprovedJargon {
  post: Post;
  jargonTerms: Array<JargonTerm>;
}

interface HomepageCommunityEventMarker {
  _id: string;
  lat: number;
  lng: number;
  types: Array<string> | null;
}

interface HomepageCommunityEventMarkersResult {
  events: Array<HomepageCommunityEventMarker>;
}

interface HomepageCommunityEventPostsResult {
  posts: Array<Post>;
}

interface DigestHighlightsResult {
  results: Array<Post>;
}

interface DigestPostsThisWeekResult {
  results: Array<Post>;
}

interface CuratedAndPopularThisWeekResult {
  results: Array<Post>;
}

interface RecentlyActiveDialoguesResult {
  results: Array<Post>;
}

interface MyDialoguesResult {
  results: Array<Post>;
}

interface CrossedKarmaThresholdResult {
  results: Array<Post>;
}

interface RecombeeLatestPostsResult {
  results: Array<RecombeeRecommendedPost>;
}

interface RecombeeHybridPostsResult {
  results: Array<RecombeeRecommendedPost>;
}

interface PostsWithActiveDiscussionResult {
  results: Array<Post>;
}

interface PostsBySubscribedAuthorsResult {
  results: Array<Post>;
}

interface PostsWithApprovedJargonResult {
  results: Array<PostWithApprovedJargon>;
}

interface AllTagsActivityFeedQueryResults {
  cutoff: Date | null;
  endOffset: number;
  results: Array<AllTagsActivityFeedEntry> | null;
}

interface AllTagsActivityFeedEntry {
  type: AllTagsActivityFeedEntryType;
  tagCreated: Tag | null;
  tagRevision: Revision | null;
  tagDiscussionComment: Comment | null;
}

interface RecentDiscussionFeedQueryResults {
  cutoff: Date | null;
  endOffset: number;
  results: Array<RecentDiscussionFeedEntry> | null;
  sessionId: string | null;
}

interface RecentDiscussionFeedEntry {
  type: RecentDiscussionFeedEntryType;
  postCommented: Post | null;
  shortformCommented: Post | null;
  tagDiscussed: Tag | null;
  tagRevised: Revision | null;
}

interface TagHistoryFeedQueryResults {
  cutoff: Date | null;
  endOffset: number;
  results: Array<TagHistoryFeedEntry> | null;
}

interface TagHistoryFeedEntry {
  type: TagHistoryFeedEntryType;
  tagCreated: Tag | null;
  tagApplied: TagRel | null;
  tagRevision: Revision | null;
  tagDiscussionComment: Comment | null;
  lensRevision: Revision | null;
  summaryRevision: Revision | null;
  wikiMetadataChanged: FieldChange | null;
  lensOrSummaryMetadataChanged: FieldChange | null;
}

interface SubforumMagicFeedQueryResults {
  cutoff: Date | null;
  endOffset: number;
  results: Array<SubforumMagicFeedEntry> | null;
}

interface SubforumMagicFeedEntry {
  type: SubforumMagicFeedEntryType;
  tagSubforumPosts: Post | null;
  tagSubforumComments: Comment | null;
  tagSubforumStickyComments: Comment | null;
}

interface SubforumTopFeedQueryResults {
  cutoff: Date | null;
  endOffset: number;
  results: Array<SubforumTopFeedEntry> | null;
}

interface SubforumTopFeedEntry {
  type: SubforumTopFeedEntryType;
  tagSubforumPosts: Post | null;
  tagSubforumComments: Comment | null;
  tagSubforumStickyComments: Comment | null;
}

interface SubforumRecentCommentsFeedQueryResults {
  cutoff: Date | null;
  endOffset: number;
  results: Array<SubforumRecentCommentsFeedEntry> | null;
}

interface SubforumRecentCommentsFeedEntry {
  type: SubforumRecentCommentsFeedEntryType;
  tagSubforumPosts: Post | null;
  tagSubforumComments: Comment | null;
  tagSubforumStickyComments: Comment | null;
}

interface SubforumNewFeedQueryResults {
  cutoff: Date | null;
  endOffset: number;
  results: Array<SubforumNewFeedEntry> | null;
}

interface SubforumNewFeedEntry {
  type: SubforumNewFeedEntryType;
  tagSubforumPosts: Post | null;
  tagSubforumComments: Comment | null;
  tagSubforumStickyComments: Comment | null;
}

interface SubforumOldFeedQueryResults {
  cutoff: Date | null;
  endOffset: number;
  results: Array<SubforumOldFeedEntry> | null;
}

interface SubforumOldFeedEntry {
  type: SubforumOldFeedEntryType;
  tagSubforumPosts: Post | null;
  tagSubforumComments: Comment | null;
  tagSubforumStickyComments: Comment | null;
}

interface SurveyQuestionInfo {
  _id: string | null;
  question: string;
  format: string;
}

interface DocumentDeletion {
  userId: string | null;
  documentId: string;
  netChange: DocumentDeletionNetChange;
  type: MultiDocumentType | null;
  docFields: MultiDocument | null;
  createdAt: Date;
}

interface TagUpdates {
  tag: Tag;
  revisionIds: Array<string>;
  commentCount: number;
  commentIds: Array<string>;
  lastRevisedAt: Date | null;
  lastCommentedAt: Date | null;
  added: number;
  removed: number;
  users: Array<User>;
  documentDeletions: Array<DocumentDeletion>;
}

interface TagPreviewWithSummaries {
  tag: Tag;
  lens: MultiDocument | null;
  summaries: Array<MultiDocument>;
}

interface TagWithTotalCount {
  tags: Array<Tag>;
  totalCount: number;
}

interface MostReadTopic {
  slug: string | null;
  name: string | null;
  shortName: string | null;
  count: number | null;
}

interface TagReadLikelihoodRatio {
  tagId: string | null;
  tagName: string | null;
  tagShortName: string | null;
  userReadCount: number | null;
  readLikelihoodRatio: number | null;
}

interface MostReadAuthor {
  _id: string | null;
  slug: string | null;
  displayName: string | null;
  profileImageId: string | null;
  count: number | null;
  engagementPercentile: number | null;
}

interface TopCommentContents {
  html: string | null;
}

interface TopComment {
  _id: string | null;
  postedAt: Date | null;
  postId: string | null;
  postTitle: string | null;
  postSlug: string | null;
  baseScore: number | null;
  extendedScore: any;
  contents: TopCommentContents | null;
}

interface MostReceivedReact {
  name: string | null;
  count: number | null;
}

interface CombinedKarmaVals {
  date: Date;
  postKarma: number;
  commentKarma: number;
}

interface WrappedDataByYear {
  engagementPercentile: number | null;
  postsReadCount: number | null;
  totalSeconds: number | null;
  daysVisited: Array<string | null> | null;
  mostReadTopics: Array<MostReadTopic | null> | null;
  relativeMostReadCoreTopics: Array<TagReadLikelihoodRatio | null> | null;
  mostReadAuthors: Array<MostReadAuthor | null> | null;
  topPosts: Array<Post | null> | null;
  postCount: number | null;
  authorPercentile: number | null;
  topComment: TopComment | null;
  commentCount: number | null;
  commenterPercentile: number | null;
  topShortform: Comment | null;
  shortformCount: number | null;
  shortformPercentile: number | null;
  karmaChange: number | null;
  combinedKarmaVals: Array<CombinedKarmaVals | null> | null;
  mostReceivedReacts: Array<MostReceivedReact | null> | null;
  personality: string;
}

interface Site {
  title: string | null;
  url: string | null;
  logoUrl: string | null;
}

interface LoginReturnData {
  token: string | null;
}

interface MigrationsDashboardData {
  migrations: Array<MigrationStatus> | null;
}

interface MigrationStatus {
  name: string;
  dateWritten: string | null;
  runs: Array<MigrationRun> | null;
  lastRun: string | null;
}

interface MigrationRun {
  name: string;
  started: Date;
  finished: Date | null;
  succeeded: boolean | null;
}

interface ExternalPost {
  _id: string;
  slug: string | null;
  title: string | null;
  url: string | null;
  postedAt: Date | null;
  createdAt: Date | null;
  userId: string | null;
  modifiedAt: Date | null;
  draft: boolean | null;
  content: string | null;
  coauthorUserIds: Array<string> | null;
}

interface ExternalPostImportData {
  alreadyExists: boolean | null;
  post: ExternalPost | null;
}

interface AutosaveContentType {
  type: string | null;
  value: ContentTypeData | null;
}

interface ModeratorIPAddressInfo {
  ip: string;
  userIds: Array<string>;
}

interface ToggleBookmarkInput {
  documentId: string;
  collectionName: string;
}

interface ToggleBookmarkOutput {
  data: Bookmark | null;
}

interface RssPostChangeInfo {
  isChanged: boolean;
  newHtml: string;
  htmlDiff: string;
}

interface FeedSpotlightMetaInfo {
  sources: Array<string>;
  servedEventId: string;
  rankingMetadata: any;
}

interface FeedPost {
  _id: string;
  postMetaInfo: any;
  post: Post;
}

interface FeedCommentThread {
  _id: string;
  commentMetaInfos: any;
  comments: Array<Comment>;
  post: Post | null;
  postSources: Array<string> | null;
  postMetaInfo: any;
}

interface FeedSpotlightItem {
  _id: string;
  spotlight: Spotlight | null;
  post: Post | null;
  spotlightMetaInfo: FeedSpotlightMetaInfo | null;
}

interface FeedSubscriptionSuggestions {
  _id: string;
  suggestedUsers: Array<User>;
}

interface FeedMarker {
  _id: string;
  markerType: string;
  timestamp: Date;
}

interface UltraFeedQueryResults {
  cutoff: Date | null;
  endOffset: number;
  results: Array<UltraFeedEntry> | null;
  sessionId: string | null;
}

interface UltraFeedEntry {
  type: UltraFeedEntryType;
  feedCommentThread: FeedCommentThread | null;
  feedPost: FeedPost | null;
  feedSpotlight: FeedSpotlightItem | null;
  feedSubscriptionSuggestions: FeedSubscriptionSuggestions | null;
  feedMarker: FeedMarker | null;
}

interface ElicitQuestionPredictionCreator {
  _id: string;
  displayName: string;
  isQuestionCreator: boolean;
  sourceUserId: string | null;
}

<<<<<<< HEAD
interface PredictionInefficiency {
  inefficiency: number;
  totalPredicted: number;
=======
interface SequenceStats {
  totalWordCount: number | null;
  totalReadTime: number | null;
>>>>>>> 342805cd
}

interface AdvisorRequest {
  _id: string;
  schemaVersion: number;
  createdAt: Date;
  legacyData: any;
  userId: string | null;
  user: User | null;
  interestedInMetaculus: boolean | null;
  jobAds: any;
}

interface SingleAdvisorRequestInput {
  selector?: SelectorInput | null;
  resolverArgs?: any;
}

interface SingleAdvisorRequestOutput {
  result: AdvisorRequest | null;
}

interface AdvisorRequestsRequestsByUserInput {
  userId?: string | null;
}

interface AdvisorRequestSelector {
  default: EmptyViewInput | null;
  requestsByUser: AdvisorRequestsRequestsByUserInput | null;
}

interface MultiAdvisorRequestInput {
  terms?: any;
  resolverArgs?: any;
  enableTotal?: boolean | null;
  enableCache?: boolean | null;
}

interface MultiAdvisorRequestOutput {
  results: Array<AdvisorRequest>;
  totalCount: number | null;
}

interface ArbitalCaches {
  _id: string;
  schemaVersion: number;
  createdAt: Date;
  legacyData: any;
}

interface ArbitalTagContentRel {
  _id: string;
  schemaVersion: number;
  createdAt: Date;
  legacyData: any;
  parentDocumentId: string;
  childDocumentId: string;
  parentCollectionName: string;
  childCollectionName: string;
  type: string;
  level: number;
  isStrong: boolean;
}

interface SingleArbitalTagContentRelInput {
  selector?: SelectorInput | null;
  resolverArgs?: any;
}

interface SingleArbitalTagContentRelOutput {
  result: ArbitalTagContentRel | null;
}

interface ArbitalTagContentRelSelector {
  default: EmptyViewInput | null;
}

interface MultiArbitalTagContentRelInput {
  terms?: any;
  resolverArgs?: any;
  enableTotal?: boolean | null;
  enableCache?: boolean | null;
}

interface MultiArbitalTagContentRelOutput {
  results: Array<ArbitalTagContentRel>;
  totalCount: number | null;
}

interface AutomatedContentEvaluation {
  _id: string;
  createdAt: Date;
  revisionId: string;
  score: number | null;
  sentenceScores: Array<SentenceScore> | null;
  aiChoice: string | null;
  aiReasoning: string | null;
  aiCoT: string | null;
}

interface SentenceScore {
  sentence: string;
  score: number;
}

interface Ban {
  _id: string;
  schemaVersion: number;
  createdAt: Date;
  legacyData: any;
  expirationDate: Date | null;
  userId: string;
  user: User | null;
  ip: string | null;
  reason: string | null;
  comment: string;
  properties: any;
}

interface SingleBanInput {
  selector?: SelectorInput | null;
  resolverArgs?: any;
}

interface SingleBanOutput {
  result: Ban | null;
}

interface BanSelector {
  default: EmptyViewInput | null;
}

interface MultiBanInput {
  terms?: any;
  resolverArgs?: any;
  enableTotal?: boolean | null;
  enableCache?: boolean | null;
}

interface MultiBanOutput {
  results: Array<Ban>;
  totalCount: number | null;
}

interface Bookmark {
  _id: string;
  createdAt: Date;
  documentId: string;
  collectionName: string;
  userId: string;
  post: Post | null;
  comment: Comment | null;
  lastUpdated: Date;
  active: boolean;
}

interface SingleBookmarkInput {
  selector?: SelectorInput | null;
  resolverArgs?: any;
  allowNull?: boolean | null;
}

interface SingleBookmarkOutput {
  result: Bookmark | null;
}

interface BookmarksUserDocumentBookmarkInput {
  userId?: string | null;
  documentId?: string | null;
  collectionName?: string | null;
}

interface BookmarkSelector {
  myBookmarkedPosts: EmptyViewInput | null;
  myBookmarks: EmptyViewInput | null;
  userDocumentBookmark: BookmarksUserDocumentBookmarkInput | null;
}

interface MultiBookmarkInput {
  terms?: any;
  resolverArgs?: any;
  enableTotal?: boolean | null;
  enableCache?: boolean | null;
}

interface MultiBookmarkOutput {
  results: Array<Bookmark>;
  totalCount: number | null;
}

interface Book {
  _id: string;
  schemaVersion: number;
  createdAt: Date;
  legacyData: any;
  contents: Revision | null;
  contents_latest: string | null;
  postedAt: Date | null;
  title: string | null;
  subtitle: string | null;
  tocTitle: string | null;
  collectionId: string;
  number: number | null;
  postIds: Array<string>;
  posts: Array<Post>;
  sequenceIds: Array<string>;
  sequences: Array<Sequence>;
  displaySequencesAsGrid: boolean | null;
  hideProgressBar: boolean | null;
  showChapters: boolean | null;
}

interface SingleBookInput {
  selector?: SelectorInput | null;
  resolverArgs?: any;
}

interface SingleBookOutput {
  result: Book | null;
}

interface BookSelector {
  default: EmptyViewInput | null;
}

interface MultiBookInput {
  terms?: any;
  resolverArgs?: any;
  enableTotal?: boolean | null;
  enableCache?: boolean | null;
}

interface MultiBookOutput {
  results: Array<Book>;
  totalCount: number | null;
}

interface Chapter {
  _id: string;
  schemaVersion: number;
  createdAt: Date;
  legacyData: any;
  contents: Revision | null;
  contents_latest: string | null;
  title: string | null;
  subtitle: string | null;
  number: number | null;
  sequenceId: string | null;
  sequence: Sequence | null;
  postIds: Array<string>;
  posts: Array<Post>;
}

interface SingleChapterInput {
  selector?: SelectorInput | null;
  resolverArgs?: any;
}

interface SingleChapterOutput {
  result: Chapter | null;
}

interface ChaptersSequenceChaptersInput {
  sequenceId?: string | null;
  limit?: string | null;
}

interface ChapterSelector {
  default: EmptyViewInput | null;
  SequenceChapters: ChaptersSequenceChaptersInput | null;
}

interface MultiChapterInput {
  terms?: any;
  resolverArgs?: any;
  enableTotal?: boolean | null;
  enableCache?: boolean | null;
}

interface MultiChapterOutput {
  results: Array<Chapter>;
  totalCount: number | null;
}

interface CkEditorUserSession {
  _id: string;
  schemaVersion: number;
  createdAt: Date;
  legacyData: any;
  documentId: string | null;
  userId: string | null;
  endedAt: Date | null;
  endedBy: string | null;
}

interface SingleCkEditorUserSessionInput {
  selector?: SelectorInput | null;
  resolverArgs?: any;
}

interface SingleCkEditorUserSessionOutput {
  result: CkEditorUserSession | null;
}

interface CkEditorUserSessionSelector {
  default: EmptyViewInput | null;
}

interface MultiCkEditorUserSessionInput {
  terms?: any;
  resolverArgs?: any;
  enableTotal?: boolean | null;
  enableCache?: boolean | null;
}

interface MultiCkEditorUserSessionOutput {
  results: Array<CkEditorUserSession>;
  totalCount: number | null;
}

interface ClientId {
  _id: string;
  schemaVersion: number;
  createdAt: Date | null;
  legacyData: any;
  clientId: string | null;
  firstSeenReferrer: string | null;
  firstSeenLandingPage: string | null;
  userIds: Array<string> | null;
  users: Array<User> | null;
  invalidated: boolean | null;
  lastSeenAt: Date | null;
  timesSeen: number | null;
}

interface SingleClientIdInput {
  selector?: SelectorInput | null;
  resolverArgs?: any;
}

interface SingleClientIdOutput {
  result: ClientId | null;
}

interface ClientIdsGetClientIdInput {
  clientId?: string | null;
}

interface ClientIdSelector {
  default: EmptyViewInput | null;
  getClientId: ClientIdsGetClientIdInput | null;
}

interface MultiClientIdInput {
  terms?: any;
  resolverArgs?: any;
  enableTotal?: boolean | null;
  enableCache?: boolean | null;
}

interface MultiClientIdOutput {
  results: Array<ClientId>;
  totalCount: number | null;
}

interface Collection {
  _id: string;
  schemaVersion: number;
  createdAt: Date;
  legacyData: any;
  contents: Revision | null;
  contents_latest: string | null;
  userId: string;
  user: User | null;
  title: string;
  slug: string;
  books: Array<Book>;
  postsCount: number;
  readPostsCount: number;
  gridImageId: string | null;
  firstPageLink: string;
  hideStartReadingButton: boolean | null;
  noindex: boolean;
}

interface SingleCollectionInput {
  selector?: SelectorInput | null;
  resolverArgs?: any;
}

interface SingleCollectionOutput {
  result: Collection | null;
}

interface CollectionDefaultViewInput {
  collectionIds?: Array<string> | null;
}

interface CollectionSelector {
  default: CollectionDefaultViewInput | null;
}

interface MultiCollectionInput {
  terms?: any;
  resolverArgs?: any;
  enableTotal?: boolean | null;
  enableCache?: boolean | null;
}

interface MultiCollectionOutput {
  results: Array<Collection>;
  totalCount: number | null;
}

interface CommentEmbedding {
  _id: string;
  createdAt: Date;
}

interface CommentModeratorAction {
  _id: string;
  schemaVersion: number;
  createdAt: Date;
  legacyData: any;
  commentId: string | null;
  comment: Comment | null;
  type: string | null;
  endedAt: Date | null;
  active: boolean | null;
}

interface SingleCommentModeratorActionInput {
  selector?: SelectorInput | null;
  resolverArgs?: any;
}

interface SingleCommentModeratorActionOutput {
  result: CommentModeratorAction | null;
}

interface CommentModeratorActionsActiveCommentModeratorActionsInput {
  limit?: string | null;
}

interface CommentModeratorActionSelector {
  default: EmptyViewInput | null;
  activeCommentModeratorActions: CommentModeratorActionsActiveCommentModeratorActionsInput | null;
}

interface MultiCommentModeratorActionInput {
  terms?: any;
  resolverArgs?: any;
  enableTotal?: boolean | null;
  enableCache?: boolean | null;
}

interface MultiCommentModeratorActionOutput {
  results: Array<CommentModeratorAction>;
  totalCount: number | null;
}

interface Comment {
  _id: string;
  schemaVersion: number;
  createdAt: Date | null;
  legacyData: any;
  contents: Revision | null;
  contents_latest: string | null;
  pingbacks: any;
  parentCommentId: string | null;
  parentComment: Comment | null;
  topLevelCommentId: string | null;
  topLevelComment: Comment | null;
  postedAt: Date;
  lastEditedAt: Date | null;
  author: string | null;
  postId: string | null;
  post: Post | null;
  tagId: string | null;
  tag: Tag | null;
  forumEventId: string | null;
  forumEvent: ForumEvent | null;
  forumEventMetadata: any;
  tagCommentType: TagCommentType;
  subforumStickyPriority: number | null;
  userId: string | null;
  user: User | null;
  userIP: string | null;
  userAgent: string | null;
  referrer: string | null;
  authorIsUnreviewed: boolean;
  pageUrl: string | null;
  pageUrlRelative: string | null;
  answer: boolean;
  parentAnswerId: string | null;
  parentAnswer: Comment | null;
  directChildrenCount: number;
  descendentCount: number;
  latestChildren: Array<Comment>;
  shortform: boolean | null;
  shortformFrontpage: boolean;
  nominatedForReview: string | null;
  reviewingForReview: string | null;
  lastSubthreadActivity: Date | null;
  postVersion: string | null;
  promoted: boolean | null;
  promotedByUserId: string | null;
  promotedByUser: User | null;
  promotedAt: Date | null;
  hideKarma: boolean | null;
  wordCount: number | null;
  htmlBody: string | null;
  votingSystem: string;
  legacy: boolean;
  legacyId: string | null;
  legacyPoll: boolean;
  legacyParentId: string | null;
  draft: boolean;
  retracted: boolean;
  deleted: boolean;
  deletedPublic: boolean;
  deletedReason: string | null;
  deletedDate: Date | null;
  deletedByUserId: string | null;
  deletedByUser: User | null;
  spam: boolean;
  repliesBlockedUntil: Date | null;
  needsReview: boolean | null;
  reviewedByUserId: string | null;
  reviewedByUser: User | null;
  hideAuthor: boolean;
  moderatorHat: boolean;
  hideModeratorHat: boolean | null;
  isPinnedOnProfile: boolean;
  title: string | null;
  relevantTagIds: Array<string>;
  relevantTags: Array<Tag>;
  debateResponse: boolean | null;
  rejected: boolean;
  modGPTAnalysis: string | null;
  modGPTRecommendation: string | null;
  rejectedReason: string | null;
  rejectedByUserId: string | null;
  rejectedByUser: User | null;
  emojiReactors: any;
  af: boolean;
  suggestForAlignmentUserIds: Array<string>;
  suggestForAlignmentUsers: Array<User>;
  reviewForAlignmentUserId: string | null;
  afDate: Date | null;
  moveToAlignmentUserId: string | null;
  moveToAlignmentUser: User | null;
  agentFoundationsId: string | null;
  originalDialogueId: string | null;
  originalDialogue: Post | null;
  currentUserVote: string | null;
  currentUserExtendedVote: any;
  allVotes: Array<Vote> | null;
  voteCount: number;
  baseScore: number | null;
  extendedScore: any;
  score: number;
  afBaseScore: number | null;
  afExtendedScore: any;
  afVoteCount: number | null;
}

interface SingleCommentInput {
  selector?: SelectorInput | null;
  resolverArgs?: any;
  allowNull?: boolean | null;
}

interface SingleCommentOutput {
  result: Comment | null;
}

interface CommentDefaultViewInput {
  userId?: string | null;
  commentIds?: Array<string> | null;
  minimumKarma?: number | null;
}

interface CommentsCommentRepliesInput {
  userId?: string | null;
  commentIds?: Array<string> | null;
  minimumKarma?: number | null;
  authorIsUnreviewed?: boolean | null;
  parentCommentId?: string | null;
}

interface CommentsPostCommentsDeletedInput {
  userId?: string | null;
  commentIds?: Array<string> | null;
  minimumKarma?: number | null;
  authorIsUnreviewed?: boolean | null;
  postId?: string | null;
}

interface CommentsAllCommentsDeletedInput {
  userId?: string | null;
  commentIds?: Array<string> | null;
  minimumKarma?: number | null;
  authorIsUnreviewed?: boolean | null;
}

interface CommentsCheckedByModGPTInput {
  userId?: string | null;
  commentIds?: Array<string> | null;
  minimumKarma?: number | null;
  authorIsUnreviewed?: boolean | null;
}

interface CommentsPostCommentsTopInput {
  userId?: string | null;
  commentIds?: Array<string> | null;
  minimumKarma?: number | null;
  authorIsUnreviewed?: boolean | null;
  postId?: string | null;
}

interface CommentsPostCommentsRecentRepliesInput {
  userId?: string | null;
  commentIds?: Array<string> | null;
  minimumKarma?: number | null;
  authorIsUnreviewed?: boolean | null;
  postId?: string | null;
}

interface CommentsPostCommentsMagicInput {
  userId?: string | null;
  commentIds?: Array<string> | null;
  minimumKarma?: number | null;
  authorIsUnreviewed?: boolean | null;
  postId?: string | null;
}

interface CommentsAfPostCommentsTopInput {
  userId?: string | null;
  commentIds?: Array<string> | null;
  minimumKarma?: number | null;
  authorIsUnreviewed?: boolean | null;
  postId?: string | null;
}

interface CommentsPostCommentsOldInput {
  userId?: string | null;
  commentIds?: Array<string> | null;
  minimumKarma?: number | null;
  authorIsUnreviewed?: boolean | null;
  postId?: string | null;
}

interface CommentsPostCommentsNewInput {
  userId?: string | null;
  commentIds?: Array<string> | null;
  minimumKarma?: number | null;
  authorIsUnreviewed?: boolean | null;
  postId?: string | null;
}

interface CommentsPostCommentsBestInput {
  userId?: string | null;
  commentIds?: Array<string> | null;
  minimumKarma?: number | null;
  authorIsUnreviewed?: boolean | null;
  postId?: string | null;
}

interface CommentsPostLWCommentsInput {
  userId?: string | null;
  commentIds?: Array<string> | null;
  minimumKarma?: number | null;
  authorIsUnreviewed?: boolean | null;
  postId?: string | null;
}

interface CommentsProfileRecentCommentsInput {
  userId?: string | null;
  commentIds?: Array<string> | null;
  minimumKarma?: number | null;
  authorIsUnreviewed?: boolean | null;
  limit?: string | null;
}

interface CommentsProfileCommentsInput {
  userId?: string | null;
  commentIds?: Array<string> | null;
  minimumKarma?: number | null;
  authorIsUnreviewed?: boolean | null;
  sortBy?: string | null;
  drafts?: string | null;
  limit?: string | null;
}

interface CommentsAllRecentCommentsInput {
  userId?: string | null;
  commentIds?: Array<string> | null;
  minimumKarma?: number | null;
  authorIsUnreviewed?: boolean | null;
  sortBy?: string | null;
  limit?: string | null;
}

interface CommentsRecentCommentsInput {
  userId?: string | null;
  commentIds?: Array<string> | null;
  minimumKarma?: number | null;
  authorIsUnreviewed?: boolean | null;
  sortBy?: string | null;
  limit?: string | null;
}

interface CommentsAfSubmissionsInput {
  userId?: string | null;
  commentIds?: Array<string> | null;
  minimumKarma?: number | null;
  authorIsUnreviewed?: boolean | null;
  limit?: string | null;
}

interface CommentsRejectedInput {
  userId?: string | null;
  commentIds?: Array<string> | null;
  minimumKarma?: number | null;
  authorIsUnreviewed?: boolean | null;
  limit?: string | null;
}

interface CommentsRecentDiscussionThreadInput {
  userId?: string | null;
  commentIds?: Array<string> | null;
  minimumKarma?: number | null;
  authorIsUnreviewed?: boolean | null;
  postId?: string | null;
  limit?: string | null;
}

interface CommentsAfRecentDiscussionThreadInput {
  userId?: string | null;
  commentIds?: Array<string> | null;
  minimumKarma?: number | null;
  authorIsUnreviewed?: boolean | null;
  postId?: string | null;
  limit?: string | null;
}

interface CommentsPostsItemCommentsInput {
  userId?: string | null;
  commentIds?: Array<string> | null;
  minimumKarma?: number | null;
  authorIsUnreviewed?: boolean | null;
  postId?: string | null;
  after?: string | null;
  limit?: string | null;
}

interface CommentsSunshineNewCommentsListInput {
  userId?: string | null;
  commentIds?: Array<string> | null;
  minimumKarma?: number | null;
  authorIsUnreviewed?: boolean | null;
  limit?: string | null;
}

interface CommentsQuestionAnswersInput {
  userId?: string | null;
  commentIds?: Array<string> | null;
  minimumKarma?: number | null;
  authorIsUnreviewed?: boolean | null;
  postId?: string | null;
  sortBy?: string | null;
}

interface CommentsLegacyIdCommentInput {
  userId?: string | null;
  commentIds?: Array<string> | null;
  minimumKarma?: number | null;
  authorIsUnreviewed?: boolean | null;
  legacyId?: string | null;
}

interface CommentsSunshineNewUsersCommentsInput {
  userId?: string | null;
  commentIds?: Array<string> | null;
  minimumKarma?: number | null;
  authorIsUnreviewed?: boolean | null;
}

interface CommentsDefaultModeratorResponsesInput {
  userId?: string | null;
  commentIds?: Array<string> | null;
  minimumKarma?: number | null;
  authorIsUnreviewed?: boolean | null;
  tagId?: string | null;
}

interface CommentsRepliesToAnswerInput {
  userId?: string | null;
  commentIds?: Array<string> | null;
  minimumKarma?: number | null;
  authorIsUnreviewed?: boolean | null;
  parentAnswerId?: string | null;
}

interface CommentsAnswersAndRepliesInput {
  userId?: string | null;
  commentIds?: Array<string> | null;
  minimumKarma?: number | null;
  authorIsUnreviewed?: boolean | null;
  postId?: string | null;
  sortBy?: string | null;
}

interface CommentsTopShortformInput {
  userId?: string | null;
  commentIds?: Array<string> | null;
  minimumKarma?: number | null;
  authorIsUnreviewed?: boolean | null;
  before?: string | null;
  after?: string | null;
  shortformFrontpage?: boolean | null;
}

interface CommentsShortformInput {
  userId?: string | null;
  commentIds?: Array<string> | null;
  minimumKarma?: number | null;
  authorIsUnreviewed?: boolean | null;
}

interface CommentsShortformFrontpageInput {
  userId?: string | null;
  commentIds?: Array<string> | null;
  minimumKarma?: number | null;
  authorIsUnreviewed?: boolean | null;
  maxAgeDays?: number | null;
  showCommunity?: boolean | null;
  relevantTagId?: string | null;
}

interface CommentsRepliesToCommentThreadInput {
  userId?: string | null;
  commentIds?: Array<string> | null;
  minimumKarma?: number | null;
  authorIsUnreviewed?: boolean | null;
  topLevelCommentId?: string | null;
}

interface CommentsRepliesToCommentThreadIncludingRootInput {
  userId?: string | null;
  commentIds?: Array<string> | null;
  minimumKarma?: number | null;
  authorIsUnreviewed?: boolean | null;
  topLevelCommentId: string;
}

interface CommentsShortformLatestChildrenInput {
  userId?: string | null;
  commentIds?: Array<string> | null;
  minimumKarma?: number | null;
  authorIsUnreviewed?: boolean | null;
  topLevelCommentId?: string | null;
}

interface CommentsNominations2018Input {
  userId?: string | null;
  commentIds?: Array<string> | null;
  minimumKarma?: number | null;
  authorIsUnreviewed?: boolean | null;
  postId?: string | null;
  sortBy?: CommentSortingMode | null;
}

interface CommentsNominations2019Input {
  userId?: string | null;
  commentIds?: Array<string> | null;
  minimumKarma?: number | null;
  authorIsUnreviewed?: boolean | null;
  postId?: string | null;
  sortBy?: CommentSortingMode | null;
}

interface CommentsReviews2018Input {
  userId?: string | null;
  commentIds?: Array<string> | null;
  minimumKarma?: number | null;
  authorIsUnreviewed?: boolean | null;
  postId?: string | null;
  sortBy?: CommentSortingMode | null;
}

interface CommentsReviews2019Input {
  userId?: string | null;
  commentIds?: Array<string> | null;
  minimumKarma?: number | null;
  authorIsUnreviewed?: boolean | null;
  postId?: string | null;
  sortBy?: CommentSortingMode | null;
}

interface CommentsReviewsInput {
  userId?: string | null;
  commentIds?: Array<string> | null;
  minimumKarma?: number | null;
  authorIsUnreviewed?: boolean | null;
  postId?: string | null;
  reviewYear?: number | null;
  sortBy?: string | null;
}

interface CommentsTagDiscussionCommentsInput {
  userId?: string | null;
  commentIds?: Array<string> | null;
  minimumKarma?: number | null;
  authorIsUnreviewed?: boolean | null;
  tagId?: string | null;
}

interface CommentsTagSubforumCommentsInput {
  userId?: string | null;
  commentIds?: Array<string> | null;
  minimumKarma?: number | null;
  authorIsUnreviewed?: boolean | null;
}

interface CommentsLatestSubforumDiscussionInput {
  userId?: string | null;
  commentIds?: Array<string> | null;
  minimumKarma?: number | null;
  authorIsUnreviewed?: boolean | null;
  profileTagIds?: string | null;
}

interface CommentsModeratorCommentsInput {
  userId?: string | null;
  commentIds?: Array<string> | null;
  minimumKarma?: number | null;
  authorIsUnreviewed?: boolean | null;
}

interface CommentsDebateResponsesInput {
  userId?: string | null;
  commentIds?: Array<string> | null;
  minimumKarma?: number | null;
  authorIsUnreviewed?: boolean | null;
  postId?: string | null;
}

interface CommentsRecentDebateResponsesInput {
  userId?: string | null;
  commentIds?: Array<string> | null;
  minimumKarma?: number | null;
  authorIsUnreviewed?: boolean | null;
  postId?: string | null;
  limit?: string | null;
}

interface CommentsForumEventCommentsInput {
  userId?: string | null;
  commentIds?: Array<string> | null;
  minimumKarma?: number | null;
  authorIsUnreviewed?: boolean | null;
  forumEventId?: string | null;
}

interface CommentsAlignmentSuggestedCommentsInput {
  userId?: string | null;
  commentIds?: Array<string> | null;
  minimumKarma?: number | null;
  authorIsUnreviewed?: boolean | null;
  postId?: string | null;
}

interface CommentsRssInput {
  userId?: string | null;
  commentIds?: Array<string> | null;
  minimumKarma?: number | null;
  authorIsUnreviewed?: boolean | null;
}

interface CommentsDraftCommentsInput {
  userId?: string | null;
  commentIds?: Array<string> | null;
  minimumKarma?: number | null;
  authorIsUnreviewed?: boolean | null;
  postId?: string | null;
  drafts?: string | null;
}

interface CommentSelector {
  default: CommentDefaultViewInput | null;
  commentReplies: CommentsCommentRepliesInput | null;
  postCommentsDeleted: CommentsPostCommentsDeletedInput | null;
  allCommentsDeleted: CommentsAllCommentsDeletedInput | null;
  checkedByModGPT: CommentsCheckedByModGPTInput | null;
  postCommentsTop: CommentsPostCommentsTopInput | null;
  postCommentsRecentReplies: CommentsPostCommentsRecentRepliesInput | null;
  postCommentsMagic: CommentsPostCommentsMagicInput | null;
  afPostCommentsTop: CommentsAfPostCommentsTopInput | null;
  postCommentsOld: CommentsPostCommentsOldInput | null;
  postCommentsNew: CommentsPostCommentsNewInput | null;
  postCommentsBest: CommentsPostCommentsBestInput | null;
  postLWComments: CommentsPostLWCommentsInput | null;
  profileRecentComments: CommentsProfileRecentCommentsInput | null;
  profileComments: CommentsProfileCommentsInput | null;
  allRecentComments: CommentsAllRecentCommentsInput | null;
  recentComments: CommentsRecentCommentsInput | null;
  afSubmissions: CommentsAfSubmissionsInput | null;
  rejected: CommentsRejectedInput | null;
  recentDiscussionThread: CommentsRecentDiscussionThreadInput | null;
  afRecentDiscussionThread: CommentsAfRecentDiscussionThreadInput | null;
  postsItemComments: CommentsPostsItemCommentsInput | null;
  sunshineNewCommentsList: CommentsSunshineNewCommentsListInput | null;
  questionAnswers: CommentsQuestionAnswersInput | null;
  legacyIdComment: CommentsLegacyIdCommentInput | null;
  sunshineNewUsersComments: CommentsSunshineNewUsersCommentsInput | null;
  defaultModeratorResponses: CommentsDefaultModeratorResponsesInput | null;
  repliesToAnswer: CommentsRepliesToAnswerInput | null;
  answersAndReplies: CommentsAnswersAndRepliesInput | null;
  topShortform: CommentsTopShortformInput | null;
  shortform: CommentsShortformInput | null;
  shortformFrontpage: CommentsShortformFrontpageInput | null;
  repliesToCommentThread: CommentsRepliesToCommentThreadInput | null;
  shortformLatestChildren: CommentsShortformLatestChildrenInput | null;
  repliesToCommentThreadIncludingRoot: CommentsRepliesToCommentThreadIncludingRootInput | null;
  nominations2018: CommentsNominations2018Input | null;
  nominations2019: CommentsNominations2019Input | null;
  reviews2018: CommentsReviews2018Input | null;
  reviews2019: CommentsReviews2019Input | null;
  reviews: CommentsReviewsInput | null;
  tagDiscussionComments: CommentsTagDiscussionCommentsInput | null;
  tagSubforumComments: CommentsTagSubforumCommentsInput | null;
  latestSubforumDiscussion: CommentsLatestSubforumDiscussionInput | null;
  moderatorComments: CommentsModeratorCommentsInput | null;
  debateResponses: CommentsDebateResponsesInput | null;
  recentDebateResponses: CommentsRecentDebateResponsesInput | null;
  forumEventComments: CommentsForumEventCommentsInput | null;
  alignmentSuggestedComments: CommentsAlignmentSuggestedCommentsInput | null;
  rss: CommentsRssInput | null;
  draftComments: CommentsDraftCommentsInput | null;
}

interface MultiCommentInput {
  terms?: any;
  resolverArgs?: any;
  enableTotal?: boolean | null;
  enableCache?: boolean | null;
}

interface MultiCommentOutput {
  results: Array<Comment>;
  totalCount: number | null;
}

interface Conversation {
  _id: string;
  schemaVersion: number;
  createdAt: Date | null;
  legacyData: any;
  title: string | null;
  participantIds: Array<string> | null;
  participants: Array<User> | null;
  latestActivity: Date | null;
  af: boolean | null;
  messageCount: number;
  moderator: boolean | null;
  archivedByIds: Array<string>;
  archivedBy: Array<User>;
  latestMessage: Message | null;
  hasUnreadMessages: boolean | null;
}

interface SingleConversationInput {
  selector?: SelectorInput | null;
  resolverArgs?: any;
}

interface SingleConversationOutput {
  result: Conversation | null;
}

interface ConversationsModeratorConversationsInput {
  showArchive?: boolean | null;
  userId?: string | null;
}

interface ConversationsUserConversationsInput {
  showArchive?: boolean | null;
  userId?: string | null;
}

interface ConversationsUserConversationsAllInput {
  showArchive?: boolean | null;
  userId?: string | null;
}

interface ConversationsUserGroupUntitledConversationsInput {
  moderator?: string | null;
  participantIds?: string | null;
  userId?: string | null;
}

interface ConversationSelector {
  default: EmptyViewInput | null;
  moderatorConversations: ConversationsModeratorConversationsInput | null;
  userConversations: ConversationsUserConversationsInput | null;
  userConversationsAll: ConversationsUserConversationsAllInput | null;
  userGroupUntitledConversations: ConversationsUserGroupUntitledConversationsInput | null;
}

interface MultiConversationInput {
  terms?: any;
  resolverArgs?: any;
  enableTotal?: boolean | null;
  enableCache?: boolean | null;
}

interface MultiConversationOutput {
  results: Array<Conversation>;
  totalCount: number | null;
}

interface CronHistory {
  _id: string | null;
  intendedAt: Date | null;
  name: string | null;
  startedAt: Date | null;
  finishedAt: Date | null;
  result: any;
}

interface CurationEmail {
  _id: string;
  schemaVersion: number;
  createdAt: Date;
  legacyData: any;
  userId: string | null;
  postId: string | null;
}

interface CurationNotice {
  _id: string;
  schemaVersion: number;
  createdAt: Date;
  legacyData: any;
  contents: Revision | null;
  contents_latest: string | null;
  userId: string;
  user: User | null;
  commentId: string | null;
  comment: Comment | null;
  postId: string;
  post: Post | null;
  deleted: boolean;
}

interface SingleCurationNoticeInput {
  selector?: SelectorInput | null;
  resolverArgs?: any;
}

interface SingleCurationNoticeOutput {
  result: CurationNotice | null;
}

interface CurationNoticeSelector {
  default: EmptyViewInput | null;
  curationNoticesPage: EmptyViewInput | null;
}

interface MultiCurationNoticeInput {
  terms?: any;
  resolverArgs?: any;
  enableTotal?: boolean | null;
  enableCache?: boolean | null;
}

interface MultiCurationNoticeOutput {
  results: Array<CurationNotice>;
  totalCount: number | null;
}

interface DatabaseMetadata {
  _id: string;
  schemaVersion: number;
  createdAt: Date;
  legacyData: any;
}

interface DebouncerEvents {
  _id: string;
  schemaVersion: number;
  createdAt: Date;
  legacyData: any;
}

interface DialogueCheck {
  _id: string;
  schemaVersion: number;
  createdAt: Date;
  legacyData: any;
  userId: string | null;
  targetUserId: string | null;
  checked: boolean | null;
  checkedAt: Date | null;
  hideInRecommendations: boolean | null;
  matchPreference: DialogueMatchPreference | null;
  reciprocalMatchPreference: DialogueMatchPreference | null;
}

interface SingleDialogueCheckInput {
  selector?: SelectorInput | null;
  resolverArgs?: any;
}

interface SingleDialogueCheckOutput {
  result: DialogueCheck | null;
}

interface DialogueChecksUserDialogueChecksInput {
  userId?: string | null;
}

interface DialogueChecksUserTargetDialogueChecksInput {
  userId?: string | null;
  targetUserIds?: string | null;
}

interface DialogueCheckSelector {
  default: EmptyViewInput | null;
  userDialogueChecks: DialogueChecksUserDialogueChecksInput | null;
  userTargetDialogueChecks: DialogueChecksUserTargetDialogueChecksInput | null;
}

interface MultiDialogueCheckInput {
  terms?: any;
  resolverArgs?: any;
  enableTotal?: boolean | null;
  enableCache?: boolean | null;
}

interface MultiDialogueCheckOutput {
  results: Array<DialogueCheck>;
  totalCount: number | null;
}

interface DialogueMatchPreference {
  _id: string;
  schemaVersion: number;
  createdAt: Date;
  legacyData: any;
  dialogueCheckId: string | null;
  dialogueCheck: DialogueCheck | null;
  topicPreferences: Array<any> | null;
  topicNotes: string | null;
  syncPreference: string | null;
  asyncPreference: string | null;
  formatNotes: string | null;
  calendlyLink: string | null;
  generatedDialogueId: string | null;
  deleted: boolean;
}

interface SingleDialogueMatchPreferenceInput {
  selector?: SelectorInput | null;
  resolverArgs?: any;
}

interface SingleDialogueMatchPreferenceOutput {
  result: DialogueMatchPreference | null;
}

interface DialogueMatchPreferencesDialogueMatchPreferencesInput {
  dialogueCheckId?: string | null;
}

interface DialogueMatchPreferenceSelector {
  default: EmptyViewInput | null;
  dialogueMatchPreferences: DialogueMatchPreferencesDialogueMatchPreferencesInput | null;
}

interface MultiDialogueMatchPreferenceInput {
  terms?: any;
  resolverArgs?: any;
  enableTotal?: boolean | null;
  enableCache?: boolean | null;
}

interface MultiDialogueMatchPreferenceOutput {
  results: Array<DialogueMatchPreference>;
  totalCount: number | null;
}

interface DigestPost {
  _id: string;
  schemaVersion: number;
  createdAt: Date;
  legacyData: any;
  digestId: string;
  digest: Digest;
  postId: string;
  post: Post | null;
  emailDigestStatus: string | null;
  onsiteDigestStatus: string | null;
}

interface SingleDigestPostInput {
  selector?: SelectorInput | null;
  resolverArgs?: any;
}

interface SingleDigestPostOutput {
  result: DigestPost | null;
}

interface DigestPostSelector {
  default: EmptyViewInput | null;
}

interface MultiDigestPostInput {
  terms?: any;
  resolverArgs?: any;
  enableTotal?: boolean | null;
  enableCache?: boolean | null;
}

interface MultiDigestPostOutput {
  results: Array<DigestPost>;
  totalCount: number | null;
}

interface Digest {
  _id: string;
  schemaVersion: number;
  createdAt: Date;
  legacyData: any;
  num: number;
  startDate: Date;
  endDate: Date | null;
  publishedDate: Date | null;
  onsiteImageId: string | null;
  onsitePrimaryColor: string | null;
}

interface SingleDigestInput {
  selector?: SelectorInput | null;
  resolverArgs?: any;
}

interface SingleDigestOutput {
  result: Digest | null;
}

interface DigestsFindByNumInput {
  num?: number | null;
}

interface DigestSelector {
  default: EmptyViewInput | null;
  findByNum: DigestsFindByNumInput | null;
  all: EmptyViewInput | null;
}

interface MultiDigestInput {
  terms?: any;
  resolverArgs?: any;
  enableTotal?: boolean | null;
  enableCache?: boolean | null;
}

interface MultiDigestOutput {
  results: Array<Digest>;
  totalCount: number | null;
}

interface ElectionCandidate {
  _id: string;
  schemaVersion: number;
  createdAt: Date;
  legacyData: any;
  electionName: string;
  name: string;
  logoSrc: string;
  href: string;
  fundraiserLink: string | null;
  gwwcLink: string | null;
  gwwcId: string | null;
  description: string;
  userId: string;
  user: User | null;
  postCount: number;
  tagId: string;
  tag: Tag | null;
  isElectionFundraiser: boolean;
  amountRaised: number | null;
  targetAmount: number | null;
  currentUserVote: string | null;
  currentUserExtendedVote: any;
  voteCount: number;
  baseScore: number;
  extendedScore: any;
  score: number;
  afBaseScore: number | null;
  afExtendedScore: any;
  afVoteCount: number | null;
}

interface SingleElectionCandidateInput {
  selector?: SelectorInput | null;
  resolverArgs?: any;
}

interface SingleElectionCandidateOutput {
  result: ElectionCandidate | null;
}

interface ElectionCandidateDefaultViewInput {
  electionName?: string | null;
  sortBy?: string | null;
}

interface ElectionCandidateSelector {
  default: ElectionCandidateDefaultViewInput | null;
}

interface MultiElectionCandidateInput {
  terms?: any;
  resolverArgs?: any;
  enableTotal?: boolean | null;
  enableCache?: boolean | null;
}

interface MultiElectionCandidateOutput {
  results: Array<ElectionCandidate>;
  totalCount: number | null;
}

interface ElectionVote {
  _id: string;
  schemaVersion: number;
  createdAt: Date;
  legacyData: any;
  electionName: string | null;
  userId: string | null;
  user: User | null;
  compareState: any;
  vote: any;
  submittedAt: Date | null;
  submissionComments: any;
  userExplanation: string | null;
  userOtherComments: string | null;
}

interface SingleElectionVoteInput {
  selector?: SelectorInput | null;
  resolverArgs?: any;
}

interface SingleElectionVoteOutput {
  result: ElectionVote | null;
}

interface ElectionVoteDefaultViewInput {
  electionName?: string | null;
  userId?: string | null;
}

interface ElectionVotesAllSubmittedVotesInput {
  electionName?: string | null;
  userId?: string | null;
}

interface ElectionVoteSelector {
  default: ElectionVoteDefaultViewInput | null;
  allSubmittedVotes: ElectionVotesAllSubmittedVotesInput | null;
}

interface MultiElectionVoteInput {
  terms?: any;
  resolverArgs?: any;
  enableTotal?: boolean | null;
  enableCache?: boolean | null;
}

interface MultiElectionVoteOutput {
  results: Array<ElectionVote>;
  totalCount: number | null;
}

interface ElicitQuestionPrediction {
  _id: string;
  predictionId: string | null;
  prediction: number | null;
  createdAt: Date;
  notes: string | null;
  creator: ElicitQuestionPredictionCreator;
  userId: string | null;
  user: User | null;
  sourceUrl: string | null;
  sourceId: string | null;
  binaryQuestionId: string;
  question: ElicitQuestion;
  isDeleted: boolean;
}

interface SingleElicitQuestionPredictionInput {
  selector?: SelectorInput | null;
  resolverArgs?: any;
}

interface SingleElicitQuestionPredictionOutput {
  result: ElicitQuestionPrediction | null;
}

interface ElicitQuestionPredictionSelector {
  default: EmptyViewInput | null;
}

interface MultiElicitQuestionPredictionInput {
  terms?: any;
  resolverArgs?: any;
  enableTotal?: boolean | null;
  enableCache?: boolean | null;
}

interface MultiElicitQuestionPredictionOutput {
  results: Array<ElicitQuestionPrediction>;
  totalCount: number | null;
}

interface ElicitQuestion {
  _id: string;
  schemaVersion: number;
  createdAt: Date;
  legacyData: any;
  title: string;
  notes: string | null;
  resolution: string | null;
  resolvesBy: Date | null;
}

interface SingleElicitQuestionInput {
  selector?: SelectorInput | null;
  resolverArgs?: any;
}

interface SingleElicitQuestionOutput {
  result: ElicitQuestion | null;
}

interface ElicitQuestionSelector {
  default: EmptyViewInput | null;
}

interface MultiElicitQuestionInput {
  terms?: any;
  resolverArgs?: any;
  enableTotal?: boolean | null;
  enableCache?: boolean | null;
}

interface MultiElicitQuestionOutput {
  results: Array<ElicitQuestion>;
  totalCount: number | null;
}

interface EmailTokens {
  _id: string;
  schemaVersion: number;
  createdAt: Date;
  legacyData: any;
}

interface FeaturedResource {
  _id: string;
  schemaVersion: number;
  createdAt: Date;
  legacyData: any;
  title: string;
  body: string | null;
  ctaText: string;
  ctaUrl: string;
  expiresAt: Date;
}

interface SingleFeaturedResourceInput {
  selector?: SelectorInput | null;
  resolverArgs?: any;
}

interface SingleFeaturedResourceOutput {
  result: FeaturedResource | null;
}

interface FeaturedResourceSelector {
  default: EmptyViewInput | null;
  activeResources: EmptyViewInput | null;
}

interface MultiFeaturedResourceInput {
  terms?: any;
  resolverArgs?: any;
  enableTotal?: boolean | null;
  enableCache?: boolean | null;
}

interface MultiFeaturedResourceOutput {
  results: Array<FeaturedResource>;
  totalCount: number | null;
}

interface FieldChange {
  _id: string;
  schemaVersion: number;
  createdAt: Date;
  legacyData: any;
  userId: string | null;
  user: User | null;
  changeGroup: string | null;
  documentId: string | null;
  fieldName: string | null;
  oldValue: any;
  newValue: any;
}

interface SingleFieldChangeInput {
  selector?: SelectorInput | null;
  resolverArgs?: any;
}

interface SingleFieldChangeOutput {
  result: FieldChange | null;
}

interface FieldChangeSelector {
  default: EmptyViewInput | null;
}

interface MultiFieldChangeInput {
  terms?: any;
  resolverArgs?: any;
  enableTotal?: boolean | null;
}

interface MultiFieldChangeOutput {
  results: Array<FieldChange>;
  totalCount: number | null;
}

interface ForumEvent {
  _id: string;
  schemaVersion: number;
  createdAt: Date;
  legacyData: any;
  frontpageDescription: Revision | null;
  frontpageDescription_latest: string | null;
  frontpageDescriptionMobile: Revision | null;
  frontpageDescriptionMobile_latest: string | null;
  postPageDescription: Revision | null;
  postPageDescription_latest: string | null;
  title: string;
  startDate: Date;
  endDate: Date | null;
  darkColor: string;
  lightColor: string;
  bannerTextColor: string;
  contrastColor: string | null;
  tagId: string | null;
  tag: Tag | null;
  postId: string | null;
  post: Post | null;
  commentId: string | null;
  comment: Comment | null;
  bannerImageId: string | null;
  includesPoll: boolean;
  isGlobal: boolean;
  eventFormat: ForumEventFormat;
  pollQuestion: Revision | null;
  pollQuestion_latest: string | null;
  pollAgreeWording: string | null;
  pollDisagreeWording: string | null;
  maxStickersPerUser: number;
  customComponent: ForumEventCustomComponent | null;
  commentPrompt: string | null;
  publicData: any;
  voteCount: number;
}

interface SingleForumEventInput {
  selector?: SelectorInput | null;
  resolverArgs?: any;
}

interface SingleForumEventOutput {
  result: ForumEvent | null;
}

interface ForumEventsUpcomingForumEventsInput {
  limit?: string | null;
}

interface ForumEventsPastForumEventsInput {
  limit?: string | null;
}

interface ForumEventsCurrentAndRecentForumEventsInput {
  limit?: string | null;
}

interface ForumEventSelector {
  default: EmptyViewInput | null;
  upcomingForumEvents: ForumEventsUpcomingForumEventsInput | null;
  pastForumEvents: ForumEventsPastForumEventsInput | null;
  currentForumEvent: EmptyViewInput | null;
  currentAndRecentForumEvents: ForumEventsCurrentAndRecentForumEventsInput | null;
}

interface MultiForumEventInput {
  terms?: any;
  resolverArgs?: any;
  enableTotal?: boolean | null;
  enableCache?: boolean | null;
}

interface MultiForumEventOutput {
  results: Array<ForumEvent>;
  totalCount: number | null;
}

interface GardenCode {
  _id: string;
  schemaVersion: number;
  createdAt: Date;
  legacyData: any;
  contents: Revision | null;
  contents_latest: string | null;
  pingbacks: any;
  slug: string;
  code: string;
  title: string;
  userId: string;
  user: User | null;
  startTime: Date | null;
  endTime: Date;
  fbLink: string | null;
  type: string;
  hidden: boolean;
  deleted: boolean;
  afOnly: boolean;
}

interface SingleGardenCodeInput {
  selector?: SelectorInput | null;
  resolverArgs?: any;
}

interface SingleGardenCodeOutput {
  result: GardenCode | null;
}

interface GardenCodeDefaultViewInput {
  types?: string | null;
  userId?: string | null;
  code?: string | null;
}

interface GardenCodesUsersPrivateGardenCodesInput {
  types?: string | null;
  userId?: string | null;
  code?: string | null;
}

interface GardenCodesPublicGardenCodesInput {
  types?: string | null;
  userId?: string | null;
  code?: string | null;
}

interface GardenCodesGardenCodeByCodeInput {
  types?: string | null;
  userId?: string | null;
  code?: string | null;
}

interface GardenCodeSelector {
  default: GardenCodeDefaultViewInput | null;
  usersPrivateGardenCodes: GardenCodesUsersPrivateGardenCodesInput | null;
  publicGardenCodes: GardenCodesPublicGardenCodesInput | null;
  gardenCodeByCode: GardenCodesGardenCodeByCodeInput | null;
}

interface MultiGardenCodeInput {
  terms?: any;
  resolverArgs?: any;
  enableTotal?: boolean | null;
  enableCache?: boolean | null;
}

interface MultiGardenCodeOutput {
  results: Array<GardenCode>;
  totalCount: number | null;
}

interface GoogleServiceAccountSession {
  _id: string;
  schemaVersion: number;
  createdAt: Date;
  legacyData: any;
  email: string | null;
  refreshToken: string | null;
  estimatedExpiry: Date | null;
  active: boolean | null;
  revoked: boolean | null;
}

interface SingleGoogleServiceAccountSessionInput {
  selector?: SelectorInput | null;
  resolverArgs?: any;
}

interface SingleGoogleServiceAccountSessionOutput {
  result: GoogleServiceAccountSession | null;
}

interface GoogleServiceAccountSessionSelector {
  default: EmptyViewInput | null;
}

interface MultiGoogleServiceAccountSessionInput {
  terms?: any;
  resolverArgs?: any;
  enableTotal?: boolean | null;
  enableCache?: boolean | null;
}

interface MultiGoogleServiceAccountSessionOutput {
  results: Array<GoogleServiceAccountSession>;
  totalCount: number | null;
}

interface Images {
  _id: string;
  schemaVersion: number;
  createdAt: Date;
  legacyData: any;
}

interface JargonTerm {
  _id: string;
  schemaVersion: number;
  createdAt: Date;
  legacyData: any;
  contents: Revision | null;
  contents_latest: string | null;
  postId: string;
  post: Post | null;
  term: string;
  humansAndOrAIEdited: string | null;
  approved: boolean;
  deleted: boolean;
  altTerms: Array<string>;
}

interface SingleJargonTermInput {
  selector?: SelectorInput | null;
  resolverArgs?: any;
}

interface SingleJargonTermOutput {
  result: JargonTerm | null;
}

interface JargonTermsPostEditorJargonTermsInput {
  postId?: string | null;
}

interface JargonTermsPostsApprovedJargonInput {
  postIds?: string | null;
}

interface JargonTermSelector {
  default: EmptyViewInput | null;
  postEditorJargonTerms: JargonTermsPostEditorJargonTermsInput | null;
  glossaryEditAll: EmptyViewInput | null;
  postsApprovedJargon: JargonTermsPostsApprovedJargonInput | null;
}

interface MultiJargonTermInput {
  terms?: any;
  resolverArgs?: any;
  enableTotal?: boolean | null;
  enableCache?: boolean | null;
}

interface MultiJargonTermOutput {
  results: Array<JargonTerm>;
  totalCount: number | null;
}

interface LWEvent {
  _id: string;
  schemaVersion: number;
  createdAt: Date | null;
  legacyData: any;
  userId: string | null;
  user: User | null;
  name: string | null;
  documentId: string | null;
  important: boolean | null;
  properties: any;
  intercom: boolean | null;
}

interface SingleLWEventInput {
  selector?: SelectorInput | null;
  resolverArgs?: any;
}

interface SingleLWEventOutput {
  result: LWEvent | null;
}

interface LWEventsAdminViewInput {
  name?: string | null;
}

interface LWEventsPostVisitsInput {
  postId?: string | null;
  userId?: string | null;
  limit?: string | null;
}

interface LWEventsEmailHistoryInput {
  userId?: string | null;
}

interface LWEventSelector {
  default: EmptyViewInput | null;
  adminView: LWEventsAdminViewInput | null;
  postVisits: LWEventsPostVisitsInput | null;
  emailHistory: LWEventsEmailHistoryInput | null;
  gatherTownUsers: EmptyViewInput | null;
}

interface MultiLWEventInput {
  terms?: any;
  resolverArgs?: any;
  enableTotal?: boolean | null;
  enableCache?: boolean | null;
}

interface MultiLWEventOutput {
  results: Array<LWEvent>;
  totalCount: number | null;
}

interface LegacyData {
  _id: string;
  schemaVersion: number;
  createdAt: Date;
  legacyData: any;
}

interface LlmConversation {
  _id: string;
  schemaVersion: number;
  createdAt: Date;
  legacyData: any;
  userId: string | null;
  user: User | null;
  title: string | null;
  model: string | null;
  systemPrompt: string | null;
  lastUpdatedAt: Date | null;
  messages: Array<LlmMessage> | null;
  deleted: boolean | null;
  totalCharacterCount: number | null;
}

interface SingleLlmConversationInput {
  selector?: SelectorInput | null;
  resolverArgs?: any;
}

interface SingleLlmConversationOutput {
  result: LlmConversation | null;
}

interface LlmConversationsLlmConversationsWithUserInput {
  userId?: string | null;
}

interface LlmConversationsLlmConversationsAllInput {
  showDeleted?: boolean | null;
}

interface LlmConversationSelector {
  default: EmptyViewInput | null;
  llmConversationsWithUser: LlmConversationsLlmConversationsWithUserInput | null;
  llmConversationsAll: LlmConversationsLlmConversationsAllInput | null;
}

interface MultiLlmConversationInput {
  terms?: any;
  resolverArgs?: any;
  enableTotal?: boolean | null;
  enableCache?: boolean | null;
}

interface MultiLlmConversationOutput {
  results: Array<LlmConversation>;
  totalCount: number | null;
}

interface LlmMessage {
  _id: string;
  schemaVersion: number;
  createdAt: Date;
  legacyData: any;
  userId: string | null;
  conversationId: string | null;
  role: string | null;
  content: string | null;
}

interface Localgroup {
  _id: string;
  schemaVersion: number;
  createdAt: Date;
  legacyData: any;
  contents: Revision | null;
  contents_latest: string | null;
  name: string;
  nameInAnotherLanguage: string | null;
  organizerIds: Array<string>;
  organizers: Array<User>;
  lastActivity: Date;
  types: Array<string>;
  categories: Array<string> | null;
  isOnline: boolean;
  mongoLocation: any;
  googleLocation: any;
  location: string | null;
  contactInfo: string | null;
  facebookLink: string | null;
  facebookPageLink: string | null;
  meetupLink: string | null;
  slackLink: string | null;
  website: string | null;
  bannerImageId: string | null;
  inactive: boolean;
  deleted: boolean;
}

interface SingleLocalgroupInput {
  selector?: SelectorInput | null;
  resolverArgs?: any;
}

interface SingleLocalgroupOutput {
  result: Localgroup | null;
}

interface LocalgroupDefaultViewInput {
  filters?: Array<string> | null;
  includeInactive?: boolean | null;
}

interface LocalgroupsUserOrganizesGroupsInput {
  filters?: Array<string> | null;
  includeInactive?: boolean | null;
  userId?: string | null;
}

interface LocalgroupsUserActiveGroupsInput {
  filters?: Array<string> | null;
  includeInactive?: boolean | null;
  userId?: string | null;
}

interface LocalgroupsUserInactiveGroupsInput {
  filters?: Array<string> | null;
  includeInactive?: boolean | null;
  userId?: string | null;
}

interface LocalgroupsAllInput {
  filters?: Array<string> | null;
  includeInactive?: boolean | null;
}

interface LocalgroupsNearbyInput {
  filters?: Array<string> | null;
  includeInactive?: boolean | null;
  lng?: number | null;
  lat?: number | null;
}

interface LocalgroupsSingleInput {
  filters?: Array<string> | null;
  includeInactive?: boolean | null;
  groupId?: string | null;
}

interface LocalgroupsLocalInput {
  filters?: Array<string> | null;
  includeInactive?: boolean | null;
}

interface LocalgroupsOnlineInput {
  filters?: Array<string> | null;
  includeInactive?: boolean | null;
}

interface LocalgroupSelector {
  default: LocalgroupDefaultViewInput | null;
  userOrganizesGroups: LocalgroupsUserOrganizesGroupsInput | null;
  userActiveGroups: LocalgroupsUserActiveGroupsInput | null;
  userInactiveGroups: LocalgroupsUserInactiveGroupsInput | null;
  all: LocalgroupsAllInput | null;
  nearby: LocalgroupsNearbyInput | null;
  single: LocalgroupsSingleInput | null;
  local: LocalgroupsLocalInput | null;
  online: LocalgroupsOnlineInput | null;
}

interface MultiLocalgroupInput {
  terms?: any;
  resolverArgs?: any;
  enableTotal?: boolean | null;
  enableCache?: boolean | null;
}

interface MultiLocalgroupOutput {
  results: Array<Localgroup>;
  totalCount: number | null;
}

interface ManifoldProbabilitiesCache {
  _id: string;
  schemaVersion: number;
  createdAt: Date;
  legacyData: any;
  marketId: string;
  probability: number;
  isResolved: boolean;
  year: number;
  lastUpdated: Date;
  url: string | null;
  mechanism: string | null;
  pool: any;
  p: number | null;
}

interface Message {
  _id: string;
  schemaVersion: number;
  createdAt: Date | null;
  legacyData: any;
  contents: Revision | null;
  contents_latest: string | null;
  userId: string | null;
  user: User | null;
  conversationId: string | null;
  conversation: Conversation | null;
  noEmail: boolean | null;
  currentUserVote: string | null;
  currentUserExtendedVote: any;
  voteCount: number;
  baseScore: number;
  extendedScore: any;
  score: number;
  afBaseScore: number | null;
  afExtendedScore: any;
  afVoteCount: number | null;
}

interface SingleMessageInput {
  selector?: SelectorInput | null;
  resolverArgs?: any;
}

interface SingleMessageOutput {
  result: Message | null;
}

interface MessagesMessagesConversationInput {
  conversationId?: string | null;
}

interface MessagesConversationPreviewInput {
  conversationId?: string | null;
}

interface MessageSelector {
  default: EmptyViewInput | null;
  messagesConversation: MessagesMessagesConversationInput | null;
  conversationPreview: MessagesConversationPreviewInput | null;
}

interface MultiMessageInput {
  terms?: any;
  resolverArgs?: any;
  enableTotal?: boolean | null;
  enableCache?: boolean | null;
}

interface MultiMessageOutput {
  results: Array<Message>;
  totalCount: number | null;
}

interface Migration {
  _id: string;
  schemaVersion: number;
  createdAt: Date;
  legacyData: any;
}

interface ModerationTemplate {
  _id: string;
  schemaVersion: number;
  createdAt: Date;
  legacyData: any;
  contents: Revision | null;
  contents_latest: string | null;
  name: string;
  collectionName: ModerationTemplateType;
  order: number;
  deleted: boolean;
}

interface SingleModerationTemplateInput {
  selector?: SelectorInput | null;
  resolverArgs?: any;
}

interface SingleModerationTemplateOutput {
  result: ModerationTemplate | null;
}

interface ModerationTemplatesModerationTemplatesListInput {
  collectionName?: string | null;
}

interface ModerationTemplateSelector {
  default: EmptyViewInput | null;
  moderationTemplatesPage: EmptyViewInput | null;
  moderationTemplatesList: ModerationTemplatesModerationTemplatesListInput | null;
}

interface MultiModerationTemplateInput {
  terms?: any;
  resolverArgs?: any;
  enableTotal?: boolean | null;
  enableCache?: boolean | null;
}

interface MultiModerationTemplateOutput {
  results: Array<ModerationTemplate>;
  totalCount: number | null;
}

interface ModeratorAction {
  _id: string;
  schemaVersion: number;
  createdAt: Date;
  legacyData: any;
  userId: string;
  user: User | null;
  type: ModeratorActionType;
  endedAt: Date | null;
  active: boolean;
}

interface SingleModeratorActionInput {
  selector?: SelectorInput | null;
  resolverArgs?: any;
}

interface SingleModeratorActionOutput {
  result: ModeratorAction | null;
}

interface ModeratorActionsUserModeratorActionsInput {
  userIds?: Array<string> | null;
}

interface ModeratorActionSelector {
  default: EmptyViewInput | null;
  userModeratorActions: ModeratorActionsUserModeratorActionsInput | null;
  restrictionModerationActions: EmptyViewInput | null;
}

interface MultiModeratorActionInput {
  terms?: any;
  resolverArgs?: any;
  enableTotal?: boolean | null;
  enableCache?: boolean | null;
}

interface MultiModeratorActionOutput {
  results: Array<ModeratorAction>;
  totalCount: number | null;
}

interface MultiDocument {
  _id: string;
  schemaVersion: number;
  createdAt: Date;
  legacyData: any;
  contents: Revision | null;
  contents_latest: string | null;
  pingbacks: any;
  slug: string;
  oldSlugs: Array<string>;
  title: string | null;
  preview: string | null;
  tabTitle: string;
  tabSubtitle: string | null;
  userId: string;
  user: User | null;
  parentDocumentId: string;
  parentTag: Tag | null;
  parentLens: MultiDocument | null;
  collectionName: MultiDocumentCollectionName;
  fieldName: MultiDocumentFieldName;
  index: number;
  tableOfContents: any;
  contributors: TagContributorsList | null;
  contributionStats: any;
  arbitalLinkedPages: ArbitalLinkedPages | null;
  htmlWithContributorAnnotations: string | null;
  summaries: Array<MultiDocument>;
  textLastUpdatedAt: Date | null;
  deleted: boolean;
  currentUserVote: string | null;
  currentUserExtendedVote: any;
  voteCount: number;
  baseScore: number;
  extendedScore: any;
  score: number;
  afBaseScore: number | null;
  afExtendedScore: any;
  afVoteCount: number | null;
}

interface SingleMultiDocumentInput {
  selector?: SelectorInput | null;
  resolverArgs?: any;
}

interface SingleMultiDocumentOutput {
  result: MultiDocument | null;
}

interface MultiDocumentDefaultViewInput {
  excludedDocumentIds?: Array<string> | null;
}

interface MultiDocumentsLensBySlugInput {
  excludedDocumentIds?: Array<string> | null;
  slug?: string | null;
}

interface MultiDocumentsSummariesByParentIdInput {
  excludedDocumentIds?: Array<string> | null;
  parentDocumentId?: string | null;
}

interface MultiDocumentsPingbackLensPagesInput {
  excludedDocumentIds?: Array<string> | null;
  documentId?: string | null;
}

interface MultiDocumentSelector {
  default: MultiDocumentDefaultViewInput | null;
  lensBySlug: MultiDocumentsLensBySlugInput | null;
  summariesByParentId: MultiDocumentsSummariesByParentIdInput | null;
  pingbackLensPages: MultiDocumentsPingbackLensPagesInput | null;
}

interface MultiMultiDocumentInput {
  terms?: any;
  resolverArgs?: any;
  enableTotal?: boolean | null;
  enableCache?: boolean | null;
}

interface MultiMultiDocumentOutput {
  results: Array<MultiDocument>;
  totalCount: number | null;
}

interface Notification {
  _id: string;
  schemaVersion: number;
  createdAt: Date | null;
  legacyData: any;
  userId: string | null;
  documentId: string | null;
  documentType: string | null;
  extraData: any;
  link: string | null;
  title: string | null;
  message: string | null;
  type: string | null;
  deleted: boolean | null;
  viewed: boolean | null;
  emailed: boolean | null;
  waitingForBatch: boolean | null;
}

interface SingleNotificationInput {
  selector?: SelectorInput | null;
  resolverArgs?: any;
}

interface SingleNotificationOutput {
  result: Notification | null;
}

interface NotificationsUserNotificationsInput {
  userId?: string | null;
  type?: string | null;
  viewed?: string | null;
}

interface NotificationsUnreadUserNotificationsInput {
  userId?: string | null;
  type?: string | null;
  lastViewedDate?: string | null;
}

interface NotificationsAdminAlertNotificationsInput {
  type?: string | null;
}

interface NotificationSelector {
  default: EmptyViewInput | null;
  userNotifications: NotificationsUserNotificationsInput | null;
  unreadUserNotifications: NotificationsUnreadUserNotificationsInput | null;
  adminAlertNotifications: NotificationsAdminAlertNotificationsInput | null;
}

interface MultiNotificationInput {
  terms?: any;
  resolverArgs?: any;
  enableTotal?: boolean | null;
  enableCache?: boolean | null;
}

interface MultiNotificationOutput {
  results: Array<Notification>;
  totalCount: number | null;
}

interface PageCacheEntry {
  _id: string;
  schemaVersion: number;
  createdAt: Date;
  legacyData: any;
}

interface PetrovDayAction {
  _id: string;
  schemaVersion: number;
  createdAt: Date;
  legacyData: any;
  actionType: string;
  data: any;
  userId: string | null;
}

interface SinglePetrovDayActionInput {
  selector?: SelectorInput | null;
  resolverArgs?: any;
}

interface SinglePetrovDayActionOutput {
  result: PetrovDayAction | null;
}

interface PetrovDayActionsGetActionInput {
  userId?: string | null;
  actionType?: string | null;
}

interface PetrovDayActionsLaunchDashboardInput {
  side?: string | null;
}

interface PetrovDayActionsWarningConsoleInput {
  side?: string | null;
}

interface PetrovDayActionSelector {
  default: EmptyViewInput | null;
  getAction: PetrovDayActionsGetActionInput | null;
  launchDashboard: PetrovDayActionsLaunchDashboardInput | null;
  adminConsole: EmptyViewInput | null;
  warningConsole: PetrovDayActionsWarningConsoleInput | null;
}

interface MultiPetrovDayActionInput {
  terms?: any;
  resolverArgs?: any;
  enableTotal?: boolean | null;
  enableCache?: boolean | null;
}

interface MultiPetrovDayActionOutput {
  results: Array<PetrovDayAction>;
  totalCount: number | null;
}

interface PetrovDayLaunch {
  _id: string;
  schemaVersion: number;
  createdAt: Date;
  legacyData: any;
  launchCode: string;
  hashedLaunchCode: string | null;
  userId: string | null;
}

interface PodcastEpisode {
  _id: string;
  schemaVersion: number;
  createdAt: Date;
  legacyData: any;
  podcastId: string;
  podcast: Podcast;
  title: string;
  episodeLink: string;
  externalEpisodeId: string;
}

interface SinglePodcastEpisodeInput {
  selector?: SelectorInput | null;
  resolverArgs?: any;
}

interface SinglePodcastEpisodeOutput {
  result: PodcastEpisode | null;
}

interface PodcastEpisodeByExternalIdInput {
  externalEpisodeId?: string | null;
  _id?: string | null;
}

interface PodcastEpisodeSelector {
  default: EmptyViewInput | null;
  episodeByExternalId: PodcastEpisodeByExternalIdInput | null;
}

interface MultiPodcastEpisodeInput {
  terms?: any;
  resolverArgs?: any;
  enableTotal?: boolean | null;
  enableCache?: boolean | null;
}

interface MultiPodcastEpisodeOutput {
  results: Array<PodcastEpisode>;
  totalCount: number | null;
}

interface Podcast {
  _id: string;
  schemaVersion: number;
  createdAt: Date;
  legacyData: any;
  title: string;
  applePodcastLink: string | null;
  spotifyPodcastLink: string | null;
}

interface SinglePodcastInput {
  selector?: SelectorInput | null;
  resolverArgs?: any;
}

interface SinglePodcastOutput {
  result: Podcast | null;
}

interface PodcastSelector {
  default: EmptyViewInput | null;
}

interface MultiPodcastInput {
  terms?: any;
  resolverArgs?: any;
  enableTotal?: boolean | null;
  enableCache?: boolean | null;
}

interface MultiPodcastOutput {
  results: Array<Podcast>;
  totalCount: number | null;
}

interface PostRecommendation {
  _id: string;
  schemaVersion: number;
  createdAt: Date;
  legacyData: any;
  userId: string | null;
  user: User | null;
  clientId: string | null;
  postId: string | null;
  post: Post | null;
  strategyName: string | null;
  strategySettings: any;
  recommendationCount: number | null;
  lastRecommendedAt: Date | null;
  clickedAt: Date | null;
}

interface PostRelation {
  _id: string;
  schemaVersion: number;
  createdAt: Date;
  legacyData: any;
  type: string;
  sourcePostId: string;
  sourcePost: Post | null;
  targetPostId: string;
  targetPost: Post | null;
  order: number | null;
}

interface SinglePostRelationInput {
  selector?: SelectorInput | null;
  resolverArgs?: any;
}

interface SinglePostRelationOutput {
  result: PostRelation | null;
}

interface PostRelationsAllPostRelationsInput {
  postId?: string | null;
}

interface PostRelationSelector {
  default: EmptyViewInput | null;
  allPostRelations: PostRelationsAllPostRelationsInput | null;
}

interface MultiPostRelationInput {
  terms?: any;
  resolverArgs?: any;
  enableTotal?: boolean | null;
  enableCache?: boolean | null;
}

interface MultiPostRelationOutput {
  results: Array<PostRelation>;
  totalCount: number | null;
}

interface Post {
  _id: string;
  schemaVersion: number;
  createdAt: Date | null;
  legacyData: any;
  contents: Revision | null;
  contents_latest: string | null;
  revisions: Array<Revision> | null;
  version: string | null;
  pingbacks: any;
  moderationGuidelines: Revision | null;
  moderationGuidelines_latest: string | null;
  customHighlight: Revision | null;
  customHighlight_latest: string | null;
  slug: string;
  postedAt: Date;
  modifiedAt: Date | null;
  url: string | null;
  postCategory: PostCategory;
  title: string;
  viewCount: number | null;
  lastCommentedAt: Date;
  clickCount: number | null;
  deletedDraft: boolean;
  status: number;
  isFuture: boolean;
  sticky: boolean;
  stickyPriority: number;
  userIP: string | null;
  userAgent: string | null;
  referrer: string | null;
  author: string | null;
  userId: string | null;
  user: User | null;
  domain: string | null;
  pageUrl: string;
  pageUrlRelative: string | null;
  linkUrl: string | null;
  postedAtFormatted: string | null;
  emailShareUrl: string | null;
  twitterShareUrl: string | null;
  facebookShareUrl: string | null;
  socialPreviewImageUrl: string | null;
  question: boolean;
  authorIsUnreviewed: boolean;
  readTimeMinutesOverride: number | null;
  readTimeMinutes: number;
  wordCount: number | null;
  htmlBody: string | null;
  submitToFrontpage: boolean;
  hiddenRelatedQuestion: boolean;
  originalPostRelationSourceId: string | null;
  sourcePostRelations: Array<PostRelation>;
  targetPostRelations: Array<PostRelation>;
  shortform: boolean;
  canonicalSource: string | null;
  nominationCount2018: number;
  nominationCount2019: number;
  reviewCount2018: number;
  reviewCount2019: number;
  reviewCount: number;
  reviewVoteCount: number;
  positiveReviewVoteCount: number;
  manifoldReviewMarketId: string | null;
  annualReviewMarketProbability: number | null;
  annualReviewMarketIsResolved: boolean | null;
  annualReviewMarketYear: number | null;
  annualReviewMarketUrl: string | null;
  glossary: Array<JargonTerm>;
  reviewVoteScoreAF: number;
  reviewVotesAF: Array<number>;
  reviewVoteScoreHighKarma: number;
  reviewVotesHighKarma: Array<number>;
  reviewVoteScoreAllKarma: number;
  reviewVotesAllKarma: Array<number>;
  finalReviewVoteScoreHighKarma: number;
  finalReviewVotesHighKarma: Array<number>;
  finalReviewVoteScoreAllKarma: number;
  finalReviewVotesAllKarma: Array<number>;
  finalReviewVoteScoreAF: number;
  finalReviewVotesAF: Array<number>;
  lastCommentPromotedAt: Date | null;
  tagRel: TagRel | null;
  tags: Array<Tag>;
  tagRelevance: any;
  tagRels: Array<TagRel>;
  lastPromotedComment: Comment | null;
  bestAnswer: Comment | null;
  noIndex: boolean;
  rsvps: Array<any> | null;
  rsvpCounts: any;
  activateRSVPs: boolean | null;
  nextDayReminderSent: boolean;
  onlyVisibleToLoggedIn: boolean;
  onlyVisibleToEstablishedAccounts: boolean;
  hideFromRecentDiscussions: boolean;
  currentUserReviewVote: ReviewVote | null;
  reviewWinner: ReviewWinner | null;
  spotlight: Spotlight | null;
  votingSystem: string | null;
  myEditorAccess: string;
  podcastEpisodeId: string | null;
  podcastEpisode: PodcastEpisode | null;
  forceAllowType3Audio: boolean;
  legacy: boolean;
  legacyId: string | null;
  legacySpam: boolean;
  feedId: string | null;
  feed: RSSFeed | null;
  feedLink: string | null;
  lastVisitedAt: Date | null;
  isRead: boolean | null;
  curatedDate: Date | null;
  metaDate: Date | null;
  suggestForCuratedUserIds: Array<string> | null;
  suggestForCuratedUsernames: string | null;
  frontpageDate: Date | null;
  autoFrontpage: string | null;
  collectionTitle: string | null;
  coauthorStatuses: Array<CoauthorStatusOutput> | null;
  coauthorUserIds: Array<string>;
  coauthors: Array<User> | null;
  hasCoauthorPermission: boolean;
  socialPreviewImageId: string | null;
  socialPreviewImageAutoUrl: string | null;
  socialPreview: SocialPreviewOutput | null;
  socialPreviewData: SocialPreviewType;
  fmCrosspost: CrosspostOutput | null;
  canonicalSequenceId: string | null;
  canonicalSequence: Sequence | null;
  canonicalCollectionSlug: string | null;
  canonicalCollection: Collection | null;
  canonicalBookId: string | null;
  canonicalBook: Book | null;
  canonicalNextPostSlug: string | null;
  canonicalPrevPostSlug: string | null;
  nextPost: Post | null;
  prevPost: Post | null;
  sequence: Sequence | null;
  unlisted: boolean;
  disableRecommendation: boolean;
  defaultRecommendation: boolean;
  hideFromPopularComments: boolean | null;
  draft: boolean | null;
  wasEverUndrafted: boolean | null;
  meta: boolean;
  hideFrontpageComments: boolean;
  maxBaseScore: number;
  scoreExceeded2Date: Date | null;
  scoreExceeded30Date: Date | null;
  scoreExceeded45Date: Date | null;
  scoreExceeded75Date: Date | null;
  scoreExceeded125Date: Date | null;
  scoreExceeded200Date: Date | null;
  bannedUserIds: Array<string> | null;
  commentsLocked: boolean | null;
  commentsLockedToAccountsCreatedAfter: Date | null;
  organizerIds: Array<string> | null;
  organizers: Array<User> | null;
  groupId: string | null;
  group: Localgroup | null;
  eventType: string | null;
  isEvent: boolean;
  reviewedByUserId: string | null;
  reviewedByUser: User | null;
  reviewForCuratedUserId: string | null;
  startTime: Date | null;
  localStartTime: Date | null;
  endTime: Date | null;
  localEndTime: Date | null;
  eventRegistrationLink: string | null;
  joinEventLink: string | null;
  onlineEvent: boolean;
  globalEvent: boolean;
  mongoLocation: any;
  googleLocation: any;
  location: string | null;
  contactInfo: string | null;
  facebookLink: string | null;
  meetupLink: string | null;
  website: string | null;
  eventImageId: string | null;
  types: Array<string> | null;
  metaSticky: boolean;
  sharingSettings: any;
  shareWithUsers: Array<string> | null;
  usersSharedWith: Array<User> | null;
  linkSharingKey: string | null;
  linkSharingKeyUsedBy: Array<string> | null;
  commentSortOrder: string | null;
  hideAuthor: boolean;
  tableOfContents: any;
  tableOfContentsRevision: any;
  sideComments: any;
  sideCommentsCache: SideCommentCache | null;
  sideCommentVisibility: string | null;
  disableSidenotes: boolean;
  moderationStyle: string | null;
  ignoreRateLimits: boolean | null;
  hideCommentKarma: boolean;
  commentCount: number;
  topLevelCommentCount: number;
  recentComments: Array<Comment> | null;
  languageModelSummary: string | null;
  debate: boolean;
  collabEditorDialogue: boolean;
  totalDialogueResponseCount: number;
  mostRecentPublishedDialogueResponseDate: Date | null;
  unreadDebateResponseCount: number;
  emojiReactors: any;
  commentEmojiReactors: any;
  rejected: boolean;
  rejectedReason: string | null;
  rejectedByUserId: string | null;
  rejectedByUser: User | null;
  dialogTooltipPreview: string | null;
  dialogueMessageContents: string | null;
  firstVideoAttribsForPreview: any;
  subforumTagId: string | null;
  subforumTag: Tag | null;
  af: boolean;
  afDate: Date | null;
  afCommentCount: number;
  afLastCommentedAt: Date | null;
  afSticky: boolean;
  suggestForAlignmentUserIds: Array<string>;
  suggestForAlignmentUsers: Array<User>;
  reviewForAlignmentUserId: string | null;
  agentFoundationsId: string | null;
  swrCachingEnabled: boolean | null;
  generateDraftJargon: boolean | null;
  curationNotices: Array<CurationNotice> | null;
  reviews: Array<Comment> | null;
  automatedContentEvaluations: AutomatedContentEvaluation | null;
  currentUserVote: string | null;
  currentUserExtendedVote: any;
  voteCount: number;
  baseScore: number;
  extendedScore: any;
  score: number;
  afBaseScore: number | null;
  afExtendedScore: any;
  afVoteCount: number | null;
  frontpageClassification: FrontpageClassification | null;
}

interface FrontpageClassification {
  isFrontpage: boolean;
  probability: number;
}

interface SinglePostInput {
  selector?: SelectorInput | null;
  resolverArgs?: any;
  allowNull?: boolean | null;
}

interface SinglePostOutput {
  result: Post | null;
}

interface PostDefaultViewInput {
  postIds?: Array<string> | null;
  notPostIds?: Array<string> | null;
  groupId?: string | null;
  af?: boolean | null;
  question?: boolean | null;
  authorIsUnreviewed?: boolean | null;
  exactPostIds?: Array<string> | null;
  hideCommunity?: boolean | null;
  karmaThreshold?: number | null;
  excludeEvents?: boolean | null;
  userId?: string | null;
  includeRelatedQuestions?: string | null;
  filter?: string | null;
  view?: string | null;
  filterSettings?: any;
  sortedBy?: string | null;
  after?: string | null;
  before?: string | null;
  timeField?: string | null;
  curatedAfter?: string | null;
}

interface PostsUserPostsInput {
  postIds?: Array<string> | null;
  notPostIds?: Array<string> | null;
  groupId?: string | null;
  af?: boolean | null;
  question?: boolean | null;
  authorIsUnreviewed?: boolean | null;
  exactPostIds?: Array<string> | null;
  hideCommunity?: boolean | null;
  karmaThreshold?: number | null;
  excludeEvents?: boolean | null;
  userId?: string | null;
  includeRelatedQuestions?: string | null;
  filter?: string | null;
  view?: string | null;
  filterSettings?: any;
  sortedBy?: string | null;
  after?: string | null;
  before?: string | null;
  timeField?: string | null;
  curatedAfter?: string | null;
}

interface PostsMagicInput {
  postIds?: Array<string> | null;
  notPostIds?: Array<string> | null;
  groupId?: string | null;
  af?: boolean | null;
  question?: boolean | null;
  authorIsUnreviewed?: boolean | null;
  exactPostIds?: Array<string> | null;
  hideCommunity?: boolean | null;
  karmaThreshold?: number | null;
  excludeEvents?: boolean | null;
  userId?: string | null;
  includeRelatedQuestions?: string | null;
  filter?: string | null;
  view?: string | null;
  filterSettings?: any;
  sortedBy?: string | null;
  after?: string | null;
  before?: string | null;
  timeField?: string | null;
  curatedAfter?: string | null;
  meta?: boolean | null;
  forum?: boolean | null;
  limit?: number | null;
}

interface PostsTopInput {
  postIds?: Array<string> | null;
  notPostIds?: Array<string> | null;
  groupId?: string | null;
  af?: boolean | null;
  question?: boolean | null;
  authorIsUnreviewed?: boolean | null;
  exactPostIds?: Array<string> | null;
  hideCommunity?: boolean | null;
  karmaThreshold?: number | null;
  excludeEvents?: boolean | null;
  userId?: string | null;
  includeRelatedQuestions?: string | null;
  filter?: string | null;
  view?: string | null;
  filterSettings?: any;
  sortedBy?: string | null;
  after?: string | null;
  before?: string | null;
  timeField?: string | null;
  curatedAfter?: string | null;
  meta?: boolean | null;
  forum?: boolean | null;
}

interface PostsNewInput {
  postIds?: Array<string> | null;
  notPostIds?: Array<string> | null;
  groupId?: string | null;
  af?: boolean | null;
  question?: boolean | null;
  authorIsUnreviewed?: boolean | null;
  exactPostIds?: Array<string> | null;
  hideCommunity?: boolean | null;
  karmaThreshold?: number | null;
  excludeEvents?: boolean | null;
  userId?: string | null;
  includeRelatedQuestions?: string | null;
  filter?: string | null;
  view?: string | null;
  filterSettings?: any;
  sortedBy?: string | null;
  after?: string | null;
  before?: string | null;
  timeField?: string | null;
  curatedAfter?: string | null;
  meta?: boolean | null;
  forum?: boolean | null;
}

interface PostsRecentCommentsInput {
  postIds?: Array<string> | null;
  notPostIds?: Array<string> | null;
  groupId?: string | null;
  af?: boolean | null;
  question?: boolean | null;
  authorIsUnreviewed?: boolean | null;
  exactPostIds?: Array<string> | null;
  hideCommunity?: boolean | null;
  karmaThreshold?: number | null;
  excludeEvents?: boolean | null;
  userId?: string | null;
  includeRelatedQuestions?: string | null;
  filter?: string | null;
  view?: string | null;
  filterSettings?: any;
  sortedBy?: string | null;
  after?: string | null;
  before?: string | null;
  timeField?: string | null;
  curatedAfter?: string | null;
}

interface PostsOldInput {
  postIds?: Array<string> | null;
  notPostIds?: Array<string> | null;
  groupId?: string | null;
  af?: boolean | null;
  question?: boolean | null;
  authorIsUnreviewed?: boolean | null;
  exactPostIds?: Array<string> | null;
  hideCommunity?: boolean | null;
  karmaThreshold?: number | null;
  excludeEvents?: boolean | null;
  userId?: string | null;
  includeRelatedQuestions?: string | null;
  filter?: string | null;
  view?: string | null;
  filterSettings?: any;
  sortedBy?: string | null;
  after?: string | null;
  before?: string | null;
  timeField?: string | null;
  curatedAfter?: string | null;
}

interface PostsTimeframeInput {
  postIds?: Array<string> | null;
  notPostIds?: Array<string> | null;
  groupId?: string | null;
  af?: boolean | null;
  question?: boolean | null;
  authorIsUnreviewed?: boolean | null;
  exactPostIds?: Array<string> | null;
  hideCommunity?: boolean | null;
  karmaThreshold?: number | null;
  excludeEvents?: boolean | null;
  userId?: string | null;
  includeRelatedQuestions?: string | null;
  filter?: string | null;
  view?: string | null;
  filterSettings?: any;
  sortedBy?: string | null;
  after?: string | null;
  before?: string | null;
  timeField?: string | null;
  curatedAfter?: string | null;
  limit?: number | null;
}

interface PostsDailyInput {
  postIds?: Array<string> | null;
  notPostIds?: Array<string> | null;
  groupId?: string | null;
  af?: boolean | null;
  question?: boolean | null;
  authorIsUnreviewed?: boolean | null;
  exactPostIds?: Array<string> | null;
  hideCommunity?: boolean | null;
  karmaThreshold?: number | null;
  excludeEvents?: boolean | null;
  userId?: string | null;
  includeRelatedQuestions?: string | null;
  filter?: string | null;
  view?: string | null;
  filterSettings?: any;
  sortedBy?: string | null;
  after?: string | null;
  before?: string | null;
  timeField?: string | null;
  curatedAfter?: string | null;
}

interface PostsTagRelevanceInput {
  postIds?: Array<string> | null;
  notPostIds?: Array<string> | null;
  groupId?: string | null;
  af?: boolean | null;
  question?: boolean | null;
  authorIsUnreviewed?: boolean | null;
  exactPostIds?: Array<string> | null;
  hideCommunity?: boolean | null;
  karmaThreshold?: number | null;
  excludeEvents?: boolean | null;
  userId?: string | null;
  includeRelatedQuestions?: string | null;
  filter?: string | null;
  view?: string | null;
  filterSettings?: any;
  sortedBy?: string | null;
  after?: string | null;
  before?: string | null;
  timeField?: string | null;
  curatedAfter?: string | null;
  tagId?: string | null;
}

interface PostsFrontpageInput {
  postIds?: Array<string> | null;
  notPostIds?: Array<string> | null;
  groupId?: string | null;
  af?: boolean | null;
  question?: boolean | null;
  authorIsUnreviewed?: boolean | null;
  exactPostIds?: Array<string> | null;
  hideCommunity?: boolean | null;
  karmaThreshold?: number | null;
  excludeEvents?: boolean | null;
  userId?: string | null;
  includeRelatedQuestions?: string | null;
  filter?: string | null;
  view?: string | null;
  filterSettings?: any;
  sortedBy?: string | null;
  after?: string | null;
  before?: string | null;
  timeField?: string | null;
  curatedAfter?: string | null;
}

interface PostsFrontpageRssInput {
  postIds?: Array<string> | null;
  notPostIds?: Array<string> | null;
  groupId?: string | null;
  af?: boolean | null;
  question?: boolean | null;
  authorIsUnreviewed?: boolean | null;
  exactPostIds?: Array<string> | null;
  hideCommunity?: boolean | null;
  karmaThreshold?: number | null;
  excludeEvents?: boolean | null;
  userId?: string | null;
  includeRelatedQuestions?: string | null;
  filter?: string | null;
  view?: string | null;
  filterSettings?: any;
  sortedBy?: string | null;
  after?: string | null;
  before?: string | null;
  timeField?: string | null;
  curatedAfter?: string | null;
}

interface PostsCuratedInput {
  postIds?: Array<string> | null;
  notPostIds?: Array<string> | null;
  groupId?: string | null;
  af?: boolean | null;
  question?: boolean | null;
  authorIsUnreviewed?: boolean | null;
  exactPostIds?: Array<string> | null;
  hideCommunity?: boolean | null;
  karmaThreshold?: number | null;
  excludeEvents?: boolean | null;
  userId?: string | null;
  includeRelatedQuestions?: string | null;
  filter?: string | null;
  view?: string | null;
  filterSettings?: any;
  sortedBy?: string | null;
  after?: string | null;
  before?: string | null;
  timeField?: string | null;
  curatedAfter?: string | null;
}

interface PostsCuratedRssInput {
  postIds?: Array<string> | null;
  notPostIds?: Array<string> | null;
  groupId?: string | null;
  af?: boolean | null;
  question?: boolean | null;
  authorIsUnreviewed?: boolean | null;
  exactPostIds?: Array<string> | null;
  hideCommunity?: boolean | null;
  karmaThreshold?: number | null;
  excludeEvents?: boolean | null;
  userId?: string | null;
  includeRelatedQuestions?: string | null;
  filter?: string | null;
  view?: string | null;
  filterSettings?: any;
  sortedBy?: string | null;
  after?: string | null;
  before?: string | null;
  timeField?: string | null;
  curatedAfter?: string | null;
}

interface PostsCommunityInput {
  postIds?: Array<string> | null;
  notPostIds?: Array<string> | null;
  groupId?: string | null;
  af?: boolean | null;
  question?: boolean | null;
  authorIsUnreviewed?: boolean | null;
  exactPostIds?: Array<string> | null;
  hideCommunity?: boolean | null;
  karmaThreshold?: number | null;
  excludeEvents?: boolean | null;
  userId?: string | null;
  includeRelatedQuestions?: string | null;
  filter?: string | null;
  view?: string | null;
  filterSettings?: any;
  sortedBy?: string | null;
  after?: string | null;
  before?: string | null;
  timeField?: string | null;
  curatedAfter?: string | null;
}

interface PostsCommunityRssInput {
  postIds?: Array<string> | null;
  notPostIds?: Array<string> | null;
  groupId?: string | null;
  af?: boolean | null;
  question?: boolean | null;
  authorIsUnreviewed?: boolean | null;
  exactPostIds?: Array<string> | null;
  hideCommunity?: boolean | null;
  karmaThreshold?: number | null;
  excludeEvents?: boolean | null;
  userId?: string | null;
  includeRelatedQuestions?: string | null;
  filter?: string | null;
  view?: string | null;
  filterSettings?: any;
  sortedBy?: string | null;
  after?: string | null;
  before?: string | null;
  timeField?: string | null;
  curatedAfter?: string | null;
}

interface PostsMetaRssInput {
  postIds?: Array<string> | null;
  notPostIds?: Array<string> | null;
  groupId?: string | null;
  af?: boolean | null;
  question?: boolean | null;
  authorIsUnreviewed?: boolean | null;
  exactPostIds?: Array<string> | null;
  hideCommunity?: boolean | null;
  karmaThreshold?: number | null;
  excludeEvents?: boolean | null;
  userId?: string | null;
  includeRelatedQuestions?: string | null;
  filter?: string | null;
  view?: string | null;
  filterSettings?: any;
  sortedBy?: string | null;
  after?: string | null;
  before?: string | null;
  timeField?: string | null;
  curatedAfter?: string | null;
}

interface PostsRssInput {
  postIds?: Array<string> | null;
  notPostIds?: Array<string> | null;
  groupId?: string | null;
  af?: boolean | null;
  question?: boolean | null;
  authorIsUnreviewed?: boolean | null;
  exactPostIds?: Array<string> | null;
  hideCommunity?: boolean | null;
  karmaThreshold?: number | null;
  excludeEvents?: boolean | null;
  userId?: string | null;
  includeRelatedQuestions?: string | null;
  filter?: string | null;
  view?: string | null;
  filterSettings?: any;
  sortedBy?: string | null;
  after?: string | null;
  before?: string | null;
  timeField?: string | null;
  curatedAfter?: string | null;
  meta?: boolean | null;
  forum?: boolean | null;
}

interface PostsTopQuestionsInput {
  postIds?: Array<string> | null;
  notPostIds?: Array<string> | null;
  groupId?: string | null;
  af?: boolean | null;
  question?: boolean | null;
  authorIsUnreviewed?: boolean | null;
  exactPostIds?: Array<string> | null;
  hideCommunity?: boolean | null;
  karmaThreshold?: number | null;
  excludeEvents?: boolean | null;
  userId?: string | null;
  includeRelatedQuestions?: string | null;
  filter?: string | null;
  view?: string | null;
  filterSettings?: any;
  sortedBy?: string | null;
  after?: string | null;
  before?: string | null;
  timeField?: string | null;
  curatedAfter?: string | null;
}

interface PostsRecentQuestionActivityInput {
  postIds?: Array<string> | null;
  notPostIds?: Array<string> | null;
  groupId?: string | null;
  af?: boolean | null;
  question?: boolean | null;
  authorIsUnreviewed?: boolean | null;
  exactPostIds?: Array<string> | null;
  hideCommunity?: boolean | null;
  karmaThreshold?: number | null;
  excludeEvents?: boolean | null;
  userId?: string | null;
  includeRelatedQuestions?: string | null;
  filter?: string | null;
  view?: string | null;
  filterSettings?: any;
  sortedBy?: string | null;
  after?: string | null;
  before?: string | null;
  timeField?: string | null;
  curatedAfter?: string | null;
}

interface PostsScheduledInput {
  postIds?: Array<string> | null;
  notPostIds?: Array<string> | null;
  groupId?: string | null;
  af?: boolean | null;
  question?: boolean | null;
  authorIsUnreviewed?: boolean | null;
  exactPostIds?: Array<string> | null;
  hideCommunity?: boolean | null;
  karmaThreshold?: number | null;
  excludeEvents?: boolean | null;
  userId?: string | null;
  includeRelatedQuestions?: string | null;
  filter?: string | null;
  view?: string | null;
  filterSettings?: any;
  sortedBy?: string | null;
  after?: string | null;
  before?: string | null;
  timeField?: string | null;
  curatedAfter?: string | null;
}

interface PostsRejectedInput {
  postIds?: Array<string> | null;
  notPostIds?: Array<string> | null;
  groupId?: string | null;
  af?: boolean | null;
  question?: boolean | null;
  authorIsUnreviewed?: boolean | null;
  exactPostIds?: Array<string> | null;
  hideCommunity?: boolean | null;
  karmaThreshold?: number | null;
  excludeEvents?: boolean | null;
  userId?: string | null;
  includeRelatedQuestions?: string | null;
  filter?: string | null;
  view?: string | null;
  filterSettings?: any;
  sortedBy?: string | null;
  after?: string | null;
  before?: string | null;
  timeField?: string | null;
  curatedAfter?: string | null;
}

interface PostsDraftsInput {
  postIds?: Array<string> | null;
  notPostIds?: Array<string> | null;
  groupId?: string | null;
  af?: boolean | null;
  question?: boolean | null;
  authorIsUnreviewed?: boolean | null;
  exactPostIds?: Array<string> | null;
  hideCommunity?: boolean | null;
  karmaThreshold?: number | null;
  excludeEvents?: boolean | null;
  userId?: string | null;
  includeRelatedQuestions?: string | null;
  filter?: string | null;
  view?: string | null;
  filterSettings?: any;
  sortedBy?: string | null;
  after?: string | null;
  before?: string | null;
  timeField?: string | null;
  curatedAfter?: string | null;
  includeDraftEvents?: boolean | null;
  includeArchived?: boolean | null;
  includeShared?: boolean | null;
  sortDraftsBy?: string | null;
}

interface PostsAll_draftsInput {
  postIds?: Array<string> | null;
  notPostIds?: Array<string> | null;
  groupId?: string | null;
  af?: boolean | null;
  question?: boolean | null;
  authorIsUnreviewed?: boolean | null;
  exactPostIds?: Array<string> | null;
  hideCommunity?: boolean | null;
  karmaThreshold?: number | null;
  excludeEvents?: boolean | null;
  userId?: string | null;
  includeRelatedQuestions?: string | null;
  filter?: string | null;
  view?: string | null;
  filterSettings?: any;
  sortedBy?: string | null;
  after?: string | null;
  before?: string | null;
  timeField?: string | null;
  curatedAfter?: string | null;
}

interface PostsUnlistedInput {
  postIds?: Array<string> | null;
  notPostIds?: Array<string> | null;
  groupId?: string | null;
  af?: boolean | null;
  question?: boolean | null;
  authorIsUnreviewed?: boolean | null;
  exactPostIds?: Array<string> | null;
  hideCommunity?: boolean | null;
  karmaThreshold?: number | null;
  excludeEvents?: boolean | null;
  userId?: string | null;
  includeRelatedQuestions?: string | null;
  filter?: string | null;
  view?: string | null;
  filterSettings?: any;
  sortedBy?: string | null;
  after?: string | null;
  before?: string | null;
  timeField?: string | null;
  curatedAfter?: string | null;
}

interface PostsUserAFSubmissionsInput {
  postIds?: Array<string> | null;
  notPostIds?: Array<string> | null;
  groupId?: string | null;
  af?: boolean | null;
  question?: boolean | null;
  authorIsUnreviewed?: boolean | null;
  exactPostIds?: Array<string> | null;
  hideCommunity?: boolean | null;
  karmaThreshold?: number | null;
  excludeEvents?: boolean | null;
  userId?: string | null;
  includeRelatedQuestions?: string | null;
  filter?: string | null;
  view?: string | null;
  filterSettings?: any;
  sortedBy?: string | null;
  after?: string | null;
  before?: string | null;
  timeField?: string | null;
  curatedAfter?: string | null;
}

interface PostsSlugPostInput {
  postIds?: Array<string> | null;
  notPostIds?: Array<string> | null;
  groupId?: string | null;
  af?: boolean | null;
  question?: boolean | null;
  authorIsUnreviewed?: boolean | null;
  exactPostIds?: Array<string> | null;
  hideCommunity?: boolean | null;
  karmaThreshold?: number | null;
  excludeEvents?: boolean | null;
  userId?: string | null;
  includeRelatedQuestions?: string | null;
  filter?: string | null;
  view?: string | null;
  filterSettings?: any;
  sortedBy?: string | null;
  after?: string | null;
  before?: string | null;
  timeField?: string | null;
  curatedAfter?: string | null;
  slug?: string | null;
}

interface PostsLegacyIdPostInput {
  postIds?: Array<string> | null;
  notPostIds?: Array<string> | null;
  groupId?: string | null;
  af?: boolean | null;
  question?: boolean | null;
  authorIsUnreviewed?: boolean | null;
  exactPostIds?: Array<string> | null;
  hideCommunity?: boolean | null;
  karmaThreshold?: number | null;
  excludeEvents?: boolean | null;
  userId?: string | null;
  includeRelatedQuestions?: string | null;
  filter?: string | null;
  view?: string | null;
  filterSettings?: any;
  sortedBy?: string | null;
  after?: string | null;
  before?: string | null;
  timeField?: string | null;
  curatedAfter?: string | null;
  legacyId?: string | null;
}

interface PostsRecentDiscussionThreadsListInput {
  postIds?: Array<string> | null;
  notPostIds?: Array<string> | null;
  groupId?: string | null;
  af?: boolean | null;
  question?: boolean | null;
  authorIsUnreviewed?: boolean | null;
  exactPostIds?: Array<string> | null;
  hideCommunity?: boolean | null;
  karmaThreshold?: number | null;
  excludeEvents?: boolean | null;
  userId?: string | null;
  includeRelatedQuestions?: string | null;
  filter?: string | null;
  view?: string | null;
  filterSettings?: any;
  sortedBy?: string | null;
  after?: string | null;
  before?: string | null;
  timeField?: string | null;
  curatedAfter?: string | null;
  limit?: string | null;
}

interface PostsAfRecentDiscussionThreadsListInput {
  postIds?: Array<string> | null;
  notPostIds?: Array<string> | null;
  groupId?: string | null;
  af?: boolean | null;
  question?: boolean | null;
  authorIsUnreviewed?: boolean | null;
  exactPostIds?: Array<string> | null;
  hideCommunity?: boolean | null;
  karmaThreshold?: number | null;
  excludeEvents?: boolean | null;
  userId?: string | null;
  includeRelatedQuestions?: string | null;
  filter?: string | null;
  view?: string | null;
  filterSettings?: any;
  sortedBy?: string | null;
  after?: string | null;
  before?: string | null;
  timeField?: string | null;
  curatedAfter?: string | null;
  limit?: string | null;
}

interface PostsReviewRecentDiscussionThreadsList2018Input {
  postIds?: Array<string> | null;
  notPostIds?: Array<string> | null;
  groupId?: string | null;
  af?: boolean | null;
  question?: boolean | null;
  authorIsUnreviewed?: boolean | null;
  exactPostIds?: Array<string> | null;
  hideCommunity?: boolean | null;
  karmaThreshold?: number | null;
  excludeEvents?: boolean | null;
  userId?: string | null;
  includeRelatedQuestions?: string | null;
  filter?: string | null;
  view?: string | null;
  filterSettings?: any;
  sortedBy?: string | null;
  after?: string | null;
  before?: string | null;
  timeField?: string | null;
  curatedAfter?: string | null;
  limit?: string | null;
}

interface PostsReviewRecentDiscussionThreadsList2019Input {
  postIds?: Array<string> | null;
  notPostIds?: Array<string> | null;
  groupId?: string | null;
  af?: boolean | null;
  question?: boolean | null;
  authorIsUnreviewed?: boolean | null;
  exactPostIds?: Array<string> | null;
  hideCommunity?: boolean | null;
  karmaThreshold?: number | null;
  excludeEvents?: boolean | null;
  userId?: string | null;
  includeRelatedQuestions?: string | null;
  filter?: string | null;
  view?: string | null;
  filterSettings?: any;
  sortedBy?: string | null;
  after?: string | null;
  before?: string | null;
  timeField?: string | null;
  curatedAfter?: string | null;
  limit?: string | null;
}

interface PostsGlobalEventsInput {
  postIds?: Array<string> | null;
  notPostIds?: Array<string> | null;
  groupId?: string | null;
  af?: boolean | null;
  question?: boolean | null;
  authorIsUnreviewed?: boolean | null;
  exactPostIds?: Array<string> | null;
  hideCommunity?: boolean | null;
  karmaThreshold?: number | null;
  excludeEvents?: boolean | null;
  userId?: string | null;
  includeRelatedQuestions?: string | null;
  filter?: string | null;
  view?: string | null;
  filterSettings?: any;
  sortedBy?: string | null;
  after?: string | null;
  before?: string | null;
  timeField?: string | null;
  curatedAfter?: string | null;
  onlineEvent?: boolean | null;
  eventType?: Array<string> | null;
  filters?: Array<string> | null;
}

interface PostsNearbyEventsInput {
  postIds?: Array<string> | null;
  notPostIds?: Array<string> | null;
  groupId?: string | null;
  af?: boolean | null;
  question?: boolean | null;
  authorIsUnreviewed?: boolean | null;
  exactPostIds?: Array<string> | null;
  hideCommunity?: boolean | null;
  karmaThreshold?: number | null;
  excludeEvents?: boolean | null;
  userId?: string | null;
  includeRelatedQuestions?: string | null;
  filter?: string | null;
  view?: string | null;
  filterSettings?: any;
  sortedBy?: string | null;
  after?: string | null;
  before?: string | null;
  timeField?: string | null;
  curatedAfter?: string | null;
  onlineEvent?: boolean | null;
  eventType?: Array<string> | null;
  lng?: number | null;
  lat?: number | null;
  distance?: number | null;
  filters?: Array<string> | null;
}

interface PostsEventsInput {
  postIds?: Array<string> | null;
  notPostIds?: Array<string> | null;
  groupId?: string | null;
  af?: boolean | null;
  question?: boolean | null;
  authorIsUnreviewed?: boolean | null;
  exactPostIds?: Array<string> | null;
  hideCommunity?: boolean | null;
  karmaThreshold?: number | null;
  excludeEvents?: boolean | null;
  userId?: string | null;
  includeRelatedQuestions?: string | null;
  filter?: string | null;
  view?: string | null;
  filterSettings?: any;
  sortedBy?: string | null;
  after?: string | null;
  before?: string | null;
  timeField?: string | null;
  curatedAfter?: string | null;
  globalEvent?: boolean | null;
  onlineEvent?: boolean | null;
  filters?: Array<string> | null;
}

interface PostsEventsInTimeRangeInput {
  postIds?: Array<string> | null;
  notPostIds?: Array<string> | null;
  groupId?: string | null;
  af?: boolean | null;
  question?: boolean | null;
  authorIsUnreviewed?: boolean | null;
  exactPostIds?: Array<string> | null;
  hideCommunity?: boolean | null;
  karmaThreshold?: number | null;
  excludeEvents?: boolean | null;
  userId?: string | null;
  includeRelatedQuestions?: string | null;
  filter?: string | null;
  view?: string | null;
  filterSettings?: any;
  sortedBy?: string | null;
  after?: string | null;
  before?: string | null;
  timeField?: string | null;
  curatedAfter?: string | null;
}

interface PostsUpcomingEventsInput {
  postIds?: Array<string> | null;
  notPostIds?: Array<string> | null;
  groupId?: string | null;
  af?: boolean | null;
  question?: boolean | null;
  authorIsUnreviewed?: boolean | null;
  exactPostIds?: Array<string> | null;
  hideCommunity?: boolean | null;
  karmaThreshold?: number | null;
  excludeEvents?: boolean | null;
  userId?: string | null;
  includeRelatedQuestions?: string | null;
  filter?: string | null;
  view?: string | null;
  filterSettings?: any;
  sortedBy?: string | null;
  after?: string | null;
  before?: string | null;
  timeField?: string | null;
  curatedAfter?: string | null;
}

interface PostsPastEventsInput {
  postIds?: Array<string> | null;
  notPostIds?: Array<string> | null;
  groupId?: string | null;
  af?: boolean | null;
  question?: boolean | null;
  authorIsUnreviewed?: boolean | null;
  exactPostIds?: Array<string> | null;
  hideCommunity?: boolean | null;
  karmaThreshold?: number | null;
  excludeEvents?: boolean | null;
  userId?: string | null;
  includeRelatedQuestions?: string | null;
  filter?: string | null;
  view?: string | null;
  filterSettings?: any;
  sortedBy?: string | null;
  after?: string | null;
  before?: string | null;
  timeField?: string | null;
  curatedAfter?: string | null;
}

interface PostsTbdEventsInput {
  postIds?: Array<string> | null;
  notPostIds?: Array<string> | null;
  groupId?: string | null;
  af?: boolean | null;
  question?: boolean | null;
  authorIsUnreviewed?: boolean | null;
  exactPostIds?: Array<string> | null;
  hideCommunity?: boolean | null;
  karmaThreshold?: number | null;
  excludeEvents?: boolean | null;
  userId?: string | null;
  includeRelatedQuestions?: string | null;
  filter?: string | null;
  view?: string | null;
  filterSettings?: any;
  sortedBy?: string | null;
  after?: string | null;
  before?: string | null;
  timeField?: string | null;
  curatedAfter?: string | null;
}

interface PostsNonEventGroupPostsInput {
  postIds?: Array<string> | null;
  notPostIds?: Array<string> | null;
  groupId?: string | null;
  af?: boolean | null;
  question?: boolean | null;
  authorIsUnreviewed?: boolean | null;
  exactPostIds?: Array<string> | null;
  hideCommunity?: boolean | null;
  karmaThreshold?: number | null;
  excludeEvents?: boolean | null;
  userId?: string | null;
  includeRelatedQuestions?: string | null;
  filter?: string | null;
  view?: string | null;
  filterSettings?: any;
  sortedBy?: string | null;
  after?: string | null;
  before?: string | null;
  timeField?: string | null;
  curatedAfter?: string | null;
}

interface PostsPostsWithBannedUsersInput {
  postIds?: Array<string> | null;
  notPostIds?: Array<string> | null;
  groupId?: string | null;
  af?: boolean | null;
  question?: boolean | null;
  authorIsUnreviewed?: boolean | null;
  exactPostIds?: Array<string> | null;
  hideCommunity?: boolean | null;
  karmaThreshold?: number | null;
  excludeEvents?: boolean | null;
  userId?: string | null;
  includeRelatedQuestions?: string | null;
  filter?: string | null;
  view?: string | null;
  filterSettings?: any;
  sortedBy?: string | null;
  after?: string | null;
  before?: string | null;
  timeField?: string | null;
  curatedAfter?: string | null;
}

interface PostsCommunityResourcePostsInput {
  postIds?: Array<string> | null;
  notPostIds?: Array<string> | null;
  groupId?: string | null;
  af?: boolean | null;
  question?: boolean | null;
  authorIsUnreviewed?: boolean | null;
  exactPostIds?: Array<string> | null;
  hideCommunity?: boolean | null;
  karmaThreshold?: number | null;
  excludeEvents?: boolean | null;
  userId?: string | null;
  includeRelatedQuestions?: string | null;
  filter?: string | null;
  view?: string | null;
  filterSettings?: any;
  sortedBy?: string | null;
  after?: string | null;
  before?: string | null;
  timeField?: string | null;
  curatedAfter?: string | null;
}

interface PostsSunshineNewPostsInput {
  postIds?: Array<string> | null;
  notPostIds?: Array<string> | null;
  groupId?: string | null;
  af?: boolean | null;
  question?: boolean | null;
  authorIsUnreviewed?: boolean | null;
  exactPostIds?: Array<string> | null;
  hideCommunity?: boolean | null;
  karmaThreshold?: number | null;
  excludeEvents?: boolean | null;
  userId?: string | null;
  includeRelatedQuestions?: string | null;
  filter?: string | null;
  view?: string | null;
  filterSettings?: any;
  sortedBy?: string | null;
  after?: string | null;
  before?: string | null;
  timeField?: string | null;
  curatedAfter?: string | null;
}

interface PostsSunshineNewUsersPostsInput {
  postIds?: Array<string> | null;
  notPostIds?: Array<string> | null;
  groupId?: string | null;
  af?: boolean | null;
  question?: boolean | null;
  authorIsUnreviewed?: boolean | null;
  exactPostIds?: Array<string> | null;
  hideCommunity?: boolean | null;
  karmaThreshold?: number | null;
  excludeEvents?: boolean | null;
  userId?: string | null;
  includeRelatedQuestions?: string | null;
  filter?: string | null;
  view?: string | null;
  filterSettings?: any;
  sortedBy?: string | null;
  after?: string | null;
  before?: string | null;
  timeField?: string | null;
  curatedAfter?: string | null;
}

interface PostsSunshineCuratedSuggestionsInput {
  postIds?: Array<string> | null;
  notPostIds?: Array<string> | null;
  groupId?: string | null;
  af?: boolean | null;
  question?: boolean | null;
  authorIsUnreviewed?: boolean | null;
  exactPostIds?: Array<string> | null;
  hideCommunity?: boolean | null;
  karmaThreshold?: number | null;
  excludeEvents?: boolean | null;
  userId?: string | null;
  includeRelatedQuestions?: string | null;
  filter?: string | null;
  view?: string | null;
  filterSettings?: any;
  sortedBy?: string | null;
  after?: string | null;
  before?: string | null;
  timeField?: string | null;
  curatedAfter?: string | null;
  audioOnly?: boolean | null;
}

interface PostsHasEverDialoguedInput {
  postIds?: Array<string> | null;
  notPostIds?: Array<string> | null;
  groupId?: string | null;
  af?: boolean | null;
  question?: boolean | null;
  authorIsUnreviewed?: boolean | null;
  exactPostIds?: Array<string> | null;
  hideCommunity?: boolean | null;
  karmaThreshold?: number | null;
  excludeEvents?: boolean | null;
  userId?: string | null;
  includeRelatedQuestions?: string | null;
  filter?: string | null;
  view?: string | null;
  filterSettings?: any;
  sortedBy?: string | null;
  after?: string | null;
  before?: string | null;
  timeField?: string | null;
  curatedAfter?: string | null;
}

interface PostsPingbackPostsInput {
  postIds?: Array<string> | null;
  notPostIds?: Array<string> | null;
  groupId?: string | null;
  af?: boolean | null;
  question?: boolean | null;
  authorIsUnreviewed?: boolean | null;
  exactPostIds?: Array<string> | null;
  hideCommunity?: boolean | null;
  karmaThreshold?: number | null;
  excludeEvents?: boolean | null;
  userId?: string | null;
  includeRelatedQuestions?: string | null;
  filter?: string | null;
  view?: string | null;
  filterSettings?: any;
  sortedBy?: string | null;
  after?: string | null;
  before?: string | null;
  timeField?: string | null;
  curatedAfter?: string | null;
  postId?: string | null;
}

interface PostsNominations2018Input {
  postIds?: Array<string> | null;
  notPostIds?: Array<string> | null;
  groupId?: string | null;
  af?: boolean | null;
  question?: boolean | null;
  authorIsUnreviewed?: boolean | null;
  exactPostIds?: Array<string> | null;
  hideCommunity?: boolean | null;
  karmaThreshold?: number | null;
  excludeEvents?: boolean | null;
  userId?: string | null;
  includeRelatedQuestions?: string | null;
  filter?: string | null;
  view?: string | null;
  filterSettings?: any;
  sortedBy?: string | null;
  after?: string | null;
  before?: string | null;
  timeField?: string | null;
  curatedAfter?: string | null;
  sortByMost?: boolean | null;
}

interface PostsNominations2019Input {
  postIds?: Array<string> | null;
  notPostIds?: Array<string> | null;
  groupId?: string | null;
  af?: boolean | null;
  question?: boolean | null;
  authorIsUnreviewed?: boolean | null;
  exactPostIds?: Array<string> | null;
  hideCommunity?: boolean | null;
  karmaThreshold?: number | null;
  excludeEvents?: boolean | null;
  userId?: string | null;
  includeRelatedQuestions?: string | null;
  filter?: string | null;
  view?: string | null;
  filterSettings?: any;
  sortedBy?: string | null;
  after?: string | null;
  before?: string | null;
  timeField?: string | null;
  curatedAfter?: string | null;
  sortByMost?: boolean | null;
}

interface PostsReviews2018Input {
  postIds?: Array<string> | null;
  notPostIds?: Array<string> | null;
  groupId?: string | null;
  af?: boolean | null;
  question?: boolean | null;
  authorIsUnreviewed?: boolean | null;
  exactPostIds?: Array<string> | null;
  hideCommunity?: boolean | null;
  karmaThreshold?: number | null;
  excludeEvents?: boolean | null;
  userId?: string | null;
  includeRelatedQuestions?: string | null;
  filter?: string | null;
  view?: string | null;
  filterSettings?: any;
  sortedBy?: string | null;
  after?: string | null;
  before?: string | null;
  timeField?: string | null;
  curatedAfter?: string | null;
  sortBy?: string | null;
}

interface PostsReviews2019Input {
  postIds?: Array<string> | null;
  notPostIds?: Array<string> | null;
  groupId?: string | null;
  af?: boolean | null;
  question?: boolean | null;
  authorIsUnreviewed?: boolean | null;
  exactPostIds?: Array<string> | null;
  hideCommunity?: boolean | null;
  karmaThreshold?: number | null;
  excludeEvents?: boolean | null;
  userId?: string | null;
  includeRelatedQuestions?: string | null;
  filter?: string | null;
  view?: string | null;
  filterSettings?: any;
  sortedBy?: string | null;
  after?: string | null;
  before?: string | null;
  timeField?: string | null;
  curatedAfter?: string | null;
  sortBy?: string | null;
}

interface PostsVoting2019Input {
  postIds?: Array<string> | null;
  notPostIds?: Array<string> | null;
  groupId?: string | null;
  af?: boolean | null;
  question?: boolean | null;
  authorIsUnreviewed?: boolean | null;
  exactPostIds?: Array<string> | null;
  hideCommunity?: boolean | null;
  karmaThreshold?: number | null;
  excludeEvents?: boolean | null;
  userId?: string | null;
  includeRelatedQuestions?: string | null;
  filter?: string | null;
  view?: string | null;
  filterSettings?: any;
  sortedBy?: string | null;
  after?: string | null;
  before?: string | null;
  timeField?: string | null;
  curatedAfter?: string | null;
  sortBy?: string | null;
}

interface PostsStickiedInput {
  postIds?: Array<string> | null;
  notPostIds?: Array<string> | null;
  groupId?: string | null;
  af?: boolean | null;
  question?: boolean | null;
  authorIsUnreviewed?: boolean | null;
  exactPostIds?: Array<string> | null;
  hideCommunity?: boolean | null;
  karmaThreshold?: number | null;
  excludeEvents?: boolean | null;
  userId?: string | null;
  includeRelatedQuestions?: string | null;
  filter?: string | null;
  view?: string | null;
  filterSettings?: any;
  sortedBy?: string | null;
  after?: string | null;
  before?: string | null;
  timeField?: string | null;
  curatedAfter?: string | null;
  forum?: boolean | null;
}

interface PostsNominatablePostsByVoteInput {
  postIds?: Array<string> | null;
  notPostIds?: Array<string> | null;
  groupId?: string | null;
  af?: boolean | null;
  question?: boolean | null;
  authorIsUnreviewed?: boolean | null;
  exactPostIds?: Array<string> | null;
  hideCommunity?: boolean | null;
  karmaThreshold?: number | null;
  excludeEvents?: boolean | null;
  userId?: string | null;
  includeRelatedQuestions?: string | null;
  filter?: string | null;
  view?: string | null;
  filterSettings?: any;
  sortedBy?: string | null;
  after?: string | null;
  before?: string | null;
  timeField?: string | null;
  curatedAfter?: string | null;
  requiredUnnominated?: boolean | null;
  requiredFrontpage?: boolean | null;
}

interface PostsReviewVotingInput {
  postIds?: Array<string> | null;
  notPostIds?: Array<string> | null;
  groupId?: string | null;
  af?: boolean | null;
  question?: boolean | null;
  authorIsUnreviewed?: boolean | null;
  exactPostIds?: Array<string> | null;
  hideCommunity?: boolean | null;
  karmaThreshold?: number | null;
  excludeEvents?: boolean | null;
  userId?: string | null;
  includeRelatedQuestions?: string | null;
  filter?: string | null;
  view?: string | null;
  filterSettings?: any;
  sortedBy?: string | null;
  after?: string | null;
  before?: string | null;
  timeField?: string | null;
  curatedAfter?: string | null;
  reviewPhase?: string | null;
}

interface PostsFrontpageReviewWidgetInput {
  postIds?: Array<string> | null;
  notPostIds?: Array<string> | null;
  groupId?: string | null;
  af?: boolean | null;
  question?: boolean | null;
  authorIsUnreviewed?: boolean | null;
  exactPostIds?: Array<string> | null;
  hideCommunity?: boolean | null;
  karmaThreshold?: number | null;
  excludeEvents?: boolean | null;
  userId?: string | null;
  includeRelatedQuestions?: string | null;
  filter?: string | null;
  view?: string | null;
  filterSettings?: any;
  sortedBy?: string | null;
  after?: string | null;
  before?: string | null;
  timeField?: string | null;
  curatedAfter?: string | null;
  reviewYear?: number | null;
  reviewPhase?: string | null;
}

interface PostsReviewQuickPageInput {
  postIds?: Array<string> | null;
  notPostIds?: Array<string> | null;
  groupId?: string | null;
  af?: boolean | null;
  question?: boolean | null;
  authorIsUnreviewed?: boolean | null;
  exactPostIds?: Array<string> | null;
  hideCommunity?: boolean | null;
  karmaThreshold?: number | null;
  excludeEvents?: boolean | null;
  userId?: string | null;
  includeRelatedQuestions?: string | null;
  filter?: string | null;
  view?: string | null;
  filterSettings?: any;
  sortedBy?: string | null;
  after?: string | null;
  before?: string | null;
  timeField?: string | null;
  curatedAfter?: string | null;
}

interface PostsReviewFinalVotingInput {
  postIds?: Array<string> | null;
  notPostIds?: Array<string> | null;
  groupId?: string | null;
  af?: boolean | null;
  question?: boolean | null;
  authorIsUnreviewed?: boolean | null;
  exactPostIds?: Array<string> | null;
  hideCommunity?: boolean | null;
  karmaThreshold?: number | null;
  excludeEvents?: boolean | null;
  userId?: string | null;
  includeRelatedQuestions?: string | null;
  filter?: string | null;
  view?: string | null;
  filterSettings?: any;
  sortedBy?: string | null;
  after?: string | null;
  before?: string | null;
  timeField?: string | null;
  curatedAfter?: string | null;
}

interface PostsMyBookmarkedPostsInput {
  postIds?: Array<string> | null;
  notPostIds?: Array<string> | null;
  groupId?: string | null;
  af?: boolean | null;
  question?: boolean | null;
  authorIsUnreviewed?: boolean | null;
  exactPostIds?: Array<string> | null;
  hideCommunity?: boolean | null;
  karmaThreshold?: number | null;
  excludeEvents?: boolean | null;
  userId?: string | null;
  includeRelatedQuestions?: string | null;
  filter?: string | null;
  view?: string | null;
  filterSettings?: any;
  sortedBy?: string | null;
  after?: string | null;
  before?: string | null;
  timeField?: string | null;
  curatedAfter?: string | null;
  limit?: string | null;
}

interface PostsAlignmentSuggestedPostsInput {
  postIds?: Array<string> | null;
  notPostIds?: Array<string> | null;
  groupId?: string | null;
  af?: boolean | null;
  question?: boolean | null;
  authorIsUnreviewed?: boolean | null;
  exactPostIds?: Array<string> | null;
  hideCommunity?: boolean | null;
  karmaThreshold?: number | null;
  excludeEvents?: boolean | null;
  userId?: string | null;
  includeRelatedQuestions?: string | null;
  filter?: string | null;
  view?: string | null;
  filterSettings?: any;
  sortedBy?: string | null;
  after?: string | null;
  before?: string | null;
  timeField?: string | null;
  curatedAfter?: string | null;
}

interface PostsCurrentOpenThreadInput {
  postIds?: Array<string> | null;
  notPostIds?: Array<string> | null;
  groupId?: string | null;
  af?: boolean | null;
  question?: boolean | null;
  authorIsUnreviewed?: boolean | null;
  exactPostIds?: Array<string> | null;
  hideCommunity?: boolean | null;
  karmaThreshold?: number | null;
  excludeEvents?: boolean | null;
  userId?: string | null;
  includeRelatedQuestions?: string | null;
  filter?: string | null;
  view?: string | null;
  filterSettings?: any;
  sortedBy?: string | null;
  after?: string | null;
  before?: string | null;
  timeField?: string | null;
  curatedAfter?: string | null;
}

interface PostSelector {
  default: PostDefaultViewInput | null;
  userPosts: PostsUserPostsInput | null;
  magic: PostsMagicInput | null;
  top: PostsTopInput | null;
  new: PostsNewInput | null;
  recentComments: PostsRecentCommentsInput | null;
  old: PostsOldInput | null;
  timeframe: PostsTimeframeInput | null;
  daily: PostsDailyInput | null;
  tagRelevance: PostsTagRelevanceInput | null;
  frontpage: PostsFrontpageInput | null;
  frontpageRss: PostsFrontpageRssInput | null;
  curated: PostsCuratedInput | null;
  curatedRss: PostsCuratedRssInput | null;
  community: PostsCommunityInput | null;
  communityRss: PostsCommunityRssInput | null;
  metaRss: PostsMetaRssInput | null;
  rss: PostsRssInput | null;
  topQuestions: PostsTopQuestionsInput | null;
  recentQuestionActivity: PostsRecentQuestionActivityInput | null;
  scheduled: PostsScheduledInput | null;
  rejected: PostsRejectedInput | null;
  drafts: PostsDraftsInput | null;
  all_drafts: PostsAll_draftsInput | null;
  unlisted: PostsUnlistedInput | null;
  userAFSubmissions: PostsUserAFSubmissionsInput | null;
  slugPost: PostsSlugPostInput | null;
  legacyIdPost: PostsLegacyIdPostInput | null;
  recentDiscussionThreadsList: PostsRecentDiscussionThreadsListInput | null;
  afRecentDiscussionThreadsList: PostsAfRecentDiscussionThreadsListInput | null;
  reviewRecentDiscussionThreadsList2018: PostsReviewRecentDiscussionThreadsList2018Input | null;
  reviewRecentDiscussionThreadsList2019: PostsReviewRecentDiscussionThreadsList2019Input | null;
  globalEvents: PostsGlobalEventsInput | null;
  nearbyEvents: PostsNearbyEventsInput | null;
  events: PostsEventsInput | null;
  eventsInTimeRange: PostsEventsInTimeRangeInput | null;
  upcomingEvents: PostsUpcomingEventsInput | null;
  pastEvents: PostsPastEventsInput | null;
  tbdEvents: PostsTbdEventsInput | null;
  nonEventGroupPosts: PostsNonEventGroupPostsInput | null;
  postsWithBannedUsers: PostsPostsWithBannedUsersInput | null;
  communityResourcePosts: PostsCommunityResourcePostsInput | null;
  sunshineNewPosts: PostsSunshineNewPostsInput | null;
  sunshineNewUsersPosts: PostsSunshineNewUsersPostsInput | null;
  sunshineCuratedSuggestions: PostsSunshineCuratedSuggestionsInput | null;
  hasEverDialogued: PostsHasEverDialoguedInput | null;
  pingbackPosts: PostsPingbackPostsInput | null;
  nominations2018: PostsNominations2018Input | null;
  nominations2019: PostsNominations2019Input | null;
  reviews2018: PostsReviews2018Input | null;
  reviews2019: PostsReviews2019Input | null;
  voting2019: PostsVoting2019Input | null;
  stickied: PostsStickiedInput | null;
  nominatablePostsByVote: PostsNominatablePostsByVoteInput | null;
  reviewVoting: PostsReviewVotingInput | null;
  frontpageReviewWidget: PostsFrontpageReviewWidgetInput | null;
  reviewQuickPage: PostsReviewQuickPageInput | null;
  reviewFinalVoting: PostsReviewFinalVotingInput | null;
  myBookmarkedPosts: PostsMyBookmarkedPostsInput | null;
  alignmentSuggestedPosts: PostsAlignmentSuggestedPostsInput | null;
  currentOpenThread: PostsCurrentOpenThreadInput | null;
}

interface MultiPostInput {
  terms?: any;
  resolverArgs?: any;
  enableTotal?: boolean | null;
  enableCache?: boolean | null;
}

interface MultiPostOutput {
  results: Array<Post>;
  totalCount: number | null;
}

interface RSSFeed {
  _id: string;
  schemaVersion: number;
  createdAt: Date;
  legacyData: any;
  userId: string;
  user: User | null;
  ownedByUser: boolean;
  displayFullContent: boolean;
  nickname: string;
  url: string;
  status: string | null;
  rawFeed: any;
  setCanonicalUrl: boolean;
  importAsDraft: boolean;
}

interface SingleRSSFeedInput {
  selector?: SelectorInput | null;
  resolverArgs?: any;
}

interface SingleRSSFeedOutput {
  result: RSSFeed | null;
}

interface RSSFeedsUsersFeedInput {
  userId?: string | null;
}

interface RSSFeedSelector {
  default: EmptyViewInput | null;
  usersFeed: RSSFeedsUsersFeedInput | null;
}

interface MultiRSSFeedInput {
  terms?: any;
  resolverArgs?: any;
  enableTotal?: boolean | null;
  enableCache?: boolean | null;
}

interface MultiRSSFeedOutput {
  results: Array<RSSFeed>;
  totalCount: number | null;
}

interface ReadStatus {
  _id: string;
  schemaVersion: number;
  createdAt: Date;
  legacyData: any;
}

interface RecommendationsCache {
  _id: string;
  schemaVersion: number;
  createdAt: Date;
  legacyData: any;
  userId: string | null;
  postId: string | null;
  source: string | null;
  scenario: string | null;
  attributionId: string | null;
  ttlMs: number | null;
}

interface Report {
  _id: string;
  schemaVersion: number;
  createdAt: Date;
  legacyData: any;
  userId: string;
  user: User | null;
  reportedUserId: string | null;
  reportedUser: User | null;
  commentId: string | null;
  comment: Comment | null;
  postId: string | null;
  post: Post | null;
  link: string;
  claimedUserId: string | null;
  claimedUser: User | null;
  description: string | null;
  closedAt: Date | null;
  markedAsSpam: boolean | null;
  reportedAsSpam: boolean | null;
}

interface SingleReportInput {
  selector?: SelectorInput | null;
  resolverArgs?: any;
}

interface SingleReportOutput {
  result: Report | null;
}

interface ReportsAdminClaimedReportsInput {
  userId?: string | null;
}

interface ReportSelector {
  default: EmptyViewInput | null;
  allReports: EmptyViewInput | null;
  unclaimedReports: EmptyViewInput | null;
  claimedReports: EmptyViewInput | null;
  adminClaimedReports: ReportsAdminClaimedReportsInput | null;
  sunshineSidebarReports: EmptyViewInput | null;
  closedReports: EmptyViewInput | null;
}

interface MultiReportInput {
  terms?: any;
  resolverArgs?: any;
  enableTotal?: boolean | null;
  enableCache?: boolean | null;
}

interface MultiReportOutput {
  results: Array<Report>;
  totalCount: number | null;
}

interface ReviewVote {
  _id: string;
  schemaVersion: number;
  createdAt: Date;
  legacyData: any;
  userId: string;
  user: User | null;
  postId: string;
  post: Post | null;
  qualitativeScore: number;
  quadraticScore: number;
  comment: string | null;
  year: string;
  dummy: boolean;
  reactions: Array<string> | null;
}

interface SingleReviewVoteInput {
  selector?: SelectorInput | null;
  resolverArgs?: any;
}

interface SingleReviewVoteOutput {
  result: ReviewVote | null;
}

interface ReviewVotesReviewVotesFromUserInput {
  userId?: string | null;
  year?: string | null;
}

interface ReviewVotesReviewVotesAdminDashboardInput {
  year?: number | null;
}

interface ReviewVotesReviewVotesForPostAndUserInput {
  postId?: string | null;
  userId?: string | null;
}

interface ReviewVoteSelector {
  default: EmptyViewInput | null;
  reviewVotesFromUser: ReviewVotesReviewVotesFromUserInput | null;
  reviewVotesForPost: EmptyViewInput | null;
  reviewVotesForPostAndUser: ReviewVotesReviewVotesForPostAndUserInput | null;
  reviewVotesAdminDashboard: ReviewVotesReviewVotesAdminDashboardInput | null;
}

interface MultiReviewVoteInput {
  terms?: any;
  resolverArgs?: any;
  enableTotal?: boolean | null;
  enableCache?: boolean | null;
}

interface MultiReviewVoteOutput {
  results: Array<ReviewVote>;
  totalCount: number | null;
}

interface ReviewWinnerArt {
  _id: string;
  schemaVersion: number;
  createdAt: Date;
  legacyData: any;
  postId: string;
  splashArtImagePrompt: string;
  splashArtImageUrl: string;
  activeSplashArtCoordinates: SplashArtCoordinate | null;
}

interface SingleReviewWinnerArtInput {
  selector?: SelectorInput | null;
  resolverArgs?: any;
}

interface SingleReviewWinnerArtOutput {
  result: ReviewWinnerArt | null;
}

interface ReviewWinnerArtsPostArtInput {
  postId?: string | null;
}

interface ReviewWinnerArtsAllForYearInput {
  year?: number | null;
}

interface ReviewWinnerArtSelector {
  default: EmptyViewInput | null;
  postArt: ReviewWinnerArtsPostArtInput | null;
  allForYear: ReviewWinnerArtsAllForYearInput | null;
}

interface MultiReviewWinnerArtInput {
  terms?: any;
  resolverArgs?: any;
  enableTotal?: boolean | null;
  enableCache?: boolean | null;
}

interface MultiReviewWinnerArtOutput {
  results: Array<ReviewWinnerArt>;
  totalCount: number | null;
}

interface ReviewWinner {
  _id: string;
  schemaVersion: number;
  createdAt: Date;
  legacyData: any;
  postId: string;
  post: Post | null;
  reviewWinnerArt: ReviewWinnerArt | null;
  competitorCount: number | null;
  reviewYear: number;
  category: string;
  curatedOrder: number | null;
  reviewRanking: number;
  isAI: boolean | null;
}

interface SingleReviewWinnerInput {
  selector?: SelectorInput | null;
  resolverArgs?: any;
}

interface SingleReviewWinnerOutput {
  result: ReviewWinner | null;
}

interface ReviewWinnersReviewWinnerSingleInput {
  category?: string | null;
  reviewYear?: string | null;
  reviewRanking?: string | null;
}

interface ReviewWinnerSelector {
  default: EmptyViewInput | null;
  reviewWinnerSingle: ReviewWinnersReviewWinnerSingleInput | null;
  bestOfLessWrongAnnouncement: EmptyViewInput | null;
}

interface MultiReviewWinnerInput {
  terms?: any;
  resolverArgs?: any;
  enableTotal?: boolean | null;
  enableCache?: boolean | null;
}

interface MultiReviewWinnerOutput {
  results: Array<ReviewWinner>;
  totalCount: number | null;
}

interface Revision {
  _id: string;
  schemaVersion: number;
  createdAt: Date;
  legacyData: any;
  documentId: string | null;
  collectionName: string | null;
  fieldName: string | null;
  editedAt: Date;
  updateType: string | null;
  version: string;
  commitMessage: string | null;
  userId: string | null;
  user: User | null;
  draft: boolean | null;
  originalContents: ContentType;
  html: string | null;
  markdown: string | null;
  ckEditorMarkup: string | null;
  wordCount: number;
  htmlHighlight: string;
  htmlHighlightStartingAtHash: string;
  plaintextDescription: string;
  plaintextMainText: string;
  hasFootnotes: boolean | null;
  changeMetrics: any;
  googleDocMetadata: any;
  skipAttributions: boolean;
  tag: Tag | null;
  post: Post | null;
  lens: MultiDocument | null;
  summary: MultiDocument | null;
  currentUserVote: string | null;
  currentUserExtendedVote: any;
  voteCount: number;
  baseScore: number;
  extendedScore: any;
  score: number;
  afBaseScore: number | null;
  afExtendedScore: any;
  afVoteCount: number | null;
}

interface SingleRevisionInput {
  selector?: SelectorInput | null;
  resolverArgs?: any;
}

interface SingleRevisionOutput {
  result: Revision | null;
}

interface RevisionsRevisionsByUserInput {
  userId?: string | null;
}

interface RevisionsRevisionsOnDocumentInput {
  documentId?: string | null;
  fieldName?: string | null;
  before?: string | null;
  after?: string | null;
}

interface RevisionsRevisionByVersionNumberInput {
  documentId?: string | null;
  version?: string | null;
  fieldName?: string | null;
}

interface RevisionSelector {
  default: EmptyViewInput | null;
  revisionsByUser: RevisionsRevisionsByUserInput | null;
  revisionsOnDocument: RevisionsRevisionsOnDocumentInput | null;
  revisionByVersionNumber: RevisionsRevisionByVersionNumberInput | null;
}

interface MultiRevisionInput {
  terms?: any;
  resolverArgs?: any;
  enableTotal?: boolean | null;
  enableCache?: boolean | null;
}

interface MultiRevisionOutput {
  results: Array<Revision>;
  totalCount: number | null;
}

interface Sequence {
  _id: string;
  schemaVersion: number;
  createdAt: Date;
  legacyData: any;
  contents: Revision | null;
  contents_latest: string | null;
  lastUpdated: Date;
  userId: string;
  user: User | null;
  title: string;
  bannerImageId: string | null;
  gridImageId: string | null;
  hideFromAuthorPage: boolean;
  draft: boolean;
  isDeleted: boolean;
  curatedOrder: number | null;
  userProfileOrder: number | null;
  canonicalCollectionSlug: string | null;
  canonicalCollection: Collection | null;
  hidden: boolean;
  noindex: boolean;
  postsCount: number;
  readPostsCount: number;
  chapters: Array<Chapter>;
  af: boolean;
}

interface SingleSequenceInput {
  selector?: SelectorInput | null;
  resolverArgs?: any;
  allowNull?: boolean | null;
}

interface SingleSequenceOutput {
  result: Sequence | null;
}

interface SequenceDefaultViewInput {
  sequenceIds?: Array<string> | null;
}

interface SequencesUserProfileInput {
  sequenceIds?: Array<string> | null;
  userId?: string | null;
}

interface SequencesUserProfilePrivateInput {
  sequenceIds?: Array<string> | null;
  userId?: string | null;
}

interface SequencesUserProfileAllInput {
  sequenceIds?: Array<string> | null;
  userId?: string | null;
}

interface SequencesCuratedSequencesInput {
  sequenceIds?: Array<string> | null;
  userId?: string | null;
}

interface SequencesCommunitySequencesInput {
  sequenceIds?: Array<string> | null;
  userId?: string | null;
}

interface SequenceSelector {
  default: SequenceDefaultViewInput | null;
  userProfile: SequencesUserProfileInput | null;
  userProfilePrivate: SequencesUserProfilePrivateInput | null;
  userProfileAll: SequencesUserProfileAllInput | null;
  curatedSequences: SequencesCuratedSequencesInput | null;
  communitySequences: SequencesCommunitySequencesInput | null;
}

interface MultiSequenceInput {
  terms?: any;
  resolverArgs?: any;
  enableTotal?: boolean | null;
  enableCache?: boolean | null;
}

interface MultiSequenceOutput {
  results: Array<Sequence>;
  totalCount: number | null;
}

interface Session {
  _id: string | null;
  session: any;
  expires: Date | null;
  lastModified: Date | null;
}

interface SideCommentCache {
  _id: string;
  schemaVersion: number;
  createdAt: Date;
  legacyData: any;
  postId: string | null;
  annotatedHtml: string | null;
  commentsByBlock: any;
  version: number | null;
}

interface SplashArtCoordinate {
  _id: string;
  schemaVersion: number;
  createdAt: Date;
  legacyData: any;
  reviewWinnerArtId: string | null;
  reviewWinnerArt: ReviewWinnerArt | null;
  leftXPct: number;
  leftYPct: number;
  leftHeightPct: number;
  leftWidthPct: number;
  leftFlipped: boolean;
  middleXPct: number;
  middleYPct: number;
  middleHeightPct: number;
  middleWidthPct: number;
  middleFlipped: boolean;
  rightXPct: number;
  rightYPct: number;
  rightHeightPct: number;
  rightWidthPct: number;
  rightFlipped: boolean;
}

interface SingleSplashArtCoordinateInput {
  selector?: SelectorInput | null;
  resolverArgs?: any;
}

interface SingleSplashArtCoordinateOutput {
  result: SplashArtCoordinate | null;
}

interface SplashArtCoordinateSelector {
  default: EmptyViewInput | null;
}

interface MultiSplashArtCoordinateInput {
  terms?: any;
  resolverArgs?: any;
  enableTotal?: boolean | null;
  enableCache?: boolean | null;
}

interface MultiSplashArtCoordinateOutput {
  results: Array<SplashArtCoordinate>;
  totalCount: number | null;
}

interface Spotlight {
  _id: string;
  schemaVersion: number;
  createdAt: Date;
  legacyData: any;
  description: Revision | null;
  description_latest: string | null;
  documentId: string;
  document: Post | null;
  post: Post | null;
  sequence: Sequence | null;
  tag: Tag | null;
  documentType: SpotlightDocumentType;
  position: number;
  duration: number;
  customTitle: string | null;
  customSubtitle: string | null;
  subtitleUrl: string | null;
  headerTitle: string | null;
  headerTitleLeftColor: string | null;
  headerTitleRightColor: string | null;
  lastPromotedAt: Date;
  spotlightSplashImageUrl: string | null;
  draft: boolean;
  deletedDraft: boolean;
  showAuthor: boolean;
  imageFade: boolean;
  imageFadeColor: string | null;
  spotlightImageId: string | null;
  spotlightDarkImageId: string | null;
  sequenceChapters: Array<Chapter> | null;
}

interface SingleSpotlightInput {
  selector?: SelectorInput | null;
  resolverArgs?: any;
}

interface SingleSpotlightOutput {
  result: Spotlight | null;
}

interface SpotlightsMostRecentlyPromotedSpotlightsInput {
  limit?: number | null;
}

interface SpotlightsSpotlightsPageInput {
  limit?: number | null;
}

interface SpotlightsSpotlightsPageDraftInput {
  limit?: number | null;
}

interface SpotlightsSpotlightsByDocumentIdsInput {
  documentIds?: string | null;
}

interface SpotlightsSpotlightsByIdInput {
  spotlightIds?: string | null;
}

interface SpotlightSelector {
  default: EmptyViewInput | null;
  mostRecentlyPromotedSpotlights: SpotlightsMostRecentlyPromotedSpotlightsInput | null;
  spotlightsPage: SpotlightsSpotlightsPageInput | null;
  spotlightsPageDraft: SpotlightsSpotlightsPageDraftInput | null;
  spotlightsByDocumentIds: SpotlightsSpotlightsByDocumentIdsInput | null;
  spotlightsById: SpotlightsSpotlightsByIdInput | null;
}

interface MultiSpotlightInput {
  terms?: any;
  resolverArgs?: any;
  enableTotal?: boolean | null;
  enableCache?: boolean | null;
}

interface MultiSpotlightOutput {
  results: Array<Spotlight>;
  totalCount: number | null;
}

interface Subscription {
  _id: string;
  schemaVersion: number;
  createdAt: Date;
  legacyData: any;
  userId: string | null;
  user: User | null;
  state: string | null;
  documentId: string | null;
  collectionName: string | null;
  deleted: boolean | null;
  type: string | null;
}

interface SingleSubscriptionInput {
  selector?: SelectorInput | null;
  resolverArgs?: any;
}

interface SingleSubscriptionOutput {
  result: Subscription | null;
}

interface SubscriptionsSubscriptionStateInput {
  documentId?: string | null;
  userId?: string | null;
  type?: string | null;
  collectionName?: string | null;
}

interface SubscriptionsSubscriptionsOfTypeInput {
  userId?: string | null;
  collectionName?: string | null;
  subscriptionType?: string | null;
}

interface SubscriptionsMembersOfGroupInput {
  documentId?: string | null;
}

interface SubscriptionSelector {
  default: EmptyViewInput | null;
  subscriptionState: SubscriptionsSubscriptionStateInput | null;
  subscriptionsOfType: SubscriptionsSubscriptionsOfTypeInput | null;
  membersOfGroup: SubscriptionsMembersOfGroupInput | null;
}

interface MultiSubscriptionInput {
  terms?: any;
  resolverArgs?: any;
  enableTotal?: boolean | null;
  enableCache?: boolean | null;
}

interface MultiSubscriptionOutput {
  results: Array<Subscription>;
  totalCount: number | null;
}

interface SurveyQuestion {
  _id: string;
  schemaVersion: number;
  createdAt: Date;
  legacyData: any;
  surveyId: string;
  survey: Survey;
  question: string;
  format: SurveyQuestionFormat;
  order: number;
}

interface SingleSurveyQuestionInput {
  selector?: SelectorInput | null;
  resolverArgs?: any;
}

interface SingleSurveyQuestionOutput {
  result: SurveyQuestion | null;
}

interface SurveyQuestionSelector {
  default: EmptyViewInput | null;
}

interface MultiSurveyQuestionInput {
  terms?: any;
  resolverArgs?: any;
  enableTotal?: boolean | null;
  enableCache?: boolean | null;
}

interface MultiSurveyQuestionOutput {
  results: Array<SurveyQuestion>;
  totalCount: number | null;
}

interface SurveyResponse {
  _id: string;
  schemaVersion: number;
  createdAt: Date;
  legacyData: any;
  surveyId: string | null;
  survey: Survey | null;
  surveyScheduleId: string | null;
  surveySchedule: SurveySchedule | null;
  userId: string | null;
  user: User | null;
  clientId: string | null;
  client: ClientId | null;
  response: any;
}

interface SingleSurveyResponseInput {
  selector?: SelectorInput | null;
  resolverArgs?: any;
}

interface SingleSurveyResponseOutput {
  result: SurveyResponse | null;
}

interface SurveyResponseSelector {
  default: EmptyViewInput | null;
}

interface MultiSurveyResponseInput {
  terms?: any;
  resolverArgs?: any;
  enableTotal?: boolean | null;
  enableCache?: boolean | null;
}

interface MultiSurveyResponseOutput {
  results: Array<SurveyResponse>;
  totalCount: number | null;
}

interface SurveySchedule {
  _id: string;
  schemaVersion: number;
  createdAt: Date;
  legacyData: any;
  surveyId: string;
  survey: Survey | null;
  name: string | null;
  impressionsLimit: number | null;
  maxVisitorPercentage: number | null;
  minKarma: number | null;
  maxKarma: number | null;
  target: SurveyScheduleTarget | null;
  startDate: Date | null;
  endDate: Date | null;
  deactivated: boolean | null;
  clientIds: Array<string> | null;
  clients: Array<ClientId> | null;
}

interface SingleSurveyScheduleInput {
  selector?: SelectorInput | null;
  resolverArgs?: any;
}

interface SingleSurveyScheduleOutput {
  result: SurveySchedule | null;
}

interface SurveyScheduleSelector {
  default: EmptyViewInput | null;
  surveySchedulesByCreatedAt: EmptyViewInput | null;
}

interface MultiSurveyScheduleInput {
  terms?: any;
  resolverArgs?: any;
  enableTotal?: boolean | null;
  enableCache?: boolean | null;
}

interface MultiSurveyScheduleOutput {
  results: Array<SurveySchedule>;
  totalCount: number | null;
}

interface Survey {
  _id: string;
  schemaVersion: number;
  createdAt: Date;
  legacyData: any;
  name: string;
  questions: Array<SurveyQuestion>;
}

interface SingleSurveyInput {
  selector?: SelectorInput | null;
  resolverArgs?: any;
}

interface SingleSurveyOutput {
  result: Survey | null;
}

interface SurveySelector {
  default: EmptyViewInput | null;
  surveysByCreatedAt: EmptyViewInput | null;
}

interface MultiSurveyInput {
  terms?: any;
  resolverArgs?: any;
  enableTotal?: boolean | null;
  enableCache?: boolean | null;
}

interface MultiSurveyOutput {
  results: Array<Survey>;
  totalCount: number | null;
}

interface TagFlag {
  _id: string;
  schemaVersion: number;
  createdAt: Date;
  legacyData: any;
  contents: Revision | null;
  contents_latest: string | null;
  slug: string;
  name: string;
  deleted: boolean;
  order: number | null;
}

interface SingleTagFlagInput {
  selector?: SelectorInput | null;
  resolverArgs?: any;
}

interface SingleTagFlagOutput {
  result: TagFlag | null;
}

interface TagFlagSelector {
  default: EmptyViewInput | null;
  allTagFlags: EmptyViewInput | null;
}

interface MultiTagFlagInput {
  terms?: any;
  resolverArgs?: any;
  enableTotal?: boolean | null;
  enableCache?: boolean | null;
}

interface MultiTagFlagOutput {
  results: Array<TagFlag>;
  totalCount: number | null;
}

interface TagRel {
  _id: string;
  schemaVersion: number;
  createdAt: Date;
  legacyData: any;
  tagId: string;
  tag: Tag | null;
  postId: string;
  post: Post | null;
  deleted: boolean;
  userId: string | null;
  user: User | null;
  currentUserCanVote: boolean;
  autoApplied: boolean;
  backfilled: boolean;
  currentUserVote: string | null;
  currentUserExtendedVote: any;
  voteCount: number;
  baseScore: number;
  extendedScore: any;
  score: number;
  afBaseScore: number | null;
  afExtendedScore: any;
  afVoteCount: number | null;
}

interface SingleTagRelInput {
  selector?: SelectorInput | null;
  resolverArgs?: any;
}

interface SingleTagRelOutput {
  result: TagRel | null;
}

interface TagRelsPostsWithTagInput {
  tagId?: string | null;
}

interface TagRelsTagsOnPostInput {
  postId?: string | null;
}

interface TagRelSelector {
  default: EmptyViewInput | null;
  postsWithTag: TagRelsPostsWithTagInput | null;
  tagsOnPost: TagRelsTagsOnPostInput | null;
}

interface MultiTagRelInput {
  terms?: any;
  resolverArgs?: any;
  enableTotal?: boolean | null;
  enableCache?: boolean | null;
}

interface MultiTagRelOutput {
  results: Array<TagRel>;
  totalCount: number | null;
}

interface Tag {
  _id: string;
  schemaVersion: number;
  createdAt: Date;
  legacyData: any;
  description: Revision | null;
  description_latest: string | null;
  pingbacks: any;
  subforumWelcomeText: Revision | null;
  subforumWelcomeText_latest: string | null;
  moderationGuidelines: Revision | null;
  moderationGuidelines_latest: string | null;
  slug: string;
  oldSlugs: Array<string>;
  name: string;
  shortName: string | null;
  subtitle: string | null;
  core: boolean;
  isPostType: boolean;
  suggestedAsFilter: boolean;
  defaultOrder: number;
  descriptionTruncationCount: number;
  postCount: number;
  userId: string | null;
  user: User | null;
  adminOnly: boolean;
  canEditUserIds: Array<string> | null;
  charsAdded: number | null;
  charsRemoved: number | null;
  deleted: boolean;
  lastCommentedAt: Date | null;
  lastSubforumCommentAt: Date | null;
  needsReview: boolean;
  reviewedByUserId: string | null;
  reviewedByUser: User | null;
  wikiGrade: number;
  recentComments: Array<Comment>;
  wikiOnly: boolean;
  bannerImageId: string | null;
  squareImageId: string | null;
  tagFlagsIds: Array<string>;
  tagFlags: Array<TagFlag>;
  lesswrongWikiImportRevision: string | null;
  lesswrongWikiImportSlug: string | null;
  lesswrongWikiImportCompleted: boolean | null;
  lastVisitedAt: Date | null;
  isRead: boolean | null;
  tableOfContents: any;
  htmlWithContributorAnnotations: string | null;
  contributors: TagContributorsList;
  contributionStats: any;
  introSequenceId: string | null;
  sequence: Sequence | null;
  postsDefaultSortOrder: string | null;
  canVoteOnRels: Array<TagRelVoteGroup> | null;
  isSubforum: boolean;
  subforumUnreadMessagesCount: number | null;
  subforumModeratorIds: Array<string>;
  subforumModerators: Array<User>;
  subforumIntroPostId: string | null;
  subforumIntroPost: Post | null;
  parentTagId: string | null;
  parentTag: Tag | null;
  subTagIds: Array<string>;
  subTags: Array<Tag>;
  autoTagModel: string | null;
  autoTagPrompt: string | null;
  noindex: boolean;
  lenses: Array<MultiDocument>;
  lensesIncludingDeleted: Array<MultiDocument>;
  isPlaceholderPage: boolean;
  summaries: Array<MultiDocument>;
  textLastUpdatedAt: Date | null;
  isArbitalImport: boolean | null;
  arbitalLinkedPages: ArbitalLinkedPages | null;
  coreTagId: string | null;
  maxScore: number | null;
  usersWhoLiked: Array<UserLikingTag>;
  forceAllowType3Audio: boolean;
  currentUserVote: string | null;
  currentUserExtendedVote: any;
  voteCount: number;
  baseScore: number;
  extendedScore: any;
  score: number;
  afBaseScore: number | null;
  afExtendedScore: any;
  afVoteCount: number | null;
}

interface SingleTagInput {
  selector?: SelectorInput | null;
  resolverArgs?: any;
}

interface SingleTagOutput {
  result: Tag | null;
}

interface TagDefaultViewInput {
  excludedTagIds?: Array<string> | null;
}

interface TagsTagsByTagIdsInput {
  excludedTagIds?: Array<string> | null;
  tagIds: Array<string>;
}

interface TagsAllTagsAlphabeticalInput {
  excludedTagIds?: Array<string> | null;
}

interface TagsUserTagsInput {
  excludedTagIds?: Array<string> | null;
  userId?: string | null;
}

interface TagsCurrentUserSubforumsInput {
  excludedTagIds?: Array<string> | null;
}

interface TagsAllPagesByNewestInput {
  excludedTagIds?: Array<string> | null;
}

interface TagsAllTagsHierarchicalInput {
  excludedTagIds?: Array<string> | null;
  wikiGrade?: string | null;
}

interface TagsTagBySlugInput {
  excludedTagIds?: Array<string> | null;
  slug?: string | null;
}

interface TagsTagsBySlugsInput {
  excludedTagIds?: Array<string> | null;
  slugs: Array<string>;
}

interface TagsCoreTagsInput {
  excludedTagIds?: Array<string> | null;
}

interface TagsPostTypeTagsInput {
  excludedTagIds?: Array<string> | null;
}

interface TagsCoreAndSubforumTagsInput {
  excludedTagIds?: Array<string> | null;
}

interface TagsNewTagsInput {
  excludedTagIds?: Array<string> | null;
}

interface TagsUnreviewedTagsInput {
  excludedTagIds?: Array<string> | null;
}

interface TagsSuggestedFilterTagsInput {
  excludedTagIds?: Array<string> | null;
}

interface TagsAllLWWikiTagsInput {
  excludedTagIds?: Array<string> | null;
}

interface TagsUnprocessedLWWikiTagsInput {
  excludedTagIds?: Array<string> | null;
}

interface TagsTagsByTagFlagInput {
  excludedTagIds?: Array<string> | null;
  tagFlagId?: string | null;
}

interface TagsAllPublicTagsInput {
  excludedTagIds?: Array<string> | null;
}

interface TagsAllArbitalTagsInput {
  excludedTagIds?: Array<string> | null;
}

interface TagsPingbackWikiPagesInput {
  excludedTagIds?: Array<string> | null;
  tagId?: string | null;
}

interface TagSelector {
  default: TagDefaultViewInput | null;
  tagsByTagIds: TagsTagsByTagIdsInput | null;
  allTagsAlphabetical: TagsAllTagsAlphabeticalInput | null;
  userTags: TagsUserTagsInput | null;
  currentUserSubforums: TagsCurrentUserSubforumsInput | null;
  allPagesByNewest: TagsAllPagesByNewestInput | null;
  allTagsHierarchical: TagsAllTagsHierarchicalInput | null;
  tagBySlug: TagsTagBySlugInput | null;
  tagsBySlugs: TagsTagsBySlugsInput | null;
  coreTags: TagsCoreTagsInput | null;
  postTypeTags: TagsPostTypeTagsInput | null;
  coreAndSubforumTags: TagsCoreAndSubforumTagsInput | null;
  newTags: TagsNewTagsInput | null;
  unreviewedTags: TagsUnreviewedTagsInput | null;
  suggestedFilterTags: TagsSuggestedFilterTagsInput | null;
  allLWWikiTags: TagsAllLWWikiTagsInput | null;
  unprocessedLWWikiTags: TagsUnprocessedLWWikiTagsInput | null;
  tagsByTagFlag: TagsTagsByTagFlagInput | null;
  allPublicTags: TagsAllPublicTagsInput | null;
  allArbitalTags: TagsAllArbitalTagsInput | null;
  pingbackWikiPages: TagsPingbackWikiPagesInput | null;
}

interface MultiTagInput {
  terms?: any;
  resolverArgs?: any;
  enableTotal?: boolean | null;
  enableCache?: boolean | null;
}

interface MultiTagOutput {
  results: Array<Tag>;
  totalCount: number | null;
}

interface Tweet {
  _id: string;
  schemaVersion: number;
  createdAt: Date;
  legacyData: any;
}

interface TypingIndicator {
  _id: string;
  schemaVersion: number;
  createdAt: Date;
  legacyData: any;
  userId: string | null;
  documentId: string | null;
  lastUpdated: Date | null;
}

interface SingleTypingIndicatorInput {
  selector?: SelectorInput | null;
  resolverArgs?: any;
}

interface SingleTypingIndicatorOutput {
  result: TypingIndicator | null;
}

interface TypingIndicatorSelector {
  default: EmptyViewInput | null;
}

interface MultiTypingIndicatorInput {
  terms?: any;
  resolverArgs?: any;
  enableTotal?: boolean | null;
  enableCache?: boolean | null;
}

interface MultiTypingIndicatorOutput {
  results: Array<TypingIndicator>;
  totalCount: number | null;
}

interface UltraFeedEvent {
  _id: string;
  createdAt: Date;
  documentId: string | null;
  collectionName: UltraFeedEventCollectionName | null;
  eventType: UltraFeedEventEventType | null;
  userId: string | null;
  event: any;
  feedItemId: string | null;
}

interface SingleUltraFeedEventInput {
  selector?: SelectorInput | null;
  resolverArgs?: any;
}

interface SingleUltraFeedEventOutput {
  result: UltraFeedEvent | null;
}

interface UltraFeedEventSelector {
  default: EmptyViewInput | null;
}

interface MultiUltraFeedEventInput {
  terms?: any;
  resolverArgs?: any;
  enableTotal?: boolean | null;
}

interface MultiUltraFeedEventOutput {
  results: Array<UltraFeedEvent>;
  totalCount: number | null;
}

interface UserActivity {
  _id: string;
  schemaVersion: number;
  createdAt: Date;
  legacyData: any;
}

interface UserEAGDetail {
  _id: string;
  schemaVersion: number;
  createdAt: Date;
  legacyData: any;
  userId: string | null;
  user: User | null;
  careerStage: Array<string> | null;
  countryOrRegion: string | null;
  nearestCity: string | null;
  willingnessToRelocate: any;
  experiencedIn: Array<string> | null;
  interestedIn: Array<string> | null;
  lastUpdated: Date | null;
}

interface SingleUserEAGDetailInput {
  selector?: SelectorInput | null;
  resolverArgs?: any;
}

interface SingleUserEAGDetailOutput {
  result: UserEAGDetail | null;
}

interface UserEAGDetailsDataByUserInput {
  userId?: string | null;
}

interface UserEAGDetailSelector {
  default: EmptyViewInput | null;
  dataByUser: UserEAGDetailsDataByUserInput | null;
}

interface MultiUserEAGDetailInput {
  terms?: any;
  resolverArgs?: any;
  enableTotal?: boolean | null;
  enableCache?: boolean | null;
}

interface MultiUserEAGDetailOutput {
  results: Array<UserEAGDetail>;
  totalCount: number | null;
}

interface UserJobAd {
  _id: string;
  schemaVersion: number;
  createdAt: Date;
  legacyData: any;
  userId: string | null;
  user: User | null;
  jobName: string | null;
  adState: string | null;
  reminderSetAt: Date | null;
  lastUpdated: Date | null;
}

interface SingleUserJobAdInput {
  selector?: SelectorInput | null;
  resolverArgs?: any;
}

interface SingleUserJobAdOutput {
  result: UserJobAd | null;
}

interface UserJobAdsAdsByUserInput {
  userId?: string | null;
}

interface UserJobAdSelector {
  default: EmptyViewInput | null;
  adsByUser: UserJobAdsAdsByUserInput | null;
}

interface MultiUserJobAdInput {
  terms?: any;
  resolverArgs?: any;
  enableTotal?: boolean | null;
  enableCache?: boolean | null;
}

interface MultiUserJobAdOutput {
  results: Array<UserJobAd>;
  totalCount: number | null;
}

interface UserMostValuablePost {
  _id: string;
  schemaVersion: number;
  createdAt: Date;
  legacyData: any;
  userId: string | null;
  user: User | null;
  postId: string | null;
  post: Post | null;
  deleted: boolean | null;
}

interface SingleUserMostValuablePostInput {
  selector?: SelectorInput | null;
  resolverArgs?: any;
}

interface SingleUserMostValuablePostOutput {
  result: UserMostValuablePost | null;
}

interface UserMostValuablePostsCurrentUserPostInput {
  postId?: string | null;
}

interface UserMostValuablePostSelector {
  default: EmptyViewInput | null;
  currentUserMostValuablePosts: EmptyViewInput | null;
  currentUserPost: UserMostValuablePostsCurrentUserPostInput | null;
}

interface MultiUserMostValuablePostInput {
  terms?: any;
  resolverArgs?: any;
  enableTotal?: boolean | null;
  enableCache?: boolean | null;
}

interface MultiUserMostValuablePostOutput {
  results: Array<UserMostValuablePost>;
  totalCount: number | null;
}

interface UserRateLimit {
  _id: string;
  schemaVersion: number;
  createdAt: Date;
  legacyData: any;
  userId: string;
  user: User | null;
  type: UserRateLimitType;
  intervalUnit: UserRateLimitIntervalUnit;
  intervalLength: number;
  actionsPerInterval: number;
  endedAt: Date;
}

interface SingleUserRateLimitInput {
  selector?: SelectorInput | null;
  resolverArgs?: any;
}

interface SingleUserRateLimitOutput {
  result: UserRateLimit | null;
}

interface UserRateLimitsUserRateLimitsInput {
  active?: boolean | null;
  userIds?: Array<string> | null;
}

interface UserRateLimitSelector {
  default: EmptyViewInput | null;
  userRateLimits: UserRateLimitsUserRateLimitsInput | null;
  activeUserRateLimits: EmptyViewInput | null;
}

interface MultiUserRateLimitInput {
  terms?: any;
  resolverArgs?: any;
  enableTotal?: boolean | null;
  enableCache?: boolean | null;
}

interface MultiUserRateLimitOutput {
  results: Array<UserRateLimit>;
  totalCount: number | null;
}

interface UserTagRel {
  _id: string;
  schemaVersion: number;
  createdAt: Date;
  legacyData: any;
  tagId: string;
  tag: Tag | null;
  userId: string;
  user: User | null;
  subforumShowUnreadInSidebar: boolean | null;
  subforumEmailNotifications: boolean | null;
  subforumHideIntroPost: boolean | null;
}

interface SingleUserTagRelInput {
  selector?: SelectorInput | null;
  resolverArgs?: any;
}

interface SingleUserTagRelOutput {
  result: UserTagRel | null;
}

interface UserTagRelsSingleInput {
  userId?: string | null;
  tagId?: string | null;
}

interface UserTagRelSelector {
  default: EmptyViewInput | null;
  single: UserTagRelsSingleInput | null;
}

interface MultiUserTagRelInput {
  terms?: any;
  resolverArgs?: any;
  enableTotal?: boolean | null;
  enableCache?: boolean | null;
}

interface MultiUserTagRelOutput {
  results: Array<UserTagRel>;
  totalCount: number | null;
}

interface User {
  _id: string;
  schemaVersion: number;
  createdAt: Date;
  legacyData: any;
  moderationGuidelines: Revision | null;
  moderationGuidelines_latest: string | null;
  howOthersCanHelpMe: Revision | null;
  howOthersCanHelpMe_latest: string | null;
  howICanHelpOthers: Revision | null;
  howICanHelpOthers_latest: string | null;
  slug: string;
  oldSlugs: Array<string>;
  biography: Revision | null;
  biography_latest: string | null;
  username: string | null;
  emails: Array<any> | null;
  isAdmin: boolean;
  profile: any;
  services: any;
  hasAuth0Id: boolean | null;
  displayName: string;
  previousDisplayName: string | null;
  email: string | null;
  noindex: boolean;
  groups: Array<string> | null;
  pageUrl: string | null;
  pagePath: string | null;
  editUrl: string | null;
  lwWikiImport: boolean | null;
  theme: any;
  lastUsedTimezone: string | null;
  whenConfirmationEmailSent: Date | null;
  legacy: boolean | null;
  commentSorting: string | null;
  sortDraftsBy: string | null;
  reactPaletteStyle: ReactPaletteStyle | null;
  noKibitz: boolean | null;
  showHideKarmaOption: boolean | null;
  showPostAuthorCard: boolean | null;
  hideIntercom: boolean;
  markDownPostEditor: boolean;
  hideElicitPredictions: boolean | null;
  hideAFNonMemberInitialWarning: boolean | null;
  noSingleLineComments: boolean;
  noCollapseCommentsPosts: boolean;
  noCollapseCommentsFrontpage: boolean;
  hideCommunitySection: boolean;
  expandedFrontpageSections: ExpandedFrontpageSectionsSettingsOutput | null;
  showCommunityInRecentDiscussion: boolean;
  hidePostsRecommendations: boolean;
  petrovOptOut: boolean;
  optedOutOfSurveys: boolean | null;
  postGlossariesPinned: boolean | null;
  generateJargonForDrafts: boolean | null;
  generateJargonForPublishedPosts: boolean | null;
  acceptedTos: boolean | null;
  hideNavigationSidebar: boolean | null;
  currentFrontpageFilter: string | null;
  frontpageSelectedTab: string | null;
  frontpageFilterSettings: any;
  hideFrontpageFilterSettingsDesktop: boolean | null;
  allPostsTimeframe: string | null;
  allPostsFilter: string | null;
  allPostsSorting: string | null;
  allPostsShowLowKarma: boolean | null;
  allPostsIncludeEvents: boolean | null;
  allPostsHideCommunity: boolean | null;
  allPostsOpenSettings: boolean | null;
  draftsListSorting: string | null;
  draftsListShowArchived: boolean | null;
  draftsListShowShared: boolean | null;
  lastNotificationsCheck: Date | null;
  karma: number;
  goodHeartTokens: number | null;
  moderationStyle: string | null;
  moderatorAssistance: boolean | null;
  collapseModerationGuidelines: boolean | null;
  bannedUserIds: Array<string> | null;
  bannedPersonalUserIds: Array<string> | null;
  bookmarkedPostsMetadata: Array<PostMetadataOutput> | null;
  bookmarksCount: number | null;
  hasAnyBookmarks: boolean | null;
  bookmarkedPosts: Array<Post> | null;
  hiddenPostsMetadata: Array<PostMetadataOutput> | null;
  hiddenPosts: Array<Post> | null;
  legacyId: string | null;
  deleted: boolean;
  permanentDeletionRequestedAt: Date | null;
  voteBanned: boolean | null;
  nullifyVotes: boolean | null;
  votingDisabled: boolean;
  deleteContent: boolean | null;
  banned: Date | null;
  IPs: Array<string> | null;
  auto_subscribe_to_my_posts: boolean;
  auto_subscribe_to_my_comments: boolean;
  autoSubscribeAsOrganizer: boolean;
  notificationCommentsOnSubscribedPost: any;
  notificationShortformContent: any;
  notificationRepliesToMyComments: any;
  notificationRepliesToSubscribedComments: any;
  notificationSubscribedUserPost: any;
  notificationSubscribedUserComment: any;
  notificationPostsInGroups: any;
  notificationSubscribedTagPost: any;
  notificationSubscribedSequencePost: any;
  notificationPrivateMessage: any;
  notificationSharedWithMe: any;
  notificationAlignmentSubmissionApproved: any;
  notificationEventInRadius: any;
  notificationKarmaPowersGained: any;
  notificationRSVPs: any;
  notificationGroupAdministration: any;
  notificationCommentsOnDraft: any;
  notificationPostsNominatedReview: any;
  notificationSubforumUnread: any;
  notificationNewMention: any;
  notificationDialogueMessages: any;
  notificationPublishedDialogueMessages: any;
  notificationAddedAsCoauthor: any;
  notificationDebateCommentsOnSubscribedPost: any;
  notificationDebateReplies: any;
  notificationDialogueMatch: any;
  notificationNewDialogueChecks: any;
  notificationYourTurnMatchForm: any;
  hideDialogueFacilitation: boolean | null;
  revealChecksToAdmins: boolean | null;
  optedInToDialogueFacilitation: boolean | null;
  showDialoguesList: boolean | null;
  showMyDialogues: boolean | null;
  showMatches: boolean | null;
  showRecommendedPartners: boolean | null;
  hideActiveDialogueUsers: boolean | null;
  karmaChangeNotifierSettings: any;
  karmaChangeLastOpened: Date | null;
  karmaChangeBatchStart: Date | null;
  emailSubscribedToCurated: boolean | null;
  subscribedToDigest: boolean | null;
  subscribedToNewsletter: boolean | null;
  unsubscribeFromAll: boolean | null;
  hideSubscribePoke: boolean | null;
  hideMeetupsPoke: boolean | null;
  hideHomeRHS: boolean | null;
  frontpagePostCount: number;
  sequenceCount: number;
  sequenceDraftCount: number;
  mongoLocation: any;
  googleLocation: any;
  location: string | null;
  mapLocation: any;
  mapLocationLatLng: LatLng | null;
  mapLocationSet: boolean | null;
  mapMarkerText: string | null;
  htmlMapMarkerText: string | null;
  nearbyEventsNotifications: boolean;
  nearbyEventsNotificationsLocation: any;
  nearbyEventsNotificationsMongoLocation: any;
  nearbyEventsNotificationsRadius: number | null;
  nearbyPeopleNotificationThreshold: number | null;
  hideFrontpageMap: boolean | null;
  hideTaggingProgressBar: boolean | null;
  hideFrontpageBookAd: boolean | null;
  hideFrontpageBook2019Ad: boolean | null;
  hideFrontpageBook2020Ad: boolean | null;
  sunshineNotes: string | null;
  sunshineFlagged: boolean | null;
  needsReview: boolean | null;
  sunshineSnoozed: boolean | null;
  snoozedUntilContentCount: number | null;
  reviewedByUserId: string | null;
  reviewedByUser: User | null;
  isReviewed: boolean | null;
  reviewedAt: Date | null;
  spamRiskScore: number;
  afKarma: number;
  voteCount: number | null;
  smallUpvoteCount: number | null;
  smallDownvoteCount: number | null;
  bigUpvoteCount: number | null;
  bigDownvoteCount: number | null;
  voteReceivedCount: number | null;
  smallUpvoteReceivedCount: number | null;
  smallDownvoteReceivedCount: number | null;
  bigUpvoteReceivedCount: number | null;
  bigDownvoteReceivedCount: number | null;
  usersContactedBeforeReview: Array<string> | null;
  fullName: string | null;
  shortformFeedId: string | null;
  shortformFeed: Post | null;
  viewUnreviewedComments: boolean | null;
  partiallyReadSequences: Array<PartiallyReadSequenceItemOutput> | null;
  hasContinueReading: boolean | null;
  beta: boolean | null;
  reviewVotesQuadratic: boolean | null;
  reviewVotesQuadratic2019: boolean | null;
  reviewVoteCount: number | null;
  reviewVotesQuadratic2020: boolean | null;
  petrovPressedButtonDate: Date | null;
  petrovLaunchCodeDate: Date | null;
  defaultToCKEditor: boolean | null;
  signUpReCaptchaRating: number | null;
  noExpandUnreadCommentsReview: boolean;
  postCount: number;
  maxPostCount: number;
  posts: Array<Post> | null;
  commentCount: number;
  maxCommentCount: number;
  tagRevisionCount: number;
  abTestKey: string | null;
  abTestOverrides: any;
  walledGardenInvite: boolean | null;
  hideWalledGardenUI: boolean | null;
  walledGardenPortalOnboarded: boolean | null;
  taggingDashboardCollapsed: boolean | null;
  usernameUnset: boolean | null;
  paymentEmail: string | null;
  paymentInfo: string | null;
  profileUpdatedAt: Date;
  profileImageId: string | null;
  jobTitle: string | null;
  organization: string | null;
  careerStage: Array<string> | null;
  website: string | null;
  bio: string | null;
  htmlBio: string;
  fmCrosspostUserId: string | null;
  linkedinProfileURL: string | null;
  facebookProfileURL: string | null;
  blueskyProfileURL: string | null;
  twitterProfileURL: string | null;
  twitterProfileURLAdmin: string | null;
  githubProfileURL: string | null;
  profileTagIds: Array<string>;
  profileTags: Array<Tag>;
  organizerOfGroupIds: Array<string>;
  organizerOfGroups: Array<Localgroup>;
  programParticipation: Array<string> | null;
  postingDisabled: boolean | null;
  allCommentingDisabled: boolean | null;
  commentingOnOtherUsersDisabled: boolean | null;
  conversationsDisabled: boolean | null;
  associatedClientId: ClientId | null;
  associatedClientIds: Array<ClientId> | null;
  altAccountsDetected: boolean | null;
  acknowledgedNewUserGuidelines: boolean | null;
  moderatorActions: Array<ModeratorAction> | null;
  subforumPreferredLayout: SubforumPreferredLayout | null;
  hideJobAdUntil: Date | null;
  criticismTipsDismissed: boolean | null;
  hideFromPeopleDirectory: boolean;
  allowDatadogSessionReplay: boolean;
  afPostCount: number;
  afCommentCount: number;
  afSequenceCount: number;
  afSequenceDraftCount: number;
  reviewForAlignmentForumUserId: string | null;
  afApplicationText: string | null;
  afSubmittedApplication: boolean | null;
  rateLimitNextAbleToComment: any;
  rateLimitNextAbleToPost: any;
  recentKarmaInfo: any;
  hideSunshineSidebar: boolean | null;
  inactiveSurveyEmailSentAt: Date | null;
  userSurveyEmailSentAt: Date | null;
  karmaChanges: KarmaChanges | null;
  recommendationSettings: any;
  lastRemovedFromReviewQueueAt: Date | null;
  rejectedContentCount: number | null;
  userRateLimits: Array<UserRateLimit> | null;
}

interface UserSelectorUniqueInput {
  _id?: string | null;
  documentId?: string | null;
  slug?: string | null;
}

interface SingleUserInput {
  selector?: UserSelectorUniqueInput | null;
  resolverArgs?: any;
}

interface SingleUserOutput {
  result: User | null;
}

interface UsersUsersByUserIdsInput {
  userIds?: Array<string> | null;
}

interface UsersUsersProfileInput {
  userId?: string | null;
  slug?: string | null;
}

interface UsersTagCommunityMembersInput {
  hasBio?: boolean | null;
  profileTagId?: string | null;
}

interface UserSelector {
  default: EmptyViewInput | null;
  usersByUserIds: UsersUsersByUserIdsInput | null;
  usersProfile: UsersUsersProfileInput | null;
  LWSunshinesList: EmptyViewInput | null;
  LWTrustLevel1List: EmptyViewInput | null;
  LWUsersAdmin: EmptyViewInput | null;
  usersWithBannedUsers: EmptyViewInput | null;
  sunshineNewUsers: EmptyViewInput | null;
  recentlyActive: EmptyViewInput | null;
  allUsers: EmptyViewInput | null;
  usersMapLocations: EmptyViewInput | null;
  tagCommunityMembers: UsersTagCommunityMembersInput | null;
  reviewAdminUsers: EmptyViewInput | null;
  usersWithPaymentInfo: EmptyViewInput | null;
  usersWithOptedInToDialogueFacilitation: EmptyViewInput | null;
  alignmentSuggestedUsers: EmptyViewInput | null;
  usersTopKarma: EmptyViewInput | null;
}

interface MultiUserInput {
  terms?: any;
  resolverArgs?: any;
  enableTotal?: boolean | null;
  enableCache?: boolean | null;
}

interface MultiUserOutput {
  results: Array<User>;
  totalCount: number | null;
}

interface Vote {
  _id: string;
  schemaVersion: number;
  createdAt: Date;
  legacyData: any;
  documentId: string;
  collectionName: string;
  userId: string | null;
  authorIds: Array<string> | null;
  authorId: string | null;
  voteType: VoteType;
  extendedVoteType: any;
  power: number | null;
  afPower: number | null;
  cancelled: boolean;
  isUnvote: boolean;
  votedAt: Date | null;
  tagRel: TagRel | null;
  comment: Comment | null;
  post: Post | null;
  documentIsAf: boolean;
  silenceNotification: boolean;
}

interface SingleVoteInput {
  selector?: SelectorInput | null;
  resolverArgs?: any;
}

interface SingleVoteOutput {
  result: Vote | null;
}

interface VotesUserPostVotesInput {
  collectionName?: string | null;
  voteType?: VoteType | null;
  after?: string | null;
  before?: string | null;
}

interface VotesUserVotesInput {
  collectionNames: Array<string>;
}

interface VoteSelector {
  default: EmptyViewInput | null;
  tagVotes: EmptyViewInput | null;
  userPostVotes: VotesUserPostVotesInput | null;
  userVotes: VotesUserVotesInput | null;
}

interface MultiVoteInput {
  terms?: any;
  resolverArgs?: any;
  enableTotal?: boolean | null;
  enableCache?: boolean | null;
}

interface MultiVoteOutput {
  results: Array<Vote>;
  totalCount: number | null;
}

interface CreateAdvisorRequestDataInput {
  legacyData?: any;
  userId: string;
  interestedInMetaculus?: boolean | null;
  jobAds?: any;
}

interface CreateAdvisorRequestInput {
  data: CreateAdvisorRequestDataInput;
}

interface UpdateAdvisorRequestDataInput {
  legacyData?: any;
  userId?: string | null;
  interestedInMetaculus?: boolean | null;
  jobAds?: any;
}

interface UpdateAdvisorRequestInput {
  selector: SelectorInput;
  data: UpdateAdvisorRequestDataInput;
}

interface AdvisorRequestOutput {
  data: AdvisorRequest | null;
}

interface CreateBookDataInput {
  legacyData?: any;
  contents?: CreateRevisionDataInput | null;
  title?: string | null;
  subtitle?: string | null;
  tocTitle?: string | null;
  collectionId: string;
  number?: number | null;
  postIds?: Array<string> | null;
  sequenceIds?: Array<string> | null;
  displaySequencesAsGrid?: boolean | null;
  hideProgressBar?: boolean | null;
  showChapters?: boolean | null;
}

interface CreateBookInput {
  data: CreateBookDataInput;
}

interface UpdateBookDataInput {
  legacyData?: any;
  contents?: CreateRevisionDataInput | null;
  title?: string | null;
  subtitle?: string | null;
  tocTitle?: string | null;
  collectionId?: string | null;
  number?: number | null;
  postIds?: Array<string> | null;
  sequenceIds?: Array<string> | null;
  displaySequencesAsGrid?: boolean | null;
  hideProgressBar?: boolean | null;
  showChapters?: boolean | null;
}

interface UpdateBookInput {
  selector: SelectorInput;
  data: UpdateBookDataInput;
}

interface BookOutput {
  data: Book | null;
}

interface CreateChapterDataInput {
  legacyData?: any;
  contents?: CreateRevisionDataInput | null;
  title?: string | null;
  subtitle?: string | null;
  number?: number | null;
  sequenceId?: string | null;
  postIds: Array<string>;
}

interface CreateChapterInput {
  data: CreateChapterDataInput;
}

interface UpdateChapterDataInput {
  legacyData?: any;
  contents?: CreateRevisionDataInput | null;
  title?: string | null;
  subtitle?: string | null;
  number?: number | null;
  sequenceId?: string | null;
  postIds?: Array<string> | null;
}

interface UpdateChapterInput {
  selector: SelectorInput;
  data: UpdateChapterDataInput;
}

interface ChapterOutput {
  data: Chapter | null;
}

interface CreateCollectionDataInput {
  createdAt: Date;
  legacyData?: any;
  contents?: CreateRevisionDataInput | null;
  title: string;
  slug: string;
  gridImageId?: string | null;
  firstPageLink?: string | null;
  hideStartReadingButton?: boolean | null;
  noindex?: boolean | null;
}

interface CreateCollectionInput {
  data: CreateCollectionDataInput;
}

interface UpdateCollectionDataInput {
  createdAt?: Date | null;
  legacyData?: any;
  contents?: CreateRevisionDataInput | null;
  title?: string | null;
  slug?: string | null;
  gridImageId?: string | null;
  firstPageLink?: string | null;
  hideStartReadingButton?: boolean | null;
  noindex?: boolean | null;
}

interface UpdateCollectionInput {
  selector: SelectorInput;
  data: UpdateCollectionDataInput;
}

interface CollectionOutput {
  data: Collection | null;
}

interface CreateCommentModeratorActionDataInput {
  legacyData?: any;
  commentId?: string | null;
  type: string;
  endedAt?: Date | null;
}

interface CreateCommentModeratorActionInput {
  data: CreateCommentModeratorActionDataInput;
}

interface UpdateCommentModeratorActionDataInput {
  legacyData?: any;
  commentId?: string | null;
  type?: string | null;
  endedAt?: Date | null;
}

interface UpdateCommentModeratorActionInput {
  selector: SelectorInput;
  data: UpdateCommentModeratorActionDataInput;
}

interface CommentModeratorActionOutput {
  data: CommentModeratorAction | null;
}

interface CreateCommentDataInput {
  legacyData?: any;
  contents?: CreateRevisionDataInput | null;
  parentCommentId?: string | null;
  topLevelCommentId?: string | null;
  postId?: string | null;
  tagId?: string | null;
  forumEventId?: string | null;
  forumEventMetadata?: any;
  tagCommentType?: TagCommentType | null;
  subforumStickyPriority?: number | null;
  userId?: string | null;
  authorIsUnreviewed?: boolean | null;
  answer?: boolean | null;
  parentAnswerId?: string | null;
  shortform?: boolean | null;
  shortformFrontpage?: boolean | null;
  nominatedForReview?: string | null;
  reviewingForReview?: string | null;
  promotedByUserId?: string | null;
  hideKarma?: boolean | null;
  legacy?: boolean | null;
  legacyId?: string | null;
  legacyPoll?: boolean | null;
  legacyParentId?: string | null;
  draft?: boolean | null;
  retracted?: boolean | null;
  deleted?: boolean | null;
  deletedPublic?: boolean | null;
  deletedReason?: string | null;
  deletedDate?: Date | null;
  deletedByUserId?: string | null;
  spam?: boolean | null;
  needsReview?: boolean | null;
  reviewedByUserId?: string | null;
  moderatorHat?: boolean | null;
  hideModeratorHat?: boolean | null;
  isPinnedOnProfile?: boolean | null;
  title?: string | null;
  relevantTagIds?: Array<string> | null;
  debateResponse?: boolean | null;
  rejected?: boolean | null;
  modGPTAnalysis?: string | null;
  modGPTRecommendation?: string | null;
  rejectedReason?: string | null;
  rejectedByUserId?: string | null;
  af?: boolean | null;
  afDate?: Date | null;
  agentFoundationsId?: string | null;
  originalDialogueId?: string | null;
}

interface CreateCommentInput {
  data: CreateCommentDataInput;
}

interface UpdateCommentDataInput {
  legacyData?: any;
  contents?: CreateRevisionDataInput | null;
  postedAt?: Date | null;
  postId?: string | null;
  tagId?: string | null;
  subforumStickyPriority?: number | null;
  authorIsUnreviewed?: boolean | null;
  answer?: boolean | null;
  shortform?: boolean | null;
  shortformFrontpage?: boolean | null;
  nominatedForReview?: string | null;
  reviewingForReview?: string | null;
  promoted?: boolean | null;
  promotedByUserId?: string | null;
  hideKarma?: boolean | null;
  legacy?: boolean | null;
  legacyId?: string | null;
  legacyPoll?: boolean | null;
  legacyParentId?: string | null;
  draft?: boolean | null;
  retracted?: boolean | null;
  deleted?: boolean | null;
  deletedPublic?: boolean | null;
  deletedReason?: string | null;
  deletedDate?: Date | null;
  deletedByUserId?: string | null;
  spam?: boolean | null;
  repliesBlockedUntil?: Date | null;
  needsReview?: boolean | null;
  reviewedByUserId?: string | null;
  hideAuthor?: boolean | null;
  moderatorHat?: boolean | null;
  hideModeratorHat?: boolean | null;
  isPinnedOnProfile?: boolean | null;
  title?: string | null;
  relevantTagIds?: Array<string> | null;
  debateResponse?: boolean | null;
  rejected?: boolean | null;
  modGPTAnalysis?: string | null;
  modGPTRecommendation?: string | null;
  rejectedReason?: string | null;
  rejectedByUserId?: string | null;
  af?: boolean | null;
  suggestForAlignmentUserIds?: Array<string> | null;
  reviewForAlignmentUserId?: string | null;
  afDate?: Date | null;
  moveToAlignmentUserId?: string | null;
  agentFoundationsId?: string | null;
  originalDialogueId?: string | null;
}

interface UpdateCommentInput {
  selector: SelectorInput;
  data: UpdateCommentDataInput;
}

interface CommentOutput {
  data: Comment | null;
}

interface CreateConversationDataInput {
  legacyData?: any;
  title?: string | null;
  participantIds?: Array<string> | null;
  af?: boolean | null;
  moderator?: boolean | null;
  archivedByIds?: Array<string> | null;
}

interface CreateConversationInput {
  data: CreateConversationDataInput;
}

interface UpdateConversationDataInput {
  legacyData?: any;
  title?: string | null;
  participantIds?: Array<string> | null;
  af?: boolean | null;
  moderator?: boolean | null;
  archivedByIds?: Array<string> | null;
}

interface UpdateConversationInput {
  selector: SelectorInput;
  data: UpdateConversationDataInput;
}

interface ConversationOutput {
  data: Conversation | null;
}

interface CreateCurationNoticeDataInput {
  legacyData?: any;
  contents?: CreateRevisionDataInput | null;
  userId: string;
  commentId?: string | null;
  postId: string;
}

interface CreateCurationNoticeInput {
  data: CreateCurationNoticeDataInput;
}

interface UpdateCurationNoticeDataInput {
  legacyData?: any;
  contents?: CreateRevisionDataInput | null;
  commentId?: string | null;
  deleted?: boolean | null;
}

interface UpdateCurationNoticeInput {
  selector: SelectorInput;
  data: UpdateCurationNoticeDataInput;
}

interface CurationNoticeOutput {
  data: CurationNotice | null;
}

interface CreateDigestPostDataInput {
  legacyData?: any;
  digestId: string;
  postId: string;
  emailDigestStatus?: string | null;
  onsiteDigestStatus?: string | null;
}

interface CreateDigestPostInput {
  data: CreateDigestPostDataInput;
}

interface UpdateDigestPostDataInput {
  legacyData?: any;
  digestId?: string | null;
  postId?: string | null;
  emailDigestStatus?: string | null;
  onsiteDigestStatus?: string | null;
}

interface UpdateDigestPostInput {
  selector: SelectorInput;
  data: UpdateDigestPostDataInput;
}

interface DigestPostOutput {
  data: DigestPost | null;
}

interface CreateDigestDataInput {
  legacyData?: any;
  num: number;
  startDate: Date;
  endDate?: Date | null;
  publishedDate?: Date | null;
  onsiteImageId?: string | null;
  onsitePrimaryColor?: string | null;
}

interface CreateDigestInput {
  data: CreateDigestDataInput;
}

interface UpdateDigestDataInput {
  legacyData?: any;
  num?: number | null;
  startDate?: Date | null;
  endDate?: Date | null;
  publishedDate?: Date | null;
  onsiteImageId?: string | null;
  onsitePrimaryColor?: string | null;
}

interface UpdateDigestInput {
  selector: SelectorInput;
  data: UpdateDigestDataInput;
}

interface DigestOutput {
  data: Digest | null;
}

interface CreateElectionCandidateDataInput {
  legacyData?: any;
  electionName: string;
  name: string;
  logoSrc: string;
  href: string;
  fundraiserLink?: string | null;
  gwwcLink?: string | null;
  gwwcId?: string | null;
  description: string;
  userId?: string | null;
  tagId: string;
  isElectionFundraiser?: boolean | null;
  amountRaised?: number | null;
  targetAmount?: number | null;
}

interface CreateElectionCandidateInput {
  data: CreateElectionCandidateDataInput;
}

interface UpdateElectionCandidateDataInput {
  legacyData?: any;
  electionName?: string | null;
  name?: string | null;
  logoSrc?: string | null;
  href?: string | null;
  fundraiserLink?: string | null;
  gwwcLink?: string | null;
  gwwcId?: string | null;
  description?: string | null;
  userId?: string | null;
  tagId?: string | null;
  isElectionFundraiser?: boolean | null;
  amountRaised?: number | null;
  targetAmount?: number | null;
}

interface UpdateElectionCandidateInput {
  selector: SelectorInput;
  data: UpdateElectionCandidateDataInput;
}

interface ElectionCandidateOutput {
  data: ElectionCandidate | null;
}

interface CreateElectionVoteDataInput {
  legacyData?: any;
  electionName: string;
  userId: string;
  compareState?: any;
  vote?: any;
  submittedAt?: Date | null;
  submissionComments?: any;
  userExplanation?: string | null;
  userOtherComments?: string | null;
}

interface CreateElectionVoteInput {
  data: CreateElectionVoteDataInput;
}

interface UpdateElectionVoteDataInput {
  legacyData?: any;
  electionName?: string | null;
  userId?: string | null;
  compareState?: any;
  vote?: any;
  submittedAt?: Date | null;
  submissionComments?: any;
  userExplanation?: string | null;
  userOtherComments?: string | null;
}

interface UpdateElectionVoteInput {
  selector: SelectorInput;
  data: UpdateElectionVoteDataInput;
}

interface ElectionVoteOutput {
  data: ElectionVote | null;
}

interface CreateElicitQuestionDataInput {
  legacyData?: any;
  title: string;
  notes?: string | null;
  resolution?: string | null;
  resolvesBy?: Date | null;
}

interface CreateElicitQuestionInput {
  data: CreateElicitQuestionDataInput;
}

interface UpdateElicitQuestionDataInput {
  legacyData?: any;
  title?: string | null;
  notes?: string | null;
  resolution?: string | null;
  resolvesBy?: Date | null;
}

interface UpdateElicitQuestionInput {
  selector: SelectorInput;
  data: UpdateElicitQuestionDataInput;
}

interface ElicitQuestionOutput {
  data: ElicitQuestion | null;
}

interface CreateForumEventDataInput {
  legacyData?: any;
  frontpageDescription?: CreateRevisionDataInput | null;
  frontpageDescriptionMobile?: CreateRevisionDataInput | null;
  postPageDescription?: CreateRevisionDataInput | null;
  title: string;
  startDate: Date;
  endDate?: Date | null;
  darkColor?: string | null;
  lightColor?: string | null;
  bannerTextColor?: string | null;
  contrastColor?: string | null;
  tagId?: string | null;
  postId?: string | null;
  commentId?: string | null;
  bannerImageId?: string | null;
  includesPoll?: boolean | null;
  isGlobal?: boolean | null;
  eventFormat?: ForumEventFormat | null;
  pollQuestion?: CreateRevisionDataInput | null;
  pollAgreeWording?: string | null;
  pollDisagreeWording?: string | null;
  maxStickersPerUser?: number | null;
  customComponent?: ForumEventCustomComponent | null;
  commentPrompt?: string | null;
  publicData?: any;
}

interface CreateForumEventInput {
  data: CreateForumEventDataInput;
}

interface UpdateForumEventDataInput {
  legacyData?: any;
  frontpageDescription?: CreateRevisionDataInput | null;
  frontpageDescriptionMobile?: CreateRevisionDataInput | null;
  postPageDescription?: CreateRevisionDataInput | null;
  title?: string | null;
  startDate?: Date | null;
  endDate?: Date | null;
  darkColor?: string | null;
  lightColor?: string | null;
  bannerTextColor?: string | null;
  contrastColor?: string | null;
  tagId?: string | null;
  postId?: string | null;
  commentId?: string | null;
  bannerImageId?: string | null;
  includesPoll?: boolean | null;
  isGlobal?: boolean | null;
  eventFormat?: ForumEventFormat | null;
  pollQuestion?: CreateRevisionDataInput | null;
  pollAgreeWording?: string | null;
  pollDisagreeWording?: string | null;
  maxStickersPerUser?: number | null;
  customComponent?: ForumEventCustomComponent | null;
  commentPrompt?: string | null;
  publicData?: any;
}

interface UpdateForumEventInput {
  selector: SelectorInput;
  data: UpdateForumEventDataInput;
}

interface ForumEventOutput {
  data: ForumEvent | null;
}

interface CreateJargonTermDataInput {
  legacyData?: any;
  contents?: CreateRevisionDataInput | null;
  postId: string;
  term: string;
  approved?: boolean | null;
  deleted?: boolean | null;
  altTerms: Array<string>;
}

interface CreateJargonTermInput {
  data: CreateJargonTermDataInput;
}

interface UpdateJargonTermDataInput {
  legacyData?: any;
  contents?: CreateRevisionDataInput | null;
  term?: string | null;
  approved?: boolean | null;
  deleted?: boolean | null;
  altTerms?: Array<string> | null;
}

interface UpdateJargonTermInput {
  selector: SelectorInput;
  data: UpdateJargonTermDataInput;
}

interface JargonTermOutput {
  data: JargonTerm | null;
}

interface CreateLWEventDataInput {
  legacyData?: any;
  userId?: string | null;
  name: string;
  documentId?: string | null;
  important?: boolean | null;
  properties?: any;
  intercom?: boolean | null;
}

interface CreateLWEventInput {
  data: CreateLWEventDataInput;
}

interface LWEventOutput {
  data: LWEvent | null;
}

interface UpdateLlmConversationDataInput {
  legacyData?: any;
  userId?: string | null;
  title?: string | null;
  model?: string | null;
  systemPrompt?: string | null;
  deleted?: boolean | null;
}

interface UpdateLlmConversationInput {
  selector: SelectorInput;
  data: UpdateLlmConversationDataInput;
}

interface LlmConversationOutput {
  data: LlmConversation | null;
}

interface CreateLocalgroupDataInput {
  legacyData?: any;
  contents?: CreateRevisionDataInput | null;
  name: string;
  nameInAnotherLanguage?: string | null;
  organizerIds: Array<string>;
  lastActivity?: Date | null;
  types: Array<string>;
  categories?: Array<string> | null;
  isOnline?: boolean | null;
  googleLocation?: any;
  location?: string | null;
  contactInfo?: string | null;
  facebookLink?: string | null;
  facebookPageLink?: string | null;
  meetupLink?: string | null;
  slackLink?: string | null;
  website?: string | null;
  bannerImageId?: string | null;
  inactive?: boolean | null;
  deleted?: boolean | null;
}

interface CreateLocalgroupInput {
  data: CreateLocalgroupDataInput;
}

interface UpdateLocalgroupDataInput {
  legacyData?: any;
  contents?: CreateRevisionDataInput | null;
  name?: string | null;
  nameInAnotherLanguage?: string | null;
  organizerIds?: Array<string> | null;
  lastActivity?: Date | null;
  types?: Array<string> | null;
  categories?: Array<string> | null;
  isOnline?: boolean | null;
  googleLocation?: any;
  location?: string | null;
  contactInfo?: string | null;
  facebookLink?: string | null;
  facebookPageLink?: string | null;
  meetupLink?: string | null;
  slackLink?: string | null;
  website?: string | null;
  bannerImageId?: string | null;
  inactive?: boolean | null;
  deleted?: boolean | null;
}

interface UpdateLocalgroupInput {
  selector: SelectorInput;
  data: UpdateLocalgroupDataInput;
}

interface LocalgroupOutput {
  data: Localgroup | null;
}

interface CreateMessageDataInput {
  legacyData?: any;
  contents?: CreateRevisionDataInput | null;
  userId?: string | null;
  conversationId: string;
  noEmail?: boolean | null;
}

interface CreateMessageInput {
  data: CreateMessageDataInput;
}

interface UpdateMessageDataInput {
  legacyData?: any;
  contents?: CreateRevisionDataInput | null;
}

interface UpdateMessageInput {
  selector: SelectorInput;
  data: UpdateMessageDataInput;
}

interface MessageOutput {
  data: Message | null;
}

interface CreateModerationTemplateDataInput {
  legacyData?: any;
  contents?: CreateRevisionDataInput | null;
  name: string;
  collectionName: ModerationTemplateType;
  order?: number | null;
}

interface CreateModerationTemplateInput {
  data: CreateModerationTemplateDataInput;
}

interface UpdateModerationTemplateDataInput {
  legacyData?: any;
  contents?: CreateRevisionDataInput | null;
  name?: string | null;
  collectionName?: ModerationTemplateType | null;
  order?: number | null;
  deleted?: boolean | null;
}

interface UpdateModerationTemplateInput {
  selector: SelectorInput;
  data: UpdateModerationTemplateDataInput;
}

interface ModerationTemplateOutput {
  data: ModerationTemplate | null;
}

interface CreateModeratorActionDataInput {
  legacyData?: any;
  userId?: string | null;
  type: ModeratorActionType;
  endedAt?: Date | null;
}

interface CreateModeratorActionInput {
  data: CreateModeratorActionDataInput;
}

interface UpdateModeratorActionDataInput {
  legacyData?: any;
  userId?: string | null;
  type?: ModeratorActionType | null;
  endedAt?: Date | null;
}

interface UpdateModeratorActionInput {
  selector: SelectorInput;
  data: UpdateModeratorActionDataInput;
}

interface ModeratorActionOutput {
  data: ModeratorAction | null;
}

interface CreateMultiDocumentDataInput {
  legacyData?: any;
  contents?: CreateRevisionDataInput | null;
  slug?: string | null;
  title?: string | null;
  tabTitle: string;
  tabSubtitle?: string | null;
  userId?: string | null;
  parentDocumentId: string;
  collectionName: MultiDocumentCollectionName;
  fieldName: MultiDocumentFieldName;
}

interface CreateMultiDocumentInput {
  data: CreateMultiDocumentDataInput;
}

interface UpdateMultiDocumentDataInput {
  legacyData?: any;
  contents?: CreateRevisionDataInput | null;
  slug?: string | null;
  title?: string | null;
  tabTitle?: string | null;
  tabSubtitle?: string | null;
  index?: number | null;
  deleted?: boolean | null;
}

interface UpdateMultiDocumentInput {
  selector: SelectorInput;
  data: UpdateMultiDocumentDataInput;
}

interface MultiDocumentOutput {
  data: MultiDocument | null;
}

interface UpdateNotificationDataInput {
  legacyData?: any;
  viewed?: boolean | null;
}

interface UpdateNotificationInput {
  selector: SelectorInput;
  data: UpdateNotificationDataInput;
}

interface NotificationOutput {
  data: Notification | null;
}

interface CreatePetrovDayActionDataInput {
  legacyData?: any;
  actionType: string;
  data?: any;
  userId: string;
}

interface CreatePetrovDayActionInput {
  data: CreatePetrovDayActionDataInput;
}

interface PetrovDayActionOutput {
  data: PetrovDayAction | null;
}

interface CreatePodcastEpisodeDataInput {
  legacyData?: any;
  podcastId?: string | null;
  title: string;
  episodeLink: string;
  externalEpisodeId: string;
}

interface CreatePodcastEpisodeInput {
  data: CreatePodcastEpisodeDataInput;
}

interface PodcastEpisodeOutput {
  data: PodcastEpisode | null;
}

interface CreatePostDataInput {
  legacyData?: any;
  contents?: CreateRevisionDataInput | null;
  moderationGuidelines?: CreateRevisionDataInput | null;
  customHighlight?: CreateRevisionDataInput | null;
  slug?: string | null;
  postedAt?: Date | null;
  url?: string | null;
  postCategory?: PostCategory | null;
  title: string;
  status?: number | null;
  sticky?: boolean | null;
  stickyPriority?: number | null;
  userId?: string | null;
  question?: boolean | null;
  authorIsUnreviewed?: boolean | null;
  readTimeMinutesOverride?: number | null;
  submitToFrontpage?: boolean | null;
  hiddenRelatedQuestion?: boolean | null;
  originalPostRelationSourceId?: string | null;
  shortform?: boolean | null;
  canonicalSource?: string | null;
  manifoldReviewMarketId?: string | null;
  tagRelevance?: any;
  noIndex?: boolean | null;
  activateRSVPs?: boolean | null;
  nextDayReminderSent?: boolean | null;
  onlyVisibleToLoggedIn?: boolean | null;
  onlyVisibleToEstablishedAccounts?: boolean | null;
  hideFromRecentDiscussions?: boolean | null;
  podcastEpisodeId?: string | null;
  forceAllowType3Audio?: boolean | null;
  legacy?: boolean | null;
  legacyId?: string | null;
  legacySpam?: boolean | null;
  feedId?: string | null;
  feedLink?: string | null;
  curatedDate?: Date | null;
  metaDate?: Date | null;
  suggestForCuratedUserIds?: Array<string> | null;
  frontpageDate?: Date | null;
  autoFrontpage?: string | null;
  collectionTitle?: string | null;
  coauthorStatuses?: Array<CoauthorStatusInput> | null;
  coauthorUserIds?: Array<string> | null;
  hasCoauthorPermission?: boolean | null;
  socialPreviewImageId?: string | null;
  socialPreviewImageAutoUrl?: string | null;
  socialPreview?: SocialPreviewInput | null;
  fmCrosspost?: CrosspostInput | null;
  canonicalSequenceId?: string | null;
  canonicalCollectionSlug?: string | null;
  canonicalBookId?: string | null;
  canonicalNextPostSlug?: string | null;
  canonicalPrevPostSlug?: string | null;
  unlisted?: boolean | null;
  disableRecommendation?: boolean | null;
  defaultRecommendation?: boolean | null;
  hideFromPopularComments?: boolean | null;
  draft?: boolean | null;
  wasEverUndrafted?: boolean | null;
  meta?: boolean | null;
  hideFrontpageComments?: boolean | null;
  bannedUserIds?: Array<string> | null;
  commentsLocked?: boolean | null;
  commentsLockedToAccountsCreatedAfter?: Date | null;
  organizerIds?: Array<string> | null;
  groupId?: string | null;
  eventType?: string | null;
  isEvent?: boolean | null;
  reviewedByUserId?: string | null;
  reviewForCuratedUserId?: string | null;
  startTime?: Date | null;
  endTime?: Date | null;
  eventRegistrationLink?: string | null;
  joinEventLink?: string | null;
  onlineEvent?: boolean | null;
  globalEvent?: boolean | null;
  googleLocation?: any;
  location?: string | null;
  contactInfo?: string | null;
  facebookLink?: string | null;
  meetupLink?: string | null;
  website?: string | null;
  eventImageId?: string | null;
  types?: Array<string> | null;
  metaSticky?: boolean | null;
  sharingSettings?: any;
  shareWithUsers?: Array<string> | null;
  commentSortOrder?: string | null;
  hideAuthor?: boolean | null;
  sideCommentVisibility?: string | null;
  disableSidenotes?: boolean | null;
  moderationStyle?: string | null;
  ignoreRateLimits?: boolean | null;
  hideCommentKarma?: boolean | null;
  collabEditorDialogue?: boolean | null;
  rejected?: boolean | null;
  rejectedReason?: string | null;
  rejectedByUserId?: string | null;
  subforumTagId?: string | null;
  af?: boolean | null;
  afDate?: Date | null;
  afSticky?: boolean | null;
  suggestForAlignmentUserIds?: Array<string> | null;
  reviewForAlignmentUserId?: string | null;
  agentFoundationsId?: string | null;
  swrCachingEnabled?: boolean | null;
  generateDraftJargon?: boolean | null;
}

interface CreatePostInput {
  data: CreatePostDataInput;
}

interface UpdatePostDataInput {
  legacyData?: any;
  contents?: CreateRevisionDataInput | null;
  moderationGuidelines?: CreateRevisionDataInput | null;
  customHighlight?: CreateRevisionDataInput | null;
  slug?: string | null;
  postedAt?: Date | null;
  url?: string | null;
  postCategory?: PostCategory | null;
  title?: string | null;
  deletedDraft?: boolean | null;
  status?: number | null;
  sticky?: boolean | null;
  stickyPriority?: number | null;
  userId?: string | null;
  question?: boolean | null;
  authorIsUnreviewed?: boolean | null;
  readTimeMinutesOverride?: number | null;
  submitToFrontpage?: boolean | null;
  hiddenRelatedQuestion?: boolean | null;
  shortform?: boolean | null;
  canonicalSource?: string | null;
  manifoldReviewMarketId?: string | null;
  tagRelevance?: any;
  noIndex?: boolean | null;
  activateRSVPs?: boolean | null;
  nextDayReminderSent?: boolean | null;
  onlyVisibleToLoggedIn?: boolean | null;
  onlyVisibleToEstablishedAccounts?: boolean | null;
  hideFromRecentDiscussions?: boolean | null;
  votingSystem?: string | null;
  podcastEpisodeId?: string | null;
  forceAllowType3Audio?: boolean | null;
  legacy?: boolean | null;
  legacyId?: string | null;
  legacySpam?: boolean | null;
  feedId?: string | null;
  feedLink?: string | null;
  curatedDate?: Date | null;
  metaDate?: Date | null;
  suggestForCuratedUserIds?: Array<string> | null;
  frontpageDate?: Date | null;
  autoFrontpage?: string | null;
  collectionTitle?: string | null;
  coauthorStatuses?: Array<CoauthorStatusInput> | null;
  coauthorUserIds?: Array<string> | null;
  hasCoauthorPermission?: boolean | null;
  socialPreviewImageId?: string | null;
  socialPreviewImageAutoUrl?: string | null;
  socialPreview?: SocialPreviewInput | null;
  fmCrosspost?: CrosspostInput | null;
  canonicalSequenceId?: string | null;
  canonicalCollectionSlug?: string | null;
  canonicalBookId?: string | null;
  canonicalNextPostSlug?: string | null;
  canonicalPrevPostSlug?: string | null;
  unlisted?: boolean | null;
  disableRecommendation?: boolean | null;
  defaultRecommendation?: boolean | null;
  hideFromPopularComments?: boolean | null;
  draft?: boolean | null;
  wasEverUndrafted?: boolean | null;
  meta?: boolean | null;
  hideFrontpageComments?: boolean | null;
  bannedUserIds?: Array<string> | null;
  commentsLocked?: boolean | null;
  commentsLockedToAccountsCreatedAfter?: Date | null;
  organizerIds?: Array<string> | null;
  groupId?: string | null;
  eventType?: string | null;
  isEvent?: boolean | null;
  reviewedByUserId?: string | null;
  reviewForCuratedUserId?: string | null;
  startTime?: Date | null;
  endTime?: Date | null;
  eventRegistrationLink?: string | null;
  joinEventLink?: string | null;
  onlineEvent?: boolean | null;
  globalEvent?: boolean | null;
  googleLocation?: any;
  location?: string | null;
  contactInfo?: string | null;
  facebookLink?: string | null;
  meetupLink?: string | null;
  website?: string | null;
  eventImageId?: string | null;
  types?: Array<string> | null;
  metaSticky?: boolean | null;
  sharingSettings?: any;
  shareWithUsers?: Array<string> | null;
  linkSharingKey?: string | null;
  commentSortOrder?: string | null;
  hideAuthor?: boolean | null;
  sideCommentVisibility?: string | null;
  disableSidenotes?: boolean | null;
  moderationStyle?: string | null;
  ignoreRateLimits?: boolean | null;
  hideCommentKarma?: boolean | null;
  collabEditorDialogue?: boolean | null;
  rejected?: boolean | null;
  rejectedReason?: string | null;
  rejectedByUserId?: string | null;
  subforumTagId?: string | null;
  af?: boolean | null;
  afDate?: Date | null;
  afSticky?: boolean | null;
  suggestForAlignmentUserIds?: Array<string> | null;
  reviewForAlignmentUserId?: string | null;
  agentFoundationsId?: string | null;
  swrCachingEnabled?: boolean | null;
  generateDraftJargon?: boolean | null;
}

interface UpdatePostInput {
  selector: SelectorInput;
  data: UpdatePostDataInput;
}

interface PostOutput {
  data: Post | null;
}

interface CreateRSSFeedDataInput {
  legacyData?: any;
  userId?: string | null;
  ownedByUser?: boolean | null;
  displayFullContent?: boolean | null;
  nickname: string;
  url: string;
  rawFeed?: any;
  setCanonicalUrl?: boolean | null;
  importAsDraft?: boolean | null;
}

interface CreateRSSFeedInput {
  data: CreateRSSFeedDataInput;
}

interface UpdateRSSFeedDataInput {
  legacyData?: any;
  userId?: string | null;
  ownedByUser?: boolean | null;
  displayFullContent?: boolean | null;
  nickname?: string | null;
  url?: string | null;
  status?: string | null;
  rawFeed?: any;
  setCanonicalUrl?: boolean | null;
  importAsDraft?: boolean | null;
}

interface UpdateRSSFeedInput {
  selector: SelectorInput;
  data: UpdateRSSFeedDataInput;
}

interface RSSFeedOutput {
  data: RSSFeed | null;
}

interface CreateReportDataInput {
  legacyData?: any;
  userId?: string | null;
  reportedUserId?: string | null;
  commentId?: string | null;
  postId?: string | null;
  link: string;
  claimedUserId?: string | null;
  description?: string | null;
  reportedAsSpam?: boolean | null;
}

interface CreateReportInput {
  data: CreateReportDataInput;
}

interface UpdateReportDataInput {
  createdAt?: Date | null;
  legacyData?: any;
  claimedUserId?: string | null;
  description?: string | null;
  closedAt?: Date | null;
  markedAsSpam?: boolean | null;
  reportedAsSpam?: boolean | null;
}

interface UpdateReportInput {
  selector: SelectorInput;
  data: UpdateReportDataInput;
}

interface ReportOutput {
  data: Report | null;
}

interface ContentTypeInput {
  type: string;
  data: ContentTypeData;
}

interface CreateRevisionDataInput {
  originalContents: ContentTypeInput;
  commitMessage?: string | null;
  updateType?: string | null;
  dataWithDiscardedSuggestions?: any;
  googleDocMetadata?: any;
}

interface UpdateRevisionDataInput {
  legacyData?: any;
  skipAttributions?: boolean | null;
}

interface UpdateRevisionInput {
  selector: SelectorInput;
  data: UpdateRevisionDataInput;
}

interface RevisionOutput {
  data: Revision | null;
}

interface CreateSequenceDataInput {
  legacyData?: any;
  contents?: CreateRevisionDataInput | null;
  lastUpdated?: Date | null;
  userId?: string | null;
  title: string;
  bannerImageId?: string | null;
  gridImageId?: string | null;
  hideFromAuthorPage?: boolean | null;
  draft?: boolean | null;
  isDeleted?: boolean | null;
  curatedOrder?: number | null;
  userProfileOrder?: number | null;
  canonicalCollectionSlug?: string | null;
  hidden?: boolean | null;
  noindex?: boolean | null;
  af?: boolean | null;
}

interface CreateSequenceInput {
  data: CreateSequenceDataInput;
}

interface UpdateSequenceDataInput {
  legacyData?: any;
  contents?: CreateRevisionDataInput | null;
  lastUpdated?: Date | null;
  userId?: string | null;
  title?: string | null;
  bannerImageId?: string | null;
  gridImageId?: string | null;
  hideFromAuthorPage?: boolean | null;
  draft?: boolean | null;
  isDeleted?: boolean | null;
  curatedOrder?: number | null;
  userProfileOrder?: number | null;
  canonicalCollectionSlug?: string | null;
  hidden?: boolean | null;
  noindex?: boolean | null;
  af?: boolean | null;
}

interface UpdateSequenceInput {
  selector: SelectorInput;
  data: UpdateSequenceDataInput;
}

interface SequenceOutput {
  data: Sequence | null;
}

interface CreateSplashArtCoordinateDataInput {
  legacyData?: any;
  reviewWinnerArtId: string;
  leftXPct: number;
  leftYPct: number;
  leftHeightPct: number;
  leftWidthPct: number;
  leftFlipped?: boolean | null;
  middleXPct: number;
  middleYPct: number;
  middleHeightPct: number;
  middleWidthPct: number;
  middleFlipped?: boolean | null;
  rightXPct: number;
  rightYPct: number;
  rightHeightPct: number;
  rightWidthPct: number;
  rightFlipped: boolean;
}

interface CreateSplashArtCoordinateInput {
  data: CreateSplashArtCoordinateDataInput;
}

interface SplashArtCoordinateOutput {
  data: SplashArtCoordinate | null;
}

interface CreateSpotlightDataInput {
  legacyData?: any;
  description?: CreateRevisionDataInput | null;
  documentId: string;
  documentType: SpotlightDocumentType;
  position?: number | null;
  duration: number;
  customTitle?: string | null;
  customSubtitle?: string | null;
  subtitleUrl?: string | null;
  headerTitle?: string | null;
  headerTitleLeftColor?: string | null;
  headerTitleRightColor?: string | null;
  lastPromotedAt: Date;
  spotlightSplashImageUrl?: string | null;
  draft?: boolean | null;
  showAuthor?: boolean | null;
  imageFade?: boolean | null;
  imageFadeColor?: string | null;
  spotlightImageId?: string | null;
  spotlightDarkImageId?: string | null;
}

interface CreateSpotlightInput {
  data: CreateSpotlightDataInput;
}

interface UpdateSpotlightDataInput {
  legacyData?: any;
  description?: CreateRevisionDataInput | null;
  documentId?: string | null;
  documentType?: SpotlightDocumentType | null;
  position?: number | null;
  duration?: number | null;
  customTitle?: string | null;
  customSubtitle?: string | null;
  subtitleUrl?: string | null;
  headerTitle?: string | null;
  headerTitleLeftColor?: string | null;
  headerTitleRightColor?: string | null;
  lastPromotedAt?: Date | null;
  spotlightSplashImageUrl?: string | null;
  draft?: boolean | null;
  deletedDraft?: boolean | null;
  showAuthor?: boolean | null;
  imageFade?: boolean | null;
  imageFadeColor?: string | null;
  spotlightImageId?: string | null;
  spotlightDarkImageId?: string | null;
}

interface UpdateSpotlightInput {
  selector: SelectorInput;
  data: UpdateSpotlightDataInput;
}

interface SpotlightOutput {
  data: Spotlight | null;
}

interface CreateSubscriptionDataInput {
  legacyData?: any;
  state: string;
  documentId: string;
  collectionName: string;
  type: string;
}

interface CreateSubscriptionInput {
  data: CreateSubscriptionDataInput;
}

interface SubscriptionOutput {
  data: Subscription | null;
}

interface CreateSurveyQuestionDataInput {
  legacyData?: any;
  surveyId: string;
  question: string;
  format: SurveyQuestionFormat;
  order: number;
}

interface CreateSurveyQuestionInput {
  data: CreateSurveyQuestionDataInput;
}

interface UpdateSurveyQuestionDataInput {
  legacyData?: any;
  surveyId?: string | null;
  question?: string | null;
  format?: SurveyQuestionFormat | null;
  order?: number | null;
}

interface UpdateSurveyQuestionInput {
  selector: SelectorInput;
  data: UpdateSurveyQuestionDataInput;
}

interface SurveyQuestionOutput {
  data: SurveyQuestion | null;
}

interface CreateSurveyResponseDataInput {
  legacyData?: any;
  surveyId: string;
  surveyScheduleId: string;
  userId: string;
  clientId: string;
  response?: any;
}

interface CreateSurveyResponseInput {
  data: CreateSurveyResponseDataInput;
}

interface UpdateSurveyResponseDataInput {
  legacyData?: any;
  surveyId?: string | null;
  surveyScheduleId?: string | null;
  userId?: string | null;
  clientId?: string | null;
  response?: any;
}

interface UpdateSurveyResponseInput {
  selector: SelectorInput;
  data: UpdateSurveyResponseDataInput;
}

interface SurveyResponseOutput {
  data: SurveyResponse | null;
}

interface CreateSurveyScheduleDataInput {
  legacyData?: any;
  surveyId: string;
  name: string;
  impressionsLimit?: number | null;
  maxVisitorPercentage?: number | null;
  minKarma?: number | null;
  maxKarma?: number | null;
  target: SurveyScheduleTarget;
  startDate?: Date | null;
  endDate?: Date | null;
  deactivated?: boolean | null;
  clientIds?: Array<string> | null;
}

interface CreateSurveyScheduleInput {
  data: CreateSurveyScheduleDataInput;
}

interface UpdateSurveyScheduleDataInput {
  legacyData?: any;
  surveyId?: string | null;
  name?: string | null;
  impressionsLimit?: number | null;
  maxVisitorPercentage?: number | null;
  minKarma?: number | null;
  maxKarma?: number | null;
  target?: SurveyScheduleTarget | null;
  startDate?: Date | null;
  endDate?: Date | null;
  deactivated?: boolean | null;
  clientIds?: Array<string> | null;
}

interface UpdateSurveyScheduleInput {
  selector: SelectorInput;
  data: UpdateSurveyScheduleDataInput;
}

interface SurveyScheduleOutput {
  data: SurveySchedule | null;
}

interface CreateSurveyDataInput {
  legacyData?: any;
  name: string;
}

interface CreateSurveyInput {
  data: CreateSurveyDataInput;
}

interface UpdateSurveyDataInput {
  legacyData?: any;
  name?: string | null;
}

interface UpdateSurveyInput {
  selector: SelectorInput;
  data: UpdateSurveyDataInput;
}

interface SurveyOutput {
  data: Survey | null;
}

interface CreateTagFlagDataInput {
  legacyData?: any;
  contents?: CreateRevisionDataInput | null;
  slug?: string | null;
  name: string;
  deleted?: boolean | null;
  order?: number | null;
}

interface CreateTagFlagInput {
  data: CreateTagFlagDataInput;
}

interface UpdateTagFlagDataInput {
  legacyData?: any;
  contents?: CreateRevisionDataInput | null;
  slug?: string | null;
  name?: string | null;
  deleted?: boolean | null;
  order?: number | null;
}

interface UpdateTagFlagInput {
  selector: SelectorInput;
  data: UpdateTagFlagDataInput;
}

interface TagFlagOutput {
  data: TagFlag | null;
}

interface CreateTagDataInput {
  legacyData?: any;
  description?: CreateRevisionDataInput | null;
  subforumWelcomeText?: CreateRevisionDataInput | null;
  moderationGuidelines?: CreateRevisionDataInput | null;
  slug?: string | null;
  name: string;
  shortName?: string | null;
  subtitle?: string | null;
  core?: boolean | null;
  isPostType?: boolean | null;
  suggestedAsFilter?: boolean | null;
  defaultOrder?: number | null;
  descriptionTruncationCount?: number | null;
  adminOnly?: boolean | null;
  canEditUserIds?: Array<string> | null;
  reviewedByUserId?: string | null;
  wikiGrade?: number | null;
  wikiOnly?: boolean | null;
  bannerImageId?: string | null;
  squareImageId?: string | null;
  tagFlagsIds?: Array<string> | null;
  introSequenceId?: string | null;
  postsDefaultSortOrder?: string | null;
  canVoteOnRels?: Array<TagRelVoteGroup> | null;
  isSubforum?: boolean | null;
  subforumModeratorIds?: Array<string> | null;
  subforumIntroPostId?: string | null;
  parentTagId?: string | null;
  subTagIds?: Array<string> | null;
  autoTagModel?: string | null;
  autoTagPrompt?: string | null;
  coreTagId?: string | null;
  forceAllowType3Audio?: boolean | null;
}

interface CreateTagInput {
  data: CreateTagDataInput;
}

interface UpdateTagDataInput {
  legacyData?: any;
  description?: CreateRevisionDataInput | null;
  subforumWelcomeText?: CreateRevisionDataInput | null;
  moderationGuidelines?: CreateRevisionDataInput | null;
  slug?: string | null;
  name?: string | null;
  shortName?: string | null;
  subtitle?: string | null;
  core?: boolean | null;
  isPostType?: boolean | null;
  suggestedAsFilter?: boolean | null;
  defaultOrder?: number | null;
  descriptionTruncationCount?: number | null;
  adminOnly?: boolean | null;
  canEditUserIds?: Array<string> | null;
  deleted?: boolean | null;
  needsReview?: boolean | null;
  reviewedByUserId?: string | null;
  wikiGrade?: number | null;
  wikiOnly?: boolean | null;
  bannerImageId?: string | null;
  squareImageId?: string | null;
  tagFlagsIds?: Array<string> | null;
  introSequenceId?: string | null;
  postsDefaultSortOrder?: string | null;
  canVoteOnRels?: Array<TagRelVoteGroup> | null;
  isSubforum?: boolean | null;
  subforumModeratorIds?: Array<string> | null;
  subforumIntroPostId?: string | null;
  parentTagId?: string | null;
  subTagIds?: Array<string> | null;
  autoTagModel?: string | null;
  autoTagPrompt?: string | null;
  noindex?: boolean | null;
  isPlaceholderPage?: boolean | null;
  coreTagId?: string | null;
  forceAllowType3Audio?: boolean | null;
}

interface UpdateTagInput {
  selector: SelectorInput;
  data: UpdateTagDataInput;
}

interface TagOutput {
  data: Tag | null;
}

interface CreateUltraFeedEventDataInput {
  documentId: string;
  collectionName: UltraFeedEventCollectionName;
  eventType: UltraFeedEventEventType;
  userId?: string | null;
  event?: any;
  feedItemId?: string | null;
}

interface CreateUltraFeedEventInput {
  data: CreateUltraFeedEventDataInput;
}

interface UpdateUltraFeedEventDataInput {
  event?: any;
}

interface UltraFeedEventOutput {
  data: UltraFeedEvent | null;
}

interface CreateUserEAGDetailDataInput {
  legacyData?: any;
  lastUpdated?: Date | null;
}

interface CreateUserEAGDetailInput {
  data: CreateUserEAGDetailDataInput;
}

interface UpdateUserEAGDetailDataInput {
  legacyData?: any;
  careerStage?: Array<string> | null;
  countryOrRegion?: string | null;
  nearestCity?: string | null;
  willingnessToRelocate?: any;
  experiencedIn?: Array<string> | null;
  interestedIn?: Array<string> | null;
  lastUpdated?: Date | null;
}

interface UpdateUserEAGDetailInput {
  selector: SelectorInput;
  data: UpdateUserEAGDetailDataInput;
}

interface UserEAGDetailOutput {
  data: UserEAGDetail | null;
}

interface CreateUserJobAdDataInput {
  legacyData?: any;
  userId: string;
  jobName: string;
  adState: string;
  reminderSetAt?: Date | null;
  lastUpdated?: Date | null;
}

interface CreateUserJobAdInput {
  data: CreateUserJobAdDataInput;
}

interface UpdateUserJobAdDataInput {
  legacyData?: any;
  adState?: string | null;
  reminderSetAt?: Date | null;
  lastUpdated?: Date | null;
}

interface UpdateUserJobAdInput {
  selector: SelectorInput;
  data: UpdateUserJobAdDataInput;
}

interface UserJobAdOutput {
  data: UserJobAd | null;
}

interface CreateUserMostValuablePostDataInput {
  legacyData?: any;
  userId: string;
  postId: string;
  deleted?: boolean | null;
}

interface CreateUserMostValuablePostInput {
  data: CreateUserMostValuablePostDataInput;
}

interface UpdateUserMostValuablePostDataInput {
  legacyData?: any;
  userId?: string | null;
  postId?: string | null;
  deleted?: boolean | null;
}

interface UpdateUserMostValuablePostInput {
  selector: SelectorInput;
  data: UpdateUserMostValuablePostDataInput;
}

interface UserMostValuablePostOutput {
  data: UserMostValuablePost | null;
}

interface CreateUserRateLimitDataInput {
  legacyData?: any;
  userId: string;
  type: UserRateLimitType;
  intervalUnit: UserRateLimitIntervalUnit;
  intervalLength: number;
  actionsPerInterval: number;
  endedAt: Date;
}

interface CreateUserRateLimitInput {
  data: CreateUserRateLimitDataInput;
}

interface UpdateUserRateLimitDataInput {
  legacyData?: any;
  userId?: string | null;
  type?: UserRateLimitType | null;
  intervalUnit?: UserRateLimitIntervalUnit | null;
  intervalLength?: number | null;
  actionsPerInterval?: number | null;
  endedAt?: Date | null;
}

interface UpdateUserRateLimitInput {
  selector: SelectorInput;
  data: UpdateUserRateLimitDataInput;
}

interface UserRateLimitOutput {
  data: UserRateLimit | null;
}

interface CreateUserTagRelDataInput {
  legacyData?: any;
  tagId: string;
  userId: string;
  subforumShowUnreadInSidebar?: boolean | null;
  subforumEmailNotifications?: boolean | null;
  subforumHideIntroPost?: boolean | null;
}

interface CreateUserTagRelInput {
  data: CreateUserTagRelDataInput;
}

interface UpdateUserTagRelDataInput {
  legacyData?: any;
  subforumShowUnreadInSidebar?: boolean | null;
  subforumEmailNotifications?: boolean | null;
  subforumHideIntroPost?: boolean | null;
}

interface UpdateUserTagRelInput {
  selector: SelectorInput;
  data: UpdateUserTagRelDataInput;
}

interface UserTagRelOutput {
  data: UserTagRel | null;
}

interface CreateUserDataInput {
  legacyData?: any;
  moderationGuidelines?: CreateRevisionDataInput | null;
  howOthersCanHelpMe?: CreateRevisionDataInput | null;
  howICanHelpOthers?: CreateRevisionDataInput | null;
  slug?: string | null;
  biography?: CreateRevisionDataInput | null;
  username?: string | null;
  isAdmin?: boolean | null;
  displayName: string;
  previousDisplayName?: string | null;
  email?: string | null;
  groups?: Array<string> | null;
  theme?: any;
  lastUsedTimezone?: string | null;
  whenConfirmationEmailSent?: Date | null;
  legacy?: boolean | null;
  commentSorting?: string | null;
  noKibitz?: boolean | null;
  showHideKarmaOption?: boolean | null;
  showPostAuthorCard?: boolean | null;
  hideIntercom?: boolean | null;
  noSingleLineComments?: boolean | null;
  noCollapseCommentsPosts?: boolean | null;
  noCollapseCommentsFrontpage?: boolean | null;
  hideCommunitySection?: boolean | null;
  expandedFrontpageSections?: ExpandedFrontpageSectionsSettingsInput | null;
  showCommunityInRecentDiscussion?: boolean | null;
  hidePostsRecommendations?: boolean | null;
  petrovOptOut?: boolean | null;
  optedOutOfSurveys?: boolean | null;
  postGlossariesPinned?: boolean | null;
  acceptedTos?: boolean | null;
  hideNavigationSidebar?: boolean | null;
  currentFrontpageFilter?: string | null;
  frontpageSelectedTab?: string | null;
  frontpageFilterSettings?: any;
  hideFrontpageFilterSettingsDesktop?: boolean | null;
  allPostsTimeframe?: string | null;
  allPostsFilter?: string | null;
  allPostsSorting?: string | null;
  allPostsShowLowKarma?: boolean | null;
  allPostsIncludeEvents?: boolean | null;
  allPostsHideCommunity?: boolean | null;
  allPostsOpenSettings?: boolean | null;
  draftsListSorting?: string | null;
  draftsListShowArchived?: boolean | null;
  draftsListShowShared?: boolean | null;
  lastNotificationsCheck?: Date | null;
  moderationStyle?: string | null;
  moderatorAssistance?: boolean | null;
  collapseModerationGuidelines?: boolean | null;
  bannedUserIds?: Array<string> | null;
  bannedPersonalUserIds?: Array<string> | null;
  legacyId?: string | null;
  voteBanned?: boolean | null;
  nullifyVotes?: boolean | null;
  deleteContent?: boolean | null;
  banned?: Date | null;
  auto_subscribe_to_my_posts?: boolean | null;
  auto_subscribe_to_my_comments?: boolean | null;
  autoSubscribeAsOrganizer?: boolean | null;
  notificationCommentsOnSubscribedPost?: any;
  notificationShortformContent?: any;
  notificationRepliesToMyComments?: any;
  notificationRepliesToSubscribedComments?: any;
  notificationSubscribedUserPost?: any;
  notificationSubscribedUserComment?: any;
  notificationPostsInGroups?: any;
  notificationSubscribedTagPost?: any;
  notificationSubscribedSequencePost?: any;
  notificationPrivateMessage?: any;
  notificationSharedWithMe?: any;
  notificationAlignmentSubmissionApproved?: any;
  notificationEventInRadius?: any;
  notificationKarmaPowersGained?: any;
  notificationRSVPs?: any;
  notificationGroupAdministration?: any;
  notificationCommentsOnDraft?: any;
  notificationPostsNominatedReview?: any;
  notificationSubforumUnread?: any;
  notificationNewMention?: any;
  notificationDialogueMessages?: any;
  notificationPublishedDialogueMessages?: any;
  notificationAddedAsCoauthor?: any;
  notificationDebateCommentsOnSubscribedPost?: any;
  notificationDebateReplies?: any;
  notificationDialogueMatch?: any;
  notificationNewDialogueChecks?: any;
  notificationYourTurnMatchForm?: any;
  hideDialogueFacilitation?: boolean | null;
  revealChecksToAdmins?: boolean | null;
  optedInToDialogueFacilitation?: boolean | null;
  showDialoguesList?: boolean | null;
  showMyDialogues?: boolean | null;
  showMatches?: boolean | null;
  showRecommendedPartners?: boolean | null;
  hideActiveDialogueUsers?: boolean | null;
  karmaChangeNotifierSettings?: any;
  karmaChangeLastOpened?: Date | null;
  karmaChangeBatchStart?: Date | null;
  emailSubscribedToCurated?: boolean | null;
  subscribedToDigest?: boolean | null;
  subscribedToNewsletter?: boolean | null;
  unsubscribeFromAll?: boolean | null;
  hideSubscribePoke?: boolean | null;
  hideMeetupsPoke?: boolean | null;
  hideHomeRHS?: boolean | null;
  googleLocation?: any;
  location?: string | null;
  mapLocation?: any;
  mapMarkerText?: string | null;
  nearbyEventsNotifications?: boolean | null;
  nearbyEventsNotificationsLocation?: any;
  nearbyEventsNotificationsRadius?: number | null;
  nearbyPeopleNotificationThreshold?: number | null;
  hideFrontpageMap?: boolean | null;
  hideTaggingProgressBar?: boolean | null;
  hideFrontpageBookAd?: boolean | null;
  hideFrontpageBook2019Ad?: boolean | null;
  hideFrontpageBook2020Ad?: boolean | null;
  reviewedByUserId?: string | null;
  shortformFeedId?: string | null;
  viewUnreviewedComments?: boolean | null;
  noExpandUnreadCommentsReview?: boolean | null;
  profileUpdatedAt?: Date | null;
  jobTitle?: string | null;
  organization?: string | null;
  careerStage?: Array<string> | null;
  website?: string | null;
  fmCrosspostUserId?: string | null;
  linkedinProfileURL?: string | null;
  facebookProfileURL?: string | null;
  blueskyProfileURL?: string | null;
  twitterProfileURL?: string | null;
  twitterProfileURLAdmin?: string | null;
  githubProfileURL?: string | null;
  profileTagIds?: Array<string> | null;
  organizerOfGroupIds?: Array<string> | null;
  programParticipation?: Array<string> | null;
  postingDisabled?: boolean | null;
  allCommentingDisabled?: boolean | null;
  commentingOnOtherUsersDisabled?: boolean | null;
  conversationsDisabled?: boolean | null;
  acknowledgedNewUserGuidelines?: boolean | null;
  subforumPreferredLayout?: SubforumPreferredLayout | null;
  hideJobAdUntil?: Date | null;
  criticismTipsDismissed?: boolean | null;
  hideFromPeopleDirectory?: boolean | null;
  allowDatadogSessionReplay?: boolean | null;
  reviewForAlignmentForumUserId?: string | null;
  afSubmittedApplication?: boolean | null;
  hideSunshineSidebar?: boolean | null;
  inactiveSurveyEmailSentAt?: Date | null;
  userSurveyEmailSentAt?: Date | null;
}

interface CreateUserInput {
  data: CreateUserDataInput;
}

interface UpdateUserDataInput {
  legacyData?: any;
  moderationGuidelines?: CreateRevisionDataInput | null;
  howOthersCanHelpMe?: CreateRevisionDataInput | null;
  howICanHelpOthers?: CreateRevisionDataInput | null;
  slug?: string | null;
  biography?: CreateRevisionDataInput | null;
  username?: string | null;
  isAdmin?: boolean | null;
  displayName?: string | null;
  previousDisplayName?: string | null;
  email?: string | null;
  noindex?: boolean | null;
  groups?: Array<string> | null;
  theme?: any;
  lastUsedTimezone?: string | null;
  whenConfirmationEmailSent?: Date | null;
  legacy?: boolean | null;
  commentSorting?: string | null;
  sortDraftsBy?: string | null;
  reactPaletteStyle?: ReactPaletteStyle | null;
  noKibitz?: boolean | null;
  showHideKarmaOption?: boolean | null;
  showPostAuthorCard?: boolean | null;
  hideIntercom?: boolean | null;
  markDownPostEditor?: boolean | null;
  hideElicitPredictions?: boolean | null;
  hideAFNonMemberInitialWarning?: boolean | null;
  noSingleLineComments?: boolean | null;
  noCollapseCommentsPosts?: boolean | null;
  noCollapseCommentsFrontpage?: boolean | null;
  hideCommunitySection?: boolean | null;
  expandedFrontpageSections?: ExpandedFrontpageSectionsSettingsInput | null;
  showCommunityInRecentDiscussion?: boolean | null;
  hidePostsRecommendations?: boolean | null;
  petrovOptOut?: boolean | null;
  optedOutOfSurveys?: boolean | null;
  postGlossariesPinned?: boolean | null;
  generateJargonForDrafts?: boolean | null;
  generateJargonForPublishedPosts?: boolean | null;
  acceptedTos?: boolean | null;
  hideNavigationSidebar?: boolean | null;
  currentFrontpageFilter?: string | null;
  frontpageSelectedTab?: string | null;
  frontpageFilterSettings?: any;
  hideFrontpageFilterSettingsDesktop?: boolean | null;
  allPostsTimeframe?: string | null;
  allPostsFilter?: string | null;
  allPostsSorting?: string | null;
  allPostsShowLowKarma?: boolean | null;
  allPostsIncludeEvents?: boolean | null;
  allPostsHideCommunity?: boolean | null;
  allPostsOpenSettings?: boolean | null;
  draftsListSorting?: string | null;
  draftsListShowArchived?: boolean | null;
  draftsListShowShared?: boolean | null;
  lastNotificationsCheck?: Date | null;
  moderationStyle?: string | null;
  moderatorAssistance?: boolean | null;
  collapseModerationGuidelines?: boolean | null;
  bannedUserIds?: Array<string> | null;
  bannedPersonalUserIds?: Array<string> | null;
  hiddenPostsMetadata?: Array<PostMetadataInput> | null;
  legacyId?: string | null;
  deleted?: boolean | null;
  permanentDeletionRequestedAt?: Date | null;
  voteBanned?: boolean | null;
  nullifyVotes?: boolean | null;
  deleteContent?: boolean | null;
  banned?: Date | null;
  auto_subscribe_to_my_posts?: boolean | null;
  auto_subscribe_to_my_comments?: boolean | null;
  autoSubscribeAsOrganizer?: boolean | null;
  notificationCommentsOnSubscribedPost?: any;
  notificationShortformContent?: any;
  notificationRepliesToMyComments?: any;
  notificationRepliesToSubscribedComments?: any;
  notificationSubscribedUserPost?: any;
  notificationSubscribedUserComment?: any;
  notificationPostsInGroups?: any;
  notificationSubscribedTagPost?: any;
  notificationSubscribedSequencePost?: any;
  notificationPrivateMessage?: any;
  notificationSharedWithMe?: any;
  notificationAlignmentSubmissionApproved?: any;
  notificationEventInRadius?: any;
  notificationKarmaPowersGained?: any;
  notificationRSVPs?: any;
  notificationGroupAdministration?: any;
  notificationCommentsOnDraft?: any;
  notificationPostsNominatedReview?: any;
  notificationSubforumUnread?: any;
  notificationNewMention?: any;
  notificationDialogueMessages?: any;
  notificationPublishedDialogueMessages?: any;
  notificationAddedAsCoauthor?: any;
  notificationDebateCommentsOnSubscribedPost?: any;
  notificationDebateReplies?: any;
  notificationDialogueMatch?: any;
  notificationNewDialogueChecks?: any;
  notificationYourTurnMatchForm?: any;
  hideDialogueFacilitation?: boolean | null;
  revealChecksToAdmins?: boolean | null;
  optedInToDialogueFacilitation?: boolean | null;
  showDialoguesList?: boolean | null;
  showMyDialogues?: boolean | null;
  showMatches?: boolean | null;
  showRecommendedPartners?: boolean | null;
  hideActiveDialogueUsers?: boolean | null;
  karmaChangeNotifierSettings?: any;
  karmaChangeLastOpened?: Date | null;
  karmaChangeBatchStart?: Date | null;
  emailSubscribedToCurated?: boolean | null;
  subscribedToDigest?: boolean | null;
  subscribedToNewsletter?: boolean | null;
  unsubscribeFromAll?: boolean | null;
  hideSubscribePoke?: boolean | null;
  hideMeetupsPoke?: boolean | null;
  hideHomeRHS?: boolean | null;
  googleLocation?: any;
  location?: string | null;
  mapLocation?: any;
  mapMarkerText?: string | null;
  nearbyEventsNotifications?: boolean | null;
  nearbyEventsNotificationsLocation?: any;
  nearbyEventsNotificationsRadius?: number | null;
  nearbyPeopleNotificationThreshold?: number | null;
  hideFrontpageMap?: boolean | null;
  hideTaggingProgressBar?: boolean | null;
  hideFrontpageBookAd?: boolean | null;
  hideFrontpageBook2019Ad?: boolean | null;
  hideFrontpageBook2020Ad?: boolean | null;
  sunshineNotes?: string | null;
  sunshineFlagged?: boolean | null;
  needsReview?: boolean | null;
  sunshineSnoozed?: boolean | null;
  snoozedUntilContentCount?: number | null;
  reviewedByUserId?: string | null;
  reviewedAt?: Date | null;
  fullName?: string | null;
  shortformFeedId?: string | null;
  viewUnreviewedComments?: boolean | null;
  partiallyReadSequences?: Array<PartiallyReadSequenceItemInput> | null;
  beta?: boolean | null;
  reviewVotesQuadratic?: boolean | null;
  reviewVotesQuadratic2019?: boolean | null;
  reviewVotesQuadratic2020?: boolean | null;
  petrovPressedButtonDate?: Date | null;
  petrovLaunchCodeDate?: Date | null;
  defaultToCKEditor?: boolean | null;
  signUpReCaptchaRating?: number | null;
  noExpandUnreadCommentsReview?: boolean | null;
  abTestKey?: string | null;
  abTestOverrides?: any;
  walledGardenInvite?: boolean | null;
  walledGardenPortalOnboarded?: boolean | null;
  taggingDashboardCollapsed?: boolean | null;
  usernameUnset?: boolean | null;
  paymentEmail?: string | null;
  paymentInfo?: string | null;
  profileUpdatedAt?: Date | null;
  profileImageId?: string | null;
  jobTitle?: string | null;
  organization?: string | null;
  careerStage?: Array<string> | null;
  website?: string | null;
  fmCrosspostUserId?: string | null;
  linkedinProfileURL?: string | null;
  facebookProfileURL?: string | null;
  blueskyProfileURL?: string | null;
  twitterProfileURL?: string | null;
  twitterProfileURLAdmin?: string | null;
  githubProfileURL?: string | null;
  profileTagIds?: Array<string> | null;
  organizerOfGroupIds?: Array<string> | null;
  programParticipation?: Array<string> | null;
  postingDisabled?: boolean | null;
  allCommentingDisabled?: boolean | null;
  commentingOnOtherUsersDisabled?: boolean | null;
  conversationsDisabled?: boolean | null;
  acknowledgedNewUserGuidelines?: boolean | null;
  subforumPreferredLayout?: SubforumPreferredLayout | null;
  hideJobAdUntil?: Date | null;
  criticismTipsDismissed?: boolean | null;
  hideFromPeopleDirectory?: boolean | null;
  allowDatadogSessionReplay?: boolean | null;
  reviewForAlignmentForumUserId?: string | null;
  afApplicationText?: string | null;
  afSubmittedApplication?: boolean | null;
  hideSunshineSidebar?: boolean | null;
  inactiveSurveyEmailSentAt?: Date | null;
  userSurveyEmailSentAt?: Date | null;
  recommendationSettings?: RecommendationSettingsInput | null;
}

interface UpdateUserInput {
  selector: SelectorInput;
  data: UpdateUserDataInput;
}

interface UserOutput {
  data: User | null;
}

interface GraphQLTypeMap {
  Query: Query;
  Mutation: Mutation;
  ContentType: ContentType;
  SelectorInput: SelectorInput;
  EmptyViewInput: EmptyViewInput;
  EmailPreview: EmailPreview;
  ArbitalLinkedPage: ArbitalLinkedPage;
  ArbitalLinkedPages: ArbitalLinkedPages;
  SocialPreviewType: SocialPreviewType;
  CoauthorStatusInput: CoauthorStatusInput;
  SocialPreviewInput: SocialPreviewInput;
  CrosspostInput: CrosspostInput;
  CoauthorStatusOutput: CoauthorStatusOutput;
  SocialPreviewOutput: SocialPreviewOutput;
  CrosspostOutput: CrosspostOutput;
  TagContributor: TagContributor;
  TagContributorsList: TagContributorsList;
  UserLikingTag: UserLikingTag;
  LatLng: LatLng;
  ExpandedFrontpageSectionsSettingsInput: ExpandedFrontpageSectionsSettingsInput;
  ExpandedFrontpageSectionsSettingsOutput: ExpandedFrontpageSectionsSettingsOutput;
  PartiallyReadSequenceItemInput: PartiallyReadSequenceItemInput;
  PartiallyReadSequenceItemOutput: PartiallyReadSequenceItemOutput;
  PostMetadataInput: PostMetadataInput;
  PostMetadataOutput: PostMetadataOutput;
  RecommendationAlgorithmSettingsInput: RecommendationAlgorithmSettingsInput;
  RecommendationSettingsInput: RecommendationSettingsInput;
  RecommendResumeSequence: RecommendResumeSequence;
  CommentCountTag: CommentCountTag;
  TopCommentedTagUser: TopCommentedTagUser;
  UpvotedUser: UpvotedUser;
  UserDialogueUsefulData: UserDialogueUsefulData;
  NewUserCompletedProfile: NewUserCompletedProfile;
  UserCoreTagReads: UserCoreTagReads;
  NetKarmaChangesForAuthorsOverPeriod: NetKarmaChangesForAuthorsOverPeriod;
  AirtableLeaderboardResult: AirtableLeaderboardResult;
  SuggestedFeedSubscriptionUsersResult: SuggestedFeedSubscriptionUsersResult;
  SuggestedTopActiveUsersResult: SuggestedTopActiveUsersResult;
  VoteResultPost: VoteResultPost;
  VoteResultComment: VoteResultComment;
  VoteResultMessage: VoteResultMessage;
  VoteResultTagRel: VoteResultTagRel;
  VoteResultRevision: VoteResultRevision;
  VoteResultElectionCandidate: VoteResultElectionCandidate;
  VoteResultTag: VoteResultTag;
  VoteResultMultiDocument: VoteResultMultiDocument;
  CommentsWithReactsResult: CommentsWithReactsResult;
  PopularCommentsResult: PopularCommentsResult;
  PostKarmaChange: PostKarmaChange;
  CommentKarmaChange: CommentKarmaChange;
  RevisionsKarmaChange: RevisionsKarmaChange;
  ReactionChange: ReactionChange;
  KarmaChangesSimple: KarmaChangesSimple;
  KarmaChanges: KarmaChanges;
  UniqueClientViewsSeries: UniqueClientViewsSeries;
  PostAnalyticsResult: PostAnalyticsResult;
  PostAnalytics2Result: PostAnalytics2Result;
  MultiPostAnalyticsResult: MultiPostAnalyticsResult;
  AnalyticsSeriesValue: AnalyticsSeriesValue;
  ArbitalPageData: ArbitalPageData;
  ElicitUser: ElicitUser;
  ElicitPrediction: ElicitPrediction;
  ElicitBlockData: ElicitBlockData;
  NotificationCounts: NotificationCounts;
  NotificationDisplaysResult: NotificationDisplaysResult;
  PetrovDay2024CheckNumberOfIncomingData: PetrovDay2024CheckNumberOfIncomingData;
  PetrovDayCheckIfIncomingData: PetrovDayCheckIfIncomingData;
  PetrovDayLaunchMissileData: PetrovDayLaunchMissileData;
  GivingSeasonHeart: GivingSeasonHeart;
  UserReadHistoryResult: UserReadHistoryResult;
  PostsUserCommentedOnResult: PostsUserCommentedOnResult;
  PostReviewFilter: PostReviewFilter;
  PostReviewSort: PostReviewSort;
  DigestPlannerPost: DigestPlannerPost;
  RecombeeRecommendedPost: RecombeeRecommendedPost;
  VertexRecommendedPost: VertexRecommendedPost;
  PostWithApprovedJargon: PostWithApprovedJargon;
  HomepageCommunityEventMarker: HomepageCommunityEventMarker;
  HomepageCommunityEventMarkersResult: HomepageCommunityEventMarkersResult;
  HomepageCommunityEventPostsResult: HomepageCommunityEventPostsResult;
  DigestHighlightsResult: DigestHighlightsResult;
  DigestPostsThisWeekResult: DigestPostsThisWeekResult;
  CuratedAndPopularThisWeekResult: CuratedAndPopularThisWeekResult;
  RecentlyActiveDialoguesResult: RecentlyActiveDialoguesResult;
  MyDialoguesResult: MyDialoguesResult;
  CrossedKarmaThresholdResult: CrossedKarmaThresholdResult;
  RecombeeLatestPostsResult: RecombeeLatestPostsResult;
  RecombeeHybridPostsResult: RecombeeHybridPostsResult;
  PostsWithActiveDiscussionResult: PostsWithActiveDiscussionResult;
  PostsBySubscribedAuthorsResult: PostsBySubscribedAuthorsResult;
  PostsWithApprovedJargonResult: PostsWithApprovedJargonResult;
  AllTagsActivityFeedQueryResults: AllTagsActivityFeedQueryResults;
  AllTagsActivityFeedEntry: AllTagsActivityFeedEntry;
  RecentDiscussionFeedQueryResults: RecentDiscussionFeedQueryResults;
  RecentDiscussionFeedEntry: RecentDiscussionFeedEntry;
  TagHistoryFeedQueryResults: TagHistoryFeedQueryResults;
  TagHistoryFeedEntry: TagHistoryFeedEntry;
  SubforumMagicFeedQueryResults: SubforumMagicFeedQueryResults;
  SubforumMagicFeedEntry: SubforumMagicFeedEntry;
  SubforumTopFeedQueryResults: SubforumTopFeedQueryResults;
  SubforumTopFeedEntry: SubforumTopFeedEntry;
  SubforumRecentCommentsFeedQueryResults: SubforumRecentCommentsFeedQueryResults;
  SubforumRecentCommentsFeedEntry: SubforumRecentCommentsFeedEntry;
  SubforumNewFeedQueryResults: SubforumNewFeedQueryResults;
  SubforumNewFeedEntry: SubforumNewFeedEntry;
  SubforumOldFeedQueryResults: SubforumOldFeedQueryResults;
  SubforumOldFeedEntry: SubforumOldFeedEntry;
  SurveyQuestionInfo: SurveyQuestionInfo;
  DocumentDeletion: DocumentDeletion;
  TagUpdates: TagUpdates;
  TagPreviewWithSummaries: TagPreviewWithSummaries;
  TagWithTotalCount: TagWithTotalCount;
  MostReadTopic: MostReadTopic;
  TagReadLikelihoodRatio: TagReadLikelihoodRatio;
  MostReadAuthor: MostReadAuthor;
  TopCommentContents: TopCommentContents;
  TopComment: TopComment;
  MostReceivedReact: MostReceivedReact;
  CombinedKarmaVals: CombinedKarmaVals;
  WrappedDataByYear: WrappedDataByYear;
  Site: Site;
  LoginReturnData: LoginReturnData;
  MigrationsDashboardData: MigrationsDashboardData;
  MigrationStatus: MigrationStatus;
  MigrationRun: MigrationRun;
  ExternalPost: ExternalPost;
  ExternalPostImportData: ExternalPostImportData;
  AutosaveContentType: AutosaveContentType;
  ModeratorIPAddressInfo: ModeratorIPAddressInfo;
  ToggleBookmarkInput: ToggleBookmarkInput;
  ToggleBookmarkOutput: ToggleBookmarkOutput;
  RssPostChangeInfo: RssPostChangeInfo;
  FeedSpotlightMetaInfo: FeedSpotlightMetaInfo;
  FeedPost: FeedPost;
  FeedCommentThread: FeedCommentThread;
  FeedSpotlightItem: FeedSpotlightItem;
  FeedSubscriptionSuggestions: FeedSubscriptionSuggestions;
  FeedMarker: FeedMarker;
  UltraFeedQueryResults: UltraFeedQueryResults;
  UltraFeedEntry: UltraFeedEntry;
  ElicitQuestionPredictionCreator: ElicitQuestionPredictionCreator;
<<<<<<< HEAD
  PredictionInefficiency: PredictionInefficiency;
=======
  SequenceStats: SequenceStats;
>>>>>>> 342805cd
  AdvisorRequest: AdvisorRequest;
  SingleAdvisorRequestInput: SingleAdvisorRequestInput;
  SingleAdvisorRequestOutput: SingleAdvisorRequestOutput;
  AdvisorRequestsRequestsByUserInput: AdvisorRequestsRequestsByUserInput;
  AdvisorRequestSelector: AdvisorRequestSelector;
  MultiAdvisorRequestInput: MultiAdvisorRequestInput;
  MultiAdvisorRequestOutput: MultiAdvisorRequestOutput;
  ArbitalCaches: ArbitalCaches;
  ArbitalTagContentRel: ArbitalTagContentRel;
  SingleArbitalTagContentRelInput: SingleArbitalTagContentRelInput;
  SingleArbitalTagContentRelOutput: SingleArbitalTagContentRelOutput;
  ArbitalTagContentRelSelector: ArbitalTagContentRelSelector;
  MultiArbitalTagContentRelInput: MultiArbitalTagContentRelInput;
  MultiArbitalTagContentRelOutput: MultiArbitalTagContentRelOutput;
  AutomatedContentEvaluation: AutomatedContentEvaluation;
  SentenceScore: SentenceScore;
  Ban: Ban;
  SingleBanInput: SingleBanInput;
  SingleBanOutput: SingleBanOutput;
  BanSelector: BanSelector;
  MultiBanInput: MultiBanInput;
  MultiBanOutput: MultiBanOutput;
  Bookmark: Bookmark;
  SingleBookmarkInput: SingleBookmarkInput;
  SingleBookmarkOutput: SingleBookmarkOutput;
  BookmarksUserDocumentBookmarkInput: BookmarksUserDocumentBookmarkInput;
  BookmarkSelector: BookmarkSelector;
  MultiBookmarkInput: MultiBookmarkInput;
  MultiBookmarkOutput: MultiBookmarkOutput;
  Book: Book;
  SingleBookInput: SingleBookInput;
  SingleBookOutput: SingleBookOutput;
  BookSelector: BookSelector;
  MultiBookInput: MultiBookInput;
  MultiBookOutput: MultiBookOutput;
  Chapter: Chapter;
  SingleChapterInput: SingleChapterInput;
  SingleChapterOutput: SingleChapterOutput;
  ChaptersSequenceChaptersInput: ChaptersSequenceChaptersInput;
  ChapterSelector: ChapterSelector;
  MultiChapterInput: MultiChapterInput;
  MultiChapterOutput: MultiChapterOutput;
  CkEditorUserSession: CkEditorUserSession;
  SingleCkEditorUserSessionInput: SingleCkEditorUserSessionInput;
  SingleCkEditorUserSessionOutput: SingleCkEditorUserSessionOutput;
  CkEditorUserSessionSelector: CkEditorUserSessionSelector;
  MultiCkEditorUserSessionInput: MultiCkEditorUserSessionInput;
  MultiCkEditorUserSessionOutput: MultiCkEditorUserSessionOutput;
  ClientId: ClientId;
  SingleClientIdInput: SingleClientIdInput;
  SingleClientIdOutput: SingleClientIdOutput;
  ClientIdsGetClientIdInput: ClientIdsGetClientIdInput;
  ClientIdSelector: ClientIdSelector;
  MultiClientIdInput: MultiClientIdInput;
  MultiClientIdOutput: MultiClientIdOutput;
  Collection: Collection;
  SingleCollectionInput: SingleCollectionInput;
  SingleCollectionOutput: SingleCollectionOutput;
  CollectionDefaultViewInput: CollectionDefaultViewInput;
  CollectionSelector: CollectionSelector;
  MultiCollectionInput: MultiCollectionInput;
  MultiCollectionOutput: MultiCollectionOutput;
  CommentEmbedding: CommentEmbedding;
  CommentModeratorAction: CommentModeratorAction;
  SingleCommentModeratorActionInput: SingleCommentModeratorActionInput;
  SingleCommentModeratorActionOutput: SingleCommentModeratorActionOutput;
  CommentModeratorActionsActiveCommentModeratorActionsInput: CommentModeratorActionsActiveCommentModeratorActionsInput;
  CommentModeratorActionSelector: CommentModeratorActionSelector;
  MultiCommentModeratorActionInput: MultiCommentModeratorActionInput;
  MultiCommentModeratorActionOutput: MultiCommentModeratorActionOutput;
  Comment: Comment;
  SingleCommentInput: SingleCommentInput;
  SingleCommentOutput: SingleCommentOutput;
  CommentDefaultViewInput: CommentDefaultViewInput;
  CommentsCommentRepliesInput: CommentsCommentRepliesInput;
  CommentsPostCommentsDeletedInput: CommentsPostCommentsDeletedInput;
  CommentsAllCommentsDeletedInput: CommentsAllCommentsDeletedInput;
  CommentsCheckedByModGPTInput: CommentsCheckedByModGPTInput;
  CommentsPostCommentsTopInput: CommentsPostCommentsTopInput;
  CommentsPostCommentsRecentRepliesInput: CommentsPostCommentsRecentRepliesInput;
  CommentsPostCommentsMagicInput: CommentsPostCommentsMagicInput;
  CommentsAfPostCommentsTopInput: CommentsAfPostCommentsTopInput;
  CommentsPostCommentsOldInput: CommentsPostCommentsOldInput;
  CommentsPostCommentsNewInput: CommentsPostCommentsNewInput;
  CommentsPostCommentsBestInput: CommentsPostCommentsBestInput;
  CommentsPostLWCommentsInput: CommentsPostLWCommentsInput;
  CommentsProfileRecentCommentsInput: CommentsProfileRecentCommentsInput;
  CommentsProfileCommentsInput: CommentsProfileCommentsInput;
  CommentsAllRecentCommentsInput: CommentsAllRecentCommentsInput;
  CommentsRecentCommentsInput: CommentsRecentCommentsInput;
  CommentsAfSubmissionsInput: CommentsAfSubmissionsInput;
  CommentsRejectedInput: CommentsRejectedInput;
  CommentsRecentDiscussionThreadInput: CommentsRecentDiscussionThreadInput;
  CommentsAfRecentDiscussionThreadInput: CommentsAfRecentDiscussionThreadInput;
  CommentsPostsItemCommentsInput: CommentsPostsItemCommentsInput;
  CommentsSunshineNewCommentsListInput: CommentsSunshineNewCommentsListInput;
  CommentsQuestionAnswersInput: CommentsQuestionAnswersInput;
  CommentsLegacyIdCommentInput: CommentsLegacyIdCommentInput;
  CommentsSunshineNewUsersCommentsInput: CommentsSunshineNewUsersCommentsInput;
  CommentsDefaultModeratorResponsesInput: CommentsDefaultModeratorResponsesInput;
  CommentsRepliesToAnswerInput: CommentsRepliesToAnswerInput;
  CommentsAnswersAndRepliesInput: CommentsAnswersAndRepliesInput;
  CommentsTopShortformInput: CommentsTopShortformInput;
  CommentsShortformInput: CommentsShortformInput;
  CommentsShortformFrontpageInput: CommentsShortformFrontpageInput;
  CommentsRepliesToCommentThreadInput: CommentsRepliesToCommentThreadInput;
  CommentsRepliesToCommentThreadIncludingRootInput: CommentsRepliesToCommentThreadIncludingRootInput;
  CommentsShortformLatestChildrenInput: CommentsShortformLatestChildrenInput;
  CommentsNominations2018Input: CommentsNominations2018Input;
  CommentsNominations2019Input: CommentsNominations2019Input;
  CommentsReviews2018Input: CommentsReviews2018Input;
  CommentsReviews2019Input: CommentsReviews2019Input;
  CommentsReviewsInput: CommentsReviewsInput;
  CommentsTagDiscussionCommentsInput: CommentsTagDiscussionCommentsInput;
  CommentsTagSubforumCommentsInput: CommentsTagSubforumCommentsInput;
  CommentsLatestSubforumDiscussionInput: CommentsLatestSubforumDiscussionInput;
  CommentsModeratorCommentsInput: CommentsModeratorCommentsInput;
  CommentsDebateResponsesInput: CommentsDebateResponsesInput;
  CommentsRecentDebateResponsesInput: CommentsRecentDebateResponsesInput;
  CommentsForumEventCommentsInput: CommentsForumEventCommentsInput;
  CommentsAlignmentSuggestedCommentsInput: CommentsAlignmentSuggestedCommentsInput;
  CommentsRssInput: CommentsRssInput;
  CommentsDraftCommentsInput: CommentsDraftCommentsInput;
  CommentSelector: CommentSelector;
  MultiCommentInput: MultiCommentInput;
  MultiCommentOutput: MultiCommentOutput;
  Conversation: Conversation;
  SingleConversationInput: SingleConversationInput;
  SingleConversationOutput: SingleConversationOutput;
  ConversationsModeratorConversationsInput: ConversationsModeratorConversationsInput;
  ConversationsUserConversationsInput: ConversationsUserConversationsInput;
  ConversationsUserConversationsAllInput: ConversationsUserConversationsAllInput;
  ConversationsUserGroupUntitledConversationsInput: ConversationsUserGroupUntitledConversationsInput;
  ConversationSelector: ConversationSelector;
  MultiConversationInput: MultiConversationInput;
  MultiConversationOutput: MultiConversationOutput;
  CronHistory: CronHistory;
  CurationEmail: CurationEmail;
  CurationNotice: CurationNotice;
  SingleCurationNoticeInput: SingleCurationNoticeInput;
  SingleCurationNoticeOutput: SingleCurationNoticeOutput;
  CurationNoticeSelector: CurationNoticeSelector;
  MultiCurationNoticeInput: MultiCurationNoticeInput;
  MultiCurationNoticeOutput: MultiCurationNoticeOutput;
  DatabaseMetadata: DatabaseMetadata;
  DebouncerEvents: DebouncerEvents;
  DialogueCheck: DialogueCheck;
  SingleDialogueCheckInput: SingleDialogueCheckInput;
  SingleDialogueCheckOutput: SingleDialogueCheckOutput;
  DialogueChecksUserDialogueChecksInput: DialogueChecksUserDialogueChecksInput;
  DialogueChecksUserTargetDialogueChecksInput: DialogueChecksUserTargetDialogueChecksInput;
  DialogueCheckSelector: DialogueCheckSelector;
  MultiDialogueCheckInput: MultiDialogueCheckInput;
  MultiDialogueCheckOutput: MultiDialogueCheckOutput;
  DialogueMatchPreference: DialogueMatchPreference;
  SingleDialogueMatchPreferenceInput: SingleDialogueMatchPreferenceInput;
  SingleDialogueMatchPreferenceOutput: SingleDialogueMatchPreferenceOutput;
  DialogueMatchPreferencesDialogueMatchPreferencesInput: DialogueMatchPreferencesDialogueMatchPreferencesInput;
  DialogueMatchPreferenceSelector: DialogueMatchPreferenceSelector;
  MultiDialogueMatchPreferenceInput: MultiDialogueMatchPreferenceInput;
  MultiDialogueMatchPreferenceOutput: MultiDialogueMatchPreferenceOutput;
  DigestPost: DigestPost;
  SingleDigestPostInput: SingleDigestPostInput;
  SingleDigestPostOutput: SingleDigestPostOutput;
  DigestPostSelector: DigestPostSelector;
  MultiDigestPostInput: MultiDigestPostInput;
  MultiDigestPostOutput: MultiDigestPostOutput;
  Digest: Digest;
  SingleDigestInput: SingleDigestInput;
  SingleDigestOutput: SingleDigestOutput;
  DigestsFindByNumInput: DigestsFindByNumInput;
  DigestSelector: DigestSelector;
  MultiDigestInput: MultiDigestInput;
  MultiDigestOutput: MultiDigestOutput;
  ElectionCandidate: ElectionCandidate;
  SingleElectionCandidateInput: SingleElectionCandidateInput;
  SingleElectionCandidateOutput: SingleElectionCandidateOutput;
  ElectionCandidateDefaultViewInput: ElectionCandidateDefaultViewInput;
  ElectionCandidateSelector: ElectionCandidateSelector;
  MultiElectionCandidateInput: MultiElectionCandidateInput;
  MultiElectionCandidateOutput: MultiElectionCandidateOutput;
  ElectionVote: ElectionVote;
  SingleElectionVoteInput: SingleElectionVoteInput;
  SingleElectionVoteOutput: SingleElectionVoteOutput;
  ElectionVoteDefaultViewInput: ElectionVoteDefaultViewInput;
  ElectionVotesAllSubmittedVotesInput: ElectionVotesAllSubmittedVotesInput;
  ElectionVoteSelector: ElectionVoteSelector;
  MultiElectionVoteInput: MultiElectionVoteInput;
  MultiElectionVoteOutput: MultiElectionVoteOutput;
  ElicitQuestionPrediction: ElicitQuestionPrediction;
  SingleElicitQuestionPredictionInput: SingleElicitQuestionPredictionInput;
  SingleElicitQuestionPredictionOutput: SingleElicitQuestionPredictionOutput;
  ElicitQuestionPredictionSelector: ElicitQuestionPredictionSelector;
  MultiElicitQuestionPredictionInput: MultiElicitQuestionPredictionInput;
  MultiElicitQuestionPredictionOutput: MultiElicitQuestionPredictionOutput;
  ElicitQuestion: ElicitQuestion;
  SingleElicitQuestionInput: SingleElicitQuestionInput;
  SingleElicitQuestionOutput: SingleElicitQuestionOutput;
  ElicitQuestionSelector: ElicitQuestionSelector;
  MultiElicitQuestionInput: MultiElicitQuestionInput;
  MultiElicitQuestionOutput: MultiElicitQuestionOutput;
  EmailTokens: EmailTokens;
  FeaturedResource: FeaturedResource;
  SingleFeaturedResourceInput: SingleFeaturedResourceInput;
  SingleFeaturedResourceOutput: SingleFeaturedResourceOutput;
  FeaturedResourceSelector: FeaturedResourceSelector;
  MultiFeaturedResourceInput: MultiFeaturedResourceInput;
  MultiFeaturedResourceOutput: MultiFeaturedResourceOutput;
  FieldChange: FieldChange;
  SingleFieldChangeInput: SingleFieldChangeInput;
  SingleFieldChangeOutput: SingleFieldChangeOutput;
  FieldChangeSelector: FieldChangeSelector;
  MultiFieldChangeInput: MultiFieldChangeInput;
  MultiFieldChangeOutput: MultiFieldChangeOutput;
  ForumEvent: ForumEvent;
  SingleForumEventInput: SingleForumEventInput;
  SingleForumEventOutput: SingleForumEventOutput;
  ForumEventsUpcomingForumEventsInput: ForumEventsUpcomingForumEventsInput;
  ForumEventsPastForumEventsInput: ForumEventsPastForumEventsInput;
  ForumEventsCurrentAndRecentForumEventsInput: ForumEventsCurrentAndRecentForumEventsInput;
  ForumEventSelector: ForumEventSelector;
  MultiForumEventInput: MultiForumEventInput;
  MultiForumEventOutput: MultiForumEventOutput;
  GardenCode: GardenCode;
  SingleGardenCodeInput: SingleGardenCodeInput;
  SingleGardenCodeOutput: SingleGardenCodeOutput;
  GardenCodeDefaultViewInput: GardenCodeDefaultViewInput;
  GardenCodesUsersPrivateGardenCodesInput: GardenCodesUsersPrivateGardenCodesInput;
  GardenCodesPublicGardenCodesInput: GardenCodesPublicGardenCodesInput;
  GardenCodesGardenCodeByCodeInput: GardenCodesGardenCodeByCodeInput;
  GardenCodeSelector: GardenCodeSelector;
  MultiGardenCodeInput: MultiGardenCodeInput;
  MultiGardenCodeOutput: MultiGardenCodeOutput;
  GoogleServiceAccountSession: GoogleServiceAccountSession;
  SingleGoogleServiceAccountSessionInput: SingleGoogleServiceAccountSessionInput;
  SingleGoogleServiceAccountSessionOutput: SingleGoogleServiceAccountSessionOutput;
  GoogleServiceAccountSessionSelector: GoogleServiceAccountSessionSelector;
  MultiGoogleServiceAccountSessionInput: MultiGoogleServiceAccountSessionInput;
  MultiGoogleServiceAccountSessionOutput: MultiGoogleServiceAccountSessionOutput;
  Images: Images;
  JargonTerm: JargonTerm;
  SingleJargonTermInput: SingleJargonTermInput;
  SingleJargonTermOutput: SingleJargonTermOutput;
  JargonTermsPostEditorJargonTermsInput: JargonTermsPostEditorJargonTermsInput;
  JargonTermsPostsApprovedJargonInput: JargonTermsPostsApprovedJargonInput;
  JargonTermSelector: JargonTermSelector;
  MultiJargonTermInput: MultiJargonTermInput;
  MultiJargonTermOutput: MultiJargonTermOutput;
  LWEvent: LWEvent;
  SingleLWEventInput: SingleLWEventInput;
  SingleLWEventOutput: SingleLWEventOutput;
  LWEventsAdminViewInput: LWEventsAdminViewInput;
  LWEventsPostVisitsInput: LWEventsPostVisitsInput;
  LWEventsEmailHistoryInput: LWEventsEmailHistoryInput;
  LWEventSelector: LWEventSelector;
  MultiLWEventInput: MultiLWEventInput;
  MultiLWEventOutput: MultiLWEventOutput;
  LegacyData: LegacyData;
  LlmConversation: LlmConversation;
  SingleLlmConversationInput: SingleLlmConversationInput;
  SingleLlmConversationOutput: SingleLlmConversationOutput;
  LlmConversationsLlmConversationsWithUserInput: LlmConversationsLlmConversationsWithUserInput;
  LlmConversationsLlmConversationsAllInput: LlmConversationsLlmConversationsAllInput;
  LlmConversationSelector: LlmConversationSelector;
  MultiLlmConversationInput: MultiLlmConversationInput;
  MultiLlmConversationOutput: MultiLlmConversationOutput;
  LlmMessage: LlmMessage;
  Localgroup: Localgroup;
  SingleLocalgroupInput: SingleLocalgroupInput;
  SingleLocalgroupOutput: SingleLocalgroupOutput;
  LocalgroupDefaultViewInput: LocalgroupDefaultViewInput;
  LocalgroupsUserOrganizesGroupsInput: LocalgroupsUserOrganizesGroupsInput;
  LocalgroupsUserActiveGroupsInput: LocalgroupsUserActiveGroupsInput;
  LocalgroupsUserInactiveGroupsInput: LocalgroupsUserInactiveGroupsInput;
  LocalgroupsAllInput: LocalgroupsAllInput;
  LocalgroupsNearbyInput: LocalgroupsNearbyInput;
  LocalgroupsSingleInput: LocalgroupsSingleInput;
  LocalgroupsLocalInput: LocalgroupsLocalInput;
  LocalgroupsOnlineInput: LocalgroupsOnlineInput;
  LocalgroupSelector: LocalgroupSelector;
  MultiLocalgroupInput: MultiLocalgroupInput;
  MultiLocalgroupOutput: MultiLocalgroupOutput;
  ManifoldProbabilitiesCache: ManifoldProbabilitiesCache;
  Message: Message;
  SingleMessageInput: SingleMessageInput;
  SingleMessageOutput: SingleMessageOutput;
  MessagesMessagesConversationInput: MessagesMessagesConversationInput;
  MessagesConversationPreviewInput: MessagesConversationPreviewInput;
  MessageSelector: MessageSelector;
  MultiMessageInput: MultiMessageInput;
  MultiMessageOutput: MultiMessageOutput;
  Migration: Migration;
  ModerationTemplate: ModerationTemplate;
  SingleModerationTemplateInput: SingleModerationTemplateInput;
  SingleModerationTemplateOutput: SingleModerationTemplateOutput;
  ModerationTemplatesModerationTemplatesListInput: ModerationTemplatesModerationTemplatesListInput;
  ModerationTemplateSelector: ModerationTemplateSelector;
  MultiModerationTemplateInput: MultiModerationTemplateInput;
  MultiModerationTemplateOutput: MultiModerationTemplateOutput;
  ModeratorAction: ModeratorAction;
  SingleModeratorActionInput: SingleModeratorActionInput;
  SingleModeratorActionOutput: SingleModeratorActionOutput;
  ModeratorActionsUserModeratorActionsInput: ModeratorActionsUserModeratorActionsInput;
  ModeratorActionSelector: ModeratorActionSelector;
  MultiModeratorActionInput: MultiModeratorActionInput;
  MultiModeratorActionOutput: MultiModeratorActionOutput;
  MultiDocument: MultiDocument;
  SingleMultiDocumentInput: SingleMultiDocumentInput;
  SingleMultiDocumentOutput: SingleMultiDocumentOutput;
  MultiDocumentDefaultViewInput: MultiDocumentDefaultViewInput;
  MultiDocumentsLensBySlugInput: MultiDocumentsLensBySlugInput;
  MultiDocumentsSummariesByParentIdInput: MultiDocumentsSummariesByParentIdInput;
  MultiDocumentsPingbackLensPagesInput: MultiDocumentsPingbackLensPagesInput;
  MultiDocumentSelector: MultiDocumentSelector;
  MultiMultiDocumentInput: MultiMultiDocumentInput;
  MultiMultiDocumentOutput: MultiMultiDocumentOutput;
  Notification: Notification;
  SingleNotificationInput: SingleNotificationInput;
  SingleNotificationOutput: SingleNotificationOutput;
  NotificationsUserNotificationsInput: NotificationsUserNotificationsInput;
  NotificationsUnreadUserNotificationsInput: NotificationsUnreadUserNotificationsInput;
  NotificationsAdminAlertNotificationsInput: NotificationsAdminAlertNotificationsInput;
  NotificationSelector: NotificationSelector;
  MultiNotificationInput: MultiNotificationInput;
  MultiNotificationOutput: MultiNotificationOutput;
  PageCacheEntry: PageCacheEntry;
  PetrovDayAction: PetrovDayAction;
  SinglePetrovDayActionInput: SinglePetrovDayActionInput;
  SinglePetrovDayActionOutput: SinglePetrovDayActionOutput;
  PetrovDayActionsGetActionInput: PetrovDayActionsGetActionInput;
  PetrovDayActionsLaunchDashboardInput: PetrovDayActionsLaunchDashboardInput;
  PetrovDayActionsWarningConsoleInput: PetrovDayActionsWarningConsoleInput;
  PetrovDayActionSelector: PetrovDayActionSelector;
  MultiPetrovDayActionInput: MultiPetrovDayActionInput;
  MultiPetrovDayActionOutput: MultiPetrovDayActionOutput;
  PetrovDayLaunch: PetrovDayLaunch;
  PodcastEpisode: PodcastEpisode;
  SinglePodcastEpisodeInput: SinglePodcastEpisodeInput;
  SinglePodcastEpisodeOutput: SinglePodcastEpisodeOutput;
  PodcastEpisodeByExternalIdInput: PodcastEpisodeByExternalIdInput;
  PodcastEpisodeSelector: PodcastEpisodeSelector;
  MultiPodcastEpisodeInput: MultiPodcastEpisodeInput;
  MultiPodcastEpisodeOutput: MultiPodcastEpisodeOutput;
  Podcast: Podcast;
  SinglePodcastInput: SinglePodcastInput;
  SinglePodcastOutput: SinglePodcastOutput;
  PodcastSelector: PodcastSelector;
  MultiPodcastInput: MultiPodcastInput;
  MultiPodcastOutput: MultiPodcastOutput;
  PostRecommendation: PostRecommendation;
  PostRelation: PostRelation;
  SinglePostRelationInput: SinglePostRelationInput;
  SinglePostRelationOutput: SinglePostRelationOutput;
  PostRelationsAllPostRelationsInput: PostRelationsAllPostRelationsInput;
  PostRelationSelector: PostRelationSelector;
  MultiPostRelationInput: MultiPostRelationInput;
  MultiPostRelationOutput: MultiPostRelationOutput;
  Post: Post;
  FrontpageClassification: FrontpageClassification;
  SinglePostInput: SinglePostInput;
  SinglePostOutput: SinglePostOutput;
  PostDefaultViewInput: PostDefaultViewInput;
  PostsUserPostsInput: PostsUserPostsInput;
  PostsMagicInput: PostsMagicInput;
  PostsTopInput: PostsTopInput;
  PostsNewInput: PostsNewInput;
  PostsRecentCommentsInput: PostsRecentCommentsInput;
  PostsOldInput: PostsOldInput;
  PostsTimeframeInput: PostsTimeframeInput;
  PostsDailyInput: PostsDailyInput;
  PostsTagRelevanceInput: PostsTagRelevanceInput;
  PostsFrontpageInput: PostsFrontpageInput;
  PostsFrontpageRssInput: PostsFrontpageRssInput;
  PostsCuratedInput: PostsCuratedInput;
  PostsCuratedRssInput: PostsCuratedRssInput;
  PostsCommunityInput: PostsCommunityInput;
  PostsCommunityRssInput: PostsCommunityRssInput;
  PostsMetaRssInput: PostsMetaRssInput;
  PostsRssInput: PostsRssInput;
  PostsTopQuestionsInput: PostsTopQuestionsInput;
  PostsRecentQuestionActivityInput: PostsRecentQuestionActivityInput;
  PostsScheduledInput: PostsScheduledInput;
  PostsRejectedInput: PostsRejectedInput;
  PostsDraftsInput: PostsDraftsInput;
  PostsAll_draftsInput: PostsAll_draftsInput;
  PostsUnlistedInput: PostsUnlistedInput;
  PostsUserAFSubmissionsInput: PostsUserAFSubmissionsInput;
  PostsSlugPostInput: PostsSlugPostInput;
  PostsLegacyIdPostInput: PostsLegacyIdPostInput;
  PostsRecentDiscussionThreadsListInput: PostsRecentDiscussionThreadsListInput;
  PostsAfRecentDiscussionThreadsListInput: PostsAfRecentDiscussionThreadsListInput;
  PostsReviewRecentDiscussionThreadsList2018Input: PostsReviewRecentDiscussionThreadsList2018Input;
  PostsReviewRecentDiscussionThreadsList2019Input: PostsReviewRecentDiscussionThreadsList2019Input;
  PostsGlobalEventsInput: PostsGlobalEventsInput;
  PostsNearbyEventsInput: PostsNearbyEventsInput;
  PostsEventsInput: PostsEventsInput;
  PostsEventsInTimeRangeInput: PostsEventsInTimeRangeInput;
  PostsUpcomingEventsInput: PostsUpcomingEventsInput;
  PostsPastEventsInput: PostsPastEventsInput;
  PostsTbdEventsInput: PostsTbdEventsInput;
  PostsNonEventGroupPostsInput: PostsNonEventGroupPostsInput;
  PostsPostsWithBannedUsersInput: PostsPostsWithBannedUsersInput;
  PostsCommunityResourcePostsInput: PostsCommunityResourcePostsInput;
  PostsSunshineNewPostsInput: PostsSunshineNewPostsInput;
  PostsSunshineNewUsersPostsInput: PostsSunshineNewUsersPostsInput;
  PostsSunshineCuratedSuggestionsInput: PostsSunshineCuratedSuggestionsInput;
  PostsHasEverDialoguedInput: PostsHasEverDialoguedInput;
  PostsPingbackPostsInput: PostsPingbackPostsInput;
  PostsNominations2018Input: PostsNominations2018Input;
  PostsNominations2019Input: PostsNominations2019Input;
  PostsReviews2018Input: PostsReviews2018Input;
  PostsReviews2019Input: PostsReviews2019Input;
  PostsVoting2019Input: PostsVoting2019Input;
  PostsStickiedInput: PostsStickiedInput;
  PostsNominatablePostsByVoteInput: PostsNominatablePostsByVoteInput;
  PostsReviewVotingInput: PostsReviewVotingInput;
  PostsFrontpageReviewWidgetInput: PostsFrontpageReviewWidgetInput;
  PostsReviewQuickPageInput: PostsReviewQuickPageInput;
  PostsReviewFinalVotingInput: PostsReviewFinalVotingInput;
  PostsMyBookmarkedPostsInput: PostsMyBookmarkedPostsInput;
  PostsAlignmentSuggestedPostsInput: PostsAlignmentSuggestedPostsInput;
  PostsCurrentOpenThreadInput: PostsCurrentOpenThreadInput;
  PostSelector: PostSelector;
  MultiPostInput: MultiPostInput;
  MultiPostOutput: MultiPostOutput;
  RSSFeed: RSSFeed;
  SingleRSSFeedInput: SingleRSSFeedInput;
  SingleRSSFeedOutput: SingleRSSFeedOutput;
  RSSFeedsUsersFeedInput: RSSFeedsUsersFeedInput;
  RSSFeedSelector: RSSFeedSelector;
  MultiRSSFeedInput: MultiRSSFeedInput;
  MultiRSSFeedOutput: MultiRSSFeedOutput;
  ReadStatus: ReadStatus;
  RecommendationsCache: RecommendationsCache;
  Report: Report;
  SingleReportInput: SingleReportInput;
  SingleReportOutput: SingleReportOutput;
  ReportsAdminClaimedReportsInput: ReportsAdminClaimedReportsInput;
  ReportSelector: ReportSelector;
  MultiReportInput: MultiReportInput;
  MultiReportOutput: MultiReportOutput;
  ReviewVote: ReviewVote;
  SingleReviewVoteInput: SingleReviewVoteInput;
  SingleReviewVoteOutput: SingleReviewVoteOutput;
  ReviewVotesReviewVotesFromUserInput: ReviewVotesReviewVotesFromUserInput;
  ReviewVotesReviewVotesAdminDashboardInput: ReviewVotesReviewVotesAdminDashboardInput;
  ReviewVotesReviewVotesForPostAndUserInput: ReviewVotesReviewVotesForPostAndUserInput;
  ReviewVoteSelector: ReviewVoteSelector;
  MultiReviewVoteInput: MultiReviewVoteInput;
  MultiReviewVoteOutput: MultiReviewVoteOutput;
  ReviewWinnerArt: ReviewWinnerArt;
  SingleReviewWinnerArtInput: SingleReviewWinnerArtInput;
  SingleReviewWinnerArtOutput: SingleReviewWinnerArtOutput;
  ReviewWinnerArtsPostArtInput: ReviewWinnerArtsPostArtInput;
  ReviewWinnerArtsAllForYearInput: ReviewWinnerArtsAllForYearInput;
  ReviewWinnerArtSelector: ReviewWinnerArtSelector;
  MultiReviewWinnerArtInput: MultiReviewWinnerArtInput;
  MultiReviewWinnerArtOutput: MultiReviewWinnerArtOutput;
  ReviewWinner: ReviewWinner;
  SingleReviewWinnerInput: SingleReviewWinnerInput;
  SingleReviewWinnerOutput: SingleReviewWinnerOutput;
  ReviewWinnersReviewWinnerSingleInput: ReviewWinnersReviewWinnerSingleInput;
  ReviewWinnerSelector: ReviewWinnerSelector;
  MultiReviewWinnerInput: MultiReviewWinnerInput;
  MultiReviewWinnerOutput: MultiReviewWinnerOutput;
  Revision: Revision;
  SingleRevisionInput: SingleRevisionInput;
  SingleRevisionOutput: SingleRevisionOutput;
  RevisionsRevisionsByUserInput: RevisionsRevisionsByUserInput;
  RevisionsRevisionsOnDocumentInput: RevisionsRevisionsOnDocumentInput;
  RevisionsRevisionByVersionNumberInput: RevisionsRevisionByVersionNumberInput;
  RevisionSelector: RevisionSelector;
  MultiRevisionInput: MultiRevisionInput;
  MultiRevisionOutput: MultiRevisionOutput;
  Sequence: Sequence;
  SingleSequenceInput: SingleSequenceInput;
  SingleSequenceOutput: SingleSequenceOutput;
  SequenceDefaultViewInput: SequenceDefaultViewInput;
  SequencesUserProfileInput: SequencesUserProfileInput;
  SequencesUserProfilePrivateInput: SequencesUserProfilePrivateInput;
  SequencesUserProfileAllInput: SequencesUserProfileAllInput;
  SequencesCuratedSequencesInput: SequencesCuratedSequencesInput;
  SequencesCommunitySequencesInput: SequencesCommunitySequencesInput;
  SequenceSelector: SequenceSelector;
  MultiSequenceInput: MultiSequenceInput;
  MultiSequenceOutput: MultiSequenceOutput;
  Session: Session;
  SideCommentCache: SideCommentCache;
  SplashArtCoordinate: SplashArtCoordinate;
  SingleSplashArtCoordinateInput: SingleSplashArtCoordinateInput;
  SingleSplashArtCoordinateOutput: SingleSplashArtCoordinateOutput;
  SplashArtCoordinateSelector: SplashArtCoordinateSelector;
  MultiSplashArtCoordinateInput: MultiSplashArtCoordinateInput;
  MultiSplashArtCoordinateOutput: MultiSplashArtCoordinateOutput;
  Spotlight: Spotlight;
  SingleSpotlightInput: SingleSpotlightInput;
  SingleSpotlightOutput: SingleSpotlightOutput;
  SpotlightsMostRecentlyPromotedSpotlightsInput: SpotlightsMostRecentlyPromotedSpotlightsInput;
  SpotlightsSpotlightsPageInput: SpotlightsSpotlightsPageInput;
  SpotlightsSpotlightsPageDraftInput: SpotlightsSpotlightsPageDraftInput;
  SpotlightsSpotlightsByDocumentIdsInput: SpotlightsSpotlightsByDocumentIdsInput;
  SpotlightsSpotlightsByIdInput: SpotlightsSpotlightsByIdInput;
  SpotlightSelector: SpotlightSelector;
  MultiSpotlightInput: MultiSpotlightInput;
  MultiSpotlightOutput: MultiSpotlightOutput;
  Subscription: Subscription;
  SingleSubscriptionInput: SingleSubscriptionInput;
  SingleSubscriptionOutput: SingleSubscriptionOutput;
  SubscriptionsSubscriptionStateInput: SubscriptionsSubscriptionStateInput;
  SubscriptionsSubscriptionsOfTypeInput: SubscriptionsSubscriptionsOfTypeInput;
  SubscriptionsMembersOfGroupInput: SubscriptionsMembersOfGroupInput;
  SubscriptionSelector: SubscriptionSelector;
  MultiSubscriptionInput: MultiSubscriptionInput;
  MultiSubscriptionOutput: MultiSubscriptionOutput;
  SurveyQuestion: SurveyQuestion;
  SingleSurveyQuestionInput: SingleSurveyQuestionInput;
  SingleSurveyQuestionOutput: SingleSurveyQuestionOutput;
  SurveyQuestionSelector: SurveyQuestionSelector;
  MultiSurveyQuestionInput: MultiSurveyQuestionInput;
  MultiSurveyQuestionOutput: MultiSurveyQuestionOutput;
  SurveyResponse: SurveyResponse;
  SingleSurveyResponseInput: SingleSurveyResponseInput;
  SingleSurveyResponseOutput: SingleSurveyResponseOutput;
  SurveyResponseSelector: SurveyResponseSelector;
  MultiSurveyResponseInput: MultiSurveyResponseInput;
  MultiSurveyResponseOutput: MultiSurveyResponseOutput;
  SurveySchedule: SurveySchedule;
  SingleSurveyScheduleInput: SingleSurveyScheduleInput;
  SingleSurveyScheduleOutput: SingleSurveyScheduleOutput;
  SurveyScheduleSelector: SurveyScheduleSelector;
  MultiSurveyScheduleInput: MultiSurveyScheduleInput;
  MultiSurveyScheduleOutput: MultiSurveyScheduleOutput;
  Survey: Survey;
  SingleSurveyInput: SingleSurveyInput;
  SingleSurveyOutput: SingleSurveyOutput;
  SurveySelector: SurveySelector;
  MultiSurveyInput: MultiSurveyInput;
  MultiSurveyOutput: MultiSurveyOutput;
  TagFlag: TagFlag;
  SingleTagFlagInput: SingleTagFlagInput;
  SingleTagFlagOutput: SingleTagFlagOutput;
  TagFlagSelector: TagFlagSelector;
  MultiTagFlagInput: MultiTagFlagInput;
  MultiTagFlagOutput: MultiTagFlagOutput;
  TagRel: TagRel;
  SingleTagRelInput: SingleTagRelInput;
  SingleTagRelOutput: SingleTagRelOutput;
  TagRelsPostsWithTagInput: TagRelsPostsWithTagInput;
  TagRelsTagsOnPostInput: TagRelsTagsOnPostInput;
  TagRelSelector: TagRelSelector;
  MultiTagRelInput: MultiTagRelInput;
  MultiTagRelOutput: MultiTagRelOutput;
  Tag: Tag;
  SingleTagInput: SingleTagInput;
  SingleTagOutput: SingleTagOutput;
  TagDefaultViewInput: TagDefaultViewInput;
  TagsTagsByTagIdsInput: TagsTagsByTagIdsInput;
  TagsAllTagsAlphabeticalInput: TagsAllTagsAlphabeticalInput;
  TagsUserTagsInput: TagsUserTagsInput;
  TagsCurrentUserSubforumsInput: TagsCurrentUserSubforumsInput;
  TagsAllPagesByNewestInput: TagsAllPagesByNewestInput;
  TagsAllTagsHierarchicalInput: TagsAllTagsHierarchicalInput;
  TagsTagBySlugInput: TagsTagBySlugInput;
  TagsTagsBySlugsInput: TagsTagsBySlugsInput;
  TagsCoreTagsInput: TagsCoreTagsInput;
  TagsPostTypeTagsInput: TagsPostTypeTagsInput;
  TagsCoreAndSubforumTagsInput: TagsCoreAndSubforumTagsInput;
  TagsNewTagsInput: TagsNewTagsInput;
  TagsUnreviewedTagsInput: TagsUnreviewedTagsInput;
  TagsSuggestedFilterTagsInput: TagsSuggestedFilterTagsInput;
  TagsAllLWWikiTagsInput: TagsAllLWWikiTagsInput;
  TagsUnprocessedLWWikiTagsInput: TagsUnprocessedLWWikiTagsInput;
  TagsTagsByTagFlagInput: TagsTagsByTagFlagInput;
  TagsAllPublicTagsInput: TagsAllPublicTagsInput;
  TagsAllArbitalTagsInput: TagsAllArbitalTagsInput;
  TagsPingbackWikiPagesInput: TagsPingbackWikiPagesInput;
  TagSelector: TagSelector;
  MultiTagInput: MultiTagInput;
  MultiTagOutput: MultiTagOutput;
  Tweet: Tweet;
  TypingIndicator: TypingIndicator;
  SingleTypingIndicatorInput: SingleTypingIndicatorInput;
  SingleTypingIndicatorOutput: SingleTypingIndicatorOutput;
  TypingIndicatorSelector: TypingIndicatorSelector;
  MultiTypingIndicatorInput: MultiTypingIndicatorInput;
  MultiTypingIndicatorOutput: MultiTypingIndicatorOutput;
  UltraFeedEvent: UltraFeedEvent;
  SingleUltraFeedEventInput: SingleUltraFeedEventInput;
  SingleUltraFeedEventOutput: SingleUltraFeedEventOutput;
  UltraFeedEventSelector: UltraFeedEventSelector;
  MultiUltraFeedEventInput: MultiUltraFeedEventInput;
  MultiUltraFeedEventOutput: MultiUltraFeedEventOutput;
  UserActivity: UserActivity;
  UserEAGDetail: UserEAGDetail;
  SingleUserEAGDetailInput: SingleUserEAGDetailInput;
  SingleUserEAGDetailOutput: SingleUserEAGDetailOutput;
  UserEAGDetailsDataByUserInput: UserEAGDetailsDataByUserInput;
  UserEAGDetailSelector: UserEAGDetailSelector;
  MultiUserEAGDetailInput: MultiUserEAGDetailInput;
  MultiUserEAGDetailOutput: MultiUserEAGDetailOutput;
  UserJobAd: UserJobAd;
  SingleUserJobAdInput: SingleUserJobAdInput;
  SingleUserJobAdOutput: SingleUserJobAdOutput;
  UserJobAdsAdsByUserInput: UserJobAdsAdsByUserInput;
  UserJobAdSelector: UserJobAdSelector;
  MultiUserJobAdInput: MultiUserJobAdInput;
  MultiUserJobAdOutput: MultiUserJobAdOutput;
  UserMostValuablePost: UserMostValuablePost;
  SingleUserMostValuablePostInput: SingleUserMostValuablePostInput;
  SingleUserMostValuablePostOutput: SingleUserMostValuablePostOutput;
  UserMostValuablePostsCurrentUserPostInput: UserMostValuablePostsCurrentUserPostInput;
  UserMostValuablePostSelector: UserMostValuablePostSelector;
  MultiUserMostValuablePostInput: MultiUserMostValuablePostInput;
  MultiUserMostValuablePostOutput: MultiUserMostValuablePostOutput;
  UserRateLimit: UserRateLimit;
  SingleUserRateLimitInput: SingleUserRateLimitInput;
  SingleUserRateLimitOutput: SingleUserRateLimitOutput;
  UserRateLimitsUserRateLimitsInput: UserRateLimitsUserRateLimitsInput;
  UserRateLimitSelector: UserRateLimitSelector;
  MultiUserRateLimitInput: MultiUserRateLimitInput;
  MultiUserRateLimitOutput: MultiUserRateLimitOutput;
  UserTagRel: UserTagRel;
  SingleUserTagRelInput: SingleUserTagRelInput;
  SingleUserTagRelOutput: SingleUserTagRelOutput;
  UserTagRelsSingleInput: UserTagRelsSingleInput;
  UserTagRelSelector: UserTagRelSelector;
  MultiUserTagRelInput: MultiUserTagRelInput;
  MultiUserTagRelOutput: MultiUserTagRelOutput;
  User: User;
  UserSelectorUniqueInput: UserSelectorUniqueInput;
  SingleUserInput: SingleUserInput;
  SingleUserOutput: SingleUserOutput;
  UsersUsersByUserIdsInput: UsersUsersByUserIdsInput;
  UsersUsersProfileInput: UsersUsersProfileInput;
  UsersTagCommunityMembersInput: UsersTagCommunityMembersInput;
  UserSelector: UserSelector;
  MultiUserInput: MultiUserInput;
  MultiUserOutput: MultiUserOutput;
  Vote: Vote;
  SingleVoteInput: SingleVoteInput;
  SingleVoteOutput: SingleVoteOutput;
  VotesUserPostVotesInput: VotesUserPostVotesInput;
  VotesUserVotesInput: VotesUserVotesInput;
  VoteSelector: VoteSelector;
  MultiVoteInput: MultiVoteInput;
  MultiVoteOutput: MultiVoteOutput;
  CreateAdvisorRequestDataInput: CreateAdvisorRequestDataInput;
  CreateAdvisorRequestInput: CreateAdvisorRequestInput;
  UpdateAdvisorRequestDataInput: UpdateAdvisorRequestDataInput;
  UpdateAdvisorRequestInput: UpdateAdvisorRequestInput;
  AdvisorRequestOutput: AdvisorRequestOutput;
  CreateBookDataInput: CreateBookDataInput;
  CreateBookInput: CreateBookInput;
  UpdateBookDataInput: UpdateBookDataInput;
  UpdateBookInput: UpdateBookInput;
  BookOutput: BookOutput;
  CreateChapterDataInput: CreateChapterDataInput;
  CreateChapterInput: CreateChapterInput;
  UpdateChapterDataInput: UpdateChapterDataInput;
  UpdateChapterInput: UpdateChapterInput;
  ChapterOutput: ChapterOutput;
  CreateCollectionDataInput: CreateCollectionDataInput;
  CreateCollectionInput: CreateCollectionInput;
  UpdateCollectionDataInput: UpdateCollectionDataInput;
  UpdateCollectionInput: UpdateCollectionInput;
  CollectionOutput: CollectionOutput;
  CreateCommentModeratorActionDataInput: CreateCommentModeratorActionDataInput;
  CreateCommentModeratorActionInput: CreateCommentModeratorActionInput;
  UpdateCommentModeratorActionDataInput: UpdateCommentModeratorActionDataInput;
  UpdateCommentModeratorActionInput: UpdateCommentModeratorActionInput;
  CommentModeratorActionOutput: CommentModeratorActionOutput;
  CreateCommentDataInput: CreateCommentDataInput;
  CreateCommentInput: CreateCommentInput;
  UpdateCommentDataInput: UpdateCommentDataInput;
  UpdateCommentInput: UpdateCommentInput;
  CommentOutput: CommentOutput;
  CreateConversationDataInput: CreateConversationDataInput;
  CreateConversationInput: CreateConversationInput;
  UpdateConversationDataInput: UpdateConversationDataInput;
  UpdateConversationInput: UpdateConversationInput;
  ConversationOutput: ConversationOutput;
  CreateCurationNoticeDataInput: CreateCurationNoticeDataInput;
  CreateCurationNoticeInput: CreateCurationNoticeInput;
  UpdateCurationNoticeDataInput: UpdateCurationNoticeDataInput;
  UpdateCurationNoticeInput: UpdateCurationNoticeInput;
  CurationNoticeOutput: CurationNoticeOutput;
  CreateDigestPostDataInput: CreateDigestPostDataInput;
  CreateDigestPostInput: CreateDigestPostInput;
  UpdateDigestPostDataInput: UpdateDigestPostDataInput;
  UpdateDigestPostInput: UpdateDigestPostInput;
  DigestPostOutput: DigestPostOutput;
  CreateDigestDataInput: CreateDigestDataInput;
  CreateDigestInput: CreateDigestInput;
  UpdateDigestDataInput: UpdateDigestDataInput;
  UpdateDigestInput: UpdateDigestInput;
  DigestOutput: DigestOutput;
  CreateElectionCandidateDataInput: CreateElectionCandidateDataInput;
  CreateElectionCandidateInput: CreateElectionCandidateInput;
  UpdateElectionCandidateDataInput: UpdateElectionCandidateDataInput;
  UpdateElectionCandidateInput: UpdateElectionCandidateInput;
  ElectionCandidateOutput: ElectionCandidateOutput;
  CreateElectionVoteDataInput: CreateElectionVoteDataInput;
  CreateElectionVoteInput: CreateElectionVoteInput;
  UpdateElectionVoteDataInput: UpdateElectionVoteDataInput;
  UpdateElectionVoteInput: UpdateElectionVoteInput;
  ElectionVoteOutput: ElectionVoteOutput;
  CreateElicitQuestionDataInput: CreateElicitQuestionDataInput;
  CreateElicitQuestionInput: CreateElicitQuestionInput;
  UpdateElicitQuestionDataInput: UpdateElicitQuestionDataInput;
  UpdateElicitQuestionInput: UpdateElicitQuestionInput;
  ElicitQuestionOutput: ElicitQuestionOutput;
  CreateForumEventDataInput: CreateForumEventDataInput;
  CreateForumEventInput: CreateForumEventInput;
  UpdateForumEventDataInput: UpdateForumEventDataInput;
  UpdateForumEventInput: UpdateForumEventInput;
  ForumEventOutput: ForumEventOutput;
  CreateJargonTermDataInput: CreateJargonTermDataInput;
  CreateJargonTermInput: CreateJargonTermInput;
  UpdateJargonTermDataInput: UpdateJargonTermDataInput;
  UpdateJargonTermInput: UpdateJargonTermInput;
  JargonTermOutput: JargonTermOutput;
  CreateLWEventDataInput: CreateLWEventDataInput;
  CreateLWEventInput: CreateLWEventInput;
  LWEventOutput: LWEventOutput;
  UpdateLlmConversationDataInput: UpdateLlmConversationDataInput;
  UpdateLlmConversationInput: UpdateLlmConversationInput;
  LlmConversationOutput: LlmConversationOutput;
  CreateLocalgroupDataInput: CreateLocalgroupDataInput;
  CreateLocalgroupInput: CreateLocalgroupInput;
  UpdateLocalgroupDataInput: UpdateLocalgroupDataInput;
  UpdateLocalgroupInput: UpdateLocalgroupInput;
  LocalgroupOutput: LocalgroupOutput;
  CreateMessageDataInput: CreateMessageDataInput;
  CreateMessageInput: CreateMessageInput;
  UpdateMessageDataInput: UpdateMessageDataInput;
  UpdateMessageInput: UpdateMessageInput;
  MessageOutput: MessageOutput;
  CreateModerationTemplateDataInput: CreateModerationTemplateDataInput;
  CreateModerationTemplateInput: CreateModerationTemplateInput;
  UpdateModerationTemplateDataInput: UpdateModerationTemplateDataInput;
  UpdateModerationTemplateInput: UpdateModerationTemplateInput;
  ModerationTemplateOutput: ModerationTemplateOutput;
  CreateModeratorActionDataInput: CreateModeratorActionDataInput;
  CreateModeratorActionInput: CreateModeratorActionInput;
  UpdateModeratorActionDataInput: UpdateModeratorActionDataInput;
  UpdateModeratorActionInput: UpdateModeratorActionInput;
  ModeratorActionOutput: ModeratorActionOutput;
  CreateMultiDocumentDataInput: CreateMultiDocumentDataInput;
  CreateMultiDocumentInput: CreateMultiDocumentInput;
  UpdateMultiDocumentDataInput: UpdateMultiDocumentDataInput;
  UpdateMultiDocumentInput: UpdateMultiDocumentInput;
  MultiDocumentOutput: MultiDocumentOutput;
  UpdateNotificationDataInput: UpdateNotificationDataInput;
  UpdateNotificationInput: UpdateNotificationInput;
  NotificationOutput: NotificationOutput;
  CreatePetrovDayActionDataInput: CreatePetrovDayActionDataInput;
  CreatePetrovDayActionInput: CreatePetrovDayActionInput;
  PetrovDayActionOutput: PetrovDayActionOutput;
  CreatePodcastEpisodeDataInput: CreatePodcastEpisodeDataInput;
  CreatePodcastEpisodeInput: CreatePodcastEpisodeInput;
  PodcastEpisodeOutput: PodcastEpisodeOutput;
  CreatePostDataInput: CreatePostDataInput;
  CreatePostInput: CreatePostInput;
  UpdatePostDataInput: UpdatePostDataInput;
  UpdatePostInput: UpdatePostInput;
  PostOutput: PostOutput;
  CreateRSSFeedDataInput: CreateRSSFeedDataInput;
  CreateRSSFeedInput: CreateRSSFeedInput;
  UpdateRSSFeedDataInput: UpdateRSSFeedDataInput;
  UpdateRSSFeedInput: UpdateRSSFeedInput;
  RSSFeedOutput: RSSFeedOutput;
  CreateReportDataInput: CreateReportDataInput;
  CreateReportInput: CreateReportInput;
  UpdateReportDataInput: UpdateReportDataInput;
  UpdateReportInput: UpdateReportInput;
  ReportOutput: ReportOutput;
  ContentTypeInput: ContentTypeInput;
  CreateRevisionDataInput: CreateRevisionDataInput;
  UpdateRevisionDataInput: UpdateRevisionDataInput;
  UpdateRevisionInput: UpdateRevisionInput;
  RevisionOutput: RevisionOutput;
  CreateSequenceDataInput: CreateSequenceDataInput;
  CreateSequenceInput: CreateSequenceInput;
  UpdateSequenceDataInput: UpdateSequenceDataInput;
  UpdateSequenceInput: UpdateSequenceInput;
  SequenceOutput: SequenceOutput;
  CreateSplashArtCoordinateDataInput: CreateSplashArtCoordinateDataInput;
  CreateSplashArtCoordinateInput: CreateSplashArtCoordinateInput;
  SplashArtCoordinateOutput: SplashArtCoordinateOutput;
  CreateSpotlightDataInput: CreateSpotlightDataInput;
  CreateSpotlightInput: CreateSpotlightInput;
  UpdateSpotlightDataInput: UpdateSpotlightDataInput;
  UpdateSpotlightInput: UpdateSpotlightInput;
  SpotlightOutput: SpotlightOutput;
  CreateSubscriptionDataInput: CreateSubscriptionDataInput;
  CreateSubscriptionInput: CreateSubscriptionInput;
  SubscriptionOutput: SubscriptionOutput;
  CreateSurveyQuestionDataInput: CreateSurveyQuestionDataInput;
  CreateSurveyQuestionInput: CreateSurveyQuestionInput;
  UpdateSurveyQuestionDataInput: UpdateSurveyQuestionDataInput;
  UpdateSurveyQuestionInput: UpdateSurveyQuestionInput;
  SurveyQuestionOutput: SurveyQuestionOutput;
  CreateSurveyResponseDataInput: CreateSurveyResponseDataInput;
  CreateSurveyResponseInput: CreateSurveyResponseInput;
  UpdateSurveyResponseDataInput: UpdateSurveyResponseDataInput;
  UpdateSurveyResponseInput: UpdateSurveyResponseInput;
  SurveyResponseOutput: SurveyResponseOutput;
  CreateSurveyScheduleDataInput: CreateSurveyScheduleDataInput;
  CreateSurveyScheduleInput: CreateSurveyScheduleInput;
  UpdateSurveyScheduleDataInput: UpdateSurveyScheduleDataInput;
  UpdateSurveyScheduleInput: UpdateSurveyScheduleInput;
  SurveyScheduleOutput: SurveyScheduleOutput;
  CreateSurveyDataInput: CreateSurveyDataInput;
  CreateSurveyInput: CreateSurveyInput;
  UpdateSurveyDataInput: UpdateSurveyDataInput;
  UpdateSurveyInput: UpdateSurveyInput;
  SurveyOutput: SurveyOutput;
  CreateTagFlagDataInput: CreateTagFlagDataInput;
  CreateTagFlagInput: CreateTagFlagInput;
  UpdateTagFlagDataInput: UpdateTagFlagDataInput;
  UpdateTagFlagInput: UpdateTagFlagInput;
  TagFlagOutput: TagFlagOutput;
  CreateTagDataInput: CreateTagDataInput;
  CreateTagInput: CreateTagInput;
  UpdateTagDataInput: UpdateTagDataInput;
  UpdateTagInput: UpdateTagInput;
  TagOutput: TagOutput;
  CreateUltraFeedEventDataInput: CreateUltraFeedEventDataInput;
  CreateUltraFeedEventInput: CreateUltraFeedEventInput;
  UpdateUltraFeedEventDataInput: UpdateUltraFeedEventDataInput;
  UltraFeedEventOutput: UltraFeedEventOutput;
  CreateUserEAGDetailDataInput: CreateUserEAGDetailDataInput;
  CreateUserEAGDetailInput: CreateUserEAGDetailInput;
  UpdateUserEAGDetailDataInput: UpdateUserEAGDetailDataInput;
  UpdateUserEAGDetailInput: UpdateUserEAGDetailInput;
  UserEAGDetailOutput: UserEAGDetailOutput;
  CreateUserJobAdDataInput: CreateUserJobAdDataInput;
  CreateUserJobAdInput: CreateUserJobAdInput;
  UpdateUserJobAdDataInput: UpdateUserJobAdDataInput;
  UpdateUserJobAdInput: UpdateUserJobAdInput;
  UserJobAdOutput: UserJobAdOutput;
  CreateUserMostValuablePostDataInput: CreateUserMostValuablePostDataInput;
  CreateUserMostValuablePostInput: CreateUserMostValuablePostInput;
  UpdateUserMostValuablePostDataInput: UpdateUserMostValuablePostDataInput;
  UpdateUserMostValuablePostInput: UpdateUserMostValuablePostInput;
  UserMostValuablePostOutput: UserMostValuablePostOutput;
  CreateUserRateLimitDataInput: CreateUserRateLimitDataInput;
  CreateUserRateLimitInput: CreateUserRateLimitInput;
  UpdateUserRateLimitDataInput: UpdateUserRateLimitDataInput;
  UpdateUserRateLimitInput: UpdateUserRateLimitInput;
  UserRateLimitOutput: UserRateLimitOutput;
  CreateUserTagRelDataInput: CreateUserTagRelDataInput;
  CreateUserTagRelInput: CreateUserTagRelInput;
  UpdateUserTagRelDataInput: UpdateUserTagRelDataInput;
  UpdateUserTagRelInput: UpdateUserTagRelInput;
  UserTagRelOutput: UserTagRelOutput;
  CreateUserDataInput: CreateUserDataInput;
  CreateUserInput: CreateUserInput;
  UpdateUserDataInput: UpdateUserDataInput;
  UpdateUserInput: UpdateUserInput;
  UserOutput: UserOutput;
}

interface CreateInputsByCollectionName {
  AdvisorRequests: CreateAdvisorRequestInput;
  Books: CreateBookInput;
  Chapters: CreateChapterInput;
  Collections: CreateCollectionInput;
  CommentModeratorActions: CreateCommentModeratorActionInput;
  Comments: CreateCommentInput;
  Conversations: CreateConversationInput;
  CurationNotices: CreateCurationNoticeInput;
  DigestPosts: CreateDigestPostInput;
  Digests: CreateDigestInput;
  ElectionCandidates: CreateElectionCandidateInput;
  ElectionVotes: CreateElectionVoteInput;
  ElicitQuestions: CreateElicitQuestionInput;
  ForumEvents: CreateForumEventInput;
  JargonTerms: CreateJargonTermInput;
  LWEvents: CreateLWEventInput;
  Localgroups: CreateLocalgroupInput;
  Messages: CreateMessageInput;
  ModerationTemplates: CreateModerationTemplateInput;
  ModeratorActions: CreateModeratorActionInput;
  MultiDocuments: CreateMultiDocumentInput;
  PetrovDayActions: CreatePetrovDayActionInput;
  PodcastEpisodes: CreatePodcastEpisodeInput;
  Posts: CreatePostInput;
  RSSFeeds: CreateRSSFeedInput;
  Reports: CreateReportInput;
  Sequences: CreateSequenceInput;
  SplashArtCoordinates: CreateSplashArtCoordinateInput;
  Spotlights: CreateSpotlightInput;
  Subscriptions: CreateSubscriptionInput;
  SurveyQuestions: CreateSurveyQuestionInput;
  SurveyResponses: CreateSurveyResponseInput;
  SurveySchedules: CreateSurveyScheduleInput;
  Surveys: CreateSurveyInput;
  TagFlags: CreateTagFlagInput;
  Tags: CreateTagInput;
  UltraFeedEvents: CreateUltraFeedEventInput;
  UserEAGDetails: CreateUserEAGDetailInput;
  UserJobAds: CreateUserJobAdInput;
  UserMostValuablePosts: CreateUserMostValuablePostInput;
  UserRateLimits: CreateUserRateLimitInput;
  UserTagRels: CreateUserTagRelInput;
  Users: CreateUserInput;
  ArbitalCaches: never;
  ArbitalTagContentRels: never;
  AutomatedContentEvaluations: never;
  Bans: never;
  Bookmarks: never;
  CkEditorUserSessions: never;
  ClientIds: never;
  CommentEmbeddings: never;
  CronHistories: never;
  CurationEmails: never;
  DatabaseMetadata: never;
  DebouncerEvents: never;
  DialogueChecks: never;
  DialogueMatchPreferences: never;
  ElicitQuestionPredictions: never;
  EmailTokens: never;
  FeaturedResources: never;
  FieldChanges: never;
  GardenCodes: never;
  GoogleServiceAccountSessions: never;
  Images: never;
  LegacyData: never;
  LlmConversations: never;
  LlmMessages: never;
  LoginTokens: never;
  ManifoldProbabilitiesCaches: never;
  Migrations: never;
  Notifications: never;
  PageCache: never;
  PetrovDayLaunchs: never;
  Podcasts: never;
  PostEmbeddings: never;
  PostRecommendations: never;
  PostRelations: never;
  PostViewTimes: never;
  PostViews: never;
  ReadStatuses: never;
  RecommendationsCaches: never;
  ReviewVotes: never;
  ReviewWinnerArts: never;
  ReviewWinners: never;
  Revisions: never;
  Sessions: never;
  SideCommentCaches: never;
  TagRels: never;
  Tweets: never;
  TypingIndicators: never;
  UserActivities: never;
  Votes: never;
}

interface UpdateInputsByCollectionName {
  AdvisorRequests: UpdateAdvisorRequestInput;
  Books: UpdateBookInput;
  Chapters: UpdateChapterInput;
  Collections: UpdateCollectionInput;
  CommentModeratorActions: UpdateCommentModeratorActionInput;
  Comments: UpdateCommentInput;
  Conversations: UpdateConversationInput;
  CurationNotices: UpdateCurationNoticeInput;
  DigestPosts: UpdateDigestPostInput;
  Digests: UpdateDigestInput;
  ElectionCandidates: UpdateElectionCandidateInput;
  ElectionVotes: UpdateElectionVoteInput;
  ElicitQuestions: UpdateElicitQuestionInput;
  ForumEvents: UpdateForumEventInput;
  JargonTerms: UpdateJargonTermInput;
  LlmConversations: UpdateLlmConversationInput;
  Localgroups: UpdateLocalgroupInput;
  Messages: UpdateMessageInput;
  ModerationTemplates: UpdateModerationTemplateInput;
  ModeratorActions: UpdateModeratorActionInput;
  MultiDocuments: UpdateMultiDocumentInput;
  Notifications: UpdateNotificationInput;
  Posts: UpdatePostInput;
  RSSFeeds: UpdateRSSFeedInput;
  Reports: UpdateReportInput;
  Revisions: UpdateRevisionInput;
  Sequences: UpdateSequenceInput;
  Spotlights: UpdateSpotlightInput;
  SurveyQuestions: UpdateSurveyQuestionInput;
  SurveyResponses: UpdateSurveyResponseInput;
  SurveySchedules: UpdateSurveyScheduleInput;
  Surveys: UpdateSurveyInput;
  TagFlags: UpdateTagFlagInput;
  Tags: UpdateTagInput;
  UserEAGDetails: UpdateUserEAGDetailInput;
  UserJobAds: UpdateUserJobAdInput;
  UserMostValuablePosts: UpdateUserMostValuablePostInput;
  UserRateLimits: UpdateUserRateLimitInput;
  UserTagRels: UpdateUserTagRelInput;
  Users: UpdateUserInput;
  ArbitalCaches: never;
  ArbitalTagContentRels: never;
  AutomatedContentEvaluations: never;
  Bans: never;
  Bookmarks: never;
  CkEditorUserSessions: never;
  ClientIds: never;
  CommentEmbeddings: never;
  CronHistories: never;
  CurationEmails: never;
  DatabaseMetadata: never;
  DebouncerEvents: never;
  DialogueChecks: never;
  DialogueMatchPreferences: never;
  ElicitQuestionPredictions: never;
  EmailTokens: never;
  FeaturedResources: never;
  FieldChanges: never;
  GardenCodes: never;
  GoogleServiceAccountSessions: never;
  Images: never;
  LWEvents: never;
  LegacyData: never;
  LlmMessages: never;
  LoginTokens: never;
  ManifoldProbabilitiesCaches: never;
  Migrations: never;
  PageCache: never;
  PetrovDayActions: never;
  PetrovDayLaunchs: never;
  PodcastEpisodes: never;
  Podcasts: never;
  PostEmbeddings: never;
  PostRecommendations: never;
  PostRelations: never;
  PostViewTimes: never;
  PostViews: never;
  ReadStatuses: never;
  RecommendationsCaches: never;
  ReviewVotes: never;
  ReviewWinnerArts: never;
  ReviewWinners: never;
  Sessions: never;
  SideCommentCaches: never;
  SplashArtCoordinates: never;
  Subscriptions: never;
  TagRels: never;
  Tweets: never;
  TypingIndicators: never;
  UltraFeedEvents: never;
  UserActivities: never;
  Votes: never;
}<|MERGE_RESOLUTION|>--- conflicted
+++ resolved
@@ -78,13 +78,8 @@
   RevisionsDiff: string | null;
   UltraFeed: UltraFeedQueryResults;
   UltraFeedSubscriptions: UltraFeedQueryResults;
-<<<<<<< HEAD
-  reviewPredictionPosts: Array<Post>;
-  manifoldPredictionInefficiency: PredictionInefficiency;
-=======
   getBookWordCount: number | null;
   getSequenceStats: SequenceStats | null;
->>>>>>> 342805cd
   advisorRequest: SingleAdvisorRequestOutput | null;
   advisorRequests: MultiAdvisorRequestOutput | null;
   arbitalTagContentRel: SingleArbitalTagContentRelOutput | null;
@@ -1295,15 +1290,9 @@
   sourceUserId: string | null;
 }
 
-<<<<<<< HEAD
-interface PredictionInefficiency {
-  inefficiency: number;
-  totalPredicted: number;
-=======
 interface SequenceStats {
   totalWordCount: number | null;
   totalReadTime: number | null;
->>>>>>> 342805cd
 }
 
 interface AdvisorRequest {
@@ -3454,9 +3443,6 @@
   year: number;
   lastUpdated: Date;
   url: string | null;
-  mechanism: string | null;
-  pool: any;
-  p: number | null;
 }
 
 interface Message {
@@ -9900,11 +9886,7 @@
   UltraFeedQueryResults: UltraFeedQueryResults;
   UltraFeedEntry: UltraFeedEntry;
   ElicitQuestionPredictionCreator: ElicitQuestionPredictionCreator;
-<<<<<<< HEAD
-  PredictionInefficiency: PredictionInefficiency;
-=======
   SequenceStats: SequenceStats;
->>>>>>> 342805cd
   AdvisorRequest: AdvisorRequest;
   SingleAdvisorRequestInput: SingleAdvisorRequestInput;
   SingleAdvisorRequestOutput: SingleAdvisorRequestOutput;
