fragment AdvisorRequestsDefaultFragment on AdvisorRequest {
  _id
  schemaVersion
  createdAt
  legacyData
  userId
  interestedInMetaculus
  jobAds
}

fragment AdvisorRequestsMinimumInfo on AdvisorRequest {
  _id
  userId
  createdAt
  interestedInMetaculus
  jobAds
}

fragment AllTagsPageFragment on Tag {
  ...TagWithFlagsFragment
  tableOfContents
}

fragment ArbitalCachesDefaultFragment on ArbitalCaches {
  _id
  schemaVersion
  createdAt
  legacyData
}

fragment ArbitalLinkedPagesFragment on ArbitalLinkedPages {
  faster {
    _id
    name
    slug
  }
  slower {
    _id
    name
    slug
  }
  moreTechnical {
    _id
    name
    slug
  }
  lessTechnical {
    _id
    name
    slug
  }
  requirements {
    _id
    name
    slug
  }
  teaches {
    _id
    name
    slug
  }
  parents {
    _id
    name
    slug
  }
  children {
    _id
    name
    slug
  }
}

fragment ArbitalTagContentRelsDefaultFragment on ArbitalTagContentRel {
  _id
  schemaVersion
  createdAt
  legacyData
  parentDocumentId
  childDocumentId
  parentCollectionName
  childCollectionName
  type
  level
  isStrong
}

fragment BansAdminPageFragment on Ban {
  _id
  createdAt
  expirationDate
  userId
  user {
    ...UsersMinimumInfo
  }
  reason
  comment
  ip
  properties
}

fragment BansDefaultFragment on Ban {
  _id
  schemaVersion
  createdAt
  legacyData
  expirationDate
  userId
  ip
  reason
  comment
  properties
}

fragment BookEdit on Book {
  ...BookPageFragment
  contents {
    ...RevisionEdit
  }
}

fragment BookPageFragment on Book {
  _id
  createdAt
  title
  number
  subtitle
  tocTitle
  contents {
    ...RevisionDisplay
  }
  sequenceIds
  sequences {
    ...SequencesPageWithChaptersFragment
  }
  postIds
  posts {
    ...PostsListWithVotes
  }
  collectionId
  displaySequencesAsGrid
  hideProgressBar
  showChapters
}

fragment BooksDefaultFragment on Book {
  _id
  schemaVersion
  createdAt
  legacyData
  contents_latest
  postedAt
  title
  subtitle
  tocTitle
  collectionId
  number
  postIds
  sequenceIds
  displaySequencesAsGrid
  hideProgressBar
  showChapters
}

fragment ChaptersDefaultFragment on Chapter {
  _id
  schemaVersion
  createdAt
  legacyData
  contents_latest
  title
  subtitle
  number
  sequenceId
  postIds
}

fragment ChaptersEdit on Chapter {
  ...ChaptersFragment
  contents {
    ...RevisionEdit
  }
}

fragment ChaptersFragment on Chapter {
  _id
  createdAt
  title
  subtitle
  contents {
    ...RevisionDisplay
  }
  number
  sequenceId
  postIds
  posts {
    ...PostsListWithVotes
  }
}

fragment CkEditorUserSessionInfo on CkEditorUserSession {
  _id
  userId
  documentId
  endedAt
  endedBy
}

fragment CkEditorUserSessionsDefaultFragment on CkEditorUserSession {
  _id
  schemaVersion
  createdAt
  legacyData
  documentId
  userId
  endedAt
  endedBy
}

fragment ClientIdsDefaultFragment on ClientId {
  _id
  schemaVersion
  createdAt
  legacyData
  clientId
  firstSeenReferrer
  firstSeenLandingPage
  userIds
  invalidated
  lastSeenAt
  timesSeen
}

fragment CollectionContinueReadingFragment on Collection {
  _id
  title
  slug
  gridImageId
}

fragment CollectionsBestOfFragment on Collection {
  _id
  createdAt
  slug
  userId
  user {
    ...UsersMinimumInfo
  }
  title
  gridImageId
  noindex
  postsCount
  readPostsCount
  contents {
    ...RevisionDisplay
  }
}

fragment CollectionsDefaultFragment on Collection {
  _id
  schemaVersion
  createdAt
  legacyData
  contents_latest
  userId
  title
  slug
  gridImageId
  firstPageLink
  hideStartReadingButton
  noindex
}

fragment CollectionsEditFragment on Collection {
  ...CollectionsPageFragment
  contents {
    ...RevisionEdit
  }
}

fragment CollectionsPageFragment on Collection {
  _id
  createdAt
  slug
  userId
  user {
    ...UsersMinimumInfo
  }
  title
  contents {
    ...RevisionDisplay
  }
  firstPageLink
  gridImageId
  books {
    ...BookPageFragment
  }
  hideStartReadingButton
  noindex
}

fragment CommentEdit on Comment {
  ...CommentsList
  relevantTagIds
  contents {
    ...RevisionEdit
  }
}

fragment CommentModeratorActionDisplay on CommentModeratorAction {
  _id
  comment {
    ...CommentsListWithModerationMetadata
  }
  commentId
  type
  active
  createdAt
  endedAt
}

fragment CommentModeratorActionsDefaultFragment on CommentModeratorAction {
  _id
  schemaVersion
  createdAt
  legacyData
  commentId
  type
  endedAt
}

fragment CommentWithRepliesFragment on Comment {
  ...CommentsList
  lastSubthreadActivity
  latestChildren {
    ...CommentsList
  }
  tag {
    ...TagBasicInfo
  }
  post {
    ...PostsBase
  }
}

fragment CommentsDefaultFragment on Comment {
  _id
  schemaVersion
  createdAt
  legacyData
  contents_latest
  pingbacks
  parentCommentId
  topLevelCommentId
  postedAt
  lastEditedAt
  author
  postId
  tagId
  forumEventId
  forumEventMetadata
  tagCommentType
  subforumStickyPriority
  userId
  userIP
  userAgent
  referrer
  authorIsUnreviewed
  answer
  parentAnswerId
  directChildrenCount
  descendentCount
  shortform
  shortformFrontpage
  nominatedForReview
  reviewingForReview
  lastSubthreadActivity
  postVersion
  promoted
  promotedByUserId
  promotedAt
  hideKarma
  legacy
  legacyId
  legacyPoll
  legacyParentId
  retracted
  deleted
  deletedPublic
  deletedReason
  deletedDate
  deletedByUserId
  spam
  repliesBlockedUntil
  needsReview
  reviewedByUserId
  hideAuthor
  moderatorHat
  hideModeratorHat
  isPinnedOnProfile
  title
  relevantTagIds
  debateResponse
  rejected
  modGPTAnalysis
  modGPTRecommendation
  rejectedReason
  rejectedByUserId
  af
  suggestForAlignmentUserIds
  reviewForAlignmentUserId
  afDate
  moveToAlignmentUserId
  agentFoundationsId
  originalDialogueId
  voteCount
  baseScore
  extendedScore
  score
  afBaseScore
  afExtendedScore
  afVoteCount
}

fragment CommentsForAutocomplete on Comment {
  _id
  postId
  baseScore
  extendedScore
  createdAt
  user {
    ...UsersMinimumInfo
  }
  contents {
    markdown
  }
  post {
    ...PostsForAutocomplete
  }
}

fragment CommentsForAutocompleteWithParents on Comment {
  ...CommentsForAutocomplete
  parentComment {
    ...CommentsForAutocomplete
    parentComment {
      ...CommentsForAutocomplete
      parentComment {
        ...CommentsForAutocomplete
        parentComment {
          ...CommentsForAutocomplete
          parentComment {
            ...CommentsForAutocomplete
            parentComment {
              ...CommentsForAutocomplete
              parentComment {
                ...CommentsForAutocomplete
                parentComment {
                  ...CommentsForAutocomplete
                  parentComment {
                    ...CommentsForAutocomplete
                    parentComment {
                      ...CommentsForAutocomplete
                    }
                  }
                }
              }
            }
          }
        }
      }
    }
  }
}

fragment CommentsList on Comment {
  _id
  postId
  tagId
  tag {
    _id
    slug
  }
  relevantTagIds
  relevantTags {
    ...TagPreviewFragment
  }
  tagCommentType
  parentCommentId
  topLevelCommentId
  descendentCount
  title
  contents {
    _id
    html
    plaintextMainText
    wordCount
  }
  postedAt
  lastEditedAt
  repliesBlockedUntil
  userId
  deleted
  deletedPublic
  deletedByUserId
  deletedReason
  hideAuthor
  authorIsUnreviewed
  user {
    ...UsersMinimumInfo
  }
  currentUserVote
  currentUserExtendedVote
  baseScore
  extendedScore
  score
  voteCount
  emojiReactors
  af
  afDate
  moveToAlignmentUserId
  afBaseScore
  afExtendedScore
  suggestForAlignmentUserIds
  reviewForAlignmentUserId
  needsReview
  answer
  parentAnswerId
  retracted
  postVersion
  reviewedByUserId
  shortform
  shortformFrontpage
  lastSubthreadActivity
  moderatorHat
  hideModeratorHat
  nominatedForReview
  reviewingForReview
  promoted
  promotedByUser {
    ...UsersMinimumInfo
  }
  directChildrenCount
  votingSystem
  isPinnedOnProfile
  debateResponse
  rejected
  rejectedReason
  modGPTRecommendation
  originalDialogueId

  forumEventId
  forumEventMetadata
}

fragment CommentsListWithModGPTAnalysis on Comment {
  ...CommentsList
  post {
    ...PostsMinimumInfo
  }
  modGPTAnalysis
}

fragment CommentsListWithModerationMetadata on Comment {
  ...CommentWithRepliesFragment
  allVotes {
    voteType
  }
}

fragment CommentsListWithParentMetadata on Comment {
  ...CommentsList
  post {
    ...PostsMinimumInfo
    isRead
  }
  tag {
    ...TagBasicInfo
  }
}

fragment CommentsListWithTopLevelComment on Comment {
  ...CommentsList
  topLevelComment {
    ...CommentsList
  }
}

fragment ConceptItemFragment on Tag {
  _id
  core
  name
  slug
  oldSlugs
  postCount
  baseScore
  description {
    _id
    wordCount
  }
  wikiOnly
  isArbitalImport
  coreTagId
  maxScore
  usersWhoLiked {
    _id
    displayName
  }
}

fragment ConversationsDefaultFragment on Conversation {
  _id
  schemaVersion
  createdAt
  legacyData
  title
  participantIds
  latestActivity
  af
  messageCount
  moderator
  archivedByIds
}

fragment ConversationsList on Conversation {
  ...ConversationsMinimumInfo
  participants {
    ...UsersMinimumInfo
  }
  latestMessage {
    ...messageListFragment
  }
}

fragment ConversationsListWithReadStatus on Conversation {
  ...ConversationsList
  hasUnreadMessages
}

fragment ConversationsMinimumInfo on Conversation {
  _id
  createdAt
  latestActivity
  title
  participantIds
  archivedByIds
  messageCount
  moderator
}

fragment CronHistoriesDefaultFragment on CronHistory {
  _id
  intendedAt
  name
  startedAt
  finishedAt
  result
}

fragment CurationEmailsDefaultFragment on CurationEmail {
  _id
  schemaVersion
  createdAt
  legacyData
  userId
  postId
}

fragment CurationNoticesDefaultFragment on CurationNotice {
  _id
  schemaVersion
  createdAt
  legacyData
  contents_latest
  userId
  commentId
  postId
  deleted
}

fragment CurationNoticesFragment on CurationNotice {
  _id
  createdAt
  userId
  user {
    ...UsersMinimumInfo
  }
  commentId
  comment {
    ...CommentsList
  }
  postId
  post {
    ...PostsMinimumInfo
  }
  deleted
  contents {
    ...RevisionEdit
  }
}

fragment DatabaseMetadataDefaultFragment on DatabaseMetadata {
  _id
  schemaVersion
  createdAt
  legacyData
}

fragment DebouncerEventsDefaultFragment on DebouncerEvents {
  _id
  schemaVersion
  createdAt
  legacyData
}

fragment DeletedCommentsMetaData on Comment {
  _id
  deleted
  deletedDate
  deletedByUser {
    _id
    displayName
  }
  deletedReason
  deletedPublic
}

fragment DeletedCommentsModerationLog on Comment {
  ...DeletedCommentsMetaData
  user {
    ...UsersMinimumInfo
  }
  post {
    title
    slug
    _id
  }
}

fragment DialogueCheckInfo on DialogueCheck {
  _id
  userId
  targetUserId
  checked
  checkedAt
  hideInRecommendations
  matchPreference {
    ...DialogueMatchPreferencesDefaultFragment
  }
  reciprocalMatchPreference {
    ...DialogueMatchPreferencesDefaultFragment
  }
}

fragment DialogueChecksDefaultFragment on DialogueCheck {
  _id
  schemaVersion
  createdAt
  legacyData
  userId
  targetUserId
  checked
  checkedAt
  hideInRecommendations
}

fragment DialogueMatchPreferenceInfo on DialogueMatchPreference {
  _id
  dialogueCheckId
  topicNotes
  topicPreferences
  syncPreference
  asyncPreference
  formatNotes
  generatedDialogueId
  deleted
}

fragment DialogueMatchPreferencesDefaultFragment on DialogueMatchPreference {
  _id
  schemaVersion
  createdAt
  legacyData
  dialogueCheckId
  topicPreferences
  topicNotes
  syncPreference
  asyncPreference
  formatNotes
  calendlyLink
  generatedDialogueId
  deleted
}

fragment DigestPostsDefaultFragment on DigestPost {
  _id
  schemaVersion
  createdAt
  legacyData
  digestId
  postId
  emailDigestStatus
  onsiteDigestStatus
}

fragment DigestPostsMinimumInfo on DigestPost {
  _id
  digestId
  postId
  emailDigestStatus
  onsiteDigestStatus
}

fragment DigestsDefaultFragment on Digest {
  _id
  schemaVersion
  createdAt
  legacyData
  num
  startDate
  endDate
  publishedDate
  onsiteImageId
  onsitePrimaryColor
}

fragment DigestsMinimumInfo on Digest {
  _id
  num
  startDate
  endDate
  publishedDate
  onsiteImageId
  onsitePrimaryColor
}

fragment ElectionCandidateBasicInfo on ElectionCandidate {
  _id
  electionName
  name
  logoSrc
  href
  fundraiserLink
  gwwcLink
  gwwcId
  description
  tagId
  tag {
    ...TagBasicInfo
  }
  postCount
  baseScore
  score
  extendedScore
  voteCount
  currentUserVote
  currentUserExtendedVote
}

fragment ElectionCandidateSimple on ElectionCandidate {
  _id
  name
  logoSrc
  href
  fundraiserLink
  description
}

fragment ElectionCandidatesDefaultFragment on ElectionCandidate {
  _id
  schemaVersion
  createdAt
  legacyData
  electionName
  name
  logoSrc
  href
  fundraiserLink
  gwwcLink
  gwwcId
  description
  userId
  postCount
  tagId
  isElectionFundraiser
  amountRaised
  targetAmount
  voteCount
  baseScore
  extendedScore
  score
  afBaseScore
  afExtendedScore
  afVoteCount
}

fragment ElectionVoteInfo on ElectionVote {
  _id
  electionName
  userId
  compareState
  vote
  submittedAt
  submissionComments
  userExplanation
  userOtherComments
}

fragment ElectionVoteRecentDiscussion on ElectionVote {
  _id
  electionName
  submittedAt
}

fragment ElectionVotesDefaultFragment on ElectionVote {
  _id
  schemaVersion
  createdAt
  legacyData
  electionName
  userId
  compareState
  vote
  submittedAt
  submissionComments
  userExplanation
  userOtherComments
}

fragment ElicitQuestionFragment on ElicitQuestion {
  _id
  title
  notes
  resolution
  resolvesBy
}

fragment ElicitQuestionPredictionsDefaultFragment on ElicitQuestionPrediction {
  _id
  prediction
  createdAt
  notes
  creator
  userId
  sourceUrl
  sourceId
  binaryQuestionId
  isDeleted
}

fragment ElicitQuestionsDefaultFragment on ElicitQuestion {
  _id
  schemaVersion
  createdAt
  legacyData
  title
  notes
  resolution
  resolvesBy
}

fragment EmailTokensDefaultFragment on EmailTokens {
  _id
  schemaVersion
  createdAt
  legacyData
}

fragment ExplorePageTagFragment on Tag {
  ...TagFragment
  contributors(limit: $contributorsLimit) {
    totalCount
    contributors {
      user {
        ...UsersMinimumInfo
      }
      contributionScore
      currentAttributionCharCount
      numCommits
      voteCount
    }
  }
  legacyData
}

fragment FeaturedResourcesDefaultFragment on FeaturedResource {
  _id
  schemaVersion
  createdAt
  legacyData
  title
  body
  ctaText
  ctaUrl
  expiresAt
}

fragment FeaturedResourcesFragment on FeaturedResource {
  _id
  title
  body
  ctaText
  ctaUrl
  expiresAt
}

fragment FeedCommentThreadFragment on FeedCommentThread {
  _id
  commentMetaInfos
  comments {
    ...UltraFeedComment
  }
}

fragment FeedPostFragment on FeedPost {
  _id
  postMetaInfo
  post {
    ...PostsListWithVotes
  }
}

fragment FeedSpotlightFragment on FeedSpotlightItem {
  _id
  spotlight {
    ...SpotlightDisplay
  }
}

fragment FieldChangeFragment on FieldChange {
  _id
  createdAt
  userId
  changeGroup
  documentId
  fieldName
  oldValue
  newValue
}

fragment FieldChangesDefaultFragment on FieldChange {
  _id
  schemaVersion
  createdAt
  legacyData
  userId
  changeGroup
  documentId
  fieldName
  oldValue
  newValue
}

fragment ForumEventsDefaultFragment on ForumEvent {
  _id
  schemaVersion
  createdAt
  legacyData
  frontpageDescription_latest
  frontpageDescriptionMobile_latest
  postPageDescription_latest
  title
  startDate
  endDate
  darkColor
  lightColor
  bannerTextColor
  contrastColor
  tagId
  postId
  bannerImageId
  includesPoll
  eventFormat
  pollQuestion_latest
  pollAgreeWording
  pollDisagreeWording
  maxStickersPerUser
  customComponent
  commentPrompt
  publicData
}

fragment ForumEventsDisplay on ForumEvent {
  ...ForumEventsMinimumInfo
  publicData
  voteCount

  post {
    ...PostsMinimumInfo
  }
  tag {
    ...TagBasicInfo
  }
  frontpageDescription {
    _id
    html
  }
  frontpageDescriptionMobile {
    _id
    html
  }
  postPageDescription {
    _id
    html
  }
  pollQuestion {
    _id
    html
  }
}

fragment ForumEventsEdit on ForumEvent {
  ...ForumEventsMinimumInfo
  frontpageDescription {
    ...RevisionEdit
  }
  frontpageDescriptionMobile {
    ...RevisionEdit
  }
  postPageDescription {
    ...RevisionEdit
  }
  pollQuestion {
    ...RevisionEdit
  }
}

fragment ForumEventsMinimumInfo on ForumEvent {
  _id
  title
  startDate
  endDate
  darkColor
  lightColor
  bannerTextColor
  contrastColor
  tagId
  postId
  bannerImageId
  eventFormat
  customComponent
  commentPrompt

  pollAgreeWording
  pollDisagreeWording

  maxStickersPerUser
}

fragment GardenCodeFragment on GardenCode {
  _id
  code
  title
  userId
  deleted
  slug
  startTime
  endTime
  fbLink
  type
  afOnly
  contents {
    ...RevisionDisplay
  }
}

fragment GardenCodeFragmentEdit on GardenCode {
  _id
  code
  title
  userId
  deleted
  slug
  startTime
  endTime
  fbLink
  type
  afOnly
  contents {
    ...RevisionEdit
  }
}

fragment GardenCodesDefaultFragment on GardenCode {
  _id
  schemaVersion
  createdAt
  legacyData
  contents_latest
  pingbacks
  slug
  code
  title
  userId
  startTime
  endTime
  fbLink
  type
  hidden
  deleted
  afOnly
}

fragment GoogleServiceAccountSessionAdminInfo on GoogleServiceAccountSession {
  _id
  email
  estimatedExpiry
}

fragment GoogleServiceAccountSessionInfo on GoogleServiceAccountSession {
  _id
  email
}

fragment GoogleServiceAccountSessionsDefaultFragment on GoogleServiceAccountSession {
  _id
  schemaVersion
  createdAt
  legacyData
  email
  estimatedExpiry
  active
  revoked
}

fragment HighlightWithHash on Post {
  _id
  contents {
    _id
    htmlHighlightStartingAtHash(hash: $hash)
  }
}

fragment ImagesDefaultFragment on Images {
  _id
  schemaVersion
  createdAt
  legacyData
}

fragment JargonTerms on JargonTerm {
  _id
  postId
  term
  contents {
    ...RevisionEdit
  }
  humansAndOrAIEdited
  approved
  deleted
  altTerms
}

fragment JargonTermsDefaultFragment on JargonTerm {
  _id
  schemaVersion
  createdAt
  legacyData
  contents_latest
  postId
  term
  approved
  deleted
  altTerms
}

fragment JargonTermsPost on JargonTerm {
  _id
  term
  humansAndOrAIEdited
  approved
  deleted
  altTerms
  contents {
    ...RevisionDisplay
  }
}

fragment JargonTermsWithPostInfo on JargonTerm {
  ...JargonTerms
  post {
    ...PostsMinimumInfo
  }
}

fragment LWEventsDefaultFragment on LWEvent {
  _id
  schemaVersion
  createdAt
  legacyData
  userId
  name
  documentId
  important
  properties
  intercom
}

fragment LegacyDataDefaultFragment on LegacyData {
  _id
  schemaVersion
  createdAt
  legacyData
}

fragment LlmConversationsDefaultFragment on LlmConversation {
  _id
  schemaVersion
  createdAt
  legacyData
  userId
  title
  model
  systemPrompt
  deleted
}

fragment LlmConversationsFragment on LlmConversation {
  _id
  userId
  title
  createdAt
  lastUpdatedAt
  deleted
}

fragment LlmConversationsViewingPageFragment on LlmConversation {
  ...LlmConversationsFragment
  totalCharacterCount
  user {
    ...UsersMinimumInfo
  }
}

fragment LlmConversationsWithMessagesFragment on LlmConversation {
  ...LlmConversationsFragment
  messages {
    ...LlmMessagesFragment
  }
}

fragment LlmMessagesDefaultFragment on LlmMessage {
  _id
  schemaVersion
  createdAt
  legacyData
  userId
  conversationId
  role
  content
}

fragment LlmMessagesFragment on LlmMessage {
  _id
  userId
  conversationId
  role
  content
  createdAt
}

fragment LocalgroupsDefaultFragment on Localgroup {
  _id
  schemaVersion
  createdAt
  legacyData
  contents_latest
  name
  nameInAnotherLanguage
  organizerIds
  lastActivity
  types
  categories
  isOnline
  mongoLocation
  googleLocation
  location
  contactInfo
  facebookLink
  facebookPageLink
  meetupLink
  slackLink
  website
  bannerImageId
  inactive
  deleted
}

fragment ManifoldProbabilitiesCachesDefaultFragment on ManifoldProbabilitiesCache {
  _id
  schemaVersion
  createdAt
  legacyData
  marketId
  probability
  isResolved
  year
  lastUpdated
  url
}

fragment MembersOfGroupFragment on Subscription {
  user {
    ...UsersMinimumInfo
  }
}

fragment MessagesDefaultFragment on Message {
  _id
  schemaVersion
  createdAt
  legacyData
  contents_latest
  userId
  conversationId
  noEmail
}

fragment MigrationsDefaultFragment on Migration {
  _id
  schemaVersion
  createdAt
  legacyData
}

fragment ModerationTemplateFragment on ModerationTemplate {
  _id
  name
  collectionName
  order
  deleted
  contents {
    ...RevisionEdit
  }
}

fragment ModerationTemplatesDefaultFragment on ModerationTemplate {
  _id
  schemaVersion
  createdAt
  legacyData
  contents_latest
  name
  collectionName
  order
  deleted
}

fragment ModeratorActionDisplay on ModeratorAction {
  _id
  user {
    ...UsersMinimumInfo
  }
  userId
  type
  active
  createdAt
  endedAt
}

fragment ModeratorActionsDefaultFragment on ModeratorAction {
  _id
  schemaVersion
  createdAt
  legacyData
  userId
  type
  endedAt
}

fragment ModeratorClientIDInfo on ClientId {
  _id
  clientId
  createdAt
  firstSeenReferrer
  firstSeenLandingPage
  users {
    ...UsersMinimumInfo
  }
}

fragment MultiDocumentContentDisplay on MultiDocument {
  ...MultiDocumentMinimumInfo
  tableOfContents
  textLastUpdatedAt
  contents {
    ...RevisionEdit
  }
}

fragment MultiDocumentEdit on MultiDocument {
  ...MultiDocumentContentDisplay
  arbitalLinkedPages {
    ...ArbitalLinkedPagesFragment
  }
  summaries {
    ...MultiDocumentContentDisplay
  }
  textLastUpdatedAt
}

fragment MultiDocumentMinimumInfo on MultiDocument {
  _id
  parentDocumentId
  collectionName
  fieldName
  userId
  slug
  oldSlugs
  title
  tabTitle
  tabSubtitle
  preview
  index
  deleted
  createdAt
  legacyData

  baseScore
  extendedScore
  score
  afBaseScore
  afExtendedScore
  voteCount
  currentUserVote
  currentUserExtendedVote
}

fragment MultiDocumentParentDocument on MultiDocument {
  ...MultiDocumentEdit
  parentTag {
    ...TagHistoryFragment
  }
}

fragment MultiDocumentRevision on MultiDocument {
  ...MultiDocumentMinimumInfo
  contents(version: $version) {
    ...RevisionEdit
  }
  tableOfContents(version: $version)
}

fragment MultiDocumentWithContributors on MultiDocument {
  ...MultiDocumentEdit
  contributors {
    totalCount
    contributors {
      user {
        ...UsersMinimumInfo
      }
      currentAttributionCharCount
    }
  }
}

fragment MultiDocumentWithContributorsRevision on MultiDocument {
  ...MultiDocumentRevision
  contributors(version: $version) {
    totalCount
    contributors {
      user {
        ...UsersMinimumInfo
      }
      currentAttributionCharCount
      contributionScore
    }
  }
  arbitalLinkedPages {
    ...ArbitalLinkedPagesFragment
  }
  textLastUpdatedAt
}

fragment MultiDocumentsDefaultFragment on MultiDocument {
  _id
  schemaVersion
  createdAt
  legacyData
  contents_latest
  pingbacks
  slug
  oldSlugs
  title
  preview
  tabTitle
  tabSubtitle
  userId
  parentDocumentId
  collectionName
  fieldName
  index
  contributionStats
  htmlWithContributorAnnotations
  deleted
  voteCount
  baseScore
  extendedScore
  score
  afBaseScore
  afExtendedScore
  afVoteCount
}

fragment NotificationsDefaultFragment on Notification {
  _id
  schemaVersion
  createdAt
  legacyData
  userId
  documentId
  documentType
  extraData
  link
  title
  message
  type
  deleted
  viewed
  emailed
  waitingForBatch
}

fragment NotificationsList on Notification {
  _id
  documentId
  documentType
  deleted
  userId
  createdAt
  link
  message
  type
  viewed
  extraData
}

fragment PageCacheDefaultFragment on PageCacheEntry {
  _id
  schemaVersion
  createdAt
  legacyData
}

fragment PetrovDayActionInfo on PetrovDayAction {
  _id
  createdAt
  userId
  actionType
  data
}

fragment PetrovDayActionsDefaultFragment on PetrovDayAction {
  _id
  schemaVersion
  createdAt
  legacyData
  actionType
  data
  userId
}

fragment PetrovDayLaunchInfo on PetrovDayLaunch {
  _id
  createdAt
  launchCode
  userId
}

fragment PetrovDayLaunchsDefaultFragment on PetrovDayLaunch {
  _id
  schemaVersion
  createdAt
  legacyData
  launchCode
  hashedLaunchCode
  userId
}

fragment PodcastEpisodeFull on PodcastEpisode {
  _id
  podcastId
  title
  episodeLink
  externalEpisodeId
}

fragment PodcastEpisodesDefaultFragment on PodcastEpisode {
  _id
  schemaVersion
  createdAt
  legacyData
  podcastId
  title
  episodeLink
  externalEpisodeId
}

fragment PodcastSelect on Podcast {
  _id
  title
}

fragment PodcastsDefaultFragment on Podcast {
  _id
  schemaVersion
  createdAt
  legacyData
  title
  applePodcastLink
  spotifyPodcastLink
}

fragment PostEmbeddingsDefaultFragment on PostEmbedding {
  _id
  schemaVersion
  createdAt
  legacyData
  postId
  postHash
  lastGeneratedAt
  model
  embeddings
}

fragment PostForReviewWinnerItem on Post {
  _id
  spotlight {
    _id
  }
  reviewWinner {
    _id
    category
  }
}

fragment PostRecommendationsDefaultFragment on PostRecommendation {
  _id
  schemaVersion
  createdAt
  legacyData
  userId
  clientId
  postId
  strategyName
  strategySettings
  recommendationCount
  lastRecommendedAt
  clickedAt
}

fragment PostRelationsDefaultFragment on PostRelation {
  _id
  schemaVersion
  createdAt
  legacyData
  type
  sourcePostId
  targetPostId
  order
}

fragment PostSequenceNavigation on Post {
  # Prev/next sequence navigation
  sequence(sequenceId: $sequenceId) {
    ...SequencesPageFragment
  }
  prevPost(sequenceId: $sequenceId) {
    ...PostsListWithVotes
    sequence(sequenceId: $sequenceId, prevOrNext: "prev") {
      _id
    }
  }
  nextPost(sequenceId: $sequenceId) {
    ...PostsListWithVotes
    sequence(sequenceId: $sequenceId, prevOrNext: "next") {
      _id
    }
  }
}

fragment PostSideComments on Post {
  _id
  sideComments
  sideCommentsCache {
    ...SideCommentCacheMinimumInfo
  }
}

fragment PostViewTimesDefaultFragment on PostViewTime {
  _id
  schemaVersion
  createdAt
  legacyData
}

fragment PostViewsDefaultFragment on PostViews {
  _id
  schemaVersion
  createdAt
  legacyData
}

fragment PostWithDialogueMessage on Post {
  _id
  dialogueMessageContents(dialogueMessageId: $dialogueMessageId)
}

fragment PostWithGeneratedSummary on Post {
  _id
  languageModelSummary
}

fragment PostsAuthors on Post {
  user {
    ...UsersMinimumInfo
    profileImageId
      
    # Author moderation info
    moderationStyle
    bannedUserIds
    moderatorAssistance
  }
  coauthors {
    ...UsersMinimumInfo
  }
}

fragment PostsBase on Post {
  ...PostsMinimumInfo
    
  # Core fields
  url
  postedAt
  createdAt
  sticky
  metaSticky
  stickyPriority
  status
  frontpageDate
  meta
  deletedDraft
  postCategory
  tagRelevance

  shareWithUsers
  sharingSettings
  linkSharingKey

  contents_latest
  commentCount
  voteCount
  baseScore
  extendedScore
  emojiReactors
  unlisted
  score
  lastVisitedAt
  isFuture
  isRead
  lastCommentedAt
  lastCommentPromotedAt
  canonicalCollectionSlug
  curatedDate
  commentsLocked
  commentsLockedToAccountsCreatedAfter
  debate

  # questions
  question
  hiddenRelatedQuestion
  originalPostRelationSourceId

  userId
    
  # Local Event data
  location
  googleLocation
  onlineEvent
  globalEvent
  startTime
  endTime
  localStartTime
  localEndTime
  eventRegistrationLink
  joinEventLink
  facebookLink
  meetupLink
  website
  contactInfo
  isEvent
  eventImageId
  eventType
  types
  groupId

  # Review data 
  reviewedByUserId
  suggestForCuratedUserIds
  suggestForCuratedUsernames
  reviewForCuratedUserId
  authorIsUnreviewed

  # Alignment Forum
  afDate
  suggestForAlignmentUserIds
  reviewForAlignmentUserId
  afBaseScore
  afExtendedScore
  afCommentCount
  afLastCommentedAt
  afSticky
    
  hideAuthor
  moderationStyle
  ignoreRateLimits

  submitToFrontpage
  shortform
  onlyVisibleToLoggedIn
  onlyVisibleToEstablishedAccounts

  reviewCount
  reviewVoteCount
  positiveReviewVoteCount
  manifoldReviewMarketId

  annualReviewMarketProbability
  annualReviewMarketIsResolved
  annualReviewMarketYear
  annualReviewMarketUrl

  group {
    _id
    name
    organizerIds
  }
  rsvpCounts

  podcastEpisodeId
  forceAllowType3Audio

  # deprecated
  nominationCount2019
  reviewCount2019

  votingSystem
    
  disableRecommendation
}

fragment PostsBestOfList on Post {
  ...PostsListWithVotes
  podcastEpisode {
    _id
    title
    podcast {
      _id
      title
      applePodcastLink
      spotifyPodcastLink
    }
    episodeLink
    externalEpisodeId
  }
  socialPreviewData {
    _id
    text
    imageUrl
  }
  firstVideoAttribsForPreview
}

fragment PostsDefaultFragment on Post {
  _id
  schemaVersion
  createdAt
  legacyData
  contents_latest
  pingbacks
  moderationGuidelines_latest
  customHighlight_latest
  slug
  postedAt
  modifiedAt
  url
  postCategory
  title
  viewCount
  lastCommentedAt
  clickCount
  deletedDraft
  status
  isFuture
  sticky
  stickyPriority
  userIP
  userAgent
  referrer
  author
  userId
  question
  authorIsUnreviewed
  readTimeMinutesOverride
  submitToFrontpage
  hiddenRelatedQuestion
  originalPostRelationSourceId
  shortform
  canonicalSource
  nominationCount2018
  nominationCount2019
  reviewCount2018
  reviewCount2019
  reviewCount
  reviewVoteCount
  positiveReviewVoteCount
  manifoldReviewMarketId
  reviewVoteScoreAF
  reviewVotesAF
  reviewVoteScoreHighKarma
  reviewVotesHighKarma
  reviewVoteScoreAllKarma
  reviewVotesAllKarma
  finalReviewVoteScoreHighKarma
  finalReviewVotesHighKarma
  finalReviewVoteScoreAllKarma
  finalReviewVotesAllKarma
  finalReviewVoteScoreAF
  finalReviewVotesAF
  lastCommentPromotedAt
  tagRelevance
  noIndex
  rsvps
  activateRSVPs
  nextDayReminderSent
  onlyVisibleToLoggedIn
  onlyVisibleToEstablishedAccounts
  hideFromRecentDiscussions
  votingSystem
  podcastEpisodeId
  forceAllowType3Audio
  legacy
  legacyId
  legacySpam
  feedId
  feedLink
  curatedDate
  metaDate
  suggestForCuratedUserIds
  frontpageDate
  autoFrontpage
  collectionTitle
  coauthorStatuses
  hasCoauthorPermission
  socialPreviewImageId
  socialPreviewImageAutoUrl
  socialPreview
  fmCrosspost
  canonicalSequenceId
  canonicalCollectionSlug
  canonicalBookId
  canonicalNextPostSlug
  canonicalPrevPostSlug
  unlisted
  disableRecommendation
  defaultRecommendation
  hideFromPopularComments
  draft
  wasEverUndrafted
  meta
  hideFrontpageComments
  maxBaseScore
  scoreExceeded2Date
  scoreExceeded30Date
  scoreExceeded45Date
  scoreExceeded75Date
  scoreExceeded125Date
  scoreExceeded200Date
  bannedUserIds
  commentsLocked
  commentsLockedToAccountsCreatedAfter
  organizerIds
  groupId
  eventType
  isEvent
  reviewedByUserId
  reviewForCuratedUserId
  startTime
  localStartTime
  endTime
  localEndTime
  eventRegistrationLink
  joinEventLink
  onlineEvent
  globalEvent
  mongoLocation
  googleLocation
  location
  contactInfo
  facebookLink
  meetupLink
  website
  eventImageId
  types
  metaSticky
  sharingSettings
  shareWithUsers
  linkSharingKey
  linkSharingKeyUsedBy
  commentSortOrder
  hideAuthor
  sideCommentVisibility
  disableSidenotes
  moderationStyle
  ignoreRateLimits
  hideCommentKarma
  commentCount
  topLevelCommentCount
  debate
  collabEditorDialogue
  mostRecentPublishedDialogueResponseDate
  rejected
  rejectedReason
  rejectedByUserId
  subforumTagId
  af
  afDate
  afCommentCount
  afLastCommentedAt
  afSticky
  suggestForAlignmentUserIds
  reviewForAlignmentUserId
  agentFoundationsId
  swrCachingEnabled
  generateDraftJargon
  voteCount
  baseScore
  extendedScore
  score
  afBaseScore
  afExtendedScore
  afVoteCount
}

fragment PostsDetails on Post {
  ...PostsListBase

  canonicalSource
  noIndex
  viewCount
  tags {
    ...TagPreviewFragment
  }
  socialPreviewData {
    _id
    text
    imageUrl
  }
    
  # Tags
  tagRelevance
    
  # Posts-page display options
  commentSortOrder
  sideCommentVisibility
    
  # Sequence navigation
  collectionTitle
  canonicalPrevPostSlug
  canonicalNextPostSlug
  canonicalSequenceId
  canonicalBookId
  canonicalSequence {
    _id
    title
  }
  canonicalBook {
    _id
    title
  }
  canonicalCollection {
    _id
    title
  }

  # Podcast
  podcastEpisode {
    _id
    title
    podcast {
      _id
      title
      applePodcastLink
      spotifyPodcastLink
    }
    episodeLink
    externalEpisodeId
  }

  # Moderation stuff
  bannedUserIds
  moderationStyle
    
  # Voting
  currentUserVote
  currentUserExtendedVote
    
  # RSS metadata
  feedLink
  feed {
    ...RSSFeedMinimumInfo
  }
    
  # Related Questions
  sourcePostRelations {
    _id
    sourcePostId
    sourcePost {
      ...PostsListWithVotes
    }
    order
  }
  targetPostRelations {
    _id
    sourcePostId
    targetPostId
    targetPost {
      ...PostsListWithVotes
    }
    order
  }
    
  # Events
  rsvps
  activateRSVPs

  # Crossposting
  fmCrosspost

  # Jargon Terms
  glossary {
    ...JargonTermsPost
  }
}

fragment PostsEdit on Post {
  ...PostsDetails
  ...PostSideComments
  myEditorAccess
  version
  coauthorStatuses
  readTimeMinutesOverride
  fmCrosspost
  hideFromRecentDiscussions
  hideFromPopularComments
  moderationGuidelines {
    ...RevisionEdit
  }
  customHighlight {
    ...RevisionEdit
  }
  tableOfContents
  subforumTagId
  socialPreviewImageId
  socialPreview
  socialPreviewData {
    _id
    imageId
    text
  }
  user {
    ...UsersMinimumInfo
  }
  usersSharedWith {
    ...UsersMinimumInfo
  }
  coauthors {
    ...UsersMinimumInfo
  }
  generateDraftJargon
}

fragment PostsEditMutationFragment on Post {
  ...PostsEdit
  contents {
    ...RevisionEdit
  }
}

fragment PostsEditQueryFragment on Post {
  ...PostsEdit
  contents(version: $version) {
    ...RevisionEdit
  }
}

fragment PostsExpandedHighlight on Post {
  _id
  contents {
    _id
    html
    wordCount
  }
}

fragment PostsForAutocomplete on Post {
  _id
  title
  userId
  baseScore
  extendedScore
  user {
    ...UsersMinimumInfo
  }
  contents {
    markdown
  }
}

fragment PostsHTML on Post {
  _id
  contents {
    ...RevisionHTML
  }
}

fragment PostsList on Post {
  ...PostsListBase
  deletedDraft
  contents {
    _id
    htmlHighlight
    plaintextDescription
    wordCount
    version
  }
  fmCrosspost
}

fragment PostsListBase on Post {
  ...PostsBase
  ...PostsAuthors
  readTimeMinutes
  rejectedReason
  customHighlight {
    _id
    html
    plaintextDescription
  }
  lastPromotedComment {
    _id
    user {
      ...UsersMinimumInfo
    }
  }
  bestAnswer {
    ...CommentsList
  }
  tags {
    ...TagBasicInfo
  }
  socialPreviewData {
    _id
    imageUrl
  }

  feedId
  totalDialogueResponseCount
  unreadDebateResponseCount
  dialogTooltipPreview
  disableSidenotes
}

fragment PostsListTag on Post {
  ...PostsList
  tagRel(tagId: $tagId) {
    ...WithVoteTagRel
  }
}

fragment PostsListTagWithVotes on Post {
  ...PostsListWithVotes
  tagRel(tagId: $tagId) {
    ...WithVoteTagRel
  }
}

fragment PostsListWithVotes on Post {
  ...PostsList
  currentUserVote
  currentUserExtendedVote
}

fragment PostsListWithVotesAndSequence on Post {
  ...PostsListWithVotes
  canonicalSequence {
    ...SequencesPageFragment
  }
}

fragment PostsMinimumInfo on Post {
  _id
  slug
  title
  draft
  shortform
  hideCommentKarma
  af
  currentUserReviewVote {
    _id
    qualitativeScore
    quadraticScore
  }
  userId
  coauthorStatuses
  hasCoauthorPermission
  rejected
  debate
  collabEditorDialogue
}

fragment PostsModerationGuidelines on Post {
  ...PostsMinimumInfo
  frontpageDate
  user {
    _id
    displayName
    moderationStyle
  }
  moderationStyle
  moderationGuidelines {
    _id
    html
    originalContents {
      type
      data
    }
  }
}

fragment PostsOriginalContents on Post {
  _id
  contents {
    _id
    originalContents {
      type
      data
    }
  }
}

fragment PostsPage on Post {
  ...PostsDetails
  version
  contents {
    ...RevisionDisplay
  }
  customHighlight {
    ...RevisionDisplay
  }
  myEditorAccess
}

fragment PostsPlaintextDescription on Post {
  _id
  contents {
    _id
    plaintextDescription
  }
}

fragment PostsRSSFeed on Post {
  ...PostsPage
  scoreExceeded2Date
  scoreExceeded30Date
  scoreExceeded45Date
  scoreExceeded75Date
  scoreExceeded125Date
  scoreExceeded200Date
  metaDate
}

fragment PostsRecentDiscussion on Post {
  ...PostsListWithVotes
  recentComments(commentsLimit: $commentsLimit, maxAgeHours: $maxAgeHours, af: $af) {
    ...CommentsList
  }
}

fragment PostsReviewVotingList on Post {
  ...PostsListWithVotes
  reviewVoteScoreAllKarma
  reviewVotesAllKarma
  reviewVoteScoreHighKarma
  reviewVotesHighKarma
  reviewVoteScoreAF
  reviewVotesAF
}

fragment PostsRevision on Post {
  ...PostsDetails

  # Content & Revisions
  version
  contents(version: $version) {
    ...RevisionDisplay
  }
  revisions {
    ...RevisionMetadata
  }
}

fragment PostsRevisionEdit on Post {
  ...PostsDetails

  # Content & Revisions
  version
  contents(version: $version) {
    ...RevisionEdit
  }
  revisions {
    ...RevisionMetadata
  }
}

fragment PostsRevisionsList on Post {
  _id
  revisions {
    ...RevisionMetadata
  }
}

fragment PostsTopItemInfo on Post {
  ...PostsMinimumInfo
  ...PostsAuthors
  isRead
  contents {
    _id
    htmlHighlight
    wordCount
    version
  }
  customHighlight {
    _id
    html
  }
  tags {
    ...TagPreviewFragment
  }
  reviewWinner {
    ...ReviewWinnerTopPostsPage
  }
  spotlight {
    ...SpotlightReviewWinner
  }
  reviews {
    ...CommentsList
  }
  finalReviewVoteScoreHighKarma
}

fragment PostsTwitterAdmin on Post {
  ...PostsListWithVotes
  user {
    ...UsersSocialMediaInfo
  }
  coauthors {
    ...UsersSocialMediaInfo
  }
}

fragment PostsWithNavigation on Post {
  ...PostsPage
  ...PostSequenceNavigation
    
  tableOfContents
  reviewWinner {
    ...ReviewWinnerAll
  }
}

fragment PostsWithNavigationAndRevision on Post {
  ...PostsRevision
  ...PostSequenceNavigation
  customHighlight {
    ...RevisionDisplay
  }
    
  tableOfContentsRevision(version: $version)
  reviewWinner {
    ...ReviewWinnerAll
  }
}

fragment PostsWithVotes on Post {
  ...PostsBase
  currentUserVote
  currentUserExtendedVote
}

fragment RSSFeedMinimumInfo on RSSFeed {
  _id
  userId
  user {
    ...UsersMinimumInfo
  }
  createdAt
  ownedByUser
  displayFullContent
  nickname
  url
  importAsDraft
}

fragment RSSFeedMutationFragment on RSSFeed {
  _id
  userId
  ownedByUser
  displayFullContent
  nickname
  url
  importAsDraft
}

fragment RSSFeedsDefaultFragment on RSSFeed {
  _id
  schemaVersion
  createdAt
  legacyData
  userId
  ownedByUser
  displayFullContent
  nickname
  url
  status
  rawFeed
  setCanonicalUrl
  importAsDraft
}

fragment ReadStatusesDefaultFragment on ReadStatus {
  _id
  schemaVersion
  createdAt
  legacyData
}

fragment RecentDiscussionRevisionTagFragment on Revision {
  ...RevisionHistoryEntry
  tag {
    ...TagRecentDiscussion
  }
}

fragment RecommendationsCachesDefaultFragment on RecommendationsCache {
  _id
  schemaVersion
  createdAt
  legacyData
  userId
  postId
  source
  scenario
  attributionId
  ttlMs
}

fragment ReportsDefaultFragment on Report {
  _id
  schemaVersion
  createdAt
  legacyData
  userId
  reportedUserId
  commentId
  postId
  link
  claimedUserId
  description
  closedAt
  markedAsSpam
  reportedAsSpam
}

fragment ReviewVotesDefaultFragment on ReviewVote {
  _id
  schemaVersion
  createdAt
  legacyData
  userId
  postId
  qualitativeScore
  quadraticScore
  comment
  year
  dummy
  reactions
}

fragment ReviewWinnerAll on ReviewWinner {
  _id
  category
  curatedOrder
  postId
  reviewYear
  reviewRanking
  reviewWinnerArt {
    ...ReviewWinnerArtImages
  }
  competitorCount
}

fragment ReviewWinnerAnnouncement on ReviewWinner {
  _id
  category
  curatedOrder
  reviewYear
  reviewRanking
  competitorCount
  postId
  post {
    _id
    title
    slug
  }
}

fragment ReviewWinnerArtImages on ReviewWinnerArt {
  _id
  postId
  splashArtImagePrompt
  splashArtImageUrl
  activeSplashArtCoordinates {
    ...SplashArtCoordinatesEdit
  }
}

fragment ReviewWinnerArtsDefaultFragment on ReviewWinnerArt {
  _id
  schemaVersion
  createdAt
  legacyData
  postId
  splashArtImagePrompt
  splashArtImageUrl
}

fragment ReviewWinnerEditDisplay on ReviewWinner {
  _id
  postId
  reviewYear
  curatedOrder
  reviewRanking
}

fragment ReviewWinnerTopPostsDisplay on ReviewWinner {
  _id
  postId
  post {
    ...PostsTopItemInfo
  }
  reviewYear
  curatedOrder
  reviewRanking
}

fragment ReviewWinnerTopPostsPage on ReviewWinner {
  _id
  category
  curatedOrder
  reviewYear
  reviewRanking
  reviewWinnerArt {
    splashArtImageUrl
    activeSplashArtCoordinates {
      ...SplashArtCoordinatesEdit
    }
  }
}

fragment ReviewWinnersDefaultFragment on ReviewWinner {
  _id
  schemaVersion
  createdAt
  legacyData
  postId
  reviewYear
  category
  curatedOrder
  reviewRanking
  isAI
}

fragment RevisionDisplay on Revision {
  _id
  version
  updateType
  editedAt
  userId
  html
  commitMessage
  wordCount
  htmlHighlight
  plaintextDescription
}

fragment RevisionEdit on Revision {
  _id
  version
  updateType
  editedAt
  userId
  originalContents {
    type
    data
  }
  html
  markdown
  draftJS
  ckEditorMarkup
  wordCount
  htmlHighlight
  plaintextDescription
}

fragment RevisionHTML on Revision {
  _id
  html
}

fragment RevisionHistoryEntry on Revision {
  ...RevisionMetadata
  documentId
  collectionName
  changeMetrics
  legacyData
  skipAttributions
  user {
    ...UsersMinimumInfo
  }
}

fragment RevisionHistorySummaryEdit on Revision {
  ...RevisionHistoryEntry
  summary {
    ...MultiDocumentMinimumInfo
    parentTag {
      _id
      name
    }
    parentLens {
      _id
      title
      tabTitle
      tabSubtitle
    }
  }
}

fragment RevisionMetadata on Revision {
  _id
  version
  editedAt
  commitMessage
  userId
    
  score
  baseScore
  extendedScore
  voteCount
  currentUserVote
  currentUserExtendedVote
}

fragment RevisionMetadataWithChangeMetrics on Revision {
  ...RevisionMetadata
  changeMetrics
  user {
    ...UsersMinimumInfo
  }
}

fragment RevisionTagFragment on Revision {
  ...RevisionHistoryEntry
  tag {
    ...TagHistoryFragment
  }
  lens {
    ...MultiDocumentParentDocument
  }
}

fragment RevisionsDefaultFragment on Revision {
  _id
  schemaVersion
  createdAt
  legacyData
  documentId
  collectionName
  fieldName
  editedAt
  updateType
  version
  commitMessage
  userId
  draft
  originalContents
  html
  wordCount
  changeMetrics
  googleDocMetadata
  skipAttributions
  voteCount
  baseScore
  extendedScore
  score
  afBaseScore
  afExtendedScore
  afVoteCount
}

fragment SequenceContinueReadingFragment on Sequence {
  _id
  title
  gridImageId
  canonicalCollectionSlug
}

fragment SequencesDefaultFragment on Sequence {
  _id
  schemaVersion
  createdAt
  legacyData
  contents_latest
  lastUpdated
  userId
  title
  bannerImageId
  gridImageId
  hideFromAuthorPage
  draft
  isDeleted
  curatedOrder
  userProfileOrder
  canonicalCollectionSlug
  hidden
  noindex
  af
}

fragment SequencesEdit on Sequence {
  ...SequencesPageFragment
  contents { 
    ...RevisionEdit
  }
}

fragment SequencesPageFragment on Sequence {
  ...SequencesPageTitleFragment
  createdAt
  userId
  user {
    ...UsersMinimumInfo
  }
  contents {
    ...RevisionDisplay
  }
  gridImageId
  bannerImageId
  canonicalCollectionSlug
  draft
  isDeleted
  hidden
  hideFromAuthorPage
  noindex
  curatedOrder
  userProfileOrder
  af
  postsCount
  readPostsCount
}

fragment SequencesPageTitleFragment on Sequence {
  _id
  title
  canonicalCollectionSlug
  canonicalCollection {
    _id
    title
  }
}

fragment SequencesPageWithChaptersFragment on Sequence {
  ...SequencesPageFragment
  chapters {
    ...ChaptersFragment
  }
}

fragment SessionsDefaultFragment on Session {
  _id
  session
  expires
  lastModified
}

fragment SharedUserBooleans on User {
  taggingDashboardCollapsed
  usernameUnset
}

fragment ShortformComments on Comment {
  ...CommentsList
  post {
    ...PostsMinimumInfo
  }
  relevantTags {
    ...TagPreviewFragment
  }
}

fragment ShortformRecentDiscussion on Post {
  ...PostsListWithVotes
  recentComments(commentsLimit: $commentsLimit, maxAgeHours: $maxAgeHours, af: $af) {
    ...CommentsListWithTopLevelComment
  }
}

fragment SideCommentCacheMinimumInfo on SideCommentCache {
  _id
  postId
  annotatedHtml
  commentsByBlock
  version
  createdAt
}

fragment SideCommentCachesDefaultFragment on SideCommentCache {
  _id
  schemaVersion
  createdAt
  legacyData
}

fragment SplashArtCoordinates on SplashArtCoordinate {
  _id
  reviewWinnerArtId
  leftXPct
  leftYPct
  leftHeightPct
  leftWidthPct
  leftFlipped
  middleXPct
  middleYPct
  middleHeightPct
  middleWidthPct
  middleFlipped
  rightXPct
  rightYPct
  rightHeightPct
  rightWidthPct
  rightFlipped
}

fragment SplashArtCoordinatesDefaultFragment on SplashArtCoordinate {
  _id
  schemaVersion
  createdAt
  legacyData
  reviewWinnerArtId
  leftXPct
  leftYPct
  leftHeightPct
  leftWidthPct
  leftFlipped
  middleXPct
  middleYPct
  middleHeightPct
  middleWidthPct
  middleFlipped
  rightXPct
  rightYPct
  rightHeightPct
  rightWidthPct
  rightFlipped
}

fragment SplashArtCoordinatesEdit on SplashArtCoordinate {
  ...SplashArtCoordinates
  createdAt
}

fragment SpotlightDisplay on Spotlight {
  ...SpotlightMinimumInfo
  post {
    ...PostsMinimumInfo
    user {
      _id
      displayName
      slug
    }
    reviews {
      ...CommentsList
    }
  }
  sequence {
    _id
    title
    user {
      _id
      displayName
      slug
    }
  }
  tag {
    _id
    name
    slug
    user {
      _id
      displayName
      slug
    }
  }
  sequenceChapters {
    ...ChaptersFragment
  }
  description {
    html
  }
}

fragment SpotlightEditQueryFragment on Spotlight {
  ...SpotlightMinimumInfo
  description {
    ...RevisionEdit
  }
}

fragment SpotlightHeaderEventSubtitle on Spotlight {
  ...SpotlightMinimumInfo
  post {
    _id
    slug
  }
  sequence {
    _id
  }
  tag {
    _id
    slug
  }
}

fragment SpotlightMinimumInfo on Spotlight {
  _id
  documentId
  documentType
  spotlightImageId
  spotlightDarkImageId
  spotlightSplashImageUrl
  draft
  deletedDraft
  position
  lastPromotedAt
  customTitle
  customSubtitle
  subtitleUrl
  headerTitle
  headerTitleLeftColor
  headerTitleRightColor
  duration
  showAuthor
  imageFade
  imageFadeColor
}

fragment SpotlightReviewWinner on Spotlight {
  ...SpotlightMinimumInfo
  description {
    html
  }
  sequenceChapters {
    ...ChaptersFragment
  }
}

fragment SpotlightsDefaultFragment on Spotlight {
  _id
  schemaVersion
  createdAt
  legacyData
  description_latest
  documentId
  documentType
  position
  duration
  customTitle
  customSubtitle
  subtitleUrl
  headerTitle
  headerTitleLeftColor
  headerTitleRightColor
  lastPromotedAt
  spotlightSplashImageUrl
  draft
  deletedDraft
  showAuthor
  imageFade
  imageFadeColor
  spotlightImageId
  spotlightDarkImageId
}

fragment StickySubforumCommentFragment on Comment {
  ...CommentWithRepliesFragment
  tag {
    ...TagBasicInfo
  }
}

fragment SubscribedPostAndCommentsFeed on SubscribedPostAndComments {
  _id
  post {
    ...PostsList
  }
  comments {
    ...CommentsList
  }
  expandCommentIds
  postIsFromSubscribedUser
}

fragment SubscriptionState on Subscription {
  _id
  userId
  createdAt
  state
  documentId
  collectionName
  deleted
  type
}

fragment SubscriptionsDefaultFragment on Subscription {
  _id
  schemaVersion
  createdAt
  legacyData
  userId
  state
  documentId
  collectionName
  deleted
  type
}

fragment SuggestAlignmentComment on Comment {
  ...CommentsList
  post {
    ...PostsMinimumInfo
  }
  suggestForAlignmentUserIds
  suggestForAlignmentUsers {
    _id
    displayName
  }
}

fragment SuggestAlignmentPost on Post {
  ...PostsList
  suggestForAlignmentUsers {
    _id
    displayName
  }
}

fragment SuggestAlignmentUser on User {
  ...UsersMinimumInfo
  afKarma
  afPostCount
  afCommentCount
  reviewForAlignmentForumUserId
  groups
  afApplicationText
  afSubmittedApplication
}

fragment SunshineCurationPostsList on Post {
  ...PostsList
  curationNotices {
    ...CurationNoticesFragment
  }
}

fragment SunshinePostsList on Post {
  ...PostsListBase

  currentUserVote
  currentUserExtendedVote
  fmCrosspost
  rejectedReason
  autoFrontpage

  contents {
    _id
    html
    htmlHighlight
    wordCount
    version
  }

  moderationGuidelines {
    _id
    html
  }

  user {
    ...UsersMinimumInfo
    biography {
      ...RevisionDisplay
    }
    profileImageId
      
    # Author moderation info
    moderationStyle
    bannedUserIds
    moderatorAssistance
      
    moderationGuidelines {
      _id
      html
    }

    needsReview
    moderatorActions {
      ...ModeratorActionDisplay
    }
  }
}

fragment SunshineTagFragment on Tag {
  ...TagFragment
  user {
    ...UsersMinimumInfo
  }
}

fragment SunshineUsersList on User {
  ...UsersMinimumInfo
  karma
  htmlBio
  website
  createdAt
  email
  emails
  commentCount
  maxCommentCount
  postCount
  maxPostCount
  voteCount
  smallUpvoteCount
  bigUpvoteCount
  smallDownvoteCount
  bigDownvoteCount
  banned
  reviewedByUserId
  reviewedAt
  signUpReCaptchaRating
  mapLocation
  needsReview
  sunshineNotes
  sunshineFlagged
  postingDisabled
  allCommentingDisabled
  commentingOnOtherUsersDisabled
  conversationsDisabled
  snoozedUntilContentCount
  nullifyVotes
  deleteContent
    
  moderatorActions {
    ...ModeratorActionDisplay
  }
  usersContactedBeforeReview
  associatedClientIds {
    clientId
    firstSeenReferrer
    firstSeenLandingPage
    userIds
  }
  altAccountsDetected

  voteReceivedCount
  smallUpvoteReceivedCount
  bigUpvoteReceivedCount
  smallDownvoteReceivedCount
  bigDownvoteReceivedCount

  recentKarmaInfo
  lastNotificationsCheck
}

fragment SurveyMinimumInfo on Survey {
  _id
  name
  questions {
    ...SurveyQuestionMinimumInfo
  }
  createdAt
}

fragment SurveyQuestionMinimumInfo on SurveyQuestion {
  _id
  question
  format
  order
}

fragment SurveyQuestionsDefaultFragment on SurveyQuestion {
  _id
  schemaVersion
  createdAt
  legacyData
  surveyId
  question
  format
  order
}

fragment SurveyResponseMinimumInfo on SurveyResponse {
  _id
  surveyId
  surveyScheduleId
  userId
  clientId
  response
}

fragment SurveyResponsesDefaultFragment on SurveyResponse {
  _id
  schemaVersion
  createdAt
  legacyData
  surveyId
  surveyScheduleId
  userId
  clientId
  response
}

fragment SurveyScheduleEdit on SurveySchedule {
  ...SurveyScheduleMinimumInfo
  surveyId
  name
  impressionsLimit
  maxVisitorPercentage
  minKarma
  maxKarma
  target
  startDate
  endDate
  deactivated
  createdAt
}

fragment SurveyScheduleMinimumInfo on SurveySchedule {
  _id
  survey {
    ...SurveyMinimumInfo
  }
}

fragment SurveySchedulesDefaultFragment on SurveySchedule {
  _id
  schemaVersion
  createdAt
  legacyData
  surveyId
  name
  impressionsLimit
  maxVisitorPercentage
  minKarma
  maxKarma
  target
  startDate
  endDate
  deactivated
  clientIds
}

fragment SurveysDefaultFragment on Survey {
  _id
  schemaVersion
  createdAt
  legacyData
  name
}

fragment TagBasicInfo on Tag {
  _id
  userId
  name
  shortName
  slug
  core
  postCount
  adminOnly
  canEditUserIds
  suggestedAsFilter
  needsReview
  descriptionTruncationCount
  createdAt
  wikiOnly
  deleted
  isSubforum
  noindex
  isArbitalImport
  isPlaceholderPage

  baseScore
  extendedScore
  score
  afBaseScore
  afExtendedScore
  voteCount
  currentUserVote
  currentUserExtendedVote
}

fragment TagCreationHistoryFragment on Tag {
  ...TagFragment
  user {
    ...UsersMinimumInfo
  }
  description {
    html
  }
}

fragment TagDetailedPreviewFragment on Tag {
  ...TagDetailsFragment
  description {
    _id
    htmlHighlight
  }
}

fragment TagDetailsFragment on Tag {
  ...TagBasicInfo
  subtitle
  oldSlugs
  isRead
  defaultOrder
  reviewedByUserId
  wikiGrade
  subforumModeratorIds
  subforumModerators {
    ...UsersMinimumInfo
  }
  moderationGuidelines {
    _id
    html
  }
  bannerImageId
  squareImageId
  lesswrongWikiImportSlug
  lesswrongWikiImportRevision
  sequence {
    ...SequencesPageFragment
  }
}

fragment TagEditFragment on Tag {
  ...TagDetailsFragment
  isPostType
  parentTagId
  parentTag {
    ...TagBasicInfo
  }
  subforumIntroPostId
  tagFlagsIds
  postsDefaultSortOrder
  introSequenceId
    
  autoTagModel
  autoTagPrompt
    
  description {
    ...RevisionEdit
  }
  subforumWelcomeText {
    ...RevisionEdit
  }
  moderationGuidelines {
    ...RevisionEdit
  }
}

fragment TagFlagEditFragment on TagFlag {
  ...TagFlagFragment
  contents {
    ...RevisionEdit
  }
}

fragment TagFlagFragment on TagFlag {
  _id
  createdAt
  name
  slug
  order
  deleted
  contents { 
    html
    htmlHighlight
    plaintextDescription
  }
}

fragment TagFlagsDefaultFragment on TagFlag {
  _id
  schemaVersion
  createdAt
  legacyData
  contents_latest
  slug
  name
  deleted
  order
}

fragment TagFragment on Tag {
  ...TagDetailsFragment
  parentTag {
    ...TagBasicInfo
  }
  subTags {
    ...TagBasicInfo
  }
  description {
    _id
    html
    htmlHighlight
    plaintextDescription
    version
    editedAt
  }
  canVoteOnRels
}

fragment TagFullContributorsList on Tag {
  contributors {
    totalCount
    contributors {
      user {
        ...UsersMinimumInfo
      }
      contributionScore
      currentAttributionCharCount
      numCommits
      voteCount
    }
  }
}

fragment TagHistoryFragment on Tag {
  ...TagFragment
  textLastUpdatedAt
  tableOfContents
  user {
    ...UsersMinimumInfo
  }
  lensesIncludingDeleted {
    ...MultiDocumentContentDisplay
  }
}

fragment TagName on Tag {
  _id
  name
  slug
}

fragment TagPageArbitalContentFragment on Tag {
  lenses {
    ...MultiDocumentWithContributors
  }
  arbitalLinkedPages {
    ...ArbitalLinkedPagesFragment
  }
}

fragment TagPageFragment on Tag {
  ...TagWithFlagsFragment
  tableOfContents
  postsDefaultSortOrder
  subforumIntroPost {
    ...PostsListWithVotes
  }
  subforumWelcomeText {
    _id
    html
  }
  contributors(limit: $contributorsLimit) {
    totalCount
    contributors {
      user {
        ...UsersMinimumInfo
      }
      contributionScore
      currentAttributionCharCount
      numCommits
      voteCount
    }
  }
  canVoteOnRels
  forceAllowType3Audio
  textLastUpdatedAt
}

fragment TagPageRevisionWithArbitalContentFragment on Tag {
  ...TagPageWithRevisionFragment
  ...TagPageArbitalContentFragment
}

fragment TagPageWithArbitalContentAndLensRevisionFragment on Tag {
  ...TagPageFragment
  arbitalLinkedPages {
    ...ArbitalLinkedPagesFragment
  }
  lenses(lensSlug: $lensSlug, version: $version) {
    ...MultiDocumentWithContributorsRevision
  }
}

fragment TagPageWithArbitalContentFragment on Tag {
  ...TagPageFragment
  ...TagPageArbitalContentFragment
}

fragment TagPageWithRevisionFragment on Tag {
  ...TagWithFlagsAndRevisionFragment
  tableOfContents(version: $version)
  textLastUpdatedAt
  postsDefaultSortOrder
  subforumIntroPost {
    ...PostsListWithVotes
  }
  subforumWelcomeText {
    _id
    html
  }
  contributors(limit: $contributorsLimit, version: $version) {
    totalCount
    contributors {
      user {
        ...UsersMinimumInfo
      }
      contributionScore
      currentAttributionCharCount
      numCommits
      voteCount
    }
  }
  canVoteOnRels
  forceAllowType3Audio
}

fragment TagPreviewFragment on Tag {
  ...TagBasicInfo
  isRead
  parentTag {
    ...TagBasicInfo
  }
  subTags {
    ...TagBasicInfo
  }
  description {
    _id
    htmlHighlight
  }
  canVoteOnRels
  isArbitalImport
}

fragment TagRecentDiscussion on Tag {
  ...TagFragment
  lastVisitedAt
  recentComments(tagCommentsLimit: $tagCommentsLimit, maxAgeHours: $maxAgeHours, af: $af) {
    ...CommentsList
  }
}

fragment TagRelBasicInfo on TagRel {
  _id
  score
  baseScore
  extendedScore
  afBaseScore
  voteCount
  tagId
  postId
  autoApplied
}

fragment TagRelCreationFragment on TagRel {
  ...TagRelBasicInfo
  tag {
    ...TagPreviewFragment
  }
  post {
    ...PostsList
    tagRelevance
    tagRel(tagId: $tagId) {
      ...WithVoteTagRel
    }
  }
  currentUserVote
  currentUserExtendedVote
}

fragment TagRelFragment on TagRel {
  ...TagRelBasicInfo
  tag {
    ...TagPreviewFragment
  }
  post {
    ...PostsList
  }
  currentUserVote
  currentUserExtendedVote
  currentUserCanVote
}

fragment TagRelHistoryFragment on TagRel {
  ...TagRelBasicInfo
  createdAt
  user {
    ...UsersMinimumInfo
  }
  post {
    ...PostsList
  }
}

fragment TagRelMinimumFragment on TagRel {
  ...TagRelBasicInfo
  tag {
    ...TagPreviewFragment
  }
  currentUserVote
  currentUserExtendedVote
  currentUserCanVote
}

fragment TagRelVotes on Vote {
  _id
  userId
  voteType
  power
  documentId
  votedAt
  isUnvote
  tagRel {
    ...WithVoteTagRel
  }
}

fragment TagRelsDefaultFragment on TagRel {
  _id
  schemaVersion
  createdAt
  legacyData
  tagId
  postId
  deleted
  userId
  backfilled
  voteCount
  baseScore
  extendedScore
  score
  afBaseScore
  afExtendedScore
  afVoteCount
}

fragment TagRevisionFragment on Tag {
  ...TagDetailsFragment
  parentTag {
    ...TagBasicInfo
  }
  subTags {
    ...TagBasicInfo
  }
  isRead
  description(version: $version) {
    _id
    version
    html
    htmlHighlight
    plaintextDescription
    editedAt
      
    user {
      ...UsersMinimumInfo
    }
  }
}

fragment TagSectionPreviewFragment on Tag {
  ...TagBasicInfo
  isRead
  parentTag {
    ...TagBasicInfo
  }
  subTags {
    ...TagBasicInfo
  }
  description {
    _id
    htmlHighlightStartingAtHash(hash: $hash)
  }
  canVoteOnRels
}

fragment TagSubforumFragment on Tag {
  ...TagPreviewFragment
  subforumModeratorIds
  tableOfContents
  subforumWelcomeText {
    _id
    html
  }
}

fragment TagSubforumSidebarFragment on Tag {
  ...TagBasicInfo
}

fragment TagSubtagFragment on Tag {
  _id
  subforumModeratorIds
  subTags {
    ...TagPreviewFragment
  }
}

fragment TagVotingActivity on Vote {
  ...TagRelVotes
  tagRel {
    ...TagRelFragment
  }
}

fragment TagWithFlagsAndRevisionFragment on Tag {
  ...TagRevisionFragment
  tagFlagsIds
  tagFlags {
    ...TagFlagFragment
  }
}

fragment TagWithFlagsFragment on Tag {
  ...TagFragment
  tagFlagsIds
  tagFlags {
    ...TagFlagFragment
  }
}

fragment TagsDefaultFragment on Tag {
  _id
  schemaVersion
  createdAt
  legacyData
  description_latest
  pingbacks
  subforumWelcomeText_latest
  moderationGuidelines_latest
  slug
  oldSlugs
  name
  shortName
  subtitle
  core
  isPostType
  suggestedAsFilter
  defaultOrder
  descriptionTruncationCount
  postCount
  userId
  adminOnly
  canEditUserIds
  charsAdded
  charsRemoved
  deleted
  lastCommentedAt
  lastSubforumCommentAt
  needsReview
  reviewedByUserId
  wikiGrade
  wikiOnly
  bannerImageId
  squareImageId
  tagFlagsIds
  lesswrongWikiImportRevision
  lesswrongWikiImportSlug
  lesswrongWikiImportCompleted
  htmlWithContributorAnnotations
  contributionStats
  introSequenceId
  postsDefaultSortOrder
  canVoteOnRels
  isSubforum
  subforumModeratorIds
  subforumIntroPostId
  parentTagId
  subTagIds
  autoTagModel
  autoTagPrompt
  noindex
  isPlaceholderPage
  coreTagId
  forceAllowType3Audio
  voteCount
  baseScore
  extendedScore
  score
  afBaseScore
  afExtendedScore
  afVoteCount
}

fragment TestCollection2DefaultFragment on undefined {
  _id
  data
  schemaVersion
}

fragment TestCollection3DefaultFragment on undefined {
  _id
  notNullData
}

fragment TestCollection4DefaultFragment on undefined {
  _id
  testCollection3Id
  schemaVersion
}

fragment TestCollection5DefaultFragment on undefined {
  _id
  jsonField
  schemaVersion
}

fragment TestCollectionDefaultFragment on undefined {
  _id
  a
  b
  c
  d
  schemaVersion
}

fragment TweetsDefaultFragment on Tweet {
  _id
  schemaVersion
  createdAt
  legacyData
}

fragment TypingIndicatorInfo on TypingIndicator {
  _id
  userId
  documentId
  lastUpdated
}

fragment TypingIndicatorsDefaultFragment on TypingIndicator {
  _id
  schemaVersion
  createdAt
  legacyData
  userId
  documentId
  lastUpdated
}

fragment UltraFeedComment on Comment {
  ...CommentsList
  post {
    ...PostsMinimumInfo
    votingSystem
  }
}

fragment UltraFeedEventsDefaultFragment on UltraFeedEvent {
  _id
  createdAt
  documentId
  collectionName
  eventType
  userId
  event
  feedItemId
}

fragment UltraFeedPostFragment on Post {
  ...PostsDetails
  ...PostsListWithVotes
  contents {
    _id
    html
    htmlHighlight
<<<<<<< HEAD
    plaintextDescription
    wordCount
    version
  }
=======
    wordCount
  }
  autoFrontpage
  votingSystem
>>>>>>> 94c9ae72
}

fragment UnclaimedReportsList on Report {
  _id
  userId
  user {
    ...UsersMinimumInfo
  }
  commentId
  comment {
    ...CommentsList
    post {
      ...PostsMinimumInfo
    }
    tag {
      ...TagBasicInfo
    }
  }
  postId
  post {
    ...PostsList
  }
  reportedUser {
    ...SunshineUsersList
  }
  closedAt
  createdAt
  claimedUserId
  claimedUser {
    _id
    displayName
    username
    slug
  }
  link
  description
  reportedAsSpam
  markedAsSpam
}

fragment UserActivitiesDefaultFragment on UserActivity {
  _id
  schemaVersion
  createdAt
  legacyData
}

fragment UserAltAccountsFragment on User {
  ...SunshineUsersList
  IPs
}

fragment UserBookmarkedPosts on User {
  _id
  bookmarkedPosts {
    ...PostsList
  }
}

fragment UserEAGDetailsDefaultFragment on UserEAGDetail {
  _id
  schemaVersion
  createdAt
  legacyData
  userId
  careerStage
  countryOrRegion
  nearestCity
  willingnessToRelocate
  experiencedIn
  interestedIn
  lastUpdated
}

fragment UserEAGDetailsMinimumInfo on UserEAGDetail {
  _id
  userId
  createdAt
  lastUpdated
  careerStage
  countryOrRegion
  nearestCity
  willingnessToRelocate
  experiencedIn
  interestedIn
}

fragment UserJobAdsDefaultFragment on UserJobAd {
  _id
  schemaVersion
  createdAt
  legacyData
  userId
  jobName
  adState
  reminderSetAt
  lastUpdated
}

fragment UserJobAdsMinimumInfo on UserJobAd {
  _id
  userId
  createdAt
  lastUpdated
  jobName
  adState
  reminderSetAt
}

fragment UserKarmaChanges on User {
  _id
  karmaChanges {
    totalChange
    updateFrequency
    startDate
    endDate
    nextBatchDate
    posts {
      _id
      scoreChange
      postId
      title
      slug
      addedReacts {
        reactionType
        userId
      }
      eaAddedReacts
    }
    comments {
      _id
      scoreChange
      commentId
      description
      postId
      postTitle
      postSlug
      tagSlug
      tagName
      tagCommentType
      addedReacts {
        reactionType
        userId
      }
      eaAddedReacts
    }
    tagRevisions {
      _id
      scoreChange
      tagId
      tagSlug
      tagName
      addedReacts {
        reactionType
        userId
      }
      eaAddedReacts
    }
    todaysKarmaChanges {
      posts {
        _id
        scoreChange
        postId
        title
        slug
        addedReacts {
          reactionType
          userId
        }
        eaAddedReacts
      }
      comments {
        _id
        scoreChange
        commentId
        description
        postId
        postTitle
        postSlug
        tagSlug
        tagName
        tagCommentType
        addedReacts {
          reactionType
          userId
        }
        eaAddedReacts
      }
      tagRevisions {
        _id
        scoreChange
        tagId
        tagSlug
        tagName
        addedReacts {
          reactionType
          userId
        }
        eaAddedReacts
      }
    }
    thisWeeksKarmaChanges {
      posts {
        _id
        scoreChange
        postId
        title
        slug
        addedReacts {
          reactionType
          userId
        }
        eaAddedReacts
      }
      comments {
        _id
        scoreChange
        commentId
        description
        postId
        postTitle
        postSlug
        tagSlug
        tagName
        tagCommentType
        addedReacts {
          reactionType
          userId
        }
        eaAddedReacts
      }
      tagRevisions {
        _id
        scoreChange
        tagId
        tagSlug
        tagName
        addedReacts {
          reactionType
          userId
        }
        eaAddedReacts
      }
    }
  }
}

fragment UserMostValuablePostInfo on UserMostValuablePost {
  _id
  userId
  postId
  deleted
}

fragment UserMostValuablePostsDefaultFragment on UserMostValuablePost {
  _id
  schemaVersion
  createdAt
  legacyData
  userId
  postId
  deleted
}

fragment UserOnboardingAuthor on User {
  _id
  displayName
  profileImageId
  karma
  jobTitle
  organization
}

fragment UserOnboardingTag on Tag {
  _id
  name
  slug
  bannerImageId
  squareImageId
}

fragment UserRateLimitDisplay on UserRateLimit {
  _id
  user {
    ...UsersMinimumInfo
  }
  userId
  type
  actionsPerInterval
  intervalUnit
  intervalLength
  createdAt
  endedAt
}

fragment UserRateLimitsDefaultFragment on UserRateLimit {
  _id
  schemaVersion
  createdAt
  legacyData
  userId
  type
  intervalUnit
  intervalLength
  actionsPerInterval
  endedAt
}

fragment UserTagRelDetails on UserTagRel {
  _id
  userId
  tagId
  subforumShowUnreadInSidebar
  subforumEmailNotifications
  subforumHideIntroPost
}

fragment UserTagRelsDefaultFragment on UserTagRel {
  _id
  schemaVersion
  createdAt
  legacyData
  tagId
  userId
  subforumShowUnreadInSidebar
  subforumEmailNotifications
  subforumHideIntroPost
}

fragment UserVotes on Vote {
  _id
  userId
  voteType
  power
  cancelled
  documentId
  votedAt
  isUnvote
  collectionName
}

fragment UserVotesWithDocument on Vote {
  ...UserVotes
  comment {
    ...CommentsListWithParentMetadata
  }
  post {
    ...PostsListWithVotes
  }
}

fragment UsersAdmin on User {
  _id
  username
  createdAt
  isAdmin
  displayName
  email
  slug
  groups
  services
  karma
}

fragment UsersBannedFromPostsModerationLog on Post {
  user {
    ...UsersMinimumInfo
  }
  title
  slug
  _id
  bannedUserIds
}

fragment UsersBannedFromUsersModerationLog on User {
  _id
  slug
  displayName
  bannedUserIds
  bannedPersonalUserIds
}

fragment UsersCrosspostInfo on User {
  _id
  username
  slug
  fmCrosspostUserId
}

fragment UsersCurrent on User {
  ...UsersProfile

  beta
  email
  services
  acceptedTos
  pageUrl
  banned
  isReviewed
  nullifyVotes
  hideIntercom
  hideNavigationSidebar
  hideCommunitySection
  expandedFrontpageSections
  hidePostsRecommendations
  currentFrontpageFilter
  frontpageSelectedTab
  frontpageFilterSettings
  hideFrontpageFilterSettingsDesktop
  allPostsTimeframe
  allPostsSorting
  allPostsFilter
  allPostsShowLowKarma
  allPostsIncludeEvents
  allPostsHideCommunity
  allPostsOpenSettings
  draftsListSorting
  draftsListShowArchived
  draftsListShowShared
  lastNotificationsCheck
  bannedUserIds
  bannedPersonalUserIds
  moderationStyle
  noKibitz
  showHideKarmaOption
  markDownPostEditor
  hideElicitPredictions
  hideAFNonMemberInitialWarning
  commentSorting
  location
  googleLocation
  mongoLocation
  mapLocation
  mapLocationSet
  mapMarkerText
  htmlMapMarkerText
  nearbyEventsNotifications
  nearbyEventsNotificationsLocation
  nearbyEventsNotificationsRadius
  nearbyPeopleNotificationThreshold
  hideFrontpageMap
  emailSubscribedToCurated
  subscribedToDigest
  unsubscribeFromAll
  emails
  whenConfirmationEmailSent
  hideSubscribePoke
  hideMeetupsPoke
  hideHomeRHS
  noCollapseCommentsFrontpage
  noCollapseCommentsPosts
  noSingleLineComments
  showCommunityInRecentDiscussion
  karmaChangeNotifierSettings
  karmaChangeLastOpened
  shortformFeedId
  viewUnreviewedComments
  recommendationSettings
  theme

  bookmarkedPostsMetadata

  hiddenPostsMetadata
  auto_subscribe_to_my_posts
  auto_subscribe_to_my_comments
  autoSubscribeAsOrganizer
  noExpandUnreadCommentsReview
  reviewVotesQuadratic
  reviewVotesQuadratic2019
  reviewVotesQuadratic2020
  hideTaggingProgressBar
  hideFrontpageBookAd
  hideFrontpageBook2019Ad

  abTestKey
  abTestOverrides

  sortDraftsBy
  reactPaletteStyle

  petrovPressedButtonDate
  petrovLaunchCodeDate
  petrovOptOut
  lastUsedTimezone
  ...SharedUserBooleans

  acknowledgedNewUserGuidelines
  notificationSubforumUnread
  subforumPreferredLayout
    
  hideJobAdUntil
  criticismTipsDismissed
    
  allowDatadogSessionReplay
  hideFrontpageBook2020Ad

  hideDialogueFacilitation
  optedInToDialogueFacilitation
  revealChecksToAdmins
  notificationNewDialogueChecks
  notificationYourTurnMatchForm

  showDialoguesList
  showMyDialogues
  showMatches
  showRecommendedPartners
  hideActiveDialogueUsers

  hideSunshineSidebar
  optedOutOfSurveys
  postGlossariesPinned
  generateJargonForDrafts
  generateJargonForPublishedPosts
}

fragment UsersCurrentCommentRateLimit on User {
  _id
  rateLimitNextAbleToComment(postId: $postId)
}

fragment UsersCurrentPostRateLimit on User {
  _id
  rateLimitNextAbleToPost(eventForm: $eventForm)
}

fragment UsersDefaultFragment on User {
  _id
  schemaVersion
  createdAt
  legacyData
  moderationGuidelines_latest
  howOthersCanHelpMe_latest
  howICanHelpOthers_latest
  slug
  oldSlugs
  biography_latest
  username
  emails
  isAdmin
  profile
  services
  displayName
  previousDisplayName
  email
  noindex
  groups
  lwWikiImport
  theme
  lastUsedTimezone
  whenConfirmationEmailSent
  legacy
  commentSorting
  sortDraftsBy
  reactPaletteStyle
  noKibitz
  showHideKarmaOption
  showPostAuthorCard
  hideIntercom
  markDownPostEditor
  hideElicitPredictions
  hideAFNonMemberInitialWarning
  noSingleLineComments
  noCollapseCommentsPosts
  noCollapseCommentsFrontpage
  hideCommunitySection
  expandedFrontpageSections
  showCommunityInRecentDiscussion
  hidePostsRecommendations
  petrovOptOut
  optedOutOfSurveys
  postGlossariesPinned
  generateJargonForDrafts
  generateJargonForPublishedPosts
  acceptedTos
  hideNavigationSidebar
  currentFrontpageFilter
  frontpageSelectedTab
  frontpageFilterSettings
  hideFrontpageFilterSettingsDesktop
  allPostsTimeframe
  allPostsFilter
  allPostsSorting
  allPostsShowLowKarma
  allPostsIncludeEvents
  allPostsHideCommunity
  allPostsOpenSettings
  draftsListSorting
  draftsListShowArchived
  draftsListShowShared
  lastNotificationsCheck
  karma
  goodHeartTokens
  moderationStyle
  moderatorAssistance
  collapseModerationGuidelines
  bannedUserIds
  bannedPersonalUserIds
  bookmarkedPostsMetadata
  hiddenPostsMetadata
  legacyId
  deleted
  permanentDeletionRequestedAt
  voteBanned
  nullifyVotes
  deleteContent
  banned
  auto_subscribe_to_my_posts
  auto_subscribe_to_my_comments
  autoSubscribeAsOrganizer
  notificationCommentsOnSubscribedPost
  notificationShortformContent
  notificationRepliesToMyComments
  notificationRepliesToSubscribedComments
  notificationSubscribedUserPost
  notificationSubscribedUserComment
  notificationPostsInGroups
  notificationSubscribedTagPost
  notificationSubscribedSequencePost
  notificationPrivateMessage
  notificationSharedWithMe
  notificationAlignmentSubmissionApproved
  notificationEventInRadius
  notificationKarmaPowersGained
  notificationRSVPs
  notificationGroupAdministration
  notificationCommentsOnDraft
  notificationPostsNominatedReview
  notificationSubforumUnread
  notificationNewMention
  notificationDialogueMessages
  notificationPublishedDialogueMessages
  notificationAddedAsCoauthor
  notificationDebateCommentsOnSubscribedPost
  notificationDebateReplies
  notificationDialogueMatch
  notificationNewDialogueChecks
  notificationYourTurnMatchForm
  hideDialogueFacilitation
  revealChecksToAdmins
  optedInToDialogueFacilitation
  showDialoguesList
  showMyDialogues
  showMatches
  showRecommendedPartners
  hideActiveDialogueUsers
  karmaChangeNotifierSettings
  karmaChangeLastOpened
  karmaChangeBatchStart
  emailSubscribedToCurated
  subscribedToDigest
  unsubscribeFromAll
  hideSubscribePoke
  hideMeetupsPoke
  hideHomeRHS
  frontpagePostCount
  sequenceCount
  sequenceDraftCount
  mongoLocation
  googleLocation
  location
  mapLocation
  mapLocationSet
  mapMarkerText
  htmlMapMarkerText
  nearbyEventsNotifications
  nearbyEventsNotificationsLocation
  nearbyEventsNotificationsMongoLocation
  nearbyEventsNotificationsRadius
  nearbyPeopleNotificationThreshold
  hideFrontpageMap
  hideTaggingProgressBar
  hideFrontpageBookAd
  hideFrontpageBook2019Ad
  hideFrontpageBook2020Ad
  sunshineNotes
  sunshineFlagged
  needsReview
  sunshineSnoozed
  snoozedUntilContentCount
  reviewedByUserId
  reviewedAt
  afKarma
  voteCount
  smallUpvoteCount
  smallDownvoteCount
  bigUpvoteCount
  bigDownvoteCount
  voteReceivedCount
  smallUpvoteReceivedCount
  smallDownvoteReceivedCount
  bigUpvoteReceivedCount
  bigDownvoteReceivedCount
  usersContactedBeforeReview
  fullName
  shortformFeedId
  viewUnreviewedComments
  partiallyReadSequences
  beta
  reviewVotesQuadratic
  reviewVotesQuadratic2019
  reviewVotesQuadratic2020
  petrovPressedButtonDate
  petrovLaunchCodeDate
  defaultToCKEditor
  signUpReCaptchaRating
  noExpandUnreadCommentsReview
  postCount
  maxPostCount
  commentCount
  maxCommentCount
  tagRevisionCount
  abTestKey
  abTestOverrides
  reenableDraftJs
  walledGardenInvite
  hideWalledGardenUI
  walledGardenPortalOnboarded
  taggingDashboardCollapsed
  usernameUnset
  paymentEmail
  paymentInfo
  profileUpdatedAt
  profileImageId
  jobTitle
  organization
  careerStage
  website
  fmCrosspostUserId
  linkedinProfileURL
  facebookProfileURL
  blueskyProfileURL
  twitterProfileURL
  twitterProfileURLAdmin
  githubProfileURL
  profileTagIds
  organizerOfGroupIds
  programParticipation
  postingDisabled
  allCommentingDisabled
  commentingOnOtherUsersDisabled
  conversationsDisabled
  acknowledgedNewUserGuidelines
  subforumPreferredLayout
  hideJobAdUntil
  criticismTipsDismissed
  hideFromPeopleDirectory
  allowDatadogSessionReplay
  afPostCount
  afCommentCount
  afSequenceCount
  afSequenceDraftCount
  reviewForAlignmentForumUserId
  afApplicationText
  afSubmittedApplication
  hideSunshineSidebar
  inactiveSurveyEmailSentAt
  userSurveyEmailSentAt
  recommendationSettings
}

fragment UsersEdit on User {
  ...UsersCurrent
  biography {
    ...RevisionEdit
  }
  # Moderation Guidelines editor information
  moderationGuidelines {
    ...RevisionEdit
  }

  # UI Settings
  markDownPostEditor
  hideElicitPredictions
  hideAFNonMemberInitialWarning
  hideIntercom
  commentSorting
  currentFrontpageFilter
  noCollapseCommentsPosts
  noCollapseCommentsFrontpage
  noSingleLineComments
  hideCommunitySection
  showCommunityInRecentDiscussion
  hidePostsRecommendations
  beta
  theme

  # Emails
  email
  whenConfirmationEmailSent
  emailSubscribedToCurated
  subscribedToDigest
  unsubscribeFromAll
  hasAuth0Id

  # Moderation
  moderatorAssistance
  collapseModerationGuidelines
  bannedUserIds
  bannedPersonalUserIds
  noKibitz
  showHideKarmaOption

  # Ban & Purge
  nullifyVotes
  deleteContent
  banned

  # Name
  username
  displayName
  fullName

  # Location
  mongoLocation
  googleLocation
  location
    
  # Map Location (public)
  mapLocation
    
  # Privacy settings
  hideFromPeopleDirectory
  allowDatadogSessionReplay

  # Admin & Review
  reviewedByUserId

  # Alignment Forum
  reviewForAlignmentForumUserId
  groups
  afApplicationText
  afSubmittedApplication

  # Karma Settings
  karmaChangeLastOpened
  karmaChangeNotifierSettings

  notificationShortformContent
  notificationCommentsOnSubscribedPost
  notificationRepliesToMyComments
  notificationRepliesToSubscribedComments
  notificationSubscribedUserPost
  notificationSubscribedUserComment
  notificationSubscribedTagPost
  notificationSubscribedSequencePost
  notificationPostsInGroups
  notificationPrivateMessage
  notificationSharedWithMe
  notificationAlignmentSubmissionApproved
  notificationEventInRadius
  notificationRSVPs
  notificationCommentsOnDraft
  notificationPostsNominatedReview
  notificationGroupAdministration
  notificationSubforumUnread
  notificationNewMention
  notificationNewDialogueChecks
  notificationYourTurnMatchForm

  hideFrontpageMap
  hideTaggingProgressBar
  hideFrontpageBookAd
  hideFrontpageBook2020Ad

  deleted
  permanentDeletionRequestedAt

  twitterProfileURLAdmin
}

fragment UsersMapEntry on User {
  _id
  displayName
  username
  fullName
  slug
  mapLocationLatLng {
    lat
    lng
  }
  mapLocationSet
  htmlMapMarkerText
}

fragment UsersMinimumInfo on User {
  _id
  slug
  createdAt
  username
  displayName
  profileImageId
  previousDisplayName
  fullName
  karma
  afKarma
  deleted
  isAdmin
  htmlBio
  jobTitle
  organization
  postCount
  commentCount
  sequenceCount
  afPostCount
  afCommentCount
  spamRiskScore
  tagRevisionCount
  reviewedByUserId
}

fragment UsersOptedInToDialogueFacilitation on User {
  _id
  displayName
}

fragment UsersProfile on User {
  ...UsersMinimumInfo
  oldSlugs
  groups
  jobTitle
  organization
  careerStage
  biography {
    ...RevisionDisplay
  }
  howOthersCanHelpMe {
    ...RevisionDisplay
  }
  howICanHelpOthers {
    ...RevisionDisplay
  }
  profileTagIds
  profileTags {
    ...TagPreviewFragment
  }
  organizerOfGroupIds
  organizerOfGroups {
    ...localGroupsBase
  }
  programParticipation
  website
  linkedinProfileURL
  facebookProfileURL
  blueskyProfileURL
  twitterProfileURL
  githubProfileURL
  frontpagePostCount
  afSequenceCount
  afSequenceDraftCount
  sequenceDraftCount
  moderationStyle
  moderationGuidelines {
    ...RevisionDisplay
  }
  bannedUserIds
  location
  googleLocation
  mapLocation
  mapLocationSet
  mapMarkerText
  htmlMapMarkerText
  mongoLocation
  shortformFeedId
  viewUnreviewedComments
  auto_subscribe_to_my_posts
  auto_subscribe_to_my_comments
  autoSubscribeAsOrganizer
  petrovPressedButtonDate
  petrovOptOut
  sortDraftsBy
  email
  emails
  banned
  ...SharedUserBooleans
  noindex
  paymentEmail
  paymentInfo
  goodHeartTokens
  postingDisabled
  allCommentingDisabled
  commentingOnOtherUsersDisabled
  conversationsDisabled
}

fragment UsersProfileEdit on User {
  _id
  slug
  displayName
  jobTitle
  organization
  careerStage
  profileImageId
  biography {
    ...RevisionEdit
  }
  howOthersCanHelpMe {
    ...RevisionEdit
  }
  howICanHelpOthers {
    ...RevisionEdit
  }
  profileTagIds
  organizerOfGroupIds
  organizerOfGroups {
    ...localGroupsBase
  }
  programParticipation
  mapLocation
  website
  linkedinProfileURL
  facebookProfileURL
  blueskyProfileURL
  twitterProfileURL
  githubProfileURL
}

fragment UsersSocialMediaInfo on User {
  ...UsersProfile
  twitterProfileURLAdmin
}

fragment UsersWithReviewInfo on User {
  ...UsersMinimumInfo
  reviewVoteCount
  email
}

fragment VotesDefaultFragment on Vote {
  _id
  schemaVersion
  createdAt
  legacyData
  documentId
  collectionName
  userId
  authorIds
  voteType
  extendedVoteType
  power
  afPower
  cancelled
  isUnvote
  votedAt
  documentIsAf
  silenceNotification
}

fragment WithVoteComment on Comment {
  __typename
  _id
  currentUserVote
  currentUserExtendedVote
  baseScore
  extendedScore
  score
  afBaseScore
  afExtendedScore
  voteCount
}

fragment WithVoteElectionCandidate on ElectionCandidate {
  __typename
  _id
  score
  baseScore
  extendedScore
  afBaseScore
  voteCount
  currentUserVote
  currentUserExtendedVote
}

fragment WithVoteMultiDocument on MultiDocument {
  ...MultiDocumentMinimumInfo
}

fragment WithVotePost on Post {
  __typename
  _id
  currentUserVote
  currentUserExtendedVote
  baseScore
  extendedScore
  score
  afBaseScore
  afExtendedScore
  voteCount
}

fragment WithVoteRevision on Revision {
  __typename
  _id
  currentUserVote
  currentUserExtendedVote
  baseScore
  extendedScore
  score
  voteCount
}

fragment WithVoteTag on Tag {
  ...TagBasicInfo
}

fragment WithVoteTagRel on TagRel {
  __typename
  _id
  score
  baseScore
  extendedScore
  afBaseScore
  voteCount
  currentUserVote
  currentUserExtendedVote
}

fragment emailHistoryFragment on LWEvent {
  _id
  createdAt
  userId
  name
  properties
}

fragment lastEventFragment on LWEvent {
  _id
  createdAt
  documentId
  userId
  name
  important
  properties
  intercom
}

fragment localGroupsBase on Localgroup {
  _id
  createdAt
  organizerIds
  organizers {
    ...UsersMinimumInfo
  }
  lastActivity
  name
  nameInAnotherLanguage
  isOnline
  location
  googleLocation
  mongoLocation
  types
  categories
  contactInfo
  facebookLink
  facebookPageLink
  meetupLink
  slackLink
  website
  bannerImageId
  inactive
  deleted
}

fragment localGroupsEdit on Localgroup {
  ...localGroupsBase
  contents {
    ...RevisionEdit
  }
}

fragment localGroupsHomeFragment on Localgroup {
  ...localGroupsBase
  contents {
    ...RevisionDisplay
  }
}

fragment localGroupsIsOnline on Localgroup {
  _id
  name
  isOnline
}

fragment lwEventsAdminPageFragment on LWEvent {
  _id
  createdAt
  userId
  user {
    ...UsersMinimumInfo
  }
  name
  documentId
  important
  properties
  intercom
}

fragment messageListFragment on Message {
  _id
  user {
    ...UsersMinimumInfo
    profileImageId
  }
  contents {
    html
    plaintextMainText
  }
  createdAt
  conversationId
}

fragment newEventFragment on LWEvent {
  _id
  createdAt
  userId
  name
  important
  properties
  intercom
}

fragment newRSSFeedFragment on RSSFeed {
  _id
  userId
  createdAt
  ownedByUser
  displayFullContent
  nickname
  url
  status
  importAsDraft
}

fragment reviewAdminDashboard on ReviewVote {
  _id
  createdAt
  userId
  user {
    _id
    displayName
    karma
  }
}

fragment reviewVoteFragment on ReviewVote {
  _id
  createdAt
  userId
  postId
  qualitativeScore
  quadraticScore
  comment
  year
  dummy
  reactions
}

fragment reviewVoteWithUserAndPost on ReviewVote {
  ...reviewVoteFragment
  user {
    ...UsersMinimumInfo
    email
    emails
  }
  post {
    ...PostsMinimumInfo
  }
}<|MERGE_RESOLUTION|>--- conflicted
+++ resolved
@@ -4115,17 +4115,10 @@
     _id
     html
     htmlHighlight
-<<<<<<< HEAD
-    plaintextDescription
-    wordCount
-    version
-  }
-=======
     wordCount
   }
   autoFrontpage
   votingSystem
->>>>>>> 94c9ae72
 }
 
 fragment UnclaimedReportsList on Report {
