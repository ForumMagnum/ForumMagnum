fragment AdvisorRequestsDefaultFragment on AdvisorRequest {
  _id
  schemaVersion
  createdAt
  legacyData
  userId
  interestedInMetaculus
  jobAds
}

fragment AdvisorRequestsMinimumInfo on AdvisorRequest {
  _id
  userId
  createdAt
  interestedInMetaculus
  jobAds
}

fragment AllTagsPageFragment on Tag {
  ...TagWithFlagsFragment
  tableOfContents
}

fragment ArbitalCachesDefaultFragment on ArbitalCaches {
  _id
  schemaVersion
  createdAt
  legacyData
}

fragment ArbitalLinkedPagesFragment on ArbitalLinkedPages {
  faster {
    _id
    name
    slug
  }
  slower {
    _id
    name
    slug
  }
  moreTechnical {
    _id
    name
    slug
  }
  lessTechnical {
    _id
    name
    slug
  }
  requirements {
    _id
    name
    slug
  }
  teaches {
    _id
    name
    slug
  }
  parents {
    _id
    name
    slug
  }
  children {
    _id
    name
    slug
  }
}

fragment ArbitalTagContentRelsDefaultFragment on ArbitalTagContentRel {
  _id
  schemaVersion
  createdAt
  legacyData
  parentDocumentId
  childDocumentId
  parentCollectionName
  childCollectionName
  type
  level
  isStrong
}

fragment AutomatedContentEvaluationsDefaultFragment on AutomatedContentEvaluation {
  _id
  createdAt
  revisionId
  score
<<<<<<< HEAD
  sentenceScores
  aiChoice
  aiReasoning
  aiCoT
=======
>>>>>>> e5290227
}

fragment BansAdminPageFragment on Ban {
  _id
  createdAt
  expirationDate
  userId
  user {
    ...UsersMinimumInfo
  }
  reason
  comment
  ip
  properties
}

fragment BansDefaultFragment on Ban {
  _id
  schemaVersion
  createdAt
  legacyData
  expirationDate
  userId
  ip
  reason
  comment
  properties
}

fragment BookEdit on Book {
  ...BookPageFragment
  contents {
    ...RevisionEdit
  }
}

fragment BookPageFragment on Book {
  _id
  createdAt
  title
  number
  subtitle
  tocTitle
  contents {
    ...RevisionDisplay
  }
  sequenceIds
  sequences {
    ...SequencesPageWithChaptersFragment
  }
  postIds
  posts {
    ...PostsListWithVotes
  }
  collectionId
  displaySequencesAsGrid
  hideProgressBar
  showChapters
}

fragment BooksDefaultFragment on Book {
  _id
  schemaVersion
  createdAt
  legacyData
  contents_latest
  postedAt
  title
  subtitle
  tocTitle
  collectionId
  number
  postIds
  sequenceIds
  displaySequencesAsGrid
  hideProgressBar
  showChapters
}

fragment ChaptersDefaultFragment on Chapter {
  _id
  schemaVersion
  createdAt
  legacyData
  contents_latest
  title
  subtitle
  number
  sequenceId
  postIds
}

fragment ChaptersEdit on Chapter {
  ...ChaptersFragment
  contents {
    ...RevisionEdit
  }
}

fragment ChaptersFragment on Chapter {
  _id
  createdAt
  title
  subtitle
  contents {
    ...RevisionDisplay
  }
  number
  sequenceId
  postIds
  posts {
    ...PostsListWithVotes
  }
}

fragment CkEditorUserSessionInfo on CkEditorUserSession {
  _id
  userId
  documentId
  endedAt
  endedBy
}

fragment CkEditorUserSessionsDefaultFragment on CkEditorUserSession {
  _id
  schemaVersion
  createdAt
  legacyData
  documentId
  userId
  endedAt
  endedBy
}

fragment ClientIdsDefaultFragment on ClientId {
  _id
  schemaVersion
  createdAt
  legacyData
  clientId
  firstSeenReferrer
  firstSeenLandingPage
  userIds
  invalidated
  lastSeenAt
  timesSeen
}

fragment CollectionContinueReadingFragment on Collection {
  _id
  title
  slug
  gridImageId
}

fragment CollectionsBestOfFragment on Collection {
  _id
  createdAt
  slug
  userId
  user {
    ...UsersMinimumInfo
  }
  title
  gridImageId
  noindex
  postsCount
  readPostsCount
  contents {
    ...RevisionDisplay
  }
}

fragment CollectionsDefaultFragment on Collection {
  _id
  schemaVersion
  createdAt
  legacyData
  contents_latest
  userId
  title
  slug
  gridImageId
  firstPageLink
  hideStartReadingButton
  noindex
}

fragment CollectionsEditFragment on Collection {
  ...CollectionsPageFragment
  contents {
    ...RevisionEdit
  }
}

fragment CollectionsPageFragment on Collection {
  _id
  createdAt
  slug
  userId
  user {
    ...UsersMinimumInfo
  }
  title
  contents {
    ...RevisionDisplay
  }
  firstPageLink
  gridImageId
  books {
    ...BookPageFragment
  }
  hideStartReadingButton
  noindex
}

fragment CommentEdit on Comment {
  ...CommentsList
  relevantTagIds
  contents {
    ...RevisionEdit
  }
}

fragment CommentModeratorActionDisplay on CommentModeratorAction {
  _id
  comment {
    ...CommentsListWithModerationMetadata
  }
  commentId
  type
  active
  createdAt
  endedAt
}

fragment CommentModeratorActionsDefaultFragment on CommentModeratorAction {
  _id
  schemaVersion
  createdAt
  legacyData
  commentId
  type
  endedAt
}

fragment CommentWithRepliesFragment on Comment {
  ...CommentsList
  lastSubthreadActivity
  latestChildren {
    ...CommentsList
  }
  tag {
    ...TagBasicInfo
  }
  post {
    ...PostsBase
  }
}

fragment CommentsDefaultFragment on Comment {
  _id
  schemaVersion
  createdAt
  legacyData
  contents_latest
  pingbacks
  parentCommentId
  topLevelCommentId
  postedAt
  lastEditedAt
  author
  postId
  tagId
  forumEventId
  forumEventMetadata
  tagCommentType
  subforumStickyPriority
  userId
  userIP
  userAgent
  referrer
  authorIsUnreviewed
  answer
  parentAnswerId
  directChildrenCount
  descendentCount
  shortform
  shortformFrontpage
  nominatedForReview
  reviewingForReview
  lastSubthreadActivity
  postVersion
  promoted
  promotedByUserId
  promotedAt
  hideKarma
  legacy
  legacyId
  legacyPoll
  legacyParentId
  retracted
  deleted
  deletedPublic
  deletedReason
  deletedDate
  deletedByUserId
  spam
  repliesBlockedUntil
  needsReview
  reviewedByUserId
  hideAuthor
  moderatorHat
  hideModeratorHat
  isPinnedOnProfile
  title
  relevantTagIds
  debateResponse
  rejected
  modGPTAnalysis
  modGPTRecommendation
  rejectedReason
  rejectedByUserId
  af
  suggestForAlignmentUserIds
  reviewForAlignmentUserId
  afDate
  moveToAlignmentUserId
  agentFoundationsId
  originalDialogueId
  voteCount
  baseScore
  extendedScore
  score
  afBaseScore
  afExtendedScore
  afVoteCount
}

fragment CommentsForAutocomplete on Comment {
  _id
  postId
  baseScore
  extendedScore
  createdAt
  user {
    ...UsersMinimumInfo
  }
  contents {
    markdown
  }
  post {
    ...PostsForAutocomplete
  }
}

fragment CommentsForAutocompleteWithParents on Comment {
  ...CommentsForAutocomplete
  parentComment {
    ...CommentsForAutocomplete
    parentComment {
      ...CommentsForAutocomplete
      parentComment {
        ...CommentsForAutocomplete
        parentComment {
          ...CommentsForAutocomplete
          parentComment {
            ...CommentsForAutocomplete
            parentComment {
              ...CommentsForAutocomplete
              parentComment {
                ...CommentsForAutocomplete
                parentComment {
                  ...CommentsForAutocomplete
                  parentComment {
                    ...CommentsForAutocomplete
                    parentComment {
                      ...CommentsForAutocomplete
                    }
                  }
                }
              }
            }
          }
        }
      }
    }
  }
}

fragment CommentsList on Comment {
  _id
  postId
  tagId
  tag {
    _id
    slug
  }
  relevantTagIds
  relevantTags {
    ...TagPreviewFragment
  }
  tagCommentType
  parentCommentId
  topLevelCommentId
  descendentCount
  title
  contents {
    _id
    html
    plaintextMainText
    wordCount
  }
  postedAt
  lastEditedAt
  repliesBlockedUntil
  userId
  deleted
  deletedPublic
  deletedByUserId
  deletedReason
  hideAuthor
  authorIsUnreviewed
  user {
    ...UsersMinimumInfo
  }
  currentUserVote
  currentUserExtendedVote
  baseScore
  extendedScore
  score
  voteCount
  emojiReactors
  af
  afDate
  moveToAlignmentUserId
  afBaseScore
  afExtendedScore
  suggestForAlignmentUserIds
  reviewForAlignmentUserId
  needsReview
  answer
  parentAnswerId
  retracted
  postVersion
  reviewedByUserId
  shortform
  shortformFrontpage
  lastSubthreadActivity
  moderatorHat
  hideModeratorHat
  nominatedForReview
  reviewingForReview
  promoted
  promotedByUser {
    ...UsersMinimumInfo
  }
  directChildrenCount
  votingSystem
  isPinnedOnProfile
  debateResponse
  rejected
  rejectedReason
  modGPTRecommendation
  originalDialogueId

  forumEventId
  forumEventMetadata
}

fragment CommentsListWithModGPTAnalysis on Comment {
  ...CommentsList
  post {
    ...PostsMinimumInfo
  }
  modGPTAnalysis
}

fragment CommentsListWithModerationMetadata on Comment {
  ...CommentWithRepliesFragment
  allVotes {
    voteType
  }
}

fragment CommentsListWithParentMetadata on Comment {
  ...CommentsList
  post {
    ...PostsMinimumInfo
    isRead
  }
  tag {
    ...TagBasicInfo
  }
}

fragment CommentsListWithTopLevelComment on Comment {
  ...CommentsList
  topLevelComment {
    ...CommentsList
  }
}

fragment ConceptItemFragment on Tag {
  _id
  core
  name
  slug
  oldSlugs
  postCount
  baseScore
  description {
    _id
    wordCount
  }
  wikiOnly
  isArbitalImport
  coreTagId
  maxScore
  usersWhoLiked {
    _id
    displayName
  }
}

fragment ConversationsDefaultFragment on Conversation {
  _id
  schemaVersion
  createdAt
  legacyData
  title
  participantIds
  latestActivity
  af
  messageCount
  moderator
  archivedByIds
}

fragment ConversationsList on Conversation {
  ...ConversationsMinimumInfo
  participants {
    ...UsersMinimumInfo
  }
  latestMessage {
    ...messageListFragment
  }
}

fragment ConversationsListWithReadStatus on Conversation {
  ...ConversationsList
  hasUnreadMessages
}

fragment ConversationsMinimumInfo on Conversation {
  _id
  createdAt
  latestActivity
  title
  participantIds
  archivedByIds
  messageCount
  moderator
}

fragment CronHistoriesDefaultFragment on CronHistory {
  _id
  intendedAt
  name
  startedAt
  finishedAt
  result
}

fragment CurationEmailsDefaultFragment on CurationEmail {
  _id
  schemaVersion
  createdAt
  legacyData
  userId
  postId
}

fragment CurationNoticesDefaultFragment on CurationNotice {
  _id
  schemaVersion
  createdAt
  legacyData
  contents_latest
  userId
  commentId
  postId
  deleted
}

fragment CurationNoticesFragment on CurationNotice {
  _id
  createdAt
  userId
  user {
    ...UsersMinimumInfo
  }
  commentId
  comment {
    ...CommentsList
  }
  postId
  post {
    ...PostsMinimumInfo
  }
  deleted
  contents {
    ...RevisionEdit
  }
}

fragment DatabaseMetadataDefaultFragment on DatabaseMetadata {
  _id
  schemaVersion
  createdAt
  legacyData
}

fragment DebouncerEventsDefaultFragment on DebouncerEvents {
  _id
  schemaVersion
  createdAt
  legacyData
}

fragment DeletedCommentsMetaData on Comment {
  _id
  deleted
  deletedDate
  deletedByUser {
    _id
    displayName
  }
  deletedReason
  deletedPublic
}

fragment DeletedCommentsModerationLog on Comment {
  ...DeletedCommentsMetaData
  user {
    ...UsersMinimumInfo
  }
  post {
    title
    slug
    _id
  }
}

fragment DialogueCheckInfo on DialogueCheck {
  _id
  userId
  targetUserId
  checked
  checkedAt
  hideInRecommendations
  matchPreference {
    ...DialogueMatchPreferencesDefaultFragment
  }
  reciprocalMatchPreference {
    ...DialogueMatchPreferencesDefaultFragment
  }
}

fragment DialogueChecksDefaultFragment on DialogueCheck {
  _id
  schemaVersion
  createdAt
  legacyData
  userId
  targetUserId
  checked
  checkedAt
  hideInRecommendations
}

fragment DialogueMatchPreferenceInfo on DialogueMatchPreference {
  _id
  dialogueCheckId
  topicNotes
  topicPreferences
  syncPreference
  asyncPreference
  formatNotes
  generatedDialogueId
  deleted
}

fragment DialogueMatchPreferencesDefaultFragment on DialogueMatchPreference {
  _id
  schemaVersion
  createdAt
  legacyData
  dialogueCheckId
  topicPreferences
  topicNotes
  syncPreference
  asyncPreference
  formatNotes
  calendlyLink
  generatedDialogueId
  deleted
}

fragment DigestPostsDefaultFragment on DigestPost {
  _id
  schemaVersion
  createdAt
  legacyData
  digestId
  postId
  emailDigestStatus
  onsiteDigestStatus
}

fragment DigestPostsMinimumInfo on DigestPost {
  _id
  digestId
  postId
  emailDigestStatus
  onsiteDigestStatus
}

fragment DigestsDefaultFragment on Digest {
  _id
  schemaVersion
  createdAt
  legacyData
  num
  startDate
  endDate
  publishedDate
  onsiteImageId
  onsitePrimaryColor
}

fragment DigestsMinimumInfo on Digest {
  _id
  num
  startDate
  endDate
  publishedDate
  onsiteImageId
  onsitePrimaryColor
}

fragment ElectionCandidateBasicInfo on ElectionCandidate {
  _id
  electionName
  name
  logoSrc
  href
  fundraiserLink
  gwwcLink
  gwwcId
  description
  tagId
  tag {
    ...TagBasicInfo
  }
  postCount
  baseScore
  score
  extendedScore
  voteCount
  currentUserVote
  currentUserExtendedVote
}

fragment ElectionCandidateSimple on ElectionCandidate {
  _id
  name
  logoSrc
  href
  fundraiserLink
  description
}

fragment ElectionCandidatesDefaultFragment on ElectionCandidate {
  _id
  schemaVersion
  createdAt
  legacyData
  electionName
  name
  logoSrc
  href
  fundraiserLink
  gwwcLink
  gwwcId
  description
  userId
  postCount
  tagId
  isElectionFundraiser
  amountRaised
  targetAmount
  voteCount
  baseScore
  extendedScore
  score
  afBaseScore
  afExtendedScore
  afVoteCount
}

fragment ElectionVoteInfo on ElectionVote {
  _id
  electionName
  userId
  compareState
  vote
  submittedAt
  submissionComments
  userExplanation
  userOtherComments
}

fragment ElectionVoteRecentDiscussion on ElectionVote {
  _id
  electionName
  submittedAt
}

fragment ElectionVotesDefaultFragment on ElectionVote {
  _id
  schemaVersion
  createdAt
  legacyData
  electionName
  userId
  compareState
  vote
  submittedAt
  submissionComments
  userExplanation
  userOtherComments
}

fragment ElicitQuestionFragment on ElicitQuestion {
  _id
  title
  notes
  resolution
  resolvesBy
}

fragment ElicitQuestionPredictionsDefaultFragment on ElicitQuestionPrediction {
  _id
  prediction
  createdAt
  notes
  userId
  sourceUrl
  sourceId
  binaryQuestionId
  isDeleted
}

fragment ElicitQuestionsDefaultFragment on ElicitQuestion {
  _id
  schemaVersion
  createdAt
  legacyData
  title
  notes
  resolution
  resolvesBy
}

fragment EmailTokensDefaultFragment on EmailTokens {
  _id
  schemaVersion
  createdAt
  legacyData
}

fragment ExplorePageTagFragment on Tag {
  ...TagFragment
  contributors(limit: $contributorsLimit) {
    totalCount
    contributors {
      user {
        ...UsersMinimumInfo
      }
      contributionScore
      currentAttributionCharCount
      numCommits
      voteCount
    }
  }
  legacyData
}

fragment FeaturedResourcesDefaultFragment on FeaturedResource {
  _id
  schemaVersion
  createdAt
  legacyData
  title
  body
  ctaText
  ctaUrl
  expiresAt
}

fragment FeaturedResourcesFragment on FeaturedResource {
  _id
  title
  body
  ctaText
  ctaUrl
  expiresAt
}

fragment FeedCommentThreadFragment on FeedCommentThread {
  _id
  commentMetaInfos
  comments {
    ...UltraFeedComment
  }
}

fragment FeedPostFragment on FeedPost {
  _id
  postMetaInfo
  post {
    ...PostsListWithVotes
  }
}

fragment FeedSpotlightFragment on FeedSpotlightItem {
  _id
  spotlight {
    ...SpotlightDisplay
  }
}

fragment FieldChangeFragment on FieldChange {
  _id
  createdAt
  userId
  changeGroup
  documentId
  fieldName
  oldValue
  newValue
}

fragment FieldChangesDefaultFragment on FieldChange {
  _id
  schemaVersion
  createdAt
  legacyData
  userId
  changeGroup
  documentId
  fieldName
  oldValue
  newValue
}

fragment ForumEventsDefaultFragment on ForumEvent {
  _id
  schemaVersion
  createdAt
  legacyData
  frontpageDescription_latest
  frontpageDescriptionMobile_latest
  postPageDescription_latest
  title
  startDate
  endDate
  darkColor
  lightColor
  bannerTextColor
  contrastColor
  tagId
  postId
  bannerImageId
  includesPoll
  isGlobal
  eventFormat
  pollQuestion_latest
  pollAgreeWording
  pollDisagreeWording
  maxStickersPerUser
  customComponent
  commentPrompt
  publicData
}

fragment ForumEventsDisplay on ForumEvent {
  ...ForumEventsMinimumInfo
  publicData
  voteCount

  post {
    ...PostsMinimumInfo
  }
  tag {
    ...TagBasicInfo
  }
  frontpageDescription {
    _id
    html
  }
  frontpageDescriptionMobile {
    _id
    html
  }
  postPageDescription {
    _id
    html
  }
  pollQuestion {
    _id
    html
    plaintextMainText
  }
}

fragment ForumEventsEdit on ForumEvent {
  ...ForumEventsMinimumInfo
  frontpageDescription {
    ...RevisionEdit
  }
  frontpageDescriptionMobile {
    ...RevisionEdit
  }
  postPageDescription {
    ...RevisionEdit
  }
  pollQuestion {
    ...RevisionEdit
  }
}

fragment ForumEventsMinimumInfo on ForumEvent {
  _id
  title
  startDate
  endDate
  darkColor
  lightColor
  bannerTextColor
  contrastColor
  tagId
  postId
  bannerImageId
  eventFormat
  customComponent
  commentPrompt
  isGlobal

  pollAgreeWording
  pollDisagreeWording

  maxStickersPerUser
}

fragment GardenCodeFragment on GardenCode {
  _id
  code
  title
  userId
  deleted
  slug
  startTime
  endTime
  fbLink
  type
  afOnly
  contents {
    ...RevisionDisplay
  }
}

fragment GardenCodeFragmentEdit on GardenCode {
  _id
  code
  title
  userId
  deleted
  slug
  startTime
  endTime
  fbLink
  type
  afOnly
  contents {
    ...RevisionEdit
  }
}

fragment GardenCodesDefaultFragment on GardenCode {
  _id
  schemaVersion
  createdAt
  legacyData
  contents_latest
  pingbacks
  slug
  code
  title
  userId
  startTime
  endTime
  fbLink
  type
  hidden
  deleted
  afOnly
}

fragment GoogleServiceAccountSessionAdminInfo on GoogleServiceAccountSession {
  _id
  email
  estimatedExpiry
}

fragment GoogleServiceAccountSessionInfo on GoogleServiceAccountSession {
  _id
  email
}

fragment GoogleServiceAccountSessionsDefaultFragment on GoogleServiceAccountSession {
  _id
  schemaVersion
  createdAt
  legacyData
  email
  estimatedExpiry
  active
  revoked
}

fragment HighlightWithHash on Post {
  _id
  contents {
    _id
    htmlHighlightStartingAtHash(hash: $hash)
  }
}

fragment ImagesDefaultFragment on Images {
  _id
  schemaVersion
  createdAt
  legacyData
}

fragment JargonTerms on JargonTerm {
  _id
  postId
  term
  contents {
    ...RevisionEdit
  }
  humansAndOrAIEdited
  approved
  deleted
  altTerms
}

fragment JargonTermsDefaultFragment on JargonTerm {
  _id
  schemaVersion
  createdAt
  legacyData
  contents_latest
  postId
  term
  approved
  deleted
  altTerms
}

fragment JargonTermsPost on JargonTerm {
  _id
  term
  humansAndOrAIEdited
  approved
  deleted
  altTerms
  contents {
    ...RevisionDisplay
  }
}

fragment JargonTermsWithPostInfo on JargonTerm {
  ...JargonTerms
  post {
    ...PostsMinimumInfo
  }
}

fragment LWEventsDefaultFragment on LWEvent {
  _id
  schemaVersion
  createdAt
  legacyData
  userId
  name
  documentId
  important
  properties
  intercom
}

fragment LegacyDataDefaultFragment on LegacyData {
  _id
  schemaVersion
  createdAt
  legacyData
}

fragment LlmConversationsDefaultFragment on LlmConversation {
  _id
  schemaVersion
  createdAt
  legacyData
  userId
  title
  model
  systemPrompt
  deleted
}

fragment LlmConversationsFragment on LlmConversation {
  _id
  userId
  title
  createdAt
  lastUpdatedAt
  deleted
}

fragment LlmConversationsViewingPageFragment on LlmConversation {
  ...LlmConversationsFragment
  totalCharacterCount
  user {
    ...UsersMinimumInfo
  }
}

fragment LlmConversationsWithMessagesFragment on LlmConversation {
  ...LlmConversationsFragment
  messages {
    ...LlmMessagesFragment
  }
}

fragment LlmMessagesDefaultFragment on LlmMessage {
  _id
  schemaVersion
  createdAt
  legacyData
  userId
  conversationId
  role
  content
}

fragment LlmMessagesFragment on LlmMessage {
  _id
  userId
  conversationId
  role
  content
  createdAt
}

fragment LocalgroupsDefaultFragment on Localgroup {
  _id
  schemaVersion
  createdAt
  legacyData
  contents_latest
  name
  nameInAnotherLanguage
  organizerIds
  lastActivity
  types
  categories
  isOnline
  mongoLocation
  googleLocation
  location
  contactInfo
  facebookLink
  facebookPageLink
  meetupLink
  slackLink
  website
  bannerImageId
  inactive
  deleted
}

fragment ManifoldProbabilitiesCachesDefaultFragment on ManifoldProbabilitiesCache {
  _id
  schemaVersion
  createdAt
  legacyData
  marketId
  probability
  isResolved
  year
  lastUpdated
  url
}

fragment MembersOfGroupFragment on Subscription {
  user {
    ...UsersMinimumInfo
  }
}

fragment MessagesDefaultFragment on Message {
  _id
  schemaVersion
  createdAt
  legacyData
  contents_latest
  userId
  conversationId
  noEmail
}

fragment MigrationsDefaultFragment on Migration {
  _id
  schemaVersion
  createdAt
  legacyData
}

fragment ModerationTemplateFragment on ModerationTemplate {
  _id
  name
  collectionName
  order
  deleted
  contents {
    ...RevisionEdit
  }
}

fragment ModerationTemplatesDefaultFragment on ModerationTemplate {
  _id
  schemaVersion
  createdAt
  legacyData
  contents_latest
  name
  collectionName
  order
  deleted
}

fragment ModeratorActionDisplay on ModeratorAction {
  _id
  user {
    ...UsersMinimumInfo
  }
  userId
  type
  active
  createdAt
  endedAt
}

fragment ModeratorActionsDefaultFragment on ModeratorAction {
  _id
  schemaVersion
  createdAt
  legacyData
  userId
  type
  endedAt
}

fragment ModeratorClientIDInfo on ClientId {
  _id
  clientId
  createdAt
  firstSeenReferrer
  firstSeenLandingPage
  users {
    ...UsersMinimumInfo
  }
}

fragment MultiDocumentContentDisplay on MultiDocument {
  ...MultiDocumentMinimumInfo
  tableOfContents
  textLastUpdatedAt
  contents {
    ...RevisionEdit
  }
}

fragment MultiDocumentEdit on MultiDocument {
  ...MultiDocumentContentDisplay
  arbitalLinkedPages {
    ...ArbitalLinkedPagesFragment
  }
  summaries {
    ...MultiDocumentContentDisplay
  }
  textLastUpdatedAt
}

fragment MultiDocumentMinimumInfo on MultiDocument {
  _id
  parentDocumentId
  collectionName
  fieldName
  userId
  slug
  oldSlugs
  title
  tabTitle
  tabSubtitle
  preview
  index
  deleted
  createdAt
  legacyData

  baseScore
  extendedScore
  score
  afBaseScore
  afExtendedScore
  voteCount
  currentUserVote
  currentUserExtendedVote
}

fragment MultiDocumentParentDocument on MultiDocument {
  ...MultiDocumentEdit
  parentTag {
    ...TagHistoryFragment
  }
}

fragment MultiDocumentRevision on MultiDocument {
  ...MultiDocumentMinimumInfo
  contents(version: $version) {
    ...RevisionEdit
  }
  tableOfContents(version: $version)
}

fragment MultiDocumentWithContributors on MultiDocument {
  ...MultiDocumentEdit
  contributors {
    totalCount
    contributors {
      user {
        ...UsersMinimumInfo
      }
      currentAttributionCharCount
    }
  }
}

fragment MultiDocumentWithContributorsRevision on MultiDocument {
  ...MultiDocumentRevision
  contributors(version: $version) {
    totalCount
    contributors {
      user {
        ...UsersMinimumInfo
      }
      currentAttributionCharCount
      contributionScore
    }
  }
  arbitalLinkedPages {
    ...ArbitalLinkedPagesFragment
  }
  textLastUpdatedAt
}

fragment MultiDocumentsDefaultFragment on MultiDocument {
  _id
  schemaVersion
  createdAt
  legacyData
  contents_latest
  pingbacks
  slug
  oldSlugs
  title
  preview
  tabTitle
  tabSubtitle
  userId
  parentDocumentId
  collectionName
  fieldName
  index
  contributionStats
  htmlWithContributorAnnotations
  deleted
  voteCount
  baseScore
  extendedScore
  score
  afBaseScore
  afExtendedScore
  afVoteCount
}

fragment NotificationsDefaultFragment on Notification {
  _id
  schemaVersion
  createdAt
  legacyData
  userId
  documentId
  documentType
  extraData
  link
  title
  message
  type
  deleted
  viewed
  emailed
  waitingForBatch
}

fragment NotificationsList on Notification {
  _id
  documentId
  documentType
  deleted
  userId
  createdAt
  link
  message
  type
  viewed
  extraData
}

fragment PageCacheDefaultFragment on PageCacheEntry {
  _id
  schemaVersion
  createdAt
  legacyData
}

fragment PetrovDayActionInfo on PetrovDayAction {
  _id
  createdAt
  userId
  actionType
  data
}

fragment PetrovDayActionsDefaultFragment on PetrovDayAction {
  _id
  schemaVersion
  createdAt
  legacyData
  actionType
  data
  userId
}

fragment PetrovDayLaunchInfo on PetrovDayLaunch {
  _id
  createdAt
  launchCode
  userId
}

fragment PetrovDayLaunchsDefaultFragment on PetrovDayLaunch {
  _id
  schemaVersion
  createdAt
  legacyData
  launchCode
  hashedLaunchCode
  userId
}

fragment PodcastEpisodeFull on PodcastEpisode {
  _id
  podcastId
  title
  episodeLink
  externalEpisodeId
}

fragment PodcastEpisodesDefaultFragment on PodcastEpisode {
  _id
  schemaVersion
  createdAt
  legacyData
  podcastId
  title
  episodeLink
  externalEpisodeId
}

fragment PodcastSelect on Podcast {
  _id
  title
}

fragment PodcastsDefaultFragment on Podcast {
  _id
  schemaVersion
  createdAt
  legacyData
  title
  applePodcastLink
  spotifyPodcastLink
}

fragment PostEmbeddingsDefaultFragment on PostEmbedding {
  _id
  schemaVersion
  createdAt
  legacyData
  postId
  postHash
  lastGeneratedAt
  model
  embeddings
}

fragment PostForReviewWinnerItem on Post {
  _id
  spotlight {
    _id
  }
  reviewWinner {
    _id
    category
  }
}

fragment PostRecommendationsDefaultFragment on PostRecommendation {
  _id
  schemaVersion
  createdAt
  legacyData
  userId
  clientId
  postId
  strategyName
  strategySettings
  recommendationCount
  lastRecommendedAt
  clickedAt
}

fragment PostRelationsDefaultFragment on PostRelation {
  _id
  schemaVersion
  createdAt
  legacyData
  type
  sourcePostId
  targetPostId
  order
}

fragment PostSequenceNavigation on Post {
  # Prev/next sequence navigation
  sequence(sequenceId: $sequenceId) {
    ...SequencesPageFragment
  }
  prevPost(sequenceId: $sequenceId) {
    ...PostsListWithVotes
    sequence(sequenceId: $sequenceId, prevOrNext: "prev") {
      _id
    }
  }
  nextPost(sequenceId: $sequenceId) {
    ...PostsListWithVotes
    sequence(sequenceId: $sequenceId, prevOrNext: "next") {
      _id
    }
  }
}

fragment PostSideComments on Post {
  _id
  sideComments
  sideCommentsCache {
    ...SideCommentCacheMinimumInfo
  }
}

fragment PostViewTimesDefaultFragment on PostViewTime {
  _id
  schemaVersion
  createdAt
  legacyData
}

fragment PostViewsDefaultFragment on PostViews {
  _id
  schemaVersion
  createdAt
  legacyData
}

fragment PostWithDialogueMessage on Post {
  _id
  dialogueMessageContents(dialogueMessageId: $dialogueMessageId)
}

fragment PostWithGeneratedSummary on Post {
  _id
  languageModelSummary
}

fragment PostsAuthors on Post {
  user {
    ...UsersMinimumInfo
    profileImageId
      
    # Author moderation info
    moderationStyle
    bannedUserIds
    moderatorAssistance
  }
  coauthors {
    ...UsersMinimumInfo
  }
}

fragment PostsBase on Post {
  ...PostsMinimumInfo
    
  # Core fields
  url
  postedAt
  createdAt
  sticky
  metaSticky
  stickyPriority
  status
  frontpageDate
  meta
  deletedDraft
  postCategory
  tagRelevance

  shareWithUsers
  sharingSettings
  linkSharingKey

  contents_latest
  commentCount
  voteCount
  baseScore
  extendedScore
  emojiReactors
  unlisted
  score
  lastVisitedAt
  isFuture
  isRead
  lastCommentedAt
  lastCommentPromotedAt
  canonicalCollectionSlug
  curatedDate
  commentsLocked
  commentsLockedToAccountsCreatedAfter
  debate

  # questions
  question
  hiddenRelatedQuestion
  originalPostRelationSourceId

  userId
    
  # Local Event data
  location
  googleLocation
  onlineEvent
  globalEvent
  startTime
  endTime
  localStartTime
  localEndTime
  eventRegistrationLink
  joinEventLink
  facebookLink
  meetupLink
  website
  contactInfo
  isEvent
  eventImageId
  eventType
  types
  groupId

  # Review data 
  reviewedByUserId
  suggestForCuratedUserIds
  suggestForCuratedUsernames
  reviewForCuratedUserId
  authorIsUnreviewed

  # Alignment Forum
  afDate
  suggestForAlignmentUserIds
  reviewForAlignmentUserId
  afBaseScore
  afExtendedScore
  afCommentCount
  afLastCommentedAt
  afSticky
    
  hideAuthor
  moderationStyle
  ignoreRateLimits

  submitToFrontpage
  shortform
  onlyVisibleToLoggedIn
  onlyVisibleToEstablishedAccounts

  reviewCount
  reviewVoteCount
  positiveReviewVoteCount
  manifoldReviewMarketId

  annualReviewMarketProbability
  annualReviewMarketIsResolved
  annualReviewMarketYear
  annualReviewMarketUrl

  group {
    _id
    name
    organizerIds
  }
  rsvpCounts

  podcastEpisodeId
  forceAllowType3Audio

  # deprecated
  nominationCount2019
  reviewCount2019

  votingSystem
    
  disableRecommendation
}

fragment PostsBestOfList on Post {
  ...PostsListWithVotes
  podcastEpisode {
    _id
    title
    podcast {
      _id
      title
      applePodcastLink
      spotifyPodcastLink
    }
    episodeLink
    externalEpisodeId
  }
  socialPreviewData {
    _id
    text
    imageUrl
  }
  firstVideoAttribsForPreview
}

fragment PostsDefaultFragment on Post {
  _id
  schemaVersion
  createdAt
  legacyData
  contents_latest
  pingbacks
  moderationGuidelines_latest
  customHighlight_latest
  slug
  postedAt
  modifiedAt
  url
  postCategory
  title
  viewCount
  lastCommentedAt
  clickCount
  deletedDraft
  status
  isFuture
  sticky
  stickyPriority
  userIP
  userAgent
  referrer
  author
  userId
  question
  authorIsUnreviewed
  readTimeMinutesOverride
  submitToFrontpage
  hiddenRelatedQuestion
  originalPostRelationSourceId
  shortform
  canonicalSource
  nominationCount2018
  nominationCount2019
  reviewCount2018
  reviewCount2019
  reviewCount
  reviewVoteCount
  positiveReviewVoteCount
  manifoldReviewMarketId
  reviewVoteScoreAF
  reviewVotesAF
  reviewVoteScoreHighKarma
  reviewVotesHighKarma
  reviewVoteScoreAllKarma
  reviewVotesAllKarma
  finalReviewVoteScoreHighKarma
  finalReviewVotesHighKarma
  finalReviewVoteScoreAllKarma
  finalReviewVotesAllKarma
  finalReviewVoteScoreAF
  finalReviewVotesAF
  lastCommentPromotedAt
  tagRelevance
  noIndex
  rsvps
  activateRSVPs
  nextDayReminderSent
  onlyVisibleToLoggedIn
  onlyVisibleToEstablishedAccounts
  hideFromRecentDiscussions
  votingSystem
  podcastEpisodeId
  forceAllowType3Audio
  legacy
  legacyId
  legacySpam
  feedId
  feedLink
  curatedDate
  metaDate
  suggestForCuratedUserIds
  frontpageDate
  autoFrontpage
  collectionTitle
  hasCoauthorPermission
  socialPreviewImageId
  socialPreviewImageAutoUrl
  canonicalSequenceId
  canonicalCollectionSlug
  canonicalBookId
  canonicalNextPostSlug
  canonicalPrevPostSlug
  unlisted
  disableRecommendation
  defaultRecommendation
  hideFromPopularComments
  draft
  wasEverUndrafted
  meta
  hideFrontpageComments
  maxBaseScore
  scoreExceeded2Date
  scoreExceeded30Date
  scoreExceeded45Date
  scoreExceeded75Date
  scoreExceeded125Date
  scoreExceeded200Date
  bannedUserIds
  commentsLocked
  commentsLockedToAccountsCreatedAfter
  organizerIds
  groupId
  eventType
  isEvent
  reviewedByUserId
  reviewForCuratedUserId
  startTime
  localStartTime
  endTime
  localEndTime
  eventRegistrationLink
  joinEventLink
  onlineEvent
  globalEvent
  mongoLocation
  googleLocation
  location
  contactInfo
  facebookLink
  meetupLink
  website
  eventImageId
  types
  metaSticky
  sharingSettings
  shareWithUsers
  linkSharingKey
  linkSharingKeyUsedBy
  commentSortOrder
  hideAuthor
  sideCommentVisibility
  disableSidenotes
  moderationStyle
  ignoreRateLimits
  hideCommentKarma
  commentCount
  topLevelCommentCount
  debate
  collabEditorDialogue
  mostRecentPublishedDialogueResponseDate
  rejected
  rejectedReason
  rejectedByUserId
  subforumTagId
  af
  afDate
  afCommentCount
  afLastCommentedAt
  afSticky
  suggestForAlignmentUserIds
  reviewForAlignmentUserId
  agentFoundationsId
  swrCachingEnabled
  generateDraftJargon
  voteCount
  baseScore
  extendedScore
  score
  afBaseScore
  afExtendedScore
  afVoteCount
}

fragment PostsDetails on Post {
  ...PostsListBase

  canonicalSource
  noIndex
  viewCount
  tags {
    ...TagPreviewFragment
  }
  socialPreviewData {
    _id
    text
    imageUrl
  }
    
  # Tags
  tagRelevance
    
  # Posts-page display options
  commentSortOrder
  sideCommentVisibility
    
  # Sequence navigation
  collectionTitle
  canonicalPrevPostSlug
  canonicalNextPostSlug
  canonicalSequenceId
  canonicalBookId
  canonicalSequence {
    _id
    title
  }
  canonicalBook {
    _id
    title
  }
  canonicalCollection {
    _id
    title
  }

  # Podcast
  podcastEpisode {
    _id
    title
    podcast {
      _id
      title
      applePodcastLink
      spotifyPodcastLink
    }
    episodeLink
    externalEpisodeId
  }

  # Moderation stuff
  bannedUserIds
  moderationStyle
    
  # Voting
  currentUserVote
  currentUserExtendedVote
    
  # RSS metadata
  feedLink
  feed {
    ...RSSFeedMinimumInfo
  }
    
  # Related Questions
  sourcePostRelations {
    _id
    sourcePostId
    sourcePost {
      ...PostsListWithVotes
    }
    order
  }
  targetPostRelations {
    _id
    sourcePostId
    targetPostId
    targetPost {
      ...PostsListWithVotes
    }
    order
  }
    
  # Events
  rsvps
  activateRSVPs

  # Crossposting
  fmCrosspost {
    isCrosspost
    hostedHere
    foreignPostId
  }

  # Jargon Terms
  glossary {
    ...JargonTermsPost
  }
}

fragment PostsEdit on Post {
  ...PostsDetails
  ...PostSideComments
  myEditorAccess
  version
  coauthorStatuses {
    userId
    confirmed
    requested
  }
  readTimeMinutesOverride
  fmCrosspost {
    isCrosspost
    hostedHere
    foreignPostId
  }
  hideFromRecentDiscussions
  hideFromPopularComments
  moderationGuidelines {
    ...RevisionEdit
  }
  customHighlight {
    ...RevisionEdit
  }
  tableOfContents
  subforumTagId
  socialPreviewImageId
  socialPreview {
    imageId
    text
  }
  socialPreviewData {
    _id
    imageId
    text
  }
  user {
    ...UsersMinimumInfo
    moderationStyle
    bannedUserIds
    moderatorAssistance
  }
  usersSharedWith {
    ...UsersMinimumInfo
  }
  coauthors {
    ...UsersMinimumInfo
  }
  generateDraftJargon
}

fragment PostsEditMutationFragment on Post {
  ...PostsEdit
  contents {
    ...RevisionEdit
  }
}

fragment PostsEditQueryFragment on Post {
  ...PostsEdit
  contents(version: $version) {
    ...RevisionEdit
  }
}

fragment PostsExpandedHighlight on Post {
  _id
  contents {
    _id
    html
    wordCount
  }
}

fragment PostsForAutocomplete on Post {
  _id
  title
  userId
  baseScore
  extendedScore
  user {
    ...UsersMinimumInfo
  }
  contents {
    markdown
  }
}

fragment PostsHTML on Post {
  _id
  contents {
    ...RevisionHTML
  }
}

fragment PostsList on Post {
  ...PostsListBase
  deletedDraft
  contents {
    _id
    htmlHighlight
    plaintextDescription
    wordCount
    version
  }
  fmCrosspost {
    isCrosspost
    hostedHere
    foreignPostId
  }
}

fragment PostsListBase on Post {
  ...PostsBase
  ...PostsAuthors
  readTimeMinutes
  rejectedReason
  customHighlight {
    _id
    html
    plaintextDescription
  }
  lastPromotedComment {
    _id
    user {
      ...UsersMinimumInfo
    }
  }
  bestAnswer {
    ...CommentsList
  }
  tags {
    ...TagBasicInfo
  }
  socialPreviewData {
    _id
    imageUrl
  }

  feedId
  totalDialogueResponseCount
  unreadDebateResponseCount
  dialogTooltipPreview
  disableSidenotes
}

fragment PostsListTag on Post {
  ...PostsList
  tagRel(tagId: $tagId) {
    ...WithVoteTagRel
  }
}

fragment PostsListTagWithVotes on Post {
  ...PostsListWithVotes
  tagRel(tagId: $tagId) {
    ...WithVoteTagRel
  }
}

fragment PostsListWithVotes on Post {
  ...PostsList
  currentUserVote
  currentUserExtendedVote
}

fragment PostsListWithVotesAndSequence on Post {
  ...PostsListWithVotes
  canonicalSequence {
    ...SequencesPageFragment
  }
}

fragment PostsMinimumInfo on Post {
  _id
  slug
  title
  draft
  shortform
  hideCommentKarma
  af
  currentUserReviewVote {
    _id
    qualitativeScore
    quadraticScore
  }
  userId
  coauthorStatuses {
    userId
    confirmed
    requested
  }
  hasCoauthorPermission
  rejected
  debate
  collabEditorDialogue
}

fragment PostsModerationGuidelines on Post {
  ...PostsMinimumInfo
  frontpageDate
  user {
    _id
    displayName
    moderationStyle
  }
  moderationStyle
  moderationGuidelines {
    _id
    html
    originalContents {
      type
      data
    }
  }
}

fragment PostsOriginalContents on Post {
  _id
  contents {
    _id
    originalContents {
      type
      data
    }
  }
}

fragment PostsPage on Post {
  ...PostsDetails
  version
  contents {
    ...RevisionDisplay
  }
  customHighlight {
    ...RevisionDisplay
  }
  myEditorAccess
}

fragment PostsPlaintextDescription on Post {
  _id
  contents {
    _id
    plaintextDescription
  }
}

fragment PostsRSSFeed on Post {
  ...PostsPage
  scoreExceeded2Date
  scoreExceeded30Date
  scoreExceeded45Date
  scoreExceeded75Date
  scoreExceeded125Date
  scoreExceeded200Date
  metaDate
}

fragment PostsRecentDiscussion on Post {
  ...PostsListWithVotes
  recentComments(commentsLimit: $commentsLimit, maxAgeHours: $maxAgeHours, af: $af) {
    ...CommentsList
  }
}

fragment PostsReviewVotingList on Post {
  ...PostsListWithVotes
  reviewVoteScoreAllKarma
  reviewVotesAllKarma
  reviewVoteScoreHighKarma
  reviewVotesHighKarma
  reviewVoteScoreAF
  reviewVotesAF
}

fragment PostsRevision on Post {
  ...PostsDetails

  # Content & Revisions
  version
  contents(version: $version) {
    ...RevisionDisplay
  }
  revisions {
    ...RevisionMetadata
  }
}

fragment PostsRevisionEdit on Post {
  ...PostsDetails

  # Content & Revisions
  version
  contents(version: $version) {
    ...RevisionEdit
  }
  revisions {
    ...RevisionMetadata
  }
}

fragment PostsRevisionsList on Post {
  _id
  revisions {
    ...RevisionMetadata
  }
}

fragment PostsTopItemInfo on Post {
  ...PostsMinimumInfo
  ...PostsAuthors
  isRead
  contents {
    _id
    htmlHighlight
    wordCount
    version
  }
  customHighlight {
    _id
    html
  }
  tags {
    ...TagPreviewFragment
  }
  reviewWinner {
    ...ReviewWinnerTopPostsPage
  }
  spotlight {
    ...SpotlightReviewWinner
  }
  reviews {
    ...CommentsList
  }
  finalReviewVoteScoreHighKarma
}

fragment PostsTwitterAdmin on Post {
  ...PostsListWithVotes
  user {
    ...UsersSocialMediaInfo
  }
  coauthors {
    ...UsersSocialMediaInfo
  }
}

fragment PostsWithNavigation on Post {
  ...PostsPage
  ...PostSequenceNavigation
    
  tableOfContents
  reviewWinner {
    ...ReviewWinnerAll
  }
}

fragment PostsWithNavigationAndRevision on Post {
  ...PostsRevision
  ...PostSequenceNavigation
  customHighlight {
    ...RevisionDisplay
  }
    
  tableOfContentsRevision(version: $version)
  reviewWinner {
    ...ReviewWinnerAll
  }
}

fragment PostsWithVotes on Post {
  ...PostsBase
  currentUserVote
  currentUserExtendedVote
}

fragment RSSFeedMinimumInfo on RSSFeed {
  _id
  userId
  user {
    ...UsersMinimumInfo
  }
  createdAt
  ownedByUser
  displayFullContent
  nickname
  url
  importAsDraft
}

fragment RSSFeedMutationFragment on RSSFeed {
  _id
  userId
  ownedByUser
  displayFullContent
  nickname
  url
  importAsDraft
}

fragment RSSFeedsDefaultFragment on RSSFeed {
  _id
  schemaVersion
  createdAt
  legacyData
  userId
  ownedByUser
  displayFullContent
  nickname
  url
  status
  rawFeed
  setCanonicalUrl
  importAsDraft
}

fragment ReadStatusesDefaultFragment on ReadStatus {
  _id
  schemaVersion
  createdAt
  legacyData
}

fragment RecentDiscussionRevisionTagFragment on Revision {
  ...RevisionHistoryEntry
  tag {
    ...TagRecentDiscussion
  }
}

fragment RecommendationsCachesDefaultFragment on RecommendationsCache {
  _id
  schemaVersion
  createdAt
  legacyData
  userId
  postId
  source
  scenario
  attributionId
  ttlMs
}

fragment ReportsDefaultFragment on Report {
  _id
  schemaVersion
  createdAt
  legacyData
  userId
  reportedUserId
  commentId
  postId
  link
  claimedUserId
  description
  closedAt
  markedAsSpam
  reportedAsSpam
}

fragment ReviewVotesDefaultFragment on ReviewVote {
  _id
  schemaVersion
  createdAt
  legacyData
  userId
  postId
  qualitativeScore
  quadraticScore
  comment
  year
  dummy
  reactions
}

fragment ReviewWinnerAll on ReviewWinner {
  _id
  category
  curatedOrder
  postId
  reviewYear
  reviewRanking
  reviewWinnerArt {
    ...ReviewWinnerArtImages
  }
  competitorCount
}

fragment ReviewWinnerAnnouncement on ReviewWinner {
  _id
  category
  curatedOrder
  reviewYear
  reviewRanking
  competitorCount
  postId
  post {
    _id
    title
    slug
  }
}

fragment ReviewWinnerArtImages on ReviewWinnerArt {
  _id
  postId
  splashArtImagePrompt
  splashArtImageUrl
  activeSplashArtCoordinates {
    ...SplashArtCoordinatesEdit
  }
}

fragment ReviewWinnerArtsDefaultFragment on ReviewWinnerArt {
  _id
  schemaVersion
  createdAt
  legacyData
  postId
  splashArtImagePrompt
  splashArtImageUrl
}

fragment ReviewWinnerEditDisplay on ReviewWinner {
  _id
  postId
  reviewYear
  curatedOrder
  reviewRanking
}

fragment ReviewWinnerTopPostsDisplay on ReviewWinner {
  _id
  postId
  post {
    ...PostsTopItemInfo
  }
  reviewYear
  curatedOrder
  reviewRanking
}

fragment ReviewWinnerTopPostsPage on ReviewWinner {
  _id
  category
  curatedOrder
  reviewYear
  reviewRanking
  reviewWinnerArt {
    splashArtImageUrl
    activeSplashArtCoordinates {
      ...SplashArtCoordinatesEdit
    }
  }
}

fragment ReviewWinnersDefaultFragment on ReviewWinner {
  _id
  schemaVersion
  createdAt
  legacyData
  postId
  reviewYear
  category
  curatedOrder
  reviewRanking
  isAI
}

fragment RevisionDisplay on Revision {
  _id
  version
  updateType
  editedAt
  userId
  html
  commitMessage
  wordCount
  htmlHighlight
  plaintextDescription
}

fragment RevisionEdit on Revision {
  ...RevisionDisplay
  originalContents {
    type
    data
  }
  markdown
  draftJS
  ckEditorMarkup
}

fragment RevisionHTML on Revision {
  _id
  html
}

fragment RevisionHistoryEntry on Revision {
  ...RevisionMetadata
  documentId
  collectionName
  changeMetrics
  legacyData
  skipAttributions
  user {
    ...UsersMinimumInfo
  }
}

fragment RevisionHistorySummaryEdit on Revision {
  ...RevisionHistoryEntry
  summary {
    ...MultiDocumentMinimumInfo
    parentTag {
      _id
      name
    }
    parentLens {
      _id
      title
      tabTitle
      tabSubtitle
    }
  }
}

fragment RevisionMetadata on Revision {
  _id
  version
  editedAt
  commitMessage
  userId
    
  score
  baseScore
  extendedScore
  voteCount
  currentUserVote
  currentUserExtendedVote
}

fragment RevisionMetadataWithChangeMetrics on Revision {
  ...RevisionMetadata
  changeMetrics
  user {
    ...UsersMinimumInfo
  }
}

fragment RevisionTagFragment on Revision {
  ...RevisionHistoryEntry
  tag {
    ...TagHistoryFragment
  }
  lens {
    ...MultiDocumentParentDocument
  }
}

fragment RevisionsDefaultFragment on Revision {
  _id
  schemaVersion
  createdAt
  legacyData
  documentId
  collectionName
  fieldName
  editedAt
  updateType
  version
  commitMessage
  userId
  draft
  html
  wordCount
  changeMetrics
  googleDocMetadata
  skipAttributions
  voteCount
  baseScore
  extendedScore
  score
  afBaseScore
  afExtendedScore
  afVoteCount
}

fragment SequenceContinueReadingFragment on Sequence {
  _id
  title
  gridImageId
  canonicalCollectionSlug
}

fragment SequencesDefaultFragment on Sequence {
  _id
  schemaVersion
  createdAt
  legacyData
  contents_latest
  lastUpdated
  userId
  title
  bannerImageId
  gridImageId
  hideFromAuthorPage
  draft
  isDeleted
  curatedOrder
  userProfileOrder
  canonicalCollectionSlug
  hidden
  noindex
  af
}

fragment SequencesEdit on Sequence {
  ...SequencesPageFragment
  contents { 
    ...RevisionEdit
  }
}

fragment SequencesPageFragment on Sequence {
  ...SequencesPageTitleFragment
  createdAt
  userId
  user {
    ...UsersMinimumInfo
  }
  contents {
    ...RevisionDisplay
  }
  gridImageId
  bannerImageId
  canonicalCollectionSlug
  draft
  isDeleted
  hidden
  hideFromAuthorPage
  noindex
  curatedOrder
  userProfileOrder
  af
  postsCount
  readPostsCount
}

fragment SequencesPageTitleFragment on Sequence {
  _id
  title
  canonicalCollectionSlug
  canonicalCollection {
    _id
    title
  }
}

fragment SequencesPageWithChaptersFragment on Sequence {
  ...SequencesPageFragment
  chapters {
    ...ChaptersFragment
  }
}

fragment SessionsDefaultFragment on Session {
  _id
  session
  expires
  lastModified
}

fragment SharedUserBooleans on User {
  taggingDashboardCollapsed
  usernameUnset
}

fragment ShortformComments on Comment {
  ...CommentsList
  post {
    ...PostsMinimumInfo
  }
  relevantTags {
    ...TagPreviewFragment
  }
}

fragment ShortformRecentDiscussion on Post {
  ...PostsListWithVotes
  recentComments(commentsLimit: $commentsLimit, maxAgeHours: $maxAgeHours, af: $af) {
    ...CommentsListWithTopLevelComment
  }
}

fragment SideCommentCacheMinimumInfo on SideCommentCache {
  _id
  postId
  annotatedHtml
  commentsByBlock
  version
  createdAt
}

fragment SideCommentCachesDefaultFragment on SideCommentCache {
  _id
  schemaVersion
  createdAt
  legacyData
}

fragment SplashArtCoordinates on SplashArtCoordinate {
  _id
  reviewWinnerArtId
  leftXPct
  leftYPct
  leftHeightPct
  leftWidthPct
  leftFlipped
  middleXPct
  middleYPct
  middleHeightPct
  middleWidthPct
  middleFlipped
  rightXPct
  rightYPct
  rightHeightPct
  rightWidthPct
  rightFlipped
}

fragment SplashArtCoordinatesDefaultFragment on SplashArtCoordinate {
  _id
  schemaVersion
  createdAt
  legacyData
  reviewWinnerArtId
  leftXPct
  leftYPct
  leftHeightPct
  leftWidthPct
  leftFlipped
  middleXPct
  middleYPct
  middleHeightPct
  middleWidthPct
  middleFlipped
  rightXPct
  rightYPct
  rightHeightPct
  rightWidthPct
  rightFlipped
}

fragment SplashArtCoordinatesEdit on SplashArtCoordinate {
  ...SplashArtCoordinates
  createdAt
}

fragment SpotlightDisplay on Spotlight {
  ...SpotlightMinimumInfo
  post {
    ...PostsMinimumInfo
    user {
      _id
      displayName
      slug
    }
    reviews {
      ...CommentsList
    }
  }
  sequence {
    _id
    title
    user {
      _id
      displayName
      slug
    }
  }
  tag {
    _id
    name
    slug
    user {
      _id
      displayName
      slug
    }
  }
  sequenceChapters {
    ...ChaptersFragment
  }
  description {
    html
  }
}

fragment SpotlightEditQueryFragment on Spotlight {
  ...SpotlightMinimumInfo
  description {
    ...RevisionEdit
  }
}

fragment SpotlightHeaderEventSubtitle on Spotlight {
  ...SpotlightMinimumInfo
  post {
    _id
    slug
  }
  sequence {
    _id
  }
  tag {
    _id
    slug
  }
}

fragment SpotlightMinimumInfo on Spotlight {
  _id
  documentId
  documentType
  spotlightImageId
  spotlightDarkImageId
  spotlightSplashImageUrl
  draft
  deletedDraft
  position
  lastPromotedAt
  customTitle
  customSubtitle
  subtitleUrl
  headerTitle
  headerTitleLeftColor
  headerTitleRightColor
  duration
  showAuthor
  imageFade
  imageFadeColor
}

fragment SpotlightReviewWinner on Spotlight {
  ...SpotlightMinimumInfo
  description {
    html
  }
  sequenceChapters {
    ...ChaptersFragment
  }
}

fragment SpotlightsDefaultFragment on Spotlight {
  _id
  schemaVersion
  createdAt
  legacyData
  description_latest
  documentId
  documentType
  position
  duration
  customTitle
  customSubtitle
  subtitleUrl
  headerTitle
  headerTitleLeftColor
  headerTitleRightColor
  lastPromotedAt
  spotlightSplashImageUrl
  draft
  deletedDraft
  showAuthor
  imageFade
  imageFadeColor
  spotlightImageId
  spotlightDarkImageId
}

fragment StickySubforumCommentFragment on Comment {
  ...CommentWithRepliesFragment
  tag {
    ...TagBasicInfo
  }
}

fragment SubscribedPostAndCommentsFeed on SubscribedPostAndComments {
  _id
  post {
    ...PostsList
  }
  comments {
    ...CommentsList
  }
  expandCommentIds
  postIsFromSubscribedUser
}

fragment SubscriptionState on Subscription {
  _id
  userId
  createdAt
  state
  documentId
  collectionName
  deleted
  type
}

fragment SubscriptionsDefaultFragment on Subscription {
  _id
  schemaVersion
  createdAt
  legacyData
  userId
  state
  documentId
  collectionName
  deleted
  type
}

fragment SuggestAlignmentComment on Comment {
  ...CommentsList
  post {
    ...PostsMinimumInfo
  }
  suggestForAlignmentUserIds
  suggestForAlignmentUsers {
    _id
    displayName
  }
}

fragment SuggestAlignmentPost on Post {
  ...PostsList
  suggestForAlignmentUsers {
    _id
    displayName
  }
}

fragment SuggestAlignmentUser on User {
  ...UsersMinimumInfo
  afKarma
  afPostCount
  afCommentCount
  reviewForAlignmentForumUserId
  groups
  afApplicationText
  afSubmittedApplication
}

fragment SunshineCurationPostsList on Post {
  ...PostsList
  curationNotices {
    ...CurationNoticesFragment
  }
}

fragment SunshinePostsList on Post {
  ...PostsListBase

  currentUserVote
  currentUserExtendedVote
  fmCrosspost {
    isCrosspost
    hostedHere
    foreignPostId
  }
  rejectedReason
  autoFrontpage

  contents {
    _id
    html
    htmlHighlight
    wordCount
    version

    automatedContentEvaluations {
      _id
      score
      sentenceScores {
        sentence
        score
      }
      aiChoice
      aiReasoning
      aiCoT
    }
  }

  moderationGuidelines {
    _id
    html
  }

  user {
    ...UsersMinimumInfo
    biography {
      ...RevisionDisplay
    }
    profileImageId
      
    # Author moderation info
    moderationStyle
    bannedUserIds
    moderatorAssistance
      
    moderationGuidelines {
      _id
      html
    }

    needsReview
    moderatorActions {
      ...ModeratorActionDisplay
    }
  }
}

fragment SunshineTagFragment on Tag {
  ...TagFragment
  user {
    ...UsersMinimumInfo
  }
}

fragment SunshineUsersList on User {
  ...UsersMinimumInfo
  karma
  htmlBio
  website
  createdAt
  email
  emails
  commentCount
  maxCommentCount
  postCount
  maxPostCount
  voteCount
  smallUpvoteCount
  bigUpvoteCount
  smallDownvoteCount
  bigDownvoteCount
  banned
  reviewedByUserId
  reviewedAt
  signUpReCaptchaRating
  mapLocation
  needsReview
  sunshineNotes
  sunshineFlagged
  postingDisabled
  allCommentingDisabled
  commentingOnOtherUsersDisabled
  conversationsDisabled
  snoozedUntilContentCount
  nullifyVotes
  deleteContent
    
  moderatorActions {
    ...ModeratorActionDisplay
  }
  usersContactedBeforeReview
  associatedClientIds {
    clientId
    firstSeenReferrer
    firstSeenLandingPage
    userIds
  }
  altAccountsDetected

  voteReceivedCount
  smallUpvoteReceivedCount
  bigUpvoteReceivedCount
  smallDownvoteReceivedCount
  bigDownvoteReceivedCount

  recentKarmaInfo
  lastNotificationsCheck
}

fragment SurveyMinimumInfo on Survey {
  _id
  name
  questions {
    ...SurveyQuestionMinimumInfo
  }
  createdAt
}

fragment SurveyQuestionMinimumInfo on SurveyQuestion {
  _id
  question
  format
  order
}

fragment SurveyQuestionsDefaultFragment on SurveyQuestion {
  _id
  schemaVersion
  createdAt
  legacyData
  surveyId
  question
  format
  order
}

fragment SurveyResponseMinimumInfo on SurveyResponse {
  _id
  surveyId
  surveyScheduleId
  userId
  clientId
  response
}

fragment SurveyResponsesDefaultFragment on SurveyResponse {
  _id
  schemaVersion
  createdAt
  legacyData
  surveyId
  surveyScheduleId
  userId
  clientId
  response
}

fragment SurveyScheduleEdit on SurveySchedule {
  ...SurveyScheduleMinimumInfo
  surveyId
  name
  impressionsLimit
  maxVisitorPercentage
  minKarma
  maxKarma
  target
  startDate
  endDate
  deactivated
  createdAt
}

fragment SurveyScheduleMinimumInfo on SurveySchedule {
  _id
  survey {
    ...SurveyMinimumInfo
  }
}

fragment SurveySchedulesDefaultFragment on SurveySchedule {
  _id
  schemaVersion
  createdAt
  legacyData
  surveyId
  name
  impressionsLimit
  maxVisitorPercentage
  minKarma
  maxKarma
  target
  startDate
  endDate
  deactivated
  clientIds
}

fragment SurveysDefaultFragment on Survey {
  _id
  schemaVersion
  createdAt
  legacyData
  name
}

fragment TagBasicInfo on Tag {
  _id
  userId
  name
  shortName
  slug
  core
  postCount
  adminOnly
  canEditUserIds
  suggestedAsFilter
  needsReview
  descriptionTruncationCount
  createdAt
  wikiOnly
  deleted
  isSubforum
  noindex
  isArbitalImport
  isPlaceholderPage

  baseScore
  extendedScore
  score
  afBaseScore
  afExtendedScore
  voteCount
  currentUserVote
  currentUserExtendedVote
}

fragment TagCreationHistoryFragment on Tag {
  ...TagFragment
  user {
    ...UsersMinimumInfo
  }
  description {
    html
  }
}

fragment TagDetailedPreviewFragment on Tag {
  ...TagDetailsFragment
  description {
    _id
    htmlHighlight
  }
}

fragment TagDetailsFragment on Tag {
  ...TagBasicInfo
  subtitle
  oldSlugs
  isRead
  defaultOrder
  reviewedByUserId
  wikiGrade
  subforumModeratorIds
  subforumModerators {
    ...UsersMinimumInfo
  }
  moderationGuidelines {
    _id
    html
  }
  bannerImageId
  squareImageId
  lesswrongWikiImportSlug
  lesswrongWikiImportRevision
  sequence {
    ...SequencesPageFragment
  }
}

fragment TagEditFragment on Tag {
  ...TagDetailsFragment
  isPostType
  parentTagId
  parentTag {
    ...TagBasicInfo
  }
  subforumIntroPostId
  tagFlagsIds
  postsDefaultSortOrder
  introSequenceId
  canVoteOnRels
    
  autoTagModel
  autoTagPrompt
    
  description {
    ...RevisionEdit
  }
  subforumWelcomeText {
    ...RevisionEdit
  }
  moderationGuidelines {
    ...RevisionEdit
  }
}

fragment TagFlagEditFragment on TagFlag {
  ...TagFlagFragment
  contents {
    ...RevisionEdit
  }
}

fragment TagFlagFragment on TagFlag {
  _id
  createdAt
  name
  slug
  order
  deleted
  contents { 
    html
    htmlHighlight
    plaintextDescription
  }
}

fragment TagFlagsDefaultFragment on TagFlag {
  _id
  schemaVersion
  createdAt
  legacyData
  contents_latest
  slug
  name
  deleted
  order
}

fragment TagFragment on Tag {
  ...TagDetailsFragment
  parentTag {
    ...TagBasicInfo
  }
  subTags {
    ...TagBasicInfo
  }
  description {
    _id
    html
    htmlHighlight
    plaintextDescription
    version
    editedAt
  }
  canVoteOnRels
}

fragment TagFullContributorsList on Tag {
  contributors {
    totalCount
    contributors {
      user {
        ...UsersMinimumInfo
      }
      contributionScore
      currentAttributionCharCount
      numCommits
      voteCount
    }
  }
}

fragment TagHistoryFragment on Tag {
  ...TagFragment
  textLastUpdatedAt
  tableOfContents
  user {
    ...UsersMinimumInfo
  }
  lensesIncludingDeleted {
    ...MultiDocumentContentDisplay
  }
}

fragment TagName on Tag {
  _id
  name
  slug
}

fragment TagPageArbitalContentFragment on Tag {
  lenses {
    ...MultiDocumentWithContributors
  }
  arbitalLinkedPages {
    ...ArbitalLinkedPagesFragment
  }
}

fragment TagPageFragment on Tag {
  ...TagWithFlagsFragment
  tableOfContents
  postsDefaultSortOrder
  subforumIntroPost {
    ...PostsListWithVotes
  }
  subforumWelcomeText {
    _id
    html
  }
  contributors(limit: $contributorsLimit) {
    totalCount
    contributors {
      user {
        ...UsersMinimumInfo
      }
      contributionScore
      currentAttributionCharCount
      numCommits
      voteCount
    }
  }
  canVoteOnRels
  forceAllowType3Audio
  textLastUpdatedAt
}

fragment TagPageRevisionWithArbitalContentFragment on Tag {
  ...TagPageWithRevisionFragment
  ...TagPageArbitalContentFragment
}

fragment TagPageWithArbitalContentAndLensRevisionFragment on Tag {
  ...TagPageFragment
  arbitalLinkedPages {
    ...ArbitalLinkedPagesFragment
  }
  lenses(lensSlug: $lensSlug, version: $version) {
    ...MultiDocumentWithContributorsRevision
  }
}

fragment TagPageWithArbitalContentFragment on Tag {
  ...TagPageFragment
  ...TagPageArbitalContentFragment
}

fragment TagPageWithRevisionFragment on Tag {
  ...TagWithFlagsAndRevisionFragment
  tableOfContents(version: $version)
  textLastUpdatedAt
  postsDefaultSortOrder
  subforumIntroPost {
    ...PostsListWithVotes
  }
  subforumWelcomeText {
    _id
    html
  }
  contributors(limit: $contributorsLimit, version: $version) {
    totalCount
    contributors {
      user {
        ...UsersMinimumInfo
      }
      contributionScore
      currentAttributionCharCount
      numCommits
      voteCount
    }
  }
  canVoteOnRels
  forceAllowType3Audio
}

fragment TagPreviewFragment on Tag {
  ...TagBasicInfo
  isRead
  parentTag {
    ...TagBasicInfo
  }
  subTags {
    ...TagBasicInfo
  }
  description {
    _id
    htmlHighlight
  }
  canVoteOnRels
  isArbitalImport
}

fragment TagRecentDiscussion on Tag {
  ...TagFragment
  lastVisitedAt
  recentComments(tagCommentsLimit: $tagCommentsLimit, maxAgeHours: $maxAgeHours, af: $af) {
    ...CommentsList
  }
}

fragment TagRelBasicInfo on TagRel {
  _id
  score
  baseScore
  extendedScore
  afBaseScore
  voteCount
  tagId
  postId
  autoApplied
}

fragment TagRelCreationFragment on TagRel {
  ...TagRelBasicInfo
  tag {
    ...TagPreviewFragment
  }
  post {
    ...PostsList
    tagRelevance
    tagRel(tagId: $tagId) {
      ...WithVoteTagRel
    }
  }
  currentUserVote
  currentUserExtendedVote
}

fragment TagRelFragment on TagRel {
  ...TagRelBasicInfo
  tag {
    ...TagPreviewFragment
  }
  post {
    ...PostsList
  }
  currentUserVote
  currentUserExtendedVote
  currentUserCanVote
}

fragment TagRelHistoryFragment on TagRel {
  ...TagRelBasicInfo
  createdAt
  user {
    ...UsersMinimumInfo
  }
  post {
    ...PostsList
  }
}

fragment TagRelMinimumFragment on TagRel {
  ...TagRelBasicInfo
  tag {
    ...TagPreviewFragment
  }
  currentUserVote
  currentUserExtendedVote
  currentUserCanVote
}

fragment TagRelVotes on Vote {
  _id
  userId
  voteType
  power
  documentId
  votedAt
  isUnvote
  tagRel {
    ...WithVoteTagRel
  }
}

fragment TagRelsDefaultFragment on TagRel {
  _id
  schemaVersion
  createdAt
  legacyData
  tagId
  postId
  deleted
  userId
  backfilled
  voteCount
  baseScore
  extendedScore
  score
  afBaseScore
  afExtendedScore
  afVoteCount
}

fragment TagRevisionFragment on Tag {
  ...TagDetailsFragment
  parentTag {
    ...TagBasicInfo
  }
  subTags {
    ...TagBasicInfo
  }
  isRead
  description(version: $version) {
    _id
    version
    html
    htmlHighlight
    plaintextDescription
    editedAt
      
    user {
      ...UsersMinimumInfo
    }
  }
}

fragment TagSectionPreviewFragment on Tag {
  ...TagBasicInfo
  isRead
  parentTag {
    ...TagBasicInfo
  }
  subTags {
    ...TagBasicInfo
  }
  description {
    _id
    htmlHighlightStartingAtHash(hash: $hash)
  }
  canVoteOnRels
}

fragment TagSubforumFragment on Tag {
  ...TagPreviewFragment
  subforumModeratorIds
  tableOfContents
  subforumWelcomeText {
    _id
    html
  }
}

fragment TagSubforumSidebarFragment on Tag {
  ...TagBasicInfo
}

fragment TagSubtagFragment on Tag {
  _id
  subforumModeratorIds
  subTags {
    ...TagPreviewFragment
  }
}

fragment TagVotingActivity on Vote {
  ...TagRelVotes
  tagRel {
    ...TagRelFragment
  }
}

fragment TagWithFlagsAndRevisionFragment on Tag {
  ...TagRevisionFragment
  tagFlagsIds
  tagFlags {
    ...TagFlagFragment
  }
}

fragment TagWithFlagsFragment on Tag {
  ...TagFragment
  tagFlagsIds
  tagFlags {
    ...TagFlagFragment
  }
}

fragment TagsDefaultFragment on Tag {
  _id
  schemaVersion
  createdAt
  legacyData
  description_latest
  pingbacks
  subforumWelcomeText_latest
  moderationGuidelines_latest
  slug
  oldSlugs
  name
  shortName
  subtitle
  core
  isPostType
  suggestedAsFilter
  defaultOrder
  descriptionTruncationCount
  postCount
  userId
  adminOnly
  canEditUserIds
  charsAdded
  charsRemoved
  deleted
  lastCommentedAt
  lastSubforumCommentAt
  needsReview
  reviewedByUserId
  wikiGrade
  wikiOnly
  bannerImageId
  squareImageId
  tagFlagsIds
  lesswrongWikiImportRevision
  lesswrongWikiImportSlug
  lesswrongWikiImportCompleted
  htmlWithContributorAnnotations
  contributionStats
  introSequenceId
  postsDefaultSortOrder
  canVoteOnRels
  isSubforum
  subforumModeratorIds
  subforumIntroPostId
  parentTagId
  subTagIds
  autoTagModel
  autoTagPrompt
  noindex
  isPlaceholderPage
  coreTagId
  forceAllowType3Audio
  voteCount
  baseScore
  extendedScore
  score
  afBaseScore
  afExtendedScore
  afVoteCount
}

fragment TestCollection2DefaultFragment on undefined {
  _id
  data
  schemaVersion
}

fragment TestCollection3DefaultFragment on undefined {
  _id
  notNullData
}

fragment TestCollection4DefaultFragment on undefined {
  _id
  testCollection3Id
  schemaVersion
}

fragment TestCollection5DefaultFragment on undefined {
  _id
  jsonField
  schemaVersion
}

fragment TestCollectionDefaultFragment on undefined {
  _id
  a
  b
  c
  d
  schemaVersion
}

fragment TweetsDefaultFragment on Tweet {
  _id
  schemaVersion
  createdAt
  legacyData
}

fragment TypingIndicatorInfo on TypingIndicator {
  _id
  userId
  documentId
  lastUpdated
}

fragment TypingIndicatorsDefaultFragment on TypingIndicator {
  _id
  schemaVersion
  createdAt
  legacyData
  userId
  documentId
  lastUpdated
}

fragment UltraFeedComment on Comment {
  ...CommentsList
  post {
    ...PostsMinimumInfo
    votingSystem
  }
}

fragment UltraFeedEventsDefaultFragment on UltraFeedEvent {
  _id
  createdAt
  documentId
  collectionName
  eventType
  userId
  event
  feedItemId
}

fragment UltraFeedPostFragment on Post {
  ...PostsDetails
  ...PostsListWithVotes
  contents {
    _id
    html
    htmlHighlight
    wordCount
  }
  autoFrontpage
  votingSystem
}

fragment UnclaimedReportsList on Report {
  _id
  userId
  user {
    ...UsersMinimumInfo
  }
  commentId
  comment {
    ...CommentsList
    post {
      ...PostsMinimumInfo
    }
    tag {
      ...TagBasicInfo
    }
  }
  postId
  post {
    ...PostsList
  }
  reportedUser {
    ...SunshineUsersList
  }
  closedAt
  createdAt
  claimedUserId
  claimedUser {
    _id
    displayName
    username
    slug
  }
  link
  description
  reportedAsSpam
  markedAsSpam
}

fragment UserActivitiesDefaultFragment on UserActivity {
  _id
  schemaVersion
  createdAt
  legacyData
}

fragment UserAltAccountsFragment on User {
  ...SunshineUsersList
  IPs
}

fragment UserBookmarkedPosts on User {
  _id
  bookmarkedPosts {
    ...PostsList
  }
}

fragment UserEAGDetailsDefaultFragment on UserEAGDetail {
  _id
  schemaVersion
  createdAt
  legacyData
  userId
  careerStage
  countryOrRegion
  nearestCity
  willingnessToRelocate
  experiencedIn
  interestedIn
  lastUpdated
}

fragment UserEAGDetailsMinimumInfo on UserEAGDetail {
  _id
  userId
  createdAt
  lastUpdated
  careerStage
  countryOrRegion
  nearestCity
  willingnessToRelocate
  experiencedIn
  interestedIn
}

fragment UserJobAdsDefaultFragment on UserJobAd {
  _id
  schemaVersion
  createdAt
  legacyData
  userId
  jobName
  adState
  reminderSetAt
  lastUpdated
}

fragment UserJobAdsMinimumInfo on UserJobAd {
  _id
  userId
  createdAt
  lastUpdated
  jobName
  adState
  reminderSetAt
}

fragment UserKarmaChanges on User {
  _id
  karmaChanges {
    totalChange
    updateFrequency
    startDate
    endDate
    nextBatchDate
    posts {
      _id
      scoreChange
      postId
      title
      slug
      addedReacts {
        reactionType
        userId
      }
      eaAddedReacts
    }
    comments {
      _id
      scoreChange
      commentId
      description
      postId
      postTitle
      postSlug
      tagSlug
      tagName
      tagCommentType
      addedReacts {
        reactionType
        userId
      }
      eaAddedReacts
    }
    tagRevisions {
      _id
      scoreChange
      tagId
      tagSlug
      tagName
      addedReacts {
        reactionType
        userId
      }
      eaAddedReacts
    }
    todaysKarmaChanges {
      posts {
        _id
        scoreChange
        postId
        title
        slug
        addedReacts {
          reactionType
          userId
        }
        eaAddedReacts
      }
      comments {
        _id
        scoreChange
        commentId
        description
        postId
        postTitle
        postSlug
        tagSlug
        tagName
        tagCommentType
        addedReacts {
          reactionType
          userId
        }
        eaAddedReacts
      }
      tagRevisions {
        _id
        scoreChange
        tagId
        tagSlug
        tagName
        addedReacts {
          reactionType
          userId
        }
        eaAddedReacts
      }
    }
    thisWeeksKarmaChanges {
      posts {
        _id
        scoreChange
        postId
        title
        slug
        addedReacts {
          reactionType
          userId
        }
        eaAddedReacts
      }
      comments {
        _id
        scoreChange
        commentId
        description
        postId
        postTitle
        postSlug
        tagSlug
        tagName
        tagCommentType
        addedReacts {
          reactionType
          userId
        }
        eaAddedReacts
      }
      tagRevisions {
        _id
        scoreChange
        tagId
        tagSlug
        tagName
        addedReacts {
          reactionType
          userId
        }
        eaAddedReacts
      }
    }
  }
}

fragment UserMostValuablePostInfo on UserMostValuablePost {
  _id
  userId
  postId
  deleted
}

fragment UserMostValuablePostsDefaultFragment on UserMostValuablePost {
  _id
  schemaVersion
  createdAt
  legacyData
  userId
  postId
  deleted
}

fragment UserOnboardingAuthor on User {
  _id
  displayName
  profileImageId
  karma
  jobTitle
  organization
}

fragment UserOnboardingTag on Tag {
  _id
  name
  slug
  bannerImageId
  squareImageId
}

fragment UserRateLimitDisplay on UserRateLimit {
  _id
  user {
    ...UsersMinimumInfo
  }
  userId
  type
  actionsPerInterval
  intervalUnit
  intervalLength
  createdAt
  endedAt
}

fragment UserRateLimitsDefaultFragment on UserRateLimit {
  _id
  schemaVersion
  createdAt
  legacyData
  userId
  type
  intervalUnit
  intervalLength
  actionsPerInterval
  endedAt
}

fragment UserTagRelDetails on UserTagRel {
  _id
  userId
  tagId
  subforumShowUnreadInSidebar
  subforumEmailNotifications
  subforumHideIntroPost
}

fragment UserTagRelsDefaultFragment on UserTagRel {
  _id
  schemaVersion
  createdAt
  legacyData
  tagId
  userId
  subforumShowUnreadInSidebar
  subforumEmailNotifications
  subforumHideIntroPost
}

fragment UserVotes on Vote {
  _id
  userId
  voteType
  power
  cancelled
  documentId
  votedAt
  isUnvote
  collectionName
}

fragment UserVotesWithDocument on Vote {
  ...UserVotes
  comment {
    ...CommentsListWithParentMetadata
  }
  post {
    ...PostsListWithVotes
  }
}

fragment UsersAdmin on User {
  _id
  username
  createdAt
  isAdmin
  displayName
  email
  slug
  groups
  services
  karma
}

fragment UsersBannedFromPostsModerationLog on Post {
  user {
    ...UsersMinimumInfo
  }
  title
  slug
  _id
  bannedUserIds
}

fragment UsersBannedFromUsersModerationLog on User {
  _id
  slug
  displayName
  bannedUserIds
  bannedPersonalUserIds
}

fragment UsersCrosspostInfo on User {
  _id
  username
  slug
  fmCrosspostUserId
}

fragment UsersCurrent on User {
  ...UsersProfile

  beta
  email
  services
  acceptedTos
  pageUrl
  banned
  isReviewed
  nullifyVotes
  hideIntercom
  hideNavigationSidebar
  hideCommunitySection
  expandedFrontpageSections {
    community
    recommendations
    quickTakes
    quickTakesCommunity
    popularComments
  }
  hidePostsRecommendations
  currentFrontpageFilter
  frontpageSelectedTab
  frontpageFilterSettings
  hideFrontpageFilterSettingsDesktop
  allPostsTimeframe
  allPostsSorting
  allPostsFilter
  allPostsShowLowKarma
  allPostsIncludeEvents
  allPostsHideCommunity
  allPostsOpenSettings
  draftsListSorting
  draftsListShowArchived
  draftsListShowShared
  lastNotificationsCheck
  bannedUserIds
  bannedPersonalUserIds
  moderationStyle
  noKibitz
  showHideKarmaOption
  markDownPostEditor
  hideElicitPredictions
  hideAFNonMemberInitialWarning
  commentSorting
  location
  googleLocation
  mongoLocation
  mapLocation
  mapLocationSet
  mapMarkerText
  htmlMapMarkerText
  nearbyEventsNotifications
  nearbyEventsNotificationsLocation
  nearbyEventsNotificationsRadius
  nearbyPeopleNotificationThreshold
  hideFrontpageMap
  emailSubscribedToCurated
  subscribedToDigest
  subscribedToNewsletter
  unsubscribeFromAll
  emails
  whenConfirmationEmailSent
  hideSubscribePoke
  hideMeetupsPoke
  hideHomeRHS
  noCollapseCommentsFrontpage
  noCollapseCommentsPosts
  noSingleLineComments
  showCommunityInRecentDiscussion
  karmaChangeNotifierSettings
  karmaChangeLastOpened
  shortformFeedId
  viewUnreviewedComments
  recommendationSettings
  theme

  bookmarkedPostsMetadata {
    postId
  }

  hiddenPostsMetadata {
    postId
  }

  auto_subscribe_to_my_posts
  auto_subscribe_to_my_comments
  autoSubscribeAsOrganizer
  noExpandUnreadCommentsReview
  reviewVotesQuadratic
  reviewVotesQuadratic2019
  reviewVotesQuadratic2020
  hideTaggingProgressBar
  hideFrontpageBookAd
  hideFrontpageBook2019Ad

  abTestKey
  abTestOverrides

  sortDraftsBy
  reactPaletteStyle

  petrovPressedButtonDate
  petrovLaunchCodeDate
  petrovOptOut
  lastUsedTimezone
  ...SharedUserBooleans

  acknowledgedNewUserGuidelines
  notificationSubforumUnread
  subforumPreferredLayout
    
  hideJobAdUntil
  criticismTipsDismissed
    
  allowDatadogSessionReplay
  hideFrontpageBook2020Ad

  hideDialogueFacilitation
  optedInToDialogueFacilitation
  revealChecksToAdmins
  notificationNewDialogueChecks
  notificationYourTurnMatchForm

  showDialoguesList
  showMyDialogues
  showMatches
  showRecommendedPartners
  hideActiveDialogueUsers

  hideSunshineSidebar
  optedOutOfSurveys
  postGlossariesPinned
  generateJargonForDrafts
  generateJargonForPublishedPosts
}

fragment UsersCurrentCommentRateLimit on User {
  _id
  rateLimitNextAbleToComment(postId: $postId)
}

fragment UsersCurrentPostRateLimit on User {
  _id
  rateLimitNextAbleToPost(eventForm: $eventForm)
}

fragment UsersDefaultFragment on User {
  _id
  schemaVersion
  createdAt
  legacyData
  moderationGuidelines_latest
  howOthersCanHelpMe_latest
  howICanHelpOthers_latest
  slug
  oldSlugs
  biography_latest
  username
  emails
  isAdmin
  profile
  services
  displayName
  previousDisplayName
  email
  noindex
  groups
  lwWikiImport
  theme
  lastUsedTimezone
  whenConfirmationEmailSent
  legacy
  commentSorting
  sortDraftsBy
  reactPaletteStyle
  noKibitz
  showHideKarmaOption
  showPostAuthorCard
  hideIntercom
  markDownPostEditor
  hideElicitPredictions
  hideAFNonMemberInitialWarning
  noSingleLineComments
  noCollapseCommentsPosts
  noCollapseCommentsFrontpage
  hideCommunitySection
  showCommunityInRecentDiscussion
  hidePostsRecommendations
  petrovOptOut
  optedOutOfSurveys
  postGlossariesPinned
  generateJargonForDrafts
  generateJargonForPublishedPosts
  acceptedTos
  hideNavigationSidebar
  currentFrontpageFilter
  frontpageSelectedTab
  frontpageFilterSettings
  hideFrontpageFilterSettingsDesktop
  allPostsTimeframe
  allPostsFilter
  allPostsSorting
  allPostsShowLowKarma
  allPostsIncludeEvents
  allPostsHideCommunity
  allPostsOpenSettings
  draftsListSorting
  draftsListShowArchived
  draftsListShowShared
  lastNotificationsCheck
  karma
  goodHeartTokens
  moderationStyle
  moderatorAssistance
  collapseModerationGuidelines
  bannedUserIds
  bannedPersonalUserIds
  legacyId
  deleted
  permanentDeletionRequestedAt
  voteBanned
  nullifyVotes
  deleteContent
  banned
  auto_subscribe_to_my_posts
  auto_subscribe_to_my_comments
  autoSubscribeAsOrganizer
  notificationCommentsOnSubscribedPost
  notificationShortformContent
  notificationRepliesToMyComments
  notificationRepliesToSubscribedComments
  notificationSubscribedUserPost
  notificationSubscribedUserComment
  notificationPostsInGroups
  notificationSubscribedTagPost
  notificationSubscribedSequencePost
  notificationPrivateMessage
  notificationSharedWithMe
  notificationAlignmentSubmissionApproved
  notificationEventInRadius
  notificationKarmaPowersGained
  notificationRSVPs
  notificationGroupAdministration
  notificationCommentsOnDraft
  notificationPostsNominatedReview
  notificationSubforumUnread
  notificationNewMention
  notificationDialogueMessages
  notificationPublishedDialogueMessages
  notificationAddedAsCoauthor
  notificationDebateCommentsOnSubscribedPost
  notificationDebateReplies
  notificationDialogueMatch
  notificationNewDialogueChecks
  notificationYourTurnMatchForm
  hideDialogueFacilitation
  revealChecksToAdmins
  optedInToDialogueFacilitation
  showDialoguesList
  showMyDialogues
  showMatches
  showRecommendedPartners
  hideActiveDialogueUsers
  karmaChangeNotifierSettings
  karmaChangeLastOpened
  karmaChangeBatchStart
  emailSubscribedToCurated
  subscribedToDigest
  subscribedToNewsletter
  unsubscribeFromAll
  hideSubscribePoke
  hideMeetupsPoke
  hideHomeRHS
  frontpagePostCount
  sequenceCount
  sequenceDraftCount
  mongoLocation
  googleLocation
  location
  mapLocation
  mapLocationSet
  mapMarkerText
  htmlMapMarkerText
  nearbyEventsNotifications
  nearbyEventsNotificationsLocation
  nearbyEventsNotificationsMongoLocation
  nearbyEventsNotificationsRadius
  nearbyPeopleNotificationThreshold
  hideFrontpageMap
  hideTaggingProgressBar
  hideFrontpageBookAd
  hideFrontpageBook2019Ad
  hideFrontpageBook2020Ad
  sunshineNotes
  sunshineFlagged
  needsReview
  sunshineSnoozed
  snoozedUntilContentCount
  reviewedByUserId
  reviewedAt
  afKarma
  voteCount
  smallUpvoteCount
  smallDownvoteCount
  bigUpvoteCount
  bigDownvoteCount
  voteReceivedCount
  smallUpvoteReceivedCount
  smallDownvoteReceivedCount
  bigUpvoteReceivedCount
  bigDownvoteReceivedCount
  usersContactedBeforeReview
  fullName
  shortformFeedId
  viewUnreviewedComments
  beta
  reviewVotesQuadratic
  reviewVotesQuadratic2019
  reviewVotesQuadratic2020
  petrovPressedButtonDate
  petrovLaunchCodeDate
  defaultToCKEditor
  signUpReCaptchaRating
  noExpandUnreadCommentsReview
  postCount
  maxPostCount
  commentCount
  maxCommentCount
  tagRevisionCount
  abTestKey
  abTestOverrides
  reenableDraftJs
  walledGardenInvite
  hideWalledGardenUI
  walledGardenPortalOnboarded
  taggingDashboardCollapsed
  usernameUnset
  paymentEmail
  paymentInfo
  profileUpdatedAt
  profileImageId
  jobTitle
  organization
  careerStage
  website
  fmCrosspostUserId
  linkedinProfileURL
  facebookProfileURL
  blueskyProfileURL
  twitterProfileURL
  twitterProfileURLAdmin
  githubProfileURL
  profileTagIds
  organizerOfGroupIds
  programParticipation
  postingDisabled
  allCommentingDisabled
  commentingOnOtherUsersDisabled
  conversationsDisabled
  acknowledgedNewUserGuidelines
  subforumPreferredLayout
  hideJobAdUntil
  criticismTipsDismissed
  hideFromPeopleDirectory
  allowDatadogSessionReplay
  afPostCount
  afCommentCount
  afSequenceCount
  afSequenceDraftCount
  reviewForAlignmentForumUserId
  afApplicationText
  afSubmittedApplication
  hideSunshineSidebar
  inactiveSurveyEmailSentAt
  userSurveyEmailSentAt
  recommendationSettings
}

fragment UsersEdit on User {
  ...UsersCurrent
  biography {
    ...RevisionEdit
  }
  # Moderation Guidelines editor information
  moderationGuidelines {
    ...RevisionEdit
  }

  # UI Settings
  markDownPostEditor
  hideElicitPredictions
  hideAFNonMemberInitialWarning
  hideIntercom
  commentSorting
  currentFrontpageFilter
  noCollapseCommentsPosts
  noCollapseCommentsFrontpage
  noSingleLineComments
  hideCommunitySection
  showCommunityInRecentDiscussion
  hidePostsRecommendations
  beta
  theme

  # Emails
  email
  whenConfirmationEmailSent
  emailSubscribedToCurated
  subscribedToDigest
  subscribedToNewsletter
  unsubscribeFromAll
  hasAuth0Id

  # Moderation
  moderatorAssistance
  collapseModerationGuidelines
  bannedUserIds
  bannedPersonalUserIds
  noKibitz
  showHideKarmaOption

  # Ban & Purge
  nullifyVotes
  deleteContent
  banned

  # Name
  username
  displayName
  fullName

  # Location
  mongoLocation
  googleLocation
  location
    
  # Map Location (public)
  mapLocation
    
  # Privacy settings
  hideFromPeopleDirectory
  allowDatadogSessionReplay

  # Admin & Review
  reviewedByUserId

  # Alignment Forum
  reviewForAlignmentForumUserId
  groups
  afApplicationText
  afSubmittedApplication

  # Karma Settings
  karmaChangeLastOpened
  karmaChangeNotifierSettings

  notificationShortformContent
  notificationCommentsOnSubscribedPost
  notificationRepliesToMyComments
  notificationRepliesToSubscribedComments
  notificationSubscribedUserPost
  notificationSubscribedUserComment
  notificationSubscribedTagPost
  notificationSubscribedSequencePost
  notificationPostsInGroups
  notificationPrivateMessage
  notificationSharedWithMe
  notificationAlignmentSubmissionApproved
  notificationEventInRadius
  notificationRSVPs
  notificationCommentsOnDraft
  notificationPostsNominatedReview
  notificationGroupAdministration
  notificationSubforumUnread
  notificationNewMention
  notificationNewDialogueChecks
  notificationYourTurnMatchForm
  notificationDialogueMessages
  notificationPublishedDialogueMessages

  hideFrontpageMap
  hideTaggingProgressBar
  hideFrontpageBookAd
  hideFrontpageBook2020Ad

  deleted
  permanentDeletionRequestedAt

  twitterProfileURLAdmin
}

fragment UsersMapEntry on User {
  _id
  displayName
  username
  fullName
  slug
  mapLocationLatLng {
    lat
    lng
  }
  mapLocationSet
  htmlMapMarkerText
}

fragment UsersMinimumInfo on User {
  _id
  slug
  createdAt
  username
  displayName
  profileImageId
  previousDisplayName
  fullName
  karma
  afKarma
  deleted
  isAdmin
  htmlBio
  jobTitle
  organization
  postCount
  commentCount
  sequenceCount
  afPostCount
  afCommentCount
  spamRiskScore
  tagRevisionCount
  reviewedByUserId
}

fragment UsersOptedInToDialogueFacilitation on User {
  _id
  displayName
}

fragment UsersProfile on User {
  ...UsersMinimumInfo
  oldSlugs
  groups
  jobTitle
  organization
  careerStage
  biography {
    ...RevisionDisplay
  }
  howOthersCanHelpMe {
    ...RevisionDisplay
  }
  howICanHelpOthers {
    ...RevisionDisplay
  }
  profileTagIds
  profileTags {
    ...TagPreviewFragment
  }
  organizerOfGroupIds
  organizerOfGroups {
    ...localGroupsBase
  }
  programParticipation
  website
  linkedinProfileURL
  facebookProfileURL
  blueskyProfileURL
  twitterProfileURL
  githubProfileURL
  frontpagePostCount
  afSequenceCount
  afSequenceDraftCount
  sequenceDraftCount
  moderationStyle
  moderationGuidelines {
    ...RevisionDisplay
  }
  bannedUserIds
  location
  googleLocation
  mapLocation
  mapLocationSet
  mapMarkerText
  htmlMapMarkerText
  mongoLocation
  shortformFeedId
  viewUnreviewedComments
  auto_subscribe_to_my_posts
  auto_subscribe_to_my_comments
  autoSubscribeAsOrganizer
  petrovPressedButtonDate
  petrovOptOut
  sortDraftsBy
  email
  emails
  banned
  ...SharedUserBooleans
  noindex
  paymentEmail
  paymentInfo
  goodHeartTokens
  postingDisabled
  allCommentingDisabled
  commentingOnOtherUsersDisabled
  conversationsDisabled
}

fragment UsersProfileEdit on User {
  _id
  slug
  displayName
  jobTitle
  organization
  careerStage
  profileImageId
  biography {
    ...RevisionEdit
  }
  howOthersCanHelpMe {
    ...RevisionEdit
  }
  howICanHelpOthers {
    ...RevisionEdit
  }
  profileTagIds
  organizerOfGroupIds
  organizerOfGroups {
    ...localGroupsBase
  }
  programParticipation
  mapLocation
  website
  linkedinProfileURL
  facebookProfileURL
  blueskyProfileURL
  twitterProfileURL
  githubProfileURL
}

fragment UsersSocialMediaInfo on User {
  ...UsersProfile
  twitterProfileURLAdmin
}

fragment UsersWithReviewInfo on User {
  ...UsersMinimumInfo
  reviewVoteCount
  email
}

fragment VotesDefaultFragment on Vote {
  _id
  schemaVersion
  createdAt
  legacyData
  documentId
  collectionName
  userId
  authorIds
  voteType
  extendedVoteType
  power
  afPower
  cancelled
  isUnvote
  votedAt
  documentIsAf
  silenceNotification
}

fragment WithVoteComment on Comment {
  __typename
  _id
  currentUserVote
  currentUserExtendedVote
  baseScore
  extendedScore
  score
  afBaseScore
  afExtendedScore
  voteCount
}

fragment WithVoteElectionCandidate on ElectionCandidate {
  __typename
  _id
  score
  baseScore
  extendedScore
  afBaseScore
  voteCount
  currentUserVote
  currentUserExtendedVote
}

fragment WithVoteMultiDocument on MultiDocument {
  ...MultiDocumentMinimumInfo
}

fragment WithVotePost on Post {
  __typename
  _id
  currentUserVote
  currentUserExtendedVote
  baseScore
  extendedScore
  score
  afBaseScore
  afExtendedScore
  voteCount
}

fragment WithVoteRevision on Revision {
  __typename
  _id
  currentUserVote
  currentUserExtendedVote
  baseScore
  extendedScore
  score
  voteCount
}

fragment WithVoteTag on Tag {
  ...TagBasicInfo
}

fragment WithVoteTagRel on TagRel {
  __typename
  _id
  score
  baseScore
  extendedScore
  afBaseScore
  voteCount
  currentUserVote
  currentUserExtendedVote
}

fragment emailHistoryFragment on LWEvent {
  _id
  createdAt
  userId
  name
  properties
}

fragment lastEventFragment on LWEvent {
  _id
  createdAt
  documentId
  userId
  name
  important
  properties
  intercom
}

fragment localGroupsBase on Localgroup {
  _id
  createdAt
  organizerIds
  organizers {
    ...UsersMinimumInfo
  }
  lastActivity
  name
  nameInAnotherLanguage
  isOnline
  location
  googleLocation
  mongoLocation
  types
  categories
  contactInfo
  facebookLink
  facebookPageLink
  meetupLink
  slackLink
  website
  bannerImageId
  inactive
  deleted
}

fragment localGroupsEdit on Localgroup {
  ...localGroupsBase
  contents {
    ...RevisionEdit
  }
}

fragment localGroupsHomeFragment on Localgroup {
  ...localGroupsBase
  contents {
    ...RevisionDisplay
  }
}

fragment localGroupsIsOnline on Localgroup {
  _id
  name
  isOnline
}

fragment lwEventsAdminPageFragment on LWEvent {
  _id
  createdAt
  userId
  user {
    ...UsersMinimumInfo
  }
  name
  documentId
  important
  properties
  intercom
}

fragment messageListFragment on Message {
  _id
  user {
    ...UsersMinimumInfo
    profileImageId
  }
  contents {
    html
    plaintextMainText
  }
  createdAt
  conversationId
}

fragment newEventFragment on LWEvent {
  _id
  createdAt
  userId
  name
  important
  properties
  intercom
}

fragment newRSSFeedFragment on RSSFeed {
  _id
  userId
  createdAt
  ownedByUser
  displayFullContent
  nickname
  url
  status
  importAsDraft
}

fragment reviewAdminDashboard on ReviewVote {
  _id
  createdAt
  userId
  user {
    _id
    displayName
    karma
  }
}

fragment reviewVoteFragment on ReviewVote {
  _id
  createdAt
  userId
  postId
  qualitativeScore
  quadraticScore
  comment
  year
  dummy
  reactions
}

fragment reviewVoteWithUserAndPost on ReviewVote {
  ...reviewVoteFragment
  user {
    ...UsersMinimumInfo
    email
    emails
  }
  post {
    ...PostsMinimumInfo
  }
}<|MERGE_RESOLUTION|>--- conflicted
+++ resolved
@@ -90,13 +90,9 @@
   createdAt
   revisionId
   score
-<<<<<<< HEAD
-  sentenceScores
   aiChoice
   aiReasoning
   aiCoT
-=======
->>>>>>> e5290227
 }
 
 fragment BansAdminPageFragment on Ban {
