--- conflicted
+++ resolved
@@ -666,12 +666,9 @@
   documentId: string
   documentType: SpotlightDocumentType
   position: number
-<<<<<<< HEAD
-=======
   duration: number
   customTitle: string | null
   customSubtitle: string | null
->>>>>>> a341b52a
   lastPromotedAt: Date
   draft: boolean
   spotlightImageId: string | null
