# Generated file - run 'yarn generate' to update.

type Query

type Mutation

scalar JSON

scalar Date

input SelectorInput {
  _id: String
  documentId: String
}

input EmptyViewInput {
  _: Boolean @deprecated(reason: "GraphQL doesn't support empty input types, so we need to provide a field.  Don't pass anything in, it doesn't do anything.")
}

type EmailPreview {
  to: String
  subject: String
  html: String
  text: String
}

extend type Query {
  EmailPreview(notificationIds: [String], postId: String): [EmailPreview]
}

type ArbitalLinkedPage {
  _id: String!
  name: String!
  slug: String!
}

type ArbitalLinkedPages {
  faster: [ArbitalLinkedPage!]!
  slower: [ArbitalLinkedPage!]!
  moreTechnical: [ArbitalLinkedPage!]!
  lessTechnical: [ArbitalLinkedPage!]!
  requirements: [ArbitalLinkedPage!]!
  teaches: [ArbitalLinkedPage!]!
  parents: [ArbitalLinkedPage!]!
  children: [ArbitalLinkedPage!]!
}

type SocialPreviewType {
  _id: String!
  imageId: String
  imageUrl: String!
  text: String
}

input CoauthorStatusInput {
  userId: String!
  confirmed: Boolean!
  requested: Boolean!
}

input SocialPreviewInput {
  imageId: String
  text: String
}

input CrosspostInput {
  isCrosspost: Boolean!
  hostedHere: Boolean
  foreignPostId: String
}

type CoauthorStatusOutput {
  userId: String!
  confirmed: Boolean!
  requested: Boolean!
}

type SocialPreviewOutput {
  imageId: String
  text: String
}

type CrosspostOutput {
  isCrosspost: Boolean!
  hostedHere: Boolean
  foreignPostId: String
}

scalar ContentTypeData

type ContentType {
  type: String!
  data: ContentTypeData!
}

type TagContributor {
  user: User
  contributionScore: Int!
  currentAttributionCharCount: Int
  numCommits: Int!
  voteCount: Int!
}

type TagContributorsList {
  contributors: [TagContributor!]!
  totalCount: Int!
}

type UserLikingTag {
  _id: String!
  displayName: String!
}

type LatLng {
  lat: Float!
  lng: Float!
}

input ExpandedFrontpageSectionsSettingsInput {
  community: Boolean
  recommendations: Boolean
  quickTakes: Boolean
  quickTakesCommunity: Boolean
  popularComments: Boolean
}

type ExpandedFrontpageSectionsSettingsOutput {
  community: Boolean
  recommendations: Boolean
  quickTakes: Boolean
  quickTakesCommunity: Boolean
  popularComments: Boolean
}

input PartiallyReadSequenceItemInput {
  sequenceId: String
  collectionId: String
  lastReadPostId: String!
  nextPostId: String!
  numRead: Int!
  numTotal: Int!
  lastReadTime: Date
}

type PartiallyReadSequenceItemOutput {
  sequenceId: String
  collectionId: String
  lastReadPostId: String
  nextPostId: String
  numRead: Int
  numTotal: Int
  lastReadTime: Date
}

input PostMetadataInput {
  postId: String!
}

type PostMetadataOutput {
  postId: String!
}

input RecommendationAlgorithmSettingsInput {
  method: String!
  count: Int!
  scoreOffset: Float!
  scoreExponent: Float!
  personalBlogpostModifier: Float!
  frontpageModifier: Float!
  curatedModifier: Float!
  onlyUnread: Boolean!
}

input RecommendationSettingsInput {
  frontpage: RecommendationAlgorithmSettingsInput!
  frontpageEA: RecommendationAlgorithmSettingsInput!
  recommendationspage: RecommendationAlgorithmSettingsInput!
}

type RecommendResumeSequence {
  sequence: Sequence
  collection: Collection
  nextPost: Post!
  numRead: Int
  numTotal: Int
  lastReadTime: Date
}

extend type Query {
  ContinueReading: [RecommendResumeSequence!]
  Recommendations(count: Int, algorithm: JSON): [Post!]
}

extend type Mutation {
  dismissRecommendation(postId: String): Boolean
}

type CommentCountTag {
  name: String!
  comment_count: Int!
}

type TopCommentedTagUser {
  _id: ID!
  username: String!
  displayName: String!
  total_power: Float!
  tag_comment_counts: [CommentCountTag!]!
}

type UpvotedUser {
  _id: ID!
  username: String!
  displayName: String!
  total_power: Float!
  power_values: String!
  vote_counts: Int!
  total_agreement: Float!
  agreement_values: String!
  recently_active_matchmaking: Boolean!
}

type UserDialogueUsefulData {
  dialogueUsers: [User]
  topUsers: [UpvotedUser]
  activeDialogueMatchSeekers: [User]
}

type NewUserCompletedProfile {
  username: String
  slug: String
  displayName: String
  subscribedToDigest: Boolean
  usernameUnset: Boolean
}

type UserCoreTagReads {
  tagId: String!
  userReadCount: Int!
}

extend type Mutation {
  NewUserCompleteProfile(username: String!, subscribeToDigest: Boolean!, email: String, acceptedTos: Boolean): NewUserCompletedProfile
  UserExpandFrontpageSection(section: String!, expanded: Boolean!): Boolean
  UserUpdateSubforumMembership(tagId: String!, member: Boolean!): User
}

extend type Query {
  UserReadsPerCoreTag(userId: String!): [UserCoreTagReads!]!
  GetRandomUser(userIsAuthor: String!): User
  IsDisplayNameTaken(displayName: String!): Boolean!
  GetUserBySlug(slug: String!): User
  NetKarmaChangesForAuthorsOverPeriod(days: Int!, limit: Int!): [NetKarmaChangesForAuthorsOverPeriod!]!
  AirtableLeaderboards: [AirtableLeaderboardResult!]!
}

type NetKarmaChangesForAuthorsOverPeriod {
  userId: String
  netKarma: Int
}

type AirtableLeaderboardResult {
  name: String!
  leaderboardAmount: Int
}

type SuggestedFeedSubscriptionUsersResult {
  results: [User!]!
}

extend type Query {
  SuggestedFeedSubscriptionUsers(limit: Int): SuggestedFeedSubscriptionUsersResult
}

type VoteResultPost {
  document: Post!
  showVotingPatternWarning: Boolean!
}

extend type Mutation {
  setVotePost(documentId: String, voteType: String, extendedVote: JSON): Post
  performVotePost(documentId: String, voteType: String, extendedVote: JSON): VoteResultPost
}

type VoteResultComment {
  document: Comment!
  showVotingPatternWarning: Boolean!
}

extend type Mutation {
  setVoteComment(documentId: String, voteType: String, extendedVote: JSON): Comment
  performVoteComment(documentId: String, voteType: String, extendedVote: JSON): VoteResultComment
}

type VoteResultTagRel {
  document: TagRel!
  showVotingPatternWarning: Boolean!
}

extend type Mutation {
  setVoteTagRel(documentId: String, voteType: String, extendedVote: JSON): TagRel
  performVoteTagRel(documentId: String, voteType: String, extendedVote: JSON): VoteResultTagRel
}

type VoteResultRevision {
  document: Revision!
  showVotingPatternWarning: Boolean!
}

extend type Mutation {
  setVoteRevision(documentId: String, voteType: String, extendedVote: JSON): Revision
  performVoteRevision(documentId: String, voteType: String, extendedVote: JSON): VoteResultRevision
}

type VoteResultElectionCandidate {
  document: ElectionCandidate!
  showVotingPatternWarning: Boolean!
}

extend type Mutation {
  setVoteElectionCandidate(documentId: String, voteType: String, extendedVote: JSON): ElectionCandidate
  performVoteElectionCandidate(documentId: String, voteType: String, extendedVote: JSON): VoteResultElectionCandidate
}

type VoteResultTag {
  document: Tag!
  showVotingPatternWarning: Boolean!
}

extend type Mutation {
  setVoteTag(documentId: String, voteType: String, extendedVote: JSON): Tag
  performVoteTag(documentId: String, voteType: String, extendedVote: JSON): VoteResultTag
}

type VoteResultMultiDocument {
  document: MultiDocument!
  showVotingPatternWarning: Boolean!
}

extend type Mutation {
  setVoteMultiDocument(documentId: String, voteType: String, extendedVote: JSON): MultiDocument
  performVoteMultiDocument(documentId: String, voteType: String, extendedVote: JSON): VoteResultMultiDocument
}

extend type Mutation {
  moderateComment(commentId: String, deleted: Boolean, deletedPublic: Boolean, deletedReason: String): Comment
}

type CommentsWithReactsResult {
  results: [Comment!]!
}

extend type Query {
  CommentsWithReacts(limit: Int): CommentsWithReactsResult
}

type PopularCommentsResult {
  results: [Comment!]!
}

extend type Query {
  PopularComments(limit: Int): PopularCommentsResult
}

type PostKarmaChange {
  _id: String!
  collectionName: String!
  scoreChange: Int!
  postId: String!
  title: String
  slug: String!
  addedReacts: [ReactionChange!]
  eaAddedReacts: JSON
}

type CommentKarmaChange {
  _id: String!
  collectionName: String!
  scoreChange: Int!
  commentId: String
  description: String
  postId: String
  postTitle: String
  postSlug: String
  tagSlug: String
  tagName: String
  tagCommentType: TagCommentType
  tagId: String
  addedReacts: [ReactionChange!]
  eaAddedReacts: JSON
}

type RevisionsKarmaChange {
  _id: String!
  collectionName: String!
  scoreChange: Int!
  tagId: String
  tagSlug: String
  tagName: String
  addedReacts: [ReactionChange!]
  eaAddedReacts: JSON
}

type ReactionChange {
  reactionType: String!
  userId: String
}

type KarmaChangesSimple {
  posts: [PostKarmaChange!]!
  comments: [CommentKarmaChange!]!
  tagRevisions: [RevisionsKarmaChange!]!
}

type KarmaChanges {
  totalChange: Int!
  startDate: Date
  endDate: Date
  nextBatchDate: Date
  updateFrequency: String!
  posts: [PostKarmaChange!]!
  comments: [CommentKarmaChange!]!
  tagRevisions: [RevisionsKarmaChange!]!
  todaysKarmaChanges: KarmaChangesSimple
  thisWeeksKarmaChanges: KarmaChangesSimple
}

type UniqueClientViewsSeries {
  uniqueClientViews: Int
  date: Date
}

type PostAnalyticsResult {
  allViews: Int
  uniqueClientViews: Int
  uniqueClientViews10Sec: Int
  medianReadingTime: Int
  uniqueClientViews5Min: Int
  uniqueClientViewsSeries: [UniqueClientViewsSeries]
}

type PostAnalytics2Result {
  _id: String
  title: String
  slug: String
  postedAt: Date
  views: Int
  uniqueViews: Int
  reads: Int
  meanReadingTime: Float
  karma: Int
  comments: Int
}

type MultiPostAnalyticsResult {
  posts: [PostAnalytics2Result]
  totalCount: Int!
}

type AnalyticsSeriesValue {
  date: Date
  views: Int
  reads: Int
  karma: Int
  comments: Int
}

extend type Query {
  PostAnalytics(postId: String!): PostAnalyticsResult!
  MultiPostAnalytics(userId: String, postIds: [String], sortBy: String, desc: Boolean, limit: Int): MultiPostAnalyticsResult!
  AnalyticsSeries(userId: String, postIds: [String], startDate: Date, endDate: Date): [AnalyticsSeriesValue]
}

type ArbitalPageData {
  html: String
  title: String
}

extend type Query {
  ArbitalPageData(pageAlias: String): ArbitalPageData
}

type ElicitUser {
  isQuestionCreator: Boolean
  displayName: String
  _id: String
  sourceUserId: String
  lwUser: User
}

type ElicitPrediction {
  _id: String
  predictionId: String
  prediction: Float
  createdAt: Date
  notes: String
  creator: ElicitUser
  sourceUrl: String
  sourceId: String
  binaryQuestionId: String
}

type ElicitBlockData {
  _id: String
  title: String
  notes: String
  resolvesBy: Date
  resolution: Boolean
  predictions: [ElicitPrediction!]
}

extend type Query {
  ElicitBlockData(questionId: String): ElicitBlockData
}

extend type Mutation {
  MakeElicitPrediction(questionId: String, prediction: Int): ElicitBlockData
}

type NotificationCounts {
  checkedAt: Date!
  unreadNotifications: Int!
  unreadPrivateMessages: Int!
  faviconBadgeNumber: Int!
}

extend type Query {
  unreadNotificationCounts: NotificationCounts!
}

extend type Mutation {
  MarkAllNotificationsAsRead: Boolean
  sendNewDialogueMessageNotification(postId: String!, dialogueHtml: String!): Boolean!
}

type NotificationDisplaysResult {
  results: [JSON!]!
}

extend type Query {
  NotificationDisplays(type: String, limit: Int): NotificationDisplaysResult
}

extend type Query {
  Lightcone2024FundraiserStripeAmounts: [Int!]
}

type PetrovDay2024CheckNumberOfIncomingData {
  count: Int
}

extend type Query {
  PetrovDay2024CheckNumberOfIncoming: PetrovDay2024CheckNumberOfIncomingData
  petrov2024checkIfNuked: Boolean
}

type PetrovDayCheckIfIncomingData {
  launched: Boolean
  createdAt: Date
}

type PetrovDayLaunchMissileData {
  launchCode: String
  createdAt: Date
}

extend type Query {
  PetrovDayCheckIfIncoming: PetrovDayCheckIfIncomingData
}

extend type Mutation {
  PetrovDayLaunchMissile(launchCode: String): PetrovDayLaunchMissileData
}

type GivingSeasonHeart {
  userId: String!
  displayName: String!
  x: Float!
  y: Float!
  theta: Float!
}

extend type Mutation {
  submitReviewVote(postId: String, qualitativeScore: Int, quadraticChange: Int, newQuadraticScore: Int, comment: String, year: String, dummy: Boolean, reactions: [String]): Post
  AddGivingSeasonHeart(electionName: String!, x: Float!, y: Float!, theta: Float!): [GivingSeasonHeart!]!
  RemoveGivingSeasonHeart(electionName: String!): [GivingSeasonHeart!]!
}

extend type Query {
  GivingSeasonHearts(electionName: String!): [GivingSeasonHeart!]!
}

extend type Query {
  UsersReadPostsOfTargetUser(userId: String!, targetUserId: String!, limit: Int): [Post!]
  UserReadHistory(limit: Int, filter: PostReviewFilter, sort: PostReviewSort): UserReadHistoryResult
  PostsUserCommentedOn(limit: Int, filter: PostReviewFilter, sort: PostReviewSort): UserReadHistoryResult
  PostIsCriticism(args: JSON): Boolean
  DigestPlannerData(digestId: String, startDate: Date, endDate: Date): [DigestPlannerPost!]!
  DigestPosts(num: Int): [Post!]
  CanAccessGoogleDoc(fileUrl: String!): Boolean
}

extend type Mutation {
  ImportGoogleDoc(fileUrl: String!, postId: String): Post
}

type UserReadHistoryResult {
  posts: [Post!]
}

type PostsUserCommentedOnResult {
  posts: [Post!]
}

input PostReviewFilter {
  startDate: Date
  endDate: Date
  minKarma: Int
  showEvents: Boolean
}

input PostReviewSort {
  karma: Boolean
}

type DigestPlannerPost {
  post: Post!
  digestPost: DigestPost
  rating: Int!
}

type RecombeeRecommendedPost {
  post: Post!
  scenario: String
  recommId: String
  generatedAt: Date
  curated: Boolean
  stickied: Boolean
}

type VertexRecommendedPost {
  post: Post!
  attributionId: String
}

type PostWithApprovedJargon {
  post: Post!
  jargonTerms: [JargonTerm!]!
}

type DigestHighlightsResult {
  results: [Post!]!
}

extend type Query {
  DigestHighlights(limit: Int): DigestHighlightsResult
}

type DigestPostsThisWeekResult {
  results: [Post!]!
}

extend type Query {
  DigestPostsThisWeek(limit: Int): DigestPostsThisWeekResult
}

type CuratedAndPopularThisWeekResult {
  results: [Post!]!
}

extend type Query {
  CuratedAndPopularThisWeek(limit: Int): CuratedAndPopularThisWeekResult
}

type RecentlyActiveDialoguesResult {
  results: [Post!]!
}

extend type Query {
  RecentlyActiveDialogues(limit: Int): RecentlyActiveDialoguesResult
}

type MyDialoguesResult {
  results: [Post!]!
}

extend type Query {
  MyDialogues(limit: Int): MyDialoguesResult
}

type GoogleVertexPostsResult {
  results: [VertexRecommendedPost!]!
}

extend type Query {
  GoogleVertexPosts(settings: JSON, limit: Int): GoogleVertexPostsResult
}

type CrossedKarmaThresholdResult {
  results: [Post!]!
}

extend type Query {
  CrossedKarmaThreshold(limit: Int): CrossedKarmaThresholdResult
}

type RecombeeLatestPostsResult {
  results: [RecombeeRecommendedPost!]!
}

extend type Query {
  RecombeeLatestPosts(settings: JSON, limit: Int): RecombeeLatestPostsResult
}

type RecombeeHybridPostsResult {
  results: [RecombeeRecommendedPost!]!
}

extend type Query {
  RecombeeHybridPosts(settings: JSON, limit: Int): RecombeeHybridPostsResult
}

type PostsWithActiveDiscussionResult {
  results: [Post!]!
}

extend type Query {
  PostsWithActiveDiscussion(limit: Int): PostsWithActiveDiscussionResult
}

type PostsBySubscribedAuthorsResult {
  results: [Post!]!
}

extend type Query {
  PostsBySubscribedAuthors(limit: Int): PostsBySubscribedAuthorsResult
}

type PostsWithApprovedJargonResult {
  results: [PostWithApprovedJargon!]!
}

extend type Query {
  PostsWithApprovedJargon(limit: Int): PostsWithApprovedJargonResult
}

extend type Mutation {
  revokeGoogleServiceAccountTokens: Boolean!
}

extend type Mutation {
  alignmentComment(commentId: String, af: Boolean): Comment
  alignmentPost(postId: String, af: Boolean): Post
}

type AllTagsActivityFeedQueryResults {
  cutoff: Date
  endOffset: Int!
  results: [AllTagsActivityFeedEntry!]
}

enum AllTagsActivityFeedEntryType {
  tagCreated
  tagRevision
  tagDiscussionComment
}

type AllTagsActivityFeedEntry {
  type: AllTagsActivityFeedEntryType!
  tagCreated: Tag
  tagRevision: Revision
  tagDiscussionComment: Comment
}

extend type Query {
  AllTagsActivityFeed(limit: Int, cutoff: Date, offset: Int): AllTagsActivityFeedQueryResults!
}

type RecentDiscussionFeedQueryResults {
  cutoff: Date
  endOffset: Int!
  results: [RecentDiscussionFeedEntry!]
  sessionId: String
}

enum RecentDiscussionFeedEntryType {
  postCommented
  shortformCommented
  tagDiscussed
  tagRevised
  subscribeReminder
  meetupsPoke
}

type RecentDiscussionFeedEntry {
  type: RecentDiscussionFeedEntryType!
  postCommented: Post
  shortformCommented: Post
  tagDiscussed: Tag
  tagRevised: Revision
}

extend type Query {
  RecentDiscussionFeed(limit: Int, cutoff: Date, offset: Int, af: Boolean): RecentDiscussionFeedQueryResults!
}

type SubscribedPostAndComments {
  _id: String!
  post: Post!
  comments: [Comment!]
  expandCommentIds: [String!]
  postIsFromSubscribedUser: Boolean!
}

type SubscribedFeedQueryResults {
  cutoff: Date
  endOffset: Int!
  results: [SubscribedFeedEntry!]
}

enum SubscribedFeedEntryType {
  postCommented
}

type SubscribedFeedEntry {
  type: SubscribedFeedEntryType!
  postCommented: SubscribedPostAndComments
}

extend type Query {
  SubscribedFeed(limit: Int, cutoff: Date, offset: Int, af: Boolean): SubscribedFeedQueryResults!
}

type TagHistoryFeedQueryResults {
  cutoff: Date
  endOffset: Int!
  results: [TagHistoryFeedEntry!]
}

enum TagHistoryFeedEntryType {
  tagCreated
  tagApplied
  tagRevision
  tagDiscussionComment
  lensRevision
  summaryRevision
  wikiMetadataChanged
  lensOrSummaryMetadataChanged
}

type TagHistoryFeedEntry {
  type: TagHistoryFeedEntryType!
  tagCreated: Tag
  tagApplied: TagRel
  tagRevision: Revision
  tagDiscussionComment: Comment
  lensRevision: Revision
  summaryRevision: Revision
  wikiMetadataChanged: FieldChange
  lensOrSummaryMetadataChanged: FieldChange
}

extend type Query {
  TagHistoryFeed(limit: Int, cutoff: Date, offset: Int, tagId: String!, options: JSON): TagHistoryFeedQueryResults!
}

type SubforumMagicFeedQueryResults {
  cutoff: Date
  endOffset: Int!
  results: [SubforumMagicFeedEntry!]
}

enum SubforumMagicFeedEntryType {
  tagSubforumPosts
  tagSubforumComments
  tagSubforumStickyComments
}

type SubforumMagicFeedEntry {
  type: SubforumMagicFeedEntryType!
  tagSubforumPosts: Post
  tagSubforumComments: Comment
  tagSubforumStickyComments: Comment
}

extend type Query {
  SubforumMagicFeed(limit: Int, cutoff: Float, offset: Int, tagId: String!, af: Boolean): SubforumMagicFeedQueryResults!
}

type SubforumTopFeedQueryResults {
  cutoff: Date
  endOffset: Int!
  results: [SubforumTopFeedEntry!]
}

enum SubforumTopFeedEntryType {
  tagSubforumPosts
  tagSubforumComments
  tagSubforumStickyComments
}

type SubforumTopFeedEntry {
  type: SubforumTopFeedEntryType!
  tagSubforumPosts: Post
  tagSubforumComments: Comment
  tagSubforumStickyComments: Comment
}

extend type Query {
  SubforumTopFeed(limit: Int, cutoff: Int, offset: Int, tagId: String!, af: Boolean): SubforumTopFeedQueryResults!
}

type SubforumRecentCommentsFeedQueryResults {
  cutoff: Date
  endOffset: Int!
  results: [SubforumRecentCommentsFeedEntry!]
}

enum SubforumRecentCommentsFeedEntryType {
  tagSubforumPosts
  tagSubforumComments
  tagSubforumStickyComments
}

type SubforumRecentCommentsFeedEntry {
  type: SubforumRecentCommentsFeedEntryType!
  tagSubforumPosts: Post
  tagSubforumComments: Comment
  tagSubforumStickyComments: Comment
}

extend type Query {
  SubforumRecentCommentsFeed(limit: Int, cutoff: Date, offset: Int, tagId: String!, af: Boolean): SubforumRecentCommentsFeedQueryResults!
}

type SubforumNewFeedQueryResults {
  cutoff: Date
  endOffset: Int!
  results: [SubforumNewFeedEntry!]
}

enum SubforumNewFeedEntryType {
  tagSubforumPosts
  tagSubforumComments
  tagSubforumStickyComments
}

type SubforumNewFeedEntry {
  type: SubforumNewFeedEntryType!
  tagSubforumPosts: Post
  tagSubforumComments: Comment
  tagSubforumStickyComments: Comment
}

extend type Query {
  SubforumNewFeed(limit: Int, cutoff: Date, offset: Int, tagId: String!, af: Boolean): SubforumNewFeedQueryResults!
}

type SubforumOldFeedQueryResults {
  cutoff: Date
  endOffset: Int!
  results: [SubforumOldFeedEntry!]
}

enum SubforumOldFeedEntryType {
  tagSubforumPosts
  tagSubforumComments
  tagSubforumStickyComments
}

type SubforumOldFeedEntry {
  type: SubforumOldFeedEntryType!
  tagSubforumPosts: Post
  tagSubforumComments: Comment
  tagSubforumStickyComments: Comment
}

extend type Query {
  SubforumOldFeed(limit: Int, cutoff: Date, offset: Int, tagId: String!, af: Boolean): SubforumOldFeedQueryResults!
}

extend type Mutation {
  markConversationRead(conversationId: String!): Boolean!
  sendEventTriggeredDM(eventType: String!): Boolean!
  initiateConversation(participantIds: [String!]!, af: Boolean, moderator: Boolean): Conversation
}

input SurveyQuestionInfo {
  _id: String
  question: String!
  format: String!
}

extend type Query {
  CurrentFrontpageSurvey: SurveySchedule
}

extend type Mutation {
  editSurvey(surveyId: String!, name: String!, questions: [SurveyQuestionInfo!]!): Survey
}

enum DocumentDeletionNetChange {
  deleted
  restored
}

enum MultiDocumentType {
  lens
  summary
}

type DocumentDeletion {
  userId: String
  documentId: String!
  netChange: DocumentDeletionNetChange!
  type: MultiDocumentType
  docFields: MultiDocument
  createdAt: Date!
}

type TagUpdates {
  tag: Tag!
  revisionIds: [String!]!
  commentCount: Int!
  commentIds: [String!]!
  lastRevisedAt: Date
  lastCommentedAt: Date
  added: Int!
  removed: Int!
  users: [User!]!
  documentDeletions: [DocumentDeletion!]!
}

type TagPreviewWithSummaries {
  tag: Tag!
  lens: MultiDocument
  summaries: [MultiDocument!]!
}

type TagWithTotalCount {
  tags: [Tag!]!
  totalCount: Int!
}

extend type Mutation {
  mergeTags(sourceTagId: String!, targetTagId: String!, transferSubtags: Boolean!, redirectSource: Boolean!): Boolean
  promoteLensToMain(lensId: String!): Boolean
}

extend type Query {
  TagUpdatesInTimeBlock(before: Date!, after: Date!): [TagUpdates!]!
  TagUpdatesByUser(userId: String!, limit: Int!, skip: Int!): [TagUpdates!]
  RandomTag: Tag!
  ActiveTagCount: Int!
  TagPreview(slug: String!, hash: String): TagPreviewWithSummaries
  TagsByCoreTagId(coreTagId: String, limit: Int, searchTagIds: [String]): TagWithTotalCount!
}

type MostReadTopic {
  slug: String
  name: String
  shortName: String
  count: Int
}

type TagReadLikelihoodRatio {
  tagId: String
  tagName: String
  tagShortName: String
  userReadCount: Int
  readLikelihoodRatio: Float
}

type MostReadAuthor {
  _id: String
  slug: String
  displayName: String
  profileImageId: String
  count: Int
  engagementPercentile: Float
}

type TopCommentContents {
  html: String
}

type TopComment {
  _id: String
  postedAt: Date
  postId: String
  postTitle: String
  postSlug: String
  baseScore: Int
  extendedScore: JSON
  contents: TopCommentContents
}

type MostReceivedReact {
  name: String
  count: Int
}

type CombinedKarmaVals {
  date: Date!
  postKarma: Int!
  commentKarma: Int!
}

type WrappedDataByYear {
  engagementPercentile: Float
  postsReadCount: Int
  totalSeconds: Int
  daysVisited: [String]
  mostReadTopics: [MostReadTopic]
  relativeMostReadCoreTopics: [TagReadLikelihoodRatio]
  mostReadAuthors: [MostReadAuthor]
  topPosts: [Post]
  postCount: Int
  authorPercentile: Float
  topComment: TopComment
  commentCount: Int
  commenterPercentile: Float
  topShortform: Comment
  shortformCount: Int
  shortformPercentile: Float
  karmaChange: Int
  combinedKarmaVals: [CombinedKarmaVals]
  mostReceivedReacts: [MostReceivedReact]
  personality: String!
}

extend type Query {
  UserWrappedDataByYear(userId: String!, year: Int!): WrappedDataByYear
}

extend type Mutation {
  RefreshDbSettings: Boolean
}

type Site {
  title: String
  url: String
  logoUrl: String
}

extend type Query {
  SiteData: Site
}

type LoginReturnData {
  token: String
}

extend type Mutation {
  login(username: String, password: String): LoginReturnData
  signup(username: String, email: String, password: String, subscribeToCurated: Boolean, reCaptchaToken: String, abTestKey: String): LoginReturnData
  logout: LoginReturnData
  resetPassword(email: String): String
}

extend type Query {
  latestDialogueMessages(dialogueId: String!, numMessages: Int!): [String!]
}

extend type Mutation {
  AddForumEventVote(forumEventId: String!, x: Float!, delta: Float, postIds: [String]): Boolean
  RemoveForumEventVote(forumEventId: String!): Boolean
  RemoveForumEventSticker(forumEventId: String!, stickerId: String!): Boolean
}

extend type Query {
  getLinkSharedPost(postId: String!, linkSharingKey: String!): Post
}

extend type Mutation {
  unlockPost(postId: String!, linkSharingKey: String!): Post
  revertPostToRevision(postId: String!, revisionId: String!): Post
}

type MigrationsDashboardData {
  migrations: [MigrationStatus!]
}

type MigrationStatus {
  name: String!
  dateWritten: String
  runs: [MigrationRun!]
  lastRun: String
}

type MigrationRun {
  name: String!
  started: Date!
  finished: Date
  succeeded: Boolean
}

extend type Query {
  MigrationsDashboard: MigrationsDashboardData
}

extend type Query {
  GetAllReviewWinners: [Post!]!
}

extend type Mutation {
  sendVertexViewItemEvent(postId: String!, attributionId: String): Boolean!
  sendVertexMediaCompleteEvent(postId: String!, attributionId: String): Boolean!
  sendVertexViewHomePageEvent: Boolean!
}

type CoauthorStatus {
  userId: String
  confirmed: Boolean
  requested: Boolean
}

type ExternalPost {
  _id: String!
  slug: String
  title: String
  url: String
  postedAt: Date
  createdAt: Date
  userId: String
  modifiedAt: Date
  draft: Boolean
  content: String
  coauthorStatuses: [CoauthorStatus!]
}

type ExternalPostImportData {
  alreadyExists: Boolean
  post: ExternalPost
}

extend type Mutation {
  importUrlAsDraftPost(url: String!): ExternalPostImportData!
}

input AutosaveContentType {
  type: String
  value: ContentTypeData
}

extend type Query {
  convertDocument(document: JSON, targetFormat: String): JSON
  latestGoogleDocMetadata(postId: String!, version: String): JSON
}

extend type Mutation {
  revertTagToRevision(tagId: String!, revertToRevisionId: String!): Tag
  autosaveRevision(postId: String!, contents: AutosaveContentType!): Revision
}

type ModeratorIPAddressInfo {
  ip: String!
  userIds: [String!]!
}

extend type Query {
  moderatorViewIPAddress(ipAddress: String!): ModeratorIPAddressInfo
}

extend type Mutation {
  lockThread(commentId: String!, until: String): Boolean!
  unlockThread(commentId: String!): Boolean!
}

extend type Mutation {
  reorderSummaries(parentDocumentId: String!, parentDocumentCollectionName: String!, summaryIds: [String!]!): Boolean
}

extend type Mutation {
  publishAndDeDuplicateSpotlight(spotlightId: String): Spotlight
}

extend type Query {
  currentSpotlight: Spotlight
}

extend type Mutation {
  upsertUserTypingIndicator(documentId: String!): TypingIndicator
}

extend type Mutation {
  acceptCoauthorRequest(postId: String, userId: String, accept: Boolean): Post
}

input ToggleBookmarkInput {
  documentId: String!
  collectionName: String!
}

type ToggleBookmarkOutput {
  data: Bookmark
}

extend type Mutation {
  toggleBookmark(input: ToggleBookmarkInput!): ToggleBookmarkOutput
}

extend type Mutation {
  setIsHidden(postId: String!, isHidden: Boolean!): User!
}

extend type Mutation {
  markAsReadOrUnread(postId: String, isRead: Boolean): Boolean
  markPostCommentsRead(postId: String!): Boolean
}

type RssPostChangeInfo {
  isChanged: Boolean!
  newHtml: String!
  htmlDiff: String!
}

extend type Mutation {
  resyncRssFeed(feedId: String!): Boolean!
}

extend type Query {
  RssPostChanges(postId: String!): RssPostChangeInfo!
}

extend type Mutation {
  updateContinueReading(sequenceId: String!, postId: String!): Boolean
}

extend type Mutation {
  getNewJargonTerms(postId: String!, glossaryPrompt: String, examplePost: String, exampleTerm: String, exampleAltTerm: String, exampleDefinition: String): [JargonTerm]
}

extend type Mutation {
  RSVPToEvent(postId: String, name: String, email: String, private: Boolean, response: String): Post
  CancelRSVPToEvent(postId: String, name: String, userId: String): Post
}

extend type Query {
  AdminMetadata: String
}

extend type Mutation {
  addOrUpvoteTag(tagId: String, postId: String): TagRel
  addTags(postId: String, tagIds: [String]): Boolean
}

extend type Mutation {
  analyticsEvent(events: [JSON!], now: Date): Boolean
}

extend type Query {
  currentUser: User
}

extend type Query {
  SearchSynonyms: [String!]!
}

extend type Mutation {
  UpdateSearchSynonyms(synonyms: [String!]!): [String!]!
}

extend type Mutation {
  useEmailToken(token: String, args: JSON): JSON
}

extend type Mutation {
  connectCrossposter(token: String): String
  unlinkCrossposter: String
}

extend type Query {
  getCrosspost(args: JSON): JSON
}

extend type Query {
  RevisionsDiff(collectionName: String!, fieldName: String!, id: String, beforeRev: String, afterRev: String!, trim: Boolean): String
}

extend type Mutation {
  observeRecommendation(postId: String!): Boolean
  clickRecommendation(postId: String!): Boolean
}

extend type Mutation {
  increasePostViewCount(postId: String): Float
}

type FeedPost {
  _id: String!
  postMetaInfo: JSON
  post: Post!
}

type FeedCommentThread {
  _id: String!
  commentMetaInfos: JSON
  comments: [Comment!]!
  post: Post
}

type FeedSpotlightItem {
  _id: String!
  spotlight: Spotlight
}

type UltraFeedQueryResults {
  cutoff: Date
  endOffset: Int!
  results: [UltraFeedEntry!]
  sessionId: String
}

enum UltraFeedEntryType {
  feedCommentThread
  feedPost
  feedSpotlight
}

type UltraFeedEntry {
  type: UltraFeedEntryType!
  feedCommentThread: FeedCommentThread
  feedPost: FeedPost
  feedSpotlight: FeedSpotlightItem
}

extend type Query {
  UltraFeed(limit: Int, cutoff: Date, offset: Int, sessionId: String, settings: JSON): UltraFeedQueryResults!
}

extend type Mutation {
  generateCoverImagesForPost(postId: String!, prompt: String): [ReviewWinnerArt]
}

extend type Mutation {
  flipSplashArtImage(reviewWinnerArtId: String!): Boolean
}

type ElicitQuestionPredictionCreator {
  _id: String!
  displayName: String!
  isQuestionCreator: Boolean!
  sourceUserId: String
}

type AdvisorRequest {
  _id: String!
  schemaVersion: Float!
  createdAt: Date!
  legacyData: JSON
  userId: String
  user: User
  interestedInMetaculus: Boolean
  jobAds: JSON
}

input SingleAdvisorRequestInput {
  selector: SelectorInput
  resolverArgs: JSON
}

type SingleAdvisorRequestOutput {
  result: AdvisorRequest
}

input AdvisorRequestsRequestsByUserInput {
  userId: String
}

input AdvisorRequestSelector {
  default: EmptyViewInput
  requestsByUser: AdvisorRequestsRequestsByUserInput
}

input MultiAdvisorRequestInput {
  terms: JSON
  resolverArgs: JSON
  enableTotal: Boolean
  enableCache: Boolean
}

type MultiAdvisorRequestOutput {
  results: [AdvisorRequest!]!
  totalCount: Int
}

extend type Query {
  advisorRequest(input: SingleAdvisorRequestInput @deprecated(reason: "Use the selector field instead"), selector: SelectorInput): SingleAdvisorRequestOutput
  advisorRequests(input: MultiAdvisorRequestInput @deprecated(reason: "Use the selector field instead"), selector: AdvisorRequestSelector, limit: Int, offset: Int, enableTotal: Boolean): MultiAdvisorRequestOutput
}

type ArbitalCaches {
  _id: String!
  schemaVersion: Float!
  createdAt: Date!
  legacyData: JSON
}

type ArbitalTagContentRel {
  _id: String!
  schemaVersion: Float!
  createdAt: Date!
  legacyData: JSON
  parentDocumentId: String!
  childDocumentId: String!
  parentCollectionName: String!
  childCollectionName: String!
  type: String!
  level: Float!
  isStrong: Boolean!
}

input SingleArbitalTagContentRelInput {
  selector: SelectorInput
  resolverArgs: JSON
}

type SingleArbitalTagContentRelOutput {
  result: ArbitalTagContentRel
}

input ArbitalTagContentRelSelector {
  default: EmptyViewInput
}

input MultiArbitalTagContentRelInput {
  terms: JSON
  resolverArgs: JSON
  enableTotal: Boolean
  enableCache: Boolean
}

type MultiArbitalTagContentRelOutput {
  results: [ArbitalTagContentRel!]!
  totalCount: Int
}

extend type Query {
  arbitalTagContentRel(input: SingleArbitalTagContentRelInput @deprecated(reason: "Use the selector field instead"), selector: SelectorInput): SingleArbitalTagContentRelOutput
  arbitalTagContentRels(input: MultiArbitalTagContentRelInput @deprecated(reason: "Use the selector field instead"), selector: ArbitalTagContentRelSelector, limit: Int, offset: Int, enableTotal: Boolean): MultiArbitalTagContentRelOutput
}

type AutomatedContentEvaluation {
  _id: String!
  createdAt: Date!
  revisionId: String!
  score: Float!
  sentenceScores: [SentenceScore!]!
  aiChoice: String!
  aiReasoning: String!
  aiCoT: String!
}

type SentenceScore {
  sentence: String!
  score: Float!
}

type Ban {
  _id: String!
  schemaVersion: Float!
  createdAt: Date!
  legacyData: JSON
  expirationDate: Date
  userId: String!
  user: User
  ip: String
  reason: String
  comment: String!
  properties: JSON
}

input SingleBanInput {
  selector: SelectorInput
  resolverArgs: JSON
}

type SingleBanOutput {
  result: Ban
}

input BanSelector {
  default: EmptyViewInput
}

input MultiBanInput {
  terms: JSON
  resolverArgs: JSON
  enableTotal: Boolean
  enableCache: Boolean
}

type MultiBanOutput {
  results: [Ban!]!
  totalCount: Int
}

extend type Query {
  ban(input: SingleBanInput @deprecated(reason: "Use the selector field instead"), selector: SelectorInput): SingleBanOutput
  bans(input: MultiBanInput @deprecated(reason: "Use the selector field instead"), selector: BanSelector, limit: Int, offset: Int, enableTotal: Boolean): MultiBanOutput
}

type Bookmark {
  _id: String!
  createdAt: Date!
  documentId: String!
  collectionName: String!
  userId: String!
  post: Post
  comment: Comment
  lastUpdated: Date!
  active: Boolean!
}

input SingleBookmarkInput {
  selector: SelectorInput
  resolverArgs: JSON
  allowNull: Boolean
}

type SingleBookmarkOutput {
  result: Bookmark
}

input BookmarksUserDocumentBookmarkInput {
  userId: String
  documentId: String
  collectionName: String
}

input BookmarkSelector {
  myBookmarkedPosts: EmptyViewInput
  myBookmarks: EmptyViewInput
  userDocumentBookmark: BookmarksUserDocumentBookmarkInput
}

input MultiBookmarkInput {
  terms: JSON
  resolverArgs: JSON
  enableTotal: Boolean
  enableCache: Boolean
}

type MultiBookmarkOutput {
  results: [Bookmark!]!
  totalCount: Int
}

extend type Query {
  bookmark(input: SingleBookmarkInput @deprecated(reason: "Use the selector field instead"), selector: SelectorInput): SingleBookmarkOutput
  bookmarks(input: MultiBookmarkInput @deprecated(reason: "Use the selector field instead"), selector: BookmarkSelector, limit: Int, offset: Int, enableTotal: Boolean): MultiBookmarkOutput
}

type Book {
  _id: String!
  schemaVersion: Float!
  createdAt: Date!
  legacyData: JSON
  contents(version: String): Revision
  contents_latest: String
  postedAt: Date
  title: String
  subtitle: String
  tocTitle: String
  collectionId: String!
  number: Float
  postIds: [String!]!
  posts: [Post!]!
  sequenceIds: [String!]!
  sequences: [Sequence!]!
  displaySequencesAsGrid: Boolean
  hideProgressBar: Boolean
  showChapters: Boolean
}

input SingleBookInput {
  selector: SelectorInput
  resolverArgs: JSON
}

type SingleBookOutput {
  result: Book
}

input BookSelector {
  default: EmptyViewInput
}

input MultiBookInput {
  terms: JSON
  resolverArgs: JSON
  enableTotal: Boolean
  enableCache: Boolean
}

type MultiBookOutput {
  results: [Book!]!
  totalCount: Int
}

extend type Query {
  book(input: SingleBookInput @deprecated(reason: "Use the selector field instead"), selector: SelectorInput): SingleBookOutput
  books(input: MultiBookInput @deprecated(reason: "Use the selector field instead"), selector: BookSelector, limit: Int, offset: Int, enableTotal: Boolean): MultiBookOutput
}

type Chapter {
  _id: String!
  schemaVersion: Float!
  createdAt: Date!
  legacyData: JSON
  contents(version: String): Revision
  contents_latest: String
  title: String
  subtitle: String
  number: Float
  sequenceId: String
  sequence: Sequence
  postIds: [String!]!
  posts: [Post!]!
}

input SingleChapterInput {
  selector: SelectorInput
  resolverArgs: JSON
}

type SingleChapterOutput {
  result: Chapter
}

input ChaptersSequenceChaptersInput {
  sequenceId: String
  limit: String
}

input ChapterSelector {
  default: EmptyViewInput
  SequenceChapters: ChaptersSequenceChaptersInput
}

input MultiChapterInput {
  terms: JSON
  resolverArgs: JSON
  enableTotal: Boolean
  enableCache: Boolean
}

type MultiChapterOutput {
  results: [Chapter!]!
  totalCount: Int
}

extend type Query {
  chapter(input: SingleChapterInput @deprecated(reason: "Use the selector field instead"), selector: SelectorInput): SingleChapterOutput
  chapters(input: MultiChapterInput @deprecated(reason: "Use the selector field instead"), selector: ChapterSelector, limit: Int, offset: Int, enableTotal: Boolean): MultiChapterOutput
}

type CkEditorUserSession {
  _id: String!
  schemaVersion: Float!
  createdAt: Date!
  legacyData: JSON
  documentId: String
  userId: String
  endedAt: Date
  endedBy: String
}

input SingleCkEditorUserSessionInput {
  selector: SelectorInput
  resolverArgs: JSON
}

type SingleCkEditorUserSessionOutput {
  result: CkEditorUserSession
}

input CkEditorUserSessionSelector {
  default: EmptyViewInput
}

input MultiCkEditorUserSessionInput {
  terms: JSON
  resolverArgs: JSON
  enableTotal: Boolean
  enableCache: Boolean
}

type MultiCkEditorUserSessionOutput {
  results: [CkEditorUserSession!]!
  totalCount: Int
}

extend type Query {
  ckEditorUserSession(input: SingleCkEditorUserSessionInput @deprecated(reason: "Use the selector field instead"), selector: SelectorInput): SingleCkEditorUserSessionOutput
  ckEditorUserSessions(input: MultiCkEditorUserSessionInput @deprecated(reason: "Use the selector field instead"), selector: CkEditorUserSessionSelector, limit: Int, offset: Int, enableTotal: Boolean): MultiCkEditorUserSessionOutput
}

type ClientId {
  _id: String!
  schemaVersion: Float!
  createdAt: Date
  legacyData: JSON
  clientId: String
  firstSeenReferrer: String
  firstSeenLandingPage: String
  userIds: [String!]
  users: [User!]
  invalidated: Boolean
  lastSeenAt: Date
  timesSeen: Float
}

input SingleClientIdInput {
  selector: SelectorInput
  resolverArgs: JSON
}

type SingleClientIdOutput {
  result: ClientId
}

input ClientIdsGetClientIdInput {
  clientId: String
}

input ClientIdSelector {
  default: EmptyViewInput
  getClientId: ClientIdsGetClientIdInput
}

input MultiClientIdInput {
  terms: JSON
  resolverArgs: JSON
  enableTotal: Boolean
  enableCache: Boolean
}

type MultiClientIdOutput {
  results: [ClientId!]!
  totalCount: Int
}

extend type Query {
  clientId(input: SingleClientIdInput @deprecated(reason: "Use the selector field instead"), selector: SelectorInput): SingleClientIdOutput
  clientIds(input: MultiClientIdInput @deprecated(reason: "Use the selector field instead"), selector: ClientIdSelector, limit: Int, offset: Int, enableTotal: Boolean): MultiClientIdOutput
}

type Collection {
  _id: String!
  schemaVersion: Float!
  createdAt: Date!
  legacyData: JSON
  contents(version: String): Revision
  contents_latest: String
  userId: String!
  user: User
  title: String!
  slug: String!
  books: [Book!]!
  postsCount: Int!
  readPostsCount: Int!
  gridImageId: String
  firstPageLink: String!
  hideStartReadingButton: Boolean
  noindex: Boolean!
}

input SingleCollectionInput {
  selector: SelectorInput
  resolverArgs: JSON
}

type SingleCollectionOutput {
  result: Collection
}

input CollectionDefaultViewInput {
  collectionIds: [String!]
}

input CollectionSelector {
  default: CollectionDefaultViewInput
}

input MultiCollectionInput {
  terms: JSON
  resolverArgs: JSON
  enableTotal: Boolean
  enableCache: Boolean
}

type MultiCollectionOutput {
  results: [Collection!]!
  totalCount: Int
}

extend type Query {
  collection(input: SingleCollectionInput @deprecated(reason: "Use the selector field instead"), selector: SelectorInput): SingleCollectionOutput
  collections(input: MultiCollectionInput @deprecated(reason: "Use the selector field instead"), selector: CollectionSelector, limit: Int, offset: Int, enableTotal: Boolean): MultiCollectionOutput
}

type CommentModeratorAction {
  _id: String!
  schemaVersion: Float!
  createdAt: Date!
  legacyData: JSON
  commentId: String
  comment: Comment
  type: String
  endedAt: Date
  active: Boolean
}

input SingleCommentModeratorActionInput {
  selector: SelectorInput
  resolverArgs: JSON
}

type SingleCommentModeratorActionOutput {
  result: CommentModeratorAction
}

input CommentModeratorActionsActiveCommentModeratorActionsInput {
  limit: String
}

input CommentModeratorActionSelector {
  default: EmptyViewInput
  activeCommentModeratorActions: CommentModeratorActionsActiveCommentModeratorActionsInput
}

input MultiCommentModeratorActionInput {
  terms: JSON
  resolverArgs: JSON
  enableTotal: Boolean
  enableCache: Boolean
}

type MultiCommentModeratorActionOutput {
  results: [CommentModeratorAction!]!
  totalCount: Int
}

extend type Query {
  commentModeratorAction(input: SingleCommentModeratorActionInput @deprecated(reason: "Use the selector field instead"), selector: SelectorInput): SingleCommentModeratorActionOutput
  commentModeratorActions(input: MultiCommentModeratorActionInput @deprecated(reason: "Use the selector field instead"), selector: CommentModeratorActionSelector, limit: Int, offset: Int, enableTotal: Boolean): MultiCommentModeratorActionOutput
}

type Comment {
  _id: String!
  schemaVersion: Float!
  createdAt: Date
  legacyData: JSON
  contents(version: String): Revision
  contents_latest: String
  pingbacks: JSON
  parentCommentId: String
  parentComment: Comment
  topLevelCommentId: String
  topLevelComment: Comment
  postedAt: Date!
  lastEditedAt: Date
  author: String
  postId: String
  post: Post
  tagId: String
  tag: Tag
  forumEventId: String
  forumEvent: ForumEvent
  forumEventMetadata: JSON
  tagCommentType: TagCommentType!
  subforumStickyPriority: Float
  userId: String
  user: User
  userIP: String
  userAgent: String
  referrer: String
  authorIsUnreviewed: Boolean!
  pageUrl: String
  pageUrlRelative: String
  answer: Boolean!
  parentAnswerId: String
  parentAnswer: Comment
  directChildrenCount: Float!
  descendentCount: Float!
  latestChildren: [Comment!]!
  shortform: Boolean
  shortformFrontpage: Boolean!
  nominatedForReview: String
  reviewingForReview: String
  lastSubthreadActivity: Date
  postVersion: String
  promoted: Boolean
  promotedByUserId: String
  promotedByUser: User
  promotedAt: Date
  hideKarma: Boolean
  wordCount: Int
  htmlBody: String
  votingSystem: String!
  legacy: Boolean!
  legacyId: String
  legacyPoll: Boolean!
  legacyParentId: String
  draft: Boolean!
  retracted: Boolean!
  deleted: Boolean!
  deletedPublic: Boolean!
  deletedReason: String
  deletedDate: Date
  deletedByUserId: String
  deletedByUser: User
  spam: Boolean!
  repliesBlockedUntil: Date
  needsReview: Boolean
  reviewedByUserId: String
  reviewedByUser: User
  hideAuthor: Boolean!
  moderatorHat: Boolean!
  hideModeratorHat: Boolean
  isPinnedOnProfile: Boolean!
  title: String
  relevantTagIds: [String!]!
  relevantTags: [Tag!]!
  debateResponse: Boolean
  rejected: Boolean!
  modGPTAnalysis: String
  modGPTRecommendation: String
  rejectedReason: String
  rejectedByUserId: String
  rejectedByUser: User
  emojiReactors: JSON
  af: Boolean!
  suggestForAlignmentUserIds: [String!]!
  suggestForAlignmentUsers: [User!]!
  reviewForAlignmentUserId: String
  afDate: Date
  moveToAlignmentUserId: String
  moveToAlignmentUser: User
  agentFoundationsId: String
  originalDialogueId: String
  originalDialogue: Post
  currentUserVote: String
  currentUserExtendedVote: JSON
  allVotes: [Vote!]
  voteCount: Float!
  baseScore: Float
  extendedScore: JSON
  score: Float!
  afBaseScore: Float
  afExtendedScore: JSON
  afVoteCount: Float
}

enum TagCommentType {
  SUBFORUM
  DISCUSSION
}

input SingleCommentInput {
  selector: SelectorInput
  resolverArgs: JSON
  allowNull: Boolean
}

type SingleCommentOutput {
  result: Comment
}

input CommentDefaultViewInput {
  userId: String
  commentIds: [String!]
  minimumKarma: Int
}

input CommentsCommentRepliesInput {
  userId: String
  commentIds: [String!]
  minimumKarma: Int
  authorIsUnreviewed: Boolean
  parentCommentId: String
}

input CommentsPostCommentsDeletedInput {
  userId: String
  commentIds: [String!]
  minimumKarma: Int
  authorIsUnreviewed: Boolean
  postId: String
}

input CommentsAllCommentsDeletedInput {
  userId: String
  commentIds: [String!]
  minimumKarma: Int
  authorIsUnreviewed: Boolean
}

input CommentsCheckedByModGPTInput {
  userId: String
  commentIds: [String!]
  minimumKarma: Int
  authorIsUnreviewed: Boolean
}

input CommentsPostCommentsTopInput {
  userId: String
  commentIds: [String!]
  minimumKarma: Int
  authorIsUnreviewed: Boolean
  postId: String
}

input CommentsPostCommentsRecentRepliesInput {
  userId: String
  commentIds: [String!]
  minimumKarma: Int
  authorIsUnreviewed: Boolean
  postId: String
}

input CommentsPostCommentsMagicInput {
  userId: String
  commentIds: [String!]
  minimumKarma: Int
  authorIsUnreviewed: Boolean
  postId: String
}

input CommentsAfPostCommentsTopInput {
  userId: String
  commentIds: [String!]
  minimumKarma: Int
  authorIsUnreviewed: Boolean
  postId: String
}

input CommentsPostCommentsOldInput {
  userId: String
  commentIds: [String!]
  minimumKarma: Int
  authorIsUnreviewed: Boolean
  postId: String
}

input CommentsPostCommentsNewInput {
  userId: String
  commentIds: [String!]
  minimumKarma: Int
  authorIsUnreviewed: Boolean
  postId: String
}

input CommentsPostCommentsBestInput {
  userId: String
  commentIds: [String!]
  minimumKarma: Int
  authorIsUnreviewed: Boolean
  postId: String
}

input CommentsPostLWCommentsInput {
  userId: String
  commentIds: [String!]
  minimumKarma: Int
  authorIsUnreviewed: Boolean
  postId: String
}

input CommentsProfileRecentCommentsInput {
  userId: String
  commentIds: [String!]
  minimumKarma: Int
  authorIsUnreviewed: Boolean
  limit: String
}

input CommentsProfileCommentsInput {
  userId: String
  commentIds: [String!]
  minimumKarma: Int
  authorIsUnreviewed: Boolean
  sortBy: String
  limit: String
}

input CommentsAllRecentCommentsInput {
  userId: String
  commentIds: [String!]
  minimumKarma: Int
  authorIsUnreviewed: Boolean
  sortBy: String
  limit: String
}

input CommentsRecentCommentsInput {
  userId: String
  commentIds: [String!]
  minimumKarma: Int
  authorIsUnreviewed: Boolean
  sortBy: String
  limit: String
}

input CommentsAfSubmissionsInput {
  userId: String
  commentIds: [String!]
  minimumKarma: Int
  authorIsUnreviewed: Boolean
  limit: String
}

input CommentsRejectedInput {
  userId: String
  commentIds: [String!]
  minimumKarma: Int
  authorIsUnreviewed: Boolean
  limit: String
}

input CommentsRecentDiscussionThreadInput {
  userId: String
  commentIds: [String!]
  minimumKarma: Int
  authorIsUnreviewed: Boolean
  postId: String
  limit: String
}

input CommentsAfRecentDiscussionThreadInput {
  userId: String
  commentIds: [String!]
  minimumKarma: Int
  authorIsUnreviewed: Boolean
  postId: String
  limit: String
}

input CommentsPostsItemCommentsInput {
  userId: String
  commentIds: [String!]
  minimumKarma: Int
  authorIsUnreviewed: Boolean
  postId: String
  after: String
  limit: String
}

input CommentsSunshineNewCommentsListInput {
  userId: String
  commentIds: [String!]
  minimumKarma: Int
  authorIsUnreviewed: Boolean
  limit: String
}

input CommentsQuestionAnswersInput {
  userId: String
  commentIds: [String!]
  minimumKarma: Int
  authorIsUnreviewed: Boolean
  postId: String
  sortBy: String
}

input CommentsLegacyIdCommentInput {
  userId: String
  commentIds: [String!]
  minimumKarma: Int
  authorIsUnreviewed: Boolean
  legacyId: String
}

input CommentsSunshineNewUsersCommentsInput {
  userId: String
  commentIds: [String!]
  minimumKarma: Int
  authorIsUnreviewed: Boolean
}

input CommentsDefaultModeratorResponsesInput {
  userId: String
  commentIds: [String!]
  minimumKarma: Int
  authorIsUnreviewed: Boolean
  tagId: String
}

input CommentsRepliesToAnswerInput {
  userId: String
  commentIds: [String!]
  minimumKarma: Int
  authorIsUnreviewed: Boolean
  parentAnswerId: String
}

input CommentsAnswersAndRepliesInput {
  userId: String
  commentIds: [String!]
  minimumKarma: Int
  authorIsUnreviewed: Boolean
  postId: String
  sortBy: String
}

input CommentsTopShortformInput {
  userId: String
  commentIds: [String!]
  minimumKarma: Int
  authorIsUnreviewed: Boolean
  before: String
  after: String
  shortformFrontpage: String
}

input CommentsShortformInput {
  userId: String
  commentIds: [String!]
  minimumKarma: Int
  authorIsUnreviewed: Boolean
}

input CommentsShortformFrontpageInput {
  userId: String
  commentIds: [String!]
  minimumKarma: Int
  authorIsUnreviewed: Boolean
  maxAgeDays: Int
  showCommunity: Boolean
  relevantTagId: String
}

input CommentsRepliesToCommentThreadInput {
  userId: String
  commentIds: [String!]
  minimumKarma: Int
  authorIsUnreviewed: Boolean
  topLevelCommentId: String
}

input CommentsRepliesToCommentThreadIncludingRootInput {
  userId: String
  commentIds: [String!]
  minimumKarma: Int
  authorIsUnreviewed: Boolean
  topLevelCommentId: String!
}

input CommentsShortformLatestChildrenInput {
  userId: String
  commentIds: [String!]
  minimumKarma: Int
  authorIsUnreviewed: Boolean
  topLevelCommentId: String
}

input CommentsNominations2018Input {
  userId: String
  commentIds: [String!]
  minimumKarma: Int
  authorIsUnreviewed: Boolean
}

input CommentsNominations2019Input {
  userId: String
  commentIds: [String!]
  minimumKarma: Int
  authorIsUnreviewed: Boolean
}

input CommentsReviews2018Input {
  userId: String
  commentIds: [String!]
  minimumKarma: Int
  authorIsUnreviewed: Boolean
}

input CommentsReviews2019Input {
  userId: String
  commentIds: [String!]
  minimumKarma: Int
  authorIsUnreviewed: Boolean
}

input CommentsReviewsInput {
  userId: String
  commentIds: [String!]
  minimumKarma: Int
  authorIsUnreviewed: Boolean
  postId: String
  reviewYear: Int
  sortBy: String
}

input CommentsTagDiscussionCommentsInput {
  userId: String
  commentIds: [String!]
  minimumKarma: Int
  authorIsUnreviewed: Boolean
  tagId: String
}

input CommentsTagSubforumCommentsInput {
  userId: String
  commentIds: [String!]
  minimumKarma: Int
  authorIsUnreviewed: Boolean
}

input CommentsLatestSubforumDiscussionInput {
  userId: String
  commentIds: [String!]
  minimumKarma: Int
  authorIsUnreviewed: Boolean
  profileTagIds: String
}

input CommentsModeratorCommentsInput {
  userId: String
  commentIds: [String!]
  minimumKarma: Int
  authorIsUnreviewed: Boolean
}

input CommentsDebateResponsesInput {
  userId: String
  commentIds: [String!]
  minimumKarma: Int
  authorIsUnreviewed: Boolean
  postId: String
}

input CommentsRecentDebateResponsesInput {
  userId: String
  commentIds: [String!]
  minimumKarma: Int
  authorIsUnreviewed: Boolean
  postId: String
  limit: String
}

input CommentsForumEventCommentsInput {
  userId: String
  commentIds: [String!]
  minimumKarma: Int
  authorIsUnreviewed: Boolean
  forumEventId: String
}

input CommentsAlignmentSuggestedCommentsInput {
  userId: String
  commentIds: [String!]
  minimumKarma: Int
  authorIsUnreviewed: Boolean
  postId: String
}

input CommentsRssInput {
  userId: String
  commentIds: [String!]
  minimumKarma: Int
  authorIsUnreviewed: Boolean
}

input CommentsDraftCommentsInput {
  userId: String
  commentIds: [String!]
  minimumKarma: Int
  authorIsUnreviewed: Boolean
  postId: String
  drafts: String
}

input CommentSelector {
  default: CommentDefaultViewInput
  commentReplies: CommentsCommentRepliesInput
  postCommentsDeleted: CommentsPostCommentsDeletedInput
  allCommentsDeleted: CommentsAllCommentsDeletedInput
  checkedByModGPT: CommentsCheckedByModGPTInput
  postCommentsTop: CommentsPostCommentsTopInput
  postCommentsRecentReplies: CommentsPostCommentsRecentRepliesInput
  postCommentsMagic: CommentsPostCommentsMagicInput
  afPostCommentsTop: CommentsAfPostCommentsTopInput
  postCommentsOld: CommentsPostCommentsOldInput
  postCommentsNew: CommentsPostCommentsNewInput
  postCommentsBest: CommentsPostCommentsBestInput
  postLWComments: CommentsPostLWCommentsInput
  profileRecentComments: CommentsProfileRecentCommentsInput
  profileComments: CommentsProfileCommentsInput
  allRecentComments: CommentsAllRecentCommentsInput
  recentComments: CommentsRecentCommentsInput
  afSubmissions: CommentsAfSubmissionsInput
  rejected: CommentsRejectedInput
  recentDiscussionThread: CommentsRecentDiscussionThreadInput
  afRecentDiscussionThread: CommentsAfRecentDiscussionThreadInput
  postsItemComments: CommentsPostsItemCommentsInput
  sunshineNewCommentsList: CommentsSunshineNewCommentsListInput
  questionAnswers: CommentsQuestionAnswersInput
  legacyIdComment: CommentsLegacyIdCommentInput
  sunshineNewUsersComments: CommentsSunshineNewUsersCommentsInput
  defaultModeratorResponses: CommentsDefaultModeratorResponsesInput
  repliesToAnswer: CommentsRepliesToAnswerInput
  answersAndReplies: CommentsAnswersAndRepliesInput
  topShortform: CommentsTopShortformInput
  shortform: CommentsShortformInput
  shortformFrontpage: CommentsShortformFrontpageInput
  repliesToCommentThread: CommentsRepliesToCommentThreadInput
  shortformLatestChildren: CommentsShortformLatestChildrenInput
  repliesToCommentThreadIncludingRoot: CommentsRepliesToCommentThreadIncludingRootInput
  nominations2018: CommentsNominations2018Input
  nominations2019: CommentsNominations2019Input
  reviews2018: CommentsReviews2018Input
  reviews2019: CommentsReviews2019Input
  reviews: CommentsReviewsInput
  tagDiscussionComments: CommentsTagDiscussionCommentsInput
  tagSubforumComments: CommentsTagSubforumCommentsInput
  latestSubforumDiscussion: CommentsLatestSubforumDiscussionInput
  moderatorComments: CommentsModeratorCommentsInput
  debateResponses: CommentsDebateResponsesInput
  recentDebateResponses: CommentsRecentDebateResponsesInput
  forumEventComments: CommentsForumEventCommentsInput
  alignmentSuggestedComments: CommentsAlignmentSuggestedCommentsInput
  rss: CommentsRssInput
  draftComments: CommentsDraftCommentsInput
}

input MultiCommentInput {
  terms: JSON
  resolverArgs: JSON
  enableTotal: Boolean
  enableCache: Boolean
}

type MultiCommentOutput {
  results: [Comment!]!
  totalCount: Int
}

extend type Query {
  comment(input: SingleCommentInput @deprecated(reason: "Use the selector field instead"), selector: SelectorInput, allowNull: Boolean): SingleCommentOutput
  comments(input: MultiCommentInput @deprecated(reason: "Use the selector field instead"), selector: CommentSelector, limit: Int, offset: Int, enableTotal: Boolean): MultiCommentOutput
}

type Conversation {
  _id: String!
  schemaVersion: Float!
  createdAt: Date
  legacyData: JSON
  title: String
  participantIds: [String!]
  participants: [User!]
  latestActivity: Date
  af: Boolean
  messageCount: Float!
  moderator: Boolean
  archivedByIds: [String!]!
  archivedBy: [User!]!
  latestMessage: Message
  hasUnreadMessages: Boolean
}

input SingleConversationInput {
  selector: SelectorInput
  resolverArgs: JSON
}

type SingleConversationOutput {
  result: Conversation
}

input ConversationsModeratorConversationsInput {
  showArchive: Boolean
  userId: String
}

input ConversationsUserConversationsInput {
  showArchive: Boolean
  userId: String
}

input ConversationsUserConversationsAllInput {
  showArchive: Boolean
  userId: String
}

input ConversationsUserGroupUntitledConversationsInput {
  moderator: String
  participantIds: String
  userId: String
}

input ConversationSelector {
  default: EmptyViewInput
  moderatorConversations: ConversationsModeratorConversationsInput
  userConversations: ConversationsUserConversationsInput
  userConversationsAll: ConversationsUserConversationsAllInput
  userGroupUntitledConversations: ConversationsUserGroupUntitledConversationsInput
}

input MultiConversationInput {
  terms: JSON
  resolverArgs: JSON
  enableTotal: Boolean
  enableCache: Boolean
}

type MultiConversationOutput {
  results: [Conversation!]!
  totalCount: Int
}

extend type Query {
  conversation(input: SingleConversationInput @deprecated(reason: "Use the selector field instead"), selector: SelectorInput): SingleConversationOutput
  conversations(input: MultiConversationInput @deprecated(reason: "Use the selector field instead"), selector: ConversationSelector, limit: Int, offset: Int, enableTotal: Boolean): MultiConversationOutput
}

type CronHistory {
  _id: String
  intendedAt: Date
  name: String
  startedAt: Date
  finishedAt: Date
  result: JSON
}

type CurationEmail {
  _id: String!
  schemaVersion: Float!
  createdAt: Date!
  legacyData: JSON
  userId: String
  postId: String
}

type CurationNotice {
  _id: String!
  schemaVersion: Float!
  createdAt: Date!
  legacyData: JSON
  contents(version: String): Revision
  contents_latest: String
  userId: String!
  user: User
  commentId: String
  comment: Comment
  postId: String!
  post: Post
  deleted: Boolean!
}

input SingleCurationNoticeInput {
  selector: SelectorInput
  resolverArgs: JSON
}

type SingleCurationNoticeOutput {
  result: CurationNotice
}

input CurationNoticeSelector {
  default: EmptyViewInput
  curationNoticesPage: EmptyViewInput
}

input MultiCurationNoticeInput {
  terms: JSON
  resolverArgs: JSON
  enableTotal: Boolean
  enableCache: Boolean
}

type MultiCurationNoticeOutput {
  results: [CurationNotice!]!
  totalCount: Int
}

extend type Query {
  curationNotice(input: SingleCurationNoticeInput @deprecated(reason: "Use the selector field instead"), selector: SelectorInput): SingleCurationNoticeOutput
  curationNotices(input: MultiCurationNoticeInput @deprecated(reason: "Use the selector field instead"), selector: CurationNoticeSelector, limit: Int, offset: Int, enableTotal: Boolean): MultiCurationNoticeOutput
}

type DatabaseMetadata {
  _id: String!
  schemaVersion: Float!
  createdAt: Date!
  legacyData: JSON
}

type DebouncerEvents {
  _id: String!
  schemaVersion: Float!
  createdAt: Date!
  legacyData: JSON
}

type DialogueCheck {
  _id: String!
  schemaVersion: Float!
  createdAt: Date!
  legacyData: JSON
  userId: String
  targetUserId: String
  checked: Boolean
  checkedAt: Date
  hideInRecommendations: Boolean
  matchPreference: DialogueMatchPreference
  reciprocalMatchPreference: DialogueMatchPreference
}

input SingleDialogueCheckInput {
  selector: SelectorInput
  resolverArgs: JSON
}

type SingleDialogueCheckOutput {
  result: DialogueCheck
}

input DialogueChecksUserDialogueChecksInput {
  userId: String
}

input DialogueChecksUserTargetDialogueChecksInput {
  userId: String
  targetUserIds: String
}

input DialogueCheckSelector {
  default: EmptyViewInput
  userDialogueChecks: DialogueChecksUserDialogueChecksInput
  userTargetDialogueChecks: DialogueChecksUserTargetDialogueChecksInput
}

input MultiDialogueCheckInput {
  terms: JSON
  resolverArgs: JSON
  enableTotal: Boolean
  enableCache: Boolean
}

type MultiDialogueCheckOutput {
  results: [DialogueCheck!]!
  totalCount: Int
}

extend type Query {
  dialogueCheck(input: SingleDialogueCheckInput @deprecated(reason: "Use the selector field instead"), selector: SelectorInput): SingleDialogueCheckOutput
  dialogueChecks(input: MultiDialogueCheckInput @deprecated(reason: "Use the selector field instead"), selector: DialogueCheckSelector, limit: Int, offset: Int, enableTotal: Boolean): MultiDialogueCheckOutput
}

type DialogueMatchPreference {
  _id: String!
  schemaVersion: Float!
  createdAt: Date!
  legacyData: JSON
  dialogueCheckId: String
  dialogueCheck: DialogueCheck
  topicPreferences: [JSON!]
  topicNotes: String
  syncPreference: String
  asyncPreference: String
  formatNotes: String
  calendlyLink: String
  generatedDialogueId: String
  deleted: Boolean!
}

input SingleDialogueMatchPreferenceInput {
  selector: SelectorInput
  resolverArgs: JSON
}

type SingleDialogueMatchPreferenceOutput {
  result: DialogueMatchPreference
}

input DialogueMatchPreferencesDialogueMatchPreferencesInput {
  dialogueCheckId: String
}

input DialogueMatchPreferenceSelector {
  default: EmptyViewInput
  dialogueMatchPreferences: DialogueMatchPreferencesDialogueMatchPreferencesInput
}

input MultiDialogueMatchPreferenceInput {
  terms: JSON
  resolverArgs: JSON
  enableTotal: Boolean
  enableCache: Boolean
}

type MultiDialogueMatchPreferenceOutput {
  results: [DialogueMatchPreference!]!
  totalCount: Int
}

extend type Query {
  dialogueMatchPreference(input: SingleDialogueMatchPreferenceInput @deprecated(reason: "Use the selector field instead"), selector: SelectorInput): SingleDialogueMatchPreferenceOutput
  dialogueMatchPreferences(input: MultiDialogueMatchPreferenceInput @deprecated(reason: "Use the selector field instead"), selector: DialogueMatchPreferenceSelector, limit: Int, offset: Int, enableTotal: Boolean): MultiDialogueMatchPreferenceOutput
}

type DigestPost {
  _id: String!
  schemaVersion: Float!
  createdAt: Date!
  legacyData: JSON
  digestId: String!
  digest: Digest!
  postId: String!
  post: Post
  emailDigestStatus: String
  onsiteDigestStatus: String
}

input SingleDigestPostInput {
  selector: SelectorInput
  resolverArgs: JSON
}

type SingleDigestPostOutput {
  result: DigestPost
}

input DigestPostSelector {
  default: EmptyViewInput
}

input MultiDigestPostInput {
  terms: JSON
  resolverArgs: JSON
  enableTotal: Boolean
  enableCache: Boolean
}

type MultiDigestPostOutput {
  results: [DigestPost!]!
  totalCount: Int
}

extend type Query {
  digestPost(input: SingleDigestPostInput @deprecated(reason: "Use the selector field instead"), selector: SelectorInput): SingleDigestPostOutput
  digestPosts(input: MultiDigestPostInput @deprecated(reason: "Use the selector field instead"), selector: DigestPostSelector, limit: Int, offset: Int, enableTotal: Boolean): MultiDigestPostOutput
}

type Digest {
  _id: String!
  schemaVersion: Float!
  createdAt: Date!
  legacyData: JSON
  num: Float!
  startDate: Date!
  endDate: Date
  publishedDate: Date
  onsiteImageId: String
  onsitePrimaryColor: String
}

input SingleDigestInput {
  selector: SelectorInput
  resolverArgs: JSON
}

type SingleDigestOutput {
  result: Digest
}

input DigestsFindByNumInput {
  num: Int
}

input DigestSelector {
  default: EmptyViewInput
  findByNum: DigestsFindByNumInput
  all: EmptyViewInput
}

input MultiDigestInput {
  terms: JSON
  resolverArgs: JSON
  enableTotal: Boolean
  enableCache: Boolean
}

type MultiDigestOutput {
  results: [Digest!]!
  totalCount: Int
}

extend type Query {
  digest(input: SingleDigestInput @deprecated(reason: "Use the selector field instead"), selector: SelectorInput): SingleDigestOutput
  digests(input: MultiDigestInput @deprecated(reason: "Use the selector field instead"), selector: DigestSelector, limit: Int, offset: Int, enableTotal: Boolean): MultiDigestOutput
}

type ElectionCandidate {
  _id: String!
  schemaVersion: Float!
  createdAt: Date!
  legacyData: JSON
  electionName: String!
  name: String!
  logoSrc: String!
  href: String!
  fundraiserLink: String
  gwwcLink: String
  gwwcId: String
  description: String!
  userId: String!
  user: User
  postCount: Float!
  tagId: String!
  tag: Tag
  isElectionFundraiser: Boolean!
  amountRaised: Float
  targetAmount: Float
  currentUserVote: String
  currentUserExtendedVote: JSON
  voteCount: Float!
  baseScore: Float!
  extendedScore: JSON
  score: Float!
  afBaseScore: Float
  afExtendedScore: JSON
  afVoteCount: Float
}

input SingleElectionCandidateInput {
  selector: SelectorInput
  resolverArgs: JSON
}

type SingleElectionCandidateOutput {
  result: ElectionCandidate
}

input ElectionCandidateDefaultViewInput {
  electionName: String
  sortBy: String
}

input ElectionCandidateSelector {
  default: ElectionCandidateDefaultViewInput
}

input MultiElectionCandidateInput {
  terms: JSON
  resolverArgs: JSON
  enableTotal: Boolean
  enableCache: Boolean
}

type MultiElectionCandidateOutput {
  results: [ElectionCandidate!]!
  totalCount: Int
}

extend type Query {
  electionCandidate(input: SingleElectionCandidateInput @deprecated(reason: "Use the selector field instead"), selector: SelectorInput): SingleElectionCandidateOutput
  electionCandidates(input: MultiElectionCandidateInput @deprecated(reason: "Use the selector field instead"), selector: ElectionCandidateSelector, limit: Int, offset: Int, enableTotal: Boolean): MultiElectionCandidateOutput
}

type ElectionVote {
  _id: String!
  schemaVersion: Float!
  createdAt: Date!
  legacyData: JSON
  electionName: String
  userId: String
  user: User
  compareState: JSON
  vote: JSON
  submittedAt: Date
  submissionComments: JSON
  userExplanation: String
  userOtherComments: String
}

input SingleElectionVoteInput {
  selector: SelectorInput
  resolverArgs: JSON
}

type SingleElectionVoteOutput {
  result: ElectionVote
}

input ElectionVoteDefaultViewInput {
  electionName: String
  userId: String
}

input ElectionVotesAllSubmittedVotesInput {
  electionName: String
  userId: String
}

input ElectionVoteSelector {
  default: ElectionVoteDefaultViewInput
  allSubmittedVotes: ElectionVotesAllSubmittedVotesInput
}

input MultiElectionVoteInput {
  terms: JSON
  resolverArgs: JSON
  enableTotal: Boolean
  enableCache: Boolean
}

type MultiElectionVoteOutput {
  results: [ElectionVote!]!
  totalCount: Int
}

extend type Query {
  electionVote(input: SingleElectionVoteInput @deprecated(reason: "Use the selector field instead"), selector: SelectorInput): SingleElectionVoteOutput
  electionVotes(input: MultiElectionVoteInput @deprecated(reason: "Use the selector field instead"), selector: ElectionVoteSelector, limit: Int, offset: Int, enableTotal: Boolean): MultiElectionVoteOutput
}

type ElicitQuestionPrediction {
  _id: String!
  predictionId: String
  prediction: Float
  createdAt: Date!
  notes: String
  creator: ElicitQuestionPredictionCreator!
  userId: String
  user: User
  sourceUrl: String
  sourceId: String
  binaryQuestionId: String!
  question: ElicitQuestion!
  isDeleted: Boolean!
}

input SingleElicitQuestionPredictionInput {
  selector: SelectorInput
  resolverArgs: JSON
}

type SingleElicitQuestionPredictionOutput {
  result: ElicitQuestionPrediction
}

input ElicitQuestionPredictionSelector {
  default: EmptyViewInput
}

input MultiElicitQuestionPredictionInput {
  terms: JSON
  resolverArgs: JSON
  enableTotal: Boolean
  enableCache: Boolean
}

type MultiElicitQuestionPredictionOutput {
  results: [ElicitQuestionPrediction!]!
  totalCount: Int
}

extend type Query {
  elicitQuestionPrediction(input: SingleElicitQuestionPredictionInput @deprecated(reason: "Use the selector field instead"), selector: SelectorInput): SingleElicitQuestionPredictionOutput
  elicitQuestionPredictions(input: MultiElicitQuestionPredictionInput @deprecated(reason: "Use the selector field instead"), selector: ElicitQuestionPredictionSelector, limit: Int, offset: Int, enableTotal: Boolean): MultiElicitQuestionPredictionOutput
}

type ElicitQuestion {
  _id: String!
  schemaVersion: Float!
  createdAt: Date!
  legacyData: JSON
  title: String!
  notes: String
  resolution: String
  resolvesBy: Date
}

input SingleElicitQuestionInput {
  selector: SelectorInput
  resolverArgs: JSON
}

type SingleElicitQuestionOutput {
  result: ElicitQuestion
}

input ElicitQuestionSelector {
  default: EmptyViewInput
}

input MultiElicitQuestionInput {
  terms: JSON
  resolverArgs: JSON
  enableTotal: Boolean
  enableCache: Boolean
}

type MultiElicitQuestionOutput {
  results: [ElicitQuestion!]!
  totalCount: Int
}

extend type Query {
  elicitQuestion(input: SingleElicitQuestionInput @deprecated(reason: "Use the selector field instead"), selector: SelectorInput): SingleElicitQuestionOutput
  elicitQuestions(input: MultiElicitQuestionInput @deprecated(reason: "Use the selector field instead"), selector: ElicitQuestionSelector, limit: Int, offset: Int, enableTotal: Boolean): MultiElicitQuestionOutput
}

type EmailTokens {
  _id: String!
  schemaVersion: Float!
  createdAt: Date!
  legacyData: JSON
}

type FeaturedResource {
  _id: String!
  schemaVersion: Float!
  createdAt: Date!
  legacyData: JSON
  title: String!
  body: String
  ctaText: String!
  ctaUrl: String!
  expiresAt: Date!
}

input SingleFeaturedResourceInput {
  selector: SelectorInput
  resolverArgs: JSON
}

type SingleFeaturedResourceOutput {
  result: FeaturedResource
}

input FeaturedResourceSelector {
  default: EmptyViewInput
  activeResources: EmptyViewInput
}

input MultiFeaturedResourceInput {
  terms: JSON
  resolverArgs: JSON
  enableTotal: Boolean
  enableCache: Boolean
}

type MultiFeaturedResourceOutput {
  results: [FeaturedResource!]!
  totalCount: Int
}

extend type Query {
  featuredResource(input: SingleFeaturedResourceInput @deprecated(reason: "Use the selector field instead"), selector: SelectorInput): SingleFeaturedResourceOutput
  featuredResources(input: MultiFeaturedResourceInput @deprecated(reason: "Use the selector field instead"), selector: FeaturedResourceSelector, limit: Int, offset: Int, enableTotal: Boolean): MultiFeaturedResourceOutput
}

type FieldChange {
  _id: String!
  schemaVersion: Float!
  createdAt: Date!
  legacyData: JSON
  userId: String
  user: User
  changeGroup: String
  documentId: String
  fieldName: String
  oldValue: JSON
  newValue: JSON
}

input SingleFieldChangeInput {
  selector: SelectorInput
  resolverArgs: JSON
}

type SingleFieldChangeOutput {
  result: FieldChange
}

input FieldChangeSelector {
  default: EmptyViewInput
}

input MultiFieldChangeInput {
  terms: JSON
  resolverArgs: JSON
  enableTotal: Boolean
}

type MultiFieldChangeOutput {
  results: [FieldChange!]!
  totalCount: Int
}

extend type Query {
  fieldChange(input: SingleFieldChangeInput @deprecated(reason: "Use the selector field instead"), selector: SelectorInput): SingleFieldChangeOutput
  fieldChanges(input: MultiFieldChangeInput @deprecated(reason: "Use the selector field instead"), selector: FieldChangeSelector, limit: Int, offset: Int, enableTotal: Boolean): MultiFieldChangeOutput
}

type ForumEvent {
  _id: String!
  schemaVersion: Float!
  createdAt: Date!
  legacyData: JSON
  frontpageDescription(version: String): Revision
  frontpageDescription_latest: String
  frontpageDescriptionMobile(version: String): Revision
  frontpageDescriptionMobile_latest: String
  postPageDescription(version: String): Revision
  postPageDescription_latest: String
  title: String!
  startDate: Date!
  endDate: Date
  darkColor: String!
  lightColor: String!
  bannerTextColor: String!
  contrastColor: String
  tagId: String
  tag: Tag
  postId: String
  post: Post
  commentId: String
  comment: Comment
  bannerImageId: String
  includesPoll: Boolean!
  isGlobal: Boolean!
  eventFormat: ForumEventFormat!
  pollQuestion(version: String): Revision
  pollQuestion_latest: String
  pollAgreeWording: String
  pollDisagreeWording: String
  maxStickersPerUser: Float!
  customComponent: ForumEventCustomComponent
  commentPrompt: String
  publicData: JSON
  voteCount: Int!
}

enum ForumEventCustomComponent {
  GivingSeason2024Banner
}

enum ForumEventFormat {
  BASIC
  POLL
  STICKERS
}

input SingleForumEventInput {
  selector: SelectorInput
  resolverArgs: JSON
}

type SingleForumEventOutput {
  result: ForumEvent
}

input ForumEventsUpcomingForumEventsInput {
  limit: String
}

input ForumEventsPastForumEventsInput {
  limit: String
}

input ForumEventsCurrentAndRecentForumEventsInput {
  limit: String
}

input ForumEventSelector {
  default: EmptyViewInput
  upcomingForumEvents: ForumEventsUpcomingForumEventsInput
  pastForumEvents: ForumEventsPastForumEventsInput
  currentForumEvent: EmptyViewInput
  currentAndRecentForumEvents: ForumEventsCurrentAndRecentForumEventsInput
}

input MultiForumEventInput {
  terms: JSON
  resolverArgs: JSON
  enableTotal: Boolean
  enableCache: Boolean
}

type MultiForumEventOutput {
  results: [ForumEvent!]!
  totalCount: Int
}

extend type Query {
  forumEvent(input: SingleForumEventInput @deprecated(reason: "Use the selector field instead"), selector: SelectorInput): SingleForumEventOutput
  forumEvents(input: MultiForumEventInput @deprecated(reason: "Use the selector field instead"), selector: ForumEventSelector, limit: Int, offset: Int, enableTotal: Boolean): MultiForumEventOutput
}

type GardenCode {
  _id: String!
  schemaVersion: Float!
  createdAt: Date!
  legacyData: JSON
  contents(version: String): Revision
  contents_latest: String
  pingbacks: JSON
  slug: String!
  code: String!
  title: String!
  userId: String!
  user: User
  startTime: Date
  endTime: Date!
  fbLink: String
  type: String!
  hidden: Boolean!
  deleted: Boolean!
  afOnly: Boolean!
}

input SingleGardenCodeInput {
  selector: SelectorInput
  resolverArgs: JSON
}

type SingleGardenCodeOutput {
  result: GardenCode
}

input GardenCodeDefaultViewInput {
  types: String
  userId: String
  code: String
}

input GardenCodesUsersPrivateGardenCodesInput {
  types: String
  userId: String
  code: String
}

input GardenCodesPublicGardenCodesInput {
  types: String
  userId: String
  code: String
}

input GardenCodesGardenCodeByCodeInput {
  types: String
  userId: String
  code: String
}

input GardenCodeSelector {
  default: GardenCodeDefaultViewInput
  usersPrivateGardenCodes: GardenCodesUsersPrivateGardenCodesInput
  publicGardenCodes: GardenCodesPublicGardenCodesInput
  gardenCodeByCode: GardenCodesGardenCodeByCodeInput
}

input MultiGardenCodeInput {
  terms: JSON
  resolverArgs: JSON
  enableTotal: Boolean
  enableCache: Boolean
}

type MultiGardenCodeOutput {
  results: [GardenCode!]!
  totalCount: Int
}

extend type Query {
  gardenCode(input: SingleGardenCodeInput @deprecated(reason: "Use the selector field instead"), selector: SelectorInput): SingleGardenCodeOutput
  gardenCodes(input: MultiGardenCodeInput @deprecated(reason: "Use the selector field instead"), selector: GardenCodeSelector, limit: Int, offset: Int, enableTotal: Boolean): MultiGardenCodeOutput
}

type GoogleServiceAccountSession {
  _id: String!
  schemaVersion: Float!
  createdAt: Date!
  legacyData: JSON
  email: String
  refreshToken: String
  estimatedExpiry: Date
  active: Boolean
  revoked: Boolean
}

input SingleGoogleServiceAccountSessionInput {
  selector: SelectorInput
  resolverArgs: JSON
}

type SingleGoogleServiceAccountSessionOutput {
  result: GoogleServiceAccountSession
}

input GoogleServiceAccountSessionSelector {
  default: EmptyViewInput
}

input MultiGoogleServiceAccountSessionInput {
  terms: JSON
  resolverArgs: JSON
  enableTotal: Boolean
  enableCache: Boolean
}

type MultiGoogleServiceAccountSessionOutput {
  results: [GoogleServiceAccountSession!]!
  totalCount: Int
}

extend type Query {
  googleServiceAccountSession(input: SingleGoogleServiceAccountSessionInput @deprecated(reason: "Use the selector field instead"), selector: SelectorInput): SingleGoogleServiceAccountSessionOutput
  googleServiceAccountSessions(input: MultiGoogleServiceAccountSessionInput @deprecated(reason: "Use the selector field instead"), selector: GoogleServiceAccountSessionSelector, limit: Int, offset: Int, enableTotal: Boolean): MultiGoogleServiceAccountSessionOutput
}

type Images {
  _id: String!
  schemaVersion: Float!
  createdAt: Date!
  legacyData: JSON
}

type JargonTerm {
  _id: String!
  schemaVersion: Float!
  createdAt: Date!
  legacyData: JSON
  contents(version: String): Revision
  contents_latest: String
  postId: String!
  post: Post
  term: String!
  humansAndOrAIEdited: String
  approved: Boolean!
  deleted: Boolean!
  altTerms: [String!]!
}

input SingleJargonTermInput {
  selector: SelectorInput
  resolverArgs: JSON
}

type SingleJargonTermOutput {
  result: JargonTerm
}

input JargonTermsPostEditorJargonTermsInput {
  postId: String
}

input JargonTermsPostsApprovedJargonInput {
  postIds: String
}

input JargonTermSelector {
  default: EmptyViewInput
  postEditorJargonTerms: JargonTermsPostEditorJargonTermsInput
  glossaryEditAll: EmptyViewInput
  postsApprovedJargon: JargonTermsPostsApprovedJargonInput
}

input MultiJargonTermInput {
  terms: JSON
  resolverArgs: JSON
  enableTotal: Boolean
  enableCache: Boolean
}

type MultiJargonTermOutput {
  results: [JargonTerm!]!
  totalCount: Int
}

extend type Query {
  jargonTerm(input: SingleJargonTermInput @deprecated(reason: "Use the selector field instead"), selector: SelectorInput): SingleJargonTermOutput
  jargonTerms(input: MultiJargonTermInput @deprecated(reason: "Use the selector field instead"), selector: JargonTermSelector, limit: Int, offset: Int, enableTotal: Boolean): MultiJargonTermOutput
}

type LWEvent {
  _id: String!
  schemaVersion: Float!
  createdAt: Date
  legacyData: JSON
  userId: String
  user: User
  name: String
  documentId: String
  important: Boolean
  properties: JSON
  intercom: Boolean
}

input SingleLWEventInput {
  selector: SelectorInput
  resolverArgs: JSON
}

type SingleLWEventOutput {
  result: LWEvent
}

input LWEventsAdminViewInput {
  name: String
}

input LWEventsPostVisitsInput {
  postId: String
  userId: String
  limit: String
}

input LWEventsEmailHistoryInput {
  userId: String
}

input LWEventSelector {
  default: EmptyViewInput
  adminView: LWEventsAdminViewInput
  postVisits: LWEventsPostVisitsInput
  emailHistory: LWEventsEmailHistoryInput
  gatherTownUsers: EmptyViewInput
}

input MultiLWEventInput {
  terms: JSON
  resolverArgs: JSON
  enableTotal: Boolean
  enableCache: Boolean
}

type MultiLWEventOutput {
  results: [LWEvent!]!
  totalCount: Int
}

extend type Query {
  lWEvent(input: SingleLWEventInput @deprecated(reason: "Use the selector field instead"), selector: SelectorInput): SingleLWEventOutput
  lWEvents(input: MultiLWEventInput @deprecated(reason: "Use the selector field instead"), selector: LWEventSelector, limit: Int, offset: Int, enableTotal: Boolean): MultiLWEventOutput
}

type LegacyData {
  _id: String!
  schemaVersion: Float!
  createdAt: Date!
  legacyData: JSON
}

type LlmConversation {
  _id: String!
  schemaVersion: Float!
  createdAt: Date!
  legacyData: JSON
  userId: String
  user: User
  title: String
  model: String
  systemPrompt: String
  lastUpdatedAt: Date
  messages: [LlmMessage!]
  deleted: Boolean
  totalCharacterCount: Int
}

input SingleLlmConversationInput {
  selector: SelectorInput
  resolverArgs: JSON
}

type SingleLlmConversationOutput {
  result: LlmConversation
}

input LlmConversationsLlmConversationsWithUserInput {
  userId: String
}

input LlmConversationsLlmConversationsAllInput {
  showDeleted: Boolean
}

input LlmConversationSelector {
  default: EmptyViewInput
  llmConversationsWithUser: LlmConversationsLlmConversationsWithUserInput
  llmConversationsAll: LlmConversationsLlmConversationsAllInput
}

input MultiLlmConversationInput {
  terms: JSON
  resolverArgs: JSON
  enableTotal: Boolean
  enableCache: Boolean
}

type MultiLlmConversationOutput {
  results: [LlmConversation!]!
  totalCount: Int
}

extend type Query {
  llmConversation(input: SingleLlmConversationInput @deprecated(reason: "Use the selector field instead"), selector: SelectorInput): SingleLlmConversationOutput
  llmConversations(input: MultiLlmConversationInput @deprecated(reason: "Use the selector field instead"), selector: LlmConversationSelector, limit: Int, offset: Int, enableTotal: Boolean): MultiLlmConversationOutput
}

type LlmMessage {
  _id: String!
  schemaVersion: Float!
  createdAt: Date!
  legacyData: JSON
  userId: String
  conversationId: String
  role: String
  content: String
}

type Localgroup {
  _id: String!
  schemaVersion: Float!
  createdAt: Date!
  legacyData: JSON
  contents(version: String): Revision
  contents_latest: String
  name: String!
  nameInAnotherLanguage: String
  organizerIds: [String!]!
  organizers: [User!]!
  lastActivity: Date!
  types: [String!]!
  categories: [String!]
  isOnline: Boolean!
  mongoLocation: JSON
  googleLocation: JSON
  location: String
  contactInfo: String
  facebookLink: String
  facebookPageLink: String
  meetupLink: String
  slackLink: String
  website: String
  bannerImageId: String
  inactive: Boolean!
  deleted: Boolean!
}

input SingleLocalgroupInput {
  selector: SelectorInput
  resolverArgs: JSON
}

type SingleLocalgroupOutput {
  result: Localgroup
}

input LocalgroupDefaultViewInput {
  filters: [String!]
  includeInactive: Boolean
}

input LocalgroupsUserOrganizesGroupsInput {
  filters: [String!]
  includeInactive: Boolean
  userId: String
}

input LocalgroupsUserActiveGroupsInput {
  filters: [String!]
  includeInactive: Boolean
  userId: String
}

input LocalgroupsUserInactiveGroupsInput {
  filters: [String!]
  includeInactive: Boolean
  userId: String
}

input LocalgroupsAllInput {
  filters: [String!]
  includeInactive: Boolean
}

input LocalgroupsNearbyInput {
  filters: [String!]
  includeInactive: Boolean
  lng: Float
  lat: Float
}

input LocalgroupsSingleInput {
  filters: [String!]
  includeInactive: Boolean
  groupId: String
}

input LocalgroupsLocalInput {
  filters: [String!]
  includeInactive: Boolean
}

input LocalgroupsOnlineInput {
  filters: [String!]
  includeInactive: Boolean
}

input LocalgroupSelector {
  default: LocalgroupDefaultViewInput
  userOrganizesGroups: LocalgroupsUserOrganizesGroupsInput
  userActiveGroups: LocalgroupsUserActiveGroupsInput
  userInactiveGroups: LocalgroupsUserInactiveGroupsInput
  all: LocalgroupsAllInput
  nearby: LocalgroupsNearbyInput
  single: LocalgroupsSingleInput
  local: LocalgroupsLocalInput
  online: LocalgroupsOnlineInput
}

input MultiLocalgroupInput {
  terms: JSON
  resolverArgs: JSON
  enableTotal: Boolean
  enableCache: Boolean
}

type MultiLocalgroupOutput {
  results: [Localgroup!]!
  totalCount: Int
}

extend type Query {
  localgroup(input: SingleLocalgroupInput @deprecated(reason: "Use the selector field instead"), selector: SelectorInput): SingleLocalgroupOutput
  localgroups(input: MultiLocalgroupInput @deprecated(reason: "Use the selector field instead"), selector: LocalgroupSelector, limit: Int, offset: Int, enableTotal: Boolean): MultiLocalgroupOutput
}

type ManifoldProbabilitiesCache {
  _id: String!
  schemaVersion: Float!
  createdAt: Date!
  legacyData: JSON
  marketId: String!
  probability: Float!
  isResolved: Boolean!
  year: Float!
  lastUpdated: Date!
  url: String
}

type Message {
  _id: String!
  schemaVersion: Float!
  createdAt: Date
  legacyData: JSON
  contents(version: String): Revision
  contents_latest: String
  userId: String
  user: User
  conversationId: String
  conversation: Conversation
  noEmail: Boolean
}

input SingleMessageInput {
  selector: SelectorInput
  resolverArgs: JSON
}

type SingleMessageOutput {
  result: Message
}

input MessagesMessagesConversationInput {
  conversationId: String
}

input MessagesConversationPreviewInput {
  conversationId: String
}

input MessageSelector {
  default: EmptyViewInput
  messagesConversation: MessagesMessagesConversationInput
  conversationPreview: MessagesConversationPreviewInput
}

input MultiMessageInput {
  terms: JSON
  resolverArgs: JSON
  enableTotal: Boolean
  enableCache: Boolean
}

type MultiMessageOutput {
  results: [Message!]!
  totalCount: Int
}

extend type Query {
  message(input: SingleMessageInput @deprecated(reason: "Use the selector field instead"), selector: SelectorInput): SingleMessageOutput
  messages(input: MultiMessageInput @deprecated(reason: "Use the selector field instead"), selector: MessageSelector, limit: Int, offset: Int, enableTotal: Boolean): MultiMessageOutput
}

type Migration {
  _id: String!
  schemaVersion: Float!
  createdAt: Date!
  legacyData: JSON
}

type ModerationTemplate {
  _id: String!
  schemaVersion: Float!
  createdAt: Date!
  legacyData: JSON
  contents(version: String): Revision
  contents_latest: String
  name: String!
  collectionName: ModerationTemplateType!
  order: Float!
  deleted: Boolean!
}

enum ModerationTemplateType {
  Messages
  Comments
  Rejections
}

input SingleModerationTemplateInput {
  selector: SelectorInput
  resolverArgs: JSON
}

type SingleModerationTemplateOutput {
  result: ModerationTemplate
}

input ModerationTemplatesModerationTemplatesListInput {
  collectionName: String
}

input ModerationTemplateSelector {
  default: EmptyViewInput
  moderationTemplatesPage: EmptyViewInput
  moderationTemplatesList: ModerationTemplatesModerationTemplatesListInput
}

input MultiModerationTemplateInput {
  terms: JSON
  resolverArgs: JSON
  enableTotal: Boolean
  enableCache: Boolean
}

type MultiModerationTemplateOutput {
  results: [ModerationTemplate!]!
  totalCount: Int
}

extend type Query {
  moderationTemplate(input: SingleModerationTemplateInput @deprecated(reason: "Use the selector field instead"), selector: SelectorInput): SingleModerationTemplateOutput
  moderationTemplates(input: MultiModerationTemplateInput @deprecated(reason: "Use the selector field instead"), selector: ModerationTemplateSelector, limit: Int, offset: Int, enableTotal: Boolean): MultiModerationTemplateOutput
}

type ModeratorAction {
  _id: String!
  schemaVersion: Float!
  createdAt: Date!
  legacyData: JSON
  userId: String!
  user: User
  type: ModeratorActionType!
  endedAt: Date
  active: Boolean!
}

enum ModeratorActionType {
  rateLimitOnePerDay
  rateLimitOnePerThreeDays
  rateLimitOnePerWeek
  rateLimitOnePerFortnight
  rateLimitOnePerMonth
  rateLimitThreeCommentsPerPost
  recentlyDownvotedContentAlert
  lowAverageKarmaCommentAlert
  lowAverageKarmaPostAlert
  negativeUserKarmaAlert
  movedPostToDraft
  sentModeratorMessage
  manualFlag
  votingPatternWarningDelivered
  flaggedForNDMs
  autoBlockedFromSendingDMs
  rejectedPost
  rejectedComment
  potentialTargetedDownvoting
  exemptFromRateLimits
  receivedSeniorDownvotesAlert
}

input SingleModeratorActionInput {
  selector: SelectorInput
  resolverArgs: JSON
}

type SingleModeratorActionOutput {
  result: ModeratorAction
}

input ModeratorActionsUserModeratorActionsInput {
  userIds: [String!]
}

input ModeratorActionSelector {
  default: EmptyViewInput
  userModeratorActions: ModeratorActionsUserModeratorActionsInput
  restrictionModerationActions: EmptyViewInput
}

input MultiModeratorActionInput {
  terms: JSON
  resolverArgs: JSON
  enableTotal: Boolean
  enableCache: Boolean
}

type MultiModeratorActionOutput {
  results: [ModeratorAction!]!
  totalCount: Int
}

extend type Query {
  moderatorAction(input: SingleModeratorActionInput @deprecated(reason: "Use the selector field instead"), selector: SelectorInput): SingleModeratorActionOutput
  moderatorActions(input: MultiModeratorActionInput @deprecated(reason: "Use the selector field instead"), selector: ModeratorActionSelector, limit: Int, offset: Int, enableTotal: Boolean): MultiModeratorActionOutput
}

type MultiDocument {
  _id: String!
  schemaVersion: Float!
  createdAt: Date!
  legacyData: JSON
  contents(version: String): Revision
  contents_latest: String
  pingbacks: JSON
  slug: String!
  oldSlugs: [String!]!
  title: String
  preview: String
  tabTitle: String!
  tabSubtitle: String
  userId: String!
  user: User
  parentDocumentId: String!
  parentTag: Tag
  parentLens: MultiDocument
  collectionName: MultiDocumentCollectionName!
  fieldName: MultiDocumentFieldName!
  index: Float!
  tableOfContents(version: String): JSON
  contributors(limit: Int, version: String): TagContributorsList
  contributionStats: JSON
  arbitalLinkedPages: ArbitalLinkedPages
  htmlWithContributorAnnotations: String
  summaries: [MultiDocument!]!
  textLastUpdatedAt: Date
  deleted: Boolean!
  currentUserVote: String
  currentUserExtendedVote: JSON
  voteCount: Float!
  baseScore: Float!
  extendedScore: JSON
  score: Float!
  afBaseScore: Float
  afExtendedScore: JSON
  afVoteCount: Float
}

enum MultiDocumentCollectionName {
  Tags
  MultiDocuments
}

enum MultiDocumentFieldName {
  description
  summary
}

input SingleMultiDocumentInput {
  selector: SelectorInput
  resolverArgs: JSON
}

type SingleMultiDocumentOutput {
  result: MultiDocument
}

input MultiDocumentDefaultViewInput {
  excludedDocumentIds: [String!]
}

input MultiDocumentsLensBySlugInput {
  excludedDocumentIds: [String!]
  slug: String
}

input MultiDocumentsSummariesByParentIdInput {
  excludedDocumentIds: [String!]
  parentDocumentId: String
}

input MultiDocumentsPingbackLensPagesInput {
  excludedDocumentIds: [String!]
  documentId: String
}

input MultiDocumentSelector {
  default: MultiDocumentDefaultViewInput
  lensBySlug: MultiDocumentsLensBySlugInput
  summariesByParentId: MultiDocumentsSummariesByParentIdInput
  pingbackLensPages: MultiDocumentsPingbackLensPagesInput
}

input MultiMultiDocumentInput {
  terms: JSON
  resolverArgs: JSON
  enableTotal: Boolean
  enableCache: Boolean
}

type MultiMultiDocumentOutput {
  results: [MultiDocument!]!
  totalCount: Int
}

extend type Query {
  multiDocument(input: SingleMultiDocumentInput @deprecated(reason: "Use the selector field instead"), selector: SelectorInput): SingleMultiDocumentOutput
  multiDocuments(input: MultiMultiDocumentInput @deprecated(reason: "Use the selector field instead"), selector: MultiDocumentSelector, limit: Int, offset: Int, enableTotal: Boolean): MultiMultiDocumentOutput
}

type Notification {
  _id: String!
  schemaVersion: Float!
  createdAt: Date
  legacyData: JSON
  userId: String
  documentId: String
  documentType: String
  extraData: JSON
  link: String
  title: String
  message: String
  type: String
  deleted: Boolean
  viewed: Boolean
  emailed: Boolean
  waitingForBatch: Boolean
}

input SingleNotificationInput {
  selector: SelectorInput
  resolverArgs: JSON
}

type SingleNotificationOutput {
  result: Notification
}

input NotificationsUserNotificationsInput {
  userId: String
  type: String
  viewed: String
}

input NotificationsUnreadUserNotificationsInput {
  userId: String
  type: String
  lastViewedDate: String
}

input NotificationsAdminAlertNotificationsInput {
  type: String
}

input NotificationSelector {
  default: EmptyViewInput
  userNotifications: NotificationsUserNotificationsInput
  unreadUserNotifications: NotificationsUnreadUserNotificationsInput
  adminAlertNotifications: NotificationsAdminAlertNotificationsInput
}

input MultiNotificationInput {
  terms: JSON
  resolverArgs: JSON
  enableTotal: Boolean
  enableCache: Boolean
}

type MultiNotificationOutput {
  results: [Notification!]!
  totalCount: Int
}

extend type Query {
  notification(input: SingleNotificationInput @deprecated(reason: "Use the selector field instead"), selector: SelectorInput): SingleNotificationOutput
  notifications(input: MultiNotificationInput @deprecated(reason: "Use the selector field instead"), selector: NotificationSelector, limit: Int, offset: Int, enableTotal: Boolean): MultiNotificationOutput
}

type PageCacheEntry {
  _id: String!
  schemaVersion: Float!
  createdAt: Date!
  legacyData: JSON
}

type PetrovDayAction {
  _id: String!
  schemaVersion: Float!
  createdAt: Date!
  legacyData: JSON
  actionType: String!
  data: JSON
  userId: String
}

input SinglePetrovDayActionInput {
  selector: SelectorInput
  resolverArgs: JSON
}

type SinglePetrovDayActionOutput {
  result: PetrovDayAction
}

input PetrovDayActionsGetActionInput {
  userId: String
  actionType: String
}

input PetrovDayActionsLaunchDashboardInput {
  side: String
}

input PetrovDayActionsWarningConsoleInput {
  side: String
}

input PetrovDayActionSelector {
  default: EmptyViewInput
  getAction: PetrovDayActionsGetActionInput
  launchDashboard: PetrovDayActionsLaunchDashboardInput
  adminConsole: EmptyViewInput
  warningConsole: PetrovDayActionsWarningConsoleInput
}

input MultiPetrovDayActionInput {
  terms: JSON
  resolverArgs: JSON
  enableTotal: Boolean
  enableCache: Boolean
}

type MultiPetrovDayActionOutput {
  results: [PetrovDayAction!]!
  totalCount: Int
}

extend type Query {
  petrovDayAction(input: SinglePetrovDayActionInput @deprecated(reason: "Use the selector field instead"), selector: SelectorInput): SinglePetrovDayActionOutput
  petrovDayActions(input: MultiPetrovDayActionInput @deprecated(reason: "Use the selector field instead"), selector: PetrovDayActionSelector, limit: Int, offset: Int, enableTotal: Boolean): MultiPetrovDayActionOutput
}

type PetrovDayLaunch {
  _id: String!
  schemaVersion: Float!
  createdAt: Date!
  legacyData: JSON
  launchCode: String!
  hashedLaunchCode: String
  userId: String
}

type PodcastEpisode {
  _id: String!
  schemaVersion: Float!
  createdAt: Date!
  legacyData: JSON
  podcastId: String!
  podcast: Podcast!
  title: String!
  episodeLink: String!
  externalEpisodeId: String!
}

input SinglePodcastEpisodeInput {
  selector: SelectorInput
  resolverArgs: JSON
}

type SinglePodcastEpisodeOutput {
  result: PodcastEpisode
}

input PodcastEpisodeByExternalIdInput {
  externalEpisodeId: String
  _id: String
}

input PodcastEpisodeSelector {
  default: EmptyViewInput
  episodeByExternalId: PodcastEpisodeByExternalIdInput
}

input MultiPodcastEpisodeInput {
  terms: JSON
  resolverArgs: JSON
  enableTotal: Boolean
  enableCache: Boolean
}

type MultiPodcastEpisodeOutput {
  results: [PodcastEpisode!]!
  totalCount: Int
}

extend type Query {
  podcastEpisode(input: SinglePodcastEpisodeInput @deprecated(reason: "Use the selector field instead"), selector: SelectorInput): SinglePodcastEpisodeOutput
  podcastEpisodes(input: MultiPodcastEpisodeInput @deprecated(reason: "Use the selector field instead"), selector: PodcastEpisodeSelector, limit: Int, offset: Int, enableTotal: Boolean): MultiPodcastEpisodeOutput
}

type Podcast {
  _id: String!
  schemaVersion: Float!
  createdAt: Date!
  legacyData: JSON
  title: String!
  applePodcastLink: String
  spotifyPodcastLink: String
}

input SinglePodcastInput {
  selector: SelectorInput
  resolverArgs: JSON
}

type SinglePodcastOutput {
  result: Podcast
}

input PodcastSelector {
  default: EmptyViewInput
}

input MultiPodcastInput {
  terms: JSON
  resolverArgs: JSON
  enableTotal: Boolean
  enableCache: Boolean
}

type MultiPodcastOutput {
  results: [Podcast!]!
  totalCount: Int
}

extend type Query {
  podcast(input: SinglePodcastInput @deprecated(reason: "Use the selector field instead"), selector: SelectorInput): SinglePodcastOutput
  podcasts(input: MultiPodcastInput @deprecated(reason: "Use the selector field instead"), selector: PodcastSelector, limit: Int, offset: Int, enableTotal: Boolean): MultiPodcastOutput
}

type PostRecommendation {
  _id: String!
  schemaVersion: Float!
  createdAt: Date!
  legacyData: JSON
  userId: String
  user: User
  clientId: String
  postId: String
  post: Post
  strategyName: String
  strategySettings: JSON
  recommendationCount: Int
  lastRecommendedAt: Date
  clickedAt: Date
}

type PostRelation {
  _id: String!
  schemaVersion: Float!
  createdAt: Date!
  legacyData: JSON
  type: String!
  sourcePostId: String!
  sourcePost: Post
  targetPostId: String!
  targetPost: Post
  order: Float
}

input SinglePostRelationInput {
  selector: SelectorInput
  resolverArgs: JSON
}

type SinglePostRelationOutput {
  result: PostRelation
}

input PostRelationsAllPostRelationsInput {
  postId: String
}

input PostRelationSelector {
  default: EmptyViewInput
  allPostRelations: PostRelationsAllPostRelationsInput
}

input MultiPostRelationInput {
  terms: JSON
  resolverArgs: JSON
  enableTotal: Boolean
  enableCache: Boolean
}

type MultiPostRelationOutput {
  results: [PostRelation!]!
  totalCount: Int
}

extend type Query {
  postRelation(input: SinglePostRelationInput @deprecated(reason: "Use the selector field instead"), selector: SelectorInput): SinglePostRelationOutput
  postRelations(input: MultiPostRelationInput @deprecated(reason: "Use the selector field instead"), selector: PostRelationSelector, limit: Int, offset: Int, enableTotal: Boolean): MultiPostRelationOutput
}

type Post {
  _id: String!
  schemaVersion: Float!
  createdAt: Date
  legacyData: JSON
  contents(version: String): Revision
  contents_latest: String
  revisions(limit: Int = 5): [Revision!]
  version: String
  pingbacks: JSON
  moderationGuidelines(version: String): Revision
  moderationGuidelines_latest: String
  customHighlight(version: String): Revision
  customHighlight_latest: String
  slug: String!
  postedAt: Date!
  modifiedAt: Date
  url: String
  postCategory: PostCategory!
  title: String!
  viewCount: Float
  lastCommentedAt: Date!
  clickCount: Float
  deletedDraft: Boolean!
  status: Float!
  isFuture: Boolean!
  sticky: Boolean!
  stickyPriority: Int!
  userIP: String
  userAgent: String
  referrer: String
  author: String
  userId: String
  user: User
  domain: String
  pageUrl: String!
  pageUrlRelative: String
  linkUrl: String
  postedAtFormatted: String
  emailShareUrl: String
  twitterShareUrl: String
  facebookShareUrl: String
  socialPreviewImageUrl: String
  question: Boolean!
  authorIsUnreviewed: Boolean!
  readTimeMinutesOverride: Float
  readTimeMinutes: Int!
  wordCount: Int
  htmlBody: String
  submitToFrontpage: Boolean!
  hiddenRelatedQuestion: Boolean!
  originalPostRelationSourceId: String
  sourcePostRelations: [PostRelation!]!
  targetPostRelations: [PostRelation!]!
  shortform: Boolean!
  canonicalSource: String
  nominationCount2018: Float!
  nominationCount2019: Float!
  reviewCount2018: Float!
  reviewCount2019: Float!
  reviewCount: Float!
  reviewVoteCount: Float!
  positiveReviewVoteCount: Float!
  manifoldReviewMarketId: String
  annualReviewMarketProbability: Float
  annualReviewMarketIsResolved: Boolean
  annualReviewMarketYear: Int
  annualReviewMarketUrl: String
  glossary: [JargonTerm!]!
  reviewVoteScoreAF: Float!
  reviewVotesAF: [Float!]!
  reviewVoteScoreHighKarma: Float!
  reviewVotesHighKarma: [Float!]!
  reviewVoteScoreAllKarma: Float!
  reviewVotesAllKarma: [Float!]!
  finalReviewVoteScoreHighKarma: Float!
  finalReviewVotesHighKarma: [Float!]!
  finalReviewVoteScoreAllKarma: Float!
  finalReviewVotesAllKarma: [Float!]!
  finalReviewVoteScoreAF: Float!
  finalReviewVotesAF: [Float!]!
  lastCommentPromotedAt: Date
  tagRel(tagId: String): TagRel
  tags: [Tag!]!
  tagRelevance: JSON
  lastPromotedComment: Comment
  bestAnswer: Comment
  noIndex: Boolean!
  rsvps: [JSON!]
  rsvpCounts: JSON!
  activateRSVPs: Boolean
  nextDayReminderSent: Boolean!
  onlyVisibleToLoggedIn: Boolean!
  onlyVisibleToEstablishedAccounts: Boolean!
  hideFromRecentDiscussions: Boolean!
  currentUserReviewVote: ReviewVote
  reviewWinner: ReviewWinner
  spotlight: Spotlight
  votingSystem: String
  myEditorAccess: String!
  podcastEpisodeId: String
  podcastEpisode: PodcastEpisode
  forceAllowType3Audio: Boolean!
  legacy: Boolean!
  legacyId: String
  legacySpam: Boolean!
  feedId: String
  feed: RSSFeed
  feedLink: String
  lastVisitedAt: Date
  isRead: Boolean
  curatedDate: Date
  metaDate: Date
  suggestForCuratedUserIds: [String!]
  suggestForCuratedUsernames: String
  frontpageDate: Date
  autoFrontpage: String
  collectionTitle: String
  coauthorStatuses: [CoauthorStatusOutput!]
  coauthors: [User!]
  hasCoauthorPermission: Boolean!
  socialPreviewImageId: String
  socialPreviewImageAutoUrl: String
  socialPreview: SocialPreviewOutput
  socialPreviewData: SocialPreviewType!
  fmCrosspost: CrosspostOutput
  canonicalSequenceId: String
  canonicalSequence: Sequence
  canonicalCollectionSlug: String
  canonicalCollection: Collection
  canonicalBookId: String
  canonicalBook: Book
  canonicalNextPostSlug: String
  canonicalPrevPostSlug: String
  nextPost(sequenceId: String): Post
  prevPost(sequenceId: String): Post
  sequence(sequenceId: String, prevOrNext: String): Sequence
  unlisted: Boolean!
  disableRecommendation: Boolean!
  defaultRecommendation: Boolean!
  hideFromPopularComments: Boolean
  draft: Boolean
  wasEverUndrafted: Boolean
  meta: Boolean!
  hideFrontpageComments: Boolean!
  maxBaseScore: Float!
  scoreExceeded2Date: Date
  scoreExceeded30Date: Date
  scoreExceeded45Date: Date
  scoreExceeded75Date: Date
  scoreExceeded125Date: Date
  scoreExceeded200Date: Date
  bannedUserIds: [String!]
  commentsLocked: Boolean
  commentsLockedToAccountsCreatedAfter: Date
  organizerIds: [String!]
  organizers: [User!]
  groupId: String
  group: Localgroup
  eventType: String
  isEvent: Boolean!
  reviewedByUserId: String
  reviewedByUser: User
  reviewForCuratedUserId: String
  startTime: Date
  localStartTime: Date
  endTime: Date
  localEndTime: Date
  eventRegistrationLink: String
  joinEventLink: String
  onlineEvent: Boolean!
  globalEvent: Boolean!
  mongoLocation: JSON
  googleLocation: JSON
  location: String
  contactInfo: String
  facebookLink: String
  meetupLink: String
  website: String
  eventImageId: String
  types: [String!]
  metaSticky: Boolean!
  sharingSettings: JSON
  shareWithUsers: [String!]
  usersSharedWith: [User!]
  linkSharingKey: String
  linkSharingKeyUsedBy: [String!]
  commentSortOrder: String
  hideAuthor: Boolean!
  tableOfContents: JSON
  tableOfContentsRevision(version: String): JSON
  sideComments: JSON
  sideCommentsCache: SideCommentCache
  sideCommentVisibility: String
  disableSidenotes: Boolean!
  moderationStyle: String
  ignoreRateLimits: Boolean
  hideCommentKarma: Boolean!
  commentCount: Float!
  topLevelCommentCount: Float!
  recentComments(commentsLimit: Int, maxAgeHours: Int, af: Boolean): [Comment!]
  languageModelSummary: String
  debate: Boolean!
  collabEditorDialogue: Boolean!
  totalDialogueResponseCount: Int!
  mostRecentPublishedDialogueResponseDate: Date
  unreadDebateResponseCount: Int!
  emojiReactors: JSON
  commentEmojiReactors: JSON
  rejected: Boolean!
  rejectedReason: String
  rejectedByUserId: String
  rejectedByUser: User
  dialogTooltipPreview: String
  dialogueMessageContents(dialogueMessageId: String): String
  firstVideoAttribsForPreview: JSON
  subforumTagId: String
  subforumTag: Tag
  af: Boolean!
  afDate: Date
  afCommentCount: Float!
  afLastCommentedAt: Date
  afSticky: Boolean!
  suggestForAlignmentUserIds: [String!]!
  suggestForAlignmentUsers: [User!]!
  reviewForAlignmentUserId: String
  agentFoundationsId: String
  swrCachingEnabled: Boolean
  generateDraftJargon: Boolean
  curationNotices: [CurationNotice!]
  reviews: [Comment!]
  currentUserVote: String
  currentUserExtendedVote: JSON
  voteCount: Float!
  baseScore: Float!
  extendedScore: JSON
  score: Float!
  afBaseScore: Float
  afExtendedScore: JSON
  afVoteCount: Float
}

enum PostCategory {
  post
  linkpost
  question
}

input SinglePostInput {
  selector: SelectorInput
  resolverArgs: JSON
  allowNull: Boolean
}

type SinglePostOutput {
  result: Post
}

input PostDefaultViewInput {
  postIds: [String!]
  notPostIds: [String!]
  groupId: String
  af: Boolean
  question: Boolean
  authorIsUnreviewed: Boolean
  exactPostIds: [String!]
  hideCommunity: Boolean
  karmaThreshold: Int
  excludeEvents: Boolean
  userId: String
  includeRelatedQuestions: String
  filter: String
  view: String
  filterSettings: JSON
  sortedBy: String
  after: String
  before: String
  timeField: String
  curatedAfter: String
}

input PostsUserPostsInput {
  postIds: [String!]
  notPostIds: [String!]
  groupId: String
  af: Boolean
  question: Boolean
  authorIsUnreviewed: Boolean
  exactPostIds: [String!]
  hideCommunity: Boolean
  karmaThreshold: Int
  excludeEvents: Boolean
  userId: String
  includeRelatedQuestions: String
  filter: String
  view: String
  filterSettings: JSON
  sortedBy: String
  after: String
  before: String
  timeField: String
  curatedAfter: String
}

input PostsMagicInput {
  postIds: [String!]
  notPostIds: [String!]
  groupId: String
  af: Boolean
  question: Boolean
  authorIsUnreviewed: Boolean
  exactPostIds: [String!]
  hideCommunity: Boolean
  karmaThreshold: Int
  excludeEvents: Boolean
  userId: String
  includeRelatedQuestions: String
  filter: String
  view: String
  filterSettings: JSON
  sortedBy: String
  after: String
  before: String
  timeField: String
  curatedAfter: String
  meta: Boolean
  forum: Boolean
  limit: Int
}

input PostsTopInput {
  postIds: [String!]
  notPostIds: [String!]
  groupId: String
  af: Boolean
  question: Boolean
  authorIsUnreviewed: Boolean
  exactPostIds: [String!]
  hideCommunity: Boolean
  karmaThreshold: Int
  excludeEvents: Boolean
  userId: String
  includeRelatedQuestions: String
  filter: String
  view: String
  filterSettings: JSON
  sortedBy: String
  after: String
  before: String
  timeField: String
  curatedAfter: String
  meta: Boolean
  forum: Boolean
}

input PostsNewInput {
  postIds: [String!]
  notPostIds: [String!]
  groupId: String
  af: Boolean
  question: Boolean
  authorIsUnreviewed: Boolean
  exactPostIds: [String!]
  hideCommunity: Boolean
  karmaThreshold: Int
  excludeEvents: Boolean
  userId: String
  includeRelatedQuestions: String
  filter: String
  view: String
  filterSettings: JSON
  sortedBy: String
  after: String
  before: String
  timeField: String
  curatedAfter: String
  meta: Boolean
  forum: Boolean
}

input PostsRecentCommentsInput {
  postIds: [String!]
  notPostIds: [String!]
  groupId: String
  af: Boolean
  question: Boolean
  authorIsUnreviewed: Boolean
  exactPostIds: [String!]
  hideCommunity: Boolean
  karmaThreshold: Int
  excludeEvents: Boolean
  userId: String
  includeRelatedQuestions: String
  filter: String
  view: String
  filterSettings: JSON
  sortedBy: String
  after: String
  before: String
  timeField: String
  curatedAfter: String
}

input PostsOldInput {
  postIds: [String!]
  notPostIds: [String!]
  groupId: String
  af: Boolean
  question: Boolean
  authorIsUnreviewed: Boolean
  exactPostIds: [String!]
  hideCommunity: Boolean
  karmaThreshold: Int
  excludeEvents: Boolean
  userId: String
  includeRelatedQuestions: String
  filter: String
  view: String
  filterSettings: JSON
  sortedBy: String
  after: String
  before: String
  timeField: String
  curatedAfter: String
}

input PostsTimeframeInput {
  postIds: [String!]
  notPostIds: [String!]
  groupId: String
  af: Boolean
  question: Boolean
  authorIsUnreviewed: Boolean
  exactPostIds: [String!]
  hideCommunity: Boolean
  karmaThreshold: Int
  excludeEvents: Boolean
  userId: String
  includeRelatedQuestions: String
  filter: String
  view: String
  filterSettings: JSON
  sortedBy: String
  after: String
  before: String
  timeField: String
  curatedAfter: String
  limit: Int
}

input PostsDailyInput {
  postIds: [String!]
  notPostIds: [String!]
  groupId: String
  af: Boolean
  question: Boolean
  authorIsUnreviewed: Boolean
  exactPostIds: [String!]
  hideCommunity: Boolean
  karmaThreshold: Int
  excludeEvents: Boolean
  userId: String
  includeRelatedQuestions: String
  filter: String
  view: String
  filterSettings: JSON
  sortedBy: String
  after: String
  before: String
  timeField: String
  curatedAfter: String
}

input PostsTagRelevanceInput {
  postIds: [String!]
  notPostIds: [String!]
  groupId: String
  af: Boolean
  question: Boolean
  authorIsUnreviewed: Boolean
  exactPostIds: [String!]
  hideCommunity: Boolean
  karmaThreshold: Int
  excludeEvents: Boolean
  userId: String
  includeRelatedQuestions: String
  filter: String
  view: String
  filterSettings: JSON
  sortedBy: String
  after: String
  before: String
  timeField: String
  curatedAfter: String
  tagId: String
}

input PostsFrontpageInput {
  postIds: [String!]
  notPostIds: [String!]
  groupId: String
  af: Boolean
  question: Boolean
  authorIsUnreviewed: Boolean
  exactPostIds: [String!]
  hideCommunity: Boolean
  karmaThreshold: Int
  excludeEvents: Boolean
  userId: String
  includeRelatedQuestions: String
  filter: String
  view: String
  filterSettings: JSON
  sortedBy: String
  after: String
  before: String
  timeField: String
  curatedAfter: String
}

input PostsFrontpageRssInput {
  postIds: [String!]
  notPostIds: [String!]
  groupId: String
  af: Boolean
  question: Boolean
  authorIsUnreviewed: Boolean
  exactPostIds: [String!]
  hideCommunity: Boolean
  karmaThreshold: Int
  excludeEvents: Boolean
  userId: String
  includeRelatedQuestions: String
  filter: String
  view: String
  filterSettings: JSON
  sortedBy: String
  after: String
  before: String
  timeField: String
  curatedAfter: String
}

input PostsCuratedInput {
  postIds: [String!]
  notPostIds: [String!]
  groupId: String
  af: Boolean
  question: Boolean
  authorIsUnreviewed: Boolean
  exactPostIds: [String!]
  hideCommunity: Boolean
  karmaThreshold: Int
  excludeEvents: Boolean
  userId: String
  includeRelatedQuestions: String
  filter: String
  view: String
  filterSettings: JSON
  sortedBy: String
  after: String
  before: String
  timeField: String
  curatedAfter: String
}

input PostsCuratedRssInput {
  postIds: [String!]
  notPostIds: [String!]
  groupId: String
  af: Boolean
  question: Boolean
  authorIsUnreviewed: Boolean
  exactPostIds: [String!]
  hideCommunity: Boolean
  karmaThreshold: Int
  excludeEvents: Boolean
  userId: String
  includeRelatedQuestions: String
  filter: String
  view: String
  filterSettings: JSON
  sortedBy: String
  after: String
  before: String
  timeField: String
  curatedAfter: String
}

input PostsCommunityInput {
  postIds: [String!]
  notPostIds: [String!]
  groupId: String
  af: Boolean
  question: Boolean
  authorIsUnreviewed: Boolean
  exactPostIds: [String!]
  hideCommunity: Boolean
  karmaThreshold: Int
  excludeEvents: Boolean
  userId: String
  includeRelatedQuestions: String
  filter: String
  view: String
  filterSettings: JSON
  sortedBy: String
  after: String
  before: String
  timeField: String
  curatedAfter: String
}

input PostsCommunityRssInput {
  postIds: [String!]
  notPostIds: [String!]
  groupId: String
  af: Boolean
  question: Boolean
  authorIsUnreviewed: Boolean
  exactPostIds: [String!]
  hideCommunity: Boolean
  karmaThreshold: Int
  excludeEvents: Boolean
  userId: String
  includeRelatedQuestions: String
  filter: String
  view: String
  filterSettings: JSON
  sortedBy: String
  after: String
  before: String
  timeField: String
  curatedAfter: String
}

input PostsMetaRssInput {
  postIds: [String!]
  notPostIds: [String!]
  groupId: String
  af: Boolean
  question: Boolean
  authorIsUnreviewed: Boolean
  exactPostIds: [String!]
  hideCommunity: Boolean
  karmaThreshold: Int
  excludeEvents: Boolean
  userId: String
  includeRelatedQuestions: String
  filter: String
  view: String
  filterSettings: JSON
  sortedBy: String
  after: String
  before: String
  timeField: String
  curatedAfter: String
}

input PostsRssInput {
  postIds: [String!]
  notPostIds: [String!]
  groupId: String
  af: Boolean
  question: Boolean
  authorIsUnreviewed: Boolean
  exactPostIds: [String!]
  hideCommunity: Boolean
  karmaThreshold: Int
  excludeEvents: Boolean
  userId: String
  includeRelatedQuestions: String
  filter: String
  view: String
  filterSettings: JSON
  sortedBy: String
  after: String
  before: String
  timeField: String
  curatedAfter: String
  meta: Boolean
  forum: Boolean
}

input PostsTopQuestionsInput {
  postIds: [String!]
  notPostIds: [String!]
  groupId: String
  af: Boolean
  question: Boolean
  authorIsUnreviewed: Boolean
  exactPostIds: [String!]
  hideCommunity: Boolean
  karmaThreshold: Int
  excludeEvents: Boolean
  userId: String
  includeRelatedQuestions: String
  filter: String
  view: String
  filterSettings: JSON
  sortedBy: String
  after: String
  before: String
  timeField: String
  curatedAfter: String
}

input PostsRecentQuestionActivityInput {
  postIds: [String!]
  notPostIds: [String!]
  groupId: String
  af: Boolean
  question: Boolean
  authorIsUnreviewed: Boolean
  exactPostIds: [String!]
  hideCommunity: Boolean
  karmaThreshold: Int
  excludeEvents: Boolean
  userId: String
  includeRelatedQuestions: String
  filter: String
  view: String
  filterSettings: JSON
  sortedBy: String
  after: String
  before: String
  timeField: String
  curatedAfter: String
}

input PostsScheduledInput {
  postIds: [String!]
  notPostIds: [String!]
  groupId: String
  af: Boolean
  question: Boolean
  authorIsUnreviewed: Boolean
  exactPostIds: [String!]
  hideCommunity: Boolean
  karmaThreshold: Int
  excludeEvents: Boolean
  userId: String
  includeRelatedQuestions: String
  filter: String
  view: String
  filterSettings: JSON
  sortedBy: String
  after: String
  before: String
  timeField: String
  curatedAfter: String
}

input PostsRejectedInput {
  postIds: [String!]
  notPostIds: [String!]
  groupId: String
  af: Boolean
  question: Boolean
  authorIsUnreviewed: Boolean
  exactPostIds: [String!]
  hideCommunity: Boolean
  karmaThreshold: Int
  excludeEvents: Boolean
  userId: String
  includeRelatedQuestions: String
  filter: String
  view: String
  filterSettings: JSON
  sortedBy: String
  after: String
  before: String
  timeField: String
  curatedAfter: String
}

input PostsDraftsInput {
  postIds: [String!]
  notPostIds: [String!]
  groupId: String
  af: Boolean
  question: Boolean
  authorIsUnreviewed: Boolean
  exactPostIds: [String!]
  hideCommunity: Boolean
  karmaThreshold: Int
  excludeEvents: Boolean
  userId: String
  includeRelatedQuestions: String
  filter: String
  view: String
  filterSettings: JSON
  sortedBy: String
  after: String
  before: String
  timeField: String
  curatedAfter: String
  includeDraftEvents: Boolean
  includeArchived: Boolean
  includeShared: Boolean
  sortDraftsBy: String
}

input PostsAll_draftsInput {
  postIds: [String!]
  notPostIds: [String!]
  groupId: String
  af: Boolean
  question: Boolean
  authorIsUnreviewed: Boolean
  exactPostIds: [String!]
  hideCommunity: Boolean
  karmaThreshold: Int
  excludeEvents: Boolean
  userId: String
  includeRelatedQuestions: String
  filter: String
  view: String
  filterSettings: JSON
  sortedBy: String
  after: String
  before: String
  timeField: String
  curatedAfter: String
}

input PostsUnlistedInput {
  postIds: [String!]
  notPostIds: [String!]
  groupId: String
  af: Boolean
  question: Boolean
  authorIsUnreviewed: Boolean
  exactPostIds: [String!]
  hideCommunity: Boolean
  karmaThreshold: Int
  excludeEvents: Boolean
  userId: String
  includeRelatedQuestions: String
  filter: String
  view: String
  filterSettings: JSON
  sortedBy: String
  after: String
  before: String
  timeField: String
  curatedAfter: String
}

input PostsUserAFSubmissionsInput {
  postIds: [String!]
  notPostIds: [String!]
  groupId: String
  af: Boolean
  question: Boolean
  authorIsUnreviewed: Boolean
  exactPostIds: [String!]
  hideCommunity: Boolean
  karmaThreshold: Int
  excludeEvents: Boolean
  userId: String
  includeRelatedQuestions: String
  filter: String
  view: String
  filterSettings: JSON
  sortedBy: String
  after: String
  before: String
  timeField: String
  curatedAfter: String
}

input PostsSlugPostInput {
  postIds: [String!]
  notPostIds: [String!]
  groupId: String
  af: Boolean
  question: Boolean
  authorIsUnreviewed: Boolean
  exactPostIds: [String!]
  hideCommunity: Boolean
  karmaThreshold: Int
  excludeEvents: Boolean
  userId: String
  includeRelatedQuestions: String
  filter: String
  view: String
  filterSettings: JSON
  sortedBy: String
  after: String
  before: String
  timeField: String
  curatedAfter: String
  slug: String
}

input PostsLegacyIdPostInput {
  postIds: [String!]
  notPostIds: [String!]
  groupId: String
  af: Boolean
  question: Boolean
  authorIsUnreviewed: Boolean
  exactPostIds: [String!]
  hideCommunity: Boolean
  karmaThreshold: Int
  excludeEvents: Boolean
  userId: String
  includeRelatedQuestions: String
  filter: String
  view: String
  filterSettings: JSON
  sortedBy: String
  after: String
  before: String
  timeField: String
  curatedAfter: String
  legacyId: String
}

input PostsRecentDiscussionThreadsListInput {
  postIds: [String!]
  notPostIds: [String!]
  groupId: String
  af: Boolean
  question: Boolean
  authorIsUnreviewed: Boolean
  exactPostIds: [String!]
  hideCommunity: Boolean
  karmaThreshold: Int
  excludeEvents: Boolean
  userId: String
  includeRelatedQuestions: String
  filter: String
  view: String
  filterSettings: JSON
  sortedBy: String
  after: String
  before: String
  timeField: String
  curatedAfter: String
  limit: String
}

input PostsAfRecentDiscussionThreadsListInput {
  postIds: [String!]
  notPostIds: [String!]
  groupId: String
  af: Boolean
  question: Boolean
  authorIsUnreviewed: Boolean
  exactPostIds: [String!]
  hideCommunity: Boolean
  karmaThreshold: Int
  excludeEvents: Boolean
  userId: String
  includeRelatedQuestions: String
  filter: String
  view: String
  filterSettings: JSON
  sortedBy: String
  after: String
  before: String
  timeField: String
  curatedAfter: String
  limit: String
}

input PostsReviewRecentDiscussionThreadsList2018Input {
  postIds: [String!]
  notPostIds: [String!]
  groupId: String
  af: Boolean
  question: Boolean
  authorIsUnreviewed: Boolean
  exactPostIds: [String!]
  hideCommunity: Boolean
  karmaThreshold: Int
  excludeEvents: Boolean
  userId: String
  includeRelatedQuestions: String
  filter: String
  view: String
  filterSettings: JSON
  sortedBy: String
  after: String
  before: String
  timeField: String
  curatedAfter: String
  limit: String
}

input PostsReviewRecentDiscussionThreadsList2019Input {
  postIds: [String!]
  notPostIds: [String!]
  groupId: String
  af: Boolean
  question: Boolean
  authorIsUnreviewed: Boolean
  exactPostIds: [String!]
  hideCommunity: Boolean
  karmaThreshold: Int
  excludeEvents: Boolean
  userId: String
  includeRelatedQuestions: String
  filter: String
  view: String
  filterSettings: JSON
  sortedBy: String
  after: String
  before: String
  timeField: String
  curatedAfter: String
  limit: String
}

input PostsGlobalEventsInput {
  postIds: [String!]
  notPostIds: [String!]
  groupId: String
  af: Boolean
  question: Boolean
  authorIsUnreviewed: Boolean
  exactPostIds: [String!]
  hideCommunity: Boolean
  karmaThreshold: Int
  excludeEvents: Boolean
  userId: String
  includeRelatedQuestions: String
  filter: String
  view: String
  filterSettings: JSON
  sortedBy: String
  after: String
  before: String
  timeField: String
  curatedAfter: String
  onlineEvent: Boolean
  eventType: [String!]
  filters: [String!]
}

input PostsNearbyEventsInput {
  postIds: [String!]
  notPostIds: [String!]
  groupId: String
  af: Boolean
  question: Boolean
  authorIsUnreviewed: Boolean
  exactPostIds: [String!]
  hideCommunity: Boolean
  karmaThreshold: Int
  excludeEvents: Boolean
  userId: String
  includeRelatedQuestions: String
  filter: String
  view: String
  filterSettings: JSON
  sortedBy: String
  after: String
  before: String
  timeField: String
  curatedAfter: String
  onlineEvent: Boolean
  eventType: [String!]
  lng: Float
  lat: Float
  distance: Float
  filters: [String!]
}

input PostsEventsInput {
  postIds: [String!]
  notPostIds: [String!]
  groupId: String
  af: Boolean
  question: Boolean
  authorIsUnreviewed: Boolean
  exactPostIds: [String!]
  hideCommunity: Boolean
  karmaThreshold: Int
  excludeEvents: Boolean
  userId: String
  includeRelatedQuestions: String
  filter: String
  view: String
  filterSettings: JSON
  sortedBy: String
  after: String
  before: String
  timeField: String
  curatedAfter: String
  globalEvent: Boolean
  onlineEvent: Boolean
  filters: [String!]
}

input PostsEventsInTimeRangeInput {
  postIds: [String!]
  notPostIds: [String!]
  groupId: String
  af: Boolean
  question: Boolean
  authorIsUnreviewed: Boolean
  exactPostIds: [String!]
  hideCommunity: Boolean
  karmaThreshold: Int
  excludeEvents: Boolean
  userId: String
  includeRelatedQuestions: String
  filter: String
  view: String
  filterSettings: JSON
  sortedBy: String
  after: String
  before: String
  timeField: String
  curatedAfter: String
}

input PostsUpcomingEventsInput {
  postIds: [String!]
  notPostIds: [String!]
  groupId: String
  af: Boolean
  question: Boolean
  authorIsUnreviewed: Boolean
  exactPostIds: [String!]
  hideCommunity: Boolean
  karmaThreshold: Int
  excludeEvents: Boolean
  userId: String
  includeRelatedQuestions: String
  filter: String
  view: String
  filterSettings: JSON
  sortedBy: String
  after: String
  before: String
  timeField: String
  curatedAfter: String
}

input PostsPastEventsInput {
  postIds: [String!]
  notPostIds: [String!]
  groupId: String
  af: Boolean
  question: Boolean
  authorIsUnreviewed: Boolean
  exactPostIds: [String!]
  hideCommunity: Boolean
  karmaThreshold: Int
  excludeEvents: Boolean
  userId: String
  includeRelatedQuestions: String
  filter: String
  view: String
  filterSettings: JSON
  sortedBy: String
  after: String
  before: String
  timeField: String
  curatedAfter: String
}

input PostsTbdEventsInput {
  postIds: [String!]
  notPostIds: [String!]
  groupId: String
  af: Boolean
  question: Boolean
  authorIsUnreviewed: Boolean
  exactPostIds: [String!]
  hideCommunity: Boolean
  karmaThreshold: Int
  excludeEvents: Boolean
  userId: String
  includeRelatedQuestions: String
  filter: String
  view: String
  filterSettings: JSON
  sortedBy: String
  after: String
  before: String
  timeField: String
  curatedAfter: String
}

input PostsNonEventGroupPostsInput {
  postIds: [String!]
  notPostIds: [String!]
  groupId: String
  af: Boolean
  question: Boolean
  authorIsUnreviewed: Boolean
  exactPostIds: [String!]
  hideCommunity: Boolean
  karmaThreshold: Int
  excludeEvents: Boolean
  userId: String
  includeRelatedQuestions: String
  filter: String
  view: String
  filterSettings: JSON
  sortedBy: String
  after: String
  before: String
  timeField: String
  curatedAfter: String
}

input PostsPostsWithBannedUsersInput {
  postIds: [String!]
  notPostIds: [String!]
  groupId: String
  af: Boolean
  question: Boolean
  authorIsUnreviewed: Boolean
  exactPostIds: [String!]
  hideCommunity: Boolean
  karmaThreshold: Int
  excludeEvents: Boolean
  userId: String
  includeRelatedQuestions: String
  filter: String
  view: String
  filterSettings: JSON
  sortedBy: String
  after: String
  before: String
  timeField: String
  curatedAfter: String
}

input PostsCommunityResourcePostsInput {
  postIds: [String!]
  notPostIds: [String!]
  groupId: String
  af: Boolean
  question: Boolean
  authorIsUnreviewed: Boolean
  exactPostIds: [String!]
  hideCommunity: Boolean
  karmaThreshold: Int
  excludeEvents: Boolean
  userId: String
  includeRelatedQuestions: String
  filter: String
  view: String
  filterSettings: JSON
  sortedBy: String
  after: String
  before: String
  timeField: String
  curatedAfter: String
}

input PostsSunshineNewPostsInput {
  postIds: [String!]
  notPostIds: [String!]
  groupId: String
  af: Boolean
  question: Boolean
  authorIsUnreviewed: Boolean
  exactPostIds: [String!]
  hideCommunity: Boolean
  karmaThreshold: Int
  excludeEvents: Boolean
  userId: String
  includeRelatedQuestions: String
  filter: String
  view: String
  filterSettings: JSON
  sortedBy: String
  after: String
  before: String
  timeField: String
  curatedAfter: String
}

input PostsSunshineNewUsersPostsInput {
  postIds: [String!]
  notPostIds: [String!]
  groupId: String
  af: Boolean
  question: Boolean
  authorIsUnreviewed: Boolean
  exactPostIds: [String!]
  hideCommunity: Boolean
  karmaThreshold: Int
  excludeEvents: Boolean
  userId: String
  includeRelatedQuestions: String
  filter: String
  view: String
  filterSettings: JSON
  sortedBy: String
  after: String
  before: String
  timeField: String
  curatedAfter: String
}

input PostsSunshineCuratedSuggestionsInput {
  postIds: [String!]
  notPostIds: [String!]
  groupId: String
  af: Boolean
  question: Boolean
  authorIsUnreviewed: Boolean
  exactPostIds: [String!]
  hideCommunity: Boolean
  karmaThreshold: Int
  excludeEvents: Boolean
  userId: String
  includeRelatedQuestions: String
  filter: String
  view: String
  filterSettings: JSON
  sortedBy: String
  after: String
  before: String
  timeField: String
  curatedAfter: String
  audioOnly: Boolean
}

input PostsHasEverDialoguedInput {
  postIds: [String!]
  notPostIds: [String!]
  groupId: String
  af: Boolean
  question: Boolean
  authorIsUnreviewed: Boolean
  exactPostIds: [String!]
  hideCommunity: Boolean
  karmaThreshold: Int
  excludeEvents: Boolean
  userId: String
  includeRelatedQuestions: String
  filter: String
  view: String
  filterSettings: JSON
  sortedBy: String
  after: String
  before: String
  timeField: String
  curatedAfter: String
}

input PostsPingbackPostsInput {
  postIds: [String!]
  notPostIds: [String!]
  groupId: String
  af: Boolean
  question: Boolean
  authorIsUnreviewed: Boolean
  exactPostIds: [String!]
  hideCommunity: Boolean
  karmaThreshold: Int
  excludeEvents: Boolean
  userId: String
  includeRelatedQuestions: String
  filter: String
  view: String
  filterSettings: JSON
  sortedBy: String
  after: String
  before: String
  timeField: String
  curatedAfter: String
  postId: String
}

input PostsNominations2018Input {
  postIds: [String!]
  notPostIds: [String!]
  groupId: String
  af: Boolean
  question: Boolean
  authorIsUnreviewed: Boolean
  exactPostIds: [String!]
  hideCommunity: Boolean
  karmaThreshold: Int
  excludeEvents: Boolean
  userId: String
  includeRelatedQuestions: String
  filter: String
  view: String
  filterSettings: JSON
  sortedBy: String
  after: String
  before: String
  timeField: String
  curatedAfter: String
  sortByMost: Boolean
}

input PostsNominations2019Input {
  postIds: [String!]
  notPostIds: [String!]
  groupId: String
  af: Boolean
  question: Boolean
  authorIsUnreviewed: Boolean
  exactPostIds: [String!]
  hideCommunity: Boolean
  karmaThreshold: Int
  excludeEvents: Boolean
  userId: String
  includeRelatedQuestions: String
  filter: String
  view: String
  filterSettings: JSON
  sortedBy: String
  after: String
  before: String
  timeField: String
  curatedAfter: String
  sortByMost: Boolean
}

input PostsReviews2018Input {
  postIds: [String!]
  notPostIds: [String!]
  groupId: String
  af: Boolean
  question: Boolean
  authorIsUnreviewed: Boolean
  exactPostIds: [String!]
  hideCommunity: Boolean
  karmaThreshold: Int
  excludeEvents: Boolean
  userId: String
  includeRelatedQuestions: String
  filter: String
  view: String
  filterSettings: JSON
  sortedBy: String
  after: String
  before: String
  timeField: String
  curatedAfter: String
  sortBy: String
}

input PostsReviews2019Input {
  postIds: [String!]
  notPostIds: [String!]
  groupId: String
  af: Boolean
  question: Boolean
  authorIsUnreviewed: Boolean
  exactPostIds: [String!]
  hideCommunity: Boolean
  karmaThreshold: Int
  excludeEvents: Boolean
  userId: String
  includeRelatedQuestions: String
  filter: String
  view: String
  filterSettings: JSON
  sortedBy: String
  after: String
  before: String
  timeField: String
  curatedAfter: String
  sortBy: String
}

input PostsVoting2019Input {
  postIds: [String!]
  notPostIds: [String!]
  groupId: String
  af: Boolean
  question: Boolean
  authorIsUnreviewed: Boolean
  exactPostIds: [String!]
  hideCommunity: Boolean
  karmaThreshold: Int
  excludeEvents: Boolean
  userId: String
  includeRelatedQuestions: String
  filter: String
  view: String
  filterSettings: JSON
  sortedBy: String
  after: String
  before: String
  timeField: String
  curatedAfter: String
  sortBy: String
}

input PostsStickiedInput {
  postIds: [String!]
  notPostIds: [String!]
  groupId: String
  af: Boolean
  question: Boolean
  authorIsUnreviewed: Boolean
  exactPostIds: [String!]
  hideCommunity: Boolean
  karmaThreshold: Int
  excludeEvents: Boolean
  userId: String
  includeRelatedQuestions: String
  filter: String
  view: String
  filterSettings: JSON
  sortedBy: String
  after: String
  before: String
  timeField: String
  curatedAfter: String
  forum: Boolean
}

input PostsNominatablePostsByVoteInput {
  postIds: [String!]
  notPostIds: [String!]
  groupId: String
  af: Boolean
  question: Boolean
  authorIsUnreviewed: Boolean
  exactPostIds: [String!]
  hideCommunity: Boolean
  karmaThreshold: Int
  excludeEvents: Boolean
  userId: String
  includeRelatedQuestions: String
  filter: String
  view: String
  filterSettings: JSON
  sortedBy: String
  after: String
  before: String
  timeField: String
  curatedAfter: String
  requiredUnnominated: Boolean
  requiredFrontpage: Boolean
}

input PostsReviewVotingInput {
  postIds: [String!]
  notPostIds: [String!]
  groupId: String
  af: Boolean
  question: Boolean
  authorIsUnreviewed: Boolean
  exactPostIds: [String!]
  hideCommunity: Boolean
  karmaThreshold: Int
  excludeEvents: Boolean
  userId: String
  includeRelatedQuestions: String
  filter: String
  view: String
  filterSettings: JSON
  sortedBy: String
  after: String
  before: String
  timeField: String
  curatedAfter: String
  reviewPhase: String
}

input PostsFrontpageReviewWidgetInput {
  postIds: [String!]
  notPostIds: [String!]
  groupId: String
  af: Boolean
  question: Boolean
  authorIsUnreviewed: Boolean
  exactPostIds: [String!]
  hideCommunity: Boolean
  karmaThreshold: Int
  excludeEvents: Boolean
  userId: String
  includeRelatedQuestions: String
  filter: String
  view: String
  filterSettings: JSON
  sortedBy: String
  after: String
  before: String
  timeField: String
  curatedAfter: String
  reviewYear: Int
  reviewPhase: String
}

input PostsReviewQuickPageInput {
  postIds: [String!]
  notPostIds: [String!]
  groupId: String
  af: Boolean
  question: Boolean
  authorIsUnreviewed: Boolean
  exactPostIds: [String!]
  hideCommunity: Boolean
  karmaThreshold: Int
  excludeEvents: Boolean
  userId: String
  includeRelatedQuestions: String
  filter: String
  view: String
  filterSettings: JSON
  sortedBy: String
  after: String
  before: String
  timeField: String
  curatedAfter: String
}

input PostsReviewFinalVotingInput {
  postIds: [String!]
  notPostIds: [String!]
  groupId: String
  af: Boolean
  question: Boolean
  authorIsUnreviewed: Boolean
  exactPostIds: [String!]
  hideCommunity: Boolean
  karmaThreshold: Int
  excludeEvents: Boolean
  userId: String
  includeRelatedQuestions: String
  filter: String
  view: String
  filterSettings: JSON
  sortedBy: String
  after: String
  before: String
  timeField: String
  curatedAfter: String
}

input PostsMyBookmarkedPostsInput {
  postIds: [String!]
  notPostIds: [String!]
  groupId: String
  af: Boolean
  question: Boolean
  authorIsUnreviewed: Boolean
  exactPostIds: [String!]
  hideCommunity: Boolean
  karmaThreshold: Int
  excludeEvents: Boolean
  userId: String
  includeRelatedQuestions: String
  filter: String
  view: String
  filterSettings: JSON
  sortedBy: String
  after: String
  before: String
  timeField: String
  curatedAfter: String
  limit: String
}

input PostsAlignmentSuggestedPostsInput {
  postIds: [String!]
  notPostIds: [String!]
  groupId: String
  af: Boolean
  question: Boolean
  authorIsUnreviewed: Boolean
  exactPostIds: [String!]
  hideCommunity: Boolean
  karmaThreshold: Int
  excludeEvents: Boolean
  userId: String
  includeRelatedQuestions: String
  filter: String
  view: String
  filterSettings: JSON
  sortedBy: String
  after: String
  before: String
  timeField: String
  curatedAfter: String
}

input PostsCurrentOpenThreadInput {
  postIds: [String!]
  notPostIds: [String!]
  groupId: String
  af: Boolean
  question: Boolean
  authorIsUnreviewed: Boolean
  exactPostIds: [String!]
  hideCommunity: Boolean
  karmaThreshold: Int
  excludeEvents: Boolean
  userId: String
  includeRelatedQuestions: String
  filter: String
  view: String
  filterSettings: JSON
  sortedBy: String
  after: String
  before: String
  timeField: String
  curatedAfter: String
}

input PostSelector {
  default: PostDefaultViewInput
  userPosts: PostsUserPostsInput
  magic: PostsMagicInput
  top: PostsTopInput
  new: PostsNewInput
  recentComments: PostsRecentCommentsInput
  old: PostsOldInput
  timeframe: PostsTimeframeInput
  daily: PostsDailyInput
  tagRelevance: PostsTagRelevanceInput
  frontpage: PostsFrontpageInput
  frontpageRss: PostsFrontpageRssInput
  curated: PostsCuratedInput
  curatedRss: PostsCuratedRssInput
  community: PostsCommunityInput
  communityRss: PostsCommunityRssInput
  metaRss: PostsMetaRssInput
  rss: PostsRssInput
  topQuestions: PostsTopQuestionsInput
  recentQuestionActivity: PostsRecentQuestionActivityInput
  scheduled: PostsScheduledInput
  rejected: PostsRejectedInput
  drafts: PostsDraftsInput
  all_drafts: PostsAll_draftsInput
  unlisted: PostsUnlistedInput
  userAFSubmissions: PostsUserAFSubmissionsInput
  slugPost: PostsSlugPostInput
  legacyIdPost: PostsLegacyIdPostInput
  recentDiscussionThreadsList: PostsRecentDiscussionThreadsListInput
  afRecentDiscussionThreadsList: PostsAfRecentDiscussionThreadsListInput
  reviewRecentDiscussionThreadsList2018: PostsReviewRecentDiscussionThreadsList2018Input
  reviewRecentDiscussionThreadsList2019: PostsReviewRecentDiscussionThreadsList2019Input
  globalEvents: PostsGlobalEventsInput
  nearbyEvents: PostsNearbyEventsInput
  events: PostsEventsInput
  eventsInTimeRange: PostsEventsInTimeRangeInput
  upcomingEvents: PostsUpcomingEventsInput
  pastEvents: PostsPastEventsInput
  tbdEvents: PostsTbdEventsInput
  nonEventGroupPosts: PostsNonEventGroupPostsInput
  postsWithBannedUsers: PostsPostsWithBannedUsersInput
  communityResourcePosts: PostsCommunityResourcePostsInput
  sunshineNewPosts: PostsSunshineNewPostsInput
  sunshineNewUsersPosts: PostsSunshineNewUsersPostsInput
  sunshineCuratedSuggestions: PostsSunshineCuratedSuggestionsInput
  hasEverDialogued: PostsHasEverDialoguedInput
  pingbackPosts: PostsPingbackPostsInput
  nominations2018: PostsNominations2018Input
  nominations2019: PostsNominations2019Input
  reviews2018: PostsReviews2018Input
  reviews2019: PostsReviews2019Input
  voting2019: PostsVoting2019Input
  stickied: PostsStickiedInput
  nominatablePostsByVote: PostsNominatablePostsByVoteInput
  reviewVoting: PostsReviewVotingInput
  frontpageReviewWidget: PostsFrontpageReviewWidgetInput
  reviewQuickPage: PostsReviewQuickPageInput
  reviewFinalVoting: PostsReviewFinalVotingInput
  myBookmarkedPosts: PostsMyBookmarkedPostsInput
  alignmentSuggestedPosts: PostsAlignmentSuggestedPostsInput
  currentOpenThread: PostsCurrentOpenThreadInput
}

input MultiPostInput {
  terms: JSON
  resolverArgs: JSON
  enableTotal: Boolean
  enableCache: Boolean
}

type MultiPostOutput {
  results: [Post!]!
  totalCount: Int
}

extend type Query {
  post(input: SinglePostInput @deprecated(reason: "Use the selector field instead"), selector: SelectorInput, allowNull: Boolean): SinglePostOutput
  posts(input: MultiPostInput @deprecated(reason: "Use the selector field instead"), selector: PostSelector, limit: Int, offset: Int, enableTotal: Boolean): MultiPostOutput
}

type RSSFeed {
  _id: String!
  schemaVersion: Float!
  createdAt: Date!
  legacyData: JSON
  userId: String!
  user: User
  ownedByUser: Boolean!
  displayFullContent: Boolean!
  nickname: String!
  url: String!
  status: String
  rawFeed: JSON!
  setCanonicalUrl: Boolean!
  importAsDraft: Boolean!
}

input SingleRSSFeedInput {
  selector: SelectorInput
  resolverArgs: JSON
}

type SingleRSSFeedOutput {
  result: RSSFeed
}

input RSSFeedsUsersFeedInput {
  userId: String
}

input RSSFeedSelector {
  default: EmptyViewInput
  usersFeed: RSSFeedsUsersFeedInput
}

input MultiRSSFeedInput {
  terms: JSON
  resolverArgs: JSON
  enableTotal: Boolean
  enableCache: Boolean
}

type MultiRSSFeedOutput {
  results: [RSSFeed!]!
  totalCount: Int
}

extend type Query {
  rSSFeed(input: SingleRSSFeedInput @deprecated(reason: "Use the selector field instead"), selector: SelectorInput): SingleRSSFeedOutput
  rSSFeeds(input: MultiRSSFeedInput @deprecated(reason: "Use the selector field instead"), selector: RSSFeedSelector, limit: Int, offset: Int, enableTotal: Boolean): MultiRSSFeedOutput
}

type ReadStatus {
  _id: String!
  schemaVersion: Float!
  createdAt: Date!
  legacyData: JSON
}

type RecommendationsCache {
  _id: String!
  schemaVersion: Float!
  createdAt: Date!
  legacyData: JSON
  userId: String
  postId: String
  source: String
  scenario: String
  attributionId: String
  ttlMs: Float
}

type Report {
  _id: String!
  schemaVersion: Float!
  createdAt: Date!
  legacyData: JSON
  userId: String!
  user: User
  reportedUserId: String
  reportedUser: User
  commentId: String
  comment: Comment
  postId: String
  post: Post
  link: String!
  claimedUserId: String
  claimedUser: User
  description: String
  closedAt: Date
  markedAsSpam: Boolean
  reportedAsSpam: Boolean
}

input SingleReportInput {
  selector: SelectorInput
  resolverArgs: JSON
}

type SingleReportOutput {
  result: Report
}

input ReportsAdminClaimedReportsInput {
  userId: String
}

input ReportSelector {
  default: EmptyViewInput
  allReports: EmptyViewInput
  unclaimedReports: EmptyViewInput
  claimedReports: EmptyViewInput
  adminClaimedReports: ReportsAdminClaimedReportsInput
  sunshineSidebarReports: EmptyViewInput
  closedReports: EmptyViewInput
}

input MultiReportInput {
  terms: JSON
  resolverArgs: JSON
  enableTotal: Boolean
  enableCache: Boolean
}

type MultiReportOutput {
  results: [Report!]!
  totalCount: Int
}

extend type Query {
  report(input: SingleReportInput @deprecated(reason: "Use the selector field instead"), selector: SelectorInput): SingleReportOutput
  reports(input: MultiReportInput @deprecated(reason: "Use the selector field instead"), selector: ReportSelector, limit: Int, offset: Int, enableTotal: Boolean): MultiReportOutput
}

type ReviewVote {
  _id: String!
  schemaVersion: Float!
  createdAt: Date!
  legacyData: JSON
  userId: String!
  user: User
  postId: String!
  post: Post
  qualitativeScore: Int!
  quadraticScore: Int!
  comment: String
  year: String!
  dummy: Boolean!
  reactions: [String!]
}

input SingleReviewVoteInput {
  selector: SelectorInput
  resolverArgs: JSON
}

type SingleReviewVoteOutput {
  result: ReviewVote
}

input ReviewVotesReviewVotesFromUserInput {
  userId: String
  year: String
}

input ReviewVotesReviewVotesAdminDashboardInput {
  year: Int
}

input ReviewVoteSelector {
  default: EmptyViewInput
  reviewVotesFromUser: ReviewVotesReviewVotesFromUserInput
  reviewVotesForPost: EmptyViewInput
  reviewVotesForPostAndUser: EmptyViewInput
  reviewVotesAdminDashboard: ReviewVotesReviewVotesAdminDashboardInput
}

input MultiReviewVoteInput {
  terms: JSON
  resolverArgs: JSON
  enableTotal: Boolean
  enableCache: Boolean
}

type MultiReviewVoteOutput {
  results: [ReviewVote!]!
  totalCount: Int
}

extend type Query {
  reviewVote(input: SingleReviewVoteInput @deprecated(reason: "Use the selector field instead"), selector: SelectorInput): SingleReviewVoteOutput
  reviewVotes(input: MultiReviewVoteInput @deprecated(reason: "Use the selector field instead"), selector: ReviewVoteSelector, limit: Int, offset: Int, enableTotal: Boolean): MultiReviewVoteOutput
}

type ReviewWinnerArt {
  _id: String!
  schemaVersion: Float!
  createdAt: Date!
  legacyData: JSON
  postId: String!
  splashArtImagePrompt: String!
  splashArtImageUrl: String!
  activeSplashArtCoordinates: SplashArtCoordinate
}

input SingleReviewWinnerArtInput {
  selector: SelectorInput
  resolverArgs: JSON
}

type SingleReviewWinnerArtOutput {
  result: ReviewWinnerArt
}

input ReviewWinnerArtsPostArtInput {
  postId: String
}

input ReviewWinnerArtsAllForYearInput {
  year: Int
}

input ReviewWinnerArtSelector {
  default: EmptyViewInput
  postArt: ReviewWinnerArtsPostArtInput
  allForYear: ReviewWinnerArtsAllForYearInput
}

input MultiReviewWinnerArtInput {
  terms: JSON
  resolverArgs: JSON
  enableTotal: Boolean
  enableCache: Boolean
}

type MultiReviewWinnerArtOutput {
  results: [ReviewWinnerArt!]!
  totalCount: Int
}

extend type Query {
  reviewWinnerArt(input: SingleReviewWinnerArtInput @deprecated(reason: "Use the selector field instead"), selector: SelectorInput): SingleReviewWinnerArtOutput
  reviewWinnerArts(input: MultiReviewWinnerArtInput @deprecated(reason: "Use the selector field instead"), selector: ReviewWinnerArtSelector, limit: Int, offset: Int, enableTotal: Boolean): MultiReviewWinnerArtOutput
}

type ReviewWinner {
  _id: String!
  schemaVersion: Float!
  createdAt: Date!
  legacyData: JSON
  postId: String!
  post: Post
  reviewWinnerArt: ReviewWinnerArt
  competitorCount: Int
  reviewYear: Float!
  category: String!
  curatedOrder: Float
  reviewRanking: Float!
  isAI: Boolean
}

input SingleReviewWinnerInput {
  selector: SelectorInput
  resolverArgs: JSON
}

type SingleReviewWinnerOutput {
  result: ReviewWinner
}

input ReviewWinnersReviewWinnerSingleInput {
  category: String
  reviewYear: String
  reviewRanking: String
}

input ReviewWinnerSelector {
  default: EmptyViewInput
  reviewWinnerSingle: ReviewWinnersReviewWinnerSingleInput
  bestOfLessWrongAnnouncement: EmptyViewInput
}

input MultiReviewWinnerInput {
  terms: JSON
  resolverArgs: JSON
  enableTotal: Boolean
  enableCache: Boolean
}

type MultiReviewWinnerOutput {
  results: [ReviewWinner!]!
  totalCount: Int
}

extend type Query {
  reviewWinner(input: SingleReviewWinnerInput @deprecated(reason: "Use the selector field instead"), selector: SelectorInput): SingleReviewWinnerOutput
  reviewWinners(input: MultiReviewWinnerInput @deprecated(reason: "Use the selector field instead"), selector: ReviewWinnerSelector, limit: Int, offset: Int, enableTotal: Boolean): MultiReviewWinnerOutput
}

type Revision {
  _id: String!
  schemaVersion: Float!
  createdAt: Date!
  legacyData: JSON
  documentId: String
  collectionName: String
  fieldName: String
  editedAt: Date!
  updateType: String
  version: String!
  commitMessage: String
  userId: String
  user: User
  draft: Boolean
  originalContents: ContentType!
  html: String
  markdown: String
  ckEditorMarkup: String
  wordCount: Float!
  htmlHighlight: String!
  htmlHighlightStartingAtHash(hash: String): String!
  plaintextDescription: String!
  plaintextMainText: String!
  hasFootnotes: Boolean
  changeMetrics: JSON!
  googleDocMetadata: JSON
  skipAttributions: Boolean!
  tag: Tag
  post: Post
  lens: MultiDocument
  summary: MultiDocument
  automatedContentEvaluations: AutomatedContentEvaluation
  currentUserVote: String
  currentUserExtendedVote: JSON
  voteCount: Float!
  baseScore: Float!
  extendedScore: JSON
  score: Float!
  afBaseScore: Float
  afExtendedScore: JSON
  afVoteCount: Float
}

input SingleRevisionInput {
  selector: SelectorInput
  resolverArgs: JSON
}

type SingleRevisionOutput {
  result: Revision
}

input RevisionsRevisionsByUserInput {
  userId: String
}

input RevisionsRevisionsOnDocumentInput {
  documentId: String
  fieldName: String
  before: String
  after: String
}

input RevisionsRevisionByVersionNumberInput {
  documentId: String
  version: String
  fieldName: String
}

input RevisionSelector {
  default: EmptyViewInput
  revisionsByUser: RevisionsRevisionsByUserInput
  revisionsOnDocument: RevisionsRevisionsOnDocumentInput
  revisionByVersionNumber: RevisionsRevisionByVersionNumberInput
}

input MultiRevisionInput {
  terms: JSON
  resolverArgs: JSON
  enableTotal: Boolean
  enableCache: Boolean
}

type MultiRevisionOutput {
  results: [Revision!]!
  totalCount: Int
}

extend type Query {
  revision(input: SingleRevisionInput @deprecated(reason: "Use the selector field instead"), selector: SelectorInput): SingleRevisionOutput
  revisions(input: MultiRevisionInput @deprecated(reason: "Use the selector field instead"), selector: RevisionSelector, limit: Int, offset: Int, enableTotal: Boolean): MultiRevisionOutput
}

type Sequence {
  _id: String!
  schemaVersion: Float!
  createdAt: Date!
  legacyData: JSON
  contents(version: String): Revision
  contents_latest: String
  lastUpdated: Date!
  userId: String!
  user: User
  title: String!
  bannerImageId: String
  gridImageId: String
  hideFromAuthorPage: Boolean!
  draft: Boolean!
  isDeleted: Boolean!
  curatedOrder: Float
  userProfileOrder: Float
  canonicalCollectionSlug: String
  canonicalCollection: Collection
  hidden: Boolean!
  noindex: Boolean!
  postsCount: Int!
  readPostsCount: Int!
  chapters: [Chapter!]!
  af: Boolean!
}

input SingleSequenceInput {
  selector: SelectorInput
  resolverArgs: JSON
  allowNull: Boolean
}

type SingleSequenceOutput {
  result: Sequence
}

input SequenceDefaultViewInput {
  sequenceIds: [String!]
}

input SequencesUserProfileInput {
  sequenceIds: [String!]
  userId: String
}

input SequencesUserProfilePrivateInput {
  sequenceIds: [String!]
  userId: String
}

input SequencesUserProfileAllInput {
  sequenceIds: [String!]
  userId: String
}

input SequencesCuratedSequencesInput {
  sequenceIds: [String!]
  userId: String
}

input SequencesCommunitySequencesInput {
  sequenceIds: [String!]
  userId: String
}

input SequenceSelector {
  default: SequenceDefaultViewInput
  userProfile: SequencesUserProfileInput
  userProfilePrivate: SequencesUserProfilePrivateInput
  userProfileAll: SequencesUserProfileAllInput
  curatedSequences: SequencesCuratedSequencesInput
  communitySequences: SequencesCommunitySequencesInput
}

input MultiSequenceInput {
  terms: JSON
  resolverArgs: JSON
  enableTotal: Boolean
  enableCache: Boolean
}

type MultiSequenceOutput {
  results: [Sequence!]!
  totalCount: Int
}

extend type Query {
  sequence(input: SingleSequenceInput @deprecated(reason: "Use the selector field instead"), selector: SelectorInput, allowNull: Boolean): SingleSequenceOutput
  sequences(input: MultiSequenceInput @deprecated(reason: "Use the selector field instead"), selector: SequenceSelector, limit: Int, offset: Int, enableTotal: Boolean): MultiSequenceOutput
}

type Session {
  _id: String
  session: JSON
  expires: Date
  lastModified: Date
}

type SideCommentCache {
  _id: String!
  schemaVersion: Float!
  createdAt: Date!
  legacyData: JSON
  postId: String
  annotatedHtml: String
  commentsByBlock: JSON
  version: Float
}

type SplashArtCoordinate {
  _id: String!
  schemaVersion: Float!
  createdAt: Date!
  legacyData: JSON
  reviewWinnerArtId: String
  reviewWinnerArt: ReviewWinnerArt
  leftXPct: Float!
  leftYPct: Float!
  leftHeightPct: Float!
  leftWidthPct: Float!
  leftFlipped: Boolean!
  middleXPct: Float!
  middleYPct: Float!
  middleHeightPct: Float!
  middleWidthPct: Float!
  middleFlipped: Boolean!
  rightXPct: Float!
  rightYPct: Float!
  rightHeightPct: Float!
  rightWidthPct: Float!
  rightFlipped: Boolean!
}

input SingleSplashArtCoordinateInput {
  selector: SelectorInput
  resolverArgs: JSON
}

type SingleSplashArtCoordinateOutput {
  result: SplashArtCoordinate
}

input SplashArtCoordinateSelector {
  default: EmptyViewInput
}

input MultiSplashArtCoordinateInput {
  terms: JSON
  resolverArgs: JSON
  enableTotal: Boolean
  enableCache: Boolean
}

type MultiSplashArtCoordinateOutput {
  results: [SplashArtCoordinate!]!
  totalCount: Int
}

extend type Query {
  splashArtCoordinate(input: SingleSplashArtCoordinateInput @deprecated(reason: "Use the selector field instead"), selector: SelectorInput): SingleSplashArtCoordinateOutput
  splashArtCoordinates(input: MultiSplashArtCoordinateInput @deprecated(reason: "Use the selector field instead"), selector: SplashArtCoordinateSelector, limit: Int, offset: Int, enableTotal: Boolean): MultiSplashArtCoordinateOutput
}

type Spotlight {
  _id: String!
  schemaVersion: Float!
  createdAt: Date!
  legacyData: JSON
  description(version: String): Revision
  description_latest: String
  documentId: String!
  document: Post
  post: Post
  sequence: Sequence
  tag: Tag
  documentType: SpotlightDocumentType!
  position: Float!
  duration: Float!
  customTitle: String
  customSubtitle: String
  subtitleUrl: String
  headerTitle: String
  headerTitleLeftColor: String
  headerTitleRightColor: String
  lastPromotedAt: Date!
  spotlightSplashImageUrl: String
  draft: Boolean!
  deletedDraft: Boolean!
  showAuthor: Boolean!
  imageFade: Boolean!
  imageFadeColor: String
  spotlightImageId: String
  spotlightDarkImageId: String
  sequenceChapters: [Chapter!]
}

enum SpotlightDocumentType {
  Post
  Sequence
  Tag
}

input SingleSpotlightInput {
  selector: SelectorInput
  resolverArgs: JSON
}

type SingleSpotlightOutput {
  result: Spotlight
}

input SpotlightsMostRecentlyPromotedSpotlightsInput {
  limit: Int
}

input SpotlightsSpotlightsPageInput {
  limit: Int
}

input SpotlightsSpotlightsPageDraftInput {
  limit: Int
}

input SpotlightsSpotlightsByDocumentIdsInput {
  documentIds: String
}

input SpotlightsSpotlightsByIdInput {
  spotlightIds: String
}

input SpotlightSelector {
  default: EmptyViewInput
  mostRecentlyPromotedSpotlights: SpotlightsMostRecentlyPromotedSpotlightsInput
  spotlightsPage: SpotlightsSpotlightsPageInput
  spotlightsPageDraft: SpotlightsSpotlightsPageDraftInput
  spotlightsByDocumentIds: SpotlightsSpotlightsByDocumentIdsInput
  spotlightsById: SpotlightsSpotlightsByIdInput
}

input MultiSpotlightInput {
  terms: JSON
  resolverArgs: JSON
  enableTotal: Boolean
  enableCache: Boolean
}

type MultiSpotlightOutput {
  results: [Spotlight!]!
  totalCount: Int
}

extend type Query {
  spotlight(input: SingleSpotlightInput @deprecated(reason: "Use the selector field instead"), selector: SelectorInput): SingleSpotlightOutput
  spotlights(input: MultiSpotlightInput @deprecated(reason: "Use the selector field instead"), selector: SpotlightSelector, limit: Int, offset: Int, enableTotal: Boolean): MultiSpotlightOutput
}

type Subscription {
  _id: String!
  schemaVersion: Float!
  createdAt: Date!
  legacyData: JSON
  userId: String
  user: User
  state: String
  documentId: String
  collectionName: String
  deleted: Boolean
  type: String
}

input SingleSubscriptionInput {
  selector: SelectorInput
  resolverArgs: JSON
}

type SingleSubscriptionOutput {
  result: Subscription
}

input SubscriptionsSubscriptionStateInput {
  documentId: String
  userId: String
  type: String
  collectionName: String
}

input SubscriptionsSubscriptionsOfTypeInput {
  userId: String
  collectionName: String
  subscriptionType: String
}

input SubscriptionsMembersOfGroupInput {
  documentId: String
}

input SubscriptionSelector {
  default: EmptyViewInput
  subscriptionState: SubscriptionsSubscriptionStateInput
  subscriptionsOfType: SubscriptionsSubscriptionsOfTypeInput
  membersOfGroup: SubscriptionsMembersOfGroupInput
}

input MultiSubscriptionInput {
  terms: JSON
  resolverArgs: JSON
  enableTotal: Boolean
  enableCache: Boolean
}

type MultiSubscriptionOutput {
  results: [Subscription!]!
  totalCount: Int
}

extend type Query {
  subscription(input: SingleSubscriptionInput @deprecated(reason: "Use the selector field instead"), selector: SelectorInput): SingleSubscriptionOutput
  subscriptions(input: MultiSubscriptionInput @deprecated(reason: "Use the selector field instead"), selector: SubscriptionSelector, limit: Int, offset: Int, enableTotal: Boolean): MultiSubscriptionOutput
}

type SurveyQuestion {
  _id: String!
  schemaVersion: Float!
  createdAt: Date!
  legacyData: JSON
  surveyId: String!
  survey: Survey!
  question: String!
  format: SurveyQuestionFormat!
  order: Float!
}

enum SurveyQuestionFormat {
  rank0To10
  text
  multilineText
}

input SingleSurveyQuestionInput {
  selector: SelectorInput
  resolverArgs: JSON
}

type SingleSurveyQuestionOutput {
  result: SurveyQuestion
}

input SurveyQuestionSelector {
  default: EmptyViewInput
}

input MultiSurveyQuestionInput {
  terms: JSON
  resolverArgs: JSON
  enableTotal: Boolean
  enableCache: Boolean
}

type MultiSurveyQuestionOutput {
  results: [SurveyQuestion!]!
  totalCount: Int
}

extend type Query {
  surveyQuestion(input: SingleSurveyQuestionInput @deprecated(reason: "Use the selector field instead"), selector: SelectorInput): SingleSurveyQuestionOutput
  surveyQuestions(input: MultiSurveyQuestionInput @deprecated(reason: "Use the selector field instead"), selector: SurveyQuestionSelector, limit: Int, offset: Int, enableTotal: Boolean): MultiSurveyQuestionOutput
}

type SurveyResponse {
  _id: String!
  schemaVersion: Float!
  createdAt: Date!
  legacyData: JSON
  surveyId: String
  survey: Survey
  surveyScheduleId: String
  surveySchedule: SurveySchedule
  userId: String
  user: User
  clientId: String
  client: ClientId
  response: JSON
}

input SingleSurveyResponseInput {
  selector: SelectorInput
  resolverArgs: JSON
}

type SingleSurveyResponseOutput {
  result: SurveyResponse
}

input SurveyResponseSelector {
  default: EmptyViewInput
}

input MultiSurveyResponseInput {
  terms: JSON
  resolverArgs: JSON
  enableTotal: Boolean
  enableCache: Boolean
}

type MultiSurveyResponseOutput {
  results: [SurveyResponse!]!
  totalCount: Int
}

extend type Query {
  surveyResponse(input: SingleSurveyResponseInput @deprecated(reason: "Use the selector field instead"), selector: SelectorInput): SingleSurveyResponseOutput
  surveyResponses(input: MultiSurveyResponseInput @deprecated(reason: "Use the selector field instead"), selector: SurveyResponseSelector, limit: Int, offset: Int, enableTotal: Boolean): MultiSurveyResponseOutput
}

type SurveySchedule {
  _id: String!
  schemaVersion: Float!
  createdAt: Date!
  legacyData: JSON
  surveyId: String!
  survey: Survey
  name: String
  impressionsLimit: Float
  maxVisitorPercentage: Float
  minKarma: Float
  maxKarma: Float
  target: SurveyScheduleTarget
  startDate: Date
  endDate: Date
  deactivated: Boolean
  clientIds: [String!]
  clients: [ClientId!]
}

enum SurveyScheduleTarget {
  allUsers
  loggedInOnly
  loggedOutOnly
}

input SingleSurveyScheduleInput {
  selector: SelectorInput
  resolverArgs: JSON
}

type SingleSurveyScheduleOutput {
  result: SurveySchedule
}

input SurveyScheduleSelector {
  default: EmptyViewInput
  surveySchedulesByCreatedAt: EmptyViewInput
}

input MultiSurveyScheduleInput {
  terms: JSON
  resolverArgs: JSON
  enableTotal: Boolean
  enableCache: Boolean
}

type MultiSurveyScheduleOutput {
  results: [SurveySchedule!]!
  totalCount: Int
}

extend type Query {
  surveySchedule(input: SingleSurveyScheduleInput @deprecated(reason: "Use the selector field instead"), selector: SelectorInput): SingleSurveyScheduleOutput
  surveySchedules(input: MultiSurveyScheduleInput @deprecated(reason: "Use the selector field instead"), selector: SurveyScheduleSelector, limit: Int, offset: Int, enableTotal: Boolean): MultiSurveyScheduleOutput
}

type Survey {
  _id: String!
  schemaVersion: Float!
  createdAt: Date!
  legacyData: JSON
  name: String!
  questions: [SurveyQuestion!]!
}

input SingleSurveyInput {
  selector: SelectorInput
  resolverArgs: JSON
}

type SingleSurveyOutput {
  result: Survey
}

input SurveySelector {
  default: EmptyViewInput
  surveysByCreatedAt: EmptyViewInput
}

input MultiSurveyInput {
  terms: JSON
  resolverArgs: JSON
  enableTotal: Boolean
  enableCache: Boolean
}

type MultiSurveyOutput {
  results: [Survey!]!
  totalCount: Int
}

extend type Query {
  survey(input: SingleSurveyInput @deprecated(reason: "Use the selector field instead"), selector: SelectorInput): SingleSurveyOutput
  surveys(input: MultiSurveyInput @deprecated(reason: "Use the selector field instead"), selector: SurveySelector, limit: Int, offset: Int, enableTotal: Boolean): MultiSurveyOutput
}

type TagFlag {
  _id: String!
  schemaVersion: Float!
  createdAt: Date!
  legacyData: JSON
  contents(version: String): Revision
  contents_latest: String
  slug: String!
  name: String!
  deleted: Boolean!
  order: Float
}

input SingleTagFlagInput {
  selector: SelectorInput
  resolverArgs: JSON
}

type SingleTagFlagOutput {
  result: TagFlag
}

input TagFlagSelector {
  default: EmptyViewInput
  allTagFlags: EmptyViewInput
}

input MultiTagFlagInput {
  terms: JSON
  resolverArgs: JSON
  enableTotal: Boolean
  enableCache: Boolean
}

type MultiTagFlagOutput {
  results: [TagFlag!]!
  totalCount: Int
}

extend type Query {
  tagFlag(input: SingleTagFlagInput @deprecated(reason: "Use the selector field instead"), selector: SelectorInput): SingleTagFlagOutput
  tagFlags(input: MultiTagFlagInput @deprecated(reason: "Use the selector field instead"), selector: TagFlagSelector, limit: Int, offset: Int, enableTotal: Boolean): MultiTagFlagOutput
}

type TagRel {
  _id: String!
  schemaVersion: Float!
  createdAt: Date!
  legacyData: JSON
  tagId: String!
  tag: Tag
  postId: String!
  post: Post
  deleted: Boolean!
  userId: String
  user: User
  currentUserCanVote: Boolean!
  autoApplied: Boolean!
  backfilled: Boolean!
  currentUserVote: String
  currentUserExtendedVote: JSON
  voteCount: Float!
  baseScore: Float!
  extendedScore: JSON
  score: Float!
  afBaseScore: Float
  afExtendedScore: JSON
  afVoteCount: Float
}

input SingleTagRelInput {
  selector: SelectorInput
  resolverArgs: JSON
}

type SingleTagRelOutput {
  result: TagRel
}

input TagRelsPostsWithTagInput {
  tagId: String
}

input TagRelsTagsOnPostInput {
  postId: String
}

input TagRelSelector {
  default: EmptyViewInput
  postsWithTag: TagRelsPostsWithTagInput
  tagsOnPost: TagRelsTagsOnPostInput
}

input MultiTagRelInput {
  terms: JSON
  resolverArgs: JSON
  enableTotal: Boolean
  enableCache: Boolean
}

type MultiTagRelOutput {
  results: [TagRel!]!
  totalCount: Int
}

extend type Query {
  tagRel(input: SingleTagRelInput @deprecated(reason: "Use the selector field instead"), selector: SelectorInput): SingleTagRelOutput
  tagRels(input: MultiTagRelInput @deprecated(reason: "Use the selector field instead"), selector: TagRelSelector, limit: Int, offset: Int, enableTotal: Boolean): MultiTagRelOutput
}

type Tag {
  _id: String!
  schemaVersion: Float!
  createdAt: Date!
  legacyData: JSON
  description(version: String): Revision
  description_latest: String
  pingbacks: JSON
  subforumWelcomeText(version: String): Revision
  subforumWelcomeText_latest: String
  moderationGuidelines(version: String): Revision
  moderationGuidelines_latest: String
  slug: String!
  oldSlugs: [String!]!
  name: String!
  shortName: String
  subtitle: String
  core: Boolean!
  isPostType: Boolean!
  suggestedAsFilter: Boolean!
  defaultOrder: Float!
  descriptionTruncationCount: Float!
  postCount: Float!
  userId: String
  user: User
  adminOnly: Boolean!
  canEditUserIds: [String!]
  charsAdded: Float
  charsRemoved: Float
  deleted: Boolean!
  lastCommentedAt: Date
  lastSubforumCommentAt: Date
  needsReview: Boolean!
  reviewedByUserId: String
  reviewedByUser: User
  wikiGrade: Int!
  recentComments(tagCommentsLimit: Int, maxAgeHours: Int, af: Boolean, tagCommentType: String): [Comment!]!
  wikiOnly: Boolean!
  bannerImageId: String
  squareImageId: String
  tagFlagsIds: [String!]!
  tagFlags: [TagFlag!]!
  lesswrongWikiImportRevision: String
  lesswrongWikiImportSlug: String
  lesswrongWikiImportCompleted: Boolean
  lastVisitedAt: Date
  isRead: Boolean
  tableOfContents(version: String): JSON
  htmlWithContributorAnnotations: String
  contributors(limit: Int, version: String): TagContributorsList!
  contributionStats: JSON
  introSequenceId: String
  sequence: Sequence
  postsDefaultSortOrder: String
  canVoteOnRels: [TagRelVoteGroup!]
  isSubforum: Boolean!
  subforumUnreadMessagesCount: Int
  subforumModeratorIds: [String!]!
  subforumModerators: [User!]!
  subforumIntroPostId: String
  subforumIntroPost: Post
  parentTagId: String
  parentTag: Tag
  subTagIds: [String!]!
  subTags: [Tag!]!
  autoTagModel: String
  autoTagPrompt: String
  noindex: Boolean!
  lenses(lensSlug: String, version: String): [MultiDocument!]!
  lensesIncludingDeleted(lensSlug: String, version: String): [MultiDocument!]!
  isPlaceholderPage: Boolean!
  summaries: [MultiDocument!]!
  textLastUpdatedAt: Date
  isArbitalImport: Boolean
  arbitalLinkedPages: ArbitalLinkedPages
  coreTagId: String
  maxScore: Int
  usersWhoLiked: [UserLikingTag!]!
  forceAllowType3Audio: Boolean!
  currentUserVote: String
  currentUserExtendedVote: JSON
  voteCount: Float!
  baseScore: Float!
  extendedScore: JSON
  score: Float!
  afBaseScore: Float
  afExtendedScore: JSON
  afVoteCount: Float
}

input SingleTagInput {
  selector: SelectorInput
  resolverArgs: JSON
}

type SingleTagOutput {
  result: Tag
}

input TagDefaultViewInput {
  excludedTagIds: [String!]
}

input TagsTagsByTagIdsInput {
  excludedTagIds: [String!]
  tagIds: [String!]!
}

input TagsAllTagsAlphabeticalInput {
  excludedTagIds: [String!]
}

input TagsUserTagsInput {
  excludedTagIds: [String!]
  userId: String
}

input TagsCurrentUserSubforumsInput {
  excludedTagIds: [String!]
}

input TagsAllPagesByNewestInput {
  excludedTagIds: [String!]
}

input TagsAllTagsHierarchicalInput {
  excludedTagIds: [String!]
  wikiGrade: String
}

input TagsTagBySlugInput {
  excludedTagIds: [String!]
  slug: String
}

input TagsTagsBySlugsInput {
  excludedTagIds: [String!]
  slugs: [String!]!
}

input TagsCoreTagsInput {
  excludedTagIds: [String!]
}

input TagsPostTypeTagsInput {
  excludedTagIds: [String!]
}

input TagsCoreAndSubforumTagsInput {
  excludedTagIds: [String!]
}

input TagsNewTagsInput {
  excludedTagIds: [String!]
}

input TagsUnreviewedTagsInput {
  excludedTagIds: [String!]
}

input TagsSuggestedFilterTagsInput {
  excludedTagIds: [String!]
}

input TagsAllLWWikiTagsInput {
  excludedTagIds: [String!]
}

input TagsUnprocessedLWWikiTagsInput {
  excludedTagIds: [String!]
}

input TagsTagsByTagFlagInput {
  excludedTagIds: [String!]
  tagFlagId: String
}

input TagsAllPublicTagsInput {
  excludedTagIds: [String!]
}

input TagsAllArbitalTagsInput {
  excludedTagIds: [String!]
}

input TagsPingbackWikiPagesInput {
  excludedTagIds: [String!]
  tagId: String
}

input TagSelector {
  default: TagDefaultViewInput
  tagsByTagIds: TagsTagsByTagIdsInput
  allTagsAlphabetical: TagsAllTagsAlphabeticalInput
  userTags: TagsUserTagsInput
  currentUserSubforums: TagsCurrentUserSubforumsInput
  allPagesByNewest: TagsAllPagesByNewestInput
  allTagsHierarchical: TagsAllTagsHierarchicalInput
  tagBySlug: TagsTagBySlugInput
  tagsBySlugs: TagsTagsBySlugsInput
  coreTags: TagsCoreTagsInput
  postTypeTags: TagsPostTypeTagsInput
  coreAndSubforumTags: TagsCoreAndSubforumTagsInput
  newTags: TagsNewTagsInput
  unreviewedTags: TagsUnreviewedTagsInput
  suggestedFilterTags: TagsSuggestedFilterTagsInput
  allLWWikiTags: TagsAllLWWikiTagsInput
  unprocessedLWWikiTags: TagsUnprocessedLWWikiTagsInput
  tagsByTagFlag: TagsTagsByTagFlagInput
  allPublicTags: TagsAllPublicTagsInput
  allArbitalTags: TagsAllArbitalTagsInput
  pingbackWikiPages: TagsPingbackWikiPagesInput
}

input MultiTagInput {
  terms: JSON
  resolverArgs: JSON
  enableTotal: Boolean
  enableCache: Boolean
}

type MultiTagOutput {
  results: [Tag!]!
  totalCount: Int
}

extend type Query {
  tag(input: SingleTagInput @deprecated(reason: "Use the selector field instead"), selector: SelectorInput): SingleTagOutput
  tags(input: MultiTagInput @deprecated(reason: "Use the selector field instead"), selector: TagSelector, limit: Int, offset: Int, enableTotal: Boolean): MultiTagOutput
}

type Tweet {
  _id: String!
  schemaVersion: Float!
  createdAt: Date!
  legacyData: JSON
}

type TypingIndicator {
  _id: String!
  schemaVersion: Float!
  createdAt: Date!
  legacyData: JSON
  userId: String
  documentId: String
  lastUpdated: Date
}

input SingleTypingIndicatorInput {
  selector: SelectorInput
  resolverArgs: JSON
}

type SingleTypingIndicatorOutput {
  result: TypingIndicator
}

input TypingIndicatorSelector {
  default: EmptyViewInput
}

input MultiTypingIndicatorInput {
  terms: JSON
  resolverArgs: JSON
  enableTotal: Boolean
  enableCache: Boolean
}

type MultiTypingIndicatorOutput {
  results: [TypingIndicator!]!
  totalCount: Int
}

extend type Query {
  typingIndicator(input: SingleTypingIndicatorInput @deprecated(reason: "Use the selector field instead"), selector: SelectorInput): SingleTypingIndicatorOutput
  typingIndicators(input: MultiTypingIndicatorInput @deprecated(reason: "Use the selector field instead"), selector: TypingIndicatorSelector, limit: Int, offset: Int, enableTotal: Boolean): MultiTypingIndicatorOutput
}

type UltraFeedEvent {
  _id: String!
  createdAt: Date!
  documentId: String
  collectionName: String
  eventType: String
  userId: String
  event: JSON
  feedItemId: String
}

input SingleUltraFeedEventInput {
  selector: SelectorInput
  resolverArgs: JSON
}

type SingleUltraFeedEventOutput {
  result: UltraFeedEvent
}

input UltraFeedEventSelector {
  default: EmptyViewInput
}

input MultiUltraFeedEventInput {
  terms: JSON
  resolverArgs: JSON
  enableTotal: Boolean
}

type MultiUltraFeedEventOutput {
  results: [UltraFeedEvent!]!
  totalCount: Int
}

extend type Query {
  ultraFeedEvent(input: SingleUltraFeedEventInput @deprecated(reason: "Use the selector field instead"), selector: SelectorInput): SingleUltraFeedEventOutput
  ultraFeedEvents(input: MultiUltraFeedEventInput @deprecated(reason: "Use the selector field instead"), selector: UltraFeedEventSelector, limit: Int, offset: Int, enableTotal: Boolean): MultiUltraFeedEventOutput
}

type UserActivity {
  _id: String!
  schemaVersion: Float!
  createdAt: Date!
  legacyData: JSON
}

type UserEAGDetail {
  _id: String!
  schemaVersion: Float!
  createdAt: Date!
  legacyData: JSON
  userId: String
  user: User
  careerStage: [String!]
  countryOrRegion: String
  nearestCity: String
  willingnessToRelocate: JSON
  experiencedIn: [String!]
  interestedIn: [String!]
  lastUpdated: Date
}

input SingleUserEAGDetailInput {
  selector: SelectorInput
  resolverArgs: JSON
}

type SingleUserEAGDetailOutput {
  result: UserEAGDetail
}

input UserEAGDetailsDataByUserInput {
  userId: String
}

input UserEAGDetailSelector {
  default: EmptyViewInput
  dataByUser: UserEAGDetailsDataByUserInput
}

input MultiUserEAGDetailInput {
  terms: JSON
  resolverArgs: JSON
  enableTotal: Boolean
  enableCache: Boolean
}

type MultiUserEAGDetailOutput {
  results: [UserEAGDetail!]!
  totalCount: Int
}

extend type Query {
  userEAGDetail(input: SingleUserEAGDetailInput @deprecated(reason: "Use the selector field instead"), selector: SelectorInput): SingleUserEAGDetailOutput
  userEAGDetails(input: MultiUserEAGDetailInput @deprecated(reason: "Use the selector field instead"), selector: UserEAGDetailSelector, limit: Int, offset: Int, enableTotal: Boolean): MultiUserEAGDetailOutput
}

type UserJobAd {
  _id: String!
  schemaVersion: Float!
  createdAt: Date!
  legacyData: JSON
  userId: String
  user: User
  jobName: String
  adState: String
  reminderSetAt: Date
  lastUpdated: Date
}

input SingleUserJobAdInput {
  selector: SelectorInput
  resolverArgs: JSON
}

type SingleUserJobAdOutput {
  result: UserJobAd
}

input UserJobAdsAdsByUserInput {
  userId: String
}

input UserJobAdSelector {
  default: EmptyViewInput
  adsByUser: UserJobAdsAdsByUserInput
}

input MultiUserJobAdInput {
  terms: JSON
  resolverArgs: JSON
  enableTotal: Boolean
  enableCache: Boolean
}

type MultiUserJobAdOutput {
  results: [UserJobAd!]!
  totalCount: Int
}

extend type Query {
  userJobAd(input: SingleUserJobAdInput @deprecated(reason: "Use the selector field instead"), selector: SelectorInput): SingleUserJobAdOutput
  userJobAds(input: MultiUserJobAdInput @deprecated(reason: "Use the selector field instead"), selector: UserJobAdSelector, limit: Int, offset: Int, enableTotal: Boolean): MultiUserJobAdOutput
}

type UserMostValuablePost {
  _id: String!
  schemaVersion: Float!
  createdAt: Date!
  legacyData: JSON
  userId: String
  user: User
  postId: String
  post: Post
  deleted: Boolean
}

input SingleUserMostValuablePostInput {
  selector: SelectorInput
  resolverArgs: JSON
}

type SingleUserMostValuablePostOutput {
  result: UserMostValuablePost
}

input UserMostValuablePostsCurrentUserPostInput {
  postId: String
}

input UserMostValuablePostSelector {
  default: EmptyViewInput
  currentUserMostValuablePosts: EmptyViewInput
  currentUserPost: UserMostValuablePostsCurrentUserPostInput
}

input MultiUserMostValuablePostInput {
  terms: JSON
  resolverArgs: JSON
  enableTotal: Boolean
  enableCache: Boolean
}

type MultiUserMostValuablePostOutput {
  results: [UserMostValuablePost!]!
  totalCount: Int
}

extend type Query {
  userMostValuablePost(input: SingleUserMostValuablePostInput @deprecated(reason: "Use the selector field instead"), selector: SelectorInput): SingleUserMostValuablePostOutput
  userMostValuablePosts(input: MultiUserMostValuablePostInput @deprecated(reason: "Use the selector field instead"), selector: UserMostValuablePostSelector, limit: Int, offset: Int, enableTotal: Boolean): MultiUserMostValuablePostOutput
}

type UserRateLimit {
  _id: String!
  schemaVersion: Float!
  createdAt: Date!
  legacyData: JSON
  userId: String!
  user: User
  type: UserRateLimitType!
  intervalUnit: UserRateLimitIntervalUnit!
  intervalLength: Float!
  actionsPerInterval: Float!
  endedAt: Date!
}

enum UserRateLimitType {
  allComments
  allPosts
}

enum UserRateLimitIntervalUnit {
  minutes
  hours
  days
  weeks
}

input SingleUserRateLimitInput {
  selector: SelectorInput
  resolverArgs: JSON
}

type SingleUserRateLimitOutput {
  result: UserRateLimit
}

input UserRateLimitsUserRateLimitsInput {
  active: Boolean
  userIds: [String!]
}

input UserRateLimitSelector {
  default: EmptyViewInput
  userRateLimits: UserRateLimitsUserRateLimitsInput
  activeUserRateLimits: EmptyViewInput
}

input MultiUserRateLimitInput {
  terms: JSON
  resolverArgs: JSON
  enableTotal: Boolean
  enableCache: Boolean
}

type MultiUserRateLimitOutput {
  results: [UserRateLimit!]!
  totalCount: Int
}

extend type Query {
  userRateLimit(input: SingleUserRateLimitInput @deprecated(reason: "Use the selector field instead"), selector: SelectorInput): SingleUserRateLimitOutput
  userRateLimits(input: MultiUserRateLimitInput @deprecated(reason: "Use the selector field instead"), selector: UserRateLimitSelector, limit: Int, offset: Int, enableTotal: Boolean): MultiUserRateLimitOutput
}

type UserTagRel {
  _id: String!
  schemaVersion: Float!
  createdAt: Date!
  legacyData: JSON
  tagId: String!
  tag: Tag
  userId: String!
  user: User
  subforumShowUnreadInSidebar: Boolean
  subforumEmailNotifications: Boolean
  subforumHideIntroPost: Boolean
}

input SingleUserTagRelInput {
  selector: SelectorInput
  resolverArgs: JSON
}

type SingleUserTagRelOutput {
  result: UserTagRel
}

input UserTagRelsSingleInput {
  userId: String
  tagId: String
}

input UserTagRelSelector {
  default: EmptyViewInput
  single: UserTagRelsSingleInput
}

input MultiUserTagRelInput {
  terms: JSON
  resolverArgs: JSON
  enableTotal: Boolean
  enableCache: Boolean
}

type MultiUserTagRelOutput {
  results: [UserTagRel!]!
  totalCount: Int
}

extend type Query {
  userTagRel(input: SingleUserTagRelInput @deprecated(reason: "Use the selector field instead"), selector: SelectorInput): SingleUserTagRelOutput
  userTagRels(input: MultiUserTagRelInput @deprecated(reason: "Use the selector field instead"), selector: UserTagRelSelector, limit: Int, offset: Int, enableTotal: Boolean): MultiUserTagRelOutput
}

type User {
  _id: String!
  schemaVersion: Float!
  createdAt: Date!
  legacyData: JSON
  moderationGuidelines(version: String): Revision
  moderationGuidelines_latest: String
  howOthersCanHelpMe(version: String): Revision
  howOthersCanHelpMe_latest: String
  howICanHelpOthers(version: String): Revision
  howICanHelpOthers_latest: String
  slug: String!
  oldSlugs: [String!]!
  biography(version: String): Revision
  biography_latest: String
  username: String
  emails: [JSON!]
  isAdmin: Boolean!
  profile: JSON
  services: JSON
  hasAuth0Id: Boolean
  displayName: String!
  previousDisplayName: String
  email: String
  noindex: Boolean!
  groups: [String!]
  pageUrl: String
  pagePath: String
  editUrl: String
  lwWikiImport: Boolean
  theme: JSON
  lastUsedTimezone: String
  whenConfirmationEmailSent: Date
  legacy: Boolean
  commentSorting: String
  sortDraftsBy: String
  reactPaletteStyle: ReactPaletteStyle
  noKibitz: Boolean
  showHideKarmaOption: Boolean
  showPostAuthorCard: Boolean
  hideIntercom: Boolean!
  markDownPostEditor: Boolean!
  hideElicitPredictions: Boolean
  hideAFNonMemberInitialWarning: Boolean
  noSingleLineComments: Boolean!
  noCollapseCommentsPosts: Boolean!
  noCollapseCommentsFrontpage: Boolean!
  hideCommunitySection: Boolean!
  expandedFrontpageSections: ExpandedFrontpageSectionsSettingsOutput
  showCommunityInRecentDiscussion: Boolean!
  hidePostsRecommendations: Boolean!
  petrovOptOut: Boolean!
  optedOutOfSurveys: Boolean
  postGlossariesPinned: Boolean
  generateJargonForDrafts: Boolean
  generateJargonForPublishedPosts: Boolean
  acceptedTos: Boolean
  hideNavigationSidebar: Boolean
  currentFrontpageFilter: String
  frontpageSelectedTab: String
  frontpageFilterSettings: JSON
  hideFrontpageFilterSettingsDesktop: Boolean
  allPostsTimeframe: String
  allPostsFilter: String
  allPostsSorting: String
  allPostsShowLowKarma: Boolean
  allPostsIncludeEvents: Boolean
  allPostsHideCommunity: Boolean
  allPostsOpenSettings: Boolean
  draftsListSorting: String
  draftsListShowArchived: Boolean
  draftsListShowShared: Boolean
  lastNotificationsCheck: Date
  karma: Float!
  goodHeartTokens: Float
  moderationStyle: String
  moderatorAssistance: Boolean
  collapseModerationGuidelines: Boolean
  bannedUserIds: [String!]
  bannedPersonalUserIds: [String!]
  bookmarkedPostsMetadata: [PostMetadataOutput!]
<<<<<<< HEAD
  hasAnyBookmarks: Boolean!
=======
  bookmarksCount: Int
  hasAnyBookmarks: Boolean
>>>>>>> 7b21039a
  bookmarkedPosts: [Post!]
  hiddenPostsMetadata: [PostMetadataOutput!]
  hiddenPosts: [Post!]
  legacyId: String
  deleted: Boolean!
  permanentDeletionRequestedAt: Date
  voteBanned: Boolean
  nullifyVotes: Boolean
  deleteContent: Boolean
  banned: Date
  IPs: [String!]
  auto_subscribe_to_my_posts: Boolean!
  auto_subscribe_to_my_comments: Boolean!
  autoSubscribeAsOrganizer: Boolean!
  notificationCommentsOnSubscribedPost: JSON
  notificationShortformContent: JSON
  notificationRepliesToMyComments: JSON
  notificationRepliesToSubscribedComments: JSON
  notificationSubscribedUserPost: JSON
  notificationSubscribedUserComment: JSON
  notificationPostsInGroups: JSON
  notificationSubscribedTagPost: JSON
  notificationSubscribedSequencePost: JSON
  notificationPrivateMessage: JSON
  notificationSharedWithMe: JSON
  notificationAlignmentSubmissionApproved: JSON
  notificationEventInRadius: JSON
  notificationKarmaPowersGained: JSON
  notificationRSVPs: JSON
  notificationGroupAdministration: JSON
  notificationCommentsOnDraft: JSON
  notificationPostsNominatedReview: JSON
  notificationSubforumUnread: JSON
  notificationNewMention: JSON
  notificationDialogueMessages: JSON
  notificationPublishedDialogueMessages: JSON
  notificationAddedAsCoauthor: JSON
  notificationDebateCommentsOnSubscribedPost: JSON
  notificationDebateReplies: JSON
  notificationDialogueMatch: JSON
  notificationNewDialogueChecks: JSON
  notificationYourTurnMatchForm: JSON
  hideDialogueFacilitation: Boolean
  revealChecksToAdmins: Boolean
  optedInToDialogueFacilitation: Boolean
  showDialoguesList: Boolean
  showMyDialogues: Boolean
  showMatches: Boolean
  showRecommendedPartners: Boolean
  hideActiveDialogueUsers: Boolean
  karmaChangeNotifierSettings: JSON
  karmaChangeLastOpened: Date
  karmaChangeBatchStart: Date
  emailSubscribedToCurated: Boolean
  subscribedToDigest: Boolean
  subscribedToNewsletter: Boolean
  unsubscribeFromAll: Boolean
  hideSubscribePoke: Boolean
  hideMeetupsPoke: Boolean
  hideHomeRHS: Boolean
  frontpagePostCount: Float!
  sequenceCount: Float!
  sequenceDraftCount: Float!
  mongoLocation: JSON
  googleLocation: JSON
  location: String
  mapLocation: JSON
  mapLocationLatLng: LatLng
  mapLocationSet: Boolean
  mapMarkerText: String
  htmlMapMarkerText: String
  nearbyEventsNotifications: Boolean!
  nearbyEventsNotificationsLocation: JSON
  nearbyEventsNotificationsMongoLocation: JSON
  nearbyEventsNotificationsRadius: Float
  nearbyPeopleNotificationThreshold: Float
  hideFrontpageMap: Boolean
  hideTaggingProgressBar: Boolean
  hideFrontpageBookAd: Boolean
  hideFrontpageBook2019Ad: Boolean
  hideFrontpageBook2020Ad: Boolean
  sunshineNotes: String
  sunshineFlagged: Boolean
  needsReview: Boolean
  sunshineSnoozed: Boolean
  snoozedUntilContentCount: Float
  reviewedByUserId: String
  reviewedByUser: User
  isReviewed: Boolean
  reviewedAt: Date
  spamRiskScore: Float!
  afKarma: Float!
  voteCount: Float
  smallUpvoteCount: Float
  smallDownvoteCount: Float
  bigUpvoteCount: Float
  bigDownvoteCount: Float
  voteReceivedCount: Float
  smallUpvoteReceivedCount: Float
  smallDownvoteReceivedCount: Float
  bigUpvoteReceivedCount: Float
  bigDownvoteReceivedCount: Float
  usersContactedBeforeReview: [String!]
  fullName: String
  shortformFeedId: String
  shortformFeed: Post
  viewUnreviewedComments: Boolean
  partiallyReadSequences: [PartiallyReadSequenceItemOutput!]
<<<<<<< HEAD
  hasContinueReading: Boolean!
=======
  hasContinueReading: Boolean
>>>>>>> 7b21039a
  beta: Boolean
  reviewVotesQuadratic: Boolean
  reviewVotesQuadratic2019: Boolean
  reviewVoteCount: Int
  reviewVotesQuadratic2020: Boolean
  petrovPressedButtonDate: Date
  petrovLaunchCodeDate: Date
  defaultToCKEditor: Boolean
  signUpReCaptchaRating: Float
  noExpandUnreadCommentsReview: Boolean!
  postCount: Float!
  maxPostCount: Float!
  posts(limit: Int = 5): [Post!]
  commentCount: Float!
  maxCommentCount: Float!
  tagRevisionCount: Float!
  abTestKey: String
  abTestOverrides: JSON
  walledGardenInvite: Boolean
  hideWalledGardenUI: Boolean
  walledGardenPortalOnboarded: Boolean
  taggingDashboardCollapsed: Boolean
  usernameUnset: Boolean
  paymentEmail: String
  paymentInfo: String
  profileUpdatedAt: Date!
  profileImageId: String
  jobTitle: String
  organization: String
  careerStage: [String!]
  website: String
  bio: String
  htmlBio: String!
  fmCrosspostUserId: String
  linkedinProfileURL: String
  facebookProfileURL: String
  blueskyProfileURL: String
  twitterProfileURL: String
  twitterProfileURLAdmin: String
  githubProfileURL: String
  profileTagIds: [String!]!
  profileTags: [Tag!]!
  organizerOfGroupIds: [String!]!
  organizerOfGroups: [Localgroup!]!
  programParticipation: [String!]
  postingDisabled: Boolean
  allCommentingDisabled: Boolean
  commentingOnOtherUsersDisabled: Boolean
  conversationsDisabled: Boolean
  associatedClientId: ClientId
  associatedClientIds: [ClientId!]
  altAccountsDetected: Boolean
  acknowledgedNewUserGuidelines: Boolean
  moderatorActions: [ModeratorAction!]
  subforumPreferredLayout: SubforumPreferredLayout
  hideJobAdUntil: Date
  criticismTipsDismissed: Boolean
  hideFromPeopleDirectory: Boolean!
  allowDatadogSessionReplay: Boolean!
  afPostCount: Float!
  afCommentCount: Float!
  afSequenceCount: Float!
  afSequenceDraftCount: Float!
  reviewForAlignmentForumUserId: String
  afApplicationText: String
  afSubmittedApplication: Boolean
  rateLimitNextAbleToComment(postId: String): JSON
  rateLimitNextAbleToPost(eventForm: Boolean): JSON
  recentKarmaInfo: JSON
  hideSunshineSidebar: Boolean
  inactiveSurveyEmailSentAt: Date
  userSurveyEmailSentAt: Date
  karmaChanges(startDate: Date, endDate: Date): KarmaChanges
  recommendationSettings: JSON
}

enum ReactPaletteStyle {
  listView
  gridView
}

enum UserGroup {
  guests
  members
  admins
  sunshineRegiment
  alignmentForumAdmins
  alignmentForum
  alignmentVoters
  podcasters
  canBypassPostRateLimit
  trustLevel1
  canModeratePersonal
  canSuggestCuration
  debaters
  realAdmins
}

enum TagRelVoteGroup {
  guests
  members
  admins
  sunshineRegiment
  alignmentForumAdmins
  alignmentForum
  alignmentVoters
  podcasters
  canBypassPostRateLimit
  trustLevel1
  canModeratePersonal
  canSuggestCuration
  debaters
  realAdmins
  userOwns
  userOwnsOnlyUpvote
}

enum SubforumPreferredLayout {
  card
  list
}

input UserSelectorUniqueInput {
  _id: String
  documentId: String
  slug: String
}

input SingleUserInput {
  selector: UserSelectorUniqueInput
  resolverArgs: JSON
}

type SingleUserOutput {
  result: User
}

input UsersUsersByUserIdsInput {
  userIds: [String!]
}

input UsersUsersProfileInput {
  userId: String
  slug: String
}

input UsersTagCommunityMembersInput {
  hasBio: Boolean
  profileTagId: String
}

input UserSelector {
  default: EmptyViewInput
  usersByUserIds: UsersUsersByUserIdsInput
  usersProfile: UsersUsersProfileInput
  LWSunshinesList: EmptyViewInput
  LWTrustLevel1List: EmptyViewInput
  LWUsersAdmin: EmptyViewInput
  usersWithBannedUsers: EmptyViewInput
  sunshineNewUsers: EmptyViewInput
  recentlyActive: EmptyViewInput
  allUsers: EmptyViewInput
  usersMapLocations: EmptyViewInput
  tagCommunityMembers: UsersTagCommunityMembersInput
  reviewAdminUsers: EmptyViewInput
  usersWithPaymentInfo: EmptyViewInput
  usersWithOptedInToDialogueFacilitation: EmptyViewInput
  alignmentSuggestedUsers: EmptyViewInput
  usersTopKarma: EmptyViewInput
}

input MultiUserInput {
  terms: JSON
  resolverArgs: JSON
  enableTotal: Boolean
  enableCache: Boolean
}

type MultiUserOutput {
  results: [User!]!
  totalCount: Int
}

extend type Query {
  user(input: SingleUserInput @deprecated(reason: "Use the selector field instead"), selector: SelectorInput): SingleUserOutput
  users(input: MultiUserInput @deprecated(reason: "Use the selector field instead"), selector: UserSelector, limit: Int, offset: Int, enableTotal: Boolean): MultiUserOutput
}

type Vote {
  _id: String!
  schemaVersion: Float!
  createdAt: Date!
  legacyData: JSON
  documentId: String!
  collectionName: String!
  userId: String
  authorIds: [String!]
  authorId: String
  voteType: VoteType!
  extendedVoteType: JSON
  power: Float
  afPower: Float
  cancelled: Boolean!
  isUnvote: Boolean!
  votedAt: Date
  tagRel: TagRel
  comment: Comment
  post: Post
  documentIsAf: Boolean!
  silenceNotification: Boolean!
}

enum VoteType {
  bigDownvote
  bigUpvote
  neutral
  smallDownvote
  smallUpvote
}

input SingleVoteInput {
  selector: SelectorInput
  resolverArgs: JSON
}

type SingleVoteOutput {
  result: Vote
}

input VotesUserPostVotesInput {
  collectionName: String
  voteType: VoteType
  after: String
  before: String
}

input VotesUserVotesInput {
  collectionNames: [String!]!
}

input VoteSelector {
  default: EmptyViewInput
  tagVotes: EmptyViewInput
  userPostVotes: VotesUserPostVotesInput
  userVotes: VotesUserVotesInput
}

input MultiVoteInput {
  terms: JSON
  resolverArgs: JSON
  enableTotal: Boolean
  enableCache: Boolean
}

type MultiVoteOutput {
  results: [Vote!]!
  totalCount: Int
}

extend type Query {
  vote(input: SingleVoteInput @deprecated(reason: "Use the selector field instead"), selector: SelectorInput): SingleVoteOutput
  votes(input: MultiVoteInput @deprecated(reason: "Use the selector field instead"), selector: VoteSelector, limit: Int, offset: Int, enableTotal: Boolean): MultiVoteOutput
}

input CreateAdvisorRequestDataInput {
  legacyData: JSON
  userId: String!
  interestedInMetaculus: Boolean
  jobAds: JSON
}

input CreateAdvisorRequestInput {
  data: CreateAdvisorRequestDataInput!
}

input UpdateAdvisorRequestDataInput {
  legacyData: JSON
  userId: String
  interestedInMetaculus: Boolean
  jobAds: JSON
}

input UpdateAdvisorRequestInput {
  selector: SelectorInput!
  data: UpdateAdvisorRequestDataInput!
}

type AdvisorRequestOutput {
  data: AdvisorRequest
}

extend type Mutation {
  createAdvisorRequest(data: CreateAdvisorRequestDataInput!): AdvisorRequestOutput
  updateAdvisorRequest(selector: SelectorInput!, data: UpdateAdvisorRequestDataInput!): AdvisorRequestOutput
}

input CreateBookDataInput {
  legacyData: JSON
  contents: CreateRevisionDataInput
  title: String
  subtitle: String
  tocTitle: String
  collectionId: String!
  number: Float
  postIds: [String!]
  sequenceIds: [String!]
  displaySequencesAsGrid: Boolean
  hideProgressBar: Boolean
  showChapters: Boolean
}

input CreateBookInput {
  data: CreateBookDataInput!
}

input UpdateBookDataInput {
  legacyData: JSON
  contents: CreateRevisionDataInput
  title: String
  subtitle: String
  tocTitle: String
  collectionId: String
  number: Float
  postIds: [String!]
  sequenceIds: [String!]
  displaySequencesAsGrid: Boolean
  hideProgressBar: Boolean
  showChapters: Boolean
}

input UpdateBookInput {
  selector: SelectorInput!
  data: UpdateBookDataInput!
}

type BookOutput {
  data: Book
}

extend type Mutation {
  createBook(data: CreateBookDataInput!): BookOutput
  updateBook(selector: SelectorInput!, data: UpdateBookDataInput!): BookOutput
}

input CreateChapterDataInput {
  legacyData: JSON
  contents: CreateRevisionDataInput
  title: String
  subtitle: String
  number: Float
  sequenceId: String
  postIds: [String!]!
}

input CreateChapterInput {
  data: CreateChapterDataInput!
}

input UpdateChapterDataInput {
  legacyData: JSON
  contents: CreateRevisionDataInput
  title: String
  subtitle: String
  number: Float
  sequenceId: String
  postIds: [String!]
}

input UpdateChapterInput {
  selector: SelectorInput!
  data: UpdateChapterDataInput!
}

type ChapterOutput {
  data: Chapter
}

extend type Mutation {
  createChapter(data: CreateChapterDataInput!): ChapterOutput
  updateChapter(selector: SelectorInput!, data: UpdateChapterDataInput!): ChapterOutput
}

input CreateCollectionDataInput {
  createdAt: Date!
  legacyData: JSON
  contents: CreateRevisionDataInput
  title: String!
  slug: String!
  gridImageId: String
  firstPageLink: String
  hideStartReadingButton: Boolean
  noindex: Boolean
}

input CreateCollectionInput {
  data: CreateCollectionDataInput!
}

input UpdateCollectionDataInput {
  createdAt: Date
  legacyData: JSON
  contents: CreateRevisionDataInput
  title: String
  slug: String
  gridImageId: String
  firstPageLink: String
  hideStartReadingButton: Boolean
  noindex: Boolean
}

input UpdateCollectionInput {
  selector: SelectorInput!
  data: UpdateCollectionDataInput!
}

type CollectionOutput {
  data: Collection
}

extend type Mutation {
  createCollection(data: CreateCollectionDataInput!): CollectionOutput
  updateCollection(selector: SelectorInput!, data: UpdateCollectionDataInput!): CollectionOutput
}

input CreateCommentModeratorActionDataInput {
  legacyData: JSON
  commentId: String
  type: String!
  endedAt: Date
}

input CreateCommentModeratorActionInput {
  data: CreateCommentModeratorActionDataInput!
}

input UpdateCommentModeratorActionDataInput {
  legacyData: JSON
  commentId: String
  type: String
  endedAt: Date
}

input UpdateCommentModeratorActionInput {
  selector: SelectorInput!
  data: UpdateCommentModeratorActionDataInput!
}

type CommentModeratorActionOutput {
  data: CommentModeratorAction
}

extend type Mutation {
  createCommentModeratorAction(data: CreateCommentModeratorActionDataInput!): CommentModeratorActionOutput
  updateCommentModeratorAction(selector: SelectorInput!, data: UpdateCommentModeratorActionDataInput!): CommentModeratorActionOutput
}

input CreateCommentDataInput {
  legacyData: JSON
  contents: CreateRevisionDataInput
  parentCommentId: String
  topLevelCommentId: String
  postId: String
  tagId: String
  forumEventId: String
  forumEventMetadata: JSON
  tagCommentType: TagCommentType
  subforumStickyPriority: Float
  userId: String
  authorIsUnreviewed: Boolean
  answer: Boolean
  parentAnswerId: String
  shortform: Boolean
  shortformFrontpage: Boolean
  nominatedForReview: String
  reviewingForReview: String
  promotedByUserId: String
  hideKarma: Boolean
  legacy: Boolean
  legacyId: String
  legacyPoll: Boolean
  legacyParentId: String
  draft: Boolean
  retracted: Boolean
  deleted: Boolean
  deletedPublic: Boolean
  deletedReason: String
  deletedDate: Date
  deletedByUserId: String
  spam: Boolean
  needsReview: Boolean
  reviewedByUserId: String
  moderatorHat: Boolean
  hideModeratorHat: Boolean
  isPinnedOnProfile: Boolean
  title: String
  relevantTagIds: [String!]
  debateResponse: Boolean
  rejected: Boolean
  modGPTAnalysis: String
  modGPTRecommendation: String
  rejectedReason: String
  rejectedByUserId: String
  af: Boolean
  afDate: Date
  agentFoundationsId: String
  originalDialogueId: String
}

input CreateCommentInput {
  data: CreateCommentDataInput!
}

input UpdateCommentDataInput {
  legacyData: JSON
  contents: CreateRevisionDataInput
  postedAt: Date
  postId: String
  tagId: String
  subforumStickyPriority: Float
  authorIsUnreviewed: Boolean
  answer: Boolean
  shortform: Boolean
  shortformFrontpage: Boolean
  nominatedForReview: String
  reviewingForReview: String
  promoted: Boolean
  promotedByUserId: String
  hideKarma: Boolean
  legacy: Boolean
  legacyId: String
  legacyPoll: Boolean
  legacyParentId: String
  draft: Boolean
  retracted: Boolean
  deleted: Boolean
  deletedPublic: Boolean
  deletedReason: String
  deletedDate: Date
  deletedByUserId: String
  spam: Boolean
  repliesBlockedUntil: Date
  needsReview: Boolean
  reviewedByUserId: String
  hideAuthor: Boolean
  moderatorHat: Boolean
  hideModeratorHat: Boolean
  isPinnedOnProfile: Boolean
  title: String
  relevantTagIds: [String!]
  debateResponse: Boolean
  rejected: Boolean
  modGPTAnalysis: String
  modGPTRecommendation: String
  rejectedReason: String
  rejectedByUserId: String
  af: Boolean
  suggestForAlignmentUserIds: [String!]
  reviewForAlignmentUserId: String
  afDate: Date
  moveToAlignmentUserId: String
  agentFoundationsId: String
  originalDialogueId: String
}

input UpdateCommentInput {
  selector: SelectorInput!
  data: UpdateCommentDataInput!
}

type CommentOutput {
  data: Comment
}

extend type Mutation {
  createComment(data: CreateCommentDataInput!): CommentOutput
  updateComment(selector: SelectorInput!, data: UpdateCommentDataInput!): CommentOutput
}

input CreateConversationDataInput {
  legacyData: JSON
  title: String
  participantIds: [String!]
  af: Boolean
  moderator: Boolean
  archivedByIds: [String!]
}

input CreateConversationInput {
  data: CreateConversationDataInput!
}

input UpdateConversationDataInput {
  legacyData: JSON
  title: String
  participantIds: [String!]
  af: Boolean
  moderator: Boolean
  archivedByIds: [String!]
}

input UpdateConversationInput {
  selector: SelectorInput!
  data: UpdateConversationDataInput!
}

type ConversationOutput {
  data: Conversation
}

extend type Mutation {
  createConversation(data: CreateConversationDataInput!): ConversationOutput
  updateConversation(selector: SelectorInput!, data: UpdateConversationDataInput!): ConversationOutput
}

input CreateCurationNoticeDataInput {
  legacyData: JSON
  contents: CreateRevisionDataInput
  userId: String!
  commentId: String
  postId: String!
}

input CreateCurationNoticeInput {
  data: CreateCurationNoticeDataInput!
}

input UpdateCurationNoticeDataInput {
  legacyData: JSON
  contents: CreateRevisionDataInput
  commentId: String
  deleted: Boolean
}

input UpdateCurationNoticeInput {
  selector: SelectorInput!
  data: UpdateCurationNoticeDataInput!
}

type CurationNoticeOutput {
  data: CurationNotice
}

extend type Mutation {
  createCurationNotice(data: CreateCurationNoticeDataInput!): CurationNoticeOutput
  updateCurationNotice(selector: SelectorInput!, data: UpdateCurationNoticeDataInput!): CurationNoticeOutput
}

input CreateDigestPostDataInput {
  legacyData: JSON
  digestId: String!
  postId: String!
  emailDigestStatus: String
  onsiteDigestStatus: String
}

input CreateDigestPostInput {
  data: CreateDigestPostDataInput!
}

input UpdateDigestPostDataInput {
  legacyData: JSON
  digestId: String
  postId: String
  emailDigestStatus: String
  onsiteDigestStatus: String
}

input UpdateDigestPostInput {
  selector: SelectorInput!
  data: UpdateDigestPostDataInput!
}

type DigestPostOutput {
  data: DigestPost
}

extend type Mutation {
  createDigestPost(data: CreateDigestPostDataInput!): DigestPostOutput
  updateDigestPost(selector: SelectorInput!, data: UpdateDigestPostDataInput!): DigestPostOutput
}

input CreateDigestDataInput {
  legacyData: JSON
  num: Float!
  startDate: Date!
  endDate: Date
  publishedDate: Date
  onsiteImageId: String
  onsitePrimaryColor: String
}

input CreateDigestInput {
  data: CreateDigestDataInput!
}

input UpdateDigestDataInput {
  legacyData: JSON
  num: Float
  startDate: Date
  endDate: Date
  publishedDate: Date
  onsiteImageId: String
  onsitePrimaryColor: String
}

input UpdateDigestInput {
  selector: SelectorInput!
  data: UpdateDigestDataInput!
}

type DigestOutput {
  data: Digest
}

extend type Mutation {
  createDigest(data: CreateDigestDataInput!): DigestOutput
  updateDigest(selector: SelectorInput!, data: UpdateDigestDataInput!): DigestOutput
}

input CreateElectionCandidateDataInput {
  legacyData: JSON
  electionName: String!
  name: String!
  logoSrc: String!
  href: String!
  fundraiserLink: String
  gwwcLink: String
  gwwcId: String
  description: String!
  userId: String
  tagId: String!
  isElectionFundraiser: Boolean
  amountRaised: Float
  targetAmount: Float
}

input CreateElectionCandidateInput {
  data: CreateElectionCandidateDataInput!
}

input UpdateElectionCandidateDataInput {
  legacyData: JSON
  electionName: String
  name: String
  logoSrc: String
  href: String
  fundraiserLink: String
  gwwcLink: String
  gwwcId: String
  description: String
  userId: String
  tagId: String
  isElectionFundraiser: Boolean
  amountRaised: Float
  targetAmount: Float
}

input UpdateElectionCandidateInput {
  selector: SelectorInput!
  data: UpdateElectionCandidateDataInput!
}

type ElectionCandidateOutput {
  data: ElectionCandidate
}

extend type Mutation {
  createElectionCandidate(data: CreateElectionCandidateDataInput!): ElectionCandidateOutput
  updateElectionCandidate(selector: SelectorInput!, data: UpdateElectionCandidateDataInput!): ElectionCandidateOutput
}

input CreateElectionVoteDataInput {
  legacyData: JSON
  electionName: String!
  userId: String!
  compareState: JSON
  vote: JSON
  submittedAt: Date
  submissionComments: JSON
  userExplanation: String
  userOtherComments: String
}

input CreateElectionVoteInput {
  data: CreateElectionVoteDataInput!
}

input UpdateElectionVoteDataInput {
  legacyData: JSON
  electionName: String
  userId: String
  compareState: JSON
  vote: JSON
  submittedAt: Date
  submissionComments: JSON
  userExplanation: String
  userOtherComments: String
}

input UpdateElectionVoteInput {
  selector: SelectorInput!
  data: UpdateElectionVoteDataInput!
}

type ElectionVoteOutput {
  data: ElectionVote
}

extend type Mutation {
  createElectionVote(data: CreateElectionVoteDataInput!): ElectionVoteOutput
  updateElectionVote(selector: SelectorInput!, data: UpdateElectionVoteDataInput!): ElectionVoteOutput
}

input CreateElicitQuestionDataInput {
  legacyData: JSON
  title: String!
  notes: String
  resolution: String
  resolvesBy: Date
}

input CreateElicitQuestionInput {
  data: CreateElicitQuestionDataInput!
}

input UpdateElicitQuestionDataInput {
  legacyData: JSON
  title: String
  notes: String
  resolution: String
  resolvesBy: Date
}

input UpdateElicitQuestionInput {
  selector: SelectorInput!
  data: UpdateElicitQuestionDataInput!
}

type ElicitQuestionOutput {
  data: ElicitQuestion
}

extend type Mutation {
  createElicitQuestion(data: CreateElicitQuestionDataInput!): ElicitQuestionOutput
  updateElicitQuestion(selector: SelectorInput!, data: UpdateElicitQuestionDataInput!): ElicitQuestionOutput
}

input CreateForumEventDataInput {
  legacyData: JSON
  frontpageDescription: CreateRevisionDataInput
  frontpageDescriptionMobile: CreateRevisionDataInput
  postPageDescription: CreateRevisionDataInput
  title: String!
  startDate: Date!
  endDate: Date
  darkColor: String
  lightColor: String
  bannerTextColor: String
  contrastColor: String
  tagId: String
  postId: String
  commentId: String
  bannerImageId: String
  includesPoll: Boolean
  isGlobal: Boolean
  eventFormat: ForumEventFormat
  pollQuestion: CreateRevisionDataInput
  pollAgreeWording: String
  pollDisagreeWording: String
  maxStickersPerUser: Float
  customComponent: ForumEventCustomComponent
  commentPrompt: String
  publicData: JSON
}

input CreateForumEventInput {
  data: CreateForumEventDataInput!
}

input UpdateForumEventDataInput {
  legacyData: JSON
  frontpageDescription: CreateRevisionDataInput
  frontpageDescriptionMobile: CreateRevisionDataInput
  postPageDescription: CreateRevisionDataInput
  title: String
  startDate: Date
  endDate: Date
  darkColor: String
  lightColor: String
  bannerTextColor: String
  contrastColor: String
  tagId: String
  postId: String
  commentId: String
  bannerImageId: String
  includesPoll: Boolean
  isGlobal: Boolean
  eventFormat: ForumEventFormat
  pollQuestion: CreateRevisionDataInput
  pollAgreeWording: String
  pollDisagreeWording: String
  maxStickersPerUser: Float
  customComponent: ForumEventCustomComponent
  commentPrompt: String
  publicData: JSON
}

input UpdateForumEventInput {
  selector: SelectorInput!
  data: UpdateForumEventDataInput!
}

type ForumEventOutput {
  data: ForumEvent
}

extend type Mutation {
  createForumEvent(data: CreateForumEventDataInput!): ForumEventOutput
  updateForumEvent(selector: SelectorInput!, data: UpdateForumEventDataInput!): ForumEventOutput
}

input CreateJargonTermDataInput {
  legacyData: JSON
  contents: CreateRevisionDataInput
  postId: String!
  term: String!
  approved: Boolean
  deleted: Boolean
  altTerms: [String!]!
}

input CreateJargonTermInput {
  data: CreateJargonTermDataInput!
}

input UpdateJargonTermDataInput {
  legacyData: JSON
  contents: CreateRevisionDataInput
  term: String
  approved: Boolean
  deleted: Boolean
  altTerms: [String!]
}

input UpdateJargonTermInput {
  selector: SelectorInput!
  data: UpdateJargonTermDataInput!
}

type JargonTermOutput {
  data: JargonTerm
}

extend type Mutation {
  createJargonTerm(data: CreateJargonTermDataInput!): JargonTermOutput
  updateJargonTerm(selector: SelectorInput!, data: UpdateJargonTermDataInput!): JargonTermOutput
}

input CreateLWEventDataInput {
  legacyData: JSON
  userId: String
  name: String!
  documentId: String
  important: Boolean
  properties: JSON
  intercom: Boolean
}

input CreateLWEventInput {
  data: CreateLWEventDataInput!
}

type LWEventOutput {
  data: LWEvent
}

extend type Mutation {
  createLWEvent(data: CreateLWEventDataInput!): LWEventOutput
}

input UpdateLlmConversationDataInput {
  legacyData: JSON
  userId: String
  title: String
  model: String
  systemPrompt: String
  deleted: Boolean
}

input UpdateLlmConversationInput {
  selector: SelectorInput!
  data: UpdateLlmConversationDataInput!
}

type LlmConversationOutput {
  data: LlmConversation
}

extend type Mutation {
  updateLlmConversation(selector: SelectorInput!, data: UpdateLlmConversationDataInput!): LlmConversationOutput
}

input CreateLocalgroupDataInput {
  legacyData: JSON
  contents: CreateRevisionDataInput
  name: String!
  nameInAnotherLanguage: String
  organizerIds: [String!]!
  lastActivity: Date
  types: [String!]!
  categories: [String!]
  isOnline: Boolean
  googleLocation: JSON
  location: String
  contactInfo: String
  facebookLink: String
  facebookPageLink: String
  meetupLink: String
  slackLink: String
  website: String
  bannerImageId: String
  inactive: Boolean
  deleted: Boolean
}

input CreateLocalgroupInput {
  data: CreateLocalgroupDataInput!
}

input UpdateLocalgroupDataInput {
  legacyData: JSON
  contents: CreateRevisionDataInput
  name: String
  nameInAnotherLanguage: String
  organizerIds: [String!]
  lastActivity: Date
  types: [String!]
  categories: [String!]
  isOnline: Boolean
  googleLocation: JSON
  location: String
  contactInfo: String
  facebookLink: String
  facebookPageLink: String
  meetupLink: String
  slackLink: String
  website: String
  bannerImageId: String
  inactive: Boolean
  deleted: Boolean
}

input UpdateLocalgroupInput {
  selector: SelectorInput!
  data: UpdateLocalgroupDataInput!
}

type LocalgroupOutput {
  data: Localgroup
}

extend type Mutation {
  createLocalgroup(data: CreateLocalgroupDataInput!): LocalgroupOutput
  updateLocalgroup(selector: SelectorInput!, data: UpdateLocalgroupDataInput!): LocalgroupOutput
}

input CreateMessageDataInput {
  legacyData: JSON
  contents: CreateRevisionDataInput
  userId: String
  conversationId: String!
  noEmail: Boolean
}

input CreateMessageInput {
  data: CreateMessageDataInput!
}

input UpdateMessageDataInput {
  legacyData: JSON
  contents: CreateRevisionDataInput
}

input UpdateMessageInput {
  selector: SelectorInput!
  data: UpdateMessageDataInput!
}

type MessageOutput {
  data: Message
}

extend type Mutation {
  createMessage(data: CreateMessageDataInput!): MessageOutput
  updateMessage(selector: SelectorInput!, data: UpdateMessageDataInput!): MessageOutput
}

input CreateModerationTemplateDataInput {
  legacyData: JSON
  contents: CreateRevisionDataInput
  name: String!
  collectionName: ModerationTemplateType!
  order: Float
}

input CreateModerationTemplateInput {
  data: CreateModerationTemplateDataInput!
}

input UpdateModerationTemplateDataInput {
  legacyData: JSON
  contents: CreateRevisionDataInput
  name: String
  collectionName: ModerationTemplateType
  order: Float
  deleted: Boolean
}

input UpdateModerationTemplateInput {
  selector: SelectorInput!
  data: UpdateModerationTemplateDataInput!
}

type ModerationTemplateOutput {
  data: ModerationTemplate
}

extend type Mutation {
  createModerationTemplate(data: CreateModerationTemplateDataInput!): ModerationTemplateOutput
  updateModerationTemplate(selector: SelectorInput!, data: UpdateModerationTemplateDataInput!): ModerationTemplateOutput
}

input CreateModeratorActionDataInput {
  legacyData: JSON
  userId: String
  type: ModeratorActionType!
  endedAt: Date
}

input CreateModeratorActionInput {
  data: CreateModeratorActionDataInput!
}

input UpdateModeratorActionDataInput {
  legacyData: JSON
  userId: String
  type: ModeratorActionType
  endedAt: Date
}

input UpdateModeratorActionInput {
  selector: SelectorInput!
  data: UpdateModeratorActionDataInput!
}

type ModeratorActionOutput {
  data: ModeratorAction
}

extend type Mutation {
  createModeratorAction(data: CreateModeratorActionDataInput!): ModeratorActionOutput
  updateModeratorAction(selector: SelectorInput!, data: UpdateModeratorActionDataInput!): ModeratorActionOutput
}

input CreateMultiDocumentDataInput {
  legacyData: JSON
  contents: CreateRevisionDataInput
  slug: String
  title: String
  tabTitle: String!
  tabSubtitle: String
  userId: String
  parentDocumentId: String!
  collectionName: MultiDocumentCollectionName!
  fieldName: MultiDocumentFieldName!
}

input CreateMultiDocumentInput {
  data: CreateMultiDocumentDataInput!
}

input UpdateMultiDocumentDataInput {
  legacyData: JSON
  contents: CreateRevisionDataInput
  slug: String
  title: String
  tabTitle: String
  tabSubtitle: String
  index: Float
  deleted: Boolean
}

input UpdateMultiDocumentInput {
  selector: SelectorInput!
  data: UpdateMultiDocumentDataInput!
}

type MultiDocumentOutput {
  data: MultiDocument
}

extend type Mutation {
  createMultiDocument(data: CreateMultiDocumentDataInput!): MultiDocumentOutput
  updateMultiDocument(selector: SelectorInput!, data: UpdateMultiDocumentDataInput!): MultiDocumentOutput
}

input UpdateNotificationDataInput {
  legacyData: JSON
  viewed: Boolean
}

input UpdateNotificationInput {
  selector: SelectorInput!
  data: UpdateNotificationDataInput!
}

type NotificationOutput {
  data: Notification
}

extend type Mutation {
  updateNotification(selector: SelectorInput!, data: UpdateNotificationDataInput!): NotificationOutput
}

input CreatePetrovDayActionDataInput {
  legacyData: JSON
  actionType: String!
  data: JSON
  userId: String!
}

input CreatePetrovDayActionInput {
  data: CreatePetrovDayActionDataInput!
}

type PetrovDayActionOutput {
  data: PetrovDayAction
}

extend type Mutation {
  createPetrovDayAction(data: CreatePetrovDayActionDataInput!): PetrovDayActionOutput
}

input CreatePodcastEpisodeDataInput {
  legacyData: JSON
  podcastId: String
  title: String!
  episodeLink: String!
  externalEpisodeId: String!
}

input CreatePodcastEpisodeInput {
  data: CreatePodcastEpisodeDataInput!
}

type PodcastEpisodeOutput {
  data: PodcastEpisode
}

extend type Mutation {
  createPodcastEpisode(data: CreatePodcastEpisodeDataInput!): PodcastEpisodeOutput
}

input CreatePostDataInput {
  legacyData: JSON
  contents: CreateRevisionDataInput
  moderationGuidelines: CreateRevisionDataInput
  customHighlight: CreateRevisionDataInput
  slug: String
  postedAt: Date
  url: String
  postCategory: PostCategory
  title: String!
  status: Float
  sticky: Boolean
  stickyPriority: Int
  userId: String
  question: Boolean
  authorIsUnreviewed: Boolean
  readTimeMinutesOverride: Float
  submitToFrontpage: Boolean
  hiddenRelatedQuestion: Boolean
  originalPostRelationSourceId: String
  shortform: Boolean
  canonicalSource: String
  manifoldReviewMarketId: String
  tagRelevance: JSON
  noIndex: Boolean
  activateRSVPs: Boolean
  nextDayReminderSent: Boolean
  onlyVisibleToLoggedIn: Boolean
  onlyVisibleToEstablishedAccounts: Boolean
  hideFromRecentDiscussions: Boolean
  podcastEpisodeId: String
  forceAllowType3Audio: Boolean
  legacy: Boolean
  legacyId: String
  legacySpam: Boolean
  feedId: String
  feedLink: String
  curatedDate: Date
  metaDate: Date
  suggestForCuratedUserIds: [String!]
  frontpageDate: Date
  autoFrontpage: String
  collectionTitle: String
  coauthorStatuses: [CoauthorStatusInput!]
  hasCoauthorPermission: Boolean
  socialPreviewImageId: String
  socialPreviewImageAutoUrl: String
  socialPreview: SocialPreviewInput
  fmCrosspost: CrosspostInput
  canonicalSequenceId: String
  canonicalCollectionSlug: String
  canonicalBookId: String
  canonicalNextPostSlug: String
  canonicalPrevPostSlug: String
  unlisted: Boolean
  disableRecommendation: Boolean
  defaultRecommendation: Boolean
  hideFromPopularComments: Boolean
  draft: Boolean
  wasEverUndrafted: Boolean
  meta: Boolean
  hideFrontpageComments: Boolean
  bannedUserIds: [String!]
  commentsLocked: Boolean
  commentsLockedToAccountsCreatedAfter: Date
  organizerIds: [String!]
  groupId: String
  eventType: String
  isEvent: Boolean
  reviewedByUserId: String
  reviewForCuratedUserId: String
  startTime: Date
  endTime: Date
  eventRegistrationLink: String
  joinEventLink: String
  onlineEvent: Boolean
  globalEvent: Boolean
  googleLocation: JSON
  location: String
  contactInfo: String
  facebookLink: String
  meetupLink: String
  website: String
  eventImageId: String
  types: [String!]
  metaSticky: Boolean
  sharingSettings: JSON
  shareWithUsers: [String!]
  commentSortOrder: String
  hideAuthor: Boolean
  sideCommentVisibility: String
  disableSidenotes: Boolean
  moderationStyle: String
  ignoreRateLimits: Boolean
  hideCommentKarma: Boolean
  collabEditorDialogue: Boolean
  rejected: Boolean
  rejectedReason: String
  rejectedByUserId: String
  subforumTagId: String
  af: Boolean
  afDate: Date
  afSticky: Boolean
  suggestForAlignmentUserIds: [String!]
  reviewForAlignmentUserId: String
  agentFoundationsId: String
  swrCachingEnabled: Boolean
  generateDraftJargon: Boolean
}

input CreatePostInput {
  data: CreatePostDataInput!
}

input UpdatePostDataInput {
  legacyData: JSON
  contents: CreateRevisionDataInput
  moderationGuidelines: CreateRevisionDataInput
  customHighlight: CreateRevisionDataInput
  slug: String
  postedAt: Date
  url: String
  postCategory: PostCategory
  title: String
  deletedDraft: Boolean
  status: Float
  sticky: Boolean
  stickyPriority: Int
  userId: String
  question: Boolean
  authorIsUnreviewed: Boolean
  readTimeMinutesOverride: Float
  submitToFrontpage: Boolean
  hiddenRelatedQuestion: Boolean
  shortform: Boolean
  canonicalSource: String
  manifoldReviewMarketId: String
  tagRelevance: JSON
  noIndex: Boolean
  activateRSVPs: Boolean
  nextDayReminderSent: Boolean
  onlyVisibleToLoggedIn: Boolean
  onlyVisibleToEstablishedAccounts: Boolean
  hideFromRecentDiscussions: Boolean
  votingSystem: String
  podcastEpisodeId: String
  forceAllowType3Audio: Boolean
  legacy: Boolean
  legacyId: String
  legacySpam: Boolean
  feedId: String
  feedLink: String
  curatedDate: Date
  metaDate: Date
  suggestForCuratedUserIds: [String!]
  frontpageDate: Date
  autoFrontpage: String
  collectionTitle: String
  coauthorStatuses: [CoauthorStatusInput!]
  hasCoauthorPermission: Boolean
  socialPreviewImageId: String
  socialPreviewImageAutoUrl: String
  socialPreview: SocialPreviewInput
  fmCrosspost: CrosspostInput
  canonicalSequenceId: String
  canonicalCollectionSlug: String
  canonicalBookId: String
  canonicalNextPostSlug: String
  canonicalPrevPostSlug: String
  unlisted: Boolean
  disableRecommendation: Boolean
  defaultRecommendation: Boolean
  hideFromPopularComments: Boolean
  draft: Boolean
  wasEverUndrafted: Boolean
  meta: Boolean
  hideFrontpageComments: Boolean
  bannedUserIds: [String!]
  commentsLocked: Boolean
  commentsLockedToAccountsCreatedAfter: Date
  organizerIds: [String!]
  groupId: String
  eventType: String
  isEvent: Boolean
  reviewedByUserId: String
  reviewForCuratedUserId: String
  startTime: Date
  endTime: Date
  eventRegistrationLink: String
  joinEventLink: String
  onlineEvent: Boolean
  globalEvent: Boolean
  googleLocation: JSON
  location: String
  contactInfo: String
  facebookLink: String
  meetupLink: String
  website: String
  eventImageId: String
  types: [String!]
  metaSticky: Boolean
  sharingSettings: JSON
  shareWithUsers: [String!]
  linkSharingKey: String
  commentSortOrder: String
  hideAuthor: Boolean
  sideCommentVisibility: String
  disableSidenotes: Boolean
  moderationStyle: String
  ignoreRateLimits: Boolean
  hideCommentKarma: Boolean
  collabEditorDialogue: Boolean
  rejected: Boolean
  rejectedReason: String
  rejectedByUserId: String
  subforumTagId: String
  af: Boolean
  afDate: Date
  afSticky: Boolean
  suggestForAlignmentUserIds: [String!]
  reviewForAlignmentUserId: String
  agentFoundationsId: String
  swrCachingEnabled: Boolean
  generateDraftJargon: Boolean
}

input UpdatePostInput {
  selector: SelectorInput!
  data: UpdatePostDataInput!
}

type PostOutput {
  data: Post
}

extend type Mutation {
  createPost(data: CreatePostDataInput!): PostOutput
  updatePost(selector: SelectorInput!, data: UpdatePostDataInput!): PostOutput
}

input CreateRSSFeedDataInput {
  legacyData: JSON
  userId: String
  ownedByUser: Boolean
  displayFullContent: Boolean
  nickname: String!
  url: String!
  rawFeed: JSON!
  setCanonicalUrl: Boolean
  importAsDraft: Boolean
}

input CreateRSSFeedInput {
  data: CreateRSSFeedDataInput!
}

input UpdateRSSFeedDataInput {
  legacyData: JSON
  userId: String
  ownedByUser: Boolean
  displayFullContent: Boolean
  nickname: String
  url: String
  status: String
  rawFeed: JSON
  setCanonicalUrl: Boolean
  importAsDraft: Boolean
}

input UpdateRSSFeedInput {
  selector: SelectorInput!
  data: UpdateRSSFeedDataInput!
}

type RSSFeedOutput {
  data: RSSFeed
}

extend type Mutation {
  createRSSFeed(data: CreateRSSFeedDataInput!): RSSFeedOutput
  updateRSSFeed(selector: SelectorInput!, data: UpdateRSSFeedDataInput!): RSSFeedOutput
}

input CreateReportDataInput {
  legacyData: JSON
  userId: String
  reportedUserId: String
  commentId: String
  postId: String
  link: String!
  claimedUserId: String
  description: String
  reportedAsSpam: Boolean
}

input CreateReportInput {
  data: CreateReportDataInput!
}

input UpdateReportDataInput {
  createdAt: Date
  legacyData: JSON
  claimedUserId: String
  description: String
  closedAt: Date
  markedAsSpam: Boolean
  reportedAsSpam: Boolean
}

input UpdateReportInput {
  selector: SelectorInput!
  data: UpdateReportDataInput!
}

type ReportOutput {
  data: Report
}

extend type Mutation {
  createReport(data: CreateReportDataInput!): ReportOutput
  updateReport(selector: SelectorInput!, data: UpdateReportDataInput!): ReportOutput
}

input ContentTypeInput {
  type: String!
  data: ContentTypeData!
}

input CreateRevisionDataInput {
  originalContents: ContentTypeInput!
  commitMessage: String
  updateType: String
  dataWithDiscardedSuggestions: JSON
  googleDocMetadata: JSON
}

input UpdateRevisionDataInput {
  legacyData: JSON
  skipAttributions: Boolean
}

input UpdateRevisionInput {
  selector: SelectorInput!
  data: UpdateRevisionDataInput!
}

type RevisionOutput {
  data: Revision
}

extend type Mutation {
  updateRevision(selector: SelectorInput!, data: UpdateRevisionDataInput!): RevisionOutput
}

input CreateSequenceDataInput {
  legacyData: JSON
  contents: CreateRevisionDataInput
  lastUpdated: Date
  userId: String
  title: String!
  bannerImageId: String
  gridImageId: String
  hideFromAuthorPage: Boolean
  draft: Boolean
  isDeleted: Boolean
  curatedOrder: Float
  userProfileOrder: Float
  canonicalCollectionSlug: String
  hidden: Boolean
  noindex: Boolean
  af: Boolean
}

input CreateSequenceInput {
  data: CreateSequenceDataInput!
}

input UpdateSequenceDataInput {
  legacyData: JSON
  contents: CreateRevisionDataInput
  lastUpdated: Date
  userId: String
  title: String
  bannerImageId: String
  gridImageId: String
  hideFromAuthorPage: Boolean
  draft: Boolean
  isDeleted: Boolean
  curatedOrder: Float
  userProfileOrder: Float
  canonicalCollectionSlug: String
  hidden: Boolean
  noindex: Boolean
  af: Boolean
}

input UpdateSequenceInput {
  selector: SelectorInput!
  data: UpdateSequenceDataInput!
}

type SequenceOutput {
  data: Sequence
}

extend type Mutation {
  createSequence(data: CreateSequenceDataInput!): SequenceOutput
  updateSequence(selector: SelectorInput!, data: UpdateSequenceDataInput!): SequenceOutput
}

input CreateSplashArtCoordinateDataInput {
  legacyData: JSON
  reviewWinnerArtId: String!
  leftXPct: Float!
  leftYPct: Float!
  leftHeightPct: Float!
  leftWidthPct: Float!
  leftFlipped: Boolean
  middleXPct: Float!
  middleYPct: Float!
  middleHeightPct: Float!
  middleWidthPct: Float!
  middleFlipped: Boolean
  rightXPct: Float!
  rightYPct: Float!
  rightHeightPct: Float!
  rightWidthPct: Float!
  rightFlipped: Boolean!
}

input CreateSplashArtCoordinateInput {
  data: CreateSplashArtCoordinateDataInput!
}

type SplashArtCoordinateOutput {
  data: SplashArtCoordinate
}

extend type Mutation {
  createSplashArtCoordinate(data: CreateSplashArtCoordinateDataInput!): SplashArtCoordinateOutput
}

input CreateSpotlightDataInput {
  legacyData: JSON
  description: CreateRevisionDataInput
  documentId: String!
  documentType: SpotlightDocumentType!
  position: Float
  duration: Float!
  customTitle: String
  customSubtitle: String
  subtitleUrl: String
  headerTitle: String
  headerTitleLeftColor: String
  headerTitleRightColor: String
  lastPromotedAt: Date!
  spotlightSplashImageUrl: String
  draft: Boolean
  showAuthor: Boolean
  imageFade: Boolean
  imageFadeColor: String
  spotlightImageId: String
  spotlightDarkImageId: String
}

input CreateSpotlightInput {
  data: CreateSpotlightDataInput!
}

input UpdateSpotlightDataInput {
  legacyData: JSON
  description: CreateRevisionDataInput
  documentId: String
  documentType: SpotlightDocumentType
  position: Float
  duration: Float
  customTitle: String
  customSubtitle: String
  subtitleUrl: String
  headerTitle: String
  headerTitleLeftColor: String
  headerTitleRightColor: String
  lastPromotedAt: Date
  spotlightSplashImageUrl: String
  draft: Boolean
  deletedDraft: Boolean
  showAuthor: Boolean
  imageFade: Boolean
  imageFadeColor: String
  spotlightImageId: String
  spotlightDarkImageId: String
}

input UpdateSpotlightInput {
  selector: SelectorInput!
  data: UpdateSpotlightDataInput!
}

type SpotlightOutput {
  data: Spotlight
}

extend type Mutation {
  createSpotlight(data: CreateSpotlightDataInput!): SpotlightOutput
  updateSpotlight(selector: SelectorInput!, data: UpdateSpotlightDataInput!): SpotlightOutput
}

input CreateSubscriptionDataInput {
  legacyData: JSON
  state: String!
  documentId: String!
  collectionName: String!
  type: String!
}

input CreateSubscriptionInput {
  data: CreateSubscriptionDataInput!
}

type SubscriptionOutput {
  data: Subscription
}

extend type Mutation {
  createSubscription(data: CreateSubscriptionDataInput!): SubscriptionOutput
}

input CreateSurveyQuestionDataInput {
  legacyData: JSON
  surveyId: String!
  question: String!
  format: SurveyQuestionFormat!
  order: Float!
}

input CreateSurveyQuestionInput {
  data: CreateSurveyQuestionDataInput!
}

input UpdateSurveyQuestionDataInput {
  legacyData: JSON
  surveyId: String
  question: String
  format: SurveyQuestionFormat
  order: Float
}

input UpdateSurveyQuestionInput {
  selector: SelectorInput!
  data: UpdateSurveyQuestionDataInput!
}

type SurveyQuestionOutput {
  data: SurveyQuestion
}

extend type Mutation {
  createSurveyQuestion(data: CreateSurveyQuestionDataInput!): SurveyQuestionOutput
  updateSurveyQuestion(selector: SelectorInput!, data: UpdateSurveyQuestionDataInput!): SurveyQuestionOutput
}

input CreateSurveyResponseDataInput {
  legacyData: JSON
  surveyId: String!
  surveyScheduleId: String!
  userId: String!
  clientId: String!
  response: JSON!
}

input CreateSurveyResponseInput {
  data: CreateSurveyResponseDataInput!
}

input UpdateSurveyResponseDataInput {
  legacyData: JSON
  surveyId: String
  surveyScheduleId: String
  userId: String
  clientId: String
  response: JSON
}

input UpdateSurveyResponseInput {
  selector: SelectorInput!
  data: UpdateSurveyResponseDataInput!
}

type SurveyResponseOutput {
  data: SurveyResponse
}

extend type Mutation {
  createSurveyResponse(data: CreateSurveyResponseDataInput!): SurveyResponseOutput
  updateSurveyResponse(selector: SelectorInput!, data: UpdateSurveyResponseDataInput!): SurveyResponseOutput
}

input CreateSurveyScheduleDataInput {
  legacyData: JSON
  surveyId: String!
  name: String!
  impressionsLimit: Float
  maxVisitorPercentage: Float
  minKarma: Float
  maxKarma: Float
  target: SurveyScheduleTarget!
  startDate: Date
  endDate: Date
  deactivated: Boolean
  clientIds: [String!]
}

input CreateSurveyScheduleInput {
  data: CreateSurveyScheduleDataInput!
}

input UpdateSurveyScheduleDataInput {
  legacyData: JSON
  surveyId: String
  name: String
  impressionsLimit: Float
  maxVisitorPercentage: Float
  minKarma: Float
  maxKarma: Float
  target: SurveyScheduleTarget
  startDate: Date
  endDate: Date
  deactivated: Boolean
  clientIds: [String!]
}

input UpdateSurveyScheduleInput {
  selector: SelectorInput!
  data: UpdateSurveyScheduleDataInput!
}

type SurveyScheduleOutput {
  data: SurveySchedule
}

extend type Mutation {
  createSurveySchedule(data: CreateSurveyScheduleDataInput!): SurveyScheduleOutput
  updateSurveySchedule(selector: SelectorInput!, data: UpdateSurveyScheduleDataInput!): SurveyScheduleOutput
}

input CreateSurveyDataInput {
  legacyData: JSON
  name: String!
}

input CreateSurveyInput {
  data: CreateSurveyDataInput!
}

input UpdateSurveyDataInput {
  legacyData: JSON
  name: String
}

input UpdateSurveyInput {
  selector: SelectorInput!
  data: UpdateSurveyDataInput!
}

type SurveyOutput {
  data: Survey
}

extend type Mutation {
  createSurvey(data: CreateSurveyDataInput!): SurveyOutput
  updateSurvey(selector: SelectorInput!, data: UpdateSurveyDataInput!): SurveyOutput
}

input CreateTagFlagDataInput {
  legacyData: JSON
  contents: CreateRevisionDataInput
  slug: String
  name: String!
  deleted: Boolean
  order: Float
}

input CreateTagFlagInput {
  data: CreateTagFlagDataInput!
}

input UpdateTagFlagDataInput {
  legacyData: JSON
  contents: CreateRevisionDataInput
  slug: String
  name: String
  deleted: Boolean
  order: Float
}

input UpdateTagFlagInput {
  selector: SelectorInput!
  data: UpdateTagFlagDataInput!
}

type TagFlagOutput {
  data: TagFlag
}

extend type Mutation {
  createTagFlag(data: CreateTagFlagDataInput!): TagFlagOutput
  updateTagFlag(selector: SelectorInput!, data: UpdateTagFlagDataInput!): TagFlagOutput
}

input CreateTagDataInput {
  legacyData: JSON
  description: CreateRevisionDataInput
  subforumWelcomeText: CreateRevisionDataInput
  moderationGuidelines: CreateRevisionDataInput
  slug: String
  name: String!
  shortName: String
  subtitle: String
  core: Boolean
  isPostType: Boolean
  suggestedAsFilter: Boolean
  defaultOrder: Float
  descriptionTruncationCount: Float
  adminOnly: Boolean
  canEditUserIds: [String!]
  reviewedByUserId: String
  wikiGrade: Int
  wikiOnly: Boolean
  bannerImageId: String
  squareImageId: String
  tagFlagsIds: [String!]
  introSequenceId: String
  postsDefaultSortOrder: String
  canVoteOnRels: [TagRelVoteGroup!]
  isSubforum: Boolean
  subforumModeratorIds: [String!]
  subforumIntroPostId: String
  parentTagId: String
  subTagIds: [String!]
  autoTagModel: String
  autoTagPrompt: String
  coreTagId: String
  forceAllowType3Audio: Boolean
}

input CreateTagInput {
  data: CreateTagDataInput!
}

input UpdateTagDataInput {
  legacyData: JSON
  description: CreateRevisionDataInput
  subforumWelcomeText: CreateRevisionDataInput
  moderationGuidelines: CreateRevisionDataInput
  slug: String
  name: String
  shortName: String
  subtitle: String
  core: Boolean
  isPostType: Boolean
  suggestedAsFilter: Boolean
  defaultOrder: Float
  descriptionTruncationCount: Float
  adminOnly: Boolean
  canEditUserIds: [String!]
  deleted: Boolean
  needsReview: Boolean
  reviewedByUserId: String
  wikiGrade: Int
  wikiOnly: Boolean
  bannerImageId: String
  squareImageId: String
  tagFlagsIds: [String!]
  introSequenceId: String
  postsDefaultSortOrder: String
  canVoteOnRels: [TagRelVoteGroup!]
  isSubforum: Boolean
  subforumModeratorIds: [String!]
  subforumIntroPostId: String
  parentTagId: String
  subTagIds: [String!]
  autoTagModel: String
  autoTagPrompt: String
  noindex: Boolean
  isPlaceholderPage: Boolean
  coreTagId: String
  forceAllowType3Audio: Boolean
}

input UpdateTagInput {
  selector: SelectorInput!
  data: UpdateTagDataInput!
}

type TagOutput {
  data: Tag
}

extend type Mutation {
  createTag(data: CreateTagDataInput!): TagOutput
  updateTag(selector: SelectorInput!, data: UpdateTagDataInput!): TagOutput
}

input CreateUltraFeedEventDataInput {
  documentId: String!
  collectionName: String!
  eventType: String!
  userId: String
  event: JSON
  feedItemId: String
}

input CreateUltraFeedEventInput {
  data: CreateUltraFeedEventDataInput!
}

input UpdateUltraFeedEventDataInput {
  event: JSON
}

type UltraFeedEventOutput {
  data: UltraFeedEvent
}

extend type Mutation {
  createUltraFeedEvent(data: CreateUltraFeedEventDataInput!): UltraFeedEventOutput
  updateUltraFeedEvent(selector: String!, data: UpdateUltraFeedEventDataInput!): UltraFeedEventOutput
}

input CreateUserEAGDetailDataInput {
  legacyData: JSON
  lastUpdated: Date
}

input CreateUserEAGDetailInput {
  data: CreateUserEAGDetailDataInput!
}

input UpdateUserEAGDetailDataInput {
  legacyData: JSON
  careerStage: [String!]
  countryOrRegion: String
  nearestCity: String
  willingnessToRelocate: JSON
  experiencedIn: [String!]
  interestedIn: [String!]
  lastUpdated: Date
}

input UpdateUserEAGDetailInput {
  selector: SelectorInput!
  data: UpdateUserEAGDetailDataInput!
}

type UserEAGDetailOutput {
  data: UserEAGDetail
}

extend type Mutation {
  createUserEAGDetail(data: CreateUserEAGDetailDataInput!): UserEAGDetailOutput
  updateUserEAGDetail(selector: SelectorInput!, data: UpdateUserEAGDetailDataInput!): UserEAGDetailOutput
}

input CreateUserJobAdDataInput {
  legacyData: JSON
  userId: String!
  jobName: String!
  adState: String!
  reminderSetAt: Date
  lastUpdated: Date
}

input CreateUserJobAdInput {
  data: CreateUserJobAdDataInput!
}

input UpdateUserJobAdDataInput {
  legacyData: JSON
  adState: String
  reminderSetAt: Date
  lastUpdated: Date
}

input UpdateUserJobAdInput {
  selector: SelectorInput!
  data: UpdateUserJobAdDataInput!
}

type UserJobAdOutput {
  data: UserJobAd
}

extend type Mutation {
  createUserJobAd(data: CreateUserJobAdDataInput!): UserJobAdOutput
  updateUserJobAd(selector: SelectorInput!, data: UpdateUserJobAdDataInput!): UserJobAdOutput
}

input CreateUserMostValuablePostDataInput {
  legacyData: JSON
  userId: String!
  postId: String!
  deleted: Boolean
}

input CreateUserMostValuablePostInput {
  data: CreateUserMostValuablePostDataInput!
}

input UpdateUserMostValuablePostDataInput {
  legacyData: JSON
  userId: String
  postId: String
  deleted: Boolean
}

input UpdateUserMostValuablePostInput {
  selector: SelectorInput!
  data: UpdateUserMostValuablePostDataInput!
}

type UserMostValuablePostOutput {
  data: UserMostValuablePost
}

extend type Mutation {
  createUserMostValuablePost(data: CreateUserMostValuablePostDataInput!): UserMostValuablePostOutput
  updateUserMostValuablePost(selector: SelectorInput!, data: UpdateUserMostValuablePostDataInput!): UserMostValuablePostOutput
}

input CreateUserRateLimitDataInput {
  legacyData: JSON
  userId: String!
  type: UserRateLimitType!
  intervalUnit: UserRateLimitIntervalUnit!
  intervalLength: Float!
  actionsPerInterval: Float!
  endedAt: Date!
}

input CreateUserRateLimitInput {
  data: CreateUserRateLimitDataInput!
}

input UpdateUserRateLimitDataInput {
  legacyData: JSON
  userId: String
  type: UserRateLimitType
  intervalUnit: UserRateLimitIntervalUnit
  intervalLength: Float
  actionsPerInterval: Float
  endedAt: Date
}

input UpdateUserRateLimitInput {
  selector: SelectorInput!
  data: UpdateUserRateLimitDataInput!
}

type UserRateLimitOutput {
  data: UserRateLimit
}

extend type Mutation {
  createUserRateLimit(data: CreateUserRateLimitDataInput!): UserRateLimitOutput
  updateUserRateLimit(selector: SelectorInput!, data: UpdateUserRateLimitDataInput!): UserRateLimitOutput
}

input CreateUserTagRelDataInput {
  legacyData: JSON
  tagId: String!
  userId: String!
  subforumShowUnreadInSidebar: Boolean
  subforumEmailNotifications: Boolean
  subforumHideIntroPost: Boolean
}

input CreateUserTagRelInput {
  data: CreateUserTagRelDataInput!
}

input UpdateUserTagRelDataInput {
  legacyData: JSON
  subforumShowUnreadInSidebar: Boolean
  subforumEmailNotifications: Boolean
  subforumHideIntroPost: Boolean
}

input UpdateUserTagRelInput {
  selector: SelectorInput!
  data: UpdateUserTagRelDataInput!
}

type UserTagRelOutput {
  data: UserTagRel
}

extend type Mutation {
  createUserTagRel(data: CreateUserTagRelDataInput!): UserTagRelOutput
  updateUserTagRel(selector: SelectorInput!, data: UpdateUserTagRelDataInput!): UserTagRelOutput
}

input CreateUserDataInput {
  legacyData: JSON
  moderationGuidelines: CreateRevisionDataInput
  howOthersCanHelpMe: CreateRevisionDataInput
  howICanHelpOthers: CreateRevisionDataInput
  slug: String
  biography: CreateRevisionDataInput
  username: String
  isAdmin: Boolean
  displayName: String!
  previousDisplayName: String
  email: String
  groups: [String!]
  theme: JSON
  lastUsedTimezone: String
  whenConfirmationEmailSent: Date
  legacy: Boolean
  commentSorting: String
  noKibitz: Boolean
  showHideKarmaOption: Boolean
  showPostAuthorCard: Boolean
  hideIntercom: Boolean
  noSingleLineComments: Boolean
  noCollapseCommentsPosts: Boolean
  noCollapseCommentsFrontpage: Boolean
  hideCommunitySection: Boolean
  expandedFrontpageSections: ExpandedFrontpageSectionsSettingsInput
  showCommunityInRecentDiscussion: Boolean
  hidePostsRecommendations: Boolean
  petrovOptOut: Boolean
  optedOutOfSurveys: Boolean
  postGlossariesPinned: Boolean
  acceptedTos: Boolean
  hideNavigationSidebar: Boolean
  currentFrontpageFilter: String
  frontpageSelectedTab: String
  frontpageFilterSettings: JSON
  hideFrontpageFilterSettingsDesktop: Boolean
  allPostsTimeframe: String
  allPostsFilter: String
  allPostsSorting: String
  allPostsShowLowKarma: Boolean
  allPostsIncludeEvents: Boolean
  allPostsHideCommunity: Boolean
  allPostsOpenSettings: Boolean
  draftsListSorting: String
  draftsListShowArchived: Boolean
  draftsListShowShared: Boolean
  lastNotificationsCheck: Date
  moderationStyle: String
  moderatorAssistance: Boolean
  collapseModerationGuidelines: Boolean
  bannedUserIds: [String!]
  bannedPersonalUserIds: [String!]
  legacyId: String
  voteBanned: Boolean
  nullifyVotes: Boolean
  deleteContent: Boolean
  banned: Date
  auto_subscribe_to_my_posts: Boolean
  auto_subscribe_to_my_comments: Boolean
  autoSubscribeAsOrganizer: Boolean
  notificationCommentsOnSubscribedPost: JSON
  notificationShortformContent: JSON
  notificationRepliesToMyComments: JSON
  notificationRepliesToSubscribedComments: JSON
  notificationSubscribedUserPost: JSON
  notificationSubscribedUserComment: JSON
  notificationPostsInGroups: JSON
  notificationSubscribedTagPost: JSON
  notificationSubscribedSequencePost: JSON
  notificationPrivateMessage: JSON
  notificationSharedWithMe: JSON
  notificationAlignmentSubmissionApproved: JSON
  notificationEventInRadius: JSON
  notificationKarmaPowersGained: JSON
  notificationRSVPs: JSON
  notificationGroupAdministration: JSON
  notificationCommentsOnDraft: JSON
  notificationPostsNominatedReview: JSON
  notificationSubforumUnread: JSON
  notificationNewMention: JSON
  notificationDialogueMessages: JSON
  notificationPublishedDialogueMessages: JSON
  notificationAddedAsCoauthor: JSON
  notificationDebateCommentsOnSubscribedPost: JSON
  notificationDebateReplies: JSON
  notificationDialogueMatch: JSON
  notificationNewDialogueChecks: JSON
  notificationYourTurnMatchForm: JSON
  hideDialogueFacilitation: Boolean
  revealChecksToAdmins: Boolean
  optedInToDialogueFacilitation: Boolean
  showDialoguesList: Boolean
  showMyDialogues: Boolean
  showMatches: Boolean
  showRecommendedPartners: Boolean
  hideActiveDialogueUsers: Boolean
  karmaChangeNotifierSettings: JSON
  karmaChangeLastOpened: Date
  karmaChangeBatchStart: Date
  emailSubscribedToCurated: Boolean
  subscribedToDigest: Boolean
  subscribedToNewsletter: Boolean
  unsubscribeFromAll: Boolean
  hideSubscribePoke: Boolean
  hideMeetupsPoke: Boolean
  hideHomeRHS: Boolean
  googleLocation: JSON
  location: String
  mapLocation: JSON
  mapMarkerText: String
  nearbyEventsNotifications: Boolean
  nearbyEventsNotificationsLocation: JSON
  nearbyEventsNotificationsRadius: Float
  nearbyPeopleNotificationThreshold: Float
  hideFrontpageMap: Boolean
  hideTaggingProgressBar: Boolean
  hideFrontpageBookAd: Boolean
  hideFrontpageBook2019Ad: Boolean
  hideFrontpageBook2020Ad: Boolean
  reviewedByUserId: String
  shortformFeedId: String
  viewUnreviewedComments: Boolean
  noExpandUnreadCommentsReview: Boolean
  profileUpdatedAt: Date
  jobTitle: String
  organization: String
  careerStage: [String!]
  website: String
  fmCrosspostUserId: String
  linkedinProfileURL: String
  facebookProfileURL: String
  blueskyProfileURL: String
  twitterProfileURL: String
  twitterProfileURLAdmin: String
  githubProfileURL: String
  profileTagIds: [String!]
  organizerOfGroupIds: [String!]
  programParticipation: [String!]
  postingDisabled: Boolean
  allCommentingDisabled: Boolean
  commentingOnOtherUsersDisabled: Boolean
  conversationsDisabled: Boolean
  acknowledgedNewUserGuidelines: Boolean
  subforumPreferredLayout: SubforumPreferredLayout
  hideJobAdUntil: Date
  criticismTipsDismissed: Boolean
  hideFromPeopleDirectory: Boolean
  allowDatadogSessionReplay: Boolean
  reviewForAlignmentForumUserId: String
  afSubmittedApplication: Boolean
  hideSunshineSidebar: Boolean
  inactiveSurveyEmailSentAt: Date
  userSurveyEmailSentAt: Date
}

input CreateUserInput {
  data: CreateUserDataInput!
}

input UpdateUserDataInput {
  legacyData: JSON
  moderationGuidelines: CreateRevisionDataInput
  howOthersCanHelpMe: CreateRevisionDataInput
  howICanHelpOthers: CreateRevisionDataInput
  slug: String
  biography: CreateRevisionDataInput
  username: String
  isAdmin: Boolean
  displayName: String
  previousDisplayName: String
  email: String
  noindex: Boolean
  groups: [String!]
  theme: JSON
  lastUsedTimezone: String
  whenConfirmationEmailSent: Date
  legacy: Boolean
  commentSorting: String
  sortDraftsBy: String
  reactPaletteStyle: ReactPaletteStyle
  noKibitz: Boolean
  showHideKarmaOption: Boolean
  showPostAuthorCard: Boolean
  hideIntercom: Boolean
  markDownPostEditor: Boolean
  hideElicitPredictions: Boolean
  hideAFNonMemberInitialWarning: Boolean
  noSingleLineComments: Boolean
  noCollapseCommentsPosts: Boolean
  noCollapseCommentsFrontpage: Boolean
  hideCommunitySection: Boolean
  expandedFrontpageSections: ExpandedFrontpageSectionsSettingsInput
  showCommunityInRecentDiscussion: Boolean
  hidePostsRecommendations: Boolean
  petrovOptOut: Boolean
  optedOutOfSurveys: Boolean
  postGlossariesPinned: Boolean
  generateJargonForDrafts: Boolean
  generateJargonForPublishedPosts: Boolean
  acceptedTos: Boolean
  hideNavigationSidebar: Boolean
  currentFrontpageFilter: String
  frontpageSelectedTab: String
  frontpageFilterSettings: JSON
  hideFrontpageFilterSettingsDesktop: Boolean
  allPostsTimeframe: String
  allPostsFilter: String
  allPostsSorting: String
  allPostsShowLowKarma: Boolean
  allPostsIncludeEvents: Boolean
  allPostsHideCommunity: Boolean
  allPostsOpenSettings: Boolean
  draftsListSorting: String
  draftsListShowArchived: Boolean
  draftsListShowShared: Boolean
  lastNotificationsCheck: Date
  moderationStyle: String
  moderatorAssistance: Boolean
  collapseModerationGuidelines: Boolean
  bannedUserIds: [String!]
  bannedPersonalUserIds: [String!]
  hiddenPostsMetadata: [PostMetadataInput!]
  legacyId: String
  deleted: Boolean
  permanentDeletionRequestedAt: Date
  voteBanned: Boolean
  nullifyVotes: Boolean
  deleteContent: Boolean
  banned: Date
  auto_subscribe_to_my_posts: Boolean
  auto_subscribe_to_my_comments: Boolean
  autoSubscribeAsOrganizer: Boolean
  notificationCommentsOnSubscribedPost: JSON
  notificationShortformContent: JSON
  notificationRepliesToMyComments: JSON
  notificationRepliesToSubscribedComments: JSON
  notificationSubscribedUserPost: JSON
  notificationSubscribedUserComment: JSON
  notificationPostsInGroups: JSON
  notificationSubscribedTagPost: JSON
  notificationSubscribedSequencePost: JSON
  notificationPrivateMessage: JSON
  notificationSharedWithMe: JSON
  notificationAlignmentSubmissionApproved: JSON
  notificationEventInRadius: JSON
  notificationKarmaPowersGained: JSON
  notificationRSVPs: JSON
  notificationGroupAdministration: JSON
  notificationCommentsOnDraft: JSON
  notificationPostsNominatedReview: JSON
  notificationSubforumUnread: JSON
  notificationNewMention: JSON
  notificationDialogueMessages: JSON
  notificationPublishedDialogueMessages: JSON
  notificationAddedAsCoauthor: JSON
  notificationDebateCommentsOnSubscribedPost: JSON
  notificationDebateReplies: JSON
  notificationDialogueMatch: JSON
  notificationNewDialogueChecks: JSON
  notificationYourTurnMatchForm: JSON
  hideDialogueFacilitation: Boolean
  revealChecksToAdmins: Boolean
  optedInToDialogueFacilitation: Boolean
  showDialoguesList: Boolean
  showMyDialogues: Boolean
  showMatches: Boolean
  showRecommendedPartners: Boolean
  hideActiveDialogueUsers: Boolean
  karmaChangeNotifierSettings: JSON
  karmaChangeLastOpened: Date
  karmaChangeBatchStart: Date
  emailSubscribedToCurated: Boolean
  subscribedToDigest: Boolean
  subscribedToNewsletter: Boolean
  unsubscribeFromAll: Boolean
  hideSubscribePoke: Boolean
  hideMeetupsPoke: Boolean
  hideHomeRHS: Boolean
  googleLocation: JSON
  location: String
  mapLocation: JSON
  mapMarkerText: String
  nearbyEventsNotifications: Boolean
  nearbyEventsNotificationsLocation: JSON
  nearbyEventsNotificationsRadius: Float
  nearbyPeopleNotificationThreshold: Float
  hideFrontpageMap: Boolean
  hideTaggingProgressBar: Boolean
  hideFrontpageBookAd: Boolean
  hideFrontpageBook2019Ad: Boolean
  hideFrontpageBook2020Ad: Boolean
  sunshineNotes: String
  sunshineFlagged: Boolean
  needsReview: Boolean
  sunshineSnoozed: Boolean
  snoozedUntilContentCount: Float
  reviewedByUserId: String
  reviewedAt: Date
  fullName: String
  shortformFeedId: String
  viewUnreviewedComments: Boolean
  partiallyReadSequences: [PartiallyReadSequenceItemInput!]
  beta: Boolean
  reviewVotesQuadratic: Boolean
  reviewVotesQuadratic2019: Boolean
  reviewVotesQuadratic2020: Boolean
  petrovPressedButtonDate: Date
  petrovLaunchCodeDate: Date
  defaultToCKEditor: Boolean
  signUpReCaptchaRating: Float
  noExpandUnreadCommentsReview: Boolean
  abTestKey: String
  abTestOverrides: JSON
  walledGardenInvite: Boolean
  walledGardenPortalOnboarded: Boolean
  taggingDashboardCollapsed: Boolean
  usernameUnset: Boolean
  paymentEmail: String
  paymentInfo: String
  profileUpdatedAt: Date
  profileImageId: String
  jobTitle: String
  organization: String
  careerStage: [String!]
  website: String
  fmCrosspostUserId: String
  linkedinProfileURL: String
  facebookProfileURL: String
  blueskyProfileURL: String
  twitterProfileURL: String
  twitterProfileURLAdmin: String
  githubProfileURL: String
  profileTagIds: [String!]
  organizerOfGroupIds: [String!]
  programParticipation: [String!]
  postingDisabled: Boolean
  allCommentingDisabled: Boolean
  commentingOnOtherUsersDisabled: Boolean
  conversationsDisabled: Boolean
  acknowledgedNewUserGuidelines: Boolean
  subforumPreferredLayout: SubforumPreferredLayout
  hideJobAdUntil: Date
  criticismTipsDismissed: Boolean
  hideFromPeopleDirectory: Boolean
  allowDatadogSessionReplay: Boolean
  reviewForAlignmentForumUserId: String
  afApplicationText: String
  afSubmittedApplication: Boolean
  hideSunshineSidebar: Boolean
  inactiveSurveyEmailSentAt: Date
  userSurveyEmailSentAt: Date
  recommendationSettings: RecommendationSettingsInput
}

input UpdateUserInput {
  selector: SelectorInput!
  data: UpdateUserDataInput!
}

type UserOutput {
  data: User
}

extend type Mutation {
  createUser(data: CreateUserDataInput!): UserOutput
  updateUser(selector: SelectorInput!, data: UpdateUserDataInput!): UserOutput
}<|MERGE_RESOLUTION|>--- conflicted
+++ resolved
@@ -7803,12 +7803,8 @@
   bannedUserIds: [String!]
   bannedPersonalUserIds: [String!]
   bookmarkedPostsMetadata: [PostMetadataOutput!]
-<<<<<<< HEAD
-  hasAnyBookmarks: Boolean!
-=======
   bookmarksCount: Int
   hasAnyBookmarks: Boolean
->>>>>>> 7b21039a
   bookmarkedPosts: [Post!]
   hiddenPostsMetadata: [PostMetadataOutput!]
   hiddenPosts: [Post!]
@@ -7917,11 +7913,7 @@
   shortformFeed: Post
   viewUnreviewedComments: Boolean
   partiallyReadSequences: [PartiallyReadSequenceItemOutput!]
-<<<<<<< HEAD
-  hasContinueReading: Boolean!
-=======
   hasContinueReading: Boolean
->>>>>>> 7b21039a
   beta: Boolean
   reviewVotesQuadratic: Boolean
   reviewVotesQuadratic2019: Boolean
