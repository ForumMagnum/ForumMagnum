--- conflicted
+++ resolved
@@ -4787,14 +4787,14 @@
   recommendationSettings: JSON
 }
 
-input UserSelectorInput {
+input UserSelectorUniqueInput {
   _id: String
   documentId: String
   slug: String
 }
 
 input SingleUserInput {
-  selector: UserSelectorInput
+  selector: UserSelectorUniqueInput
   resolverArgs: JSON
   allowNull: Boolean
 }
@@ -6999,3742 +6999,8 @@
   userSurveyEmailSentAt: Date
 }
 
-<<<<<<< HEAD
-enum SurveyResponseOrderByInput {
-  foobar
-}
-
-type SurveySchedule {
-  _id: String
-  schemaVersion: Float
-  createdAt: Date
-  legacyData: JSON
-  surveyId: String
-  survey: Survey!
-  name: String
-  impressionsLimit: Float
-  maxVisitorPercentage: Float
-  minKarma: Float
-  maxKarma: Float
-  target: String
-  startDate: Date
-  endDate: Date
-  deactivated: Boolean
-  clientIds: [String]
-  clients: [ClientId!]
-}
-
-input DeleteSurveyScheduleInput {
-  selector: SurveyScheduleSelectorUniqueInput!
-}
-
-input SingleSurveyScheduleInput {
-  selector: SurveyScheduleSelectorUniqueInput
-  resolverArgs: JSON
-  enableCache: Boolean
-  allowNull: Boolean
-}
-
-input MultiSurveyScheduleInput {
-  terms: JSON
-  resolverArgs: JSON
-  offset: Int
-  limit: Int
-  enableCache: Boolean
-  enableTotal: Boolean
-  createIfMissing: JSON
-  where: SurveyScheduleSelectorInput
-  orderBy: SurveyScheduleOrderByInput
-  skip: Int
-  after: String
-  before: String
-  first: Int
-  last: Int
-}
-
-type SingleSurveyScheduleOutput {
-  result: SurveySchedule
-}
-
-type MultiSurveyScheduleOutput {
-  results: [SurveySchedule]
-  totalCount: Int
-}
-
-type SurveyScheduleOutput {
-  data: SurveySchedule
-}
-
-input CreateSurveyScheduleInput {
-  data: CreateSurveyScheduleDataInput!
-}
-
-input CreateSurveyScheduleDataInput {
-  legacyData: JSON
-  surveyId: String!
-  name: String!
-  impressionsLimit: Float
-  maxVisitorPercentage: Float
-  minKarma: Float
-  maxKarma: Float
-  target: String!
-  startDate: Date
-  endDate: Date
-  deactivated: Boolean
-  clientIds: [String]!
-}
-
-input UpdateSurveyScheduleInput {
-  selector: SurveyScheduleSelectorUniqueInput!
-  data: UpdateSurveyScheduleDataInput!
-}
-
-input UpsertSurveyScheduleInput {
-  selector: SurveyScheduleSelectorUniqueInput!
-  data: UpdateSurveyScheduleDataInput!
-}
-
-input UpdateSurveyScheduleDataInput {
-  legacyData: JSON
-  surveyId: String
-  name: String
-  impressionsLimit: Float
-  maxVisitorPercentage: Float
-  minKarma: Float
-  maxKarma: Float
-  target: String
-  startDate: Date
-  endDate: Date
-  deactivated: Boolean
-  clientIds: [String]
-}
-
-input SurveyScheduleSelectorInput {
-  AND: [SurveyScheduleSelectorInput]
-  OR: [SurveyScheduleSelectorInput]
-}
-
-input SurveyScheduleSelectorUniqueInput {
-  _id: String
-  documentId: String
-  slug: String
-}
-
-enum SurveyScheduleOrderByInput {
-  foobar
-}
-
-type Survey {
-  _id: String
-  schemaVersion: Float
-  createdAt: Date
-  legacyData: JSON
-  name: String
-  questions: [SurveyQuestion!]!
-}
-
-input DeleteSurveyInput {
-  selector: SurveySelectorUniqueInput!
-}
-
-input SingleSurveyInput {
-  selector: SurveySelectorUniqueInput
-  resolverArgs: JSON
-  enableCache: Boolean
-  allowNull: Boolean
-}
-
-input MultiSurveyInput {
-  terms: JSON
-  resolverArgs: JSON
-  offset: Int
-  limit: Int
-  enableCache: Boolean
-  enableTotal: Boolean
-  createIfMissing: JSON
-  where: SurveySelectorInput
-  orderBy: SurveyOrderByInput
-  skip: Int
-  after: String
-  before: String
-  first: Int
-  last: Int
-}
-
-type SingleSurveyOutput {
-  result: Survey
-}
-
-type MultiSurveyOutput {
-  results: [Survey]
-  totalCount: Int
-}
-
-type SurveyOutput {
-  data: Survey
-}
-
-input CreateSurveyInput {
-  data: CreateSurveyDataInput!
-}
-
-input CreateSurveyDataInput {
-  legacyData: JSON
-  name: String!
-}
-
-input UpdateSurveyInput {
-  selector: SurveySelectorUniqueInput!
-  data: UpdateSurveyDataInput!
-}
-
-input UpsertSurveyInput {
-  selector: SurveySelectorUniqueInput!
-  data: UpdateSurveyDataInput!
-}
-
-input UpdateSurveyDataInput {
-  legacyData: JSON
-  name: String
-}
-
-input SurveySelectorInput {
-  AND: [SurveySelectorInput]
-  OR: [SurveySelectorInput]
-}
-
-input SurveySelectorUniqueInput {
-  _id: String
-  documentId: String
-  slug: String
-}
-
-enum SurveyOrderByInput {
-  foobar
-}
-
-type TagFlag {
-  _id: String
-  schemaVersion: Float
-  createdAt: Date
-  legacyData: JSON
-  contents(version: String): Revision
-  contents_latest: String
-  slug: String
-  name: String
-  deleted: Boolean
-  order: Float
-}
-
-input DeleteTagFlagInput {
-  selector: TagFlagSelectorUniqueInput!
-}
-
-input SingleTagFlagInput {
-  selector: TagFlagSelectorUniqueInput
-  resolverArgs: JSON
-  enableCache: Boolean
-  allowNull: Boolean
-}
-
-input MultiTagFlagInput {
-  terms: JSON
-  resolverArgs: JSON
-  offset: Int
-  limit: Int
-  enableCache: Boolean
-  enableTotal: Boolean
-  createIfMissing: JSON
-  where: TagFlagSelectorInput
-  orderBy: TagFlagOrderByInput
-  skip: Int
-  after: String
-  before: String
-  first: Int
-  last: Int
-}
-
-type SingleTagFlagOutput {
-  result: TagFlag
-}
-
-type MultiTagFlagOutput {
-  results: [TagFlag]
-  totalCount: Int
-}
-
-type TagFlagOutput {
-  data: TagFlag
-}
-
-input CreateTagFlagInput {
-  data: CreateTagFlagDataInput!
-}
-
-input CreateTagFlagDataInput {
-  legacyData: JSON
-  contents: JSON
-  name: String!
-  deleted: Boolean
-  order: Float
-}
-
-input UpdateTagFlagInput {
-  selector: TagFlagSelectorUniqueInput!
-  data: UpdateTagFlagDataInput!
-}
-
-input UpsertTagFlagInput {
-  selector: TagFlagSelectorUniqueInput!
-  data: UpdateTagFlagDataInput!
-}
-
-input UpdateTagFlagDataInput {
-  legacyData: JSON
-  contents: JSON
-  name: String
-  deleted: Boolean
-  order: Float
-}
-
-input TagFlagSelectorInput {
-  AND: [TagFlagSelectorInput]
-  OR: [TagFlagSelectorInput]
-}
-
-input TagFlagSelectorUniqueInput {
-  _id: String
-  documentId: String
-  slug: String
-}
-
-enum TagFlagOrderByInput {
-  foobar
-}
-
-type TagRel {
-  _id: String
-  schemaVersion: Float
-  createdAt: Date
-  legacyData: JSON
-  tagId: String
-  tag: Tag
-  postId: String
-  post: Post
-  deleted: Boolean
-  userId: String
-  user: User
-  currentUserCanVote: Boolean!
-  autoApplied: Boolean!
-  backfilled: Boolean
-  currentUserVote: String
-  currentUserExtendedVote: JSON
-  voteCount: Float
-  baseScore: Float
-  extendedScore: JSON
-  score: Float
-  afBaseScore: Float
-  afExtendedScore: JSON
-  afVoteCount: Float
-}
-
-input DeleteTagRelInput {
-  selector: TagRelSelectorUniqueInput!
-}
-
-input SingleTagRelInput {
-  selector: TagRelSelectorUniqueInput
-  resolverArgs: JSON
-  enableCache: Boolean
-  allowNull: Boolean
-}
-
-input MultiTagRelInput {
-  terms: JSON
-  resolverArgs: JSON
-  offset: Int
-  limit: Int
-  enableCache: Boolean
-  enableTotal: Boolean
-  createIfMissing: JSON
-  where: TagRelSelectorInput
-  orderBy: TagRelOrderByInput
-  skip: Int
-  after: String
-  before: String
-  first: Int
-  last: Int
-}
-
-type SingleTagRelOutput {
-  result: TagRel
-}
-
-type MultiTagRelOutput {
-  results: [TagRel]
-  totalCount: Int
-}
-
-type TagRelOutput {
-  data: TagRel
-}
-
-input CreateTagRelInput {
-  data: CreateTagRelDataInput!
-}
-
-input CreateTagRelDataInput {
-  legacyData: JSON
-  tagId: String!
-  postId: String!
-  userId: String!
-}
-
-input UpdateTagRelInput {
-  selector: TagRelSelectorUniqueInput!
-  data: UpdateTagRelDataInput!
-}
-
-input UpsertTagRelInput {
-  selector: TagRelSelectorUniqueInput!
-  data: UpdateTagRelDataInput!
-}
-
-input UpdateTagRelDataInput {
-  legacyData: JSON
-  deleted: Boolean
-}
-
-input TagRelSelectorInput {
-  AND: [TagRelSelectorInput]
-  OR: [TagRelSelectorInput]
-}
-
-input TagRelSelectorUniqueInput {
-  _id: String
-  documentId: String
-  slug: String
-}
-
-enum TagRelOrderByInput {
-  foobar
-}
-
-type Tag {
-  _id: String
-  schemaVersion: Float
-  createdAt: Date
-  legacyData: JSON
-  description(version: String): Revision
-  description_latest: String
-  pingbacks: JSON
-  subforumWelcomeText(version: String): Revision
-  subforumWelcomeText_latest: String
-  moderationGuidelines(version: String): Revision
-  moderationGuidelines_latest: String
-  slug: String
-  oldSlugs: [String]
-  name: String
-  shortName: String
-  subtitle: String
-  core: Boolean
-  isPostType: Boolean
-  suggestedAsFilter: Boolean
-  defaultOrder: Float
-  descriptionTruncationCount: Float
-  postCount: Float
-  userId: String
-  user: User
-  adminOnly: Boolean
-  canEditUserIds: [String]
-  charsAdded: Float
-  charsRemoved: Float
-  deleted: Boolean
-  lastCommentedAt: Date
-  lastSubforumCommentAt: Date
-  needsReview: Boolean
-  reviewedByUserId: String
-  reviewedByUser: User
-  wikiGrade: Int
-  recentComments(tagCommentsLimit: Int, maxAgeHours: Int, af: Boolean, tagCommentType: String): [Comment]
-  wikiOnly: Boolean
-  bannerImageId: String
-  squareImageId: String
-  tagFlagsIds: [String]
-  tagFlags: [TagFlag!]!
-  lesswrongWikiImportRevision: String
-  lesswrongWikiImportSlug: String
-  lesswrongWikiImportCompleted: Boolean
-  lastVisitedAt: Date
-  isRead: Boolean
-  tableOfContents(version: String): JSON
-  htmlWithContributorAnnotations: String
-  contributors(limit: Int, version: String): TagContributorsList
-  contributionStats: JSON
-  introSequenceId: String
-  sequence: Sequence
-  postsDefaultSortOrder: String
-  canVoteOnRels: [String]
-  isSubforum: Boolean
-  subforumUnreadMessagesCount: Int
-  subforumModeratorIds: [String]
-  subforumModerators: [User!]!
-  subforumIntroPostId: String
-  subforumIntroPost: Post
-  parentTagId: String
-  parentTag: Tag
-  subTagIds: [String]
-  subTags: [Tag!]!
-  autoTagModel: String
-  autoTagPrompt: String
-  noindex: Boolean
-  lenses(lensSlug: String, version: String): [MultiDocument!]!
-  lensesIncludingDeleted(lensSlug: String, version: String): [MultiDocument!]!
-  isPlaceholderPage: Boolean
-  summaries: [MultiDocument!]!
-  textLastUpdatedAt: Date
-  isArbitalImport: Boolean
-  arbitalLinkedPages: ArbitalLinkedPages
-  coreTagId: String
-  maxScore: Int
-  usersWhoLiked: [UserLikingTag!]!
-  forceAllowType3Audio: Boolean
-  currentUserVote: String
-  currentUserExtendedVote: JSON
-  voteCount: Float
-  baseScore: Float
-  extendedScore: JSON
-  score: Float
-  afBaseScore: Float
-  afExtendedScore: JSON
-  afVoteCount: Float
-}
-
-input DeleteTagInput {
-  selector: TagSelectorUniqueInput!
-}
-
-input SingleTagInput {
-  selector: TagSelectorUniqueInput
-  resolverArgs: JSON
-  enableCache: Boolean
-  allowNull: Boolean
-}
-
-input MultiTagInput {
-  terms: JSON
-  resolverArgs: JSON
-  offset: Int
-  limit: Int
-  enableCache: Boolean
-  enableTotal: Boolean
-  createIfMissing: JSON
-  where: TagSelectorInput
-  orderBy: TagOrderByInput
-  skip: Int
-  after: String
-  before: String
-  first: Int
-  last: Int
-}
-
-type SingleTagOutput {
-  result: Tag
-}
-
-type MultiTagOutput {
-  results: [Tag]
-  totalCount: Int
-}
-
-type TagOutput {
-  data: Tag
-}
-
-input CreateTagInput {
-  data: CreateTagDataInput!
-}
-
-input CreateTagDataInput {
-  legacyData: JSON
-  description: JSON
-  subforumWelcomeText: JSON
-  moderationGuidelines: JSON
-  slug: String
-  name: String!
-  shortName: String
-  subtitle: String
-  core: Boolean
-  isPostType: Boolean
-  suggestedAsFilter: Boolean
-  defaultOrder: Float
-  descriptionTruncationCount: Float
-  adminOnly: Boolean
-  canEditUserIds: [String]
-  reviewedByUserId: String
-  wikiGrade: Int
-  wikiOnly: Boolean
-  bannerImageId: String
-  squareImageId: String
-  tagFlagsIds: [String]
-  introSequenceId: String
-  postsDefaultSortOrder: String
-  canVoteOnRels: [String]
-  isSubforum: Boolean
-  subforumModeratorIds: [String]
-  subforumIntroPostId: String
-  parentTagId: String
-  subTagIds: [String]
-  autoTagModel: String
-  autoTagPrompt: String
-  coreTagId: String
-  forceAllowType3Audio: Boolean
-}
-
-input UpdateTagInput {
-  selector: TagSelectorUniqueInput!
-  data: UpdateTagDataInput!
-}
-
-input UpsertTagInput {
-  selector: TagSelectorUniqueInput!
-  data: UpdateTagDataInput!
-}
-
-input UpdateTagDataInput {
-  legacyData: JSON
-  description: JSON
-  subforumWelcomeText: JSON
-  moderationGuidelines: JSON
-  slug: String
-  name: String
-  shortName: String
-  subtitle: String
-  core: Boolean
-  isPostType: Boolean
-  suggestedAsFilter: Boolean
-  defaultOrder: Float
-  descriptionTruncationCount: Float
-  adminOnly: Boolean
-  canEditUserIds: [String]
-  deleted: Boolean
-  needsReview: Boolean
-  reviewedByUserId: String
-  wikiGrade: Int
-  wikiOnly: Boolean
-  bannerImageId: String
-  squareImageId: String
-  tagFlagsIds: [String]
-  introSequenceId: String
-  postsDefaultSortOrder: String
-  canVoteOnRels: [String]
-  isSubforum: Boolean
-  subforumModeratorIds: [String]
-  subforumIntroPostId: String
-  parentTagId: String
-  subTagIds: [String]
-  autoTagModel: String
-  autoTagPrompt: String
-  noindex: Boolean
-  isPlaceholderPage: Boolean
-  coreTagId: String
-  forceAllowType3Audio: Boolean
-}
-
-input TagSelectorInput {
-  AND: [TagSelectorInput]
-  OR: [TagSelectorInput]
-}
-
-input TagSelectorUniqueInput {
-  _id: String
-  documentId: String
-  slug: String
-}
-
-enum TagOrderByInput {
-  foobar
-}
-
-type Tweet {
-  _id: String
-  schemaVersion: Float
-  createdAt: Date
-  legacyData: JSON
-}
-
-input DeleteTweetInput {
-  selector: TweetSelectorUniqueInput!
-}
-
-input SingleTweetInput {
-  selector: TweetSelectorUniqueInput
-  resolverArgs: JSON
-  enableCache: Boolean
-  allowNull: Boolean
-}
-
-input MultiTweetInput {
-  terms: JSON
-  resolverArgs: JSON
-  offset: Int
-  limit: Int
-  enableCache: Boolean
-  enableTotal: Boolean
-  createIfMissing: JSON
-  where: TweetSelectorInput
-  orderBy: TweetOrderByInput
-  skip: Int
-  after: String
-  before: String
-  first: Int
-  last: Int
-}
-
-type SingleTweetOutput {
-  result: Tweet
-}
-
-type MultiTweetOutput {
-  results: [Tweet]
-  totalCount: Int
-}
-
-type TweetOutput {
-  data: Tweet
-}
-
-input CreateTweetInput {
-  data: CreateTweetDataInput!
-}
-
-input CreateTweetDataInput {
-  legacyData: JSON
-}
-
-input UpdateTweetInput {
-  selector: TweetSelectorUniqueInput!
-  data: UpdateTweetDataInput!
-}
-
-input UpsertTweetInput {
-  selector: TweetSelectorUniqueInput!
-  data: UpdateTweetDataInput!
-}
-
-input UpdateTweetDataInput {
-  legacyData: JSON
-}
-
-input TweetSelectorInput {
-  AND: [TweetSelectorInput]
-  OR: [TweetSelectorInput]
-}
-
-input TweetSelectorUniqueInput {
-  _id: String
-  documentId: String
-  slug: String
-}
-
-enum TweetOrderByInput {
-  foobar
-}
-
-type TypingIndicator {
-  _id: String
-  schemaVersion: Float
-  createdAt: Date
-  legacyData: JSON
-  userId: String
-  documentId: String
-  lastUpdated: Date
-}
-
-input DeleteTypingIndicatorInput {
-  selector: TypingIndicatorSelectorUniqueInput!
-}
-
-input SingleTypingIndicatorInput {
-  selector: TypingIndicatorSelectorUniqueInput
-  resolverArgs: JSON
-  enableCache: Boolean
-  allowNull: Boolean
-}
-
-input MultiTypingIndicatorInput {
-  terms: JSON
-  resolverArgs: JSON
-  offset: Int
-  limit: Int
-  enableCache: Boolean
-  enableTotal: Boolean
-  createIfMissing: JSON
-  where: TypingIndicatorSelectorInput
-  orderBy: TypingIndicatorOrderByInput
-  skip: Int
-  after: String
-  before: String
-  first: Int
-  last: Int
-}
-
-type SingleTypingIndicatorOutput {
-  result: TypingIndicator
-}
-
-type MultiTypingIndicatorOutput {
-  results: [TypingIndicator]
-  totalCount: Int
-}
-
-type TypingIndicatorOutput {
-  data: TypingIndicator
-}
-
-input CreateTypingIndicatorInput {
-  data: CreateTypingIndicatorDataInput!
-}
-
-input CreateTypingIndicatorDataInput {
-  legacyData: JSON
-  userId: String!
-  documentId: String!
-  lastUpdated: Date!
-}
-
-input UpdateTypingIndicatorInput {
-  selector: TypingIndicatorSelectorUniqueInput!
-  data: UpdateTypingIndicatorDataInput!
-}
-
-input UpsertTypingIndicatorInput {
-  selector: TypingIndicatorSelectorUniqueInput!
-  data: UpdateTypingIndicatorDataInput!
-}
-
-input UpdateTypingIndicatorDataInput {
-  legacyData: JSON
-  lastUpdated: Date
-}
-
-input TypingIndicatorSelectorInput {
-  AND: [TypingIndicatorSelectorInput]
-  OR: [TypingIndicatorSelectorInput]
-}
-
-input TypingIndicatorSelectorUniqueInput {
-  _id: String
-  documentId: String
-  slug: String
-}
-
-enum TypingIndicatorOrderByInput {
-  foobar
-}
-
-type UltraFeedEvent {
-  _id: String
-  createdAt: Date
-  documentId: String
-  collectionName: String
-  eventType: String
-  userId: String
-  event: JSON
-  feedItemId: String
-}
-
-input DeleteUltraFeedEventInput {
-  selector: UltraFeedEventSelectorUniqueInput!
-}
-
-input SingleUltraFeedEventInput {
-  selector: UltraFeedEventSelectorUniqueInput
-  resolverArgs: JSON
-  enableCache: Boolean
-  allowNull: Boolean
-}
-
-input MultiUltraFeedEventInput {
-  terms: JSON
-  resolverArgs: JSON
-  offset: Int
-  limit: Int
-  enableCache: Boolean
-  enableTotal: Boolean
-  createIfMissing: JSON
-  where: UltraFeedEventSelectorInput
-  orderBy: UltraFeedEventOrderByInput
-  skip: Int
-  after: String
-  before: String
-  first: Int
-  last: Int
-}
-
-type SingleUltraFeedEventOutput {
-  result: UltraFeedEvent
-}
-
-type MultiUltraFeedEventOutput {
-  results: [UltraFeedEvent]
-  totalCount: Int
-}
-
-type UltraFeedEventOutput {
-  data: UltraFeedEvent
-}
-
-input CreateUltraFeedEventInput {
-  data: CreateUltraFeedEventDataInput!
-}
-
-input CreateUltraFeedEventDataInput {
-  documentId: String!
-  collectionName: String!
-  eventType: String!
-  userId: String!
-  event: JSON
-  feedItemId: String
-}
-
-input UltraFeedEventSelectorInput {
-  AND: [UltraFeedEventSelectorInput]
-  OR: [UltraFeedEventSelectorInput]
-}
-
-input UltraFeedEventSelectorUniqueInput {
-  _id: String
-  documentId: String
-  slug: String
-}
-
-enum UltraFeedEventOrderByInput {
-  foobar
-}
-
-type UserActivity {
-  _id: String
-  schemaVersion: Float
-  createdAt: Date
-  legacyData: JSON
-}
-
-input DeleteUserActivityInput {
-  selector: UserActivitySelectorUniqueInput!
-}
-
-input SingleUserActivityInput {
-  selector: UserActivitySelectorUniqueInput
-  resolverArgs: JSON
-  enableCache: Boolean
-  allowNull: Boolean
-}
-
-input MultiUserActivityInput {
-  terms: JSON
-  resolverArgs: JSON
-  offset: Int
-  limit: Int
-  enableCache: Boolean
-  enableTotal: Boolean
-  createIfMissing: JSON
-  where: UserActivitySelectorInput
-  orderBy: UserActivityOrderByInput
-  skip: Int
-  after: String
-  before: String
-  first: Int
-  last: Int
-}
-
-type SingleUserActivityOutput {
-  result: UserActivity
-}
-
-type MultiUserActivityOutput {
-  results: [UserActivity]
-  totalCount: Int
-}
-
-type UserActivityOutput {
-  data: UserActivity
-}
-
-input CreateUserActivityInput {
-  data: CreateUserActivityDataInput!
-}
-
-input CreateUserActivityDataInput {
-  legacyData: JSON
-}
-
-input UpdateUserActivityInput {
-  selector: UserActivitySelectorUniqueInput!
-  data: UpdateUserActivityDataInput!
-}
-
-input UpsertUserActivityInput {
-  selector: UserActivitySelectorUniqueInput!
-  data: UpdateUserActivityDataInput!
-}
-
-input UpdateUserActivityDataInput {
-  legacyData: JSON
-}
-
-input UserActivitySelectorInput {
-  AND: [UserActivitySelectorInput]
-  OR: [UserActivitySelectorInput]
-}
-
-input UserActivitySelectorUniqueInput {
-  _id: String
-  documentId: String
-  slug: String
-}
-
-enum UserActivityOrderByInput {
-  foobar
-}
-
-type UserEAGDetail {
-  _id: String
-  schemaVersion: Float
-  createdAt: Date
-  legacyData: JSON
-  userId: String
-  user: User
-  careerStage: [String]
-  countryOrRegion: String
-  nearestCity: String
-  willingnessToRelocate: JSON
-  experiencedIn: [String]
-  interestedIn: [String]
-  lastUpdated: Date
-}
-
-input DeleteUserEAGDetailInput {
-  selector: UserEAGDetailSelectorUniqueInput!
-}
-
-input SingleUserEAGDetailInput {
-  selector: UserEAGDetailSelectorUniqueInput
-  resolverArgs: JSON
-  enableCache: Boolean
-  allowNull: Boolean
-}
-
-input MultiUserEAGDetailInput {
-  terms: JSON
-  resolverArgs: JSON
-  offset: Int
-  limit: Int
-  enableCache: Boolean
-  enableTotal: Boolean
-  createIfMissing: JSON
-  where: UserEAGDetailSelectorInput
-  orderBy: UserEAGDetailOrderByInput
-  skip: Int
-  after: String
-  before: String
-  first: Int
-  last: Int
-}
-
-type SingleUserEAGDetailOutput {
-  result: UserEAGDetail
-}
-
-type MultiUserEAGDetailOutput {
-  results: [UserEAGDetail]
-  totalCount: Int
-}
-
-type UserEAGDetailOutput {
-  data: UserEAGDetail
-}
-
-input CreateUserEAGDetailInput {
-  data: CreateUserEAGDetailDataInput!
-}
-
-input CreateUserEAGDetailDataInput {
-  legacyData: JSON
-  lastUpdated: Date
-}
-
-input UpdateUserEAGDetailInput {
-  selector: UserEAGDetailSelectorUniqueInput!
-  data: UpdateUserEAGDetailDataInput!
-}
-
-input UpsertUserEAGDetailInput {
-  selector: UserEAGDetailSelectorUniqueInput!
-  data: UpdateUserEAGDetailDataInput!
-}
-
-input UpdateUserEAGDetailDataInput {
-  legacyData: JSON
-  careerStage: [String]
-  countryOrRegion: String
-  nearestCity: String
-  willingnessToRelocate: JSON
-  experiencedIn: [String]
-  interestedIn: [String]
-  lastUpdated: Date
-}
-
-input UserEAGDetailSelectorInput {
-  AND: [UserEAGDetailSelectorInput]
-  OR: [UserEAGDetailSelectorInput]
-}
-
-input UserEAGDetailSelectorUniqueInput {
-  _id: String
-  documentId: String
-  slug: String
-}
-
-enum UserEAGDetailOrderByInput {
-  foobar
-}
-
-type UserJobAd {
-  _id: String
-  schemaVersion: Float
-  createdAt: Date
-  legacyData: JSON
-  userId: String
-  user: User
-  jobName: String
-  adState: String
-  reminderSetAt: Date
-  lastUpdated: Date
-}
-
-input DeleteUserJobAdInput {
-  selector: UserJobAdSelectorUniqueInput!
-}
-
-input SingleUserJobAdInput {
-  selector: UserJobAdSelectorUniqueInput
-  resolverArgs: JSON
-  enableCache: Boolean
-  allowNull: Boolean
-}
-
-input MultiUserJobAdInput {
-  terms: JSON
-  resolverArgs: JSON
-  offset: Int
-  limit: Int
-  enableCache: Boolean
-  enableTotal: Boolean
-  createIfMissing: JSON
-  where: UserJobAdSelectorInput
-  orderBy: UserJobAdOrderByInput
-  skip: Int
-  after: String
-  before: String
-  first: Int
-  last: Int
-}
-
-type SingleUserJobAdOutput {
-  result: UserJobAd
-}
-
-type MultiUserJobAdOutput {
-  results: [UserJobAd]
-  totalCount: Int
-}
-
-type UserJobAdOutput {
-  data: UserJobAd
-}
-
-input CreateUserJobAdInput {
-  data: CreateUserJobAdDataInput!
-}
-
-input CreateUserJobAdDataInput {
-  legacyData: JSON
-  userId: String!
-  jobName: String!
-  adState: String!
-  reminderSetAt: Date
-  lastUpdated: Date
-}
-
-input UpdateUserJobAdInput {
-  selector: UserJobAdSelectorUniqueInput!
-  data: UpdateUserJobAdDataInput!
-}
-
-input UpsertUserJobAdInput {
-  selector: UserJobAdSelectorUniqueInput!
-  data: UpdateUserJobAdDataInput!
-}
-
-input UpdateUserJobAdDataInput {
-  legacyData: JSON
-  adState: String
-  reminderSetAt: Date
-  lastUpdated: Date
-}
-
-input UserJobAdSelectorInput {
-  AND: [UserJobAdSelectorInput]
-  OR: [UserJobAdSelectorInput]
-}
-
-input UserJobAdSelectorUniqueInput {
-  _id: String
-  documentId: String
-  slug: String
-}
-
-enum UserJobAdOrderByInput {
-  foobar
-}
-
-type UserMostValuablePost {
-  _id: String
-  schemaVersion: Float
-  createdAt: Date
-  legacyData: JSON
-  userId: String
-  user: User
-  postId: String
-  post: Post
-  deleted: Boolean
-}
-
-input DeleteUserMostValuablePostInput {
-  selector: UserMostValuablePostSelectorUniqueInput!
-}
-
-input SingleUserMostValuablePostInput {
-  selector: UserMostValuablePostSelectorUniqueInput
-  resolverArgs: JSON
-  enableCache: Boolean
-  allowNull: Boolean
-}
-
-input MultiUserMostValuablePostInput {
-  terms: JSON
-  resolverArgs: JSON
-  offset: Int
-  limit: Int
-  enableCache: Boolean
-  enableTotal: Boolean
-  createIfMissing: JSON
-  where: UserMostValuablePostSelectorInput
-  orderBy: UserMostValuablePostOrderByInput
-  skip: Int
-  after: String
-  before: String
-  first: Int
-  last: Int
-}
-
-type SingleUserMostValuablePostOutput {
-  result: UserMostValuablePost
-}
-
-type MultiUserMostValuablePostOutput {
-  results: [UserMostValuablePost]
-  totalCount: Int
-}
-
-type UserMostValuablePostOutput {
-  data: UserMostValuablePost
-}
-
-input CreateUserMostValuablePostInput {
-  data: CreateUserMostValuablePostDataInput!
-}
-
-input CreateUserMostValuablePostDataInput {
-  legacyData: JSON
-  userId: String!
-  postId: String!
-  deleted: Boolean
-}
-
-input UpdateUserMostValuablePostInput {
-  selector: UserMostValuablePostSelectorUniqueInput!
-  data: UpdateUserMostValuablePostDataInput!
-}
-
-input UpsertUserMostValuablePostInput {
-  selector: UserMostValuablePostSelectorUniqueInput!
-  data: UpdateUserMostValuablePostDataInput!
-}
-
-input UpdateUserMostValuablePostDataInput {
-  legacyData: JSON
-  userId: String
-  postId: String
-  deleted: Boolean
-}
-
-input UserMostValuablePostSelectorInput {
-  AND: [UserMostValuablePostSelectorInput]
-  OR: [UserMostValuablePostSelectorInput]
-}
-
-input UserMostValuablePostSelectorUniqueInput {
-  _id: String
-  documentId: String
-  slug: String
-}
-
-enum UserMostValuablePostOrderByInput {
-  foobar
-}
-
-type UserRateLimit {
-  _id: String
-  schemaVersion: Float
-  createdAt: Date
-  legacyData: JSON
-  userId: String
-  user: User
-  type: String
-  intervalUnit: String
-  intervalLength: Float
-  actionsPerInterval: Float
-  endedAt: Date
-}
-
-input DeleteUserRateLimitInput {
-  selector: UserRateLimitSelectorUniqueInput!
-}
-
-input SingleUserRateLimitInput {
-  selector: UserRateLimitSelectorUniqueInput
-  resolverArgs: JSON
-  enableCache: Boolean
-  allowNull: Boolean
-}
-
-input MultiUserRateLimitInput {
-  terms: JSON
-  resolverArgs: JSON
-  offset: Int
-  limit: Int
-  enableCache: Boolean
-  enableTotal: Boolean
-  createIfMissing: JSON
-  where: UserRateLimitSelectorInput
-  orderBy: UserRateLimitOrderByInput
-  skip: Int
-  after: String
-  before: String
-  first: Int
-  last: Int
-}
-
-type SingleUserRateLimitOutput {
-  result: UserRateLimit
-}
-
-type MultiUserRateLimitOutput {
-  results: [UserRateLimit]
-  totalCount: Int
-}
-
-type UserRateLimitOutput {
-  data: UserRateLimit
-}
-
-input CreateUserRateLimitInput {
-  data: CreateUserRateLimitDataInput!
-}
-
-input CreateUserRateLimitDataInput {
-  legacyData: JSON
-  userId: String!
-  type: String!
-  intervalUnit: String!
-  intervalLength: Float!
-  actionsPerInterval: Float!
-  endedAt: Date
-}
-
-input UpdateUserRateLimitInput {
-  selector: UserRateLimitSelectorUniqueInput!
-  data: UpdateUserRateLimitDataInput!
-}
-
-input UpsertUserRateLimitInput {
-  selector: UserRateLimitSelectorUniqueInput!
-  data: UpdateUserRateLimitDataInput!
-}
-
-input UpdateUserRateLimitDataInput {
-  legacyData: JSON
-  userId: String
-  type: String
-  intervalUnit: String
-  intervalLength: Float
-  actionsPerInterval: Float
-  endedAt: Date
-}
-
-input UserRateLimitSelectorInput {
-  AND: [UserRateLimitSelectorInput]
-  OR: [UserRateLimitSelectorInput]
-}
-
-input UserRateLimitSelectorUniqueInput {
-  _id: String
-  documentId: String
-  slug: String
-}
-
-enum UserRateLimitOrderByInput {
-  foobar
-}
-
-type UserTagRel {
-  _id: String
-  schemaVersion: Float
-  createdAt: Date
-  legacyData: JSON
-  tagId: String
-  tag: Tag
-  userId: String
-  user: User
-  subforumShowUnreadInSidebar: Boolean
-  subforumEmailNotifications: Boolean
-  subforumHideIntroPost: Boolean
-}
-
-input DeleteUserTagRelInput {
-  selector: UserTagRelSelectorUniqueInput!
-}
-
-input SingleUserTagRelInput {
-  selector: UserTagRelSelectorUniqueInput
-  resolverArgs: JSON
-  enableCache: Boolean
-  allowNull: Boolean
-}
-
-input MultiUserTagRelInput {
-  terms: JSON
-  resolverArgs: JSON
-  offset: Int
-  limit: Int
-  enableCache: Boolean
-  enableTotal: Boolean
-  createIfMissing: JSON
-  where: UserTagRelSelectorInput
-  orderBy: UserTagRelOrderByInput
-  skip: Int
-  after: String
-  before: String
-  first: Int
-  last: Int
-}
-
-type SingleUserTagRelOutput {
-  result: UserTagRel
-}
-
-type MultiUserTagRelOutput {
-  results: [UserTagRel]
-  totalCount: Int
-}
-
-type UserTagRelOutput {
-  data: UserTagRel
-}
-
-input CreateUserTagRelInput {
-  data: CreateUserTagRelDataInput!
-}
-
-input CreateUserTagRelDataInput {
-  legacyData: JSON
-  tagId: String!
-  userId: String!
-  subforumShowUnreadInSidebar: Boolean
-  subforumEmailNotifications: Boolean
-  subforumHideIntroPost: Boolean
-}
-
-input UpdateUserTagRelInput {
-  selector: UserTagRelSelectorUniqueInput!
-  data: UpdateUserTagRelDataInput!
-}
-
-input UpsertUserTagRelInput {
-  selector: UserTagRelSelectorUniqueInput!
-  data: UpdateUserTagRelDataInput!
-}
-
-input UpdateUserTagRelDataInput {
-  legacyData: JSON
-  subforumShowUnreadInSidebar: Boolean
-  subforumEmailNotifications: Boolean
-  subforumHideIntroPost: Boolean
-}
-
-input UserTagRelSelectorInput {
-  AND: [UserTagRelSelectorInput]
-  OR: [UserTagRelSelectorInput]
-}
-
-input UserTagRelSelectorUniqueInput {
-  _id: String
-  documentId: String
-  slug: String
-}
-
-enum UserTagRelOrderByInput {
-  foobar
-}
-
-type User {
-  _id: String
-  schemaVersion: Float
-  createdAt: Date
-  legacyData: JSON
-  moderationGuidelines(version: String): Revision
-  moderationGuidelines_latest: String
-  howOthersCanHelpMe(version: String): Revision
-  howOthersCanHelpMe_latest: String
-  howICanHelpOthers(version: String): Revision
-  howICanHelpOthers_latest: String
-  slug: String
-  oldSlugs: [String]
-  biography(version: String): Revision
-  biography_latest: String
-  username: String
-  emails: [JSON]
-  isAdmin: Boolean
-  profile: JSON
-  services: JSON
-  hasAuth0Id: Boolean
-  displayName: String
-  previousDisplayName: String
-  email: String
-  noindex: Boolean
-  groups: [String]
-  pageUrl: String
-  pagePath: String
-  editUrl: String
-  lwWikiImport: Boolean
-  theme: JSON
-  lastUsedTimezone: String
-  whenConfirmationEmailSent: Date
-  legacy: Boolean
-  commentSorting: String
-  sortDraftsBy: String
-  reactPaletteStyle: String
-  noKibitz: Boolean
-  showHideKarmaOption: Boolean
-  showPostAuthorCard: Boolean
-  hideIntercom: Boolean
-  markDownPostEditor: Boolean
-  hideElicitPredictions: Boolean
-  hideAFNonMemberInitialWarning: Boolean
-  noSingleLineComments: Boolean
-  noCollapseCommentsPosts: Boolean
-  noCollapseCommentsFrontpage: Boolean
-  hideCommunitySection: Boolean
-  expandedFrontpageSections: JSON
-  showCommunityInRecentDiscussion: Boolean
-  hidePostsRecommendations: Boolean
-  petrovOptOut: Boolean
-  optedOutOfSurveys: Boolean
-  postGlossariesPinned: Boolean
-  generateJargonForDrafts: Boolean
-  generateJargonForPublishedPosts: Boolean
-  acceptedTos: Boolean
-  hideNavigationSidebar: Boolean
-  currentFrontpageFilter: String
-  frontpageSelectedTab: String
-  frontpageFilterSettings: JSON
-  hideFrontpageFilterSettingsDesktop: Boolean
-  allPostsTimeframe: String
-  allPostsFilter: String
-  allPostsSorting: String
-  allPostsShowLowKarma: Boolean
-  allPostsIncludeEvents: Boolean
-  allPostsHideCommunity: Boolean
-  allPostsOpenSettings: Boolean
-  draftsListSorting: String
-  draftsListShowArchived: Boolean
-  draftsListShowShared: Boolean
-  lastNotificationsCheck: Date
-  karma: Float
-  goodHeartTokens: Float
-  moderationStyle: String
-  moderatorAssistance: Boolean
-  collapseModerationGuidelines: Boolean
-  bannedUserIds: [String]
-  bannedPersonalUserIds: [String]
-  bookmarkedPostsMetadata: [JSON]
-  bookmarkedPosts: [Post!]
-  hiddenPostsMetadata: [JSON]
-  hiddenPosts: [Post!]
-  legacyId: String
-  deleted: Boolean
-  permanentDeletionRequestedAt: Date
-  voteBanned: Boolean
-  nullifyVotes: Boolean
-  deleteContent: Boolean
-  banned: Date
-  IPs: [String!]
-  auto_subscribe_to_my_posts: Boolean
-  auto_subscribe_to_my_comments: Boolean
-  autoSubscribeAsOrganizer: Boolean
-  notificationCommentsOnSubscribedPost: JSON
-  notificationShortformContent: JSON
-  notificationRepliesToMyComments: JSON
-  notificationRepliesToSubscribedComments: JSON
-  notificationSubscribedUserPost: JSON
-  notificationSubscribedUserComment: JSON
-  notificationPostsInGroups: JSON
-  notificationSubscribedTagPost: JSON
-  notificationSubscribedSequencePost: JSON
-  notificationPrivateMessage: JSON
-  notificationSharedWithMe: JSON
-  notificationAlignmentSubmissionApproved: JSON
-  notificationEventInRadius: JSON
-  notificationKarmaPowersGained: JSON
-  notificationRSVPs: JSON
-  notificationGroupAdministration: JSON
-  notificationCommentsOnDraft: JSON
-  notificationPostsNominatedReview: JSON
-  notificationSubforumUnread: JSON
-  notificationNewMention: JSON
-  notificationDialogueMessages: JSON
-  notificationPublishedDialogueMessages: JSON
-  notificationAddedAsCoauthor: JSON
-  notificationDebateCommentsOnSubscribedPost: JSON
-  notificationDebateReplies: JSON
-  notificationDialogueMatch: JSON
-  notificationNewDialogueChecks: JSON
-  notificationYourTurnMatchForm: JSON
-  hideDialogueFacilitation: Boolean
-  revealChecksToAdmins: Boolean
-  optedInToDialogueFacilitation: Boolean
-  showDialoguesList: Boolean
-  showMyDialogues: Boolean
-  showMatches: Boolean
-  showRecommendedPartners: Boolean
-  hideActiveDialogueUsers: Boolean
-  karmaChangeNotifierSettings: JSON
-  karmaChangeLastOpened: Date
-  karmaChangeBatchStart: Date
-  emailSubscribedToCurated: Boolean
-  subscribedToDigest: Boolean
-  unsubscribeFromAll: Boolean
-  hideSubscribePoke: Boolean
-  hideMeetupsPoke: Boolean
-  hideHomeRHS: Boolean
-  frontpagePostCount: Float
-  sequenceCount: Float
-  sequenceDraftCount: Float
-  mongoLocation: JSON
-  googleLocation: JSON
-  location: String
-  mapLocation: JSON
-  mapLocationLatLng: LatLng
-  mapLocationSet: Boolean
-  mapMarkerText: String
-  htmlMapMarkerText: String
-  nearbyEventsNotifications: Boolean
-  nearbyEventsNotificationsLocation: JSON
-  nearbyEventsNotificationsMongoLocation: JSON
-  nearbyEventsNotificationsRadius: Float
-  nearbyPeopleNotificationThreshold: Float
-  hideFrontpageMap: Boolean
-  hideTaggingProgressBar: Boolean
-  hideFrontpageBookAd: Boolean
-  hideFrontpageBook2019Ad: Boolean
-  hideFrontpageBook2020Ad: Boolean
-  sunshineNotes: String
-  sunshineFlagged: Boolean
-  needsReview: Boolean
-  sunshineSnoozed: Boolean
-  snoozedUntilContentCount: Float
-  reviewedByUserId: String
-  reviewedByUser: User
-  isReviewed: Boolean
-  reviewedAt: Date
-  spamRiskScore: Float!
-  afKarma: Float
-  voteCount: Float
-  smallUpvoteCount: Float
-  smallDownvoteCount: Float
-  bigUpvoteCount: Float
-  bigDownvoteCount: Float
-  voteReceivedCount: Float
-  smallUpvoteReceivedCount: Float
-  smallDownvoteReceivedCount: Float
-  bigUpvoteReceivedCount: Float
-  bigDownvoteReceivedCount: Float
-  usersContactedBeforeReview: [String]
-  fullName: String
-  shortformFeedId: String
-  shortformFeed: Post
-  viewUnreviewedComments: Boolean
-  partiallyReadSequences: [JSON]
-  beta: Boolean
-  reviewVotesQuadratic: Boolean
-  reviewVotesQuadratic2019: Boolean
-  reviewVoteCount: Int
-  reviewVotesQuadratic2020: Boolean
-  petrovPressedButtonDate: Date
-  petrovLaunchCodeDate: Date
-  defaultToCKEditor: Boolean
-  signUpReCaptchaRating: Float
-  noExpandUnreadCommentsReview: Boolean
-  postCount: Float
-  maxPostCount: Float
-  posts(limit: Int = 5): [Post]
-  commentCount: Float
-  maxCommentCount: Float
-  tagRevisionCount: Float
-  abTestKey: String
-  abTestOverrides: JSON
-  reenableDraftJs: Boolean
-  walledGardenInvite: Boolean
-  hideWalledGardenUI: Boolean
-  walledGardenPortalOnboarded: Boolean
-  taggingDashboardCollapsed: Boolean
-  usernameUnset: Boolean
-  paymentEmail: String
-  paymentInfo: String
-  profileUpdatedAt: Date
-  profileImageId: String
-  jobTitle: String
-  organization: String
-  careerStage: [String]
-  website: String
-  bio: String
-  htmlBio: String!
-  fmCrosspostUserId: String
-  linkedinProfileURL: String
-  facebookProfileURL: String
-  blueskyProfileURL: String
-  twitterProfileURL: String
-  twitterProfileURLAdmin: String
-  githubProfileURL: String
-  profileTagIds: [String]
-  profileTags: [Tag!]!
-  organizerOfGroupIds: [String]
-  organizerOfGroups: [Localgroup!]!
-  programParticipation: [String]
-  postingDisabled: Boolean
-  allCommentingDisabled: Boolean
-  commentingOnOtherUsersDisabled: Boolean
-  conversationsDisabled: Boolean
-  associatedClientId: ClientId
-  associatedClientIds: [ClientId!]
-  altAccountsDetected: Boolean
-  acknowledgedNewUserGuidelines: Boolean
-  moderatorActions: [ModeratorAction]
-  subforumPreferredLayout: String
-  hideJobAdUntil: Date
-  criticismTipsDismissed: Boolean
-  hideFromPeopleDirectory: Boolean
-  allowDatadogSessionReplay: Boolean
-  afPostCount: Float
-  afCommentCount: Float
-  afSequenceCount: Float
-  afSequenceDraftCount: Float
-  reviewForAlignmentForumUserId: String
-  afApplicationText: String
-  afSubmittedApplication: Boolean
-  rateLimitNextAbleToComment(postId: String): JSON
-  rateLimitNextAbleToPost(eventForm: Boolean): JSON
-  recentKarmaInfo: JSON
-  hideSunshineSidebar: Boolean
-  inactiveSurveyEmailSentAt: Date
-  userSurveyEmailSentAt: Date
-  karmaChanges(startDate: Date, endDate: Date): KarmaChanges
-  recommendationSettings: JSON
-}
-
-input DeleteUserInput {
-  selector: UserSelectorUniqueInput!
-}
-
-input SingleUserInput {
-  selector: UserSelectorUniqueInput
-  resolverArgs: JSON
-  enableCache: Boolean
-  allowNull: Boolean
-}
-
-input MultiUserInput {
-  terms: JSON
-  resolverArgs: JSON
-  offset: Int
-  limit: Int
-  enableCache: Boolean
-  enableTotal: Boolean
-  createIfMissing: JSON
-  where: UserSelectorInput
-  orderBy: UserOrderByInput
-  skip: Int
-  after: String
-  before: String
-  first: Int
-  last: Int
-}
-
-type SingleUserOutput {
-  result: User
-}
-
-type MultiUserOutput {
-  results: [User]
-  totalCount: Int
-}
-
-type UserOutput {
-  data: User
-}
-
 input CreateUserInput {
   data: CreateUserDataInput!
-}
-
-input CreateUserDataInput {
-  legacyData: JSON
-  moderationGuidelines: JSON
-  howOthersCanHelpMe: JSON
-  howICanHelpOthers: JSON
-  biography: JSON
-  username: String
-  isAdmin: Boolean
-  displayName: String
-  previousDisplayName: String
-  email: String
-  groups: [String]
-  theme: JSON
-  lastUsedTimezone: String
-  whenConfirmationEmailSent: Date
-  legacy: Boolean
-  commentSorting: String
-  noKibitz: Boolean
-  showHideKarmaOption: Boolean
-  showPostAuthorCard: Boolean
-  hideIntercom: Boolean
-  noSingleLineComments: Boolean
-  noCollapseCommentsPosts: Boolean
-  noCollapseCommentsFrontpage: Boolean
-  hideCommunitySection: Boolean
-  expandedFrontpageSections: JSON
-  showCommunityInRecentDiscussion: Boolean
-  hidePostsRecommendations: Boolean
-  petrovOptOut: Boolean
-  optedOutOfSurveys: Boolean
-  postGlossariesPinned: Boolean
-  acceptedTos: Boolean
-  hideNavigationSidebar: Boolean
-  currentFrontpageFilter: String
-  frontpageSelectedTab: String
-  frontpageFilterSettings: JSON
-  hideFrontpageFilterSettingsDesktop: Boolean
-  allPostsTimeframe: String
-  allPostsFilter: String
-  allPostsSorting: String
-  allPostsShowLowKarma: Boolean
-  allPostsIncludeEvents: Boolean
-  allPostsHideCommunity: Boolean
-  allPostsOpenSettings: Boolean
-  draftsListSorting: String
-  draftsListShowArchived: Boolean
-  draftsListShowShared: Boolean
-  lastNotificationsCheck: Date
-  moderationStyle: String
-  moderatorAssistance: Boolean
-  collapseModerationGuidelines: Boolean
-  bannedUserIds: [String]
-  bannedPersonalUserIds: [String]
-  legacyId: String
-  voteBanned: Boolean
-  nullifyVotes: Boolean
-  deleteContent: Boolean
-  banned: Date
-  auto_subscribe_to_my_posts: Boolean
-  auto_subscribe_to_my_comments: Boolean
-  autoSubscribeAsOrganizer: Boolean
-  notificationCommentsOnSubscribedPost: JSON
-  notificationShortformContent: JSON
-  notificationRepliesToMyComments: JSON
-  notificationRepliesToSubscribedComments: JSON
-  notificationSubscribedUserPost: JSON
-  notificationSubscribedUserComment: JSON
-  notificationPostsInGroups: JSON
-  notificationSubscribedTagPost: JSON
-  notificationSubscribedSequencePost: JSON
-  notificationPrivateMessage: JSON
-  notificationSharedWithMe: JSON
-  notificationAlignmentSubmissionApproved: JSON
-  notificationEventInRadius: JSON
-  notificationKarmaPowersGained: JSON
-  notificationRSVPs: JSON
-  notificationGroupAdministration: JSON
-  notificationCommentsOnDraft: JSON
-  notificationPostsNominatedReview: JSON
-  notificationSubforumUnread: JSON
-  notificationNewMention: JSON
-  notificationDialogueMessages: JSON
-  notificationPublishedDialogueMessages: JSON
-  notificationAddedAsCoauthor: JSON
-  notificationDebateCommentsOnSubscribedPost: JSON
-  notificationDebateReplies: JSON
-  notificationDialogueMatch: JSON
-  notificationNewDialogueChecks: JSON
-  notificationYourTurnMatchForm: JSON
-  hideDialogueFacilitation: Boolean
-  revealChecksToAdmins: Boolean
-  optedInToDialogueFacilitation: Boolean
-  showDialoguesList: Boolean!
-  showMyDialogues: Boolean!
-  showMatches: Boolean!
-  showRecommendedPartners: Boolean!
-  hideActiveDialogueUsers: Boolean
-  karmaChangeNotifierSettings: JSON
-  karmaChangeLastOpened: Date
-  karmaChangeBatchStart: Date
-  emailSubscribedToCurated: Boolean
-  subscribedToDigest: Boolean
-  unsubscribeFromAll: Boolean
-  hideSubscribePoke: Boolean
-  hideMeetupsPoke: Boolean
-  hideHomeRHS: Boolean
-  googleLocation: JSON
-  location: String
-  mapLocation: JSON
-  mapMarkerText: String
-  nearbyEventsNotifications: Boolean
-  nearbyEventsNotificationsLocation: JSON
-  nearbyEventsNotificationsRadius: Float
-  nearbyPeopleNotificationThreshold: Float
-  hideFrontpageMap: Boolean
-  hideTaggingProgressBar: Boolean
-  hideFrontpageBookAd: Boolean
-  hideFrontpageBook2019Ad: Boolean
-  hideFrontpageBook2020Ad: Boolean
-  reviewedByUserId: String
-  shortformFeedId: String
-  viewUnreviewedComments: Boolean
-  noExpandUnreadCommentsReview: Boolean
-  profileUpdatedAt: Date!
-  jobTitle: String
-  organization: String
-  careerStage: [String]
-  website: String
-  fmCrosspostUserId: String
-  linkedinProfileURL: String
-  facebookProfileURL: String
-  blueskyProfileURL: String
-  twitterProfileURL: String
-  twitterProfileURLAdmin: String
-  githubProfileURL: String
-  profileTagIds: [String]
-  organizerOfGroupIds: [String]
-  programParticipation: [String]
-  postingDisabled: Boolean
-  allCommentingDisabled: Boolean
-  commentingOnOtherUsersDisabled: Boolean
-  conversationsDisabled: Boolean
-  acknowledgedNewUserGuidelines: Boolean
-  subforumPreferredLayout: String
-  hideJobAdUntil: Date
-  criticismTipsDismissed: Boolean
-  hideFromPeopleDirectory: Boolean
-  allowDatadogSessionReplay: Boolean
-  reviewForAlignmentForumUserId: String
-  afSubmittedApplication: Boolean
-  hideSunshineSidebar: Boolean
-  inactiveSurveyEmailSentAt: Date
-  userSurveyEmailSentAt: Date
-}
-
-input UpdateUserInput {
-  selector: UserSelectorUniqueInput!
-  data: UpdateUserDataInput!
-}
-
-input UpsertUserInput {
-  selector: UserSelectorUniqueInput!
-  data: UpdateUserDataInput!
-}
-
-input UpdateUserDataInput {
-  legacyData: JSON
-  moderationGuidelines: JSON
-  howOthersCanHelpMe: JSON
-  howICanHelpOthers: JSON
-  slug: String
-  biography: JSON
-  username: String
-  isAdmin: Boolean
-  displayName: String
-  previousDisplayName: String
-  email: String
-  noindex: Boolean
-  groups: [String]
-  theme: JSON
-  lastUsedTimezone: String
-  whenConfirmationEmailSent: Date
-  legacy: Boolean
-  commentSorting: String
-  sortDraftsBy: String
-  reactPaletteStyle: String
-  noKibitz: Boolean
-  showHideKarmaOption: Boolean
-  showPostAuthorCard: Boolean
-  hideIntercom: Boolean
-  markDownPostEditor: Boolean
-  hideElicitPredictions: Boolean
-  hideAFNonMemberInitialWarning: Boolean
-  noSingleLineComments: Boolean
-  noCollapseCommentsPosts: Boolean
-  noCollapseCommentsFrontpage: Boolean
-  hideCommunitySection: Boolean
-  expandedFrontpageSections: JSON
-  showCommunityInRecentDiscussion: Boolean
-  hidePostsRecommendations: Boolean
-  petrovOptOut: Boolean
-  optedOutOfSurveys: Boolean
-  postGlossariesPinned: Boolean
-  generateJargonForDrafts: Boolean
-  generateJargonForPublishedPosts: Boolean
-  acceptedTos: Boolean
-  hideNavigationSidebar: Boolean
-  currentFrontpageFilter: String
-  frontpageSelectedTab: String
-  frontpageFilterSettings: JSON
-  hideFrontpageFilterSettingsDesktop: Boolean
-  allPostsTimeframe: String
-  allPostsFilter: String
-  allPostsSorting: String
-  allPostsShowLowKarma: Boolean
-  allPostsIncludeEvents: Boolean
-  allPostsHideCommunity: Boolean
-  allPostsOpenSettings: Boolean
-  draftsListSorting: String
-  draftsListShowArchived: Boolean
-  draftsListShowShared: Boolean
-  lastNotificationsCheck: Date
-  moderationStyle: String
-  moderatorAssistance: Boolean
-  collapseModerationGuidelines: Boolean
-  bannedUserIds: [String]
-  bannedPersonalUserIds: [String]
-  bookmarkedPostsMetadata: [JSON]
-  hiddenPostsMetadata: [JSON]
-  legacyId: String
-  deleted: Boolean
-  permanentDeletionRequestedAt: Date
-  voteBanned: Boolean
-  nullifyVotes: Boolean
-  deleteContent: Boolean
-  banned: Date
-  auto_subscribe_to_my_posts: Boolean
-  auto_subscribe_to_my_comments: Boolean
-  autoSubscribeAsOrganizer: Boolean
-  notificationCommentsOnSubscribedPost: JSON
-  notificationShortformContent: JSON
-  notificationRepliesToMyComments: JSON
-  notificationRepliesToSubscribedComments: JSON
-  notificationSubscribedUserPost: JSON
-  notificationSubscribedUserComment: JSON
-  notificationPostsInGroups: JSON
-  notificationSubscribedTagPost: JSON
-  notificationSubscribedSequencePost: JSON
-  notificationPrivateMessage: JSON
-  notificationSharedWithMe: JSON
-  notificationAlignmentSubmissionApproved: JSON
-  notificationEventInRadius: JSON
-  notificationKarmaPowersGained: JSON
-  notificationRSVPs: JSON
-  notificationGroupAdministration: JSON
-  notificationCommentsOnDraft: JSON
-  notificationPostsNominatedReview: JSON
-  notificationSubforumUnread: JSON
-  notificationNewMention: JSON
-  notificationDialogueMessages: JSON
-  notificationPublishedDialogueMessages: JSON
-  notificationAddedAsCoauthor: JSON
-  notificationDebateCommentsOnSubscribedPost: JSON
-  notificationDebateReplies: JSON
-  notificationDialogueMatch: JSON
-  notificationNewDialogueChecks: JSON
-  notificationYourTurnMatchForm: JSON
-  hideDialogueFacilitation: Boolean
-  revealChecksToAdmins: Boolean
-  optedInToDialogueFacilitation: Boolean
-  showDialoguesList: Boolean
-  showMyDialogues: Boolean
-  showMatches: Boolean
-  showRecommendedPartners: Boolean
-  hideActiveDialogueUsers: Boolean
-  karmaChangeNotifierSettings: JSON
-  karmaChangeLastOpened: Date
-  karmaChangeBatchStart: Date
-  emailSubscribedToCurated: Boolean
-  subscribedToDigest: Boolean
-  unsubscribeFromAll: Boolean
-  hideSubscribePoke: Boolean
-  hideMeetupsPoke: Boolean
-  hideHomeRHS: Boolean
-  googleLocation: JSON
-  location: String
-  mapLocation: JSON
-  mapMarkerText: String
-  nearbyEventsNotifications: Boolean
-  nearbyEventsNotificationsLocation: JSON
-  nearbyEventsNotificationsRadius: Float
-  nearbyPeopleNotificationThreshold: Float
-  hideFrontpageMap: Boolean
-  hideTaggingProgressBar: Boolean
-  hideFrontpageBook2019Ad: Boolean
-  hideFrontpageBook2020Ad: Boolean
-  sunshineNotes: String
-  sunshineFlagged: Boolean
-  needsReview: Boolean
-  sunshineSnoozed: Boolean
-  snoozedUntilContentCount: Float
-  reviewedByUserId: String
-  reviewedAt: Date
-  fullName: String
-  shortformFeedId: String
-  viewUnreviewedComments: Boolean
-  partiallyReadSequences: [JSON]
-  beta: Boolean
-  reviewVotesQuadratic: Boolean
-  reviewVotesQuadratic2019: Boolean
-  reviewVotesQuadratic2020: Boolean
-  petrovPressedButtonDate: Date
-  petrovLaunchCodeDate: Date
-  defaultToCKEditor: Boolean
-  signUpReCaptchaRating: Float
-  noExpandUnreadCommentsReview: Boolean
-  abTestKey: String
-  abTestOverrides: JSON
-  walledGardenInvite: Boolean
-  walledGardenPortalOnboarded: Boolean
-  taggingDashboardCollapsed: Boolean
-  usernameUnset: Boolean
-  paymentEmail: String
-  paymentInfo: String
-  profileUpdatedAt: Date
-  profileImageId: String
-  jobTitle: String
-  organization: String
-  careerStage: [String]
-  website: String
-  fmCrosspostUserId: String
-  linkedinProfileURL: String
-  facebookProfileURL: String
-  blueskyProfileURL: String
-  twitterProfileURL: String
-  twitterProfileURLAdmin: String
-  githubProfileURL: String
-  profileTagIds: [String]
-  organizerOfGroupIds: [String]
-  programParticipation: [String]
-  postingDisabled: Boolean
-  allCommentingDisabled: Boolean
-  commentingOnOtherUsersDisabled: Boolean
-  conversationsDisabled: Boolean
-  acknowledgedNewUserGuidelines: Boolean
-  subforumPreferredLayout: String
-  hideJobAdUntil: Date
-  criticismTipsDismissed: Boolean
-  hideFromPeopleDirectory: Boolean
-  allowDatadogSessionReplay: Boolean
-  reviewForAlignmentForumUserId: String
-  afApplicationText: String
-  afSubmittedApplication: Boolean
-  hideSunshineSidebar: Boolean
-  inactiveSurveyEmailSentAt: Date
-  userSurveyEmailSentAt: Date
-  recommendationSettings: JSON
-}
-
-input UserSelectorInput {
-  AND: [UserSelectorInput]
-  OR: [UserSelectorInput]
-}
-
-input UserSelectorUniqueInput {
-  _id: String
-  documentId: String
-  slug: String
-}
-
-enum UserOrderByInput {
-  foobar
-}
-
-type Vote {
-  _id: String
-  schemaVersion: Float
-  createdAt: Date
-  legacyData: JSON
-  documentId: String
-  collectionName: String
-  userId: String
-  authorIds: [String]
-  authorId: String
-  voteType: String
-  extendedVoteType: JSON
-  power: Float
-  afPower: Float
-  cancelled: Boolean
-  isUnvote: Boolean
-  votedAt: Date
-  tagRel: TagRel
-  comment: Comment
-  post: Post
-  documentIsAf: Boolean
-  silenceNotification: Boolean
-}
-
-input DeleteVoteInput {
-  selector: VoteSelectorUniqueInput!
-}
-
-input SingleVoteInput {
-  selector: VoteSelectorUniqueInput
-  resolverArgs: JSON
-  enableCache: Boolean
-  allowNull: Boolean
-}
-
-input MultiVoteInput {
-  terms: JSON
-  resolverArgs: JSON
-  offset: Int
-  limit: Int
-  enableCache: Boolean
-  enableTotal: Boolean
-  createIfMissing: JSON
-  where: VoteSelectorInput
-  orderBy: VoteOrderByInput
-  skip: Int
-  after: String
-  before: String
-  first: Int
-  last: Int
-}
-
-type SingleVoteOutput {
-  result: Vote
-}
-
-type MultiVoteOutput {
-  results: [Vote]
-  totalCount: Int
-}
-
-type VoteOutput {
-  data: Vote
-}
-
-input CreateVoteInput {
-  data: CreateVoteDataInput!
-}
-
-input CreateVoteDataInput {
-  legacyData: JSON
-}
-
-input UpdateVoteInput {
-  selector: VoteSelectorUniqueInput!
-  data: UpdateVoteDataInput!
-}
-
-input UpsertVoteInput {
-  selector: VoteSelectorUniqueInput!
-  data: UpdateVoteDataInput!
-}
-
-input UpdateVoteDataInput {
-  legacyData: JSON
-}
-
-input VoteSelectorInput {
-  AND: [VoteSelectorInput]
-  OR: [VoteSelectorInput]
-}
-
-input VoteSelectorUniqueInput {
-  _id: String
-  documentId: String
-  slug: String
-}
-
-enum VoteOrderByInput {
-  foobar
-}
-
-type Query {
-  advisorRequest(input: SingleAdvisorRequestInput): SingleAdvisorRequestOutput
-  advisorRequests(input: MultiAdvisorRequestInput): MultiAdvisorRequestOutput
-  arbitalTagContentRel(input: SingleArbitalTagContentRelInput): SingleArbitalTagContentRelOutput
-  arbitalTagContentRels(input: MultiArbitalTagContentRelInput): MultiArbitalTagContentRelOutput
-  ban(input: SingleBanInput): SingleBanOutput
-  bans(input: MultiBanInput): MultiBanOutput
-  book(input: SingleBookInput): SingleBookOutput
-  books(input: MultiBookInput): MultiBookOutput
-  chapter(input: SingleChapterInput): SingleChapterOutput
-  chapters(input: MultiChapterInput): MultiChapterOutput
-  ckEditorUserSession(input: SingleCkEditorUserSessionInput): SingleCkEditorUserSessionOutput
-  ckEditorUserSessions(input: MultiCkEditorUserSessionInput): MultiCkEditorUserSessionOutput
-  clientId(input: SingleClientIdInput): SingleClientIdOutput
-  clientIds(input: MultiClientIdInput): MultiClientIdOutput
-  collection(input: SingleCollectionInput): SingleCollectionOutput
-  collections(input: MultiCollectionInput): MultiCollectionOutput
-  commentModeratorAction(input: SingleCommentModeratorActionInput): SingleCommentModeratorActionOutput
-  commentModeratorActions(input: MultiCommentModeratorActionInput): MultiCommentModeratorActionOutput
-  comment(input: SingleCommentInput): SingleCommentOutput
-  comments(input: MultiCommentInput): MultiCommentOutput
-  conversation(input: SingleConversationInput): SingleConversationOutput
-  conversations(input: MultiConversationInput): MultiConversationOutput
-  curationNotice(input: SingleCurationNoticeInput): SingleCurationNoticeOutput
-  curationNotices(input: MultiCurationNoticeInput): MultiCurationNoticeOutput
-  dialogueCheck(input: SingleDialogueCheckInput): SingleDialogueCheckOutput
-  dialogueChecks(input: MultiDialogueCheckInput): MultiDialogueCheckOutput
-  dialogueMatchPreference(input: SingleDialogueMatchPreferenceInput): SingleDialogueMatchPreferenceOutput
-  dialogueMatchPreferences(input: MultiDialogueMatchPreferenceInput): MultiDialogueMatchPreferenceOutput
-  digestPost(input: SingleDigestPostInput): SingleDigestPostOutput
-  digestPosts(input: MultiDigestPostInput): MultiDigestPostOutput
-  digest(input: SingleDigestInput): SingleDigestOutput
-  digests(input: MultiDigestInput): MultiDigestOutput
-  electionCandidate(input: SingleElectionCandidateInput): SingleElectionCandidateOutput
-  electionCandidates(input: MultiElectionCandidateInput): MultiElectionCandidateOutput
-  electionVote(input: SingleElectionVoteInput): SingleElectionVoteOutput
-  electionVotes(input: MultiElectionVoteInput): MultiElectionVoteOutput
-  elicitQuestionPrediction(input: SingleElicitQuestionPredictionInput): SingleElicitQuestionPredictionOutput
-  elicitQuestionPredictions(input: MultiElicitQuestionPredictionInput): MultiElicitQuestionPredictionOutput
-  elicitQuestion(input: SingleElicitQuestionInput): SingleElicitQuestionOutput
-  elicitQuestions(input: MultiElicitQuestionInput): MultiElicitQuestionOutput
-  featuredResource(input: SingleFeaturedResourceInput): SingleFeaturedResourceOutput
-  featuredResources(input: MultiFeaturedResourceInput): MultiFeaturedResourceOutput
-  forumEvent(input: SingleForumEventInput): SingleForumEventOutput
-  forumEvents(input: MultiForumEventInput): MultiForumEventOutput
-  gardenCode(input: SingleGardenCodeInput): SingleGardenCodeOutput
-  gardenCodes(input: MultiGardenCodeInput): MultiGardenCodeOutput
-  googleServiceAccountSession(input: SingleGoogleServiceAccountSessionInput): SingleGoogleServiceAccountSessionOutput
-  googleServiceAccountSessions(input: MultiGoogleServiceAccountSessionInput): MultiGoogleServiceAccountSessionOutput
-  jargonTerm(input: SingleJargonTermInput): SingleJargonTermOutput
-  jargonTerms(input: MultiJargonTermInput): MultiJargonTermOutput
-  lWEvent(input: SingleLWEventInput): SingleLWEventOutput
-  lWEvents(input: MultiLWEventInput): MultiLWEventOutput
-  llmConversation(input: SingleLlmConversationInput): SingleLlmConversationOutput
-  llmConversations(input: MultiLlmConversationInput): MultiLlmConversationOutput
-  localgroup(input: SingleLocalgroupInput): SingleLocalgroupOutput
-  localgroups(input: MultiLocalgroupInput): MultiLocalgroupOutput
-  message(input: SingleMessageInput): SingleMessageOutput
-  messages(input: MultiMessageInput): MultiMessageOutput
-  moderationTemplate(input: SingleModerationTemplateInput): SingleModerationTemplateOutput
-  moderationTemplates(input: MultiModerationTemplateInput): MultiModerationTemplateOutput
-  moderatorAction(input: SingleModeratorActionInput): SingleModeratorActionOutput
-  moderatorActions(input: MultiModeratorActionInput): MultiModeratorActionOutput
-  multiDocument(input: SingleMultiDocumentInput): SingleMultiDocumentOutput
-  multiDocuments(input: MultiMultiDocumentInput): MultiMultiDocumentOutput
-  notification(input: SingleNotificationInput): SingleNotificationOutput
-  notifications(input: MultiNotificationInput): MultiNotificationOutput
-  petrovDayAction(input: SinglePetrovDayActionInput): SinglePetrovDayActionOutput
-  petrovDayActions(input: MultiPetrovDayActionInput): MultiPetrovDayActionOutput
-  podcastEpisode(input: SinglePodcastEpisodeInput): SinglePodcastEpisodeOutput
-  podcastEpisodes(input: MultiPodcastEpisodeInput): MultiPodcastEpisodeOutput
-  podcast(input: SinglePodcastInput): SinglePodcastOutput
-  podcasts(input: MultiPodcastInput): MultiPodcastOutput
-  postEmbedding(input: SinglePostEmbeddingInput): SinglePostEmbeddingOutput
-  postEmbeddings(input: MultiPostEmbeddingInput): MultiPostEmbeddingOutput
-  postRelation(input: SinglePostRelationInput): SinglePostRelationOutput
-  postRelations(input: MultiPostRelationInput): MultiPostRelationOutput
-  postViewTime(input: SinglePostViewTimeInput): SinglePostViewTimeOutput
-  postViewTimes(input: MultiPostViewTimeInput): MultiPostViewTimeOutput
-  postViews(input: SinglePostViewsInput): SinglePostViewsOutput
-  postViewses(input: MultiPostViewsInput): MultiPostViewsOutput
-  post(input: SinglePostInput): SinglePostOutput
-  posts(input: MultiPostInput): MultiPostOutput
-  rSSFeed(input: SingleRSSFeedInput): SingleRSSFeedOutput
-  rSSFeeds(input: MultiRSSFeedInput): MultiRSSFeedOutput
-  report(input: SingleReportInput): SingleReportOutput
-  reports(input: MultiReportInput): MultiReportOutput
-  reviewVote(input: SingleReviewVoteInput): SingleReviewVoteOutput
-  reviewVotes(input: MultiReviewVoteInput): MultiReviewVoteOutput
-  reviewWinnerArt(input: SingleReviewWinnerArtInput): SingleReviewWinnerArtOutput
-  reviewWinnerArts(input: MultiReviewWinnerArtInput): MultiReviewWinnerArtOutput
-  reviewWinner(input: SingleReviewWinnerInput): SingleReviewWinnerOutput
-  reviewWinners(input: MultiReviewWinnerInput): MultiReviewWinnerOutput
-  revision(input: SingleRevisionInput): SingleRevisionOutput
-  revisions(input: MultiRevisionInput): MultiRevisionOutput
-  sequence(input: SingleSequenceInput): SingleSequenceOutput
-  sequences(input: MultiSequenceInput): MultiSequenceOutput
-  splashArtCoordinate(input: SingleSplashArtCoordinateInput): SingleSplashArtCoordinateOutput
-  splashArtCoordinates(input: MultiSplashArtCoordinateInput): MultiSplashArtCoordinateOutput
-  spotlight(input: SingleSpotlightInput): SingleSpotlightOutput
-  spotlights(input: MultiSpotlightInput): MultiSpotlightOutput
-  subscription(input: SingleSubscriptionInput): SingleSubscriptionOutput
-  subscriptions(input: MultiSubscriptionInput): MultiSubscriptionOutput
-  surveyQuestion(input: SingleSurveyQuestionInput): SingleSurveyQuestionOutput
-  surveyQuestions(input: MultiSurveyQuestionInput): MultiSurveyQuestionOutput
-  surveyResponse(input: SingleSurveyResponseInput): SingleSurveyResponseOutput
-  surveyResponses(input: MultiSurveyResponseInput): MultiSurveyResponseOutput
-  surveySchedule(input: SingleSurveyScheduleInput): SingleSurveyScheduleOutput
-  surveySchedules(input: MultiSurveyScheduleInput): MultiSurveyScheduleOutput
-  survey(input: SingleSurveyInput): SingleSurveyOutput
-  surveys(input: MultiSurveyInput): MultiSurveyOutput
-  tagFlag(input: SingleTagFlagInput): SingleTagFlagOutput
-  tagFlags(input: MultiTagFlagInput): MultiTagFlagOutput
-  tagRel(input: SingleTagRelInput): SingleTagRelOutput
-  tagRels(input: MultiTagRelInput): MultiTagRelOutput
-  tag(input: SingleTagInput): SingleTagOutput
-  tags(input: MultiTagInput): MultiTagOutput
-  typingIndicator(input: SingleTypingIndicatorInput): SingleTypingIndicatorOutput
-  typingIndicators(input: MultiTypingIndicatorInput): MultiTypingIndicatorOutput
-  userEAGDetail(input: SingleUserEAGDetailInput): SingleUserEAGDetailOutput
-  userEAGDetails(input: MultiUserEAGDetailInput): MultiUserEAGDetailOutput
-  userJobAd(input: SingleUserJobAdInput): SingleUserJobAdOutput
-  userJobAds(input: MultiUserJobAdInput): MultiUserJobAdOutput
-  userMostValuablePost(input: SingleUserMostValuablePostInput): SingleUserMostValuablePostOutput
-  userMostValuablePosts(input: MultiUserMostValuablePostInput): MultiUserMostValuablePostOutput
-  userRateLimit(input: SingleUserRateLimitInput): SingleUserRateLimitOutput
-  userRateLimits(input: MultiUserRateLimitInput): MultiUserRateLimitOutput
-  userTagRel(input: SingleUserTagRelInput): SingleUserTagRelOutput
-  userTagRels(input: MultiUserTagRelInput): MultiUserTagRelOutput
-  user(input: SingleUserInput): SingleUserOutput
-  users(input: MultiUserInput): MultiUserOutput
-  vote(input: SingleVoteInput): SingleVoteOutput
-  votes(input: MultiVoteInput): MultiVoteOutput
-}
-
-type Mutation {
-  createAdvisorRequest(data: CreateAdvisorRequestDataInput!): AdvisorRequestOutput
-  updateAdvisorRequest(selector: AdvisorRequestSelectorUniqueInput!, data: UpdateAdvisorRequestDataInput!): AdvisorRequestOutput
-  createArbitalTagContentRel(data: CreateArbitalTagContentRelDataInput!): ArbitalTagContentRelOutput
-  updateArbitalTagContentRel(selector: ArbitalTagContentRelSelectorUniqueInput!, data: UpdateArbitalTagContentRelDataInput!): ArbitalTagContentRelOutput
-  createBan(data: CreateBanDataInput!): BanOutput
-  updateBan(selector: BanSelectorUniqueInput!, data: UpdateBanDataInput!): BanOutput
-  createBook(data: CreateBookDataInput!): BookOutput
-  updateBook(selector: BookSelectorUniqueInput!, data: UpdateBookDataInput!): BookOutput
-  createChapter(data: CreateChapterDataInput!): ChapterOutput
-  updateChapter(selector: ChapterSelectorUniqueInput!, data: UpdateChapterDataInput!): ChapterOutput
-  createCollection(data: CreateCollectionDataInput!): CollectionOutput
-  updateCollection(selector: CollectionSelectorUniqueInput!, data: UpdateCollectionDataInput!): CollectionOutput
-  createCommentModeratorAction(data: CreateCommentModeratorActionDataInput!): CommentModeratorActionOutput
-  updateCommentModeratorAction(selector: CommentModeratorActionSelectorUniqueInput!, data: UpdateCommentModeratorActionDataInput!): CommentModeratorActionOutput
-  createComment(data: CreateCommentDataInput!): CommentOutput
-  updateComment(selector: CommentSelectorUniqueInput!, data: UpdateCommentDataInput!): CommentOutput
-  createConversation(data: CreateConversationDataInput!): ConversationOutput
-  updateConversation(selector: ConversationSelectorUniqueInput!, data: UpdateConversationDataInput!): ConversationOutput
-  createCurationNotice(data: CreateCurationNoticeDataInput!): CurationNoticeOutput
-  updateCurationNotice(selector: CurationNoticeSelectorUniqueInput!, data: UpdateCurationNoticeDataInput!): CurationNoticeOutput
-  createDialogueMatchPreference(data: CreateDialogueMatchPreferenceDataInput!): DialogueMatchPreferenceOutput
-  updateDialogueMatchPreference(selector: DialogueMatchPreferenceSelectorUniqueInput!, data: UpdateDialogueMatchPreferenceDataInput!): DialogueMatchPreferenceOutput
-  createDigestPost(data: CreateDigestPostDataInput!): DigestPostOutput
-  updateDigestPost(selector: DigestPostSelectorUniqueInput!, data: UpdateDigestPostDataInput!): DigestPostOutput
-  createDigest(data: CreateDigestDataInput!): DigestOutput
-  updateDigest(selector: DigestSelectorUniqueInput!, data: UpdateDigestDataInput!): DigestOutput
-  createElectionCandidate(data: CreateElectionCandidateDataInput!): ElectionCandidateOutput
-  updateElectionCandidate(selector: ElectionCandidateSelectorUniqueInput!, data: UpdateElectionCandidateDataInput!): ElectionCandidateOutput
-  createElectionVote(data: CreateElectionVoteDataInput!): ElectionVoteOutput
-  updateElectionVote(selector: ElectionVoteSelectorUniqueInput!, data: UpdateElectionVoteDataInput!): ElectionVoteOutput
-  createElicitQuestion(data: CreateElicitQuestionDataInput!): ElicitQuestionOutput
-  updateElicitQuestion(selector: ElicitQuestionSelectorUniqueInput!, data: UpdateElicitQuestionDataInput!): ElicitQuestionOutput
-  createForumEvent(data: CreateForumEventDataInput!): ForumEventOutput
-  updateForumEvent(selector: ForumEventSelectorUniqueInput!, data: UpdateForumEventDataInput!): ForumEventOutput
-  createGardenCode(data: CreateGardenCodeDataInput!): GardenCodeOutput
-  updateGardenCode(selector: GardenCodeSelectorUniqueInput!, data: UpdateGardenCodeDataInput!): GardenCodeOutput
-  createGoogleServiceAccountSession(data: CreateGoogleServiceAccountSessionDataInput!): GoogleServiceAccountSessionOutput
-  updateGoogleServiceAccountSession(selector: GoogleServiceAccountSessionSelectorUniqueInput!, data: UpdateGoogleServiceAccountSessionDataInput!): GoogleServiceAccountSessionOutput
-  createJargonTerm(data: CreateJargonTermDataInput!): JargonTermOutput
-  updateJargonTerm(selector: JargonTermSelectorUniqueInput!, data: UpdateJargonTermDataInput!): JargonTermOutput
-  createLWEvent(data: CreateLWEventDataInput!): LWEventOutput
-  updateLWEvent(selector: LWEventSelectorUniqueInput!, data: UpdateLWEventDataInput!): LWEventOutput
-  createLlmConversation(data: CreateLlmConversationDataInput!): LlmConversationOutput
-  updateLlmConversation(selector: LlmConversationSelectorUniqueInput!, data: UpdateLlmConversationDataInput!): LlmConversationOutput
-  createLocalgroup(data: CreateLocalgroupDataInput!): LocalgroupOutput
-  updateLocalgroup(selector: LocalgroupSelectorUniqueInput!, data: UpdateLocalgroupDataInput!): LocalgroupOutput
-  createMessage(data: CreateMessageDataInput!): MessageOutput
-  updateMessage(selector: MessageSelectorUniqueInput!, data: UpdateMessageDataInput!): MessageOutput
-  createModerationTemplate(data: CreateModerationTemplateDataInput!): ModerationTemplateOutput
-  updateModerationTemplate(selector: ModerationTemplateSelectorUniqueInput!, data: UpdateModerationTemplateDataInput!): ModerationTemplateOutput
-  createModeratorAction(data: CreateModeratorActionDataInput!): ModeratorActionOutput
-  updateModeratorAction(selector: ModeratorActionSelectorUniqueInput!, data: UpdateModeratorActionDataInput!): ModeratorActionOutput
-  createMultiDocument(data: CreateMultiDocumentDataInput!): MultiDocumentOutput
-  updateMultiDocument(selector: MultiDocumentSelectorUniqueInput!, data: UpdateMultiDocumentDataInput!): MultiDocumentOutput
-  createNotification(data: CreateNotificationDataInput!): NotificationOutput
-  updateNotification(selector: NotificationSelectorUniqueInput!, data: UpdateNotificationDataInput!): NotificationOutput
-  createPetrovDayAction(data: CreatePetrovDayActionDataInput!): PetrovDayActionOutput
-  updatePetrovDayAction(selector: PetrovDayActionSelectorUniqueInput!, data: UpdatePetrovDayActionDataInput!): PetrovDayActionOutput
-  createPodcastEpisode(data: CreatePodcastEpisodeDataInput!): PodcastEpisodeOutput
-  updatePodcastEpisode(selector: PodcastEpisodeSelectorUniqueInput!, data: UpdatePodcastEpisodeDataInput!): PodcastEpisodeOutput
-  createPostEmbedding(data: CreatePostEmbeddingDataInput!): PostEmbeddingOutput
-  updatePostEmbedding(selector: PostEmbeddingSelectorUniqueInput!, data: UpdatePostEmbeddingDataInput!): PostEmbeddingOutput
-  createPostViewTime(data: CreatePostViewTimeDataInput!): PostViewTimeOutput
-  updatePostViewTime(selector: PostViewTimeSelectorUniqueInput!, data: UpdatePostViewTimeDataInput!): PostViewTimeOutput
-  createPostViews(data: CreatePostViewsDataInput!): PostViewsOutput
-  updatePostViews(selector: PostViewsSelectorUniqueInput!, data: UpdatePostViewsDataInput!): PostViewsOutput
-  createPost(data: CreatePostDataInput!): PostOutput
-  updatePost(selector: PostSelectorUniqueInput!, data: UpdatePostDataInput!): PostOutput
-  createRSSFeed(data: CreateRSSFeedDataInput!): RSSFeedOutput
-  updateRSSFeed(selector: RSSFeedSelectorUniqueInput!, data: UpdateRSSFeedDataInput!): RSSFeedOutput
-  createReport(data: CreateReportDataInput!): ReportOutput
-  updateReport(selector: ReportSelectorUniqueInput!, data: UpdateReportDataInput!): ReportOutput
-  createReviewWinnerArt(data: CreateReviewWinnerArtDataInput!): ReviewWinnerArtOutput
-  updateReviewWinnerArt(selector: ReviewWinnerArtSelectorUniqueInput!, data: UpdateReviewWinnerArtDataInput!): ReviewWinnerArtOutput
-  createReviewWinner(data: CreateReviewWinnerDataInput!): ReviewWinnerOutput
-  updateReviewWinner(selector: ReviewWinnerSelectorUniqueInput!, data: UpdateReviewWinnerDataInput!): ReviewWinnerOutput
-  updateRevision(selector: RevisionSelectorUniqueInput!, data: UpdateRevisionDataInput!): RevisionOutput
-  createSequence(data: CreateSequenceDataInput!): SequenceOutput
-  updateSequence(selector: SequenceSelectorUniqueInput!, data: UpdateSequenceDataInput!): SequenceOutput
-  createSplashArtCoordinate(data: CreateSplashArtCoordinateDataInput!): SplashArtCoordinateOutput
-  updateSplashArtCoordinate(selector: SplashArtCoordinateSelectorUniqueInput!, data: UpdateSplashArtCoordinateDataInput!): SplashArtCoordinateOutput
-  createSpotlight(data: CreateSpotlightDataInput!): SpotlightOutput
-  updateSpotlight(selector: SpotlightSelectorUniqueInput!, data: UpdateSpotlightDataInput!): SpotlightOutput
-  createSubscription(data: CreateSubscriptionDataInput!): SubscriptionOutput
-  createSurveyQuestion(data: CreateSurveyQuestionDataInput!): SurveyQuestionOutput
-  updateSurveyQuestion(selector: SurveyQuestionSelectorUniqueInput!, data: UpdateSurveyQuestionDataInput!): SurveyQuestionOutput
-  createSurveyResponse(data: CreateSurveyResponseDataInput!): SurveyResponseOutput
-  updateSurveyResponse(selector: SurveyResponseSelectorUniqueInput!, data: UpdateSurveyResponseDataInput!): SurveyResponseOutput
-  createSurveySchedule(data: CreateSurveyScheduleDataInput!): SurveyScheduleOutput
-  updateSurveySchedule(selector: SurveyScheduleSelectorUniqueInput!, data: UpdateSurveyScheduleDataInput!): SurveyScheduleOutput
-  createSurvey(data: CreateSurveyDataInput!): SurveyOutput
-  updateSurvey(selector: SurveySelectorUniqueInput!, data: UpdateSurveyDataInput!): SurveyOutput
-  createTagFlag(data: CreateTagFlagDataInput!): TagFlagOutput
-  updateTagFlag(selector: TagFlagSelectorUniqueInput!, data: UpdateTagFlagDataInput!): TagFlagOutput
-  createTagRel(data: CreateTagRelDataInput!): TagRelOutput
-  updateTagRel(selector: TagRelSelectorUniqueInput!, data: UpdateTagRelDataInput!): TagRelOutput
-  createTag(data: CreateTagDataInput!): TagOutput
-  updateTag(selector: TagSelectorUniqueInput!, data: UpdateTagDataInput!): TagOutput
-  createUltraFeedEvent(data: CreateUltraFeedEventDataInput!): UltraFeedEventOutput
-  createUserEAGDetail(data: CreateUserEAGDetailDataInput!): UserEAGDetailOutput
-  updateUserEAGDetail(selector: UserEAGDetailSelectorUniqueInput!, data: UpdateUserEAGDetailDataInput!): UserEAGDetailOutput
-  createUserJobAd(data: CreateUserJobAdDataInput!): UserJobAdOutput
-  updateUserJobAd(selector: UserJobAdSelectorUniqueInput!, data: UpdateUserJobAdDataInput!): UserJobAdOutput
-  createUserMostValuablePost(data: CreateUserMostValuablePostDataInput!): UserMostValuablePostOutput
-  updateUserMostValuablePost(selector: UserMostValuablePostSelectorUniqueInput!, data: UpdateUserMostValuablePostDataInput!): UserMostValuablePostOutput
-  createUserRateLimit(data: CreateUserRateLimitDataInput!): UserRateLimitOutput
-  updateUserRateLimit(selector: UserRateLimitSelectorUniqueInput!, data: UpdateUserRateLimitDataInput!): UserRateLimitOutput
-  createUserTagRel(data: CreateUserTagRelDataInput!): UserTagRelOutput
-  updateUserTagRel(selector: UserTagRelSelectorUniqueInput!, data: UpdateUserTagRelDataInput!): UserTagRelOutput
-  createUser(data: CreateUserDataInput!): UserOutput
-  updateUser(selector: UserSelectorUniqueInput!, data: UpdateUserDataInput!): UserOutput
-}
-
-type EmailPreview {
-  to: String
-  subject: String
-  html: String
-  text: String
-}
-
-extend type Query {
-  EmailPreview(notificationIds: [String], postId: String): [EmailPreview]
-}
-
-type ArbitalLinkedPage {
-  _id: String!
-  name: String!
-  slug: String!
-}
-
-type ArbitalLinkedPages {
-  faster: [ArbitalLinkedPage]
-  slower: [ArbitalLinkedPage]
-  moreTechnical: [ArbitalLinkedPage]
-  lessTechnical: [ArbitalLinkedPage]
-  requirements: [ArbitalLinkedPage]
-  teaches: [ArbitalLinkedPage]
-  parents: [ArbitalLinkedPage]
-  children: [ArbitalLinkedPage]
-}
-
-type SocialPreviewType {
-  _id: String
-  imageId: String
-  imageUrl: String
-  text: String
-}
-
-scalar ContentTypeData
-
-type ContentType {
-  type: String
-  data: ContentTypeData
-}
-
-type TagContributor {
-  user: User
-  contributionScore: Int!
-  currentAttributionCharCount: Int
-  numCommits: Int!
-  voteCount: Int!
-}
-
-type TagContributorsList {
-  contributors: [TagContributor!]
-  totalCount: Int!
-}
-
-type UserLikingTag {
-  _id: String!
-  displayName: String!
-}
-
-type LatLng {
-  lat: Float!
-  lng: Float!
-}
-
-type RecommendResumeSequence {
-  sequence: Sequence
-  collection: Collection
-  nextPost: Post!
-  numRead: Int
-  numTotal: Int
-  lastReadTime: Date
-}
-
-extend type Query {
-  ContinueReading: [RecommendResumeSequence!]
-  Recommendations(count: Int, algorithm: JSON): [Post!]
-}
-
-extend type Mutation {
-  dismissRecommendation(postId: String): Boolean
-}
-
-type CommentCountTag {
-  name: String!
-  comment_count: Int!
-}
-
-type TopCommentedTagUser {
-  _id: ID!
-  username: String!
-  displayName: String!
-  total_power: Float!
-  tag_comment_counts: [CommentCountTag!]!
-}
-
-type UpvotedUser {
-  _id: ID!
-  username: String!
-  displayName: String!
-  total_power: Float!
-  power_values: String!
-  vote_counts: Int!
-  total_agreement: Float!
-  agreement_values: String!
-  recently_active_matchmaking: Boolean!
-}
-
-type UserDialogueUsefulData {
-  dialogueUsers: [User]
-  topUsers: [UpvotedUser]
-  activeDialogueMatchSeekers: [User]
-}
-
-type NewUserCompletedProfile {
-  username: String
-  slug: String
-  displayName: String
-  subscribedToDigest: Boolean
-  usernameUnset: Boolean
-}
-
-type UserCoreTagReads {
-  tagId: String
-  userReadCount: Int
-}
-
-extend type Mutation {
-  NewUserCompleteProfile(username: String!, subscribeToDigest: Boolean!, email: String, acceptedTos: Boolean): NewUserCompletedProfile
-  UserExpandFrontpageSection(section: String!, expanded: Boolean!): Boolean
-  UserUpdateSubforumMembership(tagId: String!, member: Boolean!): User
-}
-
-extend type Query {
-  UserReadsPerCoreTag(userId: String!): [UserCoreTagReads]
-  GetRandomUser(userIsAuthor: String!): User
-  IsDisplayNameTaken(displayName: String!): Boolean!
-}
-
-type SuggestedFeedSubscriptionUsersResult {
-  results: [User!]!
-}
-
-extend type Query {
-  SuggestedFeedSubscriptionUsers(limit: Int): SuggestedFeedSubscriptionUsersResult
-}
-
-type VoteResultPost {
-  document: Post!
-  showVotingPatternWarning: Boolean!
-}
-
-extend type Mutation {
-  setVotePost(documentId: String, voteType: String, extendedVote: JSON): Post
-  performVotePost(documentId: String, voteType: String, extendedVote: JSON): VoteResultPost
-}
-
-type VoteResultComment {
-  document: Comment!
-  showVotingPatternWarning: Boolean!
-}
-
-extend type Mutation {
-  setVoteComment(documentId: String, voteType: String, extendedVote: JSON): Comment
-  performVoteComment(documentId: String, voteType: String, extendedVote: JSON): VoteResultComment
-}
-
-type VoteResultTagRel {
-  document: TagRel!
-  showVotingPatternWarning: Boolean!
-}
-
-extend type Mutation {
-  setVoteTagRel(documentId: String, voteType: String, extendedVote: JSON): TagRel
-  performVoteTagRel(documentId: String, voteType: String, extendedVote: JSON): VoteResultTagRel
-}
-
-type VoteResultRevision {
-  document: Revision!
-  showVotingPatternWarning: Boolean!
-}
-
-extend type Mutation {
-  setVoteRevision(documentId: String, voteType: String, extendedVote: JSON): Revision
-  performVoteRevision(documentId: String, voteType: String, extendedVote: JSON): VoteResultRevision
-}
-
-type VoteResultElectionCandidate {
-  document: ElectionCandidate!
-  showVotingPatternWarning: Boolean!
-}
-
-extend type Mutation {
-  setVoteElectionCandidate(documentId: String, voteType: String, extendedVote: JSON): ElectionCandidate
-  performVoteElectionCandidate(documentId: String, voteType: String, extendedVote: JSON): VoteResultElectionCandidate
-}
-
-type VoteResultTag {
-  document: Tag!
-  showVotingPatternWarning: Boolean!
-}
-
-extend type Mutation {
-  setVoteTag(documentId: String, voteType: String, extendedVote: JSON): Tag
-  performVoteTag(documentId: String, voteType: String, extendedVote: JSON): VoteResultTag
-}
-
-type VoteResultMultiDocument {
-  document: MultiDocument!
-  showVotingPatternWarning: Boolean!
-}
-
-extend type Mutation {
-  setVoteMultiDocument(documentId: String, voteType: String, extendedVote: JSON): MultiDocument
-  performVoteMultiDocument(documentId: String, voteType: String, extendedVote: JSON): VoteResultMultiDocument
-}
-
-extend type Mutation {
-  moderateComment(commentId: String, deleted: Boolean, deletedPublic: Boolean, deletedReason: String): Comment
-}
-
-type CommentsWithReactsResult {
-  results: [Comment!]!
-}
-
-extend type Query {
-  CommentsWithReacts(limit: Int): CommentsWithReactsResult
-}
-
-type PopularCommentsResult {
-  results: [Comment!]!
-}
-
-extend type Query {
-  PopularComments(limit: Int): PopularCommentsResult
-}
-
-type PostKarmaChange {
-  _id: String
-  scoreChange: Int
-  postId: String
-  title: String
-  slug: String
-  addedReacts: [ReactionChange!]
-  eaAddedReacts: JSON
-}
-
-type CommentKarmaChange {
-  _id: String
-  scoreChange: Int
-  commentId: String
-  description: String
-  postId: String
-  postTitle: String
-  postSlug: String
-  tagSlug: String
-  tagName: String
-  tagCommentType: String
-  addedReacts: [ReactionChange!]
-  eaAddedReacts: JSON
-}
-
-type RevisionsKarmaChange {
-  _id: String
-  scoreChange: Int
-  tagId: String
-  tagSlug: String
-  tagName: String
-  addedReacts: [ReactionChange!]
-  eaAddedReacts: JSON
-}
-
-type ReactionChange {
-  reactionType: String!
-  userId: String
-}
-
-type KarmaChangesSimple {
-  posts: [PostKarmaChange]
-  comments: [CommentKarmaChange]
-  tagRevisions: [RevisionsKarmaChange]
-}
-
-type KarmaChanges {
-  totalChange: Int
-  startDate: Date
-  endDate: Date
-  nextBatchDate: Date
-  updateFrequency: String
-  posts: [PostKarmaChange]
-  comments: [CommentKarmaChange]
-  tagRevisions: [RevisionsKarmaChange]
-  todaysKarmaChanges: KarmaChangesSimple
-  thisWeeksKarmaChanges: KarmaChangesSimple
-}
-
-type UniqueClientViewsSeries {
-  uniqueClientViews: Int
-  date: Date
-}
-
-type PostAnalyticsResult {
-  allViews: Int
-  uniqueClientViews: Int
-  uniqueClientViews10Sec: Int
-  medianReadingTime: Int
-  uniqueClientViews5Min: Int
-  uniqueClientViewsSeries: [UniqueClientViewsSeries]
-}
-
-type PostAnalytics2Result {
-  _id: String
-  title: String
-  slug: String
-  postedAt: Date
-  views: Int
-  uniqueViews: Int
-  reads: Int
-  meanReadingTime: Float
-  karma: Int
-  comments: Int
-}
-
-type MultiPostAnalyticsResult {
-  posts: [PostAnalytics2Result]
-  totalCount: Int!
-}
-
-type AnalyticsSeriesValue {
-  date: Date
-  views: Int
-  reads: Int
-  karma: Int
-  comments: Int
-}
-
-extend type Query {
-  PostAnalytics(postId: String!): PostAnalyticsResult!
-  MultiPostAnalytics(userId: String, postIds: [String], sortBy: String, desc: Boolean, limit: Int): MultiPostAnalyticsResult!
-  AnalyticsSeries(userId: String, postIds: [String], startDate: Date, endDate: Date): [AnalyticsSeriesValue]
-}
-
-type ArbitalPageData {
-  html: String
-  title: String
-}
-
-extend type Query {
-  ArbitalPageData(pageAlias: String): ArbitalPageData
-}
-
-type ElicitUser {
-  isQuestionCreator: Boolean
-  displayName: String
-  _id: String
-  sourceUserId: String
-  lwUser: User
-}
-
-type ElicitPrediction {
-  _id: String
-  predictionId: String
-  prediction: Float
-  createdAt: Date
-  notes: String
-  creator: ElicitUser
-  sourceUrl: String
-  sourceId: String
-  binaryQuestionId: String
-}
-
-type ElicitBlockData {
-  _id: String
-  title: String
-  notes: String
-  resolvesBy: Date
-  resolution: Boolean
-  predictions: [ElicitPrediction]
-}
-
-extend type Query {
-  ElicitBlockData(questionId: String): ElicitBlockData
-}
-
-extend type Mutation {
-  MakeElicitPrediction(questionId: String, prediction: Int): ElicitBlockData
-}
-
-type NotificationCounts {
-  checkedAt: Date!
-  unreadNotifications: Int!
-  unreadPrivateMessages: Int!
-  faviconBadgeNumber: Int!
-}
-
-extend type Query {
-  unreadNotificationCounts: NotificationCounts!
-}
-
-extend type Mutation {
-  MarkAllNotificationsAsRead: Boolean
-  sendNewDialogueMessageNotification(postId: String!, dialogueHtml: String!): Boolean!
-}
-
-type NotificationDisplaysResult {
-  results: [JSON!]!
-}
-
-extend type Query {
-  NotificationDisplays(type: String, limit: Int): NotificationDisplaysResult
-}
-
-extend type Query {
-  Lightcone2024FundraiserStripeAmounts: [Int!]
-}
-
-type PetrovDay2024CheckNumberOfIncomingData {
-  count: Int
-}
-
-extend type Query {
-  PetrovDay2024CheckNumberOfIncoming: PetrovDay2024CheckNumberOfIncomingData
-  petrov2024checkIfNuked: Boolean
-}
-
-type PetrovDayCheckIfIncomingData {
-  launched: Boolean
-  createdAt: Date
-}
-
-type PetrovDayLaunchMissileData {
-  launchCode: String
-  createdAt: Date
-}
-
-extend type Query {
-  PetrovDayCheckIfIncoming: PetrovDayCheckIfIncomingData
-}
-
-extend type Mutation {
-  PetrovDayLaunchMissile(launchCode: String): PetrovDayLaunchMissileData
-}
-
-type GivingSeasonHeart {
-  userId: String!
-  displayName: String!
-  x: Float!
-  y: Float!
-  theta: Float!
-}
-
-extend type Mutation {
-  submitReviewVote(postId: String, qualitativeScore: Int, quadraticChange: Int, newQuadraticScore: Int, comment: String, year: String, dummy: Boolean, reactions: [String]): Post
-  AddGivingSeasonHeart(electionName: String!, x: Float!, y: Float!, theta: Float!): [GivingSeasonHeart!]!
-  RemoveGivingSeasonHeart(electionName: String!): [GivingSeasonHeart!]!
-}
-
-extend type Query {
-  GivingSeasonHearts(electionName: String!): [GivingSeasonHeart!]!
-}
-
-extend type Query {
-  UsersReadPostsOfTargetUser(userId: String!, targetUserId: String!, limit: Int): [Post!]
-  UserReadHistory(limit: Int, filter: PostReviewFilter, sort: PostReviewSort): UserReadHistoryResult
-  PostsUserCommentedOn(limit: Int, filter: PostReviewFilter, sort: PostReviewSort): UserReadHistoryResult
-  PostIsCriticism(args: JSON): Boolean
-  DigestPlannerData(digestId: String, startDate: Date, endDate: Date): [DigestPlannerPost]
-  DigestPosts(num: Int): [Post]
-  CanAccessGoogleDoc(fileUrl: String!): Boolean
-}
-
-extend type Mutation {
-  ImportGoogleDoc(fileUrl: String!, postId: String): Post
-}
-
-type UserReadHistoryResult {
-  posts: [Post!]
-}
-
-type PostsUserCommentedOnResult {
-  posts: [Post!]
-}
-
-input PostReviewFilter {
-  startDate: Date
-  endDate: Date
-  minKarma: Int
-  showEvents: Boolean
-}
-
-input PostReviewSort {
-  karma: Boolean
-}
-
-type DigestPlannerPost {
-  post: Post
-  digestPost: DigestPost
-  rating: Int
-}
-
-type RecombeeRecommendedPost {
-  post: Post!
-  scenario: String
-  recommId: String
-  generatedAt: Date
-  curated: Boolean
-  stickied: Boolean
-}
-
-type VertexRecommendedPost {
-  post: Post!
-  attributionId: String
-}
-
-type PostWithApprovedJargon {
-  post: Post!
-  jargonTerms: [JargonTerm!]
-}
-
-type DigestHighlightsResult {
-  results: [Post!]!
-}
-
-extend type Query {
-  DigestHighlights(limit: Int): DigestHighlightsResult
-}
-
-type DigestPostsThisWeekResult {
-  results: [Post!]!
-}
-
-extend type Query {
-  DigestPostsThisWeek(limit: Int): DigestPostsThisWeekResult
-}
-
-type CuratedAndPopularThisWeekResult {
-  results: [Post!]!
-}
-
-extend type Query {
-  CuratedAndPopularThisWeek(limit: Int): CuratedAndPopularThisWeekResult
-}
-
-type RecentlyActiveDialoguesResult {
-  results: [Post!]!
-}
-
-extend type Query {
-  RecentlyActiveDialogues(limit: Int): RecentlyActiveDialoguesResult
-}
-
-type MyDialoguesResult {
-  results: [Post!]!
-}
-
-extend type Query {
-  MyDialogues(limit: Int): MyDialoguesResult
-}
-
-type GoogleVertexPostsResult {
-  results: [VertexRecommendedPost!]!
-}
-
-extend type Query {
-  GoogleVertexPosts(settings: JSON, limit: Int): GoogleVertexPostsResult
-}
-
-type CrossedKarmaThresholdResult {
-  results: [Post!]!
-}
-
-extend type Query {
-  CrossedKarmaThreshold(limit: Int): CrossedKarmaThresholdResult
-}
-
-type RecombeeLatestPostsResult {
-  results: [RecombeeRecommendedPost!]!
-}
-
-extend type Query {
-  RecombeeLatestPosts(settings: JSON, limit: Int): RecombeeLatestPostsResult
-}
-
-type RecombeeHybridPostsResult {
-  results: [RecombeeRecommendedPost!]!
-}
-
-extend type Query {
-  RecombeeHybridPosts(settings: JSON, limit: Int): RecombeeHybridPostsResult
-}
-
-type PostsWithActiveDiscussionResult {
-  results: [Post!]!
-}
-
-extend type Query {
-  PostsWithActiveDiscussion(limit: Int): PostsWithActiveDiscussionResult
-}
-
-type PostsBySubscribedAuthorsResult {
-  results: [Post!]!
-}
-
-extend type Query {
-  PostsBySubscribedAuthors(limit: Int): PostsBySubscribedAuthorsResult
-}
-
-type PostsWithApprovedJargonResult {
-  results: [PostWithApprovedJargon!]!
-}
-
-extend type Query {
-  PostsWithApprovedJargon(limit: Int): PostsWithApprovedJargonResult
-}
-
-extend type Mutation {
-  revokeGoogleServiceAccountTokens: Boolean!
-}
-
-extend type Mutation {
-  alignmentComment(commentId: String, af: Boolean): Comment
-  alignmentPost(postId: String, af: Boolean): Post
-}
-
-type AllTagsActivityFeedQueryResults {
-  cutoff: Date
-  endOffset: Int!
-  results: [AllTagsActivityFeedEntryType!]
-}
-
-type AllTagsActivityFeedEntryType {
-  type: String!
-  tagCreated: Tag
-  tagRevision: Revision
-  tagDiscussionComment: Comment
-}
-
-extend type Query {
-  AllTagsActivityFeed(limit: Int, cutoff: Date, offset: Int): AllTagsActivityFeedQueryResults!
-}
-
-type RecentDiscussionFeedQueryResults {
-  cutoff: Date
-  endOffset: Int!
-  results: [RecentDiscussionFeedEntryType!]
-  sessionId: String
-}
-
-type RecentDiscussionFeedEntryType {
-  type: String!
-  postCommented: Post
-  shortformCommented: Post
-  tagDiscussed: Tag
-  tagRevised: Revision
-}
-
-extend type Query {
-  RecentDiscussionFeed(limit: Int, cutoff: Date, offset: Int, af: Boolean): RecentDiscussionFeedQueryResults!
-}
-
-type SubscribedPostAndComments {
-  _id: String!
-  post: Post!
-  comments: [Comment!]
-  expandCommentIds: [String!]
-  postIsFromSubscribedUser: Boolean!
-}
-
-type SubscribedFeedQueryResults {
-  cutoff: Date
-  endOffset: Int!
-  results: [SubscribedFeedEntryType!]
-}
-
-type SubscribedFeedEntryType {
-  type: String!
-  postCommented: SubscribedPostAndComments
-}
-
-extend type Query {
-  SubscribedFeed(limit: Int, cutoff: Date, offset: Int, af: Boolean): SubscribedFeedQueryResults!
-}
-
-type TagHistoryFeedQueryResults {
-  cutoff: Date
-  endOffset: Int!
-  results: [TagHistoryFeedEntryType!]
-}
-
-type TagHistoryFeedEntryType {
-  type: String!
-  tagCreated: Tag
-  tagApplied: TagRel
-  tagRevision: Revision
-  tagDiscussionComment: Comment
-  lensRevision: Revision
-  summaryRevision: Revision
-  wikiMetadataChanged: FieldChange
-  lensOrSummaryMetadataChanged: FieldChange
-}
-
-extend type Query {
-  TagHistoryFeed(limit: Int, cutoff: Date, offset: Int, tagId: String!, options: JSON): TagHistoryFeedQueryResults!
-}
-
-type SubforumMagicFeedQueryResults {
-  cutoff: Date
-  endOffset: Int!
-  results: [SubforumMagicFeedEntryType!]
-}
-
-type SubforumMagicFeedEntryType {
-  type: String!
-  tagSubforumPosts: Post
-  tagSubforumComments: Comment
-  tagSubforumStickyComments: Comment
-}
-
-extend type Query {
-  SubforumMagicFeed(limit: Int, cutoff: Float, offset: Int, tagId: String!, af: Boolean): SubforumMagicFeedQueryResults!
-}
-
-type SubforumTopFeedQueryResults {
-  cutoff: Date
-  endOffset: Int!
-  results: [SubforumTopFeedEntryType!]
-}
-
-type SubforumTopFeedEntryType {
-  type: String!
-  tagSubforumPosts: Post
-  tagSubforumComments: Comment
-  tagSubforumStickyComments: Comment
-}
-
-extend type Query {
-  SubforumTopFeed(limit: Int, cutoff: Int, offset: Int, tagId: String!, af: Boolean): SubforumTopFeedQueryResults!
-}
-
-type SubforumRecentCommentsFeedQueryResults {
-  cutoff: Date
-  endOffset: Int!
-  results: [SubforumRecentCommentsFeedEntryType!]
-}
-
-type SubforumRecentCommentsFeedEntryType {
-  type: String!
-  tagSubforumPosts: Post
-  tagSubforumComments: Comment
-  tagSubforumStickyComments: Comment
-}
-
-extend type Query {
-  SubforumRecentCommentsFeed(limit: Int, cutoff: Date, offset: Int, tagId: String!, af: Boolean): SubforumRecentCommentsFeedQueryResults!
-}
-
-type SubforumNewFeedQueryResults {
-  cutoff: Date
-  endOffset: Int!
-  results: [SubforumNewFeedEntryType!]
-}
-
-type SubforumNewFeedEntryType {
-  type: String!
-  tagSubforumPosts: Post
-  tagSubforumComments: Comment
-  tagSubforumStickyComments: Comment
-}
-
-extend type Query {
-  SubforumNewFeed(limit: Int, cutoff: Date, offset: Int, tagId: String!, af: Boolean): SubforumNewFeedQueryResults!
-}
-
-type SubforumOldFeedQueryResults {
-  cutoff: Date
-  endOffset: Int!
-  results: [SubforumOldFeedEntryType!]
-}
-
-type SubforumOldFeedEntryType {
-  type: String!
-  tagSubforumPosts: Post
-  tagSubforumComments: Comment
-  tagSubforumStickyComments: Comment
-}
-
-extend type Query {
-  SubforumOldFeed(limit: Int, cutoff: Date, offset: Int, tagId: String!, af: Boolean): SubforumOldFeedQueryResults!
-}
-
-extend type Mutation {
-  markConversationRead(conversationId: String!): Boolean!
-  sendEventTriggeredDM(eventType: String!): Boolean!
-}
-
-input SurveyQuestionInfo {
-  _id: String
-  question: String!
-  format: String!
-}
-
-extend type Query {
-  CurrentFrontpageSurvey: SurveySchedule
-}
-
-extend type Mutation {
-  editSurvey(surveyId: String!, name: String!, questions: [SurveyQuestionInfo!]!): Survey
-}
-
-type DocumentDeletion {
-  userId: String
-  documentId: String!
-  netChange: String!
-  type: String
-  docFields: MultiDocument
-  createdAt: Date!
-}
-
-type TagUpdates {
-  tag: Tag!
-  revisionIds: [String!]
-  commentCount: Int
-  commentIds: [String!]
-  lastRevisedAt: Date
-  lastCommentedAt: Date
-  added: Int
-  removed: Int
-  users: [User!]
-  documentDeletions: [DocumentDeletion!]
-}
-
-type TagPreviewWithSummaries {
-  tag: Tag!
-  lens: MultiDocument
-  summaries: [MultiDocument!]!
-}
-
-type TagWithTotalCount {
-  tags: [Tag!]!
-  totalCount: Int!
-}
-
-extend type Mutation {
-  mergeTags(sourceTagId: String!, targetTagId: String!, transferSubtags: Boolean!, redirectSource: Boolean!): Boolean
-  promoteLensToMain(lensId: String!): Boolean
-}
-
-extend type Query {
-  TagUpdatesInTimeBlock(before: Date!, after: Date!): [TagUpdates!]
-  TagUpdatesByUser(userId: String!, limit: Int!, skip: Int!): [TagUpdates!]
-  RandomTag: Tag!
-  ActiveTagCount: Int!
-  TagPreview(slug: String!, hash: String): TagPreviewWithSummaries
-  TagsByCoreTagId(coreTagId: String, limit: Int, searchTagIds: [String]): TagWithTotalCount!
-}
-
-type MostReadTopic {
-  slug: String
-  name: String
-  shortName: String
-  count: Int
-}
-
-type TagReadLikelihoodRatio {
-  tagId: String
-  tagName: String
-  tagShortName: String
-  userReadCount: Int
-  readLikelihoodRatio: Float
-}
-
-type MostReadAuthor {
-  _id: String
-  slug: String
-  displayName: String
-  profileImageId: String
-  count: Int
-  engagementPercentile: Float
-}
-
-type TopCommentContents {
-  html: String
-}
-
-type TopComment {
-  _id: String
-  postedAt: Date
-  postId: String
-  postTitle: String
-  postSlug: String
-  baseScore: Int
-  extendedScore: JSON
-  contents: TopCommentContents
-}
-
-type MostReceivedReact {
-  name: String
-  count: Int
-}
-
-type CombinedKarmaVals {
-  date: Date!
-  postKarma: Int!
-  commentKarma: Int!
-}
-
-type WrappedDataByYear {
-  engagementPercentile: Float
-  postsReadCount: Int
-  totalSeconds: Int
-  daysVisited: [String]
-  mostReadTopics: [MostReadTopic]
-  relativeMostReadCoreTopics: [TagReadLikelihoodRatio]
-  mostReadAuthors: [MostReadAuthor]
-  topPosts: [Post]
-  postCount: Int
-  authorPercentile: Float
-  topComment: TopComment
-  commentCount: Int
-  commenterPercentile: Float
-  topShortform: Comment
-  shortformCount: Int
-  shortformPercentile: Float
-  karmaChange: Int
-  combinedKarmaVals: [CombinedKarmaVals]
-  mostReceivedReacts: [MostReceivedReact]
-  personality: String!
-}
-
-extend type Query {
-  UserWrappedDataByYear(userId: String!, year: Int!): WrappedDataByYear
-}
-
-extend type Mutation {
-  RefreshDbSettings: Boolean
-}
-
-type Site {
-  title: String
-  url: String
-  logoUrl: String
-}
-
-extend type Query {
-  SiteData: Site
-}
-
-type LoginReturnData {
-  token: String
-}
-
-extend type Mutation {
-  login(username: String, password: String): LoginReturnData
-  signup(username: String, email: String, password: String, subscribeToCurated: Boolean, reCaptchaToken: String, abTestKey: String): LoginReturnData
-  logout: LoginReturnData
-  resetPassword(email: String): String
-}
-
-extend type Query {
-  latestDialogueMessages(dialogueId: String!, numMessages: Int!): [String!]
-}
-
-extend type Mutation {
-  AddForumEventVote(forumEventId: String!, x: Float!, delta: Float, postIds: [String]): Boolean
-  RemoveForumEventVote(forumEventId: String!): Boolean
-  RemoveForumEventSticker(forumEventId: String!, stickerId: String!): Boolean
-}
-
-extend type Query {
-  getLinkSharedPost(postId: String!, linkSharingKey: String!): Post
-}
-
-extend type Mutation {
-  unlockPost(postId: String!, linkSharingKey: String!): Post
-  revertPostToRevision(postId: String!, revisionId: String!): Post
-}
-
-type MigrationsDashboardData {
-  migrations: [MigrationStatus!]
-}
-
-type MigrationStatus {
-  name: String!
-  dateWritten: String
-  runs: [MigrationRun!]
-  lastRun: String
-}
-
-type MigrationRun {
-  name: String!
-  started: Date!
-  finished: Date
-  succeeded: Boolean
-}
-
-extend type Query {
-  MigrationsDashboard: MigrationsDashboardData
-}
-
-extend type Query {
-  GetAllReviewWinners: [Post!]!
-}
-
-extend type Mutation {
-  sendVertexViewItemEvent(postId: String!, attributionId: String): Boolean!
-  sendVertexMediaCompleteEvent(postId: String!, attributionId: String): Boolean!
-  sendVertexViewHomePageEvent: Boolean!
-}
-
-type CoauthorStatus {
-  userId: String
-  confirmed: Boolean
-  requested: Boolean
-}
-
-type ExternalPost {
-  _id: String!
-  slug: String
-  title: String
-  url: String
-  postedAt: Date
-  createdAt: Date
-  userId: String
-  modifiedAt: Date
-  draft: Boolean
-  content: String
-  coauthorStatuses: [CoauthorStatus]
-}
-
-type ExternalPostImportData {
-  alreadyExists: Boolean
-  post: ExternalPost
-}
-
-extend type Mutation {
-  importUrlAsDraftPost(url: String!): ExternalPostImportData!
-}
-
-input AutosaveContentType {
-  type: String
-  value: ContentTypeData
-}
-
-extend type Query {
-  convertDocument(document: JSON, targetFormat: String): JSON
-  latestGoogleDocMetadata(postId: String!, version: String): JSON
-}
-
-extend type Mutation {
-  revertTagToRevision(tagId: String!, revertToRevisionId: String!): Tag
-  autosaveRevision(postId: String!, contents: AutosaveContentType!): Revision
-}
-
-type ModeratorIPAddressInfo {
-  ip: String!
-  userIds: [String!]!
-}
-
-extend type Query {
-  moderatorViewIPAddress(ipAddress: String!): ModeratorIPAddressInfo
-}
-
-extend type Mutation {
-  lockThread(commentId: String!, until: String): Boolean!
-  unlockThread(commentId: String!): Boolean!
-}
-
-extend type Mutation {
-  reorderSummaries(parentDocumentId: String!, parentDocumentCollectionName: String!, summaryIds: [String!]!): Boolean
-}
-
-extend type Mutation {
-  publishAndDeDuplicateSpotlight(spotlightId: String): Spotlight
-}
-
-extend type Mutation {
-  upsertUserTypingIndicator(documentId: String!): TypingIndicator
-}
-
-extend type Mutation {
-  acceptCoauthorRequest(postId: String, userId: String, accept: Boolean): Post
-}
-
-extend type Mutation {
-  setIsBookmarked(postId: String!, isBookmarked: Boolean!): User!
-}
-
-extend type Mutation {
-  setIsHidden(postId: String!, isHidden: Boolean!): User!
-}
-
-extend type Mutation {
-  markAsReadOrUnread(postId: String, isRead: Boolean): Boolean
-  markPostCommentsRead(postId: String!): Boolean
-}
-
-type RssPostChangeInfo {
-  isChanged: Boolean!
-  newHtml: String!
-  htmlDiff: String!
-}
-
-extend type Mutation {
-  resyncRssFeed(feedId: String!): Boolean!
-}
-
-extend type Query {
-  RssPostChanges(postId: String!): RssPostChangeInfo!
-}
-
-extend type Mutation {
-  updateContinueReading(sequenceId: String!, postId: String!): Boolean
-}
-
-extend type Mutation {
-  getNewJargonTerms(postId: String!, glossaryPrompt: String, examplePost: String, exampleTerm: String, exampleAltTerm: String, exampleDefinition: String): [JargonTerm]
-}
-
-extend type Mutation {
-  RSVPToEvent(postId: String, name: String, email: String, private: Boolean, response: String): Post
-  CancelRSVPToEvent(postId: String, name: String, userId: String): Post
-}
-
-extend type Query {
-  AdminMetadata: String
-}
-
-extend type Mutation {
-  addOrUpvoteTag(tagId: String, postId: String): TagRel
-  addTags(postId: String, tagIds: [String]): Boolean
-}
-
-extend type Mutation {
-  analyticsEvent(events: [JSON!], now: Date): Boolean
-}
-
-extend type Query {
-  currentUser: User
-}
-
-extend type Query {
-  SearchSynonyms: [String!]!
-}
-
-extend type Mutation {
-  UpdateSearchSynonyms(synonyms: [String!]!): [String!]!
-}
-
-extend type Mutation {
-  useEmailToken(token: String, args: JSON): JSON
-}
-
-extend type Mutation {
-  connectCrossposter(token: String): String
-  unlinkCrossposter: String
-}
-
-extend type Query {
-  getCrosspost(args: JSON): JSON
-}
-
-extend type Query {
-  RevisionsDiff(collectionName: String!, fieldName: String!, id: String, beforeRev: String, afterRev: String!, trim: Boolean): String
-}
-
-extend type Mutation {
-  observeRecommendation(postId: String!): Boolean
-  clickRecommendation(postId: String!): Boolean
-}
-
-extend type Mutation {
-  increasePostViewCount(postId: String): Float
-}
-
-type FeedPost {
-  _id: String!
-  postMetaInfo: JSON
-  post: Post
-}
-
-type FeedCommentThread {
-  _id: String!
-  commentMetaInfos: JSON
-  comments: [Comment]
-  post: Post
-}
-
-type FeedSpotlightItem {
-  _id: String!
-  spotlight: Spotlight
-}
-
-type UltraFeedQueryResults {
-  cutoff: Date
-  endOffset: Int!
-  results: [UltraFeedEntryType!]
-  sessionId: String
-=======
-input CreateUserInput {
-  data: CreateUserDataInput!
->>>>>>> 9806ec2f
 }
 
 input UpdateUserDataInput {
@@ -10931,14 +7197,9 @@
   recommendationSettings: JSON
 }
 
-<<<<<<< HEAD
-extend type Query {
-  UltraFeed(limit: Int, cutoff: Date, offset: Int, sessionId: String, settings: JSON): UltraFeedQueryResults!
-=======
 input UpdateUserInput {
   selector: SelectorInput!
   data: UpdateUserDataInput!
->>>>>>> 9806ec2f
 }
 
 type UserOutput {
