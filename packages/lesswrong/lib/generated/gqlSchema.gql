# Generated file - run 'yarn generate' to update.

type Query

type Mutation

scalar JSON

scalar Date

scalar ContentTypeData

type ContentType {
  type: String!
  data: ContentTypeData!
}

input SelectorInput {
  _id: String
  documentId: String
}

input EmptyViewInput {
  _: Boolean @deprecated(reason: "GraphQL doesn't support empty input types, so we need to provide a field.  Don't pass anything in, it doesn't do anything.")
}

type EmailPreview {
  to: String
  subject: String
  html: String
  text: String
}

extend type Query {
  EmailPreview(notificationIds: [String], postId: String): [EmailPreview]
}

type ArbitalLinkedPage {
  _id: String!
  name: String!
  slug: String!
}

type ArbitalLinkedPages {
  faster: [ArbitalLinkedPage!]!
  slower: [ArbitalLinkedPage!]!
  moreTechnical: [ArbitalLinkedPage!]!
  lessTechnical: [ArbitalLinkedPage!]!
  requirements: [ArbitalLinkedPage!]!
  teaches: [ArbitalLinkedPage!]!
  parents: [ArbitalLinkedPage!]!
  children: [ArbitalLinkedPage!]!
}

type SocialPreviewType {
  _id: String!
  imageId: String
  imageUrl: String!
  text: String
}

input CoauthorStatusInput {
  userId: String!
  confirmed: Boolean!
  requested: Boolean!
}

input SocialPreviewInput {
  imageId: String
  text: String
}

input CrosspostInput {
  isCrosspost: Boolean!
  hostedHere: Boolean
  foreignPostId: String
}

type CoauthorStatusOutput {
  userId: String!
  confirmed: Boolean!
  requested: Boolean!
}

type SocialPreviewOutput {
  imageId: String
  text: String
}

type CrosspostOutput {
  isCrosspost: Boolean!
  hostedHere: Boolean
  foreignPostId: String
}

type TagContributor {
  user: User
  contributionScore: Int!
  currentAttributionCharCount: Int
  numCommits: Int!
  voteCount: Int!
}

type TagContributorsList {
  contributors: [TagContributor!]!
  totalCount: Int!
}

type UserLikingTag {
  userId: String!
  displayName: String!
}

type LatLng {
  lat: Float!
  lng: Float!
}

input ExpandedFrontpageSectionsSettingsInput {
  community: Boolean
  recommendations: Boolean
  quickTakes: Boolean
  quickTakesCommunity: Boolean
  popularComments: Boolean
}

type ExpandedFrontpageSectionsSettingsOutput {
  community: Boolean
  recommendations: Boolean
  quickTakes: Boolean
  quickTakesCommunity: Boolean
  popularComments: Boolean
}

input PartiallyReadSequenceItemInput {
  sequenceId: String
  collectionId: String
  lastReadPostId: String!
  nextPostId: String!
  numRead: Int!
  numTotal: Int!
  lastReadTime: Date
}

type PartiallyReadSequenceItemOutput {
  sequenceId: String
  collectionId: String
  lastReadPostId: String
  nextPostId: String
  numRead: Int
  numTotal: Int
  lastReadTime: Date
}

input PostMetadataInput {
  postId: String!
}

type PostMetadataOutput {
  postId: String!
}

input RecommendationAlgorithmSettingsInput {
  method: String!
  count: Int!
  scoreOffset: Float!
  scoreExponent: Float!
  personalBlogpostModifier: Float!
  frontpageModifier: Float!
  curatedModifier: Float!
  onlyUnread: Boolean!
}

input RecommendationSettingsInput {
  frontpage: RecommendationAlgorithmSettingsInput!
  frontpageEA: RecommendationAlgorithmSettingsInput!
  recommendationspage: RecommendationAlgorithmSettingsInput!
}

type RecommendResumeSequence {
  sequence: Sequence
  collection: Collection
  nextPost: Post!
  numRead: Int
  numTotal: Int
  lastReadTime: Date
}

extend type Query {
  ContinueReading: [RecommendResumeSequence!]
  Recommendations(count: Int, algorithm: JSON): [Post!]
}

extend type Mutation {
  dismissRecommendation(postId: String): Boolean
}

type CommentCountTag {
  name: String!
  comment_count: Int!
}

type TopCommentedTagUser {
  _id: ID!
  username: String!
  displayName: String!
  total_power: Float!
  tag_comment_counts: [CommentCountTag!]!
}

type UpvotedUser {
  _id: ID!
  username: String!
  displayName: String!
  total_power: Float!
  power_values: String!
  vote_counts: Int!
  total_agreement: Float!
  agreement_values: String!
  recently_active_matchmaking: Boolean!
}

type UserDialogueUsefulData {
  dialogueUsers: [User]
  topUsers: [UpvotedUser]
  activeDialogueMatchSeekers: [User]
}

type NewUserCompletedProfile {
  username: String
  slug: String
  displayName: String
  subscribedToDigest: Boolean
  usernameUnset: Boolean
}

type UserCoreTagReads {
  tagId: String!
  userReadCount: Int!
}

extend type Mutation {
  NewUserCompleteProfile(username: String!, subscribeToDigest: Boolean!, email: String, acceptedTos: Boolean): NewUserCompletedProfile
  UserExpandFrontpageSection(section: String!, expanded: Boolean!): Boolean
  UserUpdateSubforumMembership(tagId: String!, member: Boolean!): User
}

extend type Query {
  UserReadsPerCoreTag(userId: String!): [UserCoreTagReads!]!
  GetRandomUser(userIsAuthor: String!): User
  IsDisplayNameTaken(displayName: String!): Boolean!
  GetUserBySlug(slug: String!): User
  NetKarmaChangesForAuthorsOverPeriod(days: Int!, limit: Int!): [NetKarmaChangesForAuthorsOverPeriod!]!
  AirtableLeaderboards: [AirtableLeaderboardResult!]!
}

type NetKarmaChangesForAuthorsOverPeriod {
  userId: String
  netKarma: Int
}

type AirtableLeaderboardResult {
  name: String!
  leaderboardAmount: Int
}

type SuggestedFeedSubscriptionUsersResult {
  results: [User!]!
}

extend type Query {
  SuggestedFeedSubscriptionUsers(limit: Int): SuggestedFeedSubscriptionUsersResult
}

type SuggestedTopActiveUsersResult {
  results: [User!]!
}

extend type Query {
  SuggestedTopActiveUsers(limit: Int): SuggestedTopActiveUsersResult
}

type VoteResultPost {
  document: Post!
  showVotingPatternWarning: Boolean!
}

extend type Mutation {
  setVotePost(documentId: String, voteType: String, extendedVote: JSON): Post
  performVotePost(documentId: String, voteType: String, extendedVote: JSON): VoteResultPost
}

type VoteResultComment {
  document: Comment!
  showVotingPatternWarning: Boolean!
}

extend type Mutation {
  setVoteComment(documentId: String, voteType: String, extendedVote: JSON): Comment
  performVoteComment(documentId: String, voteType: String, extendedVote: JSON): VoteResultComment
}

type VoteResultMessage {
  document: Message!
  showVotingPatternWarning: Boolean!
}

extend type Mutation {
  setVoteMessage(documentId: String, voteType: String, extendedVote: JSON): Message
  performVoteMessage(documentId: String, voteType: String, extendedVote: JSON): VoteResultMessage
}

type VoteResultTagRel {
  document: TagRel!
  showVotingPatternWarning: Boolean!
}

extend type Mutation {
  setVoteTagRel(documentId: String, voteType: String, extendedVote: JSON): TagRel
  performVoteTagRel(documentId: String, voteType: String, extendedVote: JSON): VoteResultTagRel
}

type VoteResultRevision {
  document: Revision!
  showVotingPatternWarning: Boolean!
}

extend type Mutation {
  setVoteRevision(documentId: String, voteType: String, extendedVote: JSON): Revision
  performVoteRevision(documentId: String, voteType: String, extendedVote: JSON): VoteResultRevision
}

type VoteResultElectionCandidate {
  document: ElectionCandidate!
  showVotingPatternWarning: Boolean!
}

extend type Mutation {
  setVoteElectionCandidate(documentId: String, voteType: String, extendedVote: JSON): ElectionCandidate
  performVoteElectionCandidate(documentId: String, voteType: String, extendedVote: JSON): VoteResultElectionCandidate
}

type VoteResultTag {
  document: Tag!
  showVotingPatternWarning: Boolean!
}

extend type Mutation {
  setVoteTag(documentId: String, voteType: String, extendedVote: JSON): Tag
  performVoteTag(documentId: String, voteType: String, extendedVote: JSON): VoteResultTag
}

type VoteResultMultiDocument {
  document: MultiDocument!
  showVotingPatternWarning: Boolean!
}

extend type Mutation {
  setVoteMultiDocument(documentId: String, voteType: String, extendedVote: JSON): MultiDocument
  performVoteMultiDocument(documentId: String, voteType: String, extendedVote: JSON): VoteResultMultiDocument
}

extend type Query {
  CommentEmbeddingSearch(query: String!, scoreBias: Float): [Comment!]!
  CommentEmbeddingSimilaritySearch(commentId: String!, scoreBias: Float): [Comment!]!
}

extend type Mutation {
  moderateComment(commentId: String, deleted: Boolean, deletedPublic: Boolean, deletedReason: String): Comment
}

type CommentsWithReactsResult {
  results: [Comment!]!
}

extend type Query {
  CommentsWithReacts(limit: Int): CommentsWithReactsResult
}

type PopularCommentsResult {
  results: [Comment!]!
}

extend type Query {
  PopularComments(limit: Int): PopularCommentsResult
}

type PostKarmaChange {
  _id: String!
  collectionName: String!
  scoreChange: Int!
  postId: String!
  title: String
  slug: String!
  addedReacts: [ReactionChange!]
  eaAddedReacts: JSON
}

type CommentKarmaChange {
  _id: String!
  collectionName: String!
  scoreChange: Int!
  commentId: String
  description: String
  postId: String
  postTitle: String
  postSlug: String
  tagSlug: String
  tagName: String
  tagCommentType: TagCommentType
  tagId: String
  addedReacts: [ReactionChange!]
  eaAddedReacts: JSON
}

type RevisionsKarmaChange {
  _id: String!
  collectionName: String!
  scoreChange: Int!
  tagId: String
  tagSlug: String
  tagName: String
  addedReacts: [ReactionChange!]
  eaAddedReacts: JSON
}

type ReactionChange {
  reactionType: String!
  userId: String
}

type KarmaChangesSimple {
  posts: [PostKarmaChange!]!
  comments: [CommentKarmaChange!]!
  tagRevisions: [RevisionsKarmaChange!]!
}

type KarmaChanges {
  totalChange: Int!
  startDate: Date
  endDate: Date
  nextBatchDate: Date
  updateFrequency: String!
  posts: [PostKarmaChange!]!
  comments: [CommentKarmaChange!]!
  tagRevisions: [RevisionsKarmaChange!]!
  todaysKarmaChanges: KarmaChangesSimple
  thisWeeksKarmaChanges: KarmaChangesSimple
}

type UniqueClientViewsSeries {
  uniqueClientViews: Int
  date: Date
}

type PostAnalyticsResult {
  allViews: Int
  uniqueClientViews: Int
  uniqueClientViews10Sec: Int
  medianReadingTime: Int
  uniqueClientViews5Min: Int
  uniqueClientViewsSeries: [UniqueClientViewsSeries]
}

type PostAnalytics2Result {
  _id: String
  title: String
  slug: String
  postedAt: Date
  views: Int
  uniqueViews: Int
  reads: Int
  meanReadingTime: Float
  karma: Int
  comments: Int
}

type MultiPostAnalyticsResult {
  posts: [PostAnalytics2Result]
  totalCount: Int!
}

type AnalyticsSeriesValue {
  date: Date
  views: Int
  reads: Int
  karma: Int
  comments: Int
}

extend type Query {
  PostAnalytics(postId: String!): PostAnalyticsResult!
  MultiPostAnalytics(userId: String, postIds: [String], sortBy: String, desc: Boolean, limit: Int): MultiPostAnalyticsResult!
  AnalyticsSeries(userId: String, postIds: [String], startDate: Date, endDate: Date): [AnalyticsSeriesValue]
}

type ArbitalPageData {
  html: String
  title: String
}

extend type Query {
  ArbitalPageData(pageAlias: String): ArbitalPageData
}

type ElicitUser {
  isQuestionCreator: Boolean
  displayName: String
  _id: String
  sourceUserId: String
  lwUser: User
}

type ElicitPrediction {
  _id: String
  predictionId: String
  prediction: Float
  createdAt: Date
  notes: String
  creator: ElicitUser
  sourceUrl: String
  sourceId: String
  binaryQuestionId: String
}

type ElicitBlockData {
  _id: String
  title: String
  notes: String
  resolvesBy: Date
  resolution: Boolean
  predictions: [ElicitPrediction!]
}

extend type Query {
  ElicitBlockData(questionId: String): ElicitBlockData
}

extend type Mutation {
  MakeElicitPrediction(questionId: String, prediction: Int): ElicitBlockData
}

type NotificationCounts {
  checkedAt: Date!
  unreadNotifications: Int!
  unreadPrivateMessages: Int!
  faviconBadgeNumber: Int!
}

extend type Query {
  unreadNotificationCounts: NotificationCounts!
}

extend type Mutation {
  MarkAllNotificationsAsRead: Boolean
  sendNewDialogueMessageNotification(postId: String!, dialogueHtml: String!): Boolean!
}

type NotificationDisplaysResult {
  results: [JSON!]!
}

extend type Query {
  NotificationDisplays(type: String, limit: Int): NotificationDisplaysResult
}

extend type Query {
  Lightcone2024FundraiserStripeAmounts: [Int!]
}

type PetrovDay2024CheckNumberOfIncomingData {
  count: Int
}

extend type Query {
  PetrovDay2024CheckNumberOfIncoming: PetrovDay2024CheckNumberOfIncomingData
  petrov2024checkIfNuked: Boolean
}

type PetrovDayCheckIfIncomingData {
  launched: Boolean
  createdAt: Date
}

type PetrovDayLaunchMissileData {
  launchCode: String
  createdAt: Date
}

extend type Query {
  PetrovDayCheckIfIncoming: PetrovDayCheckIfIncomingData
}

extend type Mutation {
  PetrovDayLaunchMissile(launchCode: String): PetrovDayLaunchMissileData
}

type GivingSeasonHeart {
  userId: String!
  displayName: String!
  x: Float!
  y: Float!
  theta: Float!
}

extend type Mutation {
  submitReviewVote(postId: String, qualitativeScore: Int, quadraticChange: Int, newQuadraticScore: Int, comment: String, year: String, dummy: Boolean, reactions: [String]): Post
  AddGivingSeasonHeart(electionName: String!, x: Float!, y: Float!, theta: Float!): [GivingSeasonHeart!]!
  RemoveGivingSeasonHeart(electionName: String!): [GivingSeasonHeart!]!
}

extend type Query {
  GivingSeasonHearts(electionName: String!): [GivingSeasonHeart!]!
}

extend type Query {
  UsersReadPostsOfTargetUser(userId: String!, targetUserId: String!, limit: Int): [Post!]
  UserReadHistory(limit: Int, filter: PostReviewFilter, sort: PostReviewSort): UserReadHistoryResult
  PostsUserCommentedOn(limit: Int, filter: PostReviewFilter, sort: PostReviewSort): UserReadHistoryResult
  PostIsCriticism(args: JSON): Boolean
  DigestPlannerData(digestId: String, startDate: Date, endDate: Date): [DigestPlannerPost!]!
  DigestPosts(num: Int): [Post!]
  HomepageCommunityEvents(limit: Int!): HomepageCommunityEventMarkersResult!
  HomepageCommunityEventPosts(eventType: String!): HomepageCommunityEventPostsResult!
}

extend type Mutation {
  ImportGoogleDoc(fileUrl: String!, postId: String): Post
}

type UserReadHistoryResult {
  posts: [Post!]
}

type PostsUserCommentedOnResult {
  posts: [Post!]
}

input PostReviewFilter {
  startDate: Date
  endDate: Date
  minKarma: Int
  showEvents: Boolean
}

input PostReviewSort {
  karma: Boolean
}

type DigestPlannerPost {
  post: Post!
  digestPost: DigestPost
  rating: Int!
}

type RecombeeRecommendedPost {
  post: Post!
  scenario: String
  recommId: String
  generatedAt: Date
  curated: Boolean
  stickied: Boolean
}

type VertexRecommendedPost {
  post: Post!
  attributionId: String
}

type PostWithApprovedJargon {
  post: Post!
  jargonTerms: [JargonTerm!]!
}

type HomepageCommunityEventMarker {
  _id: String!
  lat: Float!
  lng: Float!
  types: [String!]
}

type HomepageCommunityEventMarkersResult {
  events: [HomepageCommunityEventMarker!]!
}

type HomepageCommunityEventPostsResult {
  posts: [Post!]!
}

type DigestHighlightsResult {
  results: [Post!]!
}

extend type Query {
  DigestHighlights(limit: Int): DigestHighlightsResult
}

type DigestPostsThisWeekResult {
  results: [Post!]!
}

extend type Query {
  DigestPostsThisWeek(limit: Int): DigestPostsThisWeekResult
}

type CuratedAndPopularThisWeekResult {
  results: [Post!]!
}

extend type Query {
  CuratedAndPopularThisWeek(limit: Int): CuratedAndPopularThisWeekResult
}

type RecentlyActiveDialoguesResult {
  results: [Post!]!
}

extend type Query {
  RecentlyActiveDialogues(limit: Int): RecentlyActiveDialoguesResult
}

type MyDialoguesResult {
  results: [Post!]!
}

extend type Query {
  MyDialogues(limit: Int): MyDialoguesResult
}

type CrossedKarmaThresholdResult {
  results: [Post!]!
}

extend type Query {
  CrossedKarmaThreshold(limit: Int): CrossedKarmaThresholdResult
}

type RecombeeLatestPostsResult {
  results: [RecombeeRecommendedPost!]!
}

extend type Query {
  RecombeeLatestPosts(settings: JSON, limit: Int): RecombeeLatestPostsResult
}

type RecombeeHybridPostsResult {
  results: [RecombeeRecommendedPost!]!
}

extend type Query {
  RecombeeHybridPosts(settings: JSON, limit: Int): RecombeeHybridPostsResult
}

type PostsWithActiveDiscussionResult {
  results: [Post!]!
}

extend type Query {
  PostsWithActiveDiscussion(limit: Int): PostsWithActiveDiscussionResult
}

type PostsBySubscribedAuthorsResult {
  results: [Post!]!
}

extend type Query {
  PostsBySubscribedAuthors(limit: Int): PostsBySubscribedAuthorsResult
}

type PostsWithApprovedJargonResult {
  results: [PostWithApprovedJargon!]!
}

extend type Query {
  PostsWithApprovedJargon(limit: Int): PostsWithApprovedJargonResult
}

extend type Mutation {
  alignmentComment(commentId: String, af: Boolean): Comment
  alignmentPost(postId: String, af: Boolean): Post
}

type AllTagsActivityFeedQueryResults {
  cutoff: Date
  endOffset: Int!
  results: [AllTagsActivityFeedEntry!]
}

enum AllTagsActivityFeedEntryType {
  tagCreated
  tagRevision
  tagDiscussionComment
}

type AllTagsActivityFeedEntry {
  type: AllTagsActivityFeedEntryType!
  tagCreated: Tag
  tagRevision: Revision
  tagDiscussionComment: Comment
}

extend type Query {
  AllTagsActivityFeed(limit: Int, cutoff: Date, offset: Int): AllTagsActivityFeedQueryResults!
}

type RecentDiscussionFeedQueryResults {
  cutoff: Date
  endOffset: Int!
  results: [RecentDiscussionFeedEntry!]
  sessionId: String
}

enum RecentDiscussionFeedEntryType {
  postCommented
  shortformCommented
  tagDiscussed
  tagRevised
  subscribeReminder
  meetupsPoke
}

type RecentDiscussionFeedEntry {
  type: RecentDiscussionFeedEntryType!
  postCommented: Post
  shortformCommented: Post
  tagDiscussed: Tag
  tagRevised: Revision
}

extend type Query {
  RecentDiscussionFeed(limit: Int, cutoff: Date, offset: Int, af: Boolean): RecentDiscussionFeedQueryResults!
}

type TagHistoryFeedQueryResults {
  cutoff: Date
  endOffset: Int!
  results: [TagHistoryFeedEntry!]
}

enum TagHistoryFeedEntryType {
  tagCreated
  tagApplied
  tagRevision
  tagDiscussionComment
  lensRevision
  summaryRevision
  wikiMetadataChanged
  lensOrSummaryMetadataChanged
}

type TagHistoryFeedEntry {
  type: TagHistoryFeedEntryType!
  tagCreated: Tag
  tagApplied: TagRel
  tagRevision: Revision
  tagDiscussionComment: Comment
  lensRevision: Revision
  summaryRevision: Revision
  wikiMetadataChanged: FieldChange
  lensOrSummaryMetadataChanged: FieldChange
}

extend type Query {
  TagHistoryFeed(limit: Int, cutoff: Date, offset: Int, tagId: String!, options: JSON): TagHistoryFeedQueryResults!
}

type SubforumMagicFeedQueryResults {
  cutoff: Date
  endOffset: Int!
  results: [SubforumMagicFeedEntry!]
}

enum SubforumMagicFeedEntryType {
  tagSubforumPosts
  tagSubforumComments
  tagSubforumStickyComments
}

type SubforumMagicFeedEntry {
  type: SubforumMagicFeedEntryType!
  tagSubforumPosts: Post
  tagSubforumComments: Comment
  tagSubforumStickyComments: Comment
}

extend type Query {
  SubforumMagicFeed(limit: Int, cutoff: Float, offset: Int, tagId: String!, af: Boolean): SubforumMagicFeedQueryResults!
}

type SubforumTopFeedQueryResults {
  cutoff: Date
  endOffset: Int!
  results: [SubforumTopFeedEntry!]
}

enum SubforumTopFeedEntryType {
  tagSubforumPosts
  tagSubforumComments
  tagSubforumStickyComments
}

type SubforumTopFeedEntry {
  type: SubforumTopFeedEntryType!
  tagSubforumPosts: Post
  tagSubforumComments: Comment
  tagSubforumStickyComments: Comment
}

extend type Query {
  SubforumTopFeed(limit: Int, cutoff: Int, offset: Int, tagId: String!, af: Boolean): SubforumTopFeedQueryResults!
}

type SubforumRecentCommentsFeedQueryResults {
  cutoff: Date
  endOffset: Int!
  results: [SubforumRecentCommentsFeedEntry!]
}

enum SubforumRecentCommentsFeedEntryType {
  tagSubforumPosts
  tagSubforumComments
  tagSubforumStickyComments
}

type SubforumRecentCommentsFeedEntry {
  type: SubforumRecentCommentsFeedEntryType!
  tagSubforumPosts: Post
  tagSubforumComments: Comment
  tagSubforumStickyComments: Comment
}

extend type Query {
  SubforumRecentCommentsFeed(limit: Int, cutoff: Date, offset: Int, tagId: String!, af: Boolean): SubforumRecentCommentsFeedQueryResults!
}

type SubforumNewFeedQueryResults {
  cutoff: Date
  endOffset: Int!
  results: [SubforumNewFeedEntry!]
}

enum SubforumNewFeedEntryType {
  tagSubforumPosts
  tagSubforumComments
  tagSubforumStickyComments
}

type SubforumNewFeedEntry {
  type: SubforumNewFeedEntryType!
  tagSubforumPosts: Post
  tagSubforumComments: Comment
  tagSubforumStickyComments: Comment
}

extend type Query {
  SubforumNewFeed(limit: Int, cutoff: Date, offset: Int, tagId: String!, af: Boolean): SubforumNewFeedQueryResults!
}

type SubforumOldFeedQueryResults {
  cutoff: Date
  endOffset: Int!
  results: [SubforumOldFeedEntry!]
}

enum SubforumOldFeedEntryType {
  tagSubforumPosts
  tagSubforumComments
  tagSubforumStickyComments
}

type SubforumOldFeedEntry {
  type: SubforumOldFeedEntryType!
  tagSubforumPosts: Post
  tagSubforumComments: Comment
  tagSubforumStickyComments: Comment
}

extend type Query {
  SubforumOldFeed(limit: Int, cutoff: Date, offset: Int, tagId: String!, af: Boolean): SubforumOldFeedQueryResults!
}

extend type Mutation {
  markConversationRead(conversationId: String!): Boolean!
  sendEventTriggeredDM(eventType: String!): Boolean!
  initiateConversation(participantIds: [String!]!, af: Boolean, moderator: Boolean): Conversation
}

input SurveyQuestionInfo {
  _id: String
  question: String!
  format: String!
}

extend type Query {
  CurrentFrontpageSurvey: SurveySchedule
}

extend type Mutation {
  editSurvey(surveyId: String!, name: String!, questions: [SurveyQuestionInfo!]!): Survey
}

enum DocumentDeletionNetChange {
  deleted
  restored
}

enum MultiDocumentType {
  lens
  summary
}

type DocumentDeletion {
  userId: String
  documentId: String!
  netChange: DocumentDeletionNetChange!
  type: MultiDocumentType
  docFields: MultiDocument
  createdAt: Date!
}

type TagUpdates {
  tag: Tag!
  revisionIds: [String!]!
  commentCount: Int!
  commentIds: [String!]!
  lastRevisedAt: Date
  lastCommentedAt: Date
  added: Int!
  removed: Int!
  users: [User!]!
  documentDeletions: [DocumentDeletion!]!
}

type TagPreviewWithSummaries {
  tag: Tag!
  lens: MultiDocument
  summaries: [MultiDocument!]!
}

type TagWithTotalCount {
  tags: [Tag!]!
  totalCount: Int!
}

extend type Mutation {
  mergeTags(sourceTagId: String!, targetTagId: String!, transferSubtags: Boolean!, redirectSource: Boolean!): Boolean
  promoteLensToMain(lensId: String!): Boolean
}

extend type Query {
  TagUpdatesInTimeBlock(before: Date!, after: Date!): [TagUpdates!]!
  TagUpdatesByUser(userId: String!, limit: Int!, skip: Int!): [TagUpdates!]
  RandomTag: Tag!
  ActiveTagCount: Int!
  TagPreview(slug: String!, hash: String): TagPreviewWithSummaries
  TagsByCoreTagId(coreTagId: String, limit: Int, searchTagIds: [String]): TagWithTotalCount!
}

type MostReadTopic {
  slug: String
  name: String
  shortName: String
  count: Int
}

type TagReadLikelihoodRatio {
  tagId: String
  tagName: String
  tagShortName: String
  userReadCount: Int
  readLikelihoodRatio: Float
}

type MostReadAuthor {
  _id: String
  slug: String
  displayName: String
  profileImageId: String
  count: Int
  engagementPercentile: Float
}

type TopCommentContents {
  html: String
}

type TopComment {
  _id: String
  postedAt: Date
  postId: String
  postTitle: String
  postSlug: String
  baseScore: Int
  extendedScore: JSON
  contents: TopCommentContents
}

type MostReceivedReact {
  name: String
  count: Int
}

type CombinedKarmaVals {
  date: Date!
  postKarma: Int!
  commentKarma: Int!
}

type WrappedDataByYear {
  engagementPercentile: Float
  postsReadCount: Int
  totalSeconds: Int
  daysVisited: [String]
  mostReadTopics: [MostReadTopic]
  relativeMostReadCoreTopics: [TagReadLikelihoodRatio]
  mostReadAuthors: [MostReadAuthor]
  topPosts: [Post]
  postCount: Int
  authorPercentile: Float
  topComment: TopComment
  commentCount: Int
  commenterPercentile: Float
  topShortform: Comment
  shortformCount: Int
  shortformPercentile: Float
  karmaChange: Int
  combinedKarmaVals: [CombinedKarmaVals]
  mostReceivedReacts: [MostReceivedReact]
  personality: String!
}

extend type Query {
  UserWrappedDataByYear(userId: String!, year: Int!): WrappedDataByYear
}

extend type Mutation {
  RefreshDbSettings: Boolean
}

type Site {
  title: String
  url: String
  logoUrl: String
}

extend type Query {
  SiteData: Site
}

type LoginReturnData {
  token: String
}

extend type Mutation {
  login(username: String, password: String): LoginReturnData
  signup(username: String, email: String, password: String, subscribeToCurated: Boolean, reCaptchaToken: String, abTestKey: String): LoginReturnData
  logout: LoginReturnData
  resetPassword(email: String): String
}

extend type Query {
  latestDialogueMessages(dialogueId: String!, numMessages: Int!): [String!]
}

extend type Mutation {
  AddForumEventVote(forumEventId: String!, x: Float!, delta: Float, postIds: [String]): Boolean
  RemoveForumEventVote(forumEventId: String!): Boolean
  RemoveForumEventSticker(forumEventId: String!, stickerId: String!): Boolean
}

extend type Query {
  getLinkSharedPost(postId: String!, linkSharingKey: String!): Post
}

extend type Mutation {
  unlockPost(postId: String!, linkSharingKey: String!): Post
  revertPostToRevision(postId: String!, revisionId: String!): Post
}

type MigrationsDashboardData {
  migrations: [MigrationStatus!]
}

type MigrationStatus {
  name: String!
  dateWritten: String
  runs: [MigrationRun!]
  lastRun: String
}

type MigrationRun {
  name: String!
  started: Date!
  finished: Date
  succeeded: Boolean
}

extend type Query {
  MigrationsDashboard: MigrationsDashboardData
}

extend type Query {
  GetAllReviewWinners: [Post!]!
}

type ExternalPost {
  _id: String!
  slug: String
  title: String
  url: String
  postedAt: Date
  createdAt: Date
  userId: String
  modifiedAt: Date
  draft: Boolean
  content: String
  coauthorUserIds: [String!]
}

type ExternalPostImportData {
  alreadyExists: Boolean
  post: ExternalPost
}

extend type Mutation {
  importUrlAsDraftPost(url: String!): ExternalPostImportData!
}

input AutosaveContentType {
  type: String
  value: ContentTypeData
}

extend type Query {
  convertDocument(document: JSON, targetFormat: String): JSON
  latestGoogleDocMetadata(postId: String!, version: String): JSON
}

extend type Mutation {
  revertTagToRevision(tagId: String!, revertToRevisionId: String!): Tag
  autosaveRevision(postId: String!, contents: AutosaveContentType!): Revision
}

type ModeratorIPAddressInfo {
  ip: String!
  userIds: [String!]!
}

enum ContentCollectionName {
  Posts
  Comments
}

extend type Query {
  moderatorViewIPAddress(ipAddress: String!): ModeratorIPAddressInfo
}

extend type Mutation {
  lockThread(commentId: String!, until: String): Boolean!
  unlockThread(commentId: String!): Boolean!
  rejectContentAndRemoveUserFromQueue(userId: String!, documentId: String!, collectionName: ContentCollectionName!, rejectedReason: String!, messageContent: String): Boolean!
  approveUserCurrentContentOnly(userId: String!): Boolean!
}

extend type Mutation {
  reorderSummaries(parentDocumentId: String!, parentDocumentCollectionName: String!, summaryIds: [String!]!): Boolean
}

extend type Mutation {
  publishAndDeDuplicateSpotlight(spotlightId: String): Spotlight
}

extend type Query {
  currentSpotlight: Spotlight
}

input ToggleBookmarkInput {
  documentId: String!
  collectionName: String!
}

type ToggleBookmarkOutput {
  data: Bookmark
}

extend type Mutation {
  toggleBookmark(input: ToggleBookmarkInput!): ToggleBookmarkOutput
}

extend type Mutation {
  setIsHidden(postId: String!, isHidden: Boolean!): User!
}

extend type Mutation {
  markAsReadOrUnread(postId: String, isRead: Boolean): Boolean
  markPostCommentsRead(postId: String!): Boolean
}

type RssPostChangeInfo {
  isChanged: Boolean!
  newHtml: String!
  htmlDiff: String!
}

extend type Mutation {
  resyncRssFeed(feedId: String!): Boolean!
}

extend type Query {
  RssPostChanges(postId: String!): RssPostChangeInfo!
}

extend type Mutation {
  updateContinueReading(sequenceId: String!, postId: String!): Boolean
}

extend type Mutation {
  getNewJargonTerms(postId: String!, glossaryPrompt: String, examplePost: String, exampleTerm: String, exampleAltTerm: String, exampleDefinition: String): [JargonTerm]
}

extend type Mutation {
  RSVPToEvent(postId: String, name: String, email: String, private: Boolean, response: String): Post
  CancelRSVPToEvent(postId: String, name: String, userId: String): Post
}

extend type Query {
  AdminMetadata: String
}

extend type Mutation {
  addOrUpvoteTag(tagId: String, postId: String): TagRel
  addTags(postId: String, tagIds: [String]): Boolean
}

extend type Mutation {
  analyticsEvent(events: [JSON!], now: Date): Boolean
}

extend type Query {
  currentUser: User
}

extend type Query {
  SearchSynonyms: [String!]!
}

extend type Mutation {
  UpdateSearchSynonyms(synonyms: [String!]!): [String!]!
}

extend type Mutation {
  useEmailToken(token: String, args: JSON): JSON
}

extend type Mutation {
  connectCrossposter(token: String): String
  unlinkCrossposter: String
}

extend type Query {
  getCrosspost(args: JSON): JSON
}

extend type Query {
  RevisionsDiff(collectionName: String!, fieldName: String!, id: String, beforeRev: String, afterRev: String!, trim: Boolean): String
}

extend type Mutation {
  observeRecommendation(postId: String!): Boolean
  clickRecommendation(postId: String!): Boolean
}

extend type Mutation {
  increasePostViewCount(postId: String): Float
}

type FeedSpotlightMetaInfo {
  sources: [String!]!
  servedEventId: String!
  rankingMetadata: JSON
}

type FeedPost {
  _id: String!
  postMetaInfo: JSON
  post: Post!
}

type FeedCommentThread {
  _id: String!
  commentMetaInfos: JSON
  comments: [Comment!]!
  post: Post
  postSources: [String!]
  postMetaInfo: JSON
}

type FeedSpotlightItem {
  _id: String!
  spotlight: Spotlight
  post: Post
  spotlightMetaInfo: FeedSpotlightMetaInfo
}

type FeedSubscriptionSuggestions {
  _id: String!
  suggestedUsers: [User!]!
}

type FeedMarker {
  _id: String!
  markerType: String!
  timestamp: Date!
}

type UltraFeedQueryResults {
  cutoff: Date
  endOffset: Int!
  results: [UltraFeedEntry!]
  sessionId: String
}

enum UltraFeedEntryType {
  feedCommentThread
  feedPost
  feedSpotlight
  feedSubscriptionSuggestions
  feedMarker
}

type UltraFeedEntry {
  type: UltraFeedEntryType!
  feedCommentThread: FeedCommentThread
  feedPost: FeedPost
  feedSpotlight: FeedSpotlightItem
  feedSubscriptionSuggestions: FeedSubscriptionSuggestions
  feedMarker: FeedMarker
}

extend type Query {
  UltraFeed(limit: Int, cutoff: Date, offset: Int, sessionId: String, settings: JSON): UltraFeedQueryResults!
}

extend type Query {
  UltraFeedSubscriptions(limit: Int, cutoff: Date, offset: Int, settings: JSON): UltraFeedQueryResults!
}

extend type Mutation {
  generateCoverImagesForPost(postId: String!, prompt: String): [ReviewWinnerArt]
}

extend type Mutation {
  flipSplashArtImage(reviewWinnerArtId: String!): Boolean
}

type ElicitQuestionPredictionCreator {
  _id: String!
  displayName: String!
  isQuestionCreator: Boolean!
  sourceUserId: String
}

<<<<<<< HEAD
type PredictionInefficiency {
  inefficiency: Float!
  totalPredicted: Float!
}

extend type Query {
  reviewPredictionPosts(year: Int!, limit: Int = 50): [Post!]!
  manifoldPredictionInefficiency(year: Int!): PredictionInefficiency!
=======
extend type Query {
  getBookWordCount(bookId: String!): Float
}

type SequenceStats {
  totalWordCount: Float
  totalReadTime: Float
}

extend type Query {
  getSequenceStats(sequenceId: String!): SequenceStats
>>>>>>> 342805cd
}

type AdvisorRequest {
  _id: String!
  schemaVersion: Float!
  createdAt: Date!
  legacyData: JSON
  userId: String
  user: User
  interestedInMetaculus: Boolean
  jobAds: JSON
}

input SingleAdvisorRequestInput {
  selector: SelectorInput
  resolverArgs: JSON
}

type SingleAdvisorRequestOutput {
  result: AdvisorRequest
}

input AdvisorRequestsRequestsByUserInput {
  userId: String
}

input AdvisorRequestSelector {
  default: EmptyViewInput
  requestsByUser: AdvisorRequestsRequestsByUserInput
}

input MultiAdvisorRequestInput {
  terms: JSON
  resolverArgs: JSON
  enableTotal: Boolean
  enableCache: Boolean
}

type MultiAdvisorRequestOutput {
  results: [AdvisorRequest!]!
  totalCount: Int
}

extend type Query {
  advisorRequest(input: SingleAdvisorRequestInput @deprecated(reason: "Use the selector field instead"), selector: SelectorInput): SingleAdvisorRequestOutput
  advisorRequests(input: MultiAdvisorRequestInput @deprecated(reason: "Use the selector field instead"), selector: AdvisorRequestSelector, limit: Int, offset: Int, enableTotal: Boolean): MultiAdvisorRequestOutput
}

type ArbitalCaches {
  _id: String!
  schemaVersion: Float!
  createdAt: Date!
  legacyData: JSON
}

type ArbitalTagContentRel {
  _id: String!
  schemaVersion: Float!
  createdAt: Date!
  legacyData: JSON
  parentDocumentId: String!
  childDocumentId: String!
  parentCollectionName: String!
  childCollectionName: String!
  type: String!
  level: Float!
  isStrong: Boolean!
}

input SingleArbitalTagContentRelInput {
  selector: SelectorInput
  resolverArgs: JSON
}

type SingleArbitalTagContentRelOutput {
  result: ArbitalTagContentRel
}

input ArbitalTagContentRelSelector {
  default: EmptyViewInput
}

input MultiArbitalTagContentRelInput {
  terms: JSON
  resolverArgs: JSON
  enableTotal: Boolean
  enableCache: Boolean
}

type MultiArbitalTagContentRelOutput {
  results: [ArbitalTagContentRel!]!
  totalCount: Int
}

extend type Query {
  arbitalTagContentRel(input: SingleArbitalTagContentRelInput @deprecated(reason: "Use the selector field instead"), selector: SelectorInput): SingleArbitalTagContentRelOutput
  arbitalTagContentRels(input: MultiArbitalTagContentRelInput @deprecated(reason: "Use the selector field instead"), selector: ArbitalTagContentRelSelector, limit: Int, offset: Int, enableTotal: Boolean): MultiArbitalTagContentRelOutput
}

type AutomatedContentEvaluation {
  _id: String!
  createdAt: Date!
  revisionId: String!
  score: Float
  sentenceScores: [SentenceScore!]
  aiChoice: String
  aiReasoning: String
  aiCoT: String
}

type SentenceScore {
  sentence: String!
  score: Float!
}

type Ban {
  _id: String!
  schemaVersion: Float!
  createdAt: Date!
  legacyData: JSON
  expirationDate: Date
  userId: String!
  user: User
  ip: String
  reason: String
  comment: String!
  properties: JSON
}

input SingleBanInput {
  selector: SelectorInput
  resolverArgs: JSON
}

type SingleBanOutput {
  result: Ban
}

input BanSelector {
  default: EmptyViewInput
}

input MultiBanInput {
  terms: JSON
  resolverArgs: JSON
  enableTotal: Boolean
  enableCache: Boolean
}

type MultiBanOutput {
  results: [Ban!]!
  totalCount: Int
}

extend type Query {
  ban(input: SingleBanInput @deprecated(reason: "Use the selector field instead"), selector: SelectorInput): SingleBanOutput
  bans(input: MultiBanInput @deprecated(reason: "Use the selector field instead"), selector: BanSelector, limit: Int, offset: Int, enableTotal: Boolean): MultiBanOutput
}

type Bookmark {
  _id: String!
  createdAt: Date!
  documentId: String!
  collectionName: String!
  userId: String!
  post: Post
  comment: Comment
  lastUpdated: Date!
  active: Boolean!
}

input SingleBookmarkInput {
  selector: SelectorInput
  resolverArgs: JSON
  allowNull: Boolean
}

type SingleBookmarkOutput {
  result: Bookmark
}

input BookmarksUserDocumentBookmarkInput {
  userId: String
  documentId: String
  collectionName: String
}

input BookmarkSelector {
  myBookmarkedPosts: EmptyViewInput
  myBookmarks: EmptyViewInput
  userDocumentBookmark: BookmarksUserDocumentBookmarkInput
}

input MultiBookmarkInput {
  terms: JSON
  resolverArgs: JSON
  enableTotal: Boolean
  enableCache: Boolean
}

type MultiBookmarkOutput {
  results: [Bookmark!]!
  totalCount: Int
}

extend type Query {
  bookmark(input: SingleBookmarkInput @deprecated(reason: "Use the selector field instead"), selector: SelectorInput): SingleBookmarkOutput
  bookmarks(input: MultiBookmarkInput @deprecated(reason: "Use the selector field instead"), selector: BookmarkSelector, limit: Int, offset: Int, enableTotal: Boolean): MultiBookmarkOutput
}

type Book {
  _id: String!
  schemaVersion: Float!
  createdAt: Date!
  legacyData: JSON
  contents(version: String): Revision
  contents_latest: String
  postedAt: Date
  title: String
  subtitle: String
  tocTitle: String
  collectionId: String!
  number: Float
  postIds: [String!]!
  posts: [Post!]!
  sequenceIds: [String!]!
  sequences: [Sequence!]!
  displaySequencesAsGrid: Boolean
  hideProgressBar: Boolean
  showChapters: Boolean
}

input SingleBookInput {
  selector: SelectorInput
  resolverArgs: JSON
}

type SingleBookOutput {
  result: Book
}

input BookSelector {
  default: EmptyViewInput
}

input MultiBookInput {
  terms: JSON
  resolverArgs: JSON
  enableTotal: Boolean
  enableCache: Boolean
}

type MultiBookOutput {
  results: [Book!]!
  totalCount: Int
}

extend type Query {
  book(input: SingleBookInput @deprecated(reason: "Use the selector field instead"), selector: SelectorInput): SingleBookOutput
  books(input: MultiBookInput @deprecated(reason: "Use the selector field instead"), selector: BookSelector, limit: Int, offset: Int, enableTotal: Boolean): MultiBookOutput
}

type Chapter {
  _id: String!
  schemaVersion: Float!
  createdAt: Date!
  legacyData: JSON
  contents(version: String): Revision
  contents_latest: String
  title: String
  subtitle: String
  number: Float
  sequenceId: String
  sequence: Sequence
  postIds: [String!]!
  posts: [Post!]!
}

input SingleChapterInput {
  selector: SelectorInput
  resolverArgs: JSON
}

type SingleChapterOutput {
  result: Chapter
}

input ChaptersSequenceChaptersInput {
  sequenceId: String
  limit: String
}

input ChapterSelector {
  default: EmptyViewInput
  SequenceChapters: ChaptersSequenceChaptersInput
}

input MultiChapterInput {
  terms: JSON
  resolverArgs: JSON
  enableTotal: Boolean
  enableCache: Boolean
}

type MultiChapterOutput {
  results: [Chapter!]!
  totalCount: Int
}

extend type Query {
  chapter(input: SingleChapterInput @deprecated(reason: "Use the selector field instead"), selector: SelectorInput): SingleChapterOutput
  chapters(input: MultiChapterInput @deprecated(reason: "Use the selector field instead"), selector: ChapterSelector, limit: Int, offset: Int, enableTotal: Boolean): MultiChapterOutput
}

type CkEditorUserSession {
  _id: String!
  schemaVersion: Float!
  createdAt: Date!
  legacyData: JSON
  documentId: String
  userId: String
  endedAt: Date
  endedBy: String
}

input SingleCkEditorUserSessionInput {
  selector: SelectorInput
  resolverArgs: JSON
}

type SingleCkEditorUserSessionOutput {
  result: CkEditorUserSession
}

input CkEditorUserSessionSelector {
  default: EmptyViewInput
}

input MultiCkEditorUserSessionInput {
  terms: JSON
  resolverArgs: JSON
  enableTotal: Boolean
  enableCache: Boolean
}

type MultiCkEditorUserSessionOutput {
  results: [CkEditorUserSession!]!
  totalCount: Int
}

extend type Query {
  ckEditorUserSession(input: SingleCkEditorUserSessionInput @deprecated(reason: "Use the selector field instead"), selector: SelectorInput): SingleCkEditorUserSessionOutput
  ckEditorUserSessions(input: MultiCkEditorUserSessionInput @deprecated(reason: "Use the selector field instead"), selector: CkEditorUserSessionSelector, limit: Int, offset: Int, enableTotal: Boolean): MultiCkEditorUserSessionOutput
}

type ClientId {
  _id: String!
  schemaVersion: Float!
  createdAt: Date
  legacyData: JSON
  clientId: String
  firstSeenReferrer: String
  firstSeenLandingPage: String
  userIds: [String!]
  users: [User!]
  invalidated: Boolean
  lastSeenAt: Date
  timesSeen: Float
}

input SingleClientIdInput {
  selector: SelectorInput
  resolverArgs: JSON
}

type SingleClientIdOutput {
  result: ClientId
}

input ClientIdsGetClientIdInput {
  clientId: String
}

input ClientIdSelector {
  default: EmptyViewInput
  getClientId: ClientIdsGetClientIdInput
}

input MultiClientIdInput {
  terms: JSON
  resolverArgs: JSON
  enableTotal: Boolean
  enableCache: Boolean
}

type MultiClientIdOutput {
  results: [ClientId!]!
  totalCount: Int
}

extend type Query {
  clientId(input: SingleClientIdInput @deprecated(reason: "Use the selector field instead"), selector: SelectorInput): SingleClientIdOutput
  clientIds(input: MultiClientIdInput @deprecated(reason: "Use the selector field instead"), selector: ClientIdSelector, limit: Int, offset: Int, enableTotal: Boolean): MultiClientIdOutput
}

type Collection {
  _id: String!
  schemaVersion: Float!
  createdAt: Date!
  legacyData: JSON
  contents(version: String): Revision
  contents_latest: String
  userId: String!
  user: User
  title: String!
  slug: String!
  books: [Book!]!
  postsCount: Int!
  readPostsCount: Int!
  gridImageId: String
  firstPageLink: String!
  hideStartReadingButton: Boolean
  noindex: Boolean!
}

input SingleCollectionInput {
  selector: SelectorInput
  resolverArgs: JSON
}

type SingleCollectionOutput {
  result: Collection
}

input CollectionDefaultViewInput {
  collectionIds: [String!]
}

input CollectionSelector {
  default: CollectionDefaultViewInput
}

input MultiCollectionInput {
  terms: JSON
  resolverArgs: JSON
  enableTotal: Boolean
  enableCache: Boolean
}

type MultiCollectionOutput {
  results: [Collection!]!
  totalCount: Int
}

extend type Query {
  collection(input: SingleCollectionInput @deprecated(reason: "Use the selector field instead"), selector: SelectorInput): SingleCollectionOutput
  collections(input: MultiCollectionInput @deprecated(reason: "Use the selector field instead"), selector: CollectionSelector, limit: Int, offset: Int, enableTotal: Boolean): MultiCollectionOutput
}

type CommentEmbedding {
  _id: String!
  createdAt: Date!
}

type CommentModeratorAction {
  _id: String!
  schemaVersion: Float!
  createdAt: Date!
  legacyData: JSON
  commentId: String
  comment: Comment
  type: String
  endedAt: Date
  active: Boolean
}

input SingleCommentModeratorActionInput {
  selector: SelectorInput
  resolverArgs: JSON
}

type SingleCommentModeratorActionOutput {
  result: CommentModeratorAction
}

input CommentModeratorActionsActiveCommentModeratorActionsInput {
  limit: String
}

input CommentModeratorActionSelector {
  default: EmptyViewInput
  activeCommentModeratorActions: CommentModeratorActionsActiveCommentModeratorActionsInput
}

input MultiCommentModeratorActionInput {
  terms: JSON
  resolverArgs: JSON
  enableTotal: Boolean
  enableCache: Boolean
}

type MultiCommentModeratorActionOutput {
  results: [CommentModeratorAction!]!
  totalCount: Int
}

extend type Query {
  commentModeratorAction(input: SingleCommentModeratorActionInput @deprecated(reason: "Use the selector field instead"), selector: SelectorInput): SingleCommentModeratorActionOutput
  commentModeratorActions(input: MultiCommentModeratorActionInput @deprecated(reason: "Use the selector field instead"), selector: CommentModeratorActionSelector, limit: Int, offset: Int, enableTotal: Boolean): MultiCommentModeratorActionOutput
}

type Comment {
  _id: String!
  schemaVersion: Float!
  createdAt: Date
  legacyData: JSON
  contents(version: String): Revision
  contents_latest: String
  pingbacks: JSON
  parentCommentId: String
  parentComment: Comment
  topLevelCommentId: String
  topLevelComment: Comment
  postedAt: Date!
  lastEditedAt: Date
  author: String
  postId: String
  post: Post
  tagId: String
  tag: Tag
  forumEventId: String
  forumEvent: ForumEvent
  forumEventMetadata: JSON
  tagCommentType: TagCommentType!
  subforumStickyPriority: Float
  userId: String
  user: User
  userIP: String
  userAgent: String
  referrer: String
  authorIsUnreviewed: Boolean!
  pageUrl: String
  pageUrlRelative: String
  answer: Boolean!
  parentAnswerId: String
  parentAnswer: Comment
  directChildrenCount: Float!
  descendentCount: Float!
  latestChildren: [Comment!]!
  shortform: Boolean
  shortformFrontpage: Boolean!
  nominatedForReview: String
  reviewingForReview: String
  lastSubthreadActivity: Date
  postVersion: String
  promoted: Boolean
  promotedByUserId: String
  promotedByUser: User
  promotedAt: Date
  hideKarma: Boolean
  wordCount: Int
  htmlBody: String
  votingSystem: String!
  legacy: Boolean!
  legacyId: String
  legacyPoll: Boolean!
  legacyParentId: String
  draft: Boolean!
  retracted: Boolean!
  deleted: Boolean!
  deletedPublic: Boolean!
  deletedReason: String
  deletedDate: Date
  deletedByUserId: String
  deletedByUser: User
  spam: Boolean!
  repliesBlockedUntil: Date
  needsReview: Boolean
  reviewedByUserId: String
  reviewedByUser: User
  hideAuthor: Boolean!
  moderatorHat: Boolean!
  hideModeratorHat: Boolean
  isPinnedOnProfile: Boolean!
  title: String
  relevantTagIds: [String!]!
  relevantTags: [Tag!]!
  debateResponse: Boolean
  rejected: Boolean!
  modGPTAnalysis: String
  modGPTRecommendation: String
  rejectedReason: String
  rejectedByUserId: String
  rejectedByUser: User
  emojiReactors: JSON
  af: Boolean!
  suggestForAlignmentUserIds: [String!]!
  suggestForAlignmentUsers: [User!]!
  reviewForAlignmentUserId: String
  afDate: Date
  moveToAlignmentUserId: String
  moveToAlignmentUser: User
  agentFoundationsId: String
  originalDialogueId: String
  originalDialogue: Post
  currentUserVote: String
  currentUserExtendedVote: JSON
  allVotes: [Vote!]
  voteCount: Float!
  baseScore: Float
  extendedScore: JSON
  score: Float!
  afBaseScore: Float
  afExtendedScore: JSON
  afVoteCount: Float
}

enum TagCommentType {
  SUBFORUM
  DISCUSSION
}

enum CommentSortingMode {
  top
  groupByPost
  new
  newest
  old
  oldest
  magic
  recentComments
  recentDiscussion
}

input SingleCommentInput {
  selector: SelectorInput
  resolverArgs: JSON
  allowNull: Boolean
}

type SingleCommentOutput {
  result: Comment
}

input CommentDefaultViewInput {
  userId: String
  commentIds: [String!]
  minimumKarma: Int
}

input CommentsCommentRepliesInput {
  userId: String
  commentIds: [String!]
  minimumKarma: Int
  authorIsUnreviewed: Boolean
  parentCommentId: String
}

input CommentsPostCommentsDeletedInput {
  userId: String
  commentIds: [String!]
  minimumKarma: Int
  authorIsUnreviewed: Boolean
  postId: String
}

input CommentsAllCommentsDeletedInput {
  userId: String
  commentIds: [String!]
  minimumKarma: Int
  authorIsUnreviewed: Boolean
}

input CommentsCheckedByModGPTInput {
  userId: String
  commentIds: [String!]
  minimumKarma: Int
  authorIsUnreviewed: Boolean
}

input CommentsPostCommentsTopInput {
  userId: String
  commentIds: [String!]
  minimumKarma: Int
  authorIsUnreviewed: Boolean
  postId: String
}

input CommentsPostCommentsRecentRepliesInput {
  userId: String
  commentIds: [String!]
  minimumKarma: Int
  authorIsUnreviewed: Boolean
  postId: String
}

input CommentsPostCommentsMagicInput {
  userId: String
  commentIds: [String!]
  minimumKarma: Int
  authorIsUnreviewed: Boolean
  postId: String
}

input CommentsAfPostCommentsTopInput {
  userId: String
  commentIds: [String!]
  minimumKarma: Int
  authorIsUnreviewed: Boolean
  postId: String
}

input CommentsPostCommentsOldInput {
  userId: String
  commentIds: [String!]
  minimumKarma: Int
  authorIsUnreviewed: Boolean
  postId: String
}

input CommentsPostCommentsNewInput {
  userId: String
  commentIds: [String!]
  minimumKarma: Int
  authorIsUnreviewed: Boolean
  postId: String
}

input CommentsPostCommentsBestInput {
  userId: String
  commentIds: [String!]
  minimumKarma: Int
  authorIsUnreviewed: Boolean
  postId: String
}

input CommentsPostLWCommentsInput {
  userId: String
  commentIds: [String!]
  minimumKarma: Int
  authorIsUnreviewed: Boolean
  postId: String
}

input CommentsProfileRecentCommentsInput {
  userId: String
  commentIds: [String!]
  minimumKarma: Int
  authorIsUnreviewed: Boolean
  limit: String
}

input CommentsProfileCommentsInput {
  userId: String
  commentIds: [String!]
  minimumKarma: Int
  authorIsUnreviewed: Boolean
  sortBy: String
  drafts: String
  limit: String
}

input CommentsAllRecentCommentsInput {
  userId: String
  commentIds: [String!]
  minimumKarma: Int
  authorIsUnreviewed: Boolean
  sortBy: String
  limit: String
}

input CommentsRecentCommentsInput {
  userId: String
  commentIds: [String!]
  minimumKarma: Int
  authorIsUnreviewed: Boolean
  sortBy: String
  limit: String
}

input CommentsAfSubmissionsInput {
  userId: String
  commentIds: [String!]
  minimumKarma: Int
  authorIsUnreviewed: Boolean
  limit: String
}

input CommentsRejectedInput {
  userId: String
  commentIds: [String!]
  minimumKarma: Int
  authorIsUnreviewed: Boolean
  limit: String
}

input CommentsRecentDiscussionThreadInput {
  userId: String
  commentIds: [String!]
  minimumKarma: Int
  authorIsUnreviewed: Boolean
  postId: String
  limit: String
}

input CommentsAfRecentDiscussionThreadInput {
  userId: String
  commentIds: [String!]
  minimumKarma: Int
  authorIsUnreviewed: Boolean
  postId: String
  limit: String
}

input CommentsPostsItemCommentsInput {
  userId: String
  commentIds: [String!]
  minimumKarma: Int
  authorIsUnreviewed: Boolean
  postId: String
  after: String
  limit: String
}

input CommentsSunshineNewCommentsListInput {
  userId: String
  commentIds: [String!]
  minimumKarma: Int
  authorIsUnreviewed: Boolean
  limit: String
}

input CommentsQuestionAnswersInput {
  userId: String
  commentIds: [String!]
  minimumKarma: Int
  authorIsUnreviewed: Boolean
  postId: String
  sortBy: String
}

input CommentsLegacyIdCommentInput {
  userId: String
  commentIds: [String!]
  minimumKarma: Int
  authorIsUnreviewed: Boolean
  legacyId: String
}

input CommentsSunshineNewUsersCommentsInput {
  userId: String
  commentIds: [String!]
  minimumKarma: Int
  authorIsUnreviewed: Boolean
}

input CommentsDefaultModeratorResponsesInput {
  userId: String
  commentIds: [String!]
  minimumKarma: Int
  authorIsUnreviewed: Boolean
  tagId: String
}

input CommentsRepliesToAnswerInput {
  userId: String
  commentIds: [String!]
  minimumKarma: Int
  authorIsUnreviewed: Boolean
  parentAnswerId: String
}

input CommentsAnswersAndRepliesInput {
  userId: String
  commentIds: [String!]
  minimumKarma: Int
  authorIsUnreviewed: Boolean
  postId: String
  sortBy: String
}

input CommentsTopShortformInput {
  userId: String
  commentIds: [String!]
  minimumKarma: Int
  authorIsUnreviewed: Boolean
  before: String
  after: String
  shortformFrontpage: Boolean
}

input CommentsShortformInput {
  userId: String
  commentIds: [String!]
  minimumKarma: Int
  authorIsUnreviewed: Boolean
}

input CommentsShortformFrontpageInput {
  userId: String
  commentIds: [String!]
  minimumKarma: Int
  authorIsUnreviewed: Boolean
  maxAgeDays: Int
  showCommunity: Boolean
  relevantTagId: String
}

input CommentsRepliesToCommentThreadInput {
  userId: String
  commentIds: [String!]
  minimumKarma: Int
  authorIsUnreviewed: Boolean
  topLevelCommentId: String
}

input CommentsRepliesToCommentThreadIncludingRootInput {
  userId: String
  commentIds: [String!]
  minimumKarma: Int
  authorIsUnreviewed: Boolean
  topLevelCommentId: String!
}

input CommentsShortformLatestChildrenInput {
  userId: String
  commentIds: [String!]
  minimumKarma: Int
  authorIsUnreviewed: Boolean
  topLevelCommentId: String
}

input CommentsNominations2018Input {
  userId: String
  commentIds: [String!]
  minimumKarma: Int
  authorIsUnreviewed: Boolean
  postId: String
  sortBy: CommentSortingMode
}

input CommentsNominations2019Input {
  userId: String
  commentIds: [String!]
  minimumKarma: Int
  authorIsUnreviewed: Boolean
  postId: String
  sortBy: CommentSortingMode
}

input CommentsReviews2018Input {
  userId: String
  commentIds: [String!]
  minimumKarma: Int
  authorIsUnreviewed: Boolean
  postId: String
  sortBy: CommentSortingMode
}

input CommentsReviews2019Input {
  userId: String
  commentIds: [String!]
  minimumKarma: Int
  authorIsUnreviewed: Boolean
  postId: String
  sortBy: CommentSortingMode
}

input CommentsReviewsInput {
  userId: String
  commentIds: [String!]
  minimumKarma: Int
  authorIsUnreviewed: Boolean
  postId: String
  reviewYear: Int
  sortBy: String
}

input CommentsTagDiscussionCommentsInput {
  userId: String
  commentIds: [String!]
  minimumKarma: Int
  authorIsUnreviewed: Boolean
  tagId: String
}

input CommentsTagSubforumCommentsInput {
  userId: String
  commentIds: [String!]
  minimumKarma: Int
  authorIsUnreviewed: Boolean
}

input CommentsLatestSubforumDiscussionInput {
  userId: String
  commentIds: [String!]
  minimumKarma: Int
  authorIsUnreviewed: Boolean
  profileTagIds: String
}

input CommentsModeratorCommentsInput {
  userId: String
  commentIds: [String!]
  minimumKarma: Int
  authorIsUnreviewed: Boolean
}

input CommentsDebateResponsesInput {
  userId: String
  commentIds: [String!]
  minimumKarma: Int
  authorIsUnreviewed: Boolean
  postId: String
}

input CommentsRecentDebateResponsesInput {
  userId: String
  commentIds: [String!]
  minimumKarma: Int
  authorIsUnreviewed: Boolean
  postId: String
  limit: String
}

input CommentsForumEventCommentsInput {
  userId: String
  commentIds: [String!]
  minimumKarma: Int
  authorIsUnreviewed: Boolean
  forumEventId: String
}

input CommentsAlignmentSuggestedCommentsInput {
  userId: String
  commentIds: [String!]
  minimumKarma: Int
  authorIsUnreviewed: Boolean
  postId: String
}

input CommentsRssInput {
  userId: String
  commentIds: [String!]
  minimumKarma: Int
  authorIsUnreviewed: Boolean
}

input CommentsDraftCommentsInput {
  userId: String
  commentIds: [String!]
  minimumKarma: Int
  authorIsUnreviewed: Boolean
  postId: String
  drafts: String
}

input CommentSelector {
  default: CommentDefaultViewInput
  commentReplies: CommentsCommentRepliesInput
  postCommentsDeleted: CommentsPostCommentsDeletedInput
  allCommentsDeleted: CommentsAllCommentsDeletedInput
  checkedByModGPT: CommentsCheckedByModGPTInput
  postCommentsTop: CommentsPostCommentsTopInput
  postCommentsRecentReplies: CommentsPostCommentsRecentRepliesInput
  postCommentsMagic: CommentsPostCommentsMagicInput
  afPostCommentsTop: CommentsAfPostCommentsTopInput
  postCommentsOld: CommentsPostCommentsOldInput
  postCommentsNew: CommentsPostCommentsNewInput
  postCommentsBest: CommentsPostCommentsBestInput
  postLWComments: CommentsPostLWCommentsInput
  profileRecentComments: CommentsProfileRecentCommentsInput
  profileComments: CommentsProfileCommentsInput
  allRecentComments: CommentsAllRecentCommentsInput
  recentComments: CommentsRecentCommentsInput
  afSubmissions: CommentsAfSubmissionsInput
  rejected: CommentsRejectedInput
  recentDiscussionThread: CommentsRecentDiscussionThreadInput
  afRecentDiscussionThread: CommentsAfRecentDiscussionThreadInput
  postsItemComments: CommentsPostsItemCommentsInput
  sunshineNewCommentsList: CommentsSunshineNewCommentsListInput
  questionAnswers: CommentsQuestionAnswersInput
  legacyIdComment: CommentsLegacyIdCommentInput
  sunshineNewUsersComments: CommentsSunshineNewUsersCommentsInput
  defaultModeratorResponses: CommentsDefaultModeratorResponsesInput
  repliesToAnswer: CommentsRepliesToAnswerInput
  answersAndReplies: CommentsAnswersAndRepliesInput
  topShortform: CommentsTopShortformInput
  shortform: CommentsShortformInput
  shortformFrontpage: CommentsShortformFrontpageInput
  repliesToCommentThread: CommentsRepliesToCommentThreadInput
  shortformLatestChildren: CommentsShortformLatestChildrenInput
  repliesToCommentThreadIncludingRoot: CommentsRepliesToCommentThreadIncludingRootInput
  nominations2018: CommentsNominations2018Input
  nominations2019: CommentsNominations2019Input
  reviews2018: CommentsReviews2018Input
  reviews2019: CommentsReviews2019Input
  reviews: CommentsReviewsInput
  tagDiscussionComments: CommentsTagDiscussionCommentsInput
  tagSubforumComments: CommentsTagSubforumCommentsInput
  latestSubforumDiscussion: CommentsLatestSubforumDiscussionInput
  moderatorComments: CommentsModeratorCommentsInput
  debateResponses: CommentsDebateResponsesInput
  recentDebateResponses: CommentsRecentDebateResponsesInput
  forumEventComments: CommentsForumEventCommentsInput
  alignmentSuggestedComments: CommentsAlignmentSuggestedCommentsInput
  rss: CommentsRssInput
  draftComments: CommentsDraftCommentsInput
}

input MultiCommentInput {
  terms: JSON
  resolverArgs: JSON
  enableTotal: Boolean
  enableCache: Boolean
}

type MultiCommentOutput {
  results: [Comment!]!
  totalCount: Int
}

extend type Query {
  comment(input: SingleCommentInput @deprecated(reason: "Use the selector field instead"), selector: SelectorInput, allowNull: Boolean): SingleCommentOutput
  comments(input: MultiCommentInput @deprecated(reason: "Use the selector field instead"), selector: CommentSelector, limit: Int, offset: Int, enableTotal: Boolean): MultiCommentOutput
}

type Conversation {
  _id: String!
  schemaVersion: Float!
  createdAt: Date
  legacyData: JSON
  title: String
  participantIds: [String!]
  participants: [User!]
  latestActivity: Date
  af: Boolean
  messageCount: Float!
  moderator: Boolean
  archivedByIds: [String!]!
  archivedBy: [User!]!
  latestMessage: Message
  hasUnreadMessages: Boolean
}

input SingleConversationInput {
  selector: SelectorInput
  resolverArgs: JSON
}

type SingleConversationOutput {
  result: Conversation
}

input ConversationsModeratorConversationsInput {
  showArchive: Boolean
  userId: String
}

input ConversationsUserConversationsInput {
  showArchive: Boolean
  userId: String
}

input ConversationsUserConversationsAllInput {
  showArchive: Boolean
  userId: String
}

input ConversationsUserGroupUntitledConversationsInput {
  moderator: String
  participantIds: String
  userId: String
}

input ConversationSelector {
  default: EmptyViewInput
  moderatorConversations: ConversationsModeratorConversationsInput
  userConversations: ConversationsUserConversationsInput
  userConversationsAll: ConversationsUserConversationsAllInput
  userGroupUntitledConversations: ConversationsUserGroupUntitledConversationsInput
}

input MultiConversationInput {
  terms: JSON
  resolverArgs: JSON
  enableTotal: Boolean
  enableCache: Boolean
}

type MultiConversationOutput {
  results: [Conversation!]!
  totalCount: Int
}

extend type Query {
  conversation(input: SingleConversationInput @deprecated(reason: "Use the selector field instead"), selector: SelectorInput): SingleConversationOutput
  conversations(input: MultiConversationInput @deprecated(reason: "Use the selector field instead"), selector: ConversationSelector, limit: Int, offset: Int, enableTotal: Boolean): MultiConversationOutput
}

type CronHistory {
  _id: String
  intendedAt: Date
  name: String
  startedAt: Date
  finishedAt: Date
  result: JSON
}

type CurationEmail {
  _id: String!
  schemaVersion: Float!
  createdAt: Date!
  legacyData: JSON
  userId: String
  postId: String
}

type CurationNotice {
  _id: String!
  schemaVersion: Float!
  createdAt: Date!
  legacyData: JSON
  contents(version: String): Revision
  contents_latest: String
  userId: String!
  user: User
  commentId: String
  comment: Comment
  postId: String!
  post: Post
  deleted: Boolean!
}

input SingleCurationNoticeInput {
  selector: SelectorInput
  resolverArgs: JSON
}

type SingleCurationNoticeOutput {
  result: CurationNotice
}

input CurationNoticeSelector {
  default: EmptyViewInput
  curationNoticesPage: EmptyViewInput
}

input MultiCurationNoticeInput {
  terms: JSON
  resolverArgs: JSON
  enableTotal: Boolean
  enableCache: Boolean
}

type MultiCurationNoticeOutput {
  results: [CurationNotice!]!
  totalCount: Int
}

extend type Query {
  curationNotice(input: SingleCurationNoticeInput @deprecated(reason: "Use the selector field instead"), selector: SelectorInput): SingleCurationNoticeOutput
  curationNotices(input: MultiCurationNoticeInput @deprecated(reason: "Use the selector field instead"), selector: CurationNoticeSelector, limit: Int, offset: Int, enableTotal: Boolean): MultiCurationNoticeOutput
}

type DatabaseMetadata {
  _id: String!
  schemaVersion: Float!
  createdAt: Date!
  legacyData: JSON
}

type DebouncerEvents {
  _id: String!
  schemaVersion: Float!
  createdAt: Date!
  legacyData: JSON
}

type DialogueCheck {
  _id: String!
  schemaVersion: Float!
  createdAt: Date!
  legacyData: JSON
  userId: String
  targetUserId: String
  checked: Boolean
  checkedAt: Date
  hideInRecommendations: Boolean
  matchPreference: DialogueMatchPreference
  reciprocalMatchPreference: DialogueMatchPreference
}

input SingleDialogueCheckInput {
  selector: SelectorInput
  resolverArgs: JSON
}

type SingleDialogueCheckOutput {
  result: DialogueCheck
}

input DialogueChecksUserDialogueChecksInput {
  userId: String
}

input DialogueChecksUserTargetDialogueChecksInput {
  userId: String
  targetUserIds: String
}

input DialogueCheckSelector {
  default: EmptyViewInput
  userDialogueChecks: DialogueChecksUserDialogueChecksInput
  userTargetDialogueChecks: DialogueChecksUserTargetDialogueChecksInput
}

input MultiDialogueCheckInput {
  terms: JSON
  resolverArgs: JSON
  enableTotal: Boolean
  enableCache: Boolean
}

type MultiDialogueCheckOutput {
  results: [DialogueCheck!]!
  totalCount: Int
}

extend type Query {
  dialogueCheck(input: SingleDialogueCheckInput @deprecated(reason: "Use the selector field instead"), selector: SelectorInput): SingleDialogueCheckOutput
  dialogueChecks(input: MultiDialogueCheckInput @deprecated(reason: "Use the selector field instead"), selector: DialogueCheckSelector, limit: Int, offset: Int, enableTotal: Boolean): MultiDialogueCheckOutput
}

type DialogueMatchPreference {
  _id: String!
  schemaVersion: Float!
  createdAt: Date!
  legacyData: JSON
  dialogueCheckId: String
  dialogueCheck: DialogueCheck
  topicPreferences: [JSON!]
  topicNotes: String
  syncPreference: String
  asyncPreference: String
  formatNotes: String
  calendlyLink: String
  generatedDialogueId: String
  deleted: Boolean!
}

input SingleDialogueMatchPreferenceInput {
  selector: SelectorInput
  resolverArgs: JSON
}

type SingleDialogueMatchPreferenceOutput {
  result: DialogueMatchPreference
}

input DialogueMatchPreferencesDialogueMatchPreferencesInput {
  dialogueCheckId: String
}

input DialogueMatchPreferenceSelector {
  default: EmptyViewInput
  dialogueMatchPreferences: DialogueMatchPreferencesDialogueMatchPreferencesInput
}

input MultiDialogueMatchPreferenceInput {
  terms: JSON
  resolverArgs: JSON
  enableTotal: Boolean
  enableCache: Boolean
}

type MultiDialogueMatchPreferenceOutput {
  results: [DialogueMatchPreference!]!
  totalCount: Int
}

extend type Query {
  dialogueMatchPreference(input: SingleDialogueMatchPreferenceInput @deprecated(reason: "Use the selector field instead"), selector: SelectorInput): SingleDialogueMatchPreferenceOutput
  dialogueMatchPreferences(input: MultiDialogueMatchPreferenceInput @deprecated(reason: "Use the selector field instead"), selector: DialogueMatchPreferenceSelector, limit: Int, offset: Int, enableTotal: Boolean): MultiDialogueMatchPreferenceOutput
}

type DigestPost {
  _id: String!
  schemaVersion: Float!
  createdAt: Date!
  legacyData: JSON
  digestId: String!
  digest: Digest!
  postId: String!
  post: Post
  emailDigestStatus: String
  onsiteDigestStatus: String
}

input SingleDigestPostInput {
  selector: SelectorInput
  resolverArgs: JSON
}

type SingleDigestPostOutput {
  result: DigestPost
}

input DigestPostSelector {
  default: EmptyViewInput
}

input MultiDigestPostInput {
  terms: JSON
  resolverArgs: JSON
  enableTotal: Boolean
  enableCache: Boolean
}

type MultiDigestPostOutput {
  results: [DigestPost!]!
  totalCount: Int
}

extend type Query {
  digestPost(input: SingleDigestPostInput @deprecated(reason: "Use the selector field instead"), selector: SelectorInput): SingleDigestPostOutput
  digestPosts(input: MultiDigestPostInput @deprecated(reason: "Use the selector field instead"), selector: DigestPostSelector, limit: Int, offset: Int, enableTotal: Boolean): MultiDigestPostOutput
}

type Digest {
  _id: String!
  schemaVersion: Float!
  createdAt: Date!
  legacyData: JSON
  num: Float!
  startDate: Date!
  endDate: Date
  publishedDate: Date
  onsiteImageId: String
  onsitePrimaryColor: String
}

input SingleDigestInput {
  selector: SelectorInput
  resolverArgs: JSON
}

type SingleDigestOutput {
  result: Digest
}

input DigestsFindByNumInput {
  num: Int
}

input DigestSelector {
  default: EmptyViewInput
  findByNum: DigestsFindByNumInput
  all: EmptyViewInput
}

input MultiDigestInput {
  terms: JSON
  resolverArgs: JSON
  enableTotal: Boolean
  enableCache: Boolean
}

type MultiDigestOutput {
  results: [Digest!]!
  totalCount: Int
}

extend type Query {
  digest(input: SingleDigestInput @deprecated(reason: "Use the selector field instead"), selector: SelectorInput): SingleDigestOutput
  digests(input: MultiDigestInput @deprecated(reason: "Use the selector field instead"), selector: DigestSelector, limit: Int, offset: Int, enableTotal: Boolean): MultiDigestOutput
}

type ElectionCandidate {
  _id: String!
  schemaVersion: Float!
  createdAt: Date!
  legacyData: JSON
  electionName: String!
  name: String!
  logoSrc: String!
  href: String!
  fundraiserLink: String
  gwwcLink: String
  gwwcId: String
  description: String!
  userId: String!
  user: User
  postCount: Float!
  tagId: String!
  tag: Tag
  isElectionFundraiser: Boolean!
  amountRaised: Float
  targetAmount: Float
  currentUserVote: String
  currentUserExtendedVote: JSON
  voteCount: Float!
  baseScore: Float!
  extendedScore: JSON
  score: Float!
  afBaseScore: Float
  afExtendedScore: JSON
  afVoteCount: Float
}

input SingleElectionCandidateInput {
  selector: SelectorInput
  resolverArgs: JSON
}

type SingleElectionCandidateOutput {
  result: ElectionCandidate
}

input ElectionCandidateDefaultViewInput {
  electionName: String
  sortBy: String
}

input ElectionCandidateSelector {
  default: ElectionCandidateDefaultViewInput
}

input MultiElectionCandidateInput {
  terms: JSON
  resolverArgs: JSON
  enableTotal: Boolean
  enableCache: Boolean
}

type MultiElectionCandidateOutput {
  results: [ElectionCandidate!]!
  totalCount: Int
}

extend type Query {
  electionCandidate(input: SingleElectionCandidateInput @deprecated(reason: "Use the selector field instead"), selector: SelectorInput): SingleElectionCandidateOutput
  electionCandidates(input: MultiElectionCandidateInput @deprecated(reason: "Use the selector field instead"), selector: ElectionCandidateSelector, limit: Int, offset: Int, enableTotal: Boolean): MultiElectionCandidateOutput
}

type ElectionVote {
  _id: String!
  schemaVersion: Float!
  createdAt: Date!
  legacyData: JSON
  electionName: String
  userId: String
  user: User
  compareState: JSON
  vote: JSON
  submittedAt: Date
  submissionComments: JSON
  userExplanation: String
  userOtherComments: String
}

input SingleElectionVoteInput {
  selector: SelectorInput
  resolverArgs: JSON
}

type SingleElectionVoteOutput {
  result: ElectionVote
}

input ElectionVoteDefaultViewInput {
  electionName: String
  userId: String
}

input ElectionVotesAllSubmittedVotesInput {
  electionName: String
  userId: String
}

input ElectionVoteSelector {
  default: ElectionVoteDefaultViewInput
  allSubmittedVotes: ElectionVotesAllSubmittedVotesInput
}

input MultiElectionVoteInput {
  terms: JSON
  resolverArgs: JSON
  enableTotal: Boolean
  enableCache: Boolean
}

type MultiElectionVoteOutput {
  results: [ElectionVote!]!
  totalCount: Int
}

extend type Query {
  electionVote(input: SingleElectionVoteInput @deprecated(reason: "Use the selector field instead"), selector: SelectorInput): SingleElectionVoteOutput
  electionVotes(input: MultiElectionVoteInput @deprecated(reason: "Use the selector field instead"), selector: ElectionVoteSelector, limit: Int, offset: Int, enableTotal: Boolean): MultiElectionVoteOutput
}

type ElicitQuestionPrediction {
  _id: String!
  predictionId: String
  prediction: Float
  createdAt: Date!
  notes: String
  creator: ElicitQuestionPredictionCreator!
  userId: String
  user: User
  sourceUrl: String
  sourceId: String
  binaryQuestionId: String!
  question: ElicitQuestion!
  isDeleted: Boolean!
}

input SingleElicitQuestionPredictionInput {
  selector: SelectorInput
  resolverArgs: JSON
}

type SingleElicitQuestionPredictionOutput {
  result: ElicitQuestionPrediction
}

input ElicitQuestionPredictionSelector {
  default: EmptyViewInput
}

input MultiElicitQuestionPredictionInput {
  terms: JSON
  resolverArgs: JSON
  enableTotal: Boolean
  enableCache: Boolean
}

type MultiElicitQuestionPredictionOutput {
  results: [ElicitQuestionPrediction!]!
  totalCount: Int
}

extend type Query {
  elicitQuestionPrediction(input: SingleElicitQuestionPredictionInput @deprecated(reason: "Use the selector field instead"), selector: SelectorInput): SingleElicitQuestionPredictionOutput
  elicitQuestionPredictions(input: MultiElicitQuestionPredictionInput @deprecated(reason: "Use the selector field instead"), selector: ElicitQuestionPredictionSelector, limit: Int, offset: Int, enableTotal: Boolean): MultiElicitQuestionPredictionOutput
}

type ElicitQuestion {
  _id: String!
  schemaVersion: Float!
  createdAt: Date!
  legacyData: JSON
  title: String!
  notes: String
  resolution: String
  resolvesBy: Date
}

input SingleElicitQuestionInput {
  selector: SelectorInput
  resolverArgs: JSON
}

type SingleElicitQuestionOutput {
  result: ElicitQuestion
}

input ElicitQuestionSelector {
  default: EmptyViewInput
}

input MultiElicitQuestionInput {
  terms: JSON
  resolverArgs: JSON
  enableTotal: Boolean
  enableCache: Boolean
}

type MultiElicitQuestionOutput {
  results: [ElicitQuestion!]!
  totalCount: Int
}

extend type Query {
  elicitQuestion(input: SingleElicitQuestionInput @deprecated(reason: "Use the selector field instead"), selector: SelectorInput): SingleElicitQuestionOutput
  elicitQuestions(input: MultiElicitQuestionInput @deprecated(reason: "Use the selector field instead"), selector: ElicitQuestionSelector, limit: Int, offset: Int, enableTotal: Boolean): MultiElicitQuestionOutput
}

type EmailTokens {
  _id: String!
  schemaVersion: Float!
  createdAt: Date!
  legacyData: JSON
}

type FeaturedResource {
  _id: String!
  schemaVersion: Float!
  createdAt: Date!
  legacyData: JSON
  title: String!
  body: String
  ctaText: String!
  ctaUrl: String!
  expiresAt: Date!
}

input SingleFeaturedResourceInput {
  selector: SelectorInput
  resolverArgs: JSON
}

type SingleFeaturedResourceOutput {
  result: FeaturedResource
}

input FeaturedResourceSelector {
  default: EmptyViewInput
  activeResources: EmptyViewInput
}

input MultiFeaturedResourceInput {
  terms: JSON
  resolverArgs: JSON
  enableTotal: Boolean
  enableCache: Boolean
}

type MultiFeaturedResourceOutput {
  results: [FeaturedResource!]!
  totalCount: Int
}

extend type Query {
  featuredResource(input: SingleFeaturedResourceInput @deprecated(reason: "Use the selector field instead"), selector: SelectorInput): SingleFeaturedResourceOutput
  featuredResources(input: MultiFeaturedResourceInput @deprecated(reason: "Use the selector field instead"), selector: FeaturedResourceSelector, limit: Int, offset: Int, enableTotal: Boolean): MultiFeaturedResourceOutput
}

type FieldChange {
  _id: String!
  schemaVersion: Float!
  createdAt: Date!
  legacyData: JSON
  userId: String
  user: User
  changeGroup: String
  documentId: String
  fieldName: String
  oldValue: JSON
  newValue: JSON
}

input SingleFieldChangeInput {
  selector: SelectorInput
  resolverArgs: JSON
}

type SingleFieldChangeOutput {
  result: FieldChange
}

input FieldChangeSelector {
  default: EmptyViewInput
}

input MultiFieldChangeInput {
  terms: JSON
  resolverArgs: JSON
  enableTotal: Boolean
}

type MultiFieldChangeOutput {
  results: [FieldChange!]!
  totalCount: Int
}

extend type Query {
  fieldChange(input: SingleFieldChangeInput @deprecated(reason: "Use the selector field instead"), selector: SelectorInput): SingleFieldChangeOutput
  fieldChanges(input: MultiFieldChangeInput @deprecated(reason: "Use the selector field instead"), selector: FieldChangeSelector, limit: Int, offset: Int, enableTotal: Boolean): MultiFieldChangeOutput
}

type ForumEvent {
  _id: String!
  schemaVersion: Float!
  createdAt: Date!
  legacyData: JSON
  frontpageDescription(version: String): Revision
  frontpageDescription_latest: String
  frontpageDescriptionMobile(version: String): Revision
  frontpageDescriptionMobile_latest: String
  postPageDescription(version: String): Revision
  postPageDescription_latest: String
  title: String!
  startDate: Date!
  endDate: Date
  darkColor: String!
  lightColor: String!
  bannerTextColor: String!
  contrastColor: String
  tagId: String
  tag: Tag
  postId: String
  post: Post
  commentId: String
  comment: Comment
  bannerImageId: String
  includesPoll: Boolean!
  isGlobal: Boolean!
  eventFormat: ForumEventFormat!
  pollQuestion(version: String): Revision
  pollQuestion_latest: String
  pollAgreeWording: String
  pollDisagreeWording: String
  maxStickersPerUser: Float!
  customComponent: ForumEventCustomComponent
  commentPrompt: String
  publicData: JSON
  voteCount: Int!
}

enum ForumEventCustomComponent {
  GivingSeason2024Banner
}

enum ForumEventFormat {
  BASIC
  POLL
  STICKERS
}

input SingleForumEventInput {
  selector: SelectorInput
  resolverArgs: JSON
}

type SingleForumEventOutput {
  result: ForumEvent
}

input ForumEventsUpcomingForumEventsInput {
  limit: String
}

input ForumEventsPastForumEventsInput {
  limit: String
}

input ForumEventsCurrentAndRecentForumEventsInput {
  limit: String
}

input ForumEventSelector {
  default: EmptyViewInput
  upcomingForumEvents: ForumEventsUpcomingForumEventsInput
  pastForumEvents: ForumEventsPastForumEventsInput
  currentForumEvent: EmptyViewInput
  currentAndRecentForumEvents: ForumEventsCurrentAndRecentForumEventsInput
}

input MultiForumEventInput {
  terms: JSON
  resolverArgs: JSON
  enableTotal: Boolean
  enableCache: Boolean
}

type MultiForumEventOutput {
  results: [ForumEvent!]!
  totalCount: Int
}

extend type Query {
  forumEvent(input: SingleForumEventInput @deprecated(reason: "Use the selector field instead"), selector: SelectorInput): SingleForumEventOutput
  forumEvents(input: MultiForumEventInput @deprecated(reason: "Use the selector field instead"), selector: ForumEventSelector, limit: Int, offset: Int, enableTotal: Boolean): MultiForumEventOutput
}

type GardenCode {
  _id: String!
  schemaVersion: Float!
  createdAt: Date!
  legacyData: JSON
  contents(version: String): Revision
  contents_latest: String
  pingbacks: JSON
  slug: String!
  code: String!
  title: String!
  userId: String!
  user: User
  startTime: Date
  endTime: Date!
  fbLink: String
  type: String!
  hidden: Boolean!
  deleted: Boolean!
  afOnly: Boolean!
}

input SingleGardenCodeInput {
  selector: SelectorInput
  resolverArgs: JSON
}

type SingleGardenCodeOutput {
  result: GardenCode
}

input GardenCodeDefaultViewInput {
  types: String
  userId: String
  code: String
}

input GardenCodesUsersPrivateGardenCodesInput {
  types: String
  userId: String
  code: String
}

input GardenCodesPublicGardenCodesInput {
  types: String
  userId: String
  code: String
}

input GardenCodesGardenCodeByCodeInput {
  types: String
  userId: String
  code: String
}

input GardenCodeSelector {
  default: GardenCodeDefaultViewInput
  usersPrivateGardenCodes: GardenCodesUsersPrivateGardenCodesInput
  publicGardenCodes: GardenCodesPublicGardenCodesInput
  gardenCodeByCode: GardenCodesGardenCodeByCodeInput
}

input MultiGardenCodeInput {
  terms: JSON
  resolverArgs: JSON
  enableTotal: Boolean
  enableCache: Boolean
}

type MultiGardenCodeOutput {
  results: [GardenCode!]!
  totalCount: Int
}

extend type Query {
  gardenCode(input: SingleGardenCodeInput @deprecated(reason: "Use the selector field instead"), selector: SelectorInput): SingleGardenCodeOutput
  gardenCodes(input: MultiGardenCodeInput @deprecated(reason: "Use the selector field instead"), selector: GardenCodeSelector, limit: Int, offset: Int, enableTotal: Boolean): MultiGardenCodeOutput
}

type GoogleServiceAccountSession {
  _id: String!
  schemaVersion: Float!
  createdAt: Date!
  legacyData: JSON
  email: String
  refreshToken: String
  estimatedExpiry: Date
  active: Boolean
  revoked: Boolean
}

input SingleGoogleServiceAccountSessionInput {
  selector: SelectorInput
  resolverArgs: JSON
}

type SingleGoogleServiceAccountSessionOutput {
  result: GoogleServiceAccountSession
}

input GoogleServiceAccountSessionSelector {
  default: EmptyViewInput
}

input MultiGoogleServiceAccountSessionInput {
  terms: JSON
  resolverArgs: JSON
  enableTotal: Boolean
  enableCache: Boolean
}

type MultiGoogleServiceAccountSessionOutput {
  results: [GoogleServiceAccountSession!]!
  totalCount: Int
}

extend type Query {
  googleServiceAccountSession(input: SingleGoogleServiceAccountSessionInput @deprecated(reason: "Use the selector field instead"), selector: SelectorInput): SingleGoogleServiceAccountSessionOutput
  googleServiceAccountSessions(input: MultiGoogleServiceAccountSessionInput @deprecated(reason: "Use the selector field instead"), selector: GoogleServiceAccountSessionSelector, limit: Int, offset: Int, enableTotal: Boolean): MultiGoogleServiceAccountSessionOutput
}

type Images {
  _id: String!
  schemaVersion: Float!
  createdAt: Date!
  legacyData: JSON
}

type JargonTerm {
  _id: String!
  schemaVersion: Float!
  createdAt: Date!
  legacyData: JSON
  contents(version: String): Revision
  contents_latest: String
  postId: String!
  post: Post
  term: String!
  humansAndOrAIEdited: String
  approved: Boolean!
  deleted: Boolean!
  altTerms: [String!]!
}

input SingleJargonTermInput {
  selector: SelectorInput
  resolverArgs: JSON
}

type SingleJargonTermOutput {
  result: JargonTerm
}

input JargonTermsPostEditorJargonTermsInput {
  postId: String
}

input JargonTermsPostsApprovedJargonInput {
  postIds: String
}

input JargonTermSelector {
  default: EmptyViewInput
  postEditorJargonTerms: JargonTermsPostEditorJargonTermsInput
  glossaryEditAll: EmptyViewInput
  postsApprovedJargon: JargonTermsPostsApprovedJargonInput
}

input MultiJargonTermInput {
  terms: JSON
  resolverArgs: JSON
  enableTotal: Boolean
  enableCache: Boolean
}

type MultiJargonTermOutput {
  results: [JargonTerm!]!
  totalCount: Int
}

extend type Query {
  jargonTerm(input: SingleJargonTermInput @deprecated(reason: "Use the selector field instead"), selector: SelectorInput): SingleJargonTermOutput
  jargonTerms(input: MultiJargonTermInput @deprecated(reason: "Use the selector field instead"), selector: JargonTermSelector, limit: Int, offset: Int, enableTotal: Boolean): MultiJargonTermOutput
}

type LWEvent {
  _id: String!
  schemaVersion: Float!
  createdAt: Date
  legacyData: JSON
  userId: String
  user: User
  name: String
  documentId: String
  important: Boolean
  properties: JSON
  intercom: Boolean
}

input SingleLWEventInput {
  selector: SelectorInput
  resolverArgs: JSON
}

type SingleLWEventOutput {
  result: LWEvent
}

input LWEventsAdminViewInput {
  name: String
}

input LWEventsPostVisitsInput {
  postId: String
  userId: String
  limit: String
}

input LWEventsEmailHistoryInput {
  userId: String
}

input LWEventSelector {
  default: EmptyViewInput
  adminView: LWEventsAdminViewInput
  postVisits: LWEventsPostVisitsInput
  emailHistory: LWEventsEmailHistoryInput
  gatherTownUsers: EmptyViewInput
}

input MultiLWEventInput {
  terms: JSON
  resolverArgs: JSON
  enableTotal: Boolean
  enableCache: Boolean
}

type MultiLWEventOutput {
  results: [LWEvent!]!
  totalCount: Int
}

extend type Query {
  lWEvent(input: SingleLWEventInput @deprecated(reason: "Use the selector field instead"), selector: SelectorInput): SingleLWEventOutput
  lWEvents(input: MultiLWEventInput @deprecated(reason: "Use the selector field instead"), selector: LWEventSelector, limit: Int, offset: Int, enableTotal: Boolean): MultiLWEventOutput
}

type LegacyData {
  _id: String!
  schemaVersion: Float!
  createdAt: Date!
  legacyData: JSON
}

type LlmConversation {
  _id: String!
  schemaVersion: Float!
  createdAt: Date!
  legacyData: JSON
  userId: String
  user: User
  title: String
  model: String
  systemPrompt: String
  lastUpdatedAt: Date
  messages: [LlmMessage!]
  deleted: Boolean
  totalCharacterCount: Int
}

input SingleLlmConversationInput {
  selector: SelectorInput
  resolverArgs: JSON
}

type SingleLlmConversationOutput {
  result: LlmConversation
}

input LlmConversationsLlmConversationsWithUserInput {
  userId: String
}

input LlmConversationsLlmConversationsAllInput {
  showDeleted: Boolean
}

input LlmConversationSelector {
  default: EmptyViewInput
  llmConversationsWithUser: LlmConversationsLlmConversationsWithUserInput
  llmConversationsAll: LlmConversationsLlmConversationsAllInput
}

input MultiLlmConversationInput {
  terms: JSON
  resolverArgs: JSON
  enableTotal: Boolean
  enableCache: Boolean
}

type MultiLlmConversationOutput {
  results: [LlmConversation!]!
  totalCount: Int
}

extend type Query {
  llmConversation(input: SingleLlmConversationInput @deprecated(reason: "Use the selector field instead"), selector: SelectorInput): SingleLlmConversationOutput
  llmConversations(input: MultiLlmConversationInput @deprecated(reason: "Use the selector field instead"), selector: LlmConversationSelector, limit: Int, offset: Int, enableTotal: Boolean): MultiLlmConversationOutput
}

type LlmMessage {
  _id: String!
  schemaVersion: Float!
  createdAt: Date!
  legacyData: JSON
  userId: String
  conversationId: String
  role: String
  content: String
}

type Localgroup {
  _id: String!
  schemaVersion: Float!
  createdAt: Date!
  legacyData: JSON
  contents(version: String): Revision
  contents_latest: String
  name: String!
  nameInAnotherLanguage: String
  organizerIds: [String!]!
  organizers: [User!]!
  lastActivity: Date!
  types: [String!]!
  categories: [String!]
  isOnline: Boolean!
  mongoLocation: JSON
  googleLocation: JSON
  location: String
  contactInfo: String
  facebookLink: String
  facebookPageLink: String
  meetupLink: String
  slackLink: String
  website: String
  bannerImageId: String
  inactive: Boolean!
  deleted: Boolean!
}

input SingleLocalgroupInput {
  selector: SelectorInput
  resolverArgs: JSON
}

type SingleLocalgroupOutput {
  result: Localgroup
}

input LocalgroupDefaultViewInput {
  filters: [String!]
  includeInactive: Boolean
}

input LocalgroupsUserOrganizesGroupsInput {
  filters: [String!]
  includeInactive: Boolean
  userId: String
}

input LocalgroupsUserActiveGroupsInput {
  filters: [String!]
  includeInactive: Boolean
  userId: String
}

input LocalgroupsUserInactiveGroupsInput {
  filters: [String!]
  includeInactive: Boolean
  userId: String
}

input LocalgroupsAllInput {
  filters: [String!]
  includeInactive: Boolean
}

input LocalgroupsNearbyInput {
  filters: [String!]
  includeInactive: Boolean
  lng: Float
  lat: Float
}

input LocalgroupsSingleInput {
  filters: [String!]
  includeInactive: Boolean
  groupId: String
}

input LocalgroupsLocalInput {
  filters: [String!]
  includeInactive: Boolean
}

input LocalgroupsOnlineInput {
  filters: [String!]
  includeInactive: Boolean
}

input LocalgroupSelector {
  default: LocalgroupDefaultViewInput
  userOrganizesGroups: LocalgroupsUserOrganizesGroupsInput
  userActiveGroups: LocalgroupsUserActiveGroupsInput
  userInactiveGroups: LocalgroupsUserInactiveGroupsInput
  all: LocalgroupsAllInput
  nearby: LocalgroupsNearbyInput
  single: LocalgroupsSingleInput
  local: LocalgroupsLocalInput
  online: LocalgroupsOnlineInput
}

input MultiLocalgroupInput {
  terms: JSON
  resolverArgs: JSON
  enableTotal: Boolean
  enableCache: Boolean
}

type MultiLocalgroupOutput {
  results: [Localgroup!]!
  totalCount: Int
}

extend type Query {
  localgroup(input: SingleLocalgroupInput @deprecated(reason: "Use the selector field instead"), selector: SelectorInput, allowNull: Boolean): SingleLocalgroupOutput
  localgroups(input: MultiLocalgroupInput @deprecated(reason: "Use the selector field instead"), selector: LocalgroupSelector, limit: Int, offset: Int, enableTotal: Boolean): MultiLocalgroupOutput
}

type ManifoldProbabilitiesCache {
  _id: String!
  schemaVersion: Float!
  createdAt: Date!
  legacyData: JSON
  marketId: String!
  probability: Float!
  isResolved: Boolean!
  year: Float!
  lastUpdated: Date!
  url: String
  mechanism: String
  pool: JSON
  p: Float
}

type Message {
  _id: String!
  schemaVersion: Float!
  createdAt: Date
  legacyData: JSON
  contents(version: String): Revision
  contents_latest: String
  userId: String
  user: User
  conversationId: String
  conversation: Conversation
  noEmail: Boolean
  currentUserVote: String
  currentUserExtendedVote: JSON
  voteCount: Float!
  baseScore: Float!
  extendedScore: JSON
  score: Float!
  afBaseScore: Float
  afExtendedScore: JSON
  afVoteCount: Float
}

input SingleMessageInput {
  selector: SelectorInput
  resolverArgs: JSON
}

type SingleMessageOutput {
  result: Message
}

input MessagesMessagesConversationInput {
  conversationId: String
}

input MessagesConversationPreviewInput {
  conversationId: String
}

input MessageSelector {
  default: EmptyViewInput
  messagesConversation: MessagesMessagesConversationInput
  conversationPreview: MessagesConversationPreviewInput
}

input MultiMessageInput {
  terms: JSON
  resolverArgs: JSON
  enableTotal: Boolean
  enableCache: Boolean
}

type MultiMessageOutput {
  results: [Message!]!
  totalCount: Int
}

extend type Query {
  message(input: SingleMessageInput @deprecated(reason: "Use the selector field instead"), selector: SelectorInput): SingleMessageOutput
  messages(input: MultiMessageInput @deprecated(reason: "Use the selector field instead"), selector: MessageSelector, limit: Int, offset: Int, enableTotal: Boolean): MultiMessageOutput
}

type Migration {
  _id: String!
  schemaVersion: Float!
  createdAt: Date!
  legacyData: JSON
}

type ModerationTemplate {
  _id: String!
  schemaVersion: Float!
  createdAt: Date!
  legacyData: JSON
  contents(version: String): Revision
  contents_latest: String
  name: String!
  collectionName: ModerationTemplateType!
  order: Float!
  deleted: Boolean!
}

enum ModerationTemplateType {
  Messages
  Comments
  Rejections
}

input SingleModerationTemplateInput {
  selector: SelectorInput
  resolverArgs: JSON
}

type SingleModerationTemplateOutput {
  result: ModerationTemplate
}

input ModerationTemplatesModerationTemplatesListInput {
  collectionName: String
}

input ModerationTemplateSelector {
  default: EmptyViewInput
  moderationTemplatesPage: EmptyViewInput
  moderationTemplatesList: ModerationTemplatesModerationTemplatesListInput
}

input MultiModerationTemplateInput {
  terms: JSON
  resolverArgs: JSON
  enableTotal: Boolean
  enableCache: Boolean
}

type MultiModerationTemplateOutput {
  results: [ModerationTemplate!]!
  totalCount: Int
}

extend type Query {
  moderationTemplate(input: SingleModerationTemplateInput @deprecated(reason: "Use the selector field instead"), selector: SelectorInput): SingleModerationTemplateOutput
  moderationTemplates(input: MultiModerationTemplateInput @deprecated(reason: "Use the selector field instead"), selector: ModerationTemplateSelector, limit: Int, offset: Int, enableTotal: Boolean): MultiModerationTemplateOutput
}

type ModeratorAction {
  _id: String!
  schemaVersion: Float!
  createdAt: Date!
  legacyData: JSON
  userId: String!
  user: User
  type: ModeratorActionType!
  endedAt: Date
  active: Boolean!
}

enum ModeratorActionType {
  rateLimitOnePerDay
  rateLimitOnePerThreeDays
  rateLimitOnePerWeek
  rateLimitOnePerFortnight
  rateLimitOnePerMonth
  rateLimitThreeCommentsPerPost
  recentlyDownvotedContentAlert
  lowAverageKarmaCommentAlert
  lowAverageKarmaPostAlert
  negativeUserKarmaAlert
  movedPostToDraft
  sentModeratorMessage
  manualFlag
  votingPatternWarningDelivered
  flaggedForNDMs
  autoBlockedFromSendingDMs
  rejectedPost
  rejectedComment
  potentialTargetedDownvoting
  exemptFromRateLimits
  receivedSeniorDownvotesAlert
  manualNeedsReview
  unreviewedBioUpdate
  unreviewedMapLocationUpdate
  unreviewedProfileImageUpdate
  unreviewedFirstPost
  unreviewedFirstComment
  unreviewedPost
  unreviewedComment
  snoozeExpired
  stricterCommentAutomodRateLimit
  stricterPostAutomodRateLimit
  manualRateLimitExpired
  votingDisabled
}

input SingleModeratorActionInput {
  selector: SelectorInput
  resolverArgs: JSON
}

type SingleModeratorActionOutput {
  result: ModeratorAction
}

input ModeratorActionsUserModeratorActionsInput {
  userIds: [String!]
}

input ModeratorActionSelector {
  default: EmptyViewInput
  userModeratorActions: ModeratorActionsUserModeratorActionsInput
  restrictionModerationActions: EmptyViewInput
}

input MultiModeratorActionInput {
  terms: JSON
  resolverArgs: JSON
  enableTotal: Boolean
  enableCache: Boolean
}

type MultiModeratorActionOutput {
  results: [ModeratorAction!]!
  totalCount: Int
}

extend type Query {
  moderatorAction(input: SingleModeratorActionInput @deprecated(reason: "Use the selector field instead"), selector: SelectorInput): SingleModeratorActionOutput
  moderatorActions(input: MultiModeratorActionInput @deprecated(reason: "Use the selector field instead"), selector: ModeratorActionSelector, limit: Int, offset: Int, enableTotal: Boolean): MultiModeratorActionOutput
}

type MultiDocument {
  _id: String!
  schemaVersion: Float!
  createdAt: Date!
  legacyData: JSON
  contents(version: String): Revision
  contents_latest: String
  pingbacks: JSON
  slug: String!
  oldSlugs: [String!]!
  title: String
  preview: String
  tabTitle: String!
  tabSubtitle: String
  userId: String!
  user: User
  parentDocumentId: String!
  parentTag: Tag
  parentLens: MultiDocument
  collectionName: MultiDocumentCollectionName!
  fieldName: MultiDocumentFieldName!
  index: Float!
  tableOfContents(version: String): JSON
  contributors(limit: Int, version: String): TagContributorsList
  contributionStats: JSON
  arbitalLinkedPages: ArbitalLinkedPages
  htmlWithContributorAnnotations: String
  summaries: [MultiDocument!]!
  textLastUpdatedAt: Date
  deleted: Boolean!
  currentUserVote: String
  currentUserExtendedVote: JSON
  voteCount: Float!
  baseScore: Float!
  extendedScore: JSON
  score: Float!
  afBaseScore: Float
  afExtendedScore: JSON
  afVoteCount: Float
}

enum MultiDocumentCollectionName {
  Tags
  MultiDocuments
}

enum MultiDocumentFieldName {
  description
  summary
}

input SingleMultiDocumentInput {
  selector: SelectorInput
  resolverArgs: JSON
}

type SingleMultiDocumentOutput {
  result: MultiDocument
}

input MultiDocumentDefaultViewInput {
  excludedDocumentIds: [String!]
}

input MultiDocumentsLensBySlugInput {
  excludedDocumentIds: [String!]
  slug: String
}

input MultiDocumentsSummariesByParentIdInput {
  excludedDocumentIds: [String!]
  parentDocumentId: String
}

input MultiDocumentsPingbackLensPagesInput {
  excludedDocumentIds: [String!]
  documentId: String
}

input MultiDocumentSelector {
  default: MultiDocumentDefaultViewInput
  lensBySlug: MultiDocumentsLensBySlugInput
  summariesByParentId: MultiDocumentsSummariesByParentIdInput
  pingbackLensPages: MultiDocumentsPingbackLensPagesInput
}

input MultiMultiDocumentInput {
  terms: JSON
  resolverArgs: JSON
  enableTotal: Boolean
  enableCache: Boolean
}

type MultiMultiDocumentOutput {
  results: [MultiDocument!]!
  totalCount: Int
}

extend type Query {
  multiDocument(input: SingleMultiDocumentInput @deprecated(reason: "Use the selector field instead"), selector: SelectorInput): SingleMultiDocumentOutput
  multiDocuments(input: MultiMultiDocumentInput @deprecated(reason: "Use the selector field instead"), selector: MultiDocumentSelector, limit: Int, offset: Int, enableTotal: Boolean): MultiMultiDocumentOutput
}

type Notification {
  _id: String!
  schemaVersion: Float!
  createdAt: Date
  legacyData: JSON
  userId: String
  documentId: String
  documentType: String
  extraData: JSON
  link: String
  title: String
  message: String
  type: String
  deleted: Boolean
  viewed: Boolean
  emailed: Boolean
  waitingForBatch: Boolean
}

input SingleNotificationInput {
  selector: SelectorInput
  resolverArgs: JSON
}

type SingleNotificationOutput {
  result: Notification
}

input NotificationsUserNotificationsInput {
  userId: String
  type: String
  viewed: String
}

input NotificationsUnreadUserNotificationsInput {
  userId: String
  type: String
  lastViewedDate: String
}

input NotificationsAdminAlertNotificationsInput {
  type: String
}

input NotificationSelector {
  default: EmptyViewInput
  userNotifications: NotificationsUserNotificationsInput
  unreadUserNotifications: NotificationsUnreadUserNotificationsInput
  adminAlertNotifications: NotificationsAdminAlertNotificationsInput
}

input MultiNotificationInput {
  terms: JSON
  resolverArgs: JSON
  enableTotal: Boolean
  enableCache: Boolean
}

type MultiNotificationOutput {
  results: [Notification!]!
  totalCount: Int
}

extend type Query {
  notification(input: SingleNotificationInput @deprecated(reason: "Use the selector field instead"), selector: SelectorInput): SingleNotificationOutput
  notifications(input: MultiNotificationInput @deprecated(reason: "Use the selector field instead"), selector: NotificationSelector, limit: Int, offset: Int, enableTotal: Boolean): MultiNotificationOutput
}

type PageCacheEntry {
  _id: String!
  schemaVersion: Float!
  createdAt: Date!
  legacyData: JSON
}

type PetrovDayAction {
  _id: String!
  schemaVersion: Float!
  createdAt: Date!
  legacyData: JSON
  actionType: String!
  data: JSON
  userId: String
}

input SinglePetrovDayActionInput {
  selector: SelectorInput
  resolverArgs: JSON
}

type SinglePetrovDayActionOutput {
  result: PetrovDayAction
}

input PetrovDayActionsGetActionInput {
  userId: String
  actionType: String
}

input PetrovDayActionsLaunchDashboardInput {
  side: String
}

input PetrovDayActionsWarningConsoleInput {
  side: String
}

input PetrovDayActionSelector {
  default: EmptyViewInput
  getAction: PetrovDayActionsGetActionInput
  launchDashboard: PetrovDayActionsLaunchDashboardInput
  adminConsole: EmptyViewInput
  warningConsole: PetrovDayActionsWarningConsoleInput
}

input MultiPetrovDayActionInput {
  terms: JSON
  resolverArgs: JSON
  enableTotal: Boolean
  enableCache: Boolean
}

type MultiPetrovDayActionOutput {
  results: [PetrovDayAction!]!
  totalCount: Int
}

extend type Query {
  petrovDayAction(input: SinglePetrovDayActionInput @deprecated(reason: "Use the selector field instead"), selector: SelectorInput): SinglePetrovDayActionOutput
  petrovDayActions(input: MultiPetrovDayActionInput @deprecated(reason: "Use the selector field instead"), selector: PetrovDayActionSelector, limit: Int, offset: Int, enableTotal: Boolean): MultiPetrovDayActionOutput
}

type PetrovDayLaunch {
  _id: String!
  schemaVersion: Float!
  createdAt: Date!
  legacyData: JSON
  launchCode: String!
  hashedLaunchCode: String
  userId: String
}

type PodcastEpisode {
  _id: String!
  schemaVersion: Float!
  createdAt: Date!
  legacyData: JSON
  podcastId: String!
  podcast: Podcast!
  title: String!
  episodeLink: String!
  externalEpisodeId: String!
}

input SinglePodcastEpisodeInput {
  selector: SelectorInput
  resolverArgs: JSON
}

type SinglePodcastEpisodeOutput {
  result: PodcastEpisode
}

input PodcastEpisodeByExternalIdInput {
  externalEpisodeId: String
  _id: String
}

input PodcastEpisodeSelector {
  default: EmptyViewInput
  episodeByExternalId: PodcastEpisodeByExternalIdInput
}

input MultiPodcastEpisodeInput {
  terms: JSON
  resolverArgs: JSON
  enableTotal: Boolean
  enableCache: Boolean
}

type MultiPodcastEpisodeOutput {
  results: [PodcastEpisode!]!
  totalCount: Int
}

extend type Query {
  podcastEpisode(input: SinglePodcastEpisodeInput @deprecated(reason: "Use the selector field instead"), selector: SelectorInput): SinglePodcastEpisodeOutput
  podcastEpisodes(input: MultiPodcastEpisodeInput @deprecated(reason: "Use the selector field instead"), selector: PodcastEpisodeSelector, limit: Int, offset: Int, enableTotal: Boolean): MultiPodcastEpisodeOutput
}

type Podcast {
  _id: String!
  schemaVersion: Float!
  createdAt: Date!
  legacyData: JSON
  title: String!
  applePodcastLink: String
  spotifyPodcastLink: String
}

input SinglePodcastInput {
  selector: SelectorInput
  resolverArgs: JSON
}

type SinglePodcastOutput {
  result: Podcast
}

input PodcastSelector {
  default: EmptyViewInput
}

input MultiPodcastInput {
  terms: JSON
  resolverArgs: JSON
  enableTotal: Boolean
  enableCache: Boolean
}

type MultiPodcastOutput {
  results: [Podcast!]!
  totalCount: Int
}

extend type Query {
  podcast(input: SinglePodcastInput @deprecated(reason: "Use the selector field instead"), selector: SelectorInput): SinglePodcastOutput
  podcasts(input: MultiPodcastInput @deprecated(reason: "Use the selector field instead"), selector: PodcastSelector, limit: Int, offset: Int, enableTotal: Boolean): MultiPodcastOutput
}

type PostRecommendation {
  _id: String!
  schemaVersion: Float!
  createdAt: Date!
  legacyData: JSON
  userId: String
  user: User
  clientId: String
  postId: String
  post: Post
  strategyName: String
  strategySettings: JSON
  recommendationCount: Int
  lastRecommendedAt: Date
  clickedAt: Date
}

type PostRelation {
  _id: String!
  schemaVersion: Float!
  createdAt: Date!
  legacyData: JSON
  type: String!
  sourcePostId: String!
  sourcePost: Post
  targetPostId: String!
  targetPost: Post
  order: Float
}

input SinglePostRelationInput {
  selector: SelectorInput
  resolverArgs: JSON
}

type SinglePostRelationOutput {
  result: PostRelation
}

input PostRelationsAllPostRelationsInput {
  postId: String
}

input PostRelationSelector {
  default: EmptyViewInput
  allPostRelations: PostRelationsAllPostRelationsInput
}

input MultiPostRelationInput {
  terms: JSON
  resolverArgs: JSON
  enableTotal: Boolean
  enableCache: Boolean
}

type MultiPostRelationOutput {
  results: [PostRelation!]!
  totalCount: Int
}

extend type Query {
  postRelation(input: SinglePostRelationInput @deprecated(reason: "Use the selector field instead"), selector: SelectorInput): SinglePostRelationOutput
  postRelations(input: MultiPostRelationInput @deprecated(reason: "Use the selector field instead"), selector: PostRelationSelector, limit: Int, offset: Int, enableTotal: Boolean): MultiPostRelationOutput
}

type Post {
  _id: String!
  schemaVersion: Float!
  createdAt: Date
  legacyData: JSON
  contents(version: String): Revision
  contents_latest: String
  revisions(limit: Int = 5): [Revision!]
  version: String
  pingbacks: JSON
  moderationGuidelines(version: String): Revision
  moderationGuidelines_latest: String
  customHighlight(version: String): Revision
  customHighlight_latest: String
  slug: String!
  postedAt: Date!
  modifiedAt: Date
  url: String
  postCategory: PostCategory!
  title: String!
  viewCount: Float
  lastCommentedAt: Date!
  clickCount: Float
  deletedDraft: Boolean!
  status: Float!
  isFuture: Boolean!
  sticky: Boolean!
  stickyPriority: Int!
  userIP: String
  userAgent: String
  referrer: String
  author: String
  userId: String
  user: User
  domain: String
  pageUrl: String!
  pageUrlRelative: String
  linkUrl: String
  postedAtFormatted: String
  emailShareUrl: String
  twitterShareUrl: String
  facebookShareUrl: String
  socialPreviewImageUrl: String
  question: Boolean!
  authorIsUnreviewed: Boolean!
  readTimeMinutesOverride: Float
  readTimeMinutes: Int!
  wordCount: Int
  htmlBody: String
  submitToFrontpage: Boolean!
  hiddenRelatedQuestion: Boolean!
  originalPostRelationSourceId: String
  sourcePostRelations: [PostRelation!]!
  targetPostRelations: [PostRelation!]!
  shortform: Boolean!
  canonicalSource: String
  nominationCount2018: Float!
  nominationCount2019: Float!
  reviewCount2018: Float!
  reviewCount2019: Float!
  reviewCount: Float!
  reviewVoteCount: Float!
  positiveReviewVoteCount: Float!
  manifoldReviewMarketId: String
  annualReviewMarketProbability: Float
  annualReviewMarketIsResolved: Boolean
  annualReviewMarketYear: Int
  annualReviewMarketUrl: String
  glossary: [JargonTerm!]!
  reviewVoteScoreAF: Float!
  reviewVotesAF: [Float!]!
  reviewVoteScoreHighKarma: Float!
  reviewVotesHighKarma: [Float!]!
  reviewVoteScoreAllKarma: Float!
  reviewVotesAllKarma: [Float!]!
  finalReviewVoteScoreHighKarma: Float!
  finalReviewVotesHighKarma: [Float!]!
  finalReviewVoteScoreAllKarma: Float!
  finalReviewVotesAllKarma: [Float!]!
  finalReviewVoteScoreAF: Float!
  finalReviewVotesAF: [Float!]!
  lastCommentPromotedAt: Date
  tagRel(tagId: String): TagRel
  tags: [Tag!]!
  tagRelevance: JSON
  tagRels: [TagRel!]!
  lastPromotedComment: Comment
  bestAnswer: Comment
  noIndex: Boolean!
  rsvps: [JSON!]
  rsvpCounts: JSON!
  activateRSVPs: Boolean
  nextDayReminderSent: Boolean!
  onlyVisibleToLoggedIn: Boolean!
  onlyVisibleToEstablishedAccounts: Boolean!
  hideFromRecentDiscussions: Boolean!
  currentUserReviewVote: ReviewVote
  reviewWinner: ReviewWinner
  spotlight: Spotlight
  votingSystem: String
  myEditorAccess: String!
  podcastEpisodeId: String
  podcastEpisode: PodcastEpisode
  forceAllowType3Audio: Boolean!
  legacy: Boolean!
  legacyId: String
  legacySpam: Boolean!
  feedId: String
  feed: RSSFeed
  feedLink: String
  lastVisitedAt: Date
  isRead: Boolean
  curatedDate: Date
  metaDate: Date
  suggestForCuratedUserIds: [String!]
  suggestForCuratedUsernames: String
  frontpageDate: Date
  autoFrontpage: String
  collectionTitle: String
  coauthorStatuses: [CoauthorStatusOutput!]
  coauthorUserIds: [String!]!
  coauthors: [User!]
  hasCoauthorPermission: Boolean!
  socialPreviewImageId: String
  socialPreviewImageAutoUrl: String
  socialPreview: SocialPreviewOutput
  socialPreviewData: SocialPreviewType!
  fmCrosspost: CrosspostOutput
  canonicalSequenceId: String
  canonicalSequence: Sequence
  canonicalCollectionSlug: String
  canonicalCollection: Collection
  canonicalBookId: String
  canonicalBook: Book
  canonicalNextPostSlug: String
  canonicalPrevPostSlug: String
  nextPost(sequenceId: String): Post
  prevPost(sequenceId: String): Post
  sequence(sequenceId: String, prevOrNext: String): Sequence
  unlisted: Boolean!
  disableRecommendation: Boolean!
  defaultRecommendation: Boolean!
  hideFromPopularComments: Boolean
  draft: Boolean
  wasEverUndrafted: Boolean
  meta: Boolean!
  hideFrontpageComments: Boolean!
  maxBaseScore: Float!
  scoreExceeded2Date: Date
  scoreExceeded30Date: Date
  scoreExceeded45Date: Date
  scoreExceeded75Date: Date
  scoreExceeded125Date: Date
  scoreExceeded200Date: Date
  bannedUserIds: [String!]
  commentsLocked: Boolean
  commentsLockedToAccountsCreatedAfter: Date
  organizerIds: [String!]
  organizers: [User!]
  groupId: String
  group: Localgroup
  eventType: String
  isEvent: Boolean!
  reviewedByUserId: String
  reviewedByUser: User
  reviewForCuratedUserId: String
  startTime: Date
  localStartTime: Date
  endTime: Date
  localEndTime: Date
  eventRegistrationLink: String
  joinEventLink: String
  onlineEvent: Boolean!
  globalEvent: Boolean!
  mongoLocation: JSON
  googleLocation: JSON
  location: String
  contactInfo: String
  facebookLink: String
  meetupLink: String
  website: String
  eventImageId: String
  types: [String!]
  metaSticky: Boolean!
  sharingSettings: JSON
  shareWithUsers: [String!]
  usersSharedWith: [User!]
  linkSharingKey: String
  linkSharingKeyUsedBy: [String!]
  commentSortOrder: String
  hideAuthor: Boolean!
  tableOfContents: JSON
  tableOfContentsRevision(version: String): JSON
  sideComments: JSON
  sideCommentsCache: SideCommentCache
  sideCommentVisibility: String
  disableSidenotes: Boolean!
  moderationStyle: String
  ignoreRateLimits: Boolean
  hideCommentKarma: Boolean!
  commentCount: Float!
  topLevelCommentCount: Float!
  recentComments(commentsLimit: Int, maxAgeHours: Int, af: Boolean): [Comment!]
  languageModelSummary: String
  debate: Boolean!
  collabEditorDialogue: Boolean!
  totalDialogueResponseCount: Int!
  mostRecentPublishedDialogueResponseDate: Date
  unreadDebateResponseCount: Int!
  emojiReactors: JSON
  commentEmojiReactors: JSON
  rejected: Boolean!
  rejectedReason: String
  rejectedByUserId: String
  rejectedByUser: User
  dialogTooltipPreview: String
  dialogueMessageContents(dialogueMessageId: String): String
  firstVideoAttribsForPreview: JSON
  subforumTagId: String
  subforumTag: Tag
  af: Boolean!
  afDate: Date
  afCommentCount: Float!
  afLastCommentedAt: Date
  afSticky: Boolean!
  suggestForAlignmentUserIds: [String!]!
  suggestForAlignmentUsers: [User!]!
  reviewForAlignmentUserId: String
  agentFoundationsId: String
  swrCachingEnabled: Boolean
  generateDraftJargon: Boolean
  curationNotices: [CurationNotice!]
  reviews: [Comment!]
  automatedContentEvaluations: AutomatedContentEvaluation
  currentUserVote: String
  currentUserExtendedVote: JSON
  voteCount: Float!
  baseScore: Float!
  extendedScore: JSON
  score: Float!
  afBaseScore: Float
  afExtendedScore: JSON
  afVoteCount: Float
  frontpageClassification: FrontpageClassification
}

type FrontpageClassification {
  isFrontpage: Boolean!
  probability: Float!
}

enum PostCategory {
  post
  linkpost
  question
}

input SinglePostInput {
  selector: SelectorInput
  resolverArgs: JSON
  allowNull: Boolean
}

type SinglePostOutput {
  result: Post
}

input PostDefaultViewInput {
  postIds: [String!]
  notPostIds: [String!]
  groupId: String
  af: Boolean
  question: Boolean
  authorIsUnreviewed: Boolean
  exactPostIds: [String!]
  hideCommunity: Boolean
  karmaThreshold: Int
  excludeEvents: Boolean
  userId: String
  includeRelatedQuestions: String
  filter: String
  view: String
  filterSettings: JSON
  sortedBy: String
  after: String
  before: String
  timeField: String
  curatedAfter: String
}

input PostsUserPostsInput {
  postIds: [String!]
  notPostIds: [String!]
  groupId: String
  af: Boolean
  question: Boolean
  authorIsUnreviewed: Boolean
  exactPostIds: [String!]
  hideCommunity: Boolean
  karmaThreshold: Int
  excludeEvents: Boolean
  userId: String
  includeRelatedQuestions: String
  filter: String
  view: String
  filterSettings: JSON
  sortedBy: String
  after: String
  before: String
  timeField: String
  curatedAfter: String
}

input PostsMagicInput {
  postIds: [String!]
  notPostIds: [String!]
  groupId: String
  af: Boolean
  question: Boolean
  authorIsUnreviewed: Boolean
  exactPostIds: [String!]
  hideCommunity: Boolean
  karmaThreshold: Int
  excludeEvents: Boolean
  userId: String
  includeRelatedQuestions: String
  filter: String
  view: String
  filterSettings: JSON
  sortedBy: String
  after: String
  before: String
  timeField: String
  curatedAfter: String
  meta: Boolean
  forum: Boolean
  limit: Int
}

input PostsTopInput {
  postIds: [String!]
  notPostIds: [String!]
  groupId: String
  af: Boolean
  question: Boolean
  authorIsUnreviewed: Boolean
  exactPostIds: [String!]
  hideCommunity: Boolean
  karmaThreshold: Int
  excludeEvents: Boolean
  userId: String
  includeRelatedQuestions: String
  filter: String
  view: String
  filterSettings: JSON
  sortedBy: String
  after: String
  before: String
  timeField: String
  curatedAfter: String
  meta: Boolean
  forum: Boolean
}

input PostsNewInput {
  postIds: [String!]
  notPostIds: [String!]
  groupId: String
  af: Boolean
  question: Boolean
  authorIsUnreviewed: Boolean
  exactPostIds: [String!]
  hideCommunity: Boolean
  karmaThreshold: Int
  excludeEvents: Boolean
  userId: String
  includeRelatedQuestions: String
  filter: String
  view: String
  filterSettings: JSON
  sortedBy: String
  after: String
  before: String
  timeField: String
  curatedAfter: String
  meta: Boolean
  forum: Boolean
}

input PostsRecentCommentsInput {
  postIds: [String!]
  notPostIds: [String!]
  groupId: String
  af: Boolean
  question: Boolean
  authorIsUnreviewed: Boolean
  exactPostIds: [String!]
  hideCommunity: Boolean
  karmaThreshold: Int
  excludeEvents: Boolean
  userId: String
  includeRelatedQuestions: String
  filter: String
  view: String
  filterSettings: JSON
  sortedBy: String
  after: String
  before: String
  timeField: String
  curatedAfter: String
}

input PostsOldInput {
  postIds: [String!]
  notPostIds: [String!]
  groupId: String
  af: Boolean
  question: Boolean
  authorIsUnreviewed: Boolean
  exactPostIds: [String!]
  hideCommunity: Boolean
  karmaThreshold: Int
  excludeEvents: Boolean
  userId: String
  includeRelatedQuestions: String
  filter: String
  view: String
  filterSettings: JSON
  sortedBy: String
  after: String
  before: String
  timeField: String
  curatedAfter: String
}

input PostsTimeframeInput {
  postIds: [String!]
  notPostIds: [String!]
  groupId: String
  af: Boolean
  question: Boolean
  authorIsUnreviewed: Boolean
  exactPostIds: [String!]
  hideCommunity: Boolean
  karmaThreshold: Int
  excludeEvents: Boolean
  userId: String
  includeRelatedQuestions: String
  filter: String
  view: String
  filterSettings: JSON
  sortedBy: String
  after: String
  before: String
  timeField: String
  curatedAfter: String
  limit: Int
}

input PostsDailyInput {
  postIds: [String!]
  notPostIds: [String!]
  groupId: String
  af: Boolean
  question: Boolean
  authorIsUnreviewed: Boolean
  exactPostIds: [String!]
  hideCommunity: Boolean
  karmaThreshold: Int
  excludeEvents: Boolean
  userId: String
  includeRelatedQuestions: String
  filter: String
  view: String
  filterSettings: JSON
  sortedBy: String
  after: String
  before: String
  timeField: String
  curatedAfter: String
}

input PostsTagRelevanceInput {
  postIds: [String!]
  notPostIds: [String!]
  groupId: String
  af: Boolean
  question: Boolean
  authorIsUnreviewed: Boolean
  exactPostIds: [String!]
  hideCommunity: Boolean
  karmaThreshold: Int
  excludeEvents: Boolean
  userId: String
  includeRelatedQuestions: String
  filter: String
  view: String
  filterSettings: JSON
  sortedBy: String
  after: String
  before: String
  timeField: String
  curatedAfter: String
  tagId: String
}

input PostsFrontpageInput {
  postIds: [String!]
  notPostIds: [String!]
  groupId: String
  af: Boolean
  question: Boolean
  authorIsUnreviewed: Boolean
  exactPostIds: [String!]
  hideCommunity: Boolean
  karmaThreshold: Int
  excludeEvents: Boolean
  userId: String
  includeRelatedQuestions: String
  filter: String
  view: String
  filterSettings: JSON
  sortedBy: String
  after: String
  before: String
  timeField: String
  curatedAfter: String
}

input PostsFrontpageRssInput {
  postIds: [String!]
  notPostIds: [String!]
  groupId: String
  af: Boolean
  question: Boolean
  authorIsUnreviewed: Boolean
  exactPostIds: [String!]
  hideCommunity: Boolean
  karmaThreshold: Int
  excludeEvents: Boolean
  userId: String
  includeRelatedQuestions: String
  filter: String
  view: String
  filterSettings: JSON
  sortedBy: String
  after: String
  before: String
  timeField: String
  curatedAfter: String
}

input PostsCuratedInput {
  postIds: [String!]
  notPostIds: [String!]
  groupId: String
  af: Boolean
  question: Boolean
  authorIsUnreviewed: Boolean
  exactPostIds: [String!]
  hideCommunity: Boolean
  karmaThreshold: Int
  excludeEvents: Boolean
  userId: String
  includeRelatedQuestions: String
  filter: String
  view: String
  filterSettings: JSON
  sortedBy: String
  after: String
  before: String
  timeField: String
  curatedAfter: String
}

input PostsCuratedRssInput {
  postIds: [String!]
  notPostIds: [String!]
  groupId: String
  af: Boolean
  question: Boolean
  authorIsUnreviewed: Boolean
  exactPostIds: [String!]
  hideCommunity: Boolean
  karmaThreshold: Int
  excludeEvents: Boolean
  userId: String
  includeRelatedQuestions: String
  filter: String
  view: String
  filterSettings: JSON
  sortedBy: String
  after: String
  before: String
  timeField: String
  curatedAfter: String
}

input PostsCommunityInput {
  postIds: [String!]
  notPostIds: [String!]
  groupId: String
  af: Boolean
  question: Boolean
  authorIsUnreviewed: Boolean
  exactPostIds: [String!]
  hideCommunity: Boolean
  karmaThreshold: Int
  excludeEvents: Boolean
  userId: String
  includeRelatedQuestions: String
  filter: String
  view: String
  filterSettings: JSON
  sortedBy: String
  after: String
  before: String
  timeField: String
  curatedAfter: String
}

input PostsCommunityRssInput {
  postIds: [String!]
  notPostIds: [String!]
  groupId: String
  af: Boolean
  question: Boolean
  authorIsUnreviewed: Boolean
  exactPostIds: [String!]
  hideCommunity: Boolean
  karmaThreshold: Int
  excludeEvents: Boolean
  userId: String
  includeRelatedQuestions: String
  filter: String
  view: String
  filterSettings: JSON
  sortedBy: String
  after: String
  before: String
  timeField: String
  curatedAfter: String
}

input PostsMetaRssInput {
  postIds: [String!]
  notPostIds: [String!]
  groupId: String
  af: Boolean
  question: Boolean
  authorIsUnreviewed: Boolean
  exactPostIds: [String!]
  hideCommunity: Boolean
  karmaThreshold: Int
  excludeEvents: Boolean
  userId: String
  includeRelatedQuestions: String
  filter: String
  view: String
  filterSettings: JSON
  sortedBy: String
  after: String
  before: String
  timeField: String
  curatedAfter: String
}

input PostsRssInput {
  postIds: [String!]
  notPostIds: [String!]
  groupId: String
  af: Boolean
  question: Boolean
  authorIsUnreviewed: Boolean
  exactPostIds: [String!]
  hideCommunity: Boolean
  karmaThreshold: Int
  excludeEvents: Boolean
  userId: String
  includeRelatedQuestions: String
  filter: String
  view: String
  filterSettings: JSON
  sortedBy: String
  after: String
  before: String
  timeField: String
  curatedAfter: String
  meta: Boolean
  forum: Boolean
}

input PostsTopQuestionsInput {
  postIds: [String!]
  notPostIds: [String!]
  groupId: String
  af: Boolean
  question: Boolean
  authorIsUnreviewed: Boolean
  exactPostIds: [String!]
  hideCommunity: Boolean
  karmaThreshold: Int
  excludeEvents: Boolean
  userId: String
  includeRelatedQuestions: String
  filter: String
  view: String
  filterSettings: JSON
  sortedBy: String
  after: String
  before: String
  timeField: String
  curatedAfter: String
}

input PostsRecentQuestionActivityInput {
  postIds: [String!]
  notPostIds: [String!]
  groupId: String
  af: Boolean
  question: Boolean
  authorIsUnreviewed: Boolean
  exactPostIds: [String!]
  hideCommunity: Boolean
  karmaThreshold: Int
  excludeEvents: Boolean
  userId: String
  includeRelatedQuestions: String
  filter: String
  view: String
  filterSettings: JSON
  sortedBy: String
  after: String
  before: String
  timeField: String
  curatedAfter: String
}

input PostsScheduledInput {
  postIds: [String!]
  notPostIds: [String!]
  groupId: String
  af: Boolean
  question: Boolean
  authorIsUnreviewed: Boolean
  exactPostIds: [String!]
  hideCommunity: Boolean
  karmaThreshold: Int
  excludeEvents: Boolean
  userId: String
  includeRelatedQuestions: String
  filter: String
  view: String
  filterSettings: JSON
  sortedBy: String
  after: String
  before: String
  timeField: String
  curatedAfter: String
}

input PostsRejectedInput {
  postIds: [String!]
  notPostIds: [String!]
  groupId: String
  af: Boolean
  question: Boolean
  authorIsUnreviewed: Boolean
  exactPostIds: [String!]
  hideCommunity: Boolean
  karmaThreshold: Int
  excludeEvents: Boolean
  userId: String
  includeRelatedQuestions: String
  filter: String
  view: String
  filterSettings: JSON
  sortedBy: String
  after: String
  before: String
  timeField: String
  curatedAfter: String
}

input PostsDraftsInput {
  postIds: [String!]
  notPostIds: [String!]
  groupId: String
  af: Boolean
  question: Boolean
  authorIsUnreviewed: Boolean
  exactPostIds: [String!]
  hideCommunity: Boolean
  karmaThreshold: Int
  excludeEvents: Boolean
  userId: String
  includeRelatedQuestions: String
  filter: String
  view: String
  filterSettings: JSON
  sortedBy: String
  after: String
  before: String
  timeField: String
  curatedAfter: String
  includeDraftEvents: Boolean
  includeArchived: Boolean
  includeShared: Boolean
  sortDraftsBy: String
}

input PostsAll_draftsInput {
  postIds: [String!]
  notPostIds: [String!]
  groupId: String
  af: Boolean
  question: Boolean
  authorIsUnreviewed: Boolean
  exactPostIds: [String!]
  hideCommunity: Boolean
  karmaThreshold: Int
  excludeEvents: Boolean
  userId: String
  includeRelatedQuestions: String
  filter: String
  view: String
  filterSettings: JSON
  sortedBy: String
  after: String
  before: String
  timeField: String
  curatedAfter: String
}

input PostsUnlistedInput {
  postIds: [String!]
  notPostIds: [String!]
  groupId: String
  af: Boolean
  question: Boolean
  authorIsUnreviewed: Boolean
  exactPostIds: [String!]
  hideCommunity: Boolean
  karmaThreshold: Int
  excludeEvents: Boolean
  userId: String
  includeRelatedQuestions: String
  filter: String
  view: String
  filterSettings: JSON
  sortedBy: String
  after: String
  before: String
  timeField: String
  curatedAfter: String
}

input PostsUserAFSubmissionsInput {
  postIds: [String!]
  notPostIds: [String!]
  groupId: String
  af: Boolean
  question: Boolean
  authorIsUnreviewed: Boolean
  exactPostIds: [String!]
  hideCommunity: Boolean
  karmaThreshold: Int
  excludeEvents: Boolean
  userId: String
  includeRelatedQuestions: String
  filter: String
  view: String
  filterSettings: JSON
  sortedBy: String
  after: String
  before: String
  timeField: String
  curatedAfter: String
}

input PostsSlugPostInput {
  postIds: [String!]
  notPostIds: [String!]
  groupId: String
  af: Boolean
  question: Boolean
  authorIsUnreviewed: Boolean
  exactPostIds: [String!]
  hideCommunity: Boolean
  karmaThreshold: Int
  excludeEvents: Boolean
  userId: String
  includeRelatedQuestions: String
  filter: String
  view: String
  filterSettings: JSON
  sortedBy: String
  after: String
  before: String
  timeField: String
  curatedAfter: String
  slug: String
}

input PostsLegacyIdPostInput {
  postIds: [String!]
  notPostIds: [String!]
  groupId: String
  af: Boolean
  question: Boolean
  authorIsUnreviewed: Boolean
  exactPostIds: [String!]
  hideCommunity: Boolean
  karmaThreshold: Int
  excludeEvents: Boolean
  userId: String
  includeRelatedQuestions: String
  filter: String
  view: String
  filterSettings: JSON
  sortedBy: String
  after: String
  before: String
  timeField: String
  curatedAfter: String
  legacyId: String
}

input PostsRecentDiscussionThreadsListInput {
  postIds: [String!]
  notPostIds: [String!]
  groupId: String
  af: Boolean
  question: Boolean
  authorIsUnreviewed: Boolean
  exactPostIds: [String!]
  hideCommunity: Boolean
  karmaThreshold: Int
  excludeEvents: Boolean
  userId: String
  includeRelatedQuestions: String
  filter: String
  view: String
  filterSettings: JSON
  sortedBy: String
  after: String
  before: String
  timeField: String
  curatedAfter: String
  limit: String
}

input PostsAfRecentDiscussionThreadsListInput {
  postIds: [String!]
  notPostIds: [String!]
  groupId: String
  af: Boolean
  question: Boolean
  authorIsUnreviewed: Boolean
  exactPostIds: [String!]
  hideCommunity: Boolean
  karmaThreshold: Int
  excludeEvents: Boolean
  userId: String
  includeRelatedQuestions: String
  filter: String
  view: String
  filterSettings: JSON
  sortedBy: String
  after: String
  before: String
  timeField: String
  curatedAfter: String
  limit: String
}

input PostsReviewRecentDiscussionThreadsList2018Input {
  postIds: [String!]
  notPostIds: [String!]
  groupId: String
  af: Boolean
  question: Boolean
  authorIsUnreviewed: Boolean
  exactPostIds: [String!]
  hideCommunity: Boolean
  karmaThreshold: Int
  excludeEvents: Boolean
  userId: String
  includeRelatedQuestions: String
  filter: String
  view: String
  filterSettings: JSON
  sortedBy: String
  after: String
  before: String
  timeField: String
  curatedAfter: String
  limit: String
}

input PostsReviewRecentDiscussionThreadsList2019Input {
  postIds: [String!]
  notPostIds: [String!]
  groupId: String
  af: Boolean
  question: Boolean
  authorIsUnreviewed: Boolean
  exactPostIds: [String!]
  hideCommunity: Boolean
  karmaThreshold: Int
  excludeEvents: Boolean
  userId: String
  includeRelatedQuestions: String
  filter: String
  view: String
  filterSettings: JSON
  sortedBy: String
  after: String
  before: String
  timeField: String
  curatedAfter: String
  limit: String
}

input PostsGlobalEventsInput {
  postIds: [String!]
  notPostIds: [String!]
  groupId: String
  af: Boolean
  question: Boolean
  authorIsUnreviewed: Boolean
  exactPostIds: [String!]
  hideCommunity: Boolean
  karmaThreshold: Int
  excludeEvents: Boolean
  userId: String
  includeRelatedQuestions: String
  filter: String
  view: String
  filterSettings: JSON
  sortedBy: String
  after: String
  before: String
  timeField: String
  curatedAfter: String
  onlineEvent: Boolean
  eventType: [String!]
  filters: [String!]
}

input PostsNearbyEventsInput {
  postIds: [String!]
  notPostIds: [String!]
  groupId: String
  af: Boolean
  question: Boolean
  authorIsUnreviewed: Boolean
  exactPostIds: [String!]
  hideCommunity: Boolean
  karmaThreshold: Int
  excludeEvents: Boolean
  userId: String
  includeRelatedQuestions: String
  filter: String
  view: String
  filterSettings: JSON
  sortedBy: String
  after: String
  before: String
  timeField: String
  curatedAfter: String
  onlineEvent: Boolean
  eventType: [String!]
  lng: Float
  lat: Float
  distance: Float
  filters: [String!]
}

input PostsEventsInput {
  postIds: [String!]
  notPostIds: [String!]
  groupId: String
  af: Boolean
  question: Boolean
  authorIsUnreviewed: Boolean
  exactPostIds: [String!]
  hideCommunity: Boolean
  karmaThreshold: Int
  excludeEvents: Boolean
  userId: String
  includeRelatedQuestions: String
  filter: String
  view: String
  filterSettings: JSON
  sortedBy: String
  after: String
  before: String
  timeField: String
  curatedAfter: String
  globalEvent: Boolean
  onlineEvent: Boolean
  filters: [String!]
}

input PostsEventsInTimeRangeInput {
  postIds: [String!]
  notPostIds: [String!]
  groupId: String
  af: Boolean
  question: Boolean
  authorIsUnreviewed: Boolean
  exactPostIds: [String!]
  hideCommunity: Boolean
  karmaThreshold: Int
  excludeEvents: Boolean
  userId: String
  includeRelatedQuestions: String
  filter: String
  view: String
  filterSettings: JSON
  sortedBy: String
  after: String
  before: String
  timeField: String
  curatedAfter: String
}

input PostsUpcomingEventsInput {
  postIds: [String!]
  notPostIds: [String!]
  groupId: String
  af: Boolean
  question: Boolean
  authorIsUnreviewed: Boolean
  exactPostIds: [String!]
  hideCommunity: Boolean
  karmaThreshold: Int
  excludeEvents: Boolean
  userId: String
  includeRelatedQuestions: String
  filter: String
  view: String
  filterSettings: JSON
  sortedBy: String
  after: String
  before: String
  timeField: String
  curatedAfter: String
}

input PostsPastEventsInput {
  postIds: [String!]
  notPostIds: [String!]
  groupId: String
  af: Boolean
  question: Boolean
  authorIsUnreviewed: Boolean
  exactPostIds: [String!]
  hideCommunity: Boolean
  karmaThreshold: Int
  excludeEvents: Boolean
  userId: String
  includeRelatedQuestions: String
  filter: String
  view: String
  filterSettings: JSON
  sortedBy: String
  after: String
  before: String
  timeField: String
  curatedAfter: String
}

input PostsTbdEventsInput {
  postIds: [String!]
  notPostIds: [String!]
  groupId: String
  af: Boolean
  question: Boolean
  authorIsUnreviewed: Boolean
  exactPostIds: [String!]
  hideCommunity: Boolean
  karmaThreshold: Int
  excludeEvents: Boolean
  userId: String
  includeRelatedQuestions: String
  filter: String
  view: String
  filterSettings: JSON
  sortedBy: String
  after: String
  before: String
  timeField: String
  curatedAfter: String
}

input PostsNonEventGroupPostsInput {
  postIds: [String!]
  notPostIds: [String!]
  groupId: String
  af: Boolean
  question: Boolean
  authorIsUnreviewed: Boolean
  exactPostIds: [String!]
  hideCommunity: Boolean
  karmaThreshold: Int
  excludeEvents: Boolean
  userId: String
  includeRelatedQuestions: String
  filter: String
  view: String
  filterSettings: JSON
  sortedBy: String
  after: String
  before: String
  timeField: String
  curatedAfter: String
}

input PostsPostsWithBannedUsersInput {
  postIds: [String!]
  notPostIds: [String!]
  groupId: String
  af: Boolean
  question: Boolean
  authorIsUnreviewed: Boolean
  exactPostIds: [String!]
  hideCommunity: Boolean
  karmaThreshold: Int
  excludeEvents: Boolean
  userId: String
  includeRelatedQuestions: String
  filter: String
  view: String
  filterSettings: JSON
  sortedBy: String
  after: String
  before: String
  timeField: String
  curatedAfter: String
}

input PostsCommunityResourcePostsInput {
  postIds: [String!]
  notPostIds: [String!]
  groupId: String
  af: Boolean
  question: Boolean
  authorIsUnreviewed: Boolean
  exactPostIds: [String!]
  hideCommunity: Boolean
  karmaThreshold: Int
  excludeEvents: Boolean
  userId: String
  includeRelatedQuestions: String
  filter: String
  view: String
  filterSettings: JSON
  sortedBy: String
  after: String
  before: String
  timeField: String
  curatedAfter: String
}

input PostsSunshineNewPostsInput {
  postIds: [String!]
  notPostIds: [String!]
  groupId: String
  af: Boolean
  question: Boolean
  authorIsUnreviewed: Boolean
  exactPostIds: [String!]
  hideCommunity: Boolean
  karmaThreshold: Int
  excludeEvents: Boolean
  userId: String
  includeRelatedQuestions: String
  filter: String
  view: String
  filterSettings: JSON
  sortedBy: String
  after: String
  before: String
  timeField: String
  curatedAfter: String
}

input PostsSunshineNewUsersPostsInput {
  postIds: [String!]
  notPostIds: [String!]
  groupId: String
  af: Boolean
  question: Boolean
  authorIsUnreviewed: Boolean
  exactPostIds: [String!]
  hideCommunity: Boolean
  karmaThreshold: Int
  excludeEvents: Boolean
  userId: String
  includeRelatedQuestions: String
  filter: String
  view: String
  filterSettings: JSON
  sortedBy: String
  after: String
  before: String
  timeField: String
  curatedAfter: String
}

input PostsSunshineCuratedSuggestionsInput {
  postIds: [String!]
  notPostIds: [String!]
  groupId: String
  af: Boolean
  question: Boolean
  authorIsUnreviewed: Boolean
  exactPostIds: [String!]
  hideCommunity: Boolean
  karmaThreshold: Int
  excludeEvents: Boolean
  userId: String
  includeRelatedQuestions: String
  filter: String
  view: String
  filterSettings: JSON
  sortedBy: String
  after: String
  before: String
  timeField: String
  curatedAfter: String
  audioOnly: Boolean
}

input PostsHasEverDialoguedInput {
  postIds: [String!]
  notPostIds: [String!]
  groupId: String
  af: Boolean
  question: Boolean
  authorIsUnreviewed: Boolean
  exactPostIds: [String!]
  hideCommunity: Boolean
  karmaThreshold: Int
  excludeEvents: Boolean
  userId: String
  includeRelatedQuestions: String
  filter: String
  view: String
  filterSettings: JSON
  sortedBy: String
  after: String
  before: String
  timeField: String
  curatedAfter: String
}

input PostsPingbackPostsInput {
  postIds: [String!]
  notPostIds: [String!]
  groupId: String
  af: Boolean
  question: Boolean
  authorIsUnreviewed: Boolean
  exactPostIds: [String!]
  hideCommunity: Boolean
  karmaThreshold: Int
  excludeEvents: Boolean
  userId: String
  includeRelatedQuestions: String
  filter: String
  view: String
  filterSettings: JSON
  sortedBy: String
  after: String
  before: String
  timeField: String
  curatedAfter: String
  postId: String
}

input PostsNominations2018Input {
  postIds: [String!]
  notPostIds: [String!]
  groupId: String
  af: Boolean
  question: Boolean
  authorIsUnreviewed: Boolean
  exactPostIds: [String!]
  hideCommunity: Boolean
  karmaThreshold: Int
  excludeEvents: Boolean
  userId: String
  includeRelatedQuestions: String
  filter: String
  view: String
  filterSettings: JSON
  sortedBy: String
  after: String
  before: String
  timeField: String
  curatedAfter: String
  sortByMost: Boolean
}

input PostsNominations2019Input {
  postIds: [String!]
  notPostIds: [String!]
  groupId: String
  af: Boolean
  question: Boolean
  authorIsUnreviewed: Boolean
  exactPostIds: [String!]
  hideCommunity: Boolean
  karmaThreshold: Int
  excludeEvents: Boolean
  userId: String
  includeRelatedQuestions: String
  filter: String
  view: String
  filterSettings: JSON
  sortedBy: String
  after: String
  before: String
  timeField: String
  curatedAfter: String
  sortByMost: Boolean
}

input PostsReviews2018Input {
  postIds: [String!]
  notPostIds: [String!]
  groupId: String
  af: Boolean
  question: Boolean
  authorIsUnreviewed: Boolean
  exactPostIds: [String!]
  hideCommunity: Boolean
  karmaThreshold: Int
  excludeEvents: Boolean
  userId: String
  includeRelatedQuestions: String
  filter: String
  view: String
  filterSettings: JSON
  sortedBy: String
  after: String
  before: String
  timeField: String
  curatedAfter: String
  sortBy: String
}

input PostsReviews2019Input {
  postIds: [String!]
  notPostIds: [String!]
  groupId: String
  af: Boolean
  question: Boolean
  authorIsUnreviewed: Boolean
  exactPostIds: [String!]
  hideCommunity: Boolean
  karmaThreshold: Int
  excludeEvents: Boolean
  userId: String
  includeRelatedQuestions: String
  filter: String
  view: String
  filterSettings: JSON
  sortedBy: String
  after: String
  before: String
  timeField: String
  curatedAfter: String
  sortBy: String
}

input PostsVoting2019Input {
  postIds: [String!]
  notPostIds: [String!]
  groupId: String
  af: Boolean
  question: Boolean
  authorIsUnreviewed: Boolean
  exactPostIds: [String!]
  hideCommunity: Boolean
  karmaThreshold: Int
  excludeEvents: Boolean
  userId: String
  includeRelatedQuestions: String
  filter: String
  view: String
  filterSettings: JSON
  sortedBy: String
  after: String
  before: String
  timeField: String
  curatedAfter: String
  sortBy: String
}

input PostsStickiedInput {
  postIds: [String!]
  notPostIds: [String!]
  groupId: String
  af: Boolean
  question: Boolean
  authorIsUnreviewed: Boolean
  exactPostIds: [String!]
  hideCommunity: Boolean
  karmaThreshold: Int
  excludeEvents: Boolean
  userId: String
  includeRelatedQuestions: String
  filter: String
  view: String
  filterSettings: JSON
  sortedBy: String
  after: String
  before: String
  timeField: String
  curatedAfter: String
  forum: Boolean
}

input PostsNominatablePostsByVoteInput {
  postIds: [String!]
  notPostIds: [String!]
  groupId: String
  af: Boolean
  question: Boolean
  authorIsUnreviewed: Boolean
  exactPostIds: [String!]
  hideCommunity: Boolean
  karmaThreshold: Int
  excludeEvents: Boolean
  userId: String
  includeRelatedQuestions: String
  filter: String
  view: String
  filterSettings: JSON
  sortedBy: String
  after: String
  before: String
  timeField: String
  curatedAfter: String
  requiredUnnominated: Boolean
  requiredFrontpage: Boolean
}

input PostsReviewVotingInput {
  postIds: [String!]
  notPostIds: [String!]
  groupId: String
  af: Boolean
  question: Boolean
  authorIsUnreviewed: Boolean
  exactPostIds: [String!]
  hideCommunity: Boolean
  karmaThreshold: Int
  excludeEvents: Boolean
  userId: String
  includeRelatedQuestions: String
  filter: String
  view: String
  filterSettings: JSON
  sortedBy: String
  after: String
  before: String
  timeField: String
  curatedAfter: String
  reviewPhase: String
}

input PostsFrontpageReviewWidgetInput {
  postIds: [String!]
  notPostIds: [String!]
  groupId: String
  af: Boolean
  question: Boolean
  authorIsUnreviewed: Boolean
  exactPostIds: [String!]
  hideCommunity: Boolean
  karmaThreshold: Int
  excludeEvents: Boolean
  userId: String
  includeRelatedQuestions: String
  filter: String
  view: String
  filterSettings: JSON
  sortedBy: String
  after: String
  before: String
  timeField: String
  curatedAfter: String
  reviewYear: Int
  reviewPhase: String
}

input PostsReviewQuickPageInput {
  postIds: [String!]
  notPostIds: [String!]
  groupId: String
  af: Boolean
  question: Boolean
  authorIsUnreviewed: Boolean
  exactPostIds: [String!]
  hideCommunity: Boolean
  karmaThreshold: Int
  excludeEvents: Boolean
  userId: String
  includeRelatedQuestions: String
  filter: String
  view: String
  filterSettings: JSON
  sortedBy: String
  after: String
  before: String
  timeField: String
  curatedAfter: String
}

input PostsReviewFinalVotingInput {
  postIds: [String!]
  notPostIds: [String!]
  groupId: String
  af: Boolean
  question: Boolean
  authorIsUnreviewed: Boolean
  exactPostIds: [String!]
  hideCommunity: Boolean
  karmaThreshold: Int
  excludeEvents: Boolean
  userId: String
  includeRelatedQuestions: String
  filter: String
  view: String
  filterSettings: JSON
  sortedBy: String
  after: String
  before: String
  timeField: String
  curatedAfter: String
}

input PostsMyBookmarkedPostsInput {
  postIds: [String!]
  notPostIds: [String!]
  groupId: String
  af: Boolean
  question: Boolean
  authorIsUnreviewed: Boolean
  exactPostIds: [String!]
  hideCommunity: Boolean
  karmaThreshold: Int
  excludeEvents: Boolean
  userId: String
  includeRelatedQuestions: String
  filter: String
  view: String
  filterSettings: JSON
  sortedBy: String
  after: String
  before: String
  timeField: String
  curatedAfter: String
  limit: String
}

input PostsAlignmentSuggestedPostsInput {
  postIds: [String!]
  notPostIds: [String!]
  groupId: String
  af: Boolean
  question: Boolean
  authorIsUnreviewed: Boolean
  exactPostIds: [String!]
  hideCommunity: Boolean
  karmaThreshold: Int
  excludeEvents: Boolean
  userId: String
  includeRelatedQuestions: String
  filter: String
  view: String
  filterSettings: JSON
  sortedBy: String
  after: String
  before: String
  timeField: String
  curatedAfter: String
}

input PostsCurrentOpenThreadInput {
  postIds: [String!]
  notPostIds: [String!]
  groupId: String
  af: Boolean
  question: Boolean
  authorIsUnreviewed: Boolean
  exactPostIds: [String!]
  hideCommunity: Boolean
  karmaThreshold: Int
  excludeEvents: Boolean
  userId: String
  includeRelatedQuestions: String
  filter: String
  view: String
  filterSettings: JSON
  sortedBy: String
  after: String
  before: String
  timeField: String
  curatedAfter: String
}

input PostSelector {
  default: PostDefaultViewInput
  userPosts: PostsUserPostsInput
  magic: PostsMagicInput
  top: PostsTopInput
  new: PostsNewInput
  recentComments: PostsRecentCommentsInput
  old: PostsOldInput
  timeframe: PostsTimeframeInput
  daily: PostsDailyInput
  tagRelevance: PostsTagRelevanceInput
  frontpage: PostsFrontpageInput
  frontpageRss: PostsFrontpageRssInput
  curated: PostsCuratedInput
  curatedRss: PostsCuratedRssInput
  community: PostsCommunityInput
  communityRss: PostsCommunityRssInput
  metaRss: PostsMetaRssInput
  rss: PostsRssInput
  topQuestions: PostsTopQuestionsInput
  recentQuestionActivity: PostsRecentQuestionActivityInput
  scheduled: PostsScheduledInput
  rejected: PostsRejectedInput
  drafts: PostsDraftsInput
  all_drafts: PostsAll_draftsInput
  unlisted: PostsUnlistedInput
  userAFSubmissions: PostsUserAFSubmissionsInput
  slugPost: PostsSlugPostInput
  legacyIdPost: PostsLegacyIdPostInput
  recentDiscussionThreadsList: PostsRecentDiscussionThreadsListInput
  afRecentDiscussionThreadsList: PostsAfRecentDiscussionThreadsListInput
  reviewRecentDiscussionThreadsList2018: PostsReviewRecentDiscussionThreadsList2018Input
  reviewRecentDiscussionThreadsList2019: PostsReviewRecentDiscussionThreadsList2019Input
  globalEvents: PostsGlobalEventsInput
  nearbyEvents: PostsNearbyEventsInput
  events: PostsEventsInput
  eventsInTimeRange: PostsEventsInTimeRangeInput
  upcomingEvents: PostsUpcomingEventsInput
  pastEvents: PostsPastEventsInput
  tbdEvents: PostsTbdEventsInput
  nonEventGroupPosts: PostsNonEventGroupPostsInput
  postsWithBannedUsers: PostsPostsWithBannedUsersInput
  communityResourcePosts: PostsCommunityResourcePostsInput
  sunshineNewPosts: PostsSunshineNewPostsInput
  sunshineNewUsersPosts: PostsSunshineNewUsersPostsInput
  sunshineCuratedSuggestions: PostsSunshineCuratedSuggestionsInput
  hasEverDialogued: PostsHasEverDialoguedInput
  pingbackPosts: PostsPingbackPostsInput
  nominations2018: PostsNominations2018Input
  nominations2019: PostsNominations2019Input
  reviews2018: PostsReviews2018Input
  reviews2019: PostsReviews2019Input
  voting2019: PostsVoting2019Input
  stickied: PostsStickiedInput
  nominatablePostsByVote: PostsNominatablePostsByVoteInput
  reviewVoting: PostsReviewVotingInput
  frontpageReviewWidget: PostsFrontpageReviewWidgetInput
  reviewQuickPage: PostsReviewQuickPageInput
  reviewFinalVoting: PostsReviewFinalVotingInput
  myBookmarkedPosts: PostsMyBookmarkedPostsInput
  alignmentSuggestedPosts: PostsAlignmentSuggestedPostsInput
  currentOpenThread: PostsCurrentOpenThreadInput
}

input MultiPostInput {
  terms: JSON
  resolverArgs: JSON
  enableTotal: Boolean
  enableCache: Boolean
}

type MultiPostOutput {
  results: [Post!]!
  totalCount: Int
}

extend type Query {
  post(input: SinglePostInput @deprecated(reason: "Use the selector field instead"), selector: SelectorInput, allowNull: Boolean): SinglePostOutput
  posts(input: MultiPostInput @deprecated(reason: "Use the selector field instead"), selector: PostSelector, limit: Int, offset: Int, enableTotal: Boolean): MultiPostOutput
}

type RSSFeed {
  _id: String!
  schemaVersion: Float!
  createdAt: Date!
  legacyData: JSON
  userId: String!
  user: User
  ownedByUser: Boolean!
  displayFullContent: Boolean!
  nickname: String!
  url: String!
  status: String
  rawFeed: JSON
  setCanonicalUrl: Boolean!
  importAsDraft: Boolean!
}

input SingleRSSFeedInput {
  selector: SelectorInput
  resolverArgs: JSON
}

type SingleRSSFeedOutput {
  result: RSSFeed
}

input RSSFeedsUsersFeedInput {
  userId: String
}

input RSSFeedSelector {
  default: EmptyViewInput
  usersFeed: RSSFeedsUsersFeedInput
}

input MultiRSSFeedInput {
  terms: JSON
  resolverArgs: JSON
  enableTotal: Boolean
  enableCache: Boolean
}

type MultiRSSFeedOutput {
  results: [RSSFeed!]!
  totalCount: Int
}

extend type Query {
  rSSFeed(input: SingleRSSFeedInput @deprecated(reason: "Use the selector field instead"), selector: SelectorInput): SingleRSSFeedOutput
  rSSFeeds(input: MultiRSSFeedInput @deprecated(reason: "Use the selector field instead"), selector: RSSFeedSelector, limit: Int, offset: Int, enableTotal: Boolean): MultiRSSFeedOutput
}

type ReadStatus {
  _id: String!
  schemaVersion: Float!
  createdAt: Date!
  legacyData: JSON
}

type RecommendationsCache {
  _id: String!
  schemaVersion: Float!
  createdAt: Date!
  legacyData: JSON
  userId: String
  postId: String
  source: String
  scenario: String
  attributionId: String
  ttlMs: Float
}

type Report {
  _id: String!
  schemaVersion: Float!
  createdAt: Date!
  legacyData: JSON
  userId: String!
  user: User
  reportedUserId: String
  reportedUser: User
  commentId: String
  comment: Comment
  postId: String
  post: Post
  link: String!
  claimedUserId: String
  claimedUser: User
  description: String
  closedAt: Date
  markedAsSpam: Boolean
  reportedAsSpam: Boolean
}

input SingleReportInput {
  selector: SelectorInput
  resolverArgs: JSON
}

type SingleReportOutput {
  result: Report
}

input ReportsAdminClaimedReportsInput {
  userId: String
}

input ReportSelector {
  default: EmptyViewInput
  allReports: EmptyViewInput
  unclaimedReports: EmptyViewInput
  claimedReports: EmptyViewInput
  adminClaimedReports: ReportsAdminClaimedReportsInput
  sunshineSidebarReports: EmptyViewInput
  closedReports: EmptyViewInput
}

input MultiReportInput {
  terms: JSON
  resolverArgs: JSON
  enableTotal: Boolean
  enableCache: Boolean
}

type MultiReportOutput {
  results: [Report!]!
  totalCount: Int
}

extend type Query {
  report(input: SingleReportInput @deprecated(reason: "Use the selector field instead"), selector: SelectorInput): SingleReportOutput
  reports(input: MultiReportInput @deprecated(reason: "Use the selector field instead"), selector: ReportSelector, limit: Int, offset: Int, enableTotal: Boolean): MultiReportOutput
}

type ReviewVote {
  _id: String!
  schemaVersion: Float!
  createdAt: Date!
  legacyData: JSON
  userId: String!
  user: User
  postId: String!
  post: Post
  qualitativeScore: Int!
  quadraticScore: Int!
  comment: String
  year: String!
  dummy: Boolean!
  reactions: [String!]
}

input SingleReviewVoteInput {
  selector: SelectorInput
  resolverArgs: JSON
}

type SingleReviewVoteOutput {
  result: ReviewVote
}

input ReviewVotesReviewVotesFromUserInput {
  userId: String
  year: String
}

input ReviewVotesReviewVotesAdminDashboardInput {
  year: Int
}

input ReviewVotesReviewVotesForPostAndUserInput {
  postId: String
  userId: String
}

input ReviewVoteSelector {
  default: EmptyViewInput
  reviewVotesFromUser: ReviewVotesReviewVotesFromUserInput
  reviewVotesForPost: EmptyViewInput
  reviewVotesForPostAndUser: ReviewVotesReviewVotesForPostAndUserInput
  reviewVotesAdminDashboard: ReviewVotesReviewVotesAdminDashboardInput
}

input MultiReviewVoteInput {
  terms: JSON
  resolverArgs: JSON
  enableTotal: Boolean
  enableCache: Boolean
}

type MultiReviewVoteOutput {
  results: [ReviewVote!]!
  totalCount: Int
}

extend type Query {
  reviewVote(input: SingleReviewVoteInput @deprecated(reason: "Use the selector field instead"), selector: SelectorInput): SingleReviewVoteOutput
  reviewVotes(input: MultiReviewVoteInput @deprecated(reason: "Use the selector field instead"), selector: ReviewVoteSelector, limit: Int, offset: Int, enableTotal: Boolean): MultiReviewVoteOutput
}

type ReviewWinnerArt {
  _id: String!
  schemaVersion: Float!
  createdAt: Date!
  legacyData: JSON
  postId: String!
  splashArtImagePrompt: String!
  splashArtImageUrl: String!
  activeSplashArtCoordinates: SplashArtCoordinate
}

input SingleReviewWinnerArtInput {
  selector: SelectorInput
  resolverArgs: JSON
}

type SingleReviewWinnerArtOutput {
  result: ReviewWinnerArt
}

input ReviewWinnerArtsPostArtInput {
  postId: String
}

input ReviewWinnerArtsAllForYearInput {
  year: Int
}

input ReviewWinnerArtSelector {
  default: EmptyViewInput
  postArt: ReviewWinnerArtsPostArtInput
  allForYear: ReviewWinnerArtsAllForYearInput
}

input MultiReviewWinnerArtInput {
  terms: JSON
  resolverArgs: JSON
  enableTotal: Boolean
  enableCache: Boolean
}

type MultiReviewWinnerArtOutput {
  results: [ReviewWinnerArt!]!
  totalCount: Int
}

extend type Query {
  reviewWinnerArt(input: SingleReviewWinnerArtInput @deprecated(reason: "Use the selector field instead"), selector: SelectorInput): SingleReviewWinnerArtOutput
  reviewWinnerArts(input: MultiReviewWinnerArtInput @deprecated(reason: "Use the selector field instead"), selector: ReviewWinnerArtSelector, limit: Int, offset: Int, enableTotal: Boolean): MultiReviewWinnerArtOutput
}

type ReviewWinner {
  _id: String!
  schemaVersion: Float!
  createdAt: Date!
  legacyData: JSON
  postId: String!
  post: Post
  reviewWinnerArt: ReviewWinnerArt
  competitorCount: Int
  reviewYear: Float!
  category: String!
  curatedOrder: Float
  reviewRanking: Float!
  isAI: Boolean
}

input SingleReviewWinnerInput {
  selector: SelectorInput
  resolverArgs: JSON
}

type SingleReviewWinnerOutput {
  result: ReviewWinner
}

input ReviewWinnersReviewWinnerSingleInput {
  category: String
  reviewYear: String
  reviewRanking: String
}

input ReviewWinnerSelector {
  default: EmptyViewInput
  reviewWinnerSingle: ReviewWinnersReviewWinnerSingleInput
  bestOfLessWrongAnnouncement: EmptyViewInput
}

input MultiReviewWinnerInput {
  terms: JSON
  resolverArgs: JSON
  enableTotal: Boolean
  enableCache: Boolean
}

type MultiReviewWinnerOutput {
  results: [ReviewWinner!]!
  totalCount: Int
}

extend type Query {
  reviewWinner(input: SingleReviewWinnerInput @deprecated(reason: "Use the selector field instead"), selector: SelectorInput): SingleReviewWinnerOutput
  reviewWinners(input: MultiReviewWinnerInput @deprecated(reason: "Use the selector field instead"), selector: ReviewWinnerSelector, limit: Int, offset: Int, enableTotal: Boolean): MultiReviewWinnerOutput
}

type Revision {
  _id: String!
  schemaVersion: Float!
  createdAt: Date!
  legacyData: JSON
  documentId: String
  collectionName: String
  fieldName: String
  editedAt: Date!
  updateType: String
  version: String!
  commitMessage: String
  userId: String
  user: User
  draft: Boolean
  originalContents: ContentType!
  html: String
  markdown: String
  ckEditorMarkup: String
  wordCount: Float!
  htmlHighlight: String!
  htmlHighlightStartingAtHash(hash: String): String!
  plaintextDescription: String!
  plaintextMainText: String!
  hasFootnotes: Boolean
  changeMetrics: JSON!
  googleDocMetadata: JSON
  skipAttributions: Boolean!
  tag: Tag
  post: Post
  lens: MultiDocument
  summary: MultiDocument
  currentUserVote: String
  currentUserExtendedVote: JSON
  voteCount: Float!
  baseScore: Float!
  extendedScore: JSON
  score: Float!
  afBaseScore: Float
  afExtendedScore: JSON
  afVoteCount: Float
}

input SingleRevisionInput {
  selector: SelectorInput
  resolverArgs: JSON
}

type SingleRevisionOutput {
  result: Revision
}

input RevisionsRevisionsByUserInput {
  userId: String
}

input RevisionsRevisionsOnDocumentInput {
  documentId: String
  fieldName: String
  before: String
  after: String
}

input RevisionsRevisionByVersionNumberInput {
  documentId: String
  version: String
  fieldName: String
}

input RevisionSelector {
  default: EmptyViewInput
  revisionsByUser: RevisionsRevisionsByUserInput
  revisionsOnDocument: RevisionsRevisionsOnDocumentInput
  revisionByVersionNumber: RevisionsRevisionByVersionNumberInput
}

input MultiRevisionInput {
  terms: JSON
  resolverArgs: JSON
  enableTotal: Boolean
  enableCache: Boolean
}

type MultiRevisionOutput {
  results: [Revision!]!
  totalCount: Int
}

extend type Query {
  revision(input: SingleRevisionInput @deprecated(reason: "Use the selector field instead"), selector: SelectorInput): SingleRevisionOutput
  revisions(input: MultiRevisionInput @deprecated(reason: "Use the selector field instead"), selector: RevisionSelector, limit: Int, offset: Int, enableTotal: Boolean): MultiRevisionOutput
}

type Sequence {
  _id: String!
  schemaVersion: Float!
  createdAt: Date!
  legacyData: JSON
  contents(version: String): Revision
  contents_latest: String
  lastUpdated: Date!
  userId: String!
  user: User
  title: String!
  bannerImageId: String
  gridImageId: String
  hideFromAuthorPage: Boolean!
  draft: Boolean!
  isDeleted: Boolean!
  curatedOrder: Float
  userProfileOrder: Float
  canonicalCollectionSlug: String
  canonicalCollection: Collection
  hidden: Boolean!
  noindex: Boolean!
  postsCount: Int!
  readPostsCount: Int!
  chapters: [Chapter!]!
  af: Boolean!
}

input SingleSequenceInput {
  selector: SelectorInput
  resolverArgs: JSON
  allowNull: Boolean
}

type SingleSequenceOutput {
  result: Sequence
}

input SequenceDefaultViewInput {
  sequenceIds: [String!]
}

input SequencesUserProfileInput {
  sequenceIds: [String!]
  userId: String
}

input SequencesUserProfilePrivateInput {
  sequenceIds: [String!]
  userId: String
}

input SequencesUserProfileAllInput {
  sequenceIds: [String!]
  userId: String
}

input SequencesCuratedSequencesInput {
  sequenceIds: [String!]
  userId: String
}

input SequencesCommunitySequencesInput {
  sequenceIds: [String!]
  userId: String
}

input SequenceSelector {
  default: SequenceDefaultViewInput
  userProfile: SequencesUserProfileInput
  userProfilePrivate: SequencesUserProfilePrivateInput
  userProfileAll: SequencesUserProfileAllInput
  curatedSequences: SequencesCuratedSequencesInput
  communitySequences: SequencesCommunitySequencesInput
}

input MultiSequenceInput {
  terms: JSON
  resolverArgs: JSON
  enableTotal: Boolean
  enableCache: Boolean
}

type MultiSequenceOutput {
  results: [Sequence!]!
  totalCount: Int
}

extend type Query {
  sequence(input: SingleSequenceInput @deprecated(reason: "Use the selector field instead"), selector: SelectorInput, allowNull: Boolean): SingleSequenceOutput
  sequences(input: MultiSequenceInput @deprecated(reason: "Use the selector field instead"), selector: SequenceSelector, limit: Int, offset: Int, enableTotal: Boolean): MultiSequenceOutput
}

type Session {
  _id: String
  session: JSON
  expires: Date
  lastModified: Date
}

type SideCommentCache {
  _id: String!
  schemaVersion: Float!
  createdAt: Date!
  legacyData: JSON
  postId: String
  annotatedHtml: String
  commentsByBlock: JSON
  version: Float
}

type SplashArtCoordinate {
  _id: String!
  schemaVersion: Float!
  createdAt: Date!
  legacyData: JSON
  reviewWinnerArtId: String
  reviewWinnerArt: ReviewWinnerArt
  leftXPct: Float!
  leftYPct: Float!
  leftHeightPct: Float!
  leftWidthPct: Float!
  leftFlipped: Boolean!
  middleXPct: Float!
  middleYPct: Float!
  middleHeightPct: Float!
  middleWidthPct: Float!
  middleFlipped: Boolean!
  rightXPct: Float!
  rightYPct: Float!
  rightHeightPct: Float!
  rightWidthPct: Float!
  rightFlipped: Boolean!
}

input SingleSplashArtCoordinateInput {
  selector: SelectorInput
  resolverArgs: JSON
}

type SingleSplashArtCoordinateOutput {
  result: SplashArtCoordinate
}

input SplashArtCoordinateSelector {
  default: EmptyViewInput
}

input MultiSplashArtCoordinateInput {
  terms: JSON
  resolverArgs: JSON
  enableTotal: Boolean
  enableCache: Boolean
}

type MultiSplashArtCoordinateOutput {
  results: [SplashArtCoordinate!]!
  totalCount: Int
}

extend type Query {
  splashArtCoordinate(input: SingleSplashArtCoordinateInput @deprecated(reason: "Use the selector field instead"), selector: SelectorInput): SingleSplashArtCoordinateOutput
  splashArtCoordinates(input: MultiSplashArtCoordinateInput @deprecated(reason: "Use the selector field instead"), selector: SplashArtCoordinateSelector, limit: Int, offset: Int, enableTotal: Boolean): MultiSplashArtCoordinateOutput
}

type Spotlight {
  _id: String!
  schemaVersion: Float!
  createdAt: Date!
  legacyData: JSON
  description(version: String): Revision
  description_latest: String
  documentId: String!
  document: Post
  post: Post
  sequence: Sequence
  tag: Tag
  documentType: SpotlightDocumentType!
  position: Float!
  duration: Float!
  customTitle: String
  customSubtitle: String
  subtitleUrl: String
  headerTitle: String
  headerTitleLeftColor: String
  headerTitleRightColor: String
  lastPromotedAt: Date!
  spotlightSplashImageUrl: String
  draft: Boolean!
  deletedDraft: Boolean!
  showAuthor: Boolean!
  imageFade: Boolean!
  imageFadeColor: String
  spotlightImageId: String
  spotlightDarkImageId: String
  sequenceChapters: [Chapter!]
}

enum SpotlightDocumentType {
  Post
  Sequence
  Tag
}

input SingleSpotlightInput {
  selector: SelectorInput
  resolverArgs: JSON
}

type SingleSpotlightOutput {
  result: Spotlight
}

input SpotlightsMostRecentlyPromotedSpotlightsInput {
  limit: Int
}

input SpotlightsSpotlightsPageInput {
  limit: Int
}

input SpotlightsSpotlightsPageDraftInput {
  limit: Int
}

input SpotlightsSpotlightsByDocumentIdsInput {
  documentIds: String
}

input SpotlightsSpotlightsByIdInput {
  spotlightIds: String
}

input SpotlightSelector {
  default: EmptyViewInput
  mostRecentlyPromotedSpotlights: SpotlightsMostRecentlyPromotedSpotlightsInput
  spotlightsPage: SpotlightsSpotlightsPageInput
  spotlightsPageDraft: SpotlightsSpotlightsPageDraftInput
  spotlightsByDocumentIds: SpotlightsSpotlightsByDocumentIdsInput
  spotlightsById: SpotlightsSpotlightsByIdInput
}

input MultiSpotlightInput {
  terms: JSON
  resolverArgs: JSON
  enableTotal: Boolean
  enableCache: Boolean
}

type MultiSpotlightOutput {
  results: [Spotlight!]!
  totalCount: Int
}

extend type Query {
  spotlight(input: SingleSpotlightInput @deprecated(reason: "Use the selector field instead"), selector: SelectorInput): SingleSpotlightOutput
  spotlights(input: MultiSpotlightInput @deprecated(reason: "Use the selector field instead"), selector: SpotlightSelector, limit: Int, offset: Int, enableTotal: Boolean): MultiSpotlightOutput
}

type Subscription {
  _id: String!
  schemaVersion: Float!
  createdAt: Date!
  legacyData: JSON
  userId: String
  user: User
  state: String
  documentId: String
  collectionName: String
  deleted: Boolean
  type: String
}

input SingleSubscriptionInput {
  selector: SelectorInput
  resolverArgs: JSON
}

type SingleSubscriptionOutput {
  result: Subscription
}

input SubscriptionsSubscriptionStateInput {
  documentId: String
  userId: String
  type: String
  collectionName: String
}

input SubscriptionsSubscriptionsOfTypeInput {
  userId: String
  collectionName: String
  subscriptionType: String
}

input SubscriptionsMembersOfGroupInput {
  documentId: String
}

input SubscriptionSelector {
  default: EmptyViewInput
  subscriptionState: SubscriptionsSubscriptionStateInput
  subscriptionsOfType: SubscriptionsSubscriptionsOfTypeInput
  membersOfGroup: SubscriptionsMembersOfGroupInput
}

input MultiSubscriptionInput {
  terms: JSON
  resolverArgs: JSON
  enableTotal: Boolean
  enableCache: Boolean
}

type MultiSubscriptionOutput {
  results: [Subscription!]!
  totalCount: Int
}

extend type Query {
  subscription(input: SingleSubscriptionInput @deprecated(reason: "Use the selector field instead"), selector: SelectorInput): SingleSubscriptionOutput
  subscriptions(input: MultiSubscriptionInput @deprecated(reason: "Use the selector field instead"), selector: SubscriptionSelector, limit: Int, offset: Int, enableTotal: Boolean): MultiSubscriptionOutput
}

type SurveyQuestion {
  _id: String!
  schemaVersion: Float!
  createdAt: Date!
  legacyData: JSON
  surveyId: String!
  survey: Survey!
  question: String!
  format: SurveyQuestionFormat!
  order: Float!
}

enum SurveyQuestionFormat {
  rank0To10
  text
  multilineText
}

input SingleSurveyQuestionInput {
  selector: SelectorInput
  resolverArgs: JSON
}

type SingleSurveyQuestionOutput {
  result: SurveyQuestion
}

input SurveyQuestionSelector {
  default: EmptyViewInput
}

input MultiSurveyQuestionInput {
  terms: JSON
  resolverArgs: JSON
  enableTotal: Boolean
  enableCache: Boolean
}

type MultiSurveyQuestionOutput {
  results: [SurveyQuestion!]!
  totalCount: Int
}

extend type Query {
  surveyQuestion(input: SingleSurveyQuestionInput @deprecated(reason: "Use the selector field instead"), selector: SelectorInput): SingleSurveyQuestionOutput
  surveyQuestions(input: MultiSurveyQuestionInput @deprecated(reason: "Use the selector field instead"), selector: SurveyQuestionSelector, limit: Int, offset: Int, enableTotal: Boolean): MultiSurveyQuestionOutput
}

type SurveyResponse {
  _id: String!
  schemaVersion: Float!
  createdAt: Date!
  legacyData: JSON
  surveyId: String
  survey: Survey
  surveyScheduleId: String
  surveySchedule: SurveySchedule
  userId: String
  user: User
  clientId: String
  client: ClientId
  response: JSON
}

input SingleSurveyResponseInput {
  selector: SelectorInput
  resolverArgs: JSON
}

type SingleSurveyResponseOutput {
  result: SurveyResponse
}

input SurveyResponseSelector {
  default: EmptyViewInput
}

input MultiSurveyResponseInput {
  terms: JSON
  resolverArgs: JSON
  enableTotal: Boolean
  enableCache: Boolean
}

type MultiSurveyResponseOutput {
  results: [SurveyResponse!]!
  totalCount: Int
}

extend type Query {
  surveyResponse(input: SingleSurveyResponseInput @deprecated(reason: "Use the selector field instead"), selector: SelectorInput): SingleSurveyResponseOutput
  surveyResponses(input: MultiSurveyResponseInput @deprecated(reason: "Use the selector field instead"), selector: SurveyResponseSelector, limit: Int, offset: Int, enableTotal: Boolean): MultiSurveyResponseOutput
}

type SurveySchedule {
  _id: String!
  schemaVersion: Float!
  createdAt: Date!
  legacyData: JSON
  surveyId: String!
  survey: Survey
  name: String
  impressionsLimit: Float
  maxVisitorPercentage: Float
  minKarma: Float
  maxKarma: Float
  target: SurveyScheduleTarget
  startDate: Date
  endDate: Date
  deactivated: Boolean
  clientIds: [String!]
  clients: [ClientId!]
}

enum SurveyScheduleTarget {
  allUsers
  loggedInOnly
  loggedOutOnly
}

input SingleSurveyScheduleInput {
  selector: SelectorInput
  resolverArgs: JSON
}

type SingleSurveyScheduleOutput {
  result: SurveySchedule
}

input SurveyScheduleSelector {
  default: EmptyViewInput
  surveySchedulesByCreatedAt: EmptyViewInput
}

input MultiSurveyScheduleInput {
  terms: JSON
  resolverArgs: JSON
  enableTotal: Boolean
  enableCache: Boolean
}

type MultiSurveyScheduleOutput {
  results: [SurveySchedule!]!
  totalCount: Int
}

extend type Query {
  surveySchedule(input: SingleSurveyScheduleInput @deprecated(reason: "Use the selector field instead"), selector: SelectorInput): SingleSurveyScheduleOutput
  surveySchedules(input: MultiSurveyScheduleInput @deprecated(reason: "Use the selector field instead"), selector: SurveyScheduleSelector, limit: Int, offset: Int, enableTotal: Boolean): MultiSurveyScheduleOutput
}

type Survey {
  _id: String!
  schemaVersion: Float!
  createdAt: Date!
  legacyData: JSON
  name: String!
  questions: [SurveyQuestion!]!
}

input SingleSurveyInput {
  selector: SelectorInput
  resolverArgs: JSON
}

type SingleSurveyOutput {
  result: Survey
}

input SurveySelector {
  default: EmptyViewInput
  surveysByCreatedAt: EmptyViewInput
}

input MultiSurveyInput {
  terms: JSON
  resolverArgs: JSON
  enableTotal: Boolean
  enableCache: Boolean
}

type MultiSurveyOutput {
  results: [Survey!]!
  totalCount: Int
}

extend type Query {
  survey(input: SingleSurveyInput @deprecated(reason: "Use the selector field instead"), selector: SelectorInput): SingleSurveyOutput
  surveys(input: MultiSurveyInput @deprecated(reason: "Use the selector field instead"), selector: SurveySelector, limit: Int, offset: Int, enableTotal: Boolean): MultiSurveyOutput
}

type TagFlag {
  _id: String!
  schemaVersion: Float!
  createdAt: Date!
  legacyData: JSON
  contents(version: String): Revision
  contents_latest: String
  slug: String!
  name: String!
  deleted: Boolean!
  order: Float
}

input SingleTagFlagInput {
  selector: SelectorInput
  resolverArgs: JSON
}

type SingleTagFlagOutput {
  result: TagFlag
}

input TagFlagSelector {
  default: EmptyViewInput
  allTagFlags: EmptyViewInput
}

input MultiTagFlagInput {
  terms: JSON
  resolverArgs: JSON
  enableTotal: Boolean
  enableCache: Boolean
}

type MultiTagFlagOutput {
  results: [TagFlag!]!
  totalCount: Int
}

extend type Query {
  tagFlag(input: SingleTagFlagInput @deprecated(reason: "Use the selector field instead"), selector: SelectorInput): SingleTagFlagOutput
  tagFlags(input: MultiTagFlagInput @deprecated(reason: "Use the selector field instead"), selector: TagFlagSelector, limit: Int, offset: Int, enableTotal: Boolean): MultiTagFlagOutput
}

type TagRel {
  _id: String!
  schemaVersion: Float!
  createdAt: Date!
  legacyData: JSON
  tagId: String!
  tag: Tag
  postId: String!
  post: Post
  deleted: Boolean!
  userId: String
  user: User
  currentUserCanVote: Boolean!
  autoApplied: Boolean!
  backfilled: Boolean!
  currentUserVote: String
  currentUserExtendedVote: JSON
  voteCount: Float!
  baseScore: Float!
  extendedScore: JSON
  score: Float!
  afBaseScore: Float
  afExtendedScore: JSON
  afVoteCount: Float
}

input SingleTagRelInput {
  selector: SelectorInput
  resolverArgs: JSON
}

type SingleTagRelOutput {
  result: TagRel
}

input TagRelsPostsWithTagInput {
  tagId: String
}

input TagRelsTagsOnPostInput {
  postId: String
}

input TagRelSelector {
  default: EmptyViewInput
  postsWithTag: TagRelsPostsWithTagInput
  tagsOnPost: TagRelsTagsOnPostInput
}

input MultiTagRelInput {
  terms: JSON
  resolverArgs: JSON
  enableTotal: Boolean
  enableCache: Boolean
}

type MultiTagRelOutput {
  results: [TagRel!]!
  totalCount: Int
}

extend type Query {
  tagRel(input: SingleTagRelInput @deprecated(reason: "Use the selector field instead"), selector: SelectorInput): SingleTagRelOutput
  tagRels(input: MultiTagRelInput @deprecated(reason: "Use the selector field instead"), selector: TagRelSelector, limit: Int, offset: Int, enableTotal: Boolean): MultiTagRelOutput
}

type Tag {
  _id: String!
  schemaVersion: Float!
  createdAt: Date!
  legacyData: JSON
  description(version: String): Revision
  description_latest: String
  pingbacks: JSON
  subforumWelcomeText(version: String): Revision
  subforumWelcomeText_latest: String
  moderationGuidelines(version: String): Revision
  moderationGuidelines_latest: String
  slug: String!
  oldSlugs: [String!]!
  name: String!
  shortName: String
  subtitle: String
  core: Boolean!
  isPostType: Boolean!
  suggestedAsFilter: Boolean!
  defaultOrder: Float!
  descriptionTruncationCount: Float!
  postCount: Float!
  userId: String
  user: User
  adminOnly: Boolean!
  canEditUserIds: [String!]
  charsAdded: Float
  charsRemoved: Float
  deleted: Boolean!
  lastCommentedAt: Date
  lastSubforumCommentAt: Date
  needsReview: Boolean!
  reviewedByUserId: String
  reviewedByUser: User
  wikiGrade: Int!
  recentComments(tagCommentsLimit: Int, maxAgeHours: Int, af: Boolean, tagCommentType: String): [Comment!]!
  wikiOnly: Boolean!
  bannerImageId: String
  squareImageId: String
  tagFlagsIds: [String!]!
  tagFlags: [TagFlag!]!
  lesswrongWikiImportRevision: String
  lesswrongWikiImportSlug: String
  lesswrongWikiImportCompleted: Boolean
  lastVisitedAt: Date
  isRead: Boolean
  tableOfContents(version: String): JSON
  htmlWithContributorAnnotations: String
  contributors(limit: Int, version: String): TagContributorsList!
  contributionStats: JSON
  introSequenceId: String
  sequence: Sequence
  postsDefaultSortOrder: String
  canVoteOnRels: [TagRelVoteGroup!]
  isSubforum: Boolean!
  subforumUnreadMessagesCount: Int
  subforumModeratorIds: [String!]!
  subforumModerators: [User!]!
  subforumIntroPostId: String
  subforumIntroPost: Post
  parentTagId: String
  parentTag: Tag
  subTagIds: [String!]!
  subTags: [Tag!]!
  autoTagModel: String
  autoTagPrompt: String
  noindex: Boolean!
  lenses(lensSlug: String, version: String): [MultiDocument!]!
  lensesIncludingDeleted(lensSlug: String, version: String): [MultiDocument!]!
  isPlaceholderPage: Boolean!
  summaries: [MultiDocument!]!
  textLastUpdatedAt: Date
  isArbitalImport: Boolean
  arbitalLinkedPages: ArbitalLinkedPages
  coreTagId: String
  maxScore: Int
  usersWhoLiked: [UserLikingTag!]!
  forceAllowType3Audio: Boolean!
  currentUserVote: String
  currentUserExtendedVote: JSON
  voteCount: Float!
  baseScore: Float!
  extendedScore: JSON
  score: Float!
  afBaseScore: Float
  afExtendedScore: JSON
  afVoteCount: Float
}

input SingleTagInput {
  selector: SelectorInput
  resolverArgs: JSON
}

type SingleTagOutput {
  result: Tag
}

input TagDefaultViewInput {
  excludedTagIds: [String!]
}

input TagsTagsByTagIdsInput {
  excludedTagIds: [String!]
  tagIds: [String!]!
}

input TagsAllTagsAlphabeticalInput {
  excludedTagIds: [String!]
}

input TagsUserTagsInput {
  excludedTagIds: [String!]
  userId: String
}

input TagsCurrentUserSubforumsInput {
  excludedTagIds: [String!]
}

input TagsAllPagesByNewestInput {
  excludedTagIds: [String!]
}

input TagsAllTagsHierarchicalInput {
  excludedTagIds: [String!]
  wikiGrade: String
}

input TagsTagBySlugInput {
  excludedTagIds: [String!]
  slug: String
}

input TagsTagsBySlugsInput {
  excludedTagIds: [String!]
  slugs: [String!]!
}

input TagsCoreTagsInput {
  excludedTagIds: [String!]
}

input TagsPostTypeTagsInput {
  excludedTagIds: [String!]
}

input TagsCoreAndSubforumTagsInput {
  excludedTagIds: [String!]
}

input TagsNewTagsInput {
  excludedTagIds: [String!]
}

input TagsUnreviewedTagsInput {
  excludedTagIds: [String!]
}

input TagsSuggestedFilterTagsInput {
  excludedTagIds: [String!]
}

input TagsAllLWWikiTagsInput {
  excludedTagIds: [String!]
}

input TagsUnprocessedLWWikiTagsInput {
  excludedTagIds: [String!]
}

input TagsTagsByTagFlagInput {
  excludedTagIds: [String!]
  tagFlagId: String
}

input TagsAllPublicTagsInput {
  excludedTagIds: [String!]
}

input TagsAllArbitalTagsInput {
  excludedTagIds: [String!]
}

input TagsPingbackWikiPagesInput {
  excludedTagIds: [String!]
  tagId: String
}

input TagSelector {
  default: TagDefaultViewInput
  tagsByTagIds: TagsTagsByTagIdsInput
  allTagsAlphabetical: TagsAllTagsAlphabeticalInput
  userTags: TagsUserTagsInput
  currentUserSubforums: TagsCurrentUserSubforumsInput
  allPagesByNewest: TagsAllPagesByNewestInput
  allTagsHierarchical: TagsAllTagsHierarchicalInput
  tagBySlug: TagsTagBySlugInput
  tagsBySlugs: TagsTagsBySlugsInput
  coreTags: TagsCoreTagsInput
  postTypeTags: TagsPostTypeTagsInput
  coreAndSubforumTags: TagsCoreAndSubforumTagsInput
  newTags: TagsNewTagsInput
  unreviewedTags: TagsUnreviewedTagsInput
  suggestedFilterTags: TagsSuggestedFilterTagsInput
  allLWWikiTags: TagsAllLWWikiTagsInput
  unprocessedLWWikiTags: TagsUnprocessedLWWikiTagsInput
  tagsByTagFlag: TagsTagsByTagFlagInput
  allPublicTags: TagsAllPublicTagsInput
  allArbitalTags: TagsAllArbitalTagsInput
  pingbackWikiPages: TagsPingbackWikiPagesInput
}

input MultiTagInput {
  terms: JSON
  resolverArgs: JSON
  enableTotal: Boolean
  enableCache: Boolean
}

type MultiTagOutput {
  results: [Tag!]!
  totalCount: Int
}

extend type Query {
  tag(input: SingleTagInput @deprecated(reason: "Use the selector field instead"), selector: SelectorInput): SingleTagOutput
  tags(input: MultiTagInput @deprecated(reason: "Use the selector field instead"), selector: TagSelector, limit: Int, offset: Int, enableTotal: Boolean): MultiTagOutput
}

type Tweet {
  _id: String!
  schemaVersion: Float!
  createdAt: Date!
  legacyData: JSON
}

type TypingIndicator {
  _id: String!
  schemaVersion: Float!
  createdAt: Date!
  legacyData: JSON
  userId: String
  documentId: String
  lastUpdated: Date
}

input SingleTypingIndicatorInput {
  selector: SelectorInput
  resolverArgs: JSON
}

type SingleTypingIndicatorOutput {
  result: TypingIndicator
}

input TypingIndicatorSelector {
  default: EmptyViewInput
}

input MultiTypingIndicatorInput {
  terms: JSON
  resolverArgs: JSON
  enableTotal: Boolean
  enableCache: Boolean
}

type MultiTypingIndicatorOutput {
  results: [TypingIndicator!]!
  totalCount: Int
}

extend type Query {
  typingIndicator(input: SingleTypingIndicatorInput @deprecated(reason: "Use the selector field instead"), selector: SelectorInput): SingleTypingIndicatorOutput
  typingIndicators(input: MultiTypingIndicatorInput @deprecated(reason: "Use the selector field instead"), selector: TypingIndicatorSelector, limit: Int, offset: Int, enableTotal: Boolean): MultiTypingIndicatorOutput
}

type UltraFeedEvent {
  _id: String!
  createdAt: Date!
  documentId: String
  collectionName: UltraFeedEventCollectionName
  eventType: UltraFeedEventEventType
  userId: String
  event: JSON
  feedItemId: String
}

input SingleUltraFeedEventInput {
  selector: SelectorInput
  resolverArgs: JSON
}

type SingleUltraFeedEventOutput {
  result: UltraFeedEvent
}

input UltraFeedEventSelector {
  default: EmptyViewInput
}

input MultiUltraFeedEventInput {
  terms: JSON
  resolverArgs: JSON
  enableTotal: Boolean
}

type MultiUltraFeedEventOutput {
  results: [UltraFeedEvent!]!
  totalCount: Int
}

extend type Query {
  ultraFeedEvent(input: SingleUltraFeedEventInput @deprecated(reason: "Use the selector field instead"), selector: SelectorInput): SingleUltraFeedEventOutput
  ultraFeedEvents(input: MultiUltraFeedEventInput @deprecated(reason: "Use the selector field instead"), selector: UltraFeedEventSelector, limit: Int, offset: Int, enableTotal: Boolean): MultiUltraFeedEventOutput
}

type UserActivity {
  _id: String!
  schemaVersion: Float!
  createdAt: Date!
  legacyData: JSON
}

type UserEAGDetail {
  _id: String!
  schemaVersion: Float!
  createdAt: Date!
  legacyData: JSON
  userId: String
  user: User
  careerStage: [String!]
  countryOrRegion: String
  nearestCity: String
  willingnessToRelocate: JSON
  experiencedIn: [String!]
  interestedIn: [String!]
  lastUpdated: Date
}

input SingleUserEAGDetailInput {
  selector: SelectorInput
  resolverArgs: JSON
}

type SingleUserEAGDetailOutput {
  result: UserEAGDetail
}

input UserEAGDetailsDataByUserInput {
  userId: String
}

input UserEAGDetailSelector {
  default: EmptyViewInput
  dataByUser: UserEAGDetailsDataByUserInput
}

input MultiUserEAGDetailInput {
  terms: JSON
  resolverArgs: JSON
  enableTotal: Boolean
  enableCache: Boolean
}

type MultiUserEAGDetailOutput {
  results: [UserEAGDetail!]!
  totalCount: Int
}

extend type Query {
  userEAGDetail(input: SingleUserEAGDetailInput @deprecated(reason: "Use the selector field instead"), selector: SelectorInput): SingleUserEAGDetailOutput
  userEAGDetails(input: MultiUserEAGDetailInput @deprecated(reason: "Use the selector field instead"), selector: UserEAGDetailSelector, limit: Int, offset: Int, enableTotal: Boolean): MultiUserEAGDetailOutput
}

type UserJobAd {
  _id: String!
  schemaVersion: Float!
  createdAt: Date!
  legacyData: JSON
  userId: String
  user: User
  jobName: String
  adState: String
  reminderSetAt: Date
  lastUpdated: Date
}

input SingleUserJobAdInput {
  selector: SelectorInput
  resolverArgs: JSON
}

type SingleUserJobAdOutput {
  result: UserJobAd
}

input UserJobAdsAdsByUserInput {
  userId: String
}

input UserJobAdSelector {
  default: EmptyViewInput
  adsByUser: UserJobAdsAdsByUserInput
}

input MultiUserJobAdInput {
  terms: JSON
  resolverArgs: JSON
  enableTotal: Boolean
  enableCache: Boolean
}

type MultiUserJobAdOutput {
  results: [UserJobAd!]!
  totalCount: Int
}

extend type Query {
  userJobAd(input: SingleUserJobAdInput @deprecated(reason: "Use the selector field instead"), selector: SelectorInput): SingleUserJobAdOutput
  userJobAds(input: MultiUserJobAdInput @deprecated(reason: "Use the selector field instead"), selector: UserJobAdSelector, limit: Int, offset: Int, enableTotal: Boolean): MultiUserJobAdOutput
}

type UserMostValuablePost {
  _id: String!
  schemaVersion: Float!
  createdAt: Date!
  legacyData: JSON
  userId: String
  user: User
  postId: String
  post: Post
  deleted: Boolean
}

input SingleUserMostValuablePostInput {
  selector: SelectorInput
  resolverArgs: JSON
}

type SingleUserMostValuablePostOutput {
  result: UserMostValuablePost
}

input UserMostValuablePostsCurrentUserPostInput {
  postId: String
}

input UserMostValuablePostSelector {
  default: EmptyViewInput
  currentUserMostValuablePosts: EmptyViewInput
  currentUserPost: UserMostValuablePostsCurrentUserPostInput
}

input MultiUserMostValuablePostInput {
  terms: JSON
  resolverArgs: JSON
  enableTotal: Boolean
  enableCache: Boolean
}

type MultiUserMostValuablePostOutput {
  results: [UserMostValuablePost!]!
  totalCount: Int
}

extend type Query {
  userMostValuablePost(input: SingleUserMostValuablePostInput @deprecated(reason: "Use the selector field instead"), selector: SelectorInput): SingleUserMostValuablePostOutput
  userMostValuablePosts(input: MultiUserMostValuablePostInput @deprecated(reason: "Use the selector field instead"), selector: UserMostValuablePostSelector, limit: Int, offset: Int, enableTotal: Boolean): MultiUserMostValuablePostOutput
}

type UserRateLimit {
  _id: String!
  schemaVersion: Float!
  createdAt: Date!
  legacyData: JSON
  userId: String!
  user: User
  type: UserRateLimitType!
  intervalUnit: UserRateLimitIntervalUnit!
  intervalLength: Float!
  actionsPerInterval: Float!
  endedAt: Date!
}

enum UserRateLimitType {
  allComments
  allPosts
}

enum UserRateLimitIntervalUnit {
  minutes
  hours
  days
  weeks
}

input SingleUserRateLimitInput {
  selector: SelectorInput
  resolverArgs: JSON
}

type SingleUserRateLimitOutput {
  result: UserRateLimit
}

input UserRateLimitsUserRateLimitsInput {
  active: Boolean
  userIds: [String!]
}

input UserRateLimitSelector {
  default: EmptyViewInput
  userRateLimits: UserRateLimitsUserRateLimitsInput
  activeUserRateLimits: EmptyViewInput
}

input MultiUserRateLimitInput {
  terms: JSON
  resolverArgs: JSON
  enableTotal: Boolean
  enableCache: Boolean
}

type MultiUserRateLimitOutput {
  results: [UserRateLimit!]!
  totalCount: Int
}

extend type Query {
  userRateLimit(input: SingleUserRateLimitInput @deprecated(reason: "Use the selector field instead"), selector: SelectorInput): SingleUserRateLimitOutput
  userRateLimits(input: MultiUserRateLimitInput @deprecated(reason: "Use the selector field instead"), selector: UserRateLimitSelector, limit: Int, offset: Int, enableTotal: Boolean): MultiUserRateLimitOutput
}

type UserTagRel {
  _id: String!
  schemaVersion: Float!
  createdAt: Date!
  legacyData: JSON
  tagId: String!
  tag: Tag
  userId: String!
  user: User
  subforumShowUnreadInSidebar: Boolean
  subforumEmailNotifications: Boolean
  subforumHideIntroPost: Boolean
}

input SingleUserTagRelInput {
  selector: SelectorInput
  resolverArgs: JSON
}

type SingleUserTagRelOutput {
  result: UserTagRel
}

input UserTagRelsSingleInput {
  userId: String
  tagId: String
}

input UserTagRelSelector {
  default: EmptyViewInput
  single: UserTagRelsSingleInput
}

input MultiUserTagRelInput {
  terms: JSON
  resolverArgs: JSON
  enableTotal: Boolean
  enableCache: Boolean
}

type MultiUserTagRelOutput {
  results: [UserTagRel!]!
  totalCount: Int
}

extend type Query {
  userTagRel(input: SingleUserTagRelInput @deprecated(reason: "Use the selector field instead"), selector: SelectorInput): SingleUserTagRelOutput
  userTagRels(input: MultiUserTagRelInput @deprecated(reason: "Use the selector field instead"), selector: UserTagRelSelector, limit: Int, offset: Int, enableTotal: Boolean): MultiUserTagRelOutput
}

type User {
  _id: String!
  schemaVersion: Float!
  createdAt: Date!
  legacyData: JSON
  moderationGuidelines(version: String): Revision
  moderationGuidelines_latest: String
  howOthersCanHelpMe(version: String): Revision
  howOthersCanHelpMe_latest: String
  howICanHelpOthers(version: String): Revision
  howICanHelpOthers_latest: String
  slug: String!
  oldSlugs: [String!]!
  biography(version: String): Revision
  biography_latest: String
  username: String
  emails: [JSON!]
  isAdmin: Boolean!
  profile: JSON
  services: JSON
  hasAuth0Id: Boolean
  displayName: String!
  previousDisplayName: String
  email: String
  noindex: Boolean!
  groups: [String!]
  pageUrl: String
  pagePath: String
  editUrl: String
  lwWikiImport: Boolean
  theme: JSON
  lastUsedTimezone: String
  whenConfirmationEmailSent: Date
  legacy: Boolean
  commentSorting: String
  sortDraftsBy: String
  reactPaletteStyle: ReactPaletteStyle
  noKibitz: Boolean
  showHideKarmaOption: Boolean
  showPostAuthorCard: Boolean
  hideIntercom: Boolean!
  markDownPostEditor: Boolean!
  hideElicitPredictions: Boolean
  hideAFNonMemberInitialWarning: Boolean
  noSingleLineComments: Boolean!
  noCollapseCommentsPosts: Boolean!
  noCollapseCommentsFrontpage: Boolean!
  hideCommunitySection: Boolean!
  expandedFrontpageSections: ExpandedFrontpageSectionsSettingsOutput
  showCommunityInRecentDiscussion: Boolean!
  hidePostsRecommendations: Boolean!
  petrovOptOut: Boolean!
  optedOutOfSurveys: Boolean
  postGlossariesPinned: Boolean
  generateJargonForDrafts: Boolean
  generateJargonForPublishedPosts: Boolean
  acceptedTos: Boolean
  hideNavigationSidebar: Boolean
  currentFrontpageFilter: String
  frontpageSelectedTab: String
  frontpageFilterSettings: JSON
  hideFrontpageFilterSettingsDesktop: Boolean
  allPostsTimeframe: String
  allPostsFilter: String
  allPostsSorting: String
  allPostsShowLowKarma: Boolean
  allPostsIncludeEvents: Boolean
  allPostsHideCommunity: Boolean
  allPostsOpenSettings: Boolean
  draftsListSorting: String
  draftsListShowArchived: Boolean
  draftsListShowShared: Boolean
  lastNotificationsCheck: Date
  karma: Float!
  goodHeartTokens: Float
  moderationStyle: String
  moderatorAssistance: Boolean
  collapseModerationGuidelines: Boolean
  bannedUserIds: [String!]
  bannedPersonalUserIds: [String!]
  bookmarkedPostsMetadata: [PostMetadataOutput!]
  bookmarksCount: Int
  hasAnyBookmarks: Boolean
  bookmarkedPosts: [Post!]
  hiddenPostsMetadata: [PostMetadataOutput!]
  hiddenPosts: [Post!]
  legacyId: String
  deleted: Boolean!
  permanentDeletionRequestedAt: Date
  voteBanned: Boolean
  nullifyVotes: Boolean
  votingDisabled: Boolean!
  deleteContent: Boolean
  banned: Date
  IPs: [String!]
  auto_subscribe_to_my_posts: Boolean!
  auto_subscribe_to_my_comments: Boolean!
  autoSubscribeAsOrganizer: Boolean!
  notificationCommentsOnSubscribedPost: JSON
  notificationShortformContent: JSON
  notificationRepliesToMyComments: JSON
  notificationRepliesToSubscribedComments: JSON
  notificationSubscribedUserPost: JSON
  notificationSubscribedUserComment: JSON
  notificationPostsInGroups: JSON
  notificationSubscribedTagPost: JSON
  notificationSubscribedSequencePost: JSON
  notificationPrivateMessage: JSON
  notificationSharedWithMe: JSON
  notificationAlignmentSubmissionApproved: JSON
  notificationEventInRadius: JSON
  notificationKarmaPowersGained: JSON
  notificationRSVPs: JSON
  notificationGroupAdministration: JSON
  notificationCommentsOnDraft: JSON
  notificationPostsNominatedReview: JSON
  notificationSubforumUnread: JSON
  notificationNewMention: JSON
  notificationDialogueMessages: JSON
  notificationPublishedDialogueMessages: JSON
  notificationAddedAsCoauthor: JSON
  notificationDebateCommentsOnSubscribedPost: JSON
  notificationDebateReplies: JSON
  notificationDialogueMatch: JSON
  notificationNewDialogueChecks: JSON
  notificationYourTurnMatchForm: JSON
  hideDialogueFacilitation: Boolean
  revealChecksToAdmins: Boolean
  optedInToDialogueFacilitation: Boolean
  showDialoguesList: Boolean
  showMyDialogues: Boolean
  showMatches: Boolean
  showRecommendedPartners: Boolean
  hideActiveDialogueUsers: Boolean
  karmaChangeNotifierSettings: JSON
  karmaChangeLastOpened: Date
  karmaChangeBatchStart: Date
  emailSubscribedToCurated: Boolean
  subscribedToDigest: Boolean
  subscribedToNewsletter: Boolean
  unsubscribeFromAll: Boolean
  hideSubscribePoke: Boolean
  hideMeetupsPoke: Boolean
  hideHomeRHS: Boolean
  frontpagePostCount: Float!
  sequenceCount: Float!
  sequenceDraftCount: Float!
  mongoLocation: JSON
  googleLocation: JSON
  location: String
  mapLocation: JSON
  mapLocationLatLng: LatLng
  mapLocationSet: Boolean
  mapMarkerText: String
  htmlMapMarkerText: String
  nearbyEventsNotifications: Boolean!
  nearbyEventsNotificationsLocation: JSON
  nearbyEventsNotificationsMongoLocation: JSON
  nearbyEventsNotificationsRadius: Float
  nearbyPeopleNotificationThreshold: Float
  hideFrontpageMap: Boolean
  hideTaggingProgressBar: Boolean
  hideFrontpageBookAd: Boolean
  hideFrontpageBook2019Ad: Boolean
  hideFrontpageBook2020Ad: Boolean
  sunshineNotes: String
  sunshineFlagged: Boolean
  needsReview: Boolean
  sunshineSnoozed: Boolean
  snoozedUntilContentCount: Float
  reviewedByUserId: String
  reviewedByUser: User
  isReviewed: Boolean
  reviewedAt: Date
  spamRiskScore: Float!
  afKarma: Float!
  voteCount: Float
  smallUpvoteCount: Float
  smallDownvoteCount: Float
  bigUpvoteCount: Float
  bigDownvoteCount: Float
  voteReceivedCount: Float
  smallUpvoteReceivedCount: Float
  smallDownvoteReceivedCount: Float
  bigUpvoteReceivedCount: Float
  bigDownvoteReceivedCount: Float
  usersContactedBeforeReview: [String!]
  fullName: String
  shortformFeedId: String
  shortformFeed: Post
  viewUnreviewedComments: Boolean
  partiallyReadSequences: [PartiallyReadSequenceItemOutput!]
  hasContinueReading: Boolean
  beta: Boolean
  reviewVotesQuadratic: Boolean
  reviewVotesQuadratic2019: Boolean
  reviewVoteCount: Int
  reviewVotesQuadratic2020: Boolean
  petrovPressedButtonDate: Date
  petrovLaunchCodeDate: Date
  defaultToCKEditor: Boolean
  signUpReCaptchaRating: Float
  noExpandUnreadCommentsReview: Boolean!
  postCount: Float!
  maxPostCount: Float!
  posts(limit: Int = 5): [Post!]
  commentCount: Float!
  maxCommentCount: Float!
  tagRevisionCount: Float!
  abTestKey: String
  abTestOverrides: JSON
  walledGardenInvite: Boolean
  hideWalledGardenUI: Boolean
  walledGardenPortalOnboarded: Boolean
  taggingDashboardCollapsed: Boolean
  usernameUnset: Boolean
  paymentEmail: String
  paymentInfo: String
  profileUpdatedAt: Date!
  profileImageId: String
  jobTitle: String
  organization: String
  careerStage: [String!]
  website: String
  bio: String
  htmlBio: String!
  fmCrosspostUserId: String
  linkedinProfileURL: String
  facebookProfileURL: String
  blueskyProfileURL: String
  twitterProfileURL: String
  twitterProfileURLAdmin: String
  githubProfileURL: String
  profileTagIds: [String!]!
  profileTags: [Tag!]!
  organizerOfGroupIds: [String!]!
  organizerOfGroups: [Localgroup!]!
  programParticipation: [String!]
  postingDisabled: Boolean
  allCommentingDisabled: Boolean
  commentingOnOtherUsersDisabled: Boolean
  conversationsDisabled: Boolean
  associatedClientId: ClientId
  associatedClientIds: [ClientId!]
  altAccountsDetected: Boolean
  acknowledgedNewUserGuidelines: Boolean
  moderatorActions: [ModeratorAction!]
  subforumPreferredLayout: SubforumPreferredLayout
  hideJobAdUntil: Date
  criticismTipsDismissed: Boolean
  hideFromPeopleDirectory: Boolean!
  allowDatadogSessionReplay: Boolean!
  afPostCount: Float!
  afCommentCount: Float!
  afSequenceCount: Float!
  afSequenceDraftCount: Float!
  reviewForAlignmentForumUserId: String
  afApplicationText: String
  afSubmittedApplication: Boolean
  rateLimitNextAbleToComment(postId: String): JSON
  rateLimitNextAbleToPost(eventForm: Boolean): JSON
  recentKarmaInfo: JSON
  hideSunshineSidebar: Boolean
  inactiveSurveyEmailSentAt: Date
  userSurveyEmailSentAt: Date
  karmaChanges(startDate: Date, endDate: Date): KarmaChanges
  recommendationSettings: JSON
  lastRemovedFromReviewQueueAt: Date
  rejectedContentCount: Int
  userRateLimits: [UserRateLimit!]
}

enum ReactPaletteStyle {
  listView
  gridView
}

enum UserGroup {
  guests
  members
  admins
  sunshineRegiment
  alignmentForumAdmins
  alignmentForum
  alignmentVoters
  podcasters
  canBypassPostRateLimit
  trustLevel1
  canModeratePersonal
  canSuggestCuration
  debaters
  realAdmins
}

enum TagRelVoteGroup {
  guests
  members
  admins
  sunshineRegiment
  alignmentForumAdmins
  alignmentForum
  alignmentVoters
  podcasters
  canBypassPostRateLimit
  trustLevel1
  canModeratePersonal
  canSuggestCuration
  debaters
  realAdmins
  userOwns
  userOwnsOnlyUpvote
}

enum SubforumPreferredLayout {
  card
  list
}

input UserSelectorUniqueInput {
  _id: String
  documentId: String
  slug: String
}

input SingleUserInput {
  selector: UserSelectorUniqueInput
  resolverArgs: JSON
}

type SingleUserOutput {
  result: User
}

input UsersUsersByUserIdsInput {
  userIds: [String!]
}

input UsersUsersProfileInput {
  userId: String
  slug: String
}

input UsersTagCommunityMembersInput {
  hasBio: Boolean
  profileTagId: String
}

input UserSelector {
  default: EmptyViewInput
  usersByUserIds: UsersUsersByUserIdsInput
  usersProfile: UsersUsersProfileInput
  LWSunshinesList: EmptyViewInput
  LWTrustLevel1List: EmptyViewInput
  LWUsersAdmin: EmptyViewInput
  usersWithBannedUsers: EmptyViewInput
  sunshineNewUsers: EmptyViewInput
  recentlyActive: EmptyViewInput
  allUsers: EmptyViewInput
  usersMapLocations: EmptyViewInput
  tagCommunityMembers: UsersTagCommunityMembersInput
  reviewAdminUsers: EmptyViewInput
  usersWithPaymentInfo: EmptyViewInput
  usersWithOptedInToDialogueFacilitation: EmptyViewInput
  alignmentSuggestedUsers: EmptyViewInput
  usersTopKarma: EmptyViewInput
}

input MultiUserInput {
  terms: JSON
  resolverArgs: JSON
  enableTotal: Boolean
  enableCache: Boolean
}

type MultiUserOutput {
  results: [User!]!
  totalCount: Int
}

extend type Query {
  user(input: SingleUserInput @deprecated(reason: "Use the selector field instead"), selector: SelectorInput): SingleUserOutput
  users(input: MultiUserInput @deprecated(reason: "Use the selector field instead"), selector: UserSelector, limit: Int, offset: Int, enableTotal: Boolean): MultiUserOutput
}

type Vote {
  _id: String!
  schemaVersion: Float!
  createdAt: Date!
  legacyData: JSON
  documentId: String!
  collectionName: String!
  userId: String
  authorIds: [String!]
  authorId: String
  voteType: VoteType!
  extendedVoteType: JSON
  power: Float
  afPower: Float
  cancelled: Boolean!
  isUnvote: Boolean!
  votedAt: Date
  tagRel: TagRel
  comment: Comment
  post: Post
  documentIsAf: Boolean!
  silenceNotification: Boolean!
}

enum VoteType {
  bigDownvote
  bigUpvote
  neutral
  smallDownvote
  smallUpvote
}

input SingleVoteInput {
  selector: SelectorInput
  resolverArgs: JSON
}

type SingleVoteOutput {
  result: Vote
}

input VotesUserPostVotesInput {
  collectionName: String
  voteType: VoteType
  after: String
  before: String
}

input VotesUserVotesInput {
  collectionNames: [String!]!
}

input VoteSelector {
  default: EmptyViewInput
  tagVotes: EmptyViewInput
  userPostVotes: VotesUserPostVotesInput
  userVotes: VotesUserVotesInput
}

input MultiVoteInput {
  terms: JSON
  resolverArgs: JSON
  enableTotal: Boolean
  enableCache: Boolean
}

type MultiVoteOutput {
  results: [Vote!]!
  totalCount: Int
}

extend type Query {
  vote(input: SingleVoteInput @deprecated(reason: "Use the selector field instead"), selector: SelectorInput): SingleVoteOutput
  votes(input: MultiVoteInput @deprecated(reason: "Use the selector field instead"), selector: VoteSelector, limit: Int, offset: Int, enableTotal: Boolean): MultiVoteOutput
}

input CreateAdvisorRequestDataInput {
  legacyData: JSON
  userId: String!
  interestedInMetaculus: Boolean
  jobAds: JSON
}

input CreateAdvisorRequestInput {
  data: CreateAdvisorRequestDataInput!
}

input UpdateAdvisorRequestDataInput {
  legacyData: JSON
  userId: String
  interestedInMetaculus: Boolean
  jobAds: JSON
}

input UpdateAdvisorRequestInput {
  selector: SelectorInput!
  data: UpdateAdvisorRequestDataInput!
}

type AdvisorRequestOutput {
  data: AdvisorRequest
}

extend type Mutation {
  createAdvisorRequest(data: CreateAdvisorRequestDataInput!): AdvisorRequestOutput
  updateAdvisorRequest(selector: SelectorInput!, data: UpdateAdvisorRequestDataInput!): AdvisorRequestOutput
}

input CreateBookDataInput {
  legacyData: JSON
  contents: CreateRevisionDataInput
  title: String
  subtitle: String
  tocTitle: String
  collectionId: String!
  number: Float
  postIds: [String!]
  sequenceIds: [String!]
  displaySequencesAsGrid: Boolean
  hideProgressBar: Boolean
  showChapters: Boolean
}

input CreateBookInput {
  data: CreateBookDataInput!
}

input UpdateBookDataInput {
  legacyData: JSON
  contents: CreateRevisionDataInput
  title: String
  subtitle: String
  tocTitle: String
  collectionId: String
  number: Float
  postIds: [String!]
  sequenceIds: [String!]
  displaySequencesAsGrid: Boolean
  hideProgressBar: Boolean
  showChapters: Boolean
}

input UpdateBookInput {
  selector: SelectorInput!
  data: UpdateBookDataInput!
}

type BookOutput {
  data: Book
}

extend type Mutation {
  createBook(data: CreateBookDataInput!): BookOutput
  updateBook(selector: SelectorInput!, data: UpdateBookDataInput!): BookOutput
}

input CreateChapterDataInput {
  legacyData: JSON
  contents: CreateRevisionDataInput
  title: String
  subtitle: String
  number: Float
  sequenceId: String
  postIds: [String!]!
}

input CreateChapterInput {
  data: CreateChapterDataInput!
}

input UpdateChapterDataInput {
  legacyData: JSON
  contents: CreateRevisionDataInput
  title: String
  subtitle: String
  number: Float
  sequenceId: String
  postIds: [String!]
}

input UpdateChapterInput {
  selector: SelectorInput!
  data: UpdateChapterDataInput!
}

type ChapterOutput {
  data: Chapter
}

extend type Mutation {
  createChapter(data: CreateChapterDataInput!): ChapterOutput
  updateChapter(selector: SelectorInput!, data: UpdateChapterDataInput!): ChapterOutput
}

input CreateCollectionDataInput {
  createdAt: Date!
  legacyData: JSON
  contents: CreateRevisionDataInput
  title: String!
  slug: String!
  gridImageId: String
  firstPageLink: String
  hideStartReadingButton: Boolean
  noindex: Boolean
}

input CreateCollectionInput {
  data: CreateCollectionDataInput!
}

input UpdateCollectionDataInput {
  createdAt: Date
  legacyData: JSON
  contents: CreateRevisionDataInput
  title: String
  slug: String
  gridImageId: String
  firstPageLink: String
  hideStartReadingButton: Boolean
  noindex: Boolean
}

input UpdateCollectionInput {
  selector: SelectorInput!
  data: UpdateCollectionDataInput!
}

type CollectionOutput {
  data: Collection
}

extend type Mutation {
  createCollection(data: CreateCollectionDataInput!): CollectionOutput
  updateCollection(selector: SelectorInput!, data: UpdateCollectionDataInput!): CollectionOutput
}

input CreateCommentModeratorActionDataInput {
  legacyData: JSON
  commentId: String
  type: String!
  endedAt: Date
}

input CreateCommentModeratorActionInput {
  data: CreateCommentModeratorActionDataInput!
}

input UpdateCommentModeratorActionDataInput {
  legacyData: JSON
  commentId: String
  type: String
  endedAt: Date
}

input UpdateCommentModeratorActionInput {
  selector: SelectorInput!
  data: UpdateCommentModeratorActionDataInput!
}

type CommentModeratorActionOutput {
  data: CommentModeratorAction
}

extend type Mutation {
  createCommentModeratorAction(data: CreateCommentModeratorActionDataInput!): CommentModeratorActionOutput
  updateCommentModeratorAction(selector: SelectorInput!, data: UpdateCommentModeratorActionDataInput!): CommentModeratorActionOutput
}

input CreateCommentDataInput {
  legacyData: JSON
  contents: CreateRevisionDataInput
  parentCommentId: String
  topLevelCommentId: String
  postId: String
  tagId: String
  forumEventId: String
  forumEventMetadata: JSON
  tagCommentType: TagCommentType
  subforumStickyPriority: Float
  userId: String
  authorIsUnreviewed: Boolean
  answer: Boolean
  parentAnswerId: String
  shortform: Boolean
  shortformFrontpage: Boolean
  nominatedForReview: String
  reviewingForReview: String
  promotedByUserId: String
  hideKarma: Boolean
  legacy: Boolean
  legacyId: String
  legacyPoll: Boolean
  legacyParentId: String
  draft: Boolean
  retracted: Boolean
  deleted: Boolean
  deletedPublic: Boolean
  deletedReason: String
  deletedDate: Date
  deletedByUserId: String
  spam: Boolean
  needsReview: Boolean
  reviewedByUserId: String
  moderatorHat: Boolean
  hideModeratorHat: Boolean
  isPinnedOnProfile: Boolean
  title: String
  relevantTagIds: [String!]
  debateResponse: Boolean
  rejected: Boolean
  modGPTAnalysis: String
  modGPTRecommendation: String
  rejectedReason: String
  rejectedByUserId: String
  af: Boolean
  afDate: Date
  agentFoundationsId: String
  originalDialogueId: String
}

input CreateCommentInput {
  data: CreateCommentDataInput!
}

input UpdateCommentDataInput {
  legacyData: JSON
  contents: CreateRevisionDataInput
  postedAt: Date
  postId: String
  tagId: String
  subforumStickyPriority: Float
  authorIsUnreviewed: Boolean
  answer: Boolean
  shortform: Boolean
  shortformFrontpage: Boolean
  nominatedForReview: String
  reviewingForReview: String
  promoted: Boolean
  promotedByUserId: String
  hideKarma: Boolean
  legacy: Boolean
  legacyId: String
  legacyPoll: Boolean
  legacyParentId: String
  draft: Boolean
  retracted: Boolean
  deleted: Boolean
  deletedPublic: Boolean
  deletedReason: String
  deletedDate: Date
  deletedByUserId: String
  spam: Boolean
  repliesBlockedUntil: Date
  needsReview: Boolean
  reviewedByUserId: String
  hideAuthor: Boolean
  moderatorHat: Boolean
  hideModeratorHat: Boolean
  isPinnedOnProfile: Boolean
  title: String
  relevantTagIds: [String!]
  debateResponse: Boolean
  rejected: Boolean
  modGPTAnalysis: String
  modGPTRecommendation: String
  rejectedReason: String
  rejectedByUserId: String
  af: Boolean
  suggestForAlignmentUserIds: [String!]
  reviewForAlignmentUserId: String
  afDate: Date
  moveToAlignmentUserId: String
  agentFoundationsId: String
  originalDialogueId: String
}

input UpdateCommentInput {
  selector: SelectorInput!
  data: UpdateCommentDataInput!
}

type CommentOutput {
  data: Comment
}

extend type Mutation {
  createComment(data: CreateCommentDataInput!): CommentOutput
  updateComment(selector: SelectorInput!, data: UpdateCommentDataInput!): CommentOutput
}

input CreateConversationDataInput {
  legacyData: JSON
  title: String
  participantIds: [String!]
  af: Boolean
  moderator: Boolean
  archivedByIds: [String!]
}

input CreateConversationInput {
  data: CreateConversationDataInput!
}

input UpdateConversationDataInput {
  legacyData: JSON
  title: String
  participantIds: [String!]
  af: Boolean
  moderator: Boolean
  archivedByIds: [String!]
}

input UpdateConversationInput {
  selector: SelectorInput!
  data: UpdateConversationDataInput!
}

type ConversationOutput {
  data: Conversation
}

extend type Mutation {
  createConversation(data: CreateConversationDataInput!): ConversationOutput
  updateConversation(selector: SelectorInput!, data: UpdateConversationDataInput!): ConversationOutput
}

input CreateCurationNoticeDataInput {
  legacyData: JSON
  contents: CreateRevisionDataInput
  userId: String!
  commentId: String
  postId: String!
}

input CreateCurationNoticeInput {
  data: CreateCurationNoticeDataInput!
}

input UpdateCurationNoticeDataInput {
  legacyData: JSON
  contents: CreateRevisionDataInput
  commentId: String
  deleted: Boolean
}

input UpdateCurationNoticeInput {
  selector: SelectorInput!
  data: UpdateCurationNoticeDataInput!
}

type CurationNoticeOutput {
  data: CurationNotice
}

extend type Mutation {
  createCurationNotice(data: CreateCurationNoticeDataInput!): CurationNoticeOutput
  updateCurationNotice(selector: SelectorInput!, data: UpdateCurationNoticeDataInput!): CurationNoticeOutput
}

input CreateDigestPostDataInput {
  legacyData: JSON
  digestId: String!
  postId: String!
  emailDigestStatus: String
  onsiteDigestStatus: String
}

input CreateDigestPostInput {
  data: CreateDigestPostDataInput!
}

input UpdateDigestPostDataInput {
  legacyData: JSON
  digestId: String
  postId: String
  emailDigestStatus: String
  onsiteDigestStatus: String
}

input UpdateDigestPostInput {
  selector: SelectorInput!
  data: UpdateDigestPostDataInput!
}

type DigestPostOutput {
  data: DigestPost
}

extend type Mutation {
  createDigestPost(data: CreateDigestPostDataInput!): DigestPostOutput
  updateDigestPost(selector: SelectorInput!, data: UpdateDigestPostDataInput!): DigestPostOutput
}

input CreateDigestDataInput {
  legacyData: JSON
  num: Float!
  startDate: Date!
  endDate: Date
  publishedDate: Date
  onsiteImageId: String
  onsitePrimaryColor: String
}

input CreateDigestInput {
  data: CreateDigestDataInput!
}

input UpdateDigestDataInput {
  legacyData: JSON
  num: Float
  startDate: Date
  endDate: Date
  publishedDate: Date
  onsiteImageId: String
  onsitePrimaryColor: String
}

input UpdateDigestInput {
  selector: SelectorInput!
  data: UpdateDigestDataInput!
}

type DigestOutput {
  data: Digest
}

extend type Mutation {
  createDigest(data: CreateDigestDataInput!): DigestOutput
  updateDigest(selector: SelectorInput!, data: UpdateDigestDataInput!): DigestOutput
}

input CreateElectionCandidateDataInput {
  legacyData: JSON
  electionName: String!
  name: String!
  logoSrc: String!
  href: String!
  fundraiserLink: String
  gwwcLink: String
  gwwcId: String
  description: String!
  userId: String
  tagId: String!
  isElectionFundraiser: Boolean
  amountRaised: Float
  targetAmount: Float
}

input CreateElectionCandidateInput {
  data: CreateElectionCandidateDataInput!
}

input UpdateElectionCandidateDataInput {
  legacyData: JSON
  electionName: String
  name: String
  logoSrc: String
  href: String
  fundraiserLink: String
  gwwcLink: String
  gwwcId: String
  description: String
  userId: String
  tagId: String
  isElectionFundraiser: Boolean
  amountRaised: Float
  targetAmount: Float
}

input UpdateElectionCandidateInput {
  selector: SelectorInput!
  data: UpdateElectionCandidateDataInput!
}

type ElectionCandidateOutput {
  data: ElectionCandidate
}

extend type Mutation {
  createElectionCandidate(data: CreateElectionCandidateDataInput!): ElectionCandidateOutput
  updateElectionCandidate(selector: SelectorInput!, data: UpdateElectionCandidateDataInput!): ElectionCandidateOutput
}

input CreateElectionVoteDataInput {
  legacyData: JSON
  electionName: String!
  userId: String!
  compareState: JSON
  vote: JSON
  submittedAt: Date
  submissionComments: JSON
  userExplanation: String
  userOtherComments: String
}

input CreateElectionVoteInput {
  data: CreateElectionVoteDataInput!
}

input UpdateElectionVoteDataInput {
  legacyData: JSON
  electionName: String
  userId: String
  compareState: JSON
  vote: JSON
  submittedAt: Date
  submissionComments: JSON
  userExplanation: String
  userOtherComments: String
}

input UpdateElectionVoteInput {
  selector: SelectorInput!
  data: UpdateElectionVoteDataInput!
}

type ElectionVoteOutput {
  data: ElectionVote
}

extend type Mutation {
  createElectionVote(data: CreateElectionVoteDataInput!): ElectionVoteOutput
  updateElectionVote(selector: SelectorInput!, data: UpdateElectionVoteDataInput!): ElectionVoteOutput
}

input CreateElicitQuestionDataInput {
  legacyData: JSON
  title: String!
  notes: String
  resolution: String
  resolvesBy: Date
}

input CreateElicitQuestionInput {
  data: CreateElicitQuestionDataInput!
}

input UpdateElicitQuestionDataInput {
  legacyData: JSON
  title: String
  notes: String
  resolution: String
  resolvesBy: Date
}

input UpdateElicitQuestionInput {
  selector: SelectorInput!
  data: UpdateElicitQuestionDataInput!
}

type ElicitQuestionOutput {
  data: ElicitQuestion
}

extend type Mutation {
  createElicitQuestion(data: CreateElicitQuestionDataInput!): ElicitQuestionOutput
  updateElicitQuestion(selector: SelectorInput!, data: UpdateElicitQuestionDataInput!): ElicitQuestionOutput
}

input CreateForumEventDataInput {
  legacyData: JSON
  frontpageDescription: CreateRevisionDataInput
  frontpageDescriptionMobile: CreateRevisionDataInput
  postPageDescription: CreateRevisionDataInput
  title: String!
  startDate: Date!
  endDate: Date
  darkColor: String
  lightColor: String
  bannerTextColor: String
  contrastColor: String
  tagId: String
  postId: String
  commentId: String
  bannerImageId: String
  includesPoll: Boolean
  isGlobal: Boolean
  eventFormat: ForumEventFormat
  pollQuestion: CreateRevisionDataInput
  pollAgreeWording: String
  pollDisagreeWording: String
  maxStickersPerUser: Float
  customComponent: ForumEventCustomComponent
  commentPrompt: String
  publicData: JSON
}

input CreateForumEventInput {
  data: CreateForumEventDataInput!
}

input UpdateForumEventDataInput {
  legacyData: JSON
  frontpageDescription: CreateRevisionDataInput
  frontpageDescriptionMobile: CreateRevisionDataInput
  postPageDescription: CreateRevisionDataInput
  title: String
  startDate: Date
  endDate: Date
  darkColor: String
  lightColor: String
  bannerTextColor: String
  contrastColor: String
  tagId: String
  postId: String
  commentId: String
  bannerImageId: String
  includesPoll: Boolean
  isGlobal: Boolean
  eventFormat: ForumEventFormat
  pollQuestion: CreateRevisionDataInput
  pollAgreeWording: String
  pollDisagreeWording: String
  maxStickersPerUser: Float
  customComponent: ForumEventCustomComponent
  commentPrompt: String
  publicData: JSON
}

input UpdateForumEventInput {
  selector: SelectorInput!
  data: UpdateForumEventDataInput!
}

type ForumEventOutput {
  data: ForumEvent
}

extend type Mutation {
  createForumEvent(data: CreateForumEventDataInput!): ForumEventOutput
  updateForumEvent(selector: SelectorInput!, data: UpdateForumEventDataInput!): ForumEventOutput
}

input CreateJargonTermDataInput {
  legacyData: JSON
  contents: CreateRevisionDataInput
  postId: String!
  term: String!
  approved: Boolean
  deleted: Boolean
  altTerms: [String!]!
}

input CreateJargonTermInput {
  data: CreateJargonTermDataInput!
}

input UpdateJargonTermDataInput {
  legacyData: JSON
  contents: CreateRevisionDataInput
  term: String
  approved: Boolean
  deleted: Boolean
  altTerms: [String!]
}

input UpdateJargonTermInput {
  selector: SelectorInput!
  data: UpdateJargonTermDataInput!
}

type JargonTermOutput {
  data: JargonTerm
}

extend type Mutation {
  createJargonTerm(data: CreateJargonTermDataInput!): JargonTermOutput
  updateJargonTerm(selector: SelectorInput!, data: UpdateJargonTermDataInput!): JargonTermOutput
}

input CreateLWEventDataInput {
  legacyData: JSON
  userId: String
  name: String!
  documentId: String
  important: Boolean
  properties: JSON
  intercom: Boolean
}

input CreateLWEventInput {
  data: CreateLWEventDataInput!
}

type LWEventOutput {
  data: LWEvent
}

extend type Mutation {
  createLWEvent(data: CreateLWEventDataInput!): LWEventOutput
}

input UpdateLlmConversationDataInput {
  legacyData: JSON
  userId: String
  title: String
  model: String
  systemPrompt: String
  deleted: Boolean
}

input UpdateLlmConversationInput {
  selector: SelectorInput!
  data: UpdateLlmConversationDataInput!
}

type LlmConversationOutput {
  data: LlmConversation
}

extend type Mutation {
  updateLlmConversation(selector: SelectorInput!, data: UpdateLlmConversationDataInput!): LlmConversationOutput
}

input CreateLocalgroupDataInput {
  legacyData: JSON
  contents: CreateRevisionDataInput
  name: String!
  nameInAnotherLanguage: String
  organizerIds: [String!]!
  lastActivity: Date
  types: [String!]!
  categories: [String!]
  isOnline: Boolean
  googleLocation: JSON
  location: String
  contactInfo: String
  facebookLink: String
  facebookPageLink: String
  meetupLink: String
  slackLink: String
  website: String
  bannerImageId: String
  inactive: Boolean
  deleted: Boolean
}

input CreateLocalgroupInput {
  data: CreateLocalgroupDataInput!
}

input UpdateLocalgroupDataInput {
  legacyData: JSON
  contents: CreateRevisionDataInput
  name: String
  nameInAnotherLanguage: String
  organizerIds: [String!]
  lastActivity: Date
  types: [String!]
  categories: [String!]
  isOnline: Boolean
  googleLocation: JSON
  location: String
  contactInfo: String
  facebookLink: String
  facebookPageLink: String
  meetupLink: String
  slackLink: String
  website: String
  bannerImageId: String
  inactive: Boolean
  deleted: Boolean
}

input UpdateLocalgroupInput {
  selector: SelectorInput!
  data: UpdateLocalgroupDataInput!
}

type LocalgroupOutput {
  data: Localgroup
}

extend type Mutation {
  createLocalgroup(data: CreateLocalgroupDataInput!): LocalgroupOutput
  updateLocalgroup(selector: SelectorInput!, data: UpdateLocalgroupDataInput!): LocalgroupOutput
}

input CreateMessageDataInput {
  legacyData: JSON
  contents: CreateRevisionDataInput
  userId: String
  conversationId: String!
  noEmail: Boolean
}

input CreateMessageInput {
  data: CreateMessageDataInput!
}

input UpdateMessageDataInput {
  legacyData: JSON
  contents: CreateRevisionDataInput
}

input UpdateMessageInput {
  selector: SelectorInput!
  data: UpdateMessageDataInput!
}

type MessageOutput {
  data: Message
}

extend type Mutation {
  createMessage(data: CreateMessageDataInput!): MessageOutput
  updateMessage(selector: SelectorInput!, data: UpdateMessageDataInput!): MessageOutput
}

input CreateModerationTemplateDataInput {
  legacyData: JSON
  contents: CreateRevisionDataInput
  name: String!
  collectionName: ModerationTemplateType!
  order: Float
}

input CreateModerationTemplateInput {
  data: CreateModerationTemplateDataInput!
}

input UpdateModerationTemplateDataInput {
  legacyData: JSON
  contents: CreateRevisionDataInput
  name: String
  collectionName: ModerationTemplateType
  order: Float
  deleted: Boolean
}

input UpdateModerationTemplateInput {
  selector: SelectorInput!
  data: UpdateModerationTemplateDataInput!
}

type ModerationTemplateOutput {
  data: ModerationTemplate
}

extend type Mutation {
  createModerationTemplate(data: CreateModerationTemplateDataInput!): ModerationTemplateOutput
  updateModerationTemplate(selector: SelectorInput!, data: UpdateModerationTemplateDataInput!): ModerationTemplateOutput
}

input CreateModeratorActionDataInput {
  legacyData: JSON
  userId: String
  type: ModeratorActionType!
  endedAt: Date
}

input CreateModeratorActionInput {
  data: CreateModeratorActionDataInput!
}

input UpdateModeratorActionDataInput {
  legacyData: JSON
  userId: String
  type: ModeratorActionType
  endedAt: Date
}

input UpdateModeratorActionInput {
  selector: SelectorInput!
  data: UpdateModeratorActionDataInput!
}

type ModeratorActionOutput {
  data: ModeratorAction
}

extend type Mutation {
  createModeratorAction(data: CreateModeratorActionDataInput!): ModeratorActionOutput
  updateModeratorAction(selector: SelectorInput!, data: UpdateModeratorActionDataInput!): ModeratorActionOutput
}

input CreateMultiDocumentDataInput {
  legacyData: JSON
  contents: CreateRevisionDataInput
  slug: String
  title: String
  tabTitle: String!
  tabSubtitle: String
  userId: String
  parentDocumentId: String!
  collectionName: MultiDocumentCollectionName!
  fieldName: MultiDocumentFieldName!
}

input CreateMultiDocumentInput {
  data: CreateMultiDocumentDataInput!
}

input UpdateMultiDocumentDataInput {
  legacyData: JSON
  contents: CreateRevisionDataInput
  slug: String
  title: String
  tabTitle: String
  tabSubtitle: String
  index: Float
  deleted: Boolean
}

input UpdateMultiDocumentInput {
  selector: SelectorInput!
  data: UpdateMultiDocumentDataInput!
}

type MultiDocumentOutput {
  data: MultiDocument
}

extend type Mutation {
  createMultiDocument(data: CreateMultiDocumentDataInput!): MultiDocumentOutput
  updateMultiDocument(selector: SelectorInput!, data: UpdateMultiDocumentDataInput!): MultiDocumentOutput
}

input UpdateNotificationDataInput {
  legacyData: JSON
  viewed: Boolean
}

input UpdateNotificationInput {
  selector: SelectorInput!
  data: UpdateNotificationDataInput!
}

type NotificationOutput {
  data: Notification
}

extend type Mutation {
  updateNotification(selector: SelectorInput!, data: UpdateNotificationDataInput!): NotificationOutput
}

input CreatePetrovDayActionDataInput {
  legacyData: JSON
  actionType: String!
  data: JSON
  userId: String!
}

input CreatePetrovDayActionInput {
  data: CreatePetrovDayActionDataInput!
}

type PetrovDayActionOutput {
  data: PetrovDayAction
}

extend type Mutation {
  createPetrovDayAction(data: CreatePetrovDayActionDataInput!): PetrovDayActionOutput
}

input CreatePodcastEpisodeDataInput {
  legacyData: JSON
  podcastId: String
  title: String!
  episodeLink: String!
  externalEpisodeId: String!
}

input CreatePodcastEpisodeInput {
  data: CreatePodcastEpisodeDataInput!
}

type PodcastEpisodeOutput {
  data: PodcastEpisode
}

extend type Mutation {
  createPodcastEpisode(data: CreatePodcastEpisodeDataInput!): PodcastEpisodeOutput
}

input CreatePostDataInput {
  legacyData: JSON
  contents: CreateRevisionDataInput
  moderationGuidelines: CreateRevisionDataInput
  customHighlight: CreateRevisionDataInput
  slug: String
  postedAt: Date
  url: String
  postCategory: PostCategory
  title: String!
  status: Float
  sticky: Boolean
  stickyPriority: Int
  userId: String
  question: Boolean
  authorIsUnreviewed: Boolean
  readTimeMinutesOverride: Float
  submitToFrontpage: Boolean
  hiddenRelatedQuestion: Boolean
  originalPostRelationSourceId: String
  shortform: Boolean
  canonicalSource: String
  manifoldReviewMarketId: String
  tagRelevance: JSON
  noIndex: Boolean
  activateRSVPs: Boolean
  nextDayReminderSent: Boolean
  onlyVisibleToLoggedIn: Boolean
  onlyVisibleToEstablishedAccounts: Boolean
  hideFromRecentDiscussions: Boolean
  podcastEpisodeId: String
  forceAllowType3Audio: Boolean
  legacy: Boolean
  legacyId: String
  legacySpam: Boolean
  feedId: String
  feedLink: String
  curatedDate: Date
  metaDate: Date
  suggestForCuratedUserIds: [String!]
  frontpageDate: Date
  autoFrontpage: String
  collectionTitle: String
  coauthorStatuses: [CoauthorStatusInput!]
  coauthorUserIds: [String!]
  hasCoauthorPermission: Boolean
  socialPreviewImageId: String
  socialPreviewImageAutoUrl: String
  socialPreview: SocialPreviewInput
  fmCrosspost: CrosspostInput
  canonicalSequenceId: String
  canonicalCollectionSlug: String
  canonicalBookId: String
  canonicalNextPostSlug: String
  canonicalPrevPostSlug: String
  unlisted: Boolean
  disableRecommendation: Boolean
  defaultRecommendation: Boolean
  hideFromPopularComments: Boolean
  draft: Boolean
  wasEverUndrafted: Boolean
  meta: Boolean
  hideFrontpageComments: Boolean
  bannedUserIds: [String!]
  commentsLocked: Boolean
  commentsLockedToAccountsCreatedAfter: Date
  organizerIds: [String!]
  groupId: String
  eventType: String
  isEvent: Boolean
  reviewedByUserId: String
  reviewForCuratedUserId: String
  startTime: Date
  endTime: Date
  eventRegistrationLink: String
  joinEventLink: String
  onlineEvent: Boolean
  globalEvent: Boolean
  googleLocation: JSON
  location: String
  contactInfo: String
  facebookLink: String
  meetupLink: String
  website: String
  eventImageId: String
  types: [String!]
  metaSticky: Boolean
  sharingSettings: JSON
  shareWithUsers: [String!]
  commentSortOrder: String
  hideAuthor: Boolean
  sideCommentVisibility: String
  disableSidenotes: Boolean
  moderationStyle: String
  ignoreRateLimits: Boolean
  hideCommentKarma: Boolean
  collabEditorDialogue: Boolean
  rejected: Boolean
  rejectedReason: String
  rejectedByUserId: String
  subforumTagId: String
  af: Boolean
  afDate: Date
  afSticky: Boolean
  suggestForAlignmentUserIds: [String!]
  reviewForAlignmentUserId: String
  agentFoundationsId: String
  swrCachingEnabled: Boolean
  generateDraftJargon: Boolean
}

input CreatePostInput {
  data: CreatePostDataInput!
}

input UpdatePostDataInput {
  legacyData: JSON
  contents: CreateRevisionDataInput
  moderationGuidelines: CreateRevisionDataInput
  customHighlight: CreateRevisionDataInput
  slug: String
  postedAt: Date
  url: String
  postCategory: PostCategory
  title: String
  deletedDraft: Boolean
  status: Float
  sticky: Boolean
  stickyPriority: Int
  userId: String
  question: Boolean
  authorIsUnreviewed: Boolean
  readTimeMinutesOverride: Float
  submitToFrontpage: Boolean
  hiddenRelatedQuestion: Boolean
  shortform: Boolean
  canonicalSource: String
  manifoldReviewMarketId: String
  tagRelevance: JSON
  noIndex: Boolean
  activateRSVPs: Boolean
  nextDayReminderSent: Boolean
  onlyVisibleToLoggedIn: Boolean
  onlyVisibleToEstablishedAccounts: Boolean
  hideFromRecentDiscussions: Boolean
  votingSystem: String
  podcastEpisodeId: String
  forceAllowType3Audio: Boolean
  legacy: Boolean
  legacyId: String
  legacySpam: Boolean
  feedId: String
  feedLink: String
  curatedDate: Date
  metaDate: Date
  suggestForCuratedUserIds: [String!]
  frontpageDate: Date
  autoFrontpage: String
  collectionTitle: String
  coauthorStatuses: [CoauthorStatusInput!]
  coauthorUserIds: [String!]
  hasCoauthorPermission: Boolean
  socialPreviewImageId: String
  socialPreviewImageAutoUrl: String
  socialPreview: SocialPreviewInput
  fmCrosspost: CrosspostInput
  canonicalSequenceId: String
  canonicalCollectionSlug: String
  canonicalBookId: String
  canonicalNextPostSlug: String
  canonicalPrevPostSlug: String
  unlisted: Boolean
  disableRecommendation: Boolean
  defaultRecommendation: Boolean
  hideFromPopularComments: Boolean
  draft: Boolean
  wasEverUndrafted: Boolean
  meta: Boolean
  hideFrontpageComments: Boolean
  bannedUserIds: [String!]
  commentsLocked: Boolean
  commentsLockedToAccountsCreatedAfter: Date
  organizerIds: [String!]
  groupId: String
  eventType: String
  isEvent: Boolean
  reviewedByUserId: String
  reviewForCuratedUserId: String
  startTime: Date
  endTime: Date
  eventRegistrationLink: String
  joinEventLink: String
  onlineEvent: Boolean
  globalEvent: Boolean
  googleLocation: JSON
  location: String
  contactInfo: String
  facebookLink: String
  meetupLink: String
  website: String
  eventImageId: String
  types: [String!]
  metaSticky: Boolean
  sharingSettings: JSON
  shareWithUsers: [String!]
  linkSharingKey: String
  commentSortOrder: String
  hideAuthor: Boolean
  sideCommentVisibility: String
  disableSidenotes: Boolean
  moderationStyle: String
  ignoreRateLimits: Boolean
  hideCommentKarma: Boolean
  collabEditorDialogue: Boolean
  rejected: Boolean
  rejectedReason: String
  rejectedByUserId: String
  subforumTagId: String
  af: Boolean
  afDate: Date
  afSticky: Boolean
  suggestForAlignmentUserIds: [String!]
  reviewForAlignmentUserId: String
  agentFoundationsId: String
  swrCachingEnabled: Boolean
  generateDraftJargon: Boolean
}

input UpdatePostInput {
  selector: SelectorInput!
  data: UpdatePostDataInput!
}

type PostOutput {
  data: Post
}

extend type Mutation {
  createPost(data: CreatePostDataInput!): PostOutput
  updatePost(selector: SelectorInput!, data: UpdatePostDataInput!): PostOutput
}

input CreateRSSFeedDataInput {
  legacyData: JSON
  userId: String
  ownedByUser: Boolean
  displayFullContent: Boolean
  nickname: String!
  url: String!
  rawFeed: JSON
  setCanonicalUrl: Boolean
  importAsDraft: Boolean
}

input CreateRSSFeedInput {
  data: CreateRSSFeedDataInput!
}

input UpdateRSSFeedDataInput {
  legacyData: JSON
  userId: String
  ownedByUser: Boolean
  displayFullContent: Boolean
  nickname: String
  url: String
  status: String
  rawFeed: JSON
  setCanonicalUrl: Boolean
  importAsDraft: Boolean
}

input UpdateRSSFeedInput {
  selector: SelectorInput!
  data: UpdateRSSFeedDataInput!
}

type RSSFeedOutput {
  data: RSSFeed
}

extend type Mutation {
  createRSSFeed(data: CreateRSSFeedDataInput!): RSSFeedOutput
  updateRSSFeed(selector: SelectorInput!, data: UpdateRSSFeedDataInput!): RSSFeedOutput
}

input CreateReportDataInput {
  legacyData: JSON
  userId: String
  reportedUserId: String
  commentId: String
  postId: String
  link: String!
  claimedUserId: String
  description: String
  reportedAsSpam: Boolean
}

input CreateReportInput {
  data: CreateReportDataInput!
}

input UpdateReportDataInput {
  createdAt: Date
  legacyData: JSON
  claimedUserId: String
  description: String
  closedAt: Date
  markedAsSpam: Boolean
  reportedAsSpam: Boolean
}

input UpdateReportInput {
  selector: SelectorInput!
  data: UpdateReportDataInput!
}

type ReportOutput {
  data: Report
}

extend type Mutation {
  createReport(data: CreateReportDataInput!): ReportOutput
  updateReport(selector: SelectorInput!, data: UpdateReportDataInput!): ReportOutput
}

input ContentTypeInput {
  type: String!
  data: ContentTypeData!
}

input CreateRevisionDataInput {
  originalContents: ContentTypeInput!
  commitMessage: String
  updateType: String
  dataWithDiscardedSuggestions: JSON
  googleDocMetadata: JSON
}

input UpdateRevisionDataInput {
  legacyData: JSON
  skipAttributions: Boolean
}

input UpdateRevisionInput {
  selector: SelectorInput!
  data: UpdateRevisionDataInput!
}

type RevisionOutput {
  data: Revision
}

extend type Mutation {
  updateRevision(selector: SelectorInput!, data: UpdateRevisionDataInput!): RevisionOutput
}

input CreateSequenceDataInput {
  legacyData: JSON
  contents: CreateRevisionDataInput
  lastUpdated: Date
  userId: String
  title: String!
  bannerImageId: String
  gridImageId: String
  hideFromAuthorPage: Boolean
  draft: Boolean
  isDeleted: Boolean
  curatedOrder: Float
  userProfileOrder: Float
  canonicalCollectionSlug: String
  hidden: Boolean
  noindex: Boolean
  af: Boolean
}

input CreateSequenceInput {
  data: CreateSequenceDataInput!
}

input UpdateSequenceDataInput {
  legacyData: JSON
  contents: CreateRevisionDataInput
  lastUpdated: Date
  userId: String
  title: String
  bannerImageId: String
  gridImageId: String
  hideFromAuthorPage: Boolean
  draft: Boolean
  isDeleted: Boolean
  curatedOrder: Float
  userProfileOrder: Float
  canonicalCollectionSlug: String
  hidden: Boolean
  noindex: Boolean
  af: Boolean
}

input UpdateSequenceInput {
  selector: SelectorInput!
  data: UpdateSequenceDataInput!
}

type SequenceOutput {
  data: Sequence
}

extend type Mutation {
  createSequence(data: CreateSequenceDataInput!): SequenceOutput
  updateSequence(selector: SelectorInput!, data: UpdateSequenceDataInput!): SequenceOutput
}

input CreateSplashArtCoordinateDataInput {
  legacyData: JSON
  reviewWinnerArtId: String!
  leftXPct: Float!
  leftYPct: Float!
  leftHeightPct: Float!
  leftWidthPct: Float!
  leftFlipped: Boolean
  middleXPct: Float!
  middleYPct: Float!
  middleHeightPct: Float!
  middleWidthPct: Float!
  middleFlipped: Boolean
  rightXPct: Float!
  rightYPct: Float!
  rightHeightPct: Float!
  rightWidthPct: Float!
  rightFlipped: Boolean!
}

input CreateSplashArtCoordinateInput {
  data: CreateSplashArtCoordinateDataInput!
}

type SplashArtCoordinateOutput {
  data: SplashArtCoordinate
}

extend type Mutation {
  createSplashArtCoordinate(data: CreateSplashArtCoordinateDataInput!): SplashArtCoordinateOutput
}

input CreateSpotlightDataInput {
  legacyData: JSON
  description: CreateRevisionDataInput
  documentId: String!
  documentType: SpotlightDocumentType!
  position: Float
  duration: Float!
  customTitle: String
  customSubtitle: String
  subtitleUrl: String
  headerTitle: String
  headerTitleLeftColor: String
  headerTitleRightColor: String
  lastPromotedAt: Date!
  spotlightSplashImageUrl: String
  draft: Boolean
  showAuthor: Boolean
  imageFade: Boolean
  imageFadeColor: String
  spotlightImageId: String
  spotlightDarkImageId: String
}

input CreateSpotlightInput {
  data: CreateSpotlightDataInput!
}

input UpdateSpotlightDataInput {
  legacyData: JSON
  description: CreateRevisionDataInput
  documentId: String
  documentType: SpotlightDocumentType
  position: Float
  duration: Float
  customTitle: String
  customSubtitle: String
  subtitleUrl: String
  headerTitle: String
  headerTitleLeftColor: String
  headerTitleRightColor: String
  lastPromotedAt: Date
  spotlightSplashImageUrl: String
  draft: Boolean
  deletedDraft: Boolean
  showAuthor: Boolean
  imageFade: Boolean
  imageFadeColor: String
  spotlightImageId: String
  spotlightDarkImageId: String
}

input UpdateSpotlightInput {
  selector: SelectorInput!
  data: UpdateSpotlightDataInput!
}

type SpotlightOutput {
  data: Spotlight
}

extend type Mutation {
  createSpotlight(data: CreateSpotlightDataInput!): SpotlightOutput
  updateSpotlight(selector: SelectorInput!, data: UpdateSpotlightDataInput!): SpotlightOutput
}

input CreateSubscriptionDataInput {
  legacyData: JSON
  state: String!
  documentId: String!
  collectionName: String!
  type: String!
}

input CreateSubscriptionInput {
  data: CreateSubscriptionDataInput!
}

type SubscriptionOutput {
  data: Subscription
}

extend type Mutation {
  createSubscription(data: CreateSubscriptionDataInput!): SubscriptionOutput
}

input CreateSurveyQuestionDataInput {
  legacyData: JSON
  surveyId: String!
  question: String!
  format: SurveyQuestionFormat!
  order: Float!
}

input CreateSurveyQuestionInput {
  data: CreateSurveyQuestionDataInput!
}

input UpdateSurveyQuestionDataInput {
  legacyData: JSON
  surveyId: String
  question: String
  format: SurveyQuestionFormat
  order: Float
}

input UpdateSurveyQuestionInput {
  selector: SelectorInput!
  data: UpdateSurveyQuestionDataInput!
}

type SurveyQuestionOutput {
  data: SurveyQuestion
}

extend type Mutation {
  createSurveyQuestion(data: CreateSurveyQuestionDataInput!): SurveyQuestionOutput
  updateSurveyQuestion(selector: SelectorInput!, data: UpdateSurveyQuestionDataInput!): SurveyQuestionOutput
}

input CreateSurveyResponseDataInput {
  legacyData: JSON
  surveyId: String!
  surveyScheduleId: String!
  userId: String!
  clientId: String!
  response: JSON!
}

input CreateSurveyResponseInput {
  data: CreateSurveyResponseDataInput!
}

input UpdateSurveyResponseDataInput {
  legacyData: JSON
  surveyId: String
  surveyScheduleId: String
  userId: String
  clientId: String
  response: JSON
}

input UpdateSurveyResponseInput {
  selector: SelectorInput!
  data: UpdateSurveyResponseDataInput!
}

type SurveyResponseOutput {
  data: SurveyResponse
}

extend type Mutation {
  createSurveyResponse(data: CreateSurveyResponseDataInput!): SurveyResponseOutput
  updateSurveyResponse(selector: SelectorInput!, data: UpdateSurveyResponseDataInput!): SurveyResponseOutput
}

input CreateSurveyScheduleDataInput {
  legacyData: JSON
  surveyId: String!
  name: String!
  impressionsLimit: Float
  maxVisitorPercentage: Float
  minKarma: Float
  maxKarma: Float
  target: SurveyScheduleTarget!
  startDate: Date
  endDate: Date
  deactivated: Boolean
  clientIds: [String!]
}

input CreateSurveyScheduleInput {
  data: CreateSurveyScheduleDataInput!
}

input UpdateSurveyScheduleDataInput {
  legacyData: JSON
  surveyId: String
  name: String
  impressionsLimit: Float
  maxVisitorPercentage: Float
  minKarma: Float
  maxKarma: Float
  target: SurveyScheduleTarget
  startDate: Date
  endDate: Date
  deactivated: Boolean
  clientIds: [String!]
}

input UpdateSurveyScheduleInput {
  selector: SelectorInput!
  data: UpdateSurveyScheduleDataInput!
}

type SurveyScheduleOutput {
  data: SurveySchedule
}

extend type Mutation {
  createSurveySchedule(data: CreateSurveyScheduleDataInput!): SurveyScheduleOutput
  updateSurveySchedule(selector: SelectorInput!, data: UpdateSurveyScheduleDataInput!): SurveyScheduleOutput
}

input CreateSurveyDataInput {
  legacyData: JSON
  name: String!
}

input CreateSurveyInput {
  data: CreateSurveyDataInput!
}

input UpdateSurveyDataInput {
  legacyData: JSON
  name: String
}

input UpdateSurveyInput {
  selector: SelectorInput!
  data: UpdateSurveyDataInput!
}

type SurveyOutput {
  data: Survey
}

extend type Mutation {
  createSurvey(data: CreateSurveyDataInput!): SurveyOutput
  updateSurvey(selector: SelectorInput!, data: UpdateSurveyDataInput!): SurveyOutput
}

input CreateTagFlagDataInput {
  legacyData: JSON
  contents: CreateRevisionDataInput
  slug: String
  name: String!
  deleted: Boolean
  order: Float
}

input CreateTagFlagInput {
  data: CreateTagFlagDataInput!
}

input UpdateTagFlagDataInput {
  legacyData: JSON
  contents: CreateRevisionDataInput
  slug: String
  name: String
  deleted: Boolean
  order: Float
}

input UpdateTagFlagInput {
  selector: SelectorInput!
  data: UpdateTagFlagDataInput!
}

type TagFlagOutput {
  data: TagFlag
}

extend type Mutation {
  createTagFlag(data: CreateTagFlagDataInput!): TagFlagOutput
  updateTagFlag(selector: SelectorInput!, data: UpdateTagFlagDataInput!): TagFlagOutput
}

input CreateTagDataInput {
  legacyData: JSON
  description: CreateRevisionDataInput
  subforumWelcomeText: CreateRevisionDataInput
  moderationGuidelines: CreateRevisionDataInput
  slug: String
  name: String!
  shortName: String
  subtitle: String
  core: Boolean
  isPostType: Boolean
  suggestedAsFilter: Boolean
  defaultOrder: Float
  descriptionTruncationCount: Float
  adminOnly: Boolean
  canEditUserIds: [String!]
  reviewedByUserId: String
  wikiGrade: Int
  wikiOnly: Boolean
  bannerImageId: String
  squareImageId: String
  tagFlagsIds: [String!]
  introSequenceId: String
  postsDefaultSortOrder: String
  canVoteOnRels: [TagRelVoteGroup!]
  isSubforum: Boolean
  subforumModeratorIds: [String!]
  subforumIntroPostId: String
  parentTagId: String
  subTagIds: [String!]
  autoTagModel: String
  autoTagPrompt: String
  coreTagId: String
  forceAllowType3Audio: Boolean
}

input CreateTagInput {
  data: CreateTagDataInput!
}

input UpdateTagDataInput {
  legacyData: JSON
  description: CreateRevisionDataInput
  subforumWelcomeText: CreateRevisionDataInput
  moderationGuidelines: CreateRevisionDataInput
  slug: String
  name: String
  shortName: String
  subtitle: String
  core: Boolean
  isPostType: Boolean
  suggestedAsFilter: Boolean
  defaultOrder: Float
  descriptionTruncationCount: Float
  adminOnly: Boolean
  canEditUserIds: [String!]
  deleted: Boolean
  needsReview: Boolean
  reviewedByUserId: String
  wikiGrade: Int
  wikiOnly: Boolean
  bannerImageId: String
  squareImageId: String
  tagFlagsIds: [String!]
  introSequenceId: String
  postsDefaultSortOrder: String
  canVoteOnRels: [TagRelVoteGroup!]
  isSubforum: Boolean
  subforumModeratorIds: [String!]
  subforumIntroPostId: String
  parentTagId: String
  subTagIds: [String!]
  autoTagModel: String
  autoTagPrompt: String
  noindex: Boolean
  isPlaceholderPage: Boolean
  coreTagId: String
  forceAllowType3Audio: Boolean
}

input UpdateTagInput {
  selector: SelectorInput!
  data: UpdateTagDataInput!
}

type TagOutput {
  data: Tag
}

extend type Mutation {
  createTag(data: CreateTagDataInput!): TagOutput
  updateTag(selector: SelectorInput!, data: UpdateTagDataInput!): TagOutput
}

enum UltraFeedEventCollectionName {
  Comments
  Posts
  Spotlights
}

enum UltraFeedEventEventType {
  served
  viewed
  expanded
  interacted
  seeLess
}

input CreateUltraFeedEventDataInput {
  documentId: String!
  collectionName: UltraFeedEventCollectionName!
  eventType: UltraFeedEventEventType!
  userId: String
  event: JSON!
  feedItemId: String
}

input CreateUltraFeedEventInput {
  data: CreateUltraFeedEventDataInput!
}

input UpdateUltraFeedEventDataInput {
  event: JSON
}

type UltraFeedEventOutput {
  data: UltraFeedEvent
}

extend type Mutation {
  createUltraFeedEvent(data: CreateUltraFeedEventDataInput!): UltraFeedEventOutput
  updateUltraFeedEvent(selector: String!, data: UpdateUltraFeedEventDataInput!): UltraFeedEventOutput
}

input CreateUserEAGDetailDataInput {
  legacyData: JSON
  lastUpdated: Date
}

input CreateUserEAGDetailInput {
  data: CreateUserEAGDetailDataInput!
}

input UpdateUserEAGDetailDataInput {
  legacyData: JSON
  careerStage: [String!]
  countryOrRegion: String
  nearestCity: String
  willingnessToRelocate: JSON
  experiencedIn: [String!]
  interestedIn: [String!]
  lastUpdated: Date
}

input UpdateUserEAGDetailInput {
  selector: SelectorInput!
  data: UpdateUserEAGDetailDataInput!
}

type UserEAGDetailOutput {
  data: UserEAGDetail
}

extend type Mutation {
  createUserEAGDetail(data: CreateUserEAGDetailDataInput!): UserEAGDetailOutput
  updateUserEAGDetail(selector: SelectorInput!, data: UpdateUserEAGDetailDataInput!): UserEAGDetailOutput
}

input CreateUserJobAdDataInput {
  legacyData: JSON
  userId: String!
  jobName: String!
  adState: String!
  reminderSetAt: Date
  lastUpdated: Date
}

input CreateUserJobAdInput {
  data: CreateUserJobAdDataInput!
}

input UpdateUserJobAdDataInput {
  legacyData: JSON
  adState: String
  reminderSetAt: Date
  lastUpdated: Date
}

input UpdateUserJobAdInput {
  selector: SelectorInput!
  data: UpdateUserJobAdDataInput!
}

type UserJobAdOutput {
  data: UserJobAd
}

extend type Mutation {
  createUserJobAd(data: CreateUserJobAdDataInput!): UserJobAdOutput
  updateUserJobAd(selector: SelectorInput!, data: UpdateUserJobAdDataInput!): UserJobAdOutput
}

input CreateUserMostValuablePostDataInput {
  legacyData: JSON
  userId: String!
  postId: String!
  deleted: Boolean
}

input CreateUserMostValuablePostInput {
  data: CreateUserMostValuablePostDataInput!
}

input UpdateUserMostValuablePostDataInput {
  legacyData: JSON
  userId: String
  postId: String
  deleted: Boolean
}

input UpdateUserMostValuablePostInput {
  selector: SelectorInput!
  data: UpdateUserMostValuablePostDataInput!
}

type UserMostValuablePostOutput {
  data: UserMostValuablePost
}

extend type Mutation {
  createUserMostValuablePost(data: CreateUserMostValuablePostDataInput!): UserMostValuablePostOutput
  updateUserMostValuablePost(selector: SelectorInput!, data: UpdateUserMostValuablePostDataInput!): UserMostValuablePostOutput
}

input CreateUserRateLimitDataInput {
  legacyData: JSON
  userId: String!
  type: UserRateLimitType!
  intervalUnit: UserRateLimitIntervalUnit!
  intervalLength: Float!
  actionsPerInterval: Float!
  endedAt: Date!
}

input CreateUserRateLimitInput {
  data: CreateUserRateLimitDataInput!
}

input UpdateUserRateLimitDataInput {
  legacyData: JSON
  userId: String
  type: UserRateLimitType
  intervalUnit: UserRateLimitIntervalUnit
  intervalLength: Float
  actionsPerInterval: Float
  endedAt: Date
}

input UpdateUserRateLimitInput {
  selector: SelectorInput!
  data: UpdateUserRateLimitDataInput!
}

type UserRateLimitOutput {
  data: UserRateLimit
}

extend type Mutation {
  createUserRateLimit(data: CreateUserRateLimitDataInput!): UserRateLimitOutput
  updateUserRateLimit(selector: SelectorInput!, data: UpdateUserRateLimitDataInput!): UserRateLimitOutput
}

input CreateUserTagRelDataInput {
  legacyData: JSON
  tagId: String!
  userId: String!
  subforumShowUnreadInSidebar: Boolean
  subforumEmailNotifications: Boolean
  subforumHideIntroPost: Boolean
}

input CreateUserTagRelInput {
  data: CreateUserTagRelDataInput!
}

input UpdateUserTagRelDataInput {
  legacyData: JSON
  subforumShowUnreadInSidebar: Boolean
  subforumEmailNotifications: Boolean
  subforumHideIntroPost: Boolean
}

input UpdateUserTagRelInput {
  selector: SelectorInput!
  data: UpdateUserTagRelDataInput!
}

type UserTagRelOutput {
  data: UserTagRel
}

extend type Mutation {
  createUserTagRel(data: CreateUserTagRelDataInput!): UserTagRelOutput
  updateUserTagRel(selector: SelectorInput!, data: UpdateUserTagRelDataInput!): UserTagRelOutput
}

input CreateUserDataInput {
  legacyData: JSON
  moderationGuidelines: CreateRevisionDataInput
  howOthersCanHelpMe: CreateRevisionDataInput
  howICanHelpOthers: CreateRevisionDataInput
  slug: String
  biography: CreateRevisionDataInput
  username: String
  isAdmin: Boolean
  displayName: String!
  previousDisplayName: String
  email: String
  groups: [String!]
  theme: JSON
  lastUsedTimezone: String
  whenConfirmationEmailSent: Date
  legacy: Boolean
  commentSorting: String
  noKibitz: Boolean
  showHideKarmaOption: Boolean
  showPostAuthorCard: Boolean
  hideIntercom: Boolean
  noSingleLineComments: Boolean
  noCollapseCommentsPosts: Boolean
  noCollapseCommentsFrontpage: Boolean
  hideCommunitySection: Boolean
  expandedFrontpageSections: ExpandedFrontpageSectionsSettingsInput
  showCommunityInRecentDiscussion: Boolean
  hidePostsRecommendations: Boolean
  petrovOptOut: Boolean
  optedOutOfSurveys: Boolean
  postGlossariesPinned: Boolean
  acceptedTos: Boolean
  hideNavigationSidebar: Boolean
  currentFrontpageFilter: String
  frontpageSelectedTab: String
  frontpageFilterSettings: JSON
  hideFrontpageFilterSettingsDesktop: Boolean
  allPostsTimeframe: String
  allPostsFilter: String
  allPostsSorting: String
  allPostsShowLowKarma: Boolean
  allPostsIncludeEvents: Boolean
  allPostsHideCommunity: Boolean
  allPostsOpenSettings: Boolean
  draftsListSorting: String
  draftsListShowArchived: Boolean
  draftsListShowShared: Boolean
  lastNotificationsCheck: Date
  moderationStyle: String
  moderatorAssistance: Boolean
  collapseModerationGuidelines: Boolean
  bannedUserIds: [String!]
  bannedPersonalUserIds: [String!]
  legacyId: String
  voteBanned: Boolean
  nullifyVotes: Boolean
  deleteContent: Boolean
  banned: Date
  auto_subscribe_to_my_posts: Boolean
  auto_subscribe_to_my_comments: Boolean
  autoSubscribeAsOrganizer: Boolean
  notificationCommentsOnSubscribedPost: JSON
  notificationShortformContent: JSON
  notificationRepliesToMyComments: JSON
  notificationRepliesToSubscribedComments: JSON
  notificationSubscribedUserPost: JSON
  notificationSubscribedUserComment: JSON
  notificationPostsInGroups: JSON
  notificationSubscribedTagPost: JSON
  notificationSubscribedSequencePost: JSON
  notificationPrivateMessage: JSON
  notificationSharedWithMe: JSON
  notificationAlignmentSubmissionApproved: JSON
  notificationEventInRadius: JSON
  notificationKarmaPowersGained: JSON
  notificationRSVPs: JSON
  notificationGroupAdministration: JSON
  notificationCommentsOnDraft: JSON
  notificationPostsNominatedReview: JSON
  notificationSubforumUnread: JSON
  notificationNewMention: JSON
  notificationDialogueMessages: JSON
  notificationPublishedDialogueMessages: JSON
  notificationAddedAsCoauthor: JSON
  notificationDebateCommentsOnSubscribedPost: JSON
  notificationDebateReplies: JSON
  notificationDialogueMatch: JSON
  notificationNewDialogueChecks: JSON
  notificationYourTurnMatchForm: JSON
  hideDialogueFacilitation: Boolean
  revealChecksToAdmins: Boolean
  optedInToDialogueFacilitation: Boolean
  showDialoguesList: Boolean
  showMyDialogues: Boolean
  showMatches: Boolean
  showRecommendedPartners: Boolean
  hideActiveDialogueUsers: Boolean
  karmaChangeNotifierSettings: JSON
  karmaChangeLastOpened: Date
  karmaChangeBatchStart: Date
  emailSubscribedToCurated: Boolean
  subscribedToDigest: Boolean
  subscribedToNewsletter: Boolean
  unsubscribeFromAll: Boolean
  hideSubscribePoke: Boolean
  hideMeetupsPoke: Boolean
  hideHomeRHS: Boolean
  googleLocation: JSON
  location: String
  mapLocation: JSON
  mapMarkerText: String
  nearbyEventsNotifications: Boolean
  nearbyEventsNotificationsLocation: JSON
  nearbyEventsNotificationsRadius: Float
  nearbyPeopleNotificationThreshold: Float
  hideFrontpageMap: Boolean
  hideTaggingProgressBar: Boolean
  hideFrontpageBookAd: Boolean
  hideFrontpageBook2019Ad: Boolean
  hideFrontpageBook2020Ad: Boolean
  reviewedByUserId: String
  shortformFeedId: String
  viewUnreviewedComments: Boolean
  noExpandUnreadCommentsReview: Boolean
  profileUpdatedAt: Date
  jobTitle: String
  organization: String
  careerStage: [String!]
  website: String
  fmCrosspostUserId: String
  linkedinProfileURL: String
  facebookProfileURL: String
  blueskyProfileURL: String
  twitterProfileURL: String
  twitterProfileURLAdmin: String
  githubProfileURL: String
  profileTagIds: [String!]
  organizerOfGroupIds: [String!]
  programParticipation: [String!]
  postingDisabled: Boolean
  allCommentingDisabled: Boolean
  commentingOnOtherUsersDisabled: Boolean
  conversationsDisabled: Boolean
  acknowledgedNewUserGuidelines: Boolean
  subforumPreferredLayout: SubforumPreferredLayout
  hideJobAdUntil: Date
  criticismTipsDismissed: Boolean
  hideFromPeopleDirectory: Boolean
  allowDatadogSessionReplay: Boolean
  reviewForAlignmentForumUserId: String
  afSubmittedApplication: Boolean
  hideSunshineSidebar: Boolean
  inactiveSurveyEmailSentAt: Date
  userSurveyEmailSentAt: Date
}

input CreateUserInput {
  data: CreateUserDataInput!
}

input UpdateUserDataInput {
  legacyData: JSON
  moderationGuidelines: CreateRevisionDataInput
  howOthersCanHelpMe: CreateRevisionDataInput
  howICanHelpOthers: CreateRevisionDataInput
  slug: String
  biography: CreateRevisionDataInput
  username: String
  isAdmin: Boolean
  displayName: String
  previousDisplayName: String
  email: String
  noindex: Boolean
  groups: [String!]
  theme: JSON
  lastUsedTimezone: String
  whenConfirmationEmailSent: Date
  legacy: Boolean
  commentSorting: String
  sortDraftsBy: String
  reactPaletteStyle: ReactPaletteStyle
  noKibitz: Boolean
  showHideKarmaOption: Boolean
  showPostAuthorCard: Boolean
  hideIntercom: Boolean
  markDownPostEditor: Boolean
  hideElicitPredictions: Boolean
  hideAFNonMemberInitialWarning: Boolean
  noSingleLineComments: Boolean
  noCollapseCommentsPosts: Boolean
  noCollapseCommentsFrontpage: Boolean
  hideCommunitySection: Boolean
  expandedFrontpageSections: ExpandedFrontpageSectionsSettingsInput
  showCommunityInRecentDiscussion: Boolean
  hidePostsRecommendations: Boolean
  petrovOptOut: Boolean
  optedOutOfSurveys: Boolean
  postGlossariesPinned: Boolean
  generateJargonForDrafts: Boolean
  generateJargonForPublishedPosts: Boolean
  acceptedTos: Boolean
  hideNavigationSidebar: Boolean
  currentFrontpageFilter: String
  frontpageSelectedTab: String
  frontpageFilterSettings: JSON
  hideFrontpageFilterSettingsDesktop: Boolean
  allPostsTimeframe: String
  allPostsFilter: String
  allPostsSorting: String
  allPostsShowLowKarma: Boolean
  allPostsIncludeEvents: Boolean
  allPostsHideCommunity: Boolean
  allPostsOpenSettings: Boolean
  draftsListSorting: String
  draftsListShowArchived: Boolean
  draftsListShowShared: Boolean
  lastNotificationsCheck: Date
  moderationStyle: String
  moderatorAssistance: Boolean
  collapseModerationGuidelines: Boolean
  bannedUserIds: [String!]
  bannedPersonalUserIds: [String!]
  hiddenPostsMetadata: [PostMetadataInput!]
  legacyId: String
  deleted: Boolean
  permanentDeletionRequestedAt: Date
  voteBanned: Boolean
  nullifyVotes: Boolean
  deleteContent: Boolean
  banned: Date
  auto_subscribe_to_my_posts: Boolean
  auto_subscribe_to_my_comments: Boolean
  autoSubscribeAsOrganizer: Boolean
  notificationCommentsOnSubscribedPost: JSON
  notificationShortformContent: JSON
  notificationRepliesToMyComments: JSON
  notificationRepliesToSubscribedComments: JSON
  notificationSubscribedUserPost: JSON
  notificationSubscribedUserComment: JSON
  notificationPostsInGroups: JSON
  notificationSubscribedTagPost: JSON
  notificationSubscribedSequencePost: JSON
  notificationPrivateMessage: JSON
  notificationSharedWithMe: JSON
  notificationAlignmentSubmissionApproved: JSON
  notificationEventInRadius: JSON
  notificationKarmaPowersGained: JSON
  notificationRSVPs: JSON
  notificationGroupAdministration: JSON
  notificationCommentsOnDraft: JSON
  notificationPostsNominatedReview: JSON
  notificationSubforumUnread: JSON
  notificationNewMention: JSON
  notificationDialogueMessages: JSON
  notificationPublishedDialogueMessages: JSON
  notificationAddedAsCoauthor: JSON
  notificationDebateCommentsOnSubscribedPost: JSON
  notificationDebateReplies: JSON
  notificationDialogueMatch: JSON
  notificationNewDialogueChecks: JSON
  notificationYourTurnMatchForm: JSON
  hideDialogueFacilitation: Boolean
  revealChecksToAdmins: Boolean
  optedInToDialogueFacilitation: Boolean
  showDialoguesList: Boolean
  showMyDialogues: Boolean
  showMatches: Boolean
  showRecommendedPartners: Boolean
  hideActiveDialogueUsers: Boolean
  karmaChangeNotifierSettings: JSON
  karmaChangeLastOpened: Date
  karmaChangeBatchStart: Date
  emailSubscribedToCurated: Boolean
  subscribedToDigest: Boolean
  subscribedToNewsletter: Boolean
  unsubscribeFromAll: Boolean
  hideSubscribePoke: Boolean
  hideMeetupsPoke: Boolean
  hideHomeRHS: Boolean
  googleLocation: JSON
  location: String
  mapLocation: JSON
  mapMarkerText: String
  nearbyEventsNotifications: Boolean
  nearbyEventsNotificationsLocation: JSON
  nearbyEventsNotificationsRadius: Float
  nearbyPeopleNotificationThreshold: Float
  hideFrontpageMap: Boolean
  hideTaggingProgressBar: Boolean
  hideFrontpageBookAd: Boolean
  hideFrontpageBook2019Ad: Boolean
  hideFrontpageBook2020Ad: Boolean
  sunshineNotes: String
  sunshineFlagged: Boolean
  needsReview: Boolean
  sunshineSnoozed: Boolean
  snoozedUntilContentCount: Float
  reviewedByUserId: String
  reviewedAt: Date
  fullName: String
  shortformFeedId: String
  viewUnreviewedComments: Boolean
  partiallyReadSequences: [PartiallyReadSequenceItemInput!]
  beta: Boolean
  reviewVotesQuadratic: Boolean
  reviewVotesQuadratic2019: Boolean
  reviewVotesQuadratic2020: Boolean
  petrovPressedButtonDate: Date
  petrovLaunchCodeDate: Date
  defaultToCKEditor: Boolean
  signUpReCaptchaRating: Float
  noExpandUnreadCommentsReview: Boolean
  abTestKey: String
  abTestOverrides: JSON
  walledGardenInvite: Boolean
  walledGardenPortalOnboarded: Boolean
  taggingDashboardCollapsed: Boolean
  usernameUnset: Boolean
  paymentEmail: String
  paymentInfo: String
  profileUpdatedAt: Date
  profileImageId: String
  jobTitle: String
  organization: String
  careerStage: [String!]
  website: String
  fmCrosspostUserId: String
  linkedinProfileURL: String
  facebookProfileURL: String
  blueskyProfileURL: String
  twitterProfileURL: String
  twitterProfileURLAdmin: String
  githubProfileURL: String
  profileTagIds: [String!]
  organizerOfGroupIds: [String!]
  programParticipation: [String!]
  postingDisabled: Boolean
  allCommentingDisabled: Boolean
  commentingOnOtherUsersDisabled: Boolean
  conversationsDisabled: Boolean
  acknowledgedNewUserGuidelines: Boolean
  subforumPreferredLayout: SubforumPreferredLayout
  hideJobAdUntil: Date
  criticismTipsDismissed: Boolean
  hideFromPeopleDirectory: Boolean
  allowDatadogSessionReplay: Boolean
  reviewForAlignmentForumUserId: String
  afApplicationText: String
  afSubmittedApplication: Boolean
  hideSunshineSidebar: Boolean
  inactiveSurveyEmailSentAt: Date
  userSurveyEmailSentAt: Date
  recommendationSettings: RecommendationSettingsInput
}

input UpdateUserInput {
  selector: SelectorInput!
  data: UpdateUserDataInput!
}

type UserOutput {
  data: User
}

extend type Mutation {
  createUser(data: CreateUserDataInput!): UserOutput
  updateUser(selector: SelectorInput!, data: UpdateUserDataInput!): UserOutput
}<|MERGE_RESOLUTION|>--- conflicted
+++ resolved
@@ -1460,16 +1460,6 @@
   sourceUserId: String
 }
 
-<<<<<<< HEAD
-type PredictionInefficiency {
-  inefficiency: Float!
-  totalPredicted: Float!
-}
-
-extend type Query {
-  reviewPredictionPosts(year: Int!, limit: Int = 50): [Post!]!
-  manifoldPredictionInefficiency(year: Int!): PredictionInefficiency!
-=======
 extend type Query {
   getBookWordCount(bookId: String!): Float
 }
@@ -1481,7 +1471,6 @@
 
 extend type Query {
   getSequenceStats(sequenceId: String!): SequenceStats
->>>>>>> 342805cd
 }
 
 type AdvisorRequest {
@@ -3809,9 +3798,6 @@
   year: Float!
   lastUpdated: Date!
   url: String
-  mechanism: String
-  pool: JSON
-  p: Float
 }
 
 type Message {
