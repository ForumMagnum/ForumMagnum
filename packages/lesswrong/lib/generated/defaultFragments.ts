--- conflicted
+++ resolved
@@ -490,11 +490,8 @@
     includesPoll
     eventFormat
     pollQuestion_latest
-<<<<<<< HEAD
-=======
     pollAgreeWording
     pollDisagreeWording
->>>>>>> 0b31bdf2
     maxStickersPerUser
     customComponent
     commentPrompt
