export const AdvisorRequestsDefaultFragment = `
  fragment AdvisorRequestsDefaultFragment on AdvisorRequest {
    _id
    schemaVersion
    createdAt
    legacyData
    userId
    interestedInMetaculus
    jobAds
  }
`;

export const ArbitalCachesDefaultFragment = `
  fragment ArbitalCachesDefaultFragment on ArbitalCaches {
    _id
    schemaVersion
    createdAt
    legacyData
  }
`;

export const ArbitalTagContentRelsDefaultFragment = `
  fragment ArbitalTagContentRelsDefaultFragment on ArbitalTagContentRel {
    _id
    schemaVersion
    createdAt
    legacyData
    parentDocumentId
    childDocumentId
    parentCollectionName
    childCollectionName
    type
    level
    isStrong
  }
`;

export const AutomatedContentEvaluationsDefaultFragment = `
  fragment AutomatedContentEvaluationsDefaultFragment on AutomatedContentEvaluation {
    _id
    createdAt
    revisionId
    score
<<<<<<< HEAD
    sentenceScores
    aiChoice
    aiReasoning
    aiCoT
=======
>>>>>>> e5290227
  }
`;

export const BansDefaultFragment = `
  fragment BansDefaultFragment on Ban {
    _id
    schemaVersion
    createdAt
    legacyData
    expirationDate
    userId
    ip
    reason
    comment
    properties
  }
`;

export const BooksDefaultFragment = `
  fragment BooksDefaultFragment on Book {
    _id
    schemaVersion
    createdAt
    legacyData
    contents_latest
    postedAt
    title
    subtitle
    tocTitle
    collectionId
    number
    postIds
    sequenceIds
    displaySequencesAsGrid
    hideProgressBar
    showChapters
  }
`;

export const ChaptersDefaultFragment = `
  fragment ChaptersDefaultFragment on Chapter {
    _id
    schemaVersion
    createdAt
    legacyData
    contents_latest
    title
    subtitle
    number
    sequenceId
    postIds
  }
`;

export const CkEditorUserSessionsDefaultFragment = `
  fragment CkEditorUserSessionsDefaultFragment on CkEditorUserSession {
    _id
    schemaVersion
    createdAt
    legacyData
    documentId
    userId
    endedAt
    endedBy
  }
`;

export const ClientIdsDefaultFragment = `
  fragment ClientIdsDefaultFragment on ClientId {
    _id
    schemaVersion
    createdAt
    legacyData
    clientId
    firstSeenReferrer
    firstSeenLandingPage
    userIds
    invalidated
    lastSeenAt
    timesSeen
  }
`;

export const CollectionsDefaultFragment = `
  fragment CollectionsDefaultFragment on Collection {
    _id
    schemaVersion
    createdAt
    legacyData
    contents_latest
    userId
    title
    slug
    gridImageId
    firstPageLink
    hideStartReadingButton
    noindex
  }
`;

export const CommentModeratorActionsDefaultFragment = `
  fragment CommentModeratorActionsDefaultFragment on CommentModeratorAction {
    _id
    schemaVersion
    createdAt
    legacyData
    commentId
    type
    endedAt
  }
`;

export const CommentsDefaultFragment = `
  fragment CommentsDefaultFragment on Comment {
    _id
    schemaVersion
    createdAt
    legacyData
    contents_latest
    pingbacks
    parentCommentId
    topLevelCommentId
    postedAt
    lastEditedAt
    author
    postId
    tagId
    forumEventId
    forumEventMetadata
    tagCommentType
    subforumStickyPriority
    userId
    userIP
    userAgent
    referrer
    authorIsUnreviewed
    answer
    parentAnswerId
    directChildrenCount
    descendentCount
    shortform
    shortformFrontpage
    nominatedForReview
    reviewingForReview
    lastSubthreadActivity
    postVersion
    promoted
    promotedByUserId
    promotedAt
    hideKarma
    legacy
    legacyId
    legacyPoll
    legacyParentId
    retracted
    deleted
    deletedPublic
    deletedReason
    deletedDate
    deletedByUserId
    spam
    repliesBlockedUntil
    needsReview
    reviewedByUserId
    hideAuthor
    moderatorHat
    hideModeratorHat
    isPinnedOnProfile
    title
    relevantTagIds
    debateResponse
    rejected
    modGPTAnalysis
    modGPTRecommendation
    rejectedReason
    rejectedByUserId
    af
    suggestForAlignmentUserIds
    reviewForAlignmentUserId
    afDate
    moveToAlignmentUserId
    agentFoundationsId
    originalDialogueId
    voteCount
    baseScore
    extendedScore
    score
    afBaseScore
    afExtendedScore
    afVoteCount
  }
`;

export const ConversationsDefaultFragment = `
  fragment ConversationsDefaultFragment on Conversation {
    _id
    schemaVersion
    createdAt
    legacyData
    title
    participantIds
    latestActivity
    af
    messageCount
    moderator
    archivedByIds
  }
`;

export const CronHistoriesDefaultFragment = `
  fragment CronHistoriesDefaultFragment on CronHistory {
    _id
    intendedAt
    name
    startedAt
    finishedAt
    result
  }
`;

export const CurationEmailsDefaultFragment = `
  fragment CurationEmailsDefaultFragment on CurationEmail {
    _id
    schemaVersion
    createdAt
    legacyData
    userId
    postId
  }
`;

export const CurationNoticesDefaultFragment = `
  fragment CurationNoticesDefaultFragment on CurationNotice {
    _id
    schemaVersion
    createdAt
    legacyData
    contents_latest
    userId
    commentId
    postId
    deleted
  }
`;

export const DatabaseMetadataDefaultFragment = `
  fragment DatabaseMetadataDefaultFragment on DatabaseMetadata {
    _id
    schemaVersion
    createdAt
    legacyData
  }
`;

export const DebouncerEventsDefaultFragment = `
  fragment DebouncerEventsDefaultFragment on DebouncerEvents {
    _id
    schemaVersion
    createdAt
    legacyData
  }
`;

export const DialogueChecksDefaultFragment = `
  fragment DialogueChecksDefaultFragment on DialogueCheck {
    _id
    schemaVersion
    createdAt
    legacyData
    userId
    targetUserId
    checked
    checkedAt
    hideInRecommendations
  }
`;

export const DialogueMatchPreferencesDefaultFragment = `
  fragment DialogueMatchPreferencesDefaultFragment on DialogueMatchPreference {
    _id
    schemaVersion
    createdAt
    legacyData
    dialogueCheckId
    topicPreferences
    topicNotes
    syncPreference
    asyncPreference
    formatNotes
    calendlyLink
    generatedDialogueId
    deleted
  }
`;

export const DigestPostsDefaultFragment = `
  fragment DigestPostsDefaultFragment on DigestPost {
    _id
    schemaVersion
    createdAt
    legacyData
    digestId
    postId
    emailDigestStatus
    onsiteDigestStatus
  }
`;

export const DigestsDefaultFragment = `
  fragment DigestsDefaultFragment on Digest {
    _id
    schemaVersion
    createdAt
    legacyData
    num
    startDate
    endDate
    publishedDate
    onsiteImageId
    onsitePrimaryColor
  }
`;

export const ElectionCandidatesDefaultFragment = `
  fragment ElectionCandidatesDefaultFragment on ElectionCandidate {
    _id
    schemaVersion
    createdAt
    legacyData
    electionName
    name
    logoSrc
    href
    fundraiserLink
    gwwcLink
    gwwcId
    description
    userId
    postCount
    tagId
    isElectionFundraiser
    amountRaised
    targetAmount
    voteCount
    baseScore
    extendedScore
    score
    afBaseScore
    afExtendedScore
    afVoteCount
  }
`;

export const ElectionVotesDefaultFragment = `
  fragment ElectionVotesDefaultFragment on ElectionVote {
    _id
    schemaVersion
    createdAt
    legacyData
    electionName
    userId
    compareState
    vote
    submittedAt
    submissionComments
    userExplanation
    userOtherComments
  }
`;

export const ElicitQuestionPredictionsDefaultFragment = `
  fragment ElicitQuestionPredictionsDefaultFragment on ElicitQuestionPrediction {
    _id
    prediction
    createdAt
    notes
    userId
    sourceUrl
    sourceId
    binaryQuestionId
    isDeleted
  }
`;

export const ElicitQuestionsDefaultFragment = `
  fragment ElicitQuestionsDefaultFragment on ElicitQuestion {
    _id
    schemaVersion
    createdAt
    legacyData
    title
    notes
    resolution
    resolvesBy
  }
`;

export const EmailTokensDefaultFragment = `
  fragment EmailTokensDefaultFragment on EmailTokens {
    _id
    schemaVersion
    createdAt
    legacyData
  }
`;

export const FeaturedResourcesDefaultFragment = `
  fragment FeaturedResourcesDefaultFragment on FeaturedResource {
    _id
    schemaVersion
    createdAt
    legacyData
    title
    body
    ctaText
    ctaUrl
    expiresAt
  }
`;

export const FieldChangesDefaultFragment = `
  fragment FieldChangesDefaultFragment on FieldChange {
    _id
    schemaVersion
    createdAt
    legacyData
    userId
    changeGroup
    documentId
    fieldName
    oldValue
    newValue
  }
`;

export const ForumEventsDefaultFragment = `
  fragment ForumEventsDefaultFragment on ForumEvent {
    _id
    schemaVersion
    createdAt
    legacyData
    frontpageDescription_latest
    frontpageDescriptionMobile_latest
    postPageDescription_latest
    title
    startDate
    endDate
    darkColor
    lightColor
    bannerTextColor
    contrastColor
    tagId
    postId
    bannerImageId
    includesPoll
    isGlobal
    eventFormat
    pollQuestion_latest
    pollAgreeWording
    pollDisagreeWording
    maxStickersPerUser
    customComponent
    commentPrompt
    publicData
  }
`;

export const GardenCodesDefaultFragment = `
  fragment GardenCodesDefaultFragment on GardenCode {
    _id
    schemaVersion
    createdAt
    legacyData
    contents_latest
    pingbacks
    slug
    code
    title
    userId
    startTime
    endTime
    fbLink
    type
    hidden
    deleted
    afOnly
  }
`;

export const GoogleServiceAccountSessionsDefaultFragment = `
  fragment GoogleServiceAccountSessionsDefaultFragment on GoogleServiceAccountSession {
    _id
    schemaVersion
    createdAt
    legacyData
    email
    estimatedExpiry
    active
    revoked
  }
`;

export const ImagesDefaultFragment = `
  fragment ImagesDefaultFragment on Images {
    _id
    schemaVersion
    createdAt
    legacyData
  }
`;

export const JargonTermsDefaultFragment = `
  fragment JargonTermsDefaultFragment on JargonTerm {
    _id
    schemaVersion
    createdAt
    legacyData
    contents_latest
    postId
    term
    approved
    deleted
    altTerms
  }
`;

export const LWEventsDefaultFragment = `
  fragment LWEventsDefaultFragment on LWEvent {
    _id
    schemaVersion
    createdAt
    legacyData
    userId
    name
    documentId
    important
    properties
    intercom
  }
`;

export const LegacyDataDefaultFragment = `
  fragment LegacyDataDefaultFragment on LegacyData {
    _id
    schemaVersion
    createdAt
    legacyData
  }
`;

export const LlmConversationsDefaultFragment = `
  fragment LlmConversationsDefaultFragment on LlmConversation {
    _id
    schemaVersion
    createdAt
    legacyData
    userId
    title
    model
    systemPrompt
    deleted
  }
`;

export const LlmMessagesDefaultFragment = `
  fragment LlmMessagesDefaultFragment on LlmMessage {
    _id
    schemaVersion
    createdAt
    legacyData
    userId
    conversationId
    role
    content
  }
`;

export const LocalgroupsDefaultFragment = `
  fragment LocalgroupsDefaultFragment on Localgroup {
    _id
    schemaVersion
    createdAt
    legacyData
    contents_latest
    name
    nameInAnotherLanguage
    organizerIds
    lastActivity
    types
    categories
    isOnline
    mongoLocation
    googleLocation
    location
    contactInfo
    facebookLink
    facebookPageLink
    meetupLink
    slackLink
    website
    bannerImageId
    inactive
    deleted
  }
`;

export const ManifoldProbabilitiesCachesDefaultFragment = `
  fragment ManifoldProbabilitiesCachesDefaultFragment on ManifoldProbabilitiesCache {
    _id
    schemaVersion
    createdAt
    legacyData
    marketId
    probability
    isResolved
    year
    lastUpdated
    url
  }
`;

export const MessagesDefaultFragment = `
  fragment MessagesDefaultFragment on Message {
    _id
    schemaVersion
    createdAt
    legacyData
    contents_latest
    userId
    conversationId
    noEmail
  }
`;

export const MigrationsDefaultFragment = `
  fragment MigrationsDefaultFragment on Migration {
    _id
    schemaVersion
    createdAt
    legacyData
  }
`;

export const ModerationTemplatesDefaultFragment = `
  fragment ModerationTemplatesDefaultFragment on ModerationTemplate {
    _id
    schemaVersion
    createdAt
    legacyData
    contents_latest
    name
    collectionName
    order
    deleted
  }
`;

export const ModeratorActionsDefaultFragment = `
  fragment ModeratorActionsDefaultFragment on ModeratorAction {
    _id
    schemaVersion
    createdAt
    legacyData
    userId
    type
    endedAt
  }
`;

export const MultiDocumentsDefaultFragment = `
  fragment MultiDocumentsDefaultFragment on MultiDocument {
    _id
    schemaVersion
    createdAt
    legacyData
    contents_latest
    pingbacks
    slug
    oldSlugs
    title
    preview
    tabTitle
    tabSubtitle
    userId
    parentDocumentId
    collectionName
    fieldName
    index
    contributionStats
    htmlWithContributorAnnotations
    deleted
    voteCount
    baseScore
    extendedScore
    score
    afBaseScore
    afExtendedScore
    afVoteCount
  }
`;

export const NotificationsDefaultFragment = `
  fragment NotificationsDefaultFragment on Notification {
    _id
    schemaVersion
    createdAt
    legacyData
    userId
    documentId
    documentType
    extraData
    link
    title
    message
    type
    deleted
    viewed
    emailed
    waitingForBatch
  }
`;

export const PageCacheDefaultFragment = `
  fragment PageCacheDefaultFragment on PageCacheEntry {
    _id
    schemaVersion
    createdAt
    legacyData
  }
`;

export const PetrovDayActionsDefaultFragment = `
  fragment PetrovDayActionsDefaultFragment on PetrovDayAction {
    _id
    schemaVersion
    createdAt
    legacyData
    actionType
    data
    userId
  }
`;

export const PetrovDayLaunchsDefaultFragment = `
  fragment PetrovDayLaunchsDefaultFragment on PetrovDayLaunch {
    _id
    schemaVersion
    createdAt
    legacyData
    launchCode
    hashedLaunchCode
    userId
  }
`;

export const PodcastEpisodesDefaultFragment = `
  fragment PodcastEpisodesDefaultFragment on PodcastEpisode {
    _id
    schemaVersion
    createdAt
    legacyData
    podcastId
    title
    episodeLink
    externalEpisodeId
  }
`;

export const PodcastsDefaultFragment = `
  fragment PodcastsDefaultFragment on Podcast {
    _id
    schemaVersion
    createdAt
    legacyData
    title
    applePodcastLink
    spotifyPodcastLink
  }
`;

export const PostEmbeddingsDefaultFragment = `
  fragment PostEmbeddingsDefaultFragment on PostEmbedding {
    _id
    schemaVersion
    createdAt
    legacyData
    postId
    postHash
    lastGeneratedAt
    model
    embeddings
  }
`;

export const PostRecommendationsDefaultFragment = `
  fragment PostRecommendationsDefaultFragment on PostRecommendation {
    _id
    schemaVersion
    createdAt
    legacyData
    userId
    clientId
    postId
    strategyName
    strategySettings
    recommendationCount
    lastRecommendedAt
    clickedAt
  }
`;

export const PostRelationsDefaultFragment = `
  fragment PostRelationsDefaultFragment on PostRelation {
    _id
    schemaVersion
    createdAt
    legacyData
    type
    sourcePostId
    targetPostId
    order
  }
`;

export const PostViewTimesDefaultFragment = `
  fragment PostViewTimesDefaultFragment on PostViewTime {
    _id
    schemaVersion
    createdAt
    legacyData
  }
`;

export const PostViewsDefaultFragment = `
  fragment PostViewsDefaultFragment on PostViews {
    _id
    schemaVersion
    createdAt
    legacyData
  }
`;

export const PostsDefaultFragment = `
  fragment PostsDefaultFragment on Post {
    _id
    schemaVersion
    createdAt
    legacyData
    contents_latest
    pingbacks
    moderationGuidelines_latest
    customHighlight_latest
    slug
    postedAt
    modifiedAt
    url
    postCategory
    title
    viewCount
    lastCommentedAt
    clickCount
    deletedDraft
    status
    isFuture
    sticky
    stickyPriority
    userIP
    userAgent
    referrer
    author
    userId
    question
    authorIsUnreviewed
    readTimeMinutesOverride
    submitToFrontpage
    hiddenRelatedQuestion
    originalPostRelationSourceId
    shortform
    canonicalSource
    nominationCount2018
    nominationCount2019
    reviewCount2018
    reviewCount2019
    reviewCount
    reviewVoteCount
    positiveReviewVoteCount
    manifoldReviewMarketId
    reviewVoteScoreAF
    reviewVotesAF
    reviewVoteScoreHighKarma
    reviewVotesHighKarma
    reviewVoteScoreAllKarma
    reviewVotesAllKarma
    finalReviewVoteScoreHighKarma
    finalReviewVotesHighKarma
    finalReviewVoteScoreAllKarma
    finalReviewVotesAllKarma
    finalReviewVoteScoreAF
    finalReviewVotesAF
    lastCommentPromotedAt
    tagRelevance
    noIndex
    rsvps
    activateRSVPs
    nextDayReminderSent
    onlyVisibleToLoggedIn
    onlyVisibleToEstablishedAccounts
    hideFromRecentDiscussions
    votingSystem
    podcastEpisodeId
    forceAllowType3Audio
    legacy
    legacyId
    legacySpam
    feedId
    feedLink
    curatedDate
    metaDate
    suggestForCuratedUserIds
    frontpageDate
    autoFrontpage
    collectionTitle
    hasCoauthorPermission
    socialPreviewImageId
    socialPreviewImageAutoUrl
    canonicalSequenceId
    canonicalCollectionSlug
    canonicalBookId
    canonicalNextPostSlug
    canonicalPrevPostSlug
    unlisted
    disableRecommendation
    defaultRecommendation
    hideFromPopularComments
    draft
    wasEverUndrafted
    meta
    hideFrontpageComments
    maxBaseScore
    scoreExceeded2Date
    scoreExceeded30Date
    scoreExceeded45Date
    scoreExceeded75Date
    scoreExceeded125Date
    scoreExceeded200Date
    bannedUserIds
    commentsLocked
    commentsLockedToAccountsCreatedAfter
    organizerIds
    groupId
    eventType
    isEvent
    reviewedByUserId
    reviewForCuratedUserId
    startTime
    localStartTime
    endTime
    localEndTime
    eventRegistrationLink
    joinEventLink
    onlineEvent
    globalEvent
    mongoLocation
    googleLocation
    location
    contactInfo
    facebookLink
    meetupLink
    website
    eventImageId
    types
    metaSticky
    sharingSettings
    shareWithUsers
    linkSharingKey
    linkSharingKeyUsedBy
    commentSortOrder
    hideAuthor
    sideCommentVisibility
    disableSidenotes
    moderationStyle
    ignoreRateLimits
    hideCommentKarma
    commentCount
    topLevelCommentCount
    debate
    collabEditorDialogue
    mostRecentPublishedDialogueResponseDate
    rejected
    rejectedReason
    rejectedByUserId
    subforumTagId
    af
    afDate
    afCommentCount
    afLastCommentedAt
    afSticky
    suggestForAlignmentUserIds
    reviewForAlignmentUserId
    agentFoundationsId
    swrCachingEnabled
    generateDraftJargon
    voteCount
    baseScore
    extendedScore
    score
    afBaseScore
    afExtendedScore
    afVoteCount
  }
`;

export const RSSFeedsDefaultFragment = `
  fragment RSSFeedsDefaultFragment on RSSFeed {
    _id
    schemaVersion
    createdAt
    legacyData
    userId
    ownedByUser
    displayFullContent
    nickname
    url
    status
    rawFeed
    setCanonicalUrl
    importAsDraft
  }
`;

export const ReadStatusesDefaultFragment = `
  fragment ReadStatusesDefaultFragment on ReadStatus {
    _id
    schemaVersion
    createdAt
    legacyData
  }
`;

export const RecommendationsCachesDefaultFragment = `
  fragment RecommendationsCachesDefaultFragment on RecommendationsCache {
    _id
    schemaVersion
    createdAt
    legacyData
    userId
    postId
    source
    scenario
    attributionId
    ttlMs
  }
`;

export const ReportsDefaultFragment = `
  fragment ReportsDefaultFragment on Report {
    _id
    schemaVersion
    createdAt
    legacyData
    userId
    reportedUserId
    commentId
    postId
    link
    claimedUserId
    description
    closedAt
    markedAsSpam
    reportedAsSpam
  }
`;

export const ReviewVotesDefaultFragment = `
  fragment ReviewVotesDefaultFragment on ReviewVote {
    _id
    schemaVersion
    createdAt
    legacyData
    userId
    postId
    qualitativeScore
    quadraticScore
    comment
    year
    dummy
    reactions
  }
`;

export const ReviewWinnerArtsDefaultFragment = `
  fragment ReviewWinnerArtsDefaultFragment on ReviewWinnerArt {
    _id
    schemaVersion
    createdAt
    legacyData
    postId
    splashArtImagePrompt
    splashArtImageUrl
  }
`;

export const ReviewWinnersDefaultFragment = `
  fragment ReviewWinnersDefaultFragment on ReviewWinner {
    _id
    schemaVersion
    createdAt
    legacyData
    postId
    reviewYear
    category
    curatedOrder
    reviewRanking
    isAI
  }
`;

export const RevisionsDefaultFragment = `
  fragment RevisionsDefaultFragment on Revision {
    _id
    schemaVersion
    createdAt
    legacyData
    documentId
    collectionName
    fieldName
    editedAt
    updateType
    version
    commitMessage
    userId
    draft
    html
    wordCount
    changeMetrics
    googleDocMetadata
    skipAttributions
    voteCount
    baseScore
    extendedScore
    score
    afBaseScore
    afExtendedScore
    afVoteCount
  }
`;

export const SequencesDefaultFragment = `
  fragment SequencesDefaultFragment on Sequence {
    _id
    schemaVersion
    createdAt
    legacyData
    contents_latest
    lastUpdated
    userId
    title
    bannerImageId
    gridImageId
    hideFromAuthorPage
    draft
    isDeleted
    curatedOrder
    userProfileOrder
    canonicalCollectionSlug
    hidden
    noindex
    af
  }
`;

export const SessionsDefaultFragment = `
  fragment SessionsDefaultFragment on Session {
    _id
    session
    expires
    lastModified
  }
`;

export const SideCommentCachesDefaultFragment = `
  fragment SideCommentCachesDefaultFragment on SideCommentCache {
    _id
    schemaVersion
    createdAt
    legacyData
  }
`;

export const SplashArtCoordinatesDefaultFragment = `
  fragment SplashArtCoordinatesDefaultFragment on SplashArtCoordinate {
    _id
    schemaVersion
    createdAt
    legacyData
    reviewWinnerArtId
    leftXPct
    leftYPct
    leftHeightPct
    leftWidthPct
    leftFlipped
    middleXPct
    middleYPct
    middleHeightPct
    middleWidthPct
    middleFlipped
    rightXPct
    rightYPct
    rightHeightPct
    rightWidthPct
    rightFlipped
  }
`;

export const SpotlightsDefaultFragment = `
  fragment SpotlightsDefaultFragment on Spotlight {
    _id
    schemaVersion
    createdAt
    legacyData
    description_latest
    documentId
    documentType
    position
    duration
    customTitle
    customSubtitle
    subtitleUrl
    headerTitle
    headerTitleLeftColor
    headerTitleRightColor
    lastPromotedAt
    spotlightSplashImageUrl
    draft
    deletedDraft
    showAuthor
    imageFade
    imageFadeColor
    spotlightImageId
    spotlightDarkImageId
  }
`;

export const SubscriptionsDefaultFragment = `
  fragment SubscriptionsDefaultFragment on Subscription {
    _id
    schemaVersion
    createdAt
    legacyData
    userId
    state
    documentId
    collectionName
    deleted
    type
  }
`;

export const SurveyQuestionsDefaultFragment = `
  fragment SurveyQuestionsDefaultFragment on SurveyQuestion {
    _id
    schemaVersion
    createdAt
    legacyData
    surveyId
    question
    format
    order
  }
`;

export const SurveyResponsesDefaultFragment = `
  fragment SurveyResponsesDefaultFragment on SurveyResponse {
    _id
    schemaVersion
    createdAt
    legacyData
    surveyId
    surveyScheduleId
    userId
    clientId
    response
  }
`;

export const SurveySchedulesDefaultFragment = `
  fragment SurveySchedulesDefaultFragment on SurveySchedule {
    _id
    schemaVersion
    createdAt
    legacyData
    surveyId
    name
    impressionsLimit
    maxVisitorPercentage
    minKarma
    maxKarma
    target
    startDate
    endDate
    deactivated
    clientIds
  }
`;

export const SurveysDefaultFragment = `
  fragment SurveysDefaultFragment on Survey {
    _id
    schemaVersion
    createdAt
    legacyData
    name
  }
`;

export const TagFlagsDefaultFragment = `
  fragment TagFlagsDefaultFragment on TagFlag {
    _id
    schemaVersion
    createdAt
    legacyData
    contents_latest
    slug
    name
    deleted
    order
  }
`;

export const TagRelsDefaultFragment = `
  fragment TagRelsDefaultFragment on TagRel {
    _id
    schemaVersion
    createdAt
    legacyData
    tagId
    postId
    deleted
    userId
    backfilled
    voteCount
    baseScore
    extendedScore
    score
    afBaseScore
    afExtendedScore
    afVoteCount
  }
`;

export const TagsDefaultFragment = `
  fragment TagsDefaultFragment on Tag {
    _id
    schemaVersion
    createdAt
    legacyData
    description_latest
    pingbacks
    subforumWelcomeText_latest
    moderationGuidelines_latest
    slug
    oldSlugs
    name
    shortName
    subtitle
    core
    isPostType
    suggestedAsFilter
    defaultOrder
    descriptionTruncationCount
    postCount
    userId
    adminOnly
    canEditUserIds
    charsAdded
    charsRemoved
    deleted
    lastCommentedAt
    lastSubforumCommentAt
    needsReview
    reviewedByUserId
    wikiGrade
    wikiOnly
    bannerImageId
    squareImageId
    tagFlagsIds
    lesswrongWikiImportRevision
    lesswrongWikiImportSlug
    lesswrongWikiImportCompleted
    htmlWithContributorAnnotations
    contributionStats
    introSequenceId
    postsDefaultSortOrder
    canVoteOnRels
    isSubforum
    subforumModeratorIds
    subforumIntroPostId
    parentTagId
    subTagIds
    autoTagModel
    autoTagPrompt
    noindex
    isPlaceholderPage
    coreTagId
    forceAllowType3Audio
    voteCount
    baseScore
    extendedScore
    score
    afBaseScore
    afExtendedScore
    afVoteCount
  }
`;

export const TweetsDefaultFragment = `
  fragment TweetsDefaultFragment on Tweet {
    _id
    schemaVersion
    createdAt
    legacyData
  }
`;

export const TypingIndicatorsDefaultFragment = `
  fragment TypingIndicatorsDefaultFragment on TypingIndicator {
    _id
    schemaVersion
    createdAt
    legacyData
    userId
    documentId
    lastUpdated
  }
`;

export const UltraFeedEventsDefaultFragment = `
  fragment UltraFeedEventsDefaultFragment on UltraFeedEvent {
    _id
    createdAt
    documentId
    collectionName
    eventType
    userId
    event
    feedItemId
  }
`;

export const UserActivitiesDefaultFragment = `
  fragment UserActivitiesDefaultFragment on UserActivity {
    _id
    schemaVersion
    createdAt
    legacyData
  }
`;

export const UserEAGDetailsDefaultFragment = `
  fragment UserEAGDetailsDefaultFragment on UserEAGDetail {
    _id
    schemaVersion
    createdAt
    legacyData
    userId
    careerStage
    countryOrRegion
    nearestCity
    willingnessToRelocate
    experiencedIn
    interestedIn
    lastUpdated
  }
`;

export const UserJobAdsDefaultFragment = `
  fragment UserJobAdsDefaultFragment on UserJobAd {
    _id
    schemaVersion
    createdAt
    legacyData
    userId
    jobName
    adState
    reminderSetAt
    lastUpdated
  }
`;

export const UserMostValuablePostsDefaultFragment = `
  fragment UserMostValuablePostsDefaultFragment on UserMostValuablePost {
    _id
    schemaVersion
    createdAt
    legacyData
    userId
    postId
    deleted
  }
`;

export const UserRateLimitsDefaultFragment = `
  fragment UserRateLimitsDefaultFragment on UserRateLimit {
    _id
    schemaVersion
    createdAt
    legacyData
    userId
    type
    intervalUnit
    intervalLength
    actionsPerInterval
    endedAt
  }
`;

export const UserTagRelsDefaultFragment = `
  fragment UserTagRelsDefaultFragment on UserTagRel {
    _id
    schemaVersion
    createdAt
    legacyData
    tagId
    userId
    subforumShowUnreadInSidebar
    subforumEmailNotifications
    subforumHideIntroPost
  }
`;

export const UsersDefaultFragment = `
  fragment UsersDefaultFragment on User {
    _id
    schemaVersion
    createdAt
    legacyData
    moderationGuidelines_latest
    howOthersCanHelpMe_latest
    howICanHelpOthers_latest
    slug
    oldSlugs
    biography_latest
    username
    emails
    isAdmin
    profile
    services
    displayName
    previousDisplayName
    email
    noindex
    groups
    lwWikiImport
    theme
    lastUsedTimezone
    whenConfirmationEmailSent
    legacy
    commentSorting
    sortDraftsBy
    reactPaletteStyle
    noKibitz
    showHideKarmaOption
    showPostAuthorCard
    hideIntercom
    markDownPostEditor
    hideElicitPredictions
    hideAFNonMemberInitialWarning
    noSingleLineComments
    noCollapseCommentsPosts
    noCollapseCommentsFrontpage
    hideCommunitySection
    showCommunityInRecentDiscussion
    hidePostsRecommendations
    petrovOptOut
    optedOutOfSurveys
    postGlossariesPinned
    generateJargonForDrafts
    generateJargonForPublishedPosts
    acceptedTos
    hideNavigationSidebar
    currentFrontpageFilter
    frontpageSelectedTab
    frontpageFilterSettings
    hideFrontpageFilterSettingsDesktop
    allPostsTimeframe
    allPostsFilter
    allPostsSorting
    allPostsShowLowKarma
    allPostsIncludeEvents
    allPostsHideCommunity
    allPostsOpenSettings
    draftsListSorting
    draftsListShowArchived
    draftsListShowShared
    lastNotificationsCheck
    karma
    goodHeartTokens
    moderationStyle
    moderatorAssistance
    collapseModerationGuidelines
    bannedUserIds
    bannedPersonalUserIds
    legacyId
    deleted
    permanentDeletionRequestedAt
    voteBanned
    nullifyVotes
    deleteContent
    banned
    auto_subscribe_to_my_posts
    auto_subscribe_to_my_comments
    autoSubscribeAsOrganizer
    notificationCommentsOnSubscribedPost
    notificationShortformContent
    notificationRepliesToMyComments
    notificationRepliesToSubscribedComments
    notificationSubscribedUserPost
    notificationSubscribedUserComment
    notificationPostsInGroups
    notificationSubscribedTagPost
    notificationSubscribedSequencePost
    notificationPrivateMessage
    notificationSharedWithMe
    notificationAlignmentSubmissionApproved
    notificationEventInRadius
    notificationKarmaPowersGained
    notificationRSVPs
    notificationGroupAdministration
    notificationCommentsOnDraft
    notificationPostsNominatedReview
    notificationSubforumUnread
    notificationNewMention
    notificationDialogueMessages
    notificationPublishedDialogueMessages
    notificationAddedAsCoauthor
    notificationDebateCommentsOnSubscribedPost
    notificationDebateReplies
    notificationDialogueMatch
    notificationNewDialogueChecks
    notificationYourTurnMatchForm
    hideDialogueFacilitation
    revealChecksToAdmins
    optedInToDialogueFacilitation
    showDialoguesList
    showMyDialogues
    showMatches
    showRecommendedPartners
    hideActiveDialogueUsers
    karmaChangeNotifierSettings
    karmaChangeLastOpened
    karmaChangeBatchStart
    emailSubscribedToCurated
    subscribedToDigest
    subscribedToNewsletter
    unsubscribeFromAll
    hideSubscribePoke
    hideMeetupsPoke
    hideHomeRHS
    frontpagePostCount
    sequenceCount
    sequenceDraftCount
    mongoLocation
    googleLocation
    location
    mapLocation
    mapLocationSet
    mapMarkerText
    htmlMapMarkerText
    nearbyEventsNotifications
    nearbyEventsNotificationsLocation
    nearbyEventsNotificationsMongoLocation
    nearbyEventsNotificationsRadius
    nearbyPeopleNotificationThreshold
    hideFrontpageMap
    hideTaggingProgressBar
    hideFrontpageBookAd
    hideFrontpageBook2019Ad
    hideFrontpageBook2020Ad
    sunshineNotes
    sunshineFlagged
    needsReview
    sunshineSnoozed
    snoozedUntilContentCount
    reviewedByUserId
    reviewedAt
    afKarma
    voteCount
    smallUpvoteCount
    smallDownvoteCount
    bigUpvoteCount
    bigDownvoteCount
    voteReceivedCount
    smallUpvoteReceivedCount
    smallDownvoteReceivedCount
    bigUpvoteReceivedCount
    bigDownvoteReceivedCount
    usersContactedBeforeReview
    fullName
    shortformFeedId
    viewUnreviewedComments
    beta
    reviewVotesQuadratic
    reviewVotesQuadratic2019
    reviewVotesQuadratic2020
    petrovPressedButtonDate
    petrovLaunchCodeDate
    defaultToCKEditor
    signUpReCaptchaRating
    noExpandUnreadCommentsReview
    postCount
    maxPostCount
    commentCount
    maxCommentCount
    tagRevisionCount
    abTestKey
    abTestOverrides
    reenableDraftJs
    walledGardenInvite
    hideWalledGardenUI
    walledGardenPortalOnboarded
    taggingDashboardCollapsed
    usernameUnset
    paymentEmail
    paymentInfo
    profileUpdatedAt
    profileImageId
    jobTitle
    organization
    careerStage
    website
    fmCrosspostUserId
    linkedinProfileURL
    facebookProfileURL
    blueskyProfileURL
    twitterProfileURL
    twitterProfileURLAdmin
    githubProfileURL
    profileTagIds
    organizerOfGroupIds
    programParticipation
    postingDisabled
    allCommentingDisabled
    commentingOnOtherUsersDisabled
    conversationsDisabled
    acknowledgedNewUserGuidelines
    subforumPreferredLayout
    hideJobAdUntil
    criticismTipsDismissed
    hideFromPeopleDirectory
    allowDatadogSessionReplay
    afPostCount
    afCommentCount
    afSequenceCount
    afSequenceDraftCount
    reviewForAlignmentForumUserId
    afApplicationText
    afSubmittedApplication
    hideSunshineSidebar
    inactiveSurveyEmailSentAt
    userSurveyEmailSentAt
    recommendationSettings
  }
`;

export const VotesDefaultFragment = `
  fragment VotesDefaultFragment on Vote {
    _id
    schemaVersion
    createdAt
    legacyData
    documentId
    collectionName
    userId
    authorIds
    voteType
    extendedVoteType
    power
    afPower
    cancelled
    isUnvote
    votedAt
    documentIsAf
    silenceNotification
  }
`;

export const TestCollectionDefaultFragment = `
  fragment TestCollectionDefaultFragment on undefined {
    _id
    a
    b
    c
    d
    schemaVersion
  }
`;

export const TestCollection2DefaultFragment = `
  fragment TestCollection2DefaultFragment on undefined {
    _id
    data
    schemaVersion
  }
`;

export const TestCollection3DefaultFragment = `
  fragment TestCollection3DefaultFragment on undefined {
    _id
    notNullData
  }
`;

export const TestCollection4DefaultFragment = `
  fragment TestCollection4DefaultFragment on undefined {
    _id
    testCollection3Id
    schemaVersion
  }
`;

export const TestCollection5DefaultFragment = `
  fragment TestCollection5DefaultFragment on undefined {
    _id
    jsonField
    schemaVersion
  }
`;<|MERGE_RESOLUTION|>--- conflicted
+++ resolved
@@ -41,13 +41,9 @@
     createdAt
     revisionId
     score
-<<<<<<< HEAD
-    sentenceScores
     aiChoice
     aiReasoning
     aiCoT
-=======
->>>>>>> e5290227
   }
 `;
 
