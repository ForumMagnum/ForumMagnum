import React from 'react';
import {Components, getRouteMatchingPathname, userCanAccessRoute} from '../vulcan-lib'
// eslint-disable-next-line no-restricted-imports
import { matchPath } from 'react-router';
import qs from 'qs'
import { isClient } from '../executionEnvironment';
import type { RouterLocation, Route } from '../vulcan-lib/routes';
<<<<<<< HEAD
import { captureException } from '../utils/errorUtil';
=======
import type { History } from 'history'
>>>>>>> f9a3eabe

export interface ServerRequestStatusContextType {
  status?: number
  redirectUrl?: string
};

interface SegmentedUrl {
  pathname: string
  search: string
  hash: string
}

export const LocationContext = React.createContext<RouterLocation|null>(null);
export const SubscribeLocationContext = React.createContext<RouterLocation|null>(null);
export const NavigationContext = React.createContext<{ history: History<unknown> }|null>(null);
export const ServerRequestStatusContext = React.createContext<ServerRequestStatusContextType|null>(null);

// From react-router-v4
// https://github.com/ReactTraining/history/blob/master/modules/PathUtils.js
export const parsePath = function parsePath(path: string): SegmentedUrl {
  var pathname = path || '/';
  var search = '';
  var hash = '';
  
  var hashIndex = pathname.indexOf('#');
  if (hashIndex !== -1) {
    hash = pathname.substr(hashIndex);
    pathname = pathname.substr(0, hashIndex);
  }
  
  var searchIndex = pathname.indexOf('?');
  if (searchIndex !== -1) {
    search = pathname.substr(searchIndex);
    pathname = pathname.substr(0, searchIndex);
  }
  
  return {
    pathname: pathname,
    search: search === '?' ? '' : search,
    hash: hash === '#' ? '' : hash
  };
};

/**
 * Given a Location, return the parsed query from the URL.
 */
export function parseQuery(location: SegmentedUrl): Record<string, string> {
  let query = location?.search;
  if (!query) return {};

  // The unparsed query string looks like ?foo=bar&numericOption=5&flag but the
  // 'qs' parser wants it without the leading question mark, so strip the
  // question mark.
  if (query.startsWith('?'))
    query = query.substr(1);

  return qs.parse(query) as Record<string,string>;
}

// Match a string against the routes table, and parse the route components.
// If there is no match, returns a special 404 route, and calls onError if
// provided.
export function parseRoute({location, followRedirects=true, onError=null}: {
  location: SegmentedUrl,
  followRedirects?: boolean,
  onError?: null|((err: string) => void),
}): RouterLocation {
  const currentRoute = getRouteMatchingPathname(location.pathname)
  
  if (!currentRoute) {
    if (onError) {
      onError(location.pathname);
    } else {
      // If the route is unparseable, that's a 404. Only log this in Sentry if
      // we're on the client, not if this is SSR. This is a compromise between
      // catching broken links, and spam in Sentry; crawlers and bots that try lots
      // of invalid URLs generally won't execute Javascript (especially after
      // getting a 404 status), so this should only log when someone reaches a
      // 404 with an actual browser.
      // Unfortunately that also means it doesn't look broken resource links (ie
      // images), but we can't really distinguish between "post contained a broken
      // image link and it mattered" and "bot tried a weird URL and it didn't
      // resolve to anything".
      if (isClient) {
        captureException(new Error(`404 not found: ${location.pathname}`));
      }
    }
  }

  const params= currentRoute ? matchPath(location.pathname, { path: currentRoute.path, exact: true, strict: false })!.params : {}
  const RouteComponent = currentRoute?.componentName ? Components[currentRoute.componentName] : Components.Error404;
  const result: RouterLocation = {
    currentRoute: currentRoute!, //TODO: Better null handling than this
    RouteComponent, location, params,
    pathname: location.pathname,
    url: location.pathname + location.search + location.hash,
    hash: location.hash,
    query: parseQuery(location),
  };
  
  if (currentRoute && currentRoute.redirect) {
    const redirectTo = currentRoute.redirect(result);
    if (redirectTo) {
      return {
        ...parseRoute({
          location: parsePath(redirectTo),
          onError
        }),
        redirected: true,
      };
    }
  }
  
  return result;
}

/**
 * Check if user can access given route, and if not - override the component we'll render to 404 page
 * Also removes the "currentRoute" and "params" fields so downstream code treats this as a 404 (not rendering previews, etc)
 */
export const checkUserRouteAccess = (user: UsersCurrent | null, location: RouterLocation): RouterLocation => {
  if (userCanAccessRoute(user, location.currentRoute)) return location

  return {
    ...location,
    RouteComponent: Components.Error404,
    currentRoute: null,
    params: {},
  }
}
<|MERGE_RESOLUTION|>--- conflicted
+++ resolved
@@ -5,11 +5,8 @@
 import qs from 'qs'
 import { isClient } from '../executionEnvironment';
 import type { RouterLocation, Route } from '../vulcan-lib/routes';
-<<<<<<< HEAD
 import { captureException } from '../utils/errorUtil';
-=======
 import type { History } from 'history'
->>>>>>> f9a3eabe
 
 export interface ServerRequestStatusContextType {
   status?: number
