--- conflicted
+++ resolved
@@ -49,9 +49,6 @@
         // Downcasts terms because there are collection-specific terms but this function isn't collection-specific
         const parameters = viewTermsToQuery(collectionName, terms as any, {}, context);
         
-<<<<<<< HEAD
-        const docs: Array<T> = await performQueryFromViewParameters(collection, terms, parameters);
-=======
         let docs: Array<T> = await performQueryFromViewParameters(collection, terms, parameters);
 
         // Create a doc if none exist, using the actual create mutation to ensure permission checks are run correctly
@@ -59,7 +56,6 @@
           await collection.options.mutations.create.mutation(root, {data: input.createIfMissing}, context)
           docs = await performQueryFromViewParameters(collection, terms, parameters);
         }
->>>>>>> 2a5ec4d7
         
         // Were there enough results to reach the limit specified in the query?
         const saturated = parameters.options.limit && docs.length>=parameters.options.limit;
