/*

Default list, single, and total resolvers

*/

<<<<<<< HEAD
import { Utils, getTypeName, getCollectionName, } from '../vulcan-lib';
=======
import { Utils, debug, debugGroup, debugGroupEnd, getTypeName, getCollection } from '../vulcan-lib';
>>>>>>> fd6e00fd
import { restrictViewableFields } from '../vulcan-users/permissions';
import { asyncFilter } from '../utils/asyncUtils';
import { loggerConstructor, logGroupConstructor } from '../utils/logging';

interface DefaultResolverOptions {
  cacheMaxAge: number
}

const defaultOptions: DefaultResolverOptions = {
  cacheMaxAge: 300,
};

export function getDefaultResolvers<N extends CollectionNameString>(collectionName: N, options?: Partial<DefaultResolverOptions>) {
  type T = ObjectsByCollectionName[N]
  const typeName = getTypeName(collectionName);
  const resolverOptions = {...defaultOptions, options};
  
  return {
    // resolver for returning a list of documents based on a set of query terms

    multi: {
      description: `A list of ${typeName} documents matching a set of query terms`,

      async resolver(root: void, args: { input: {terms: ViewTermsBase, enableCache?: boolean, enableTotal?: boolean} }, context: ResolverContext, { cacheControl }) {
        const input = args?.input || {};
        const { terms={}, enableCache = false, enableTotal = false } = input;

        if (cacheControl && enableCache) {
          const maxAge = resolverOptions.cacheMaxAge || defaultOptions.cacheMaxAge;
          cacheControl.setCacheHint({ maxAge });
        }

        // get currentUser and Users collection from context
        const { currentUser }: {currentUser: DbUser|null} = context;

        // get collection based on collectionName argument
        const collection = getCollection(collectionName);

        // get selector and options from terms and perform Mongo query
        const parameters = await collection.getParameters(terms, {}, context);
        
        const docs: Array<T> = await queryFromViewParameters(collection, terms, parameters);
        
        // Were there enough results to reach the limit specified in the query?
        const saturated = parameters.options.limit && docs.length>=parameters.options.limit;
        
        // if collection has a checkAccess function defined, remove any documents that doesn't pass the check
        const viewableDocs: Array<T> = collection.checkAccess
          ? await asyncFilter(docs, async (doc: T) => await collection.checkAccess(currentUser, doc, context))
          : docs;

        // take the remaining documents and remove any fields that shouldn't be accessible
        const restrictedDocs = restrictViewableFields(currentUser, collection, viewableDocs);

        // prime the cache
        restrictedDocs.forEach(doc => context.loaders[collectionName].prime(doc._id, doc));

        const data: any = { results: restrictedDocs };

        if (enableTotal) {
          // get total count of documents matching the selector
          // TODO: Make this handle synthetic fields
          if (saturated) {
            data.totalCount = await Utils.Connectors.count(collection, parameters.selector);
          } else {
            data.totalCount = viewableDocs.length;
          }
        }

        // return results
        return data;
      },
    },

    // resolver for returning a single document queried based on id or slug

    single: {
      description: `A single ${typeName} document fetched by ID or slug`,

      async resolver(root, { input = {} }: {input:any}, context: ResolverContext, { cacheControl }) {
        const { enableCache = false, allowNull = false } = input;
        // In this context (for reasons I don't fully understand) selector is an object with a null prototype, i.e.
        // it has none of the methods you would usually associate with objects like `toString`. This causes various problems
        // down the line. See https://stackoverflow.com/questions/56298481/how-to-fix-object-null-prototype-title-product
        // So we copy it here to give it back those methoods
        const selector = {...(input.selector || {})}

        const logger = loggerConstructor(`resolvers-${collectionName.toLowerCase()}`)
        const {logGroupStart, logGroupEnd} = logGroupConstructor(`resolvers-${collectionName.toLowerCase()}`)
        logger('');
        logGroupStart(
          `--------------- start \x1b[35m${typeName} Single Resolver\x1b[0m ---------------`
        );
        logger(`Options: ${JSON.stringify(resolverOptions)}`);
        logger(`Selector: ${JSON.stringify(selector)}`);

        if (cacheControl && enableCache) {
          const maxAge = resolverOptions.cacheMaxAge || defaultOptions.cacheMaxAge;
          cacheControl.setCacheHint({ maxAge });
        }

        const { currentUser }: {currentUser: DbUser|null} = context;
        const collection = getCollection(collectionName);

        // use Dataloader if doc is selected by documentId/_id
        const documentId = selector.documentId || selector._id;
        const doc = documentId
          ? await context.loaders[collectionName].load(documentId)
          : await Utils.Connectors.get(collection, selector);

        if (!doc) {
          if (allowNull) {
            return { result: null };
          } else {
            Utils.throwError({
              id: 'app.missing_document',
              data: { documentId, selector, collectionName: collection.collectionName },
            });
          }
        }

        // if collection has a checkAccess function defined, use it to perform a check on the current document
        // (will throw an error if check doesn't pass)
        if (collection.checkAccess) {
          await Utils.performCheck(
            collection.checkAccess,
            currentUser,
            doc,
            
            context,
            documentId,
            `${typeName}.read.single`,
            collectionName
          );
        }

        const restrictedDoc = restrictViewableFields(currentUser, collection, doc);

        logGroupEnd();
        logger(`--------------- end \x1b[35m${typeName} Single Resolver\x1b[0m ---------------`);
        logger('');

        // filter out disallowed properties and return resulting document
        return { result: restrictedDoc };
      },
    },
  };
}

const queryFromViewParameters = async <T extends DbObject>(collection: CollectionBase<T>, terms: ViewTermsBase, parameters: any): Promise<Array<T>> => {
  const selector = parameters.selector;
  const options = {
    ...parameters.options,
    skip: terms.offset,
  };

  if (parameters.syntheticFields && Object.keys(parameters.syntheticFields).length>0) {
    const pipeline = [
      // First stage: Filter by selector
      { $match: selector },
      // Second stage: Add computed fields
      { $addFields: parameters.syntheticFields },
      
      // Third stage: Filter by computed fields (if applicable)
      ...(parameters.syntheticFieldSelector || []),
      
      // Fourth stage: Sort
      { $sort: parameters.options.sort },
    ];
    
    // Apply skip and limit (if applicable)
    if (parameters.options.skip) {
      pipeline.push({ $skip: parameters.options.skip });
    }
    if (parameters.options.limit) {
      pipeline.push({ $limit: parameters.options.limit });
    }
    return await collection.rawCollection().aggregate(pipeline).toArray();
  } else {
    return await Utils.Connectors.find(collection, selector, options);
  }
}<|MERGE_RESOLUTION|>--- conflicted
+++ resolved
@@ -4,11 +4,7 @@
 
 */
 
-<<<<<<< HEAD
-import { Utils, getTypeName, getCollectionName, } from '../vulcan-lib';
-=======
-import { Utils, debug, debugGroup, debugGroupEnd, getTypeName, getCollection } from '../vulcan-lib';
->>>>>>> fd6e00fd
+import { Utils, getTypeName, getCollection } from '../vulcan-lib';
 import { restrictViewableFields } from '../vulcan-users/permissions';
 import { asyncFilter } from '../utils/asyncUtils';
 import { loggerConstructor, logGroupConstructor } from '../utils/logging';
