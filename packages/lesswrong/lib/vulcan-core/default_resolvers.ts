--- conflicted
+++ resolved
@@ -27,14 +27,6 @@
     multi: {
       description: `A list of ${typeName} documents matching a set of query terms`,
 
-<<<<<<< HEAD
-      async resolver(root: void, args: { input: {terms: ViewTermsBase, enableTotal?: boolean} }, context: ResolverContext) {
-        const input = args?.input || {};
-        const { terms={}, enableTotal = false } = input;
-        const results = await loadMulti({collectionName, terms, enableTotal, context});
-        // TODO write down results in recommendationsLog
-        return results;
-=======
       async resolver(root: void, args: { input: {terms: ViewTermsBase, enableCache?: boolean, enableTotal?: boolean, createIfMissing?: Partial<T>} }, context: ResolverContext, { cacheControl }) {
         const input = args?.input || {};
         const { terms={}, enableCache = false, enableTotal = false } = input;
@@ -91,7 +83,6 @@
 
         // return results
         return data;
->>>>>>> 5b578934
       },
     },
 
@@ -169,61 +160,8 @@
   };
 }
 
-<<<<<<< HEAD
-export const loadMulti = async <N extends CollectionNameString,T=ObjectsByCollectionName[N]>({collectionName, terms, enableTotal, context}: {
-  collectionName: N,
-  terms: ViewTermsBase,
-  enableTotal: boolean,
-  context: ResolverContext,
-}): Promise<{
-  results: ObjectsByCollectionName[N][],
-  totalCount: number,
-}> => {
-  // get currentUser and Users collection from context
-  const { currentUser }: {currentUser: DbUser|null} = context;
-
-  // get collection based on collectionName argument
-  const collection = getCollection(collectionName);
-
-  // get selector and options from terms and perform Mongo query
-  const parameters = collection.getParameters(terms, {}, context);
-  
-  const docs: Array<T> = await queryFromViewParameters(collection, terms, parameters);
-  
-  // Were there enough results to reach the limit specified in the query?
-  const saturated = parameters.options.limit && docs.length>=parameters.options.limit;
-  
-  // if collection has a checkAccess function defined, remove any documents that doesn't pass the check
-  const viewableDocs: Array<T> = collection.checkAccess
-    ? await asyncFilter(docs, async (doc: T) => await collection.checkAccess(currentUser, doc, context))
-    : docs;
-
-  // take the remaining documents and remove any fields that shouldn't be accessible
-  const restrictedDocs = restrictViewableFields(currentUser, collection, viewableDocs);
-
-  // prime the cache
-  restrictedDocs.forEach(doc => context.loaders[collectionName].prime(doc._id, doc));
-
-  const data: any = { results: restrictedDocs };
-
-  if (enableTotal) {
-    // get total count of documents matching the selector
-    // TODO: Make this handle synthetic fields
-    if (saturated) {
-      data.totalCount = await Utils.Connectors.count(collection, parameters.selector);
-    } else {
-      data.totalCount = viewableDocs.length;
-    }
-  }
-
-  // return results
-  return data;
-}
-
-const queryFromViewParameters = async <T extends DbObject>(collection: CollectionBase<T>, terms: ViewTermsBase, parameters: any): Promise<Array<T>> => {
-=======
+
 const performQueryFromViewParameters = async <T extends DbObject>(collection: CollectionBase<T>, terms: ViewTermsBase, parameters: any): Promise<Array<T>> => {
->>>>>>> 5b578934
   const logger = loggerConstructor(`views-${collection.collectionName.toLowerCase()}`)
   const selector = parameters.selector;
   
