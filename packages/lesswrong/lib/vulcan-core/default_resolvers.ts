import { Utils, getTypeName, getCollection } from '../vulcan-lib';
import { restrictViewableFieldsMultiple, restrictViewableFieldsSingle } from '../vulcan-users/permissions';
import { asyncFilter } from '../utils/asyncUtils';
import { loggerConstructor, logGroupConstructor } from '../utils/logging';
import { viewTermsToQuery } from '../utils/viewUtils';
import type { FieldNode, GraphQLResolveInfo } from 'graphql';
import { FragmentSpreadNode } from 'graphql';
import SelectFragmentQuery from '../sql/SelectFragmentQuery';
import { getSqlClientOrThrow } from '../sql/sqlClient';

interface DefaultResolverOptions {
  cacheMaxAge: number
}

const defaultOptions: DefaultResolverOptions = {
  cacheMaxAge: 300,
};

const getFragmentNameFromInfo = (
  {fieldName, fieldNodes}: GraphQLResolveInfo,
  resultFieldName: string,
) => {
  const query = fieldNodes.find(
    ({name: {value}}) => value === fieldName,
  );
  const mainSelections = query?.selectionSet?.selections;
  const results = mainSelections?.find(
    (node) => node.kind === "Field" && node.name.value === resultFieldName,
  ) as FieldNode | undefined;
  const resultSelections = results?.selectionSet?.selections;
  const fragmentSpread = resultSelections?.find(
    ({kind}) => kind === "FragmentSpread",
  ) as FragmentSpreadNode | undefined;
  const fragmentName = fragmentSpread?.name.value;
  if (!fragmentName) {
    throw new Error("Fragment name not found");
  }
  return fragmentName;
}

// Default resolvers. Provides `single` and `multi` resolvers, which power the
// useSingle and useMulti hooks.
export function getDefaultResolvers<N extends CollectionNameString>(
  collectionName: N,
  options?: Partial<DefaultResolverOptions>,
) {
  type T = ObjectsByCollectionName[N]
  const typeName = getTypeName(collectionName);
  const resolverOptions = {...defaultOptions, options};
  
  return {
    // resolver for returning a list of documents based on a set of query terms

    multi: {
      description: `A list of ${typeName} documents matching a set of query terms`,

      async resolver(
        root: void,
        args: {input: {
          terms: ViewTermsBase,
          enableCache?: boolean,
          enableTotal?: boolean,
          createIfMissing?: Partial<T>,
        }},
        context: ResolverContext,
        info: GraphQLResolveInfo,
      ) {
        // const startResolve = Date.now()
        const input = args?.input || {};
        const { terms={}, enableCache = false, enableTotal = false } = input;
        const logger = loggerConstructor(`views-${collectionName.toLowerCase()}-${terms.view?.toLowerCase() ?? 'default'}`)
        logger('multi resolver()')
        logger('multi terms', terms)

        const {cacheControl} = info;
        if (cacheControl && enableCache) {
          const maxAge = resolverOptions.cacheMaxAge || defaultOptions.cacheMaxAge;
          cacheControl.setCacheHint({ maxAge });
        }

        // get currentUser and Users collection from context
        const { currentUser }: {currentUser: DbUser|null} = context;

        // get collection based on collectionName argument
        const collection = getCollection(collectionName);

        // get fragment from GraphQL AST
        const fragmentName = getFragmentNameFromInfo(info, "results");

        // Get selector and options from terms and perform Mongo query
        // Downcasts terms because there are collection-specific terms but this function isn't collection-specific
        const parameters = viewTermsToQuery(collectionName, terms as any, {}, context);

        const query = new SelectFragmentQuery(
          fragmentName as FragmentName,
          currentUser,
          args,
          parameters.selector,
          parameters.options,
        );
        const compiledQuery = query.compile();
        const db = getSqlClientOrThrow();
        let docs = await db.any(compiledQuery.sql, compiledQuery.args);

        // Create a doc if none exist, using the actual create mutation to ensure permission checks are run correctly
        if (input.createIfMissing && docs.length === 0) {
          await collection.options.mutations.create.mutation(root, {data: input.createIfMissing}, context)
          docs = await db.any(compiledQuery.sql, compiledQuery.args);
        }

        if (docs?.length) {
          docs = await Promise.all(docs.map(
            (doc) => query.executeCodeResolvers(doc, context, info),
          ));
        }

        // Were there enough results to reach the limit specified in the query?
        const saturated = parameters.options.limit && docs.length>=parameters.options.limit;
        
        // if collection has a checkAccess function defined, remove any documents that doesn't pass the check
        const viewableDocs: Array<T> = collection.checkAccess
          ? await asyncFilter(docs, async (doc: T) => await collection.checkAccess(currentUser, doc, context))
          : docs;

        // take the remaining documents and remove any fields that shouldn't be accessible
        const restrictedDocs = restrictViewableFieldsMultiple(currentUser, collection, viewableDocs);

        // prime the cache
        restrictedDocs.forEach((doc: AnyBecauseTodo) => context.loaders[collectionName].prime(doc._id, doc));

        const data: any = { results: restrictedDocs };

        if (enableTotal) {
          // get total count of documents matching the selector
          // TODO: Make this handle synthetic fields
          if (saturated) {
            const { hint } = parameters.options;
            data.totalCount = await Utils.Connectors.count(collection, parameters.selector, { hint });
          } else {
            data.totalCount = viewableDocs.length;
          }
        }
  
        // const timeElapsed = Date.now() - startResolve;
        // Temporarily disabled to investigate performance issues
        // captureEvent("resolveMultiCompleted", {documentIds: restrictedDocs.map((d: DbObject) => d._id), collectionName, timeElapsed, terms}, true);
        // return results
        return data;
      },
    },

    // resolver for returning a single document queried based on id or slug

    single: {
      description: `A single ${typeName} document fetched by ID or slug`,

      async resolver(
        _root: void,
        {input = {}}: {input: AnyBecauseTodo},
        context: ResolverContext,
        info: GraphQLResolveInfo,
      ) {
        // const startResolve = Date.now();
        const { enableCache = false, allowNull = false } = input;
        // In this context (for reasons I don't fully understand) selector is an object with a null prototype, i.e.
        // it has none of the methods you would usually associate with objects like `toString`. This causes various problems
        // down the line. See https://stackoverflow.com/questions/56298481/how-to-fix-object-null-prototype-title-product
        // So we copy it here to give it back those methoods
        const selector = {...(input.selector || {})}

        const logger = loggerConstructor(`resolvers-${collectionName.toLowerCase()}`)
        const {logGroupStart, logGroupEnd} = logGroupConstructor(`resolvers-${collectionName.toLowerCase()}`)
        logger('');
        logGroupStart(
          `--------------- start \x1b[35m${typeName} Single Resolver\x1b[0m ---------------`
        );
        logger(`Options: ${JSON.stringify(resolverOptions)}`);
        logger(`Selector: ${JSON.stringify(selector)}`);

        const {cacheControl} = info;
        if (cacheControl && enableCache) {
          const maxAge = resolverOptions.cacheMaxAge || defaultOptions.cacheMaxAge;
          cacheControl.setCacheHint({ maxAge });
        }

        const { currentUser }: {currentUser: DbUser|null} = context;
        const collection = getCollection(collectionName);

        // get fragment from GraphQL AST
        const fragmentName = getFragmentNameFromInfo(info, "result");

        // use Dataloader if doc is selected by documentId/_id
        const documentId = selector.documentId || selector._id;

        let doc: T | null;
        if (documentId) {
          doc = await context.loaders[collectionName].load(documentId);
        } else {
          const query = new SelectFragmentQuery(
            fragmentName as FragmentName,
            currentUser,
            {}, // TODO: Should there be some args here?
            selector,
            {limit: 1},
          );
          const compiledQuery = query.compile();
          const db = getSqlClientOrThrow();
          doc = await db.oneOrNone(compiledQuery.sql, compiledQuery.args);
          if (doc) {
            await query.executeCodeResolvers(doc, context, info);
          }
        }

        if (!doc) {
          if (allowNull) {
            return { result: null };
          } else {
            Utils.throwError({
              id: 'app.missing_document',
              data: { documentId, selector, collectionName: collection.collectionName },
            });
          }
        }

        // if collection has a checkAccess function defined, use it to perform a check on the current document
        // (will throw an error if check doesn't pass)
        if (collection.checkAccess) {
          const reasonDenied = {reason:undefined};
          const canAccess = await collection.checkAccess(currentUser, doc, context, reasonDenied)
          if (!canAccess) {
            if (reasonDenied.reason) {
              Utils.throwError({
                id: reasonDenied.reason,
              });
            } else {
              Utils.throwError({
                id: 'app.operation_not_allowed',
                data: {documentId, operationName: `${typeName}.read.single`}
              });
            }
          }
        }

        const restrictedDoc = restrictViewableFieldsSingle(currentUser, collection, doc);

        logGroupEnd();
        logger(`--------------- end \x1b[35m${typeName} Single Resolver\x1b[0m ---------------`);
        logger('');
        
        // const timeElapsed = Date.now() - startResolve;
        // Temporarily disabled to investigate performance issues
        // captureEvent("resolveSingleCompleted", {documentId: restrictedDoc._id, collectionName, timeElapsed}, true);
        
        // filter out disallowed properties and return resulting document
        return { result: restrictedDoc };
      },
    },
  };
<<<<<<< HEAD
=======
}

const performQueryFromViewParameters = async <N extends CollectionNameString>(
  collection: CollectionBase<N>,
  terms: ViewTermsBase,
  parameters: AnyBecauseTodo,
): Promise<ObjectsByCollectionName[N][]> => {
  const logger = loggerConstructor(`views-${collection.collectionName.toLowerCase()}`)
  const selector = parameters.selector;
  
  // Don't allow API requests with an offset provided >2000. This prevents some
  // extremely-slow queries.
  if (terms.offset && (terms.offset > maxAllowedSkip)) {
    throw new Error("Exceeded maximum value for skip");
  }
  
  const description = describeTerms(collection.collectionName, terms);
  const options: MongoFindOptions<ObjectsByCollectionName[N]> = {
    ...parameters.options,
    skip: terms.offset,
    comment: description
  };
  if (parameters.syntheticFields && Object.keys(parameters.syntheticFields).length>0) {
    const pipeline = [
      // First stage: Filter by selector
      { $match: {
        ...selector,
        $comment: description,
      }},
      // Second stage: Add computed fields
      { $addFields: parameters.syntheticFields },
      
      // Third stage: Filter by computed fields (if applicable)
      ...(parameters.syntheticFieldSelector || []),
      
      // Fourth stage: Sort
      { $sort: parameters.options.sort },
    ];
    
    // Apply skip and limit (if applicable)
    if (parameters.options.skip) {
      pipeline.push({ $skip: parameters.options.skip });
    }
    if (parameters.options.limit) {
      pipeline.push({ $limit: parameters.options.limit });
    }
    logger('aggregation pipeline', pipeline);
    return await collection.aggregate(pipeline).toArray();
  } else {
    logger('performQueryFromViewParameters connector find', selector, terms, options);
    return await collection.find({
      ...selector,
    }, options).fetch();
  }
>>>>>>> 8fb83ebb
}<|MERGE_RESOLUTION|>--- conflicted
+++ resolved
@@ -192,7 +192,7 @@
         // use Dataloader if doc is selected by documentId/_id
         const documentId = selector.documentId || selector._id;
 
-        let doc: T | null;
+        let doc: ObjectsByCollectionName[N] | null;
         if (documentId) {
           doc = await context.loaders[collectionName].load(documentId);
         } else {
@@ -225,7 +225,7 @@
         // if collection has a checkAccess function defined, use it to perform a check on the current document
         // (will throw an error if check doesn't pass)
         if (collection.checkAccess) {
-          const reasonDenied = {reason:undefined};
+          const reasonDenied: {reason?: string} = {reason: undefined};
           const canAccess = await collection.checkAccess(currentUser, doc, context, reasonDenied)
           if (!canAccess) {
             if (reasonDenied.reason) {
@@ -256,61 +256,4 @@
       },
     },
   };
-<<<<<<< HEAD
-=======
-}
-
-const performQueryFromViewParameters = async <N extends CollectionNameString>(
-  collection: CollectionBase<N>,
-  terms: ViewTermsBase,
-  parameters: AnyBecauseTodo,
-): Promise<ObjectsByCollectionName[N][]> => {
-  const logger = loggerConstructor(`views-${collection.collectionName.toLowerCase()}`)
-  const selector = parameters.selector;
-  
-  // Don't allow API requests with an offset provided >2000. This prevents some
-  // extremely-slow queries.
-  if (terms.offset && (terms.offset > maxAllowedSkip)) {
-    throw new Error("Exceeded maximum value for skip");
-  }
-  
-  const description = describeTerms(collection.collectionName, terms);
-  const options: MongoFindOptions<ObjectsByCollectionName[N]> = {
-    ...parameters.options,
-    skip: terms.offset,
-    comment: description
-  };
-  if (parameters.syntheticFields && Object.keys(parameters.syntheticFields).length>0) {
-    const pipeline = [
-      // First stage: Filter by selector
-      { $match: {
-        ...selector,
-        $comment: description,
-      }},
-      // Second stage: Add computed fields
-      { $addFields: parameters.syntheticFields },
-      
-      // Third stage: Filter by computed fields (if applicable)
-      ...(parameters.syntheticFieldSelector || []),
-      
-      // Fourth stage: Sort
-      { $sort: parameters.options.sort },
-    ];
-    
-    // Apply skip and limit (if applicable)
-    if (parameters.options.skip) {
-      pipeline.push({ $skip: parameters.options.skip });
-    }
-    if (parameters.options.limit) {
-      pipeline.push({ $limit: parameters.options.limit });
-    }
-    logger('aggregation pipeline', pipeline);
-    return await collection.aggregate(pipeline).toArray();
-  } else {
-    logger('performQueryFromViewParameters connector find', selector, terms, options);
-    return await collection.find({
-      ...selector,
-    }, options).fetch();
-  }
->>>>>>> 8fb83ebb
 }