/*

Default list, single, and total resolvers

*/

<<<<<<< HEAD
import { Utils, debug, debugGroup, debugGroupEnd, getTypeName, getCollectionName, getCollection } from '../vulcan-lib';
=======
import { Utils, debug, debugGroup, debugGroupEnd, getTypeName } from '../vulcan-lib';
>>>>>>> 854bf92d
import { restrictViewableFields } from '../vulcan-users/permissions';
import { asyncFilter } from '../utils/asyncUtils';

interface DefaultResolverOptions {
  cacheMaxAge: number
}

const defaultOptions: DefaultResolverOptions = {
  cacheMaxAge: 300,
};

export function getDefaultResolvers<N extends CollectionNameString>(collectionName: N, options?: Partial<DefaultResolverOptions>) {
  type T = ObjectsByCollectionName[N]
  const typeName = getTypeName(collectionName);
  const resolverOptions = {...defaultOptions, options};
  
  return {
    // resolver for returning a list of documents based on a set of query terms

    multi: {
      description: `A list of ${typeName} documents matching a set of query terms`,

      async resolver(root: void, args: { input: {terms: ViewTermsBase, enableCache?: boolean, enableTotal?: boolean} }, context: ResolverContext, { cacheControl }) {
        const input = args?.input || {};
        const { terms={}, enableCache = false, enableTotal = false } = input;

        if (cacheControl && enableCache) {
          const maxAge = resolverOptions.cacheMaxAge || defaultOptions.cacheMaxAge;
          cacheControl.setCacheHint({ maxAge });
        }

        // get currentUser and Users collection from context
        const { currentUser }: {currentUser: DbUser|null} = context;

        // get collection based on collectionName argument
        const collection = getCollection(collectionName);

        // get selector and options from terms and perform Mongo query
        const parameters = await collection.getParameters(terms, {}, context);
        
        const docs: Array<T> = await queryFromViewParameters(collection, terms, parameters);
        
        // Were there enough results to reach the limit specified in the query?
        const saturated = parameters.options.limit && docs.length>=parameters.options.limit;
        
        // if collection has a checkAccess function defined, remove any documents that doesn't pass the check
        const viewableDocs: Array<T> = collection.checkAccess
          ? await asyncFilter(docs, async (doc: T) => await collection.checkAccess(currentUser, doc, context))
          : docs;

        // take the remaining documents and remove any fields that shouldn't be accessible
        const restrictedDocs = restrictViewableFields(currentUser, collection, viewableDocs);

        // prime the cache
        restrictedDocs.forEach(doc => context.loaders[collectionName].prime(doc._id, doc));

        const data: any = { results: restrictedDocs };

        if (enableTotal) {
          // get total count of documents matching the selector
          // TODO: Make this handle synthetic fields
          if (saturated) {
            data.totalCount = await Utils.Connectors.count(collection, parameters.selector);
          } else {
            data.totalCount = viewableDocs.length;
          }
        }

        // return results
        return data;
      },
    },

    // resolver for returning a single document queried based on id or slug

    single: {
      description: `A single ${typeName} document fetched by ID or slug`,

      async resolver(root, { input = {} }: {input:any}, context: ResolverContext, { cacheControl }) {
        const { enableCache = false, allowNull = false } = input;
        // In this context (for reasons I don't fully understand) selector is an object with a null prototype, i.e.
        // it has none of the methods you would usually associate with objects like `toString`. This causes various problems
        // down the line. See https://stackoverflow.com/questions/56298481/how-to-fix-object-null-prototype-title-product
        // So we copy it here to give it back those methoods
        const selector = {...(input.selector || {})}

        debug('');
        debugGroup(
          `--------------- start \x1b[35m${typeName} Single Resolver\x1b[0m ---------------`
        );
        debug(`Options: ${JSON.stringify(resolverOptions)}`);
        debug(`Selector: ${JSON.stringify(selector)}`);

        if (cacheControl && enableCache) {
          const maxAge = resolverOptions.cacheMaxAge || defaultOptions.cacheMaxAge;
          cacheControl.setCacheHint({ maxAge });
        }

        const { currentUser }: {currentUser: DbUser|null} = context;
        const collection = getCollection(collectionName);

        // use Dataloader if doc is selected by documentId/_id
        const documentId = selector.documentId || selector._id;
        const doc = documentId
          ? await context.loaders[collectionName].load(documentId)
          : await Utils.Connectors.get(collection, selector);

        if (!doc) {
          if (allowNull) {
            return { result: null };
          } else {
            Utils.throwError({
              id: 'app.missing_document',
              data: { documentId, selector, collectionName: collection.collectionName },
            });
          }
        }

        // if collection has a checkAccess function defined, use it to perform a check on the current document
        // (will throw an error if check doesn't pass)
        if (collection.checkAccess) {
          await Utils.performCheck(
            collection.checkAccess,
            currentUser,
            doc,
            
            context,
            documentId,
            `${typeName}.read.single`,
            collectionName
          );
        }

        const restrictedDoc = restrictViewableFields(currentUser, collection, doc);

        debugGroupEnd();
        debug(`--------------- end \x1b[35m${typeName} Single Resolver\x1b[0m ---------------`);
        debug('');

        // filter out disallowed properties and return resulting document
        return { result: restrictedDoc };
      },
    },
  };
}

const queryFromViewParameters = async <T extends DbObject>(collection: CollectionBase<T>, terms: ViewTermsBase, parameters: any): Promise<Array<T>> => {
  const selector = parameters.selector;
  const options = {
    ...parameters.options,
    skip: terms.offset,
  };

  if (parameters.syntheticFields && Object.keys(parameters.syntheticFields).length>0) {
    const pipeline = [
      // First stage: Filter by selector
      { $match: selector },
      // Second stage: Add computed fields
      { $addFields: parameters.syntheticFields },
      
      // Third stage: Filter by computed fields (if applicable)
      ...(parameters.syntheticFieldSelector || []),
      
      // Fourth stage: Sort
      { $sort: parameters.options.sort },
    ];
    
    // Apply skip and limit (if applicable)
    if (parameters.options.skip) {
      pipeline.push({ $skip: parameters.options.skip });
    }
    if (parameters.options.limit) {
      pipeline.push({ $limit: parameters.options.limit });
    }
    return await collection.rawCollection().aggregate(pipeline).toArray();
  } else {
    return await Utils.Connectors.find(collection, selector, options);
  }
}<|MERGE_RESOLUTION|>--- conflicted
+++ resolved
@@ -4,11 +4,7 @@
 
 */
 
-<<<<<<< HEAD
-import { Utils, debug, debugGroup, debugGroupEnd, getTypeName, getCollectionName, getCollection } from '../vulcan-lib';
-=======
-import { Utils, debug, debugGroup, debugGroupEnd, getTypeName } from '../vulcan-lib';
->>>>>>> 854bf92d
+import { Utils, debug, debugGroup, debugGroupEnd, getTypeName, getCollection } from '../vulcan-lib';
 import { restrictViewableFields } from '../vulcan-users/permissions';
 import { asyncFilter } from '../utils/asyncUtils';
 
