--- conflicted
+++ resolved
@@ -165,18 +165,13 @@
   if (parameters.syntheticFields && Object.keys(parameters.syntheticFields).length>0) {
     const pipeline = [
       // First stage: Filter by selector
-<<<<<<< HEAD
-      { $match: selector },
+      { $match: {
+          ...selector,
+          $comment: describeTerms(terms),
+      }},
       // Second Stage: Lookups from external collections
       ...(parameters.externalCollectionsLookup ?? []),
       // Third stage: Add computed fields
-=======
-      { $match: {
-        ...selector,
-        $comment: describeTerms(terms),
-      }},
-      // Second stage: Add computed fields
->>>>>>> abed0d86
       { $addFields: parameters.syntheticFields },
       
       // Fourth stage: Filter by computed fields (if applicable)
