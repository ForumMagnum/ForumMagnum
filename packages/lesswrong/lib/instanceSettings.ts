--- conflicted
+++ resolved
@@ -124,11 +124,4 @@
 export const sentryUrlSetting = new PublicInstanceSetting<string|null>('sentry.url', null, "warning"); // DSN URL
 export const sentryEnvironmentSetting = new PublicInstanceSetting<string|null>('sentry.environment', null, "warning"); // Environment, i.e. "development"
 export const sentryReleaseSetting = new PublicInstanceSetting<string|null>('sentry.release', null, "warning") // Current release, i.e. hash of lattest commit
-export const siteUrlSetting = new PublicInstanceSetting<string>('siteUrl', Meteor.absoluteUrl(), "optional")
-<<<<<<< HEAD
-export const mailUrlSetting = new PublicInstanceSetting<string | null>('mailUrl', null, "warning") // The SMTP URL used to send out email
-=======
-
-// EA FORUM: registerSetting('introPostId', null, 'Post ID for the /intro route')
-// This was a commented out setting that you use in the routes file. You will have to port it over to the new system.
->>>>>>> 50d61fd3
+export const siteUrlSetting = new PublicInstanceSetting<string>('siteUrl', Meteor.absoluteUrl(), "optional")