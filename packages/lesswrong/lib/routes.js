import { addRoute } from 'meteor/vulcan:core';

addRoute({ name: 'inbox', path: '/inbox', componentName: 'InboxWrapper' });
addRoute({ name: 'newPost', path: '/newPost', componentName: 'PostsNewForm' });
addRoute({ name: 'editPost', path: '/editPost', componentName: 'PostsEditForm' });
addRoute({ name: 'recentComments', path: '/recentComments', componentName: 'RecentCommentsPage' });
<<<<<<< HEAD

addRoute({ name: 'sequence', path: '/sequences/:_id', componentName: 'SequencesSingle' });


=======
>>>>>>> 64087ccb
//Route for testing the editor. Useful for debugging
addRoute({ name: 'editorTest', path: '/editorTest', componentName: 'EditorTest' });
addRoute({name:'posts.single',   path:'posts/:_id(/:slug)(/:commentId)',    componentName: 'PostsSingle'})

addRoute({name: 'home', path: '/', componentName: 'Home'});<|MERGE_RESOLUTION|>--- conflicted
+++ resolved
@@ -4,13 +4,10 @@
 addRoute({ name: 'newPost', path: '/newPost', componentName: 'PostsNewForm' });
 addRoute({ name: 'editPost', path: '/editPost', componentName: 'PostsEditForm' });
 addRoute({ name: 'recentComments', path: '/recentComments', componentName: 'RecentCommentsPage' });
-<<<<<<< HEAD
 
 addRoute({ name: 'sequence', path: '/sequences/:_id', componentName: 'SequencesSingle' });
 
 
-=======
->>>>>>> 64087ccb
 //Route for testing the editor. Useful for debugging
 addRoute({ name: 'editorTest', path: '/editorTest', componentName: 'EditorTest' });
 addRoute({name:'posts.single',   path:'posts/:_id(/:slug)(/:commentId)',    componentName: 'PostsSingle'})
