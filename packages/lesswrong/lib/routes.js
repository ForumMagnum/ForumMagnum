--- conflicted
+++ resolved
@@ -55,11 +55,6 @@
   })
 }
 
-<<<<<<< HEAD
-addRoute({ name: 'FeaturedPosts', path: '/featured', componentName: 'FeaturedPostsPage'})
-addRoute({ name: 'Community', path: '/community', componentName: 'Meta', title: 'Community'})
-=======
->>>>>>> 23ae8c67
 addRoute({ name: 'AllComments', path: '/allComments', componentName: 'AllComments', title: "All Comments"})
 
 if (getSetting('hasEvents', true)) {
