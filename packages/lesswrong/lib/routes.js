import { addRoute, getSetting} from 'meteor/vulcan:core';

// example-forum routes
addRoute([
  {name:'posts.daily',      path:'daily',                 componentName: 'PostsDaily', title: "Posts by Day" },
  {name:'users.single',     path:'users/:slug',           componentName: 'UsersSingle'},
  {name:'users.account',    path:'account',               componentName: 'UsersAccount'},
  {name:'users.edit',       path:'users/:slug/edit',      componentName: 'UsersAccount'}
]);

// Miscellaneous LW2 routes
addRoute({ name: 'login', path: '/login', componentName: 'LoginPage', title: "Login" });
addRoute({ name: 'inbox', path: '/inbox', componentName: 'InboxWrapper', title: "Inbox" });
addRoute({ name: 'newPost', path: '/newPost', componentName: 'PostsNewForm', title: "New Post" });
addRoute({ name: 'editPost', path: '/editPost', componentName: 'PostsEditPage' });
addRoute({ name: 'recentComments', path: '/recentComments', componentName: 'RecentCommentsPage', title: "Recent Comments" });

// Sequences
addRoute({ name: 'sequencesHome', path: '/library', componentName: 'SequencesHome', title: "The Library" });
addRoute({ name: 'sequences.single.old', path: '/sequences/:_id', componentName: 'SequencesSingle' });
addRoute({ name: 'sequences.single', path: '/s/:_id', componentName: 'SequencesSingle' });
addRoute({ name: 'sequencesEdit', path: '/sequencesEdit/:_id', componentName: 'SequencesEditForm'});
addRoute({ name: 'sequencesNew', path: '/sequencesNew', componentName: 'SequencesNewForm', title: "New Sequence" });
addRoute({ name: 'sequencesPost', path: '/s/:sequenceId/p/:postId', componentName: 'SequencesPost'});

addRoute({ name: 'chaptersEdit', path: '/chaptersEdit/:_id', componentName: 'ChaptersEditForm', title: "Edit Chapter"});

// Collections
addRoute({ name: 'collections', path: '/collections/:_id', componentName: 'CollectionsSingle' });
addRoute({ name: 'Sequences', path: '/sequences', componentName: 'CoreSequences', title: "Rationality: A-Z" })
addRoute({ name: 'Rationality', path: '/rationality', componentName: 'CoreSequences', title: "Rationality: A-Z" })
addRoute({ name: 'Rationality.posts.single', path: '/rationality/:slug', componentName: 'PostsSingleSlugWrapper'})

addRoute({ name: 'HPMOR', path: '/hpmor', componentName: 'HPMOR', title: "Harry Potter and the Methods of Rationality" })
addRoute({ name: 'HPMOR.posts.single', path: '/hpmor/:slug', componentName: 'PostsSingleSlugWrapper'})

addRoute({ name: 'Codex', path: '/codex', componentName: 'Codex', title: "The Codex"})
addRoute({ name: 'Codex.posts.single', path: '/codex/:slug', componentName: 'PostsSingleSlugWrapper'})

addRoute({ name: 'FeaturedPosts', path: '/featured', componentName: 'FeaturedPostsPage'})
addRoute({ name: 'Community', path: '/community', componentName: 'Meta', title: 'Community'})
addRoute({ name: 'AllComments', path: '/allComments', componentName: 'AllComments', title: "All Comments"})

addRoute({ name: 'searchTest', path: '/searchTest', componentName: 'SearchBar'});
addRoute({ name: 'postsListEditorTest', path:'/postsListEditorTest', componentName: 'PostsListEditor'})
addRoute({ name: 'imageUploadTest', path: '/imageUpload', componentName: 'ImageUpload'});

addRoute({name:'posts.single',   path:'posts/:_id(/:slug)', componentName: 'PostsSingle'});
addRoute({name:'Localgroups.single',   path:'groups/:groupId', componentName: 'LocalGroupSingle'});
addRoute({name:'events.single',   path:'events/:_id(/:slug)', componentName: 'PostsSingle'});
addRoute({ name: 'groups.post', path: '/g/:groupId/p/:_id', componentName: 'PostsSingle'});

addRoute({ name: 'admin', path: '/admin', componentName: 'AdminHome', title: "Admin" });
addRoute({ name: 'moderation', path: '/moderation', componentName: 'ModerationLog', title: "Moderation Log" });

if(getSetting('AlignmentForum', false)) {
    addRoute({name:'alignment.home',   path:'/', componentName: 'AlignmentForumHome'});
    addRoute({name:'about',   path:'/about', componentName: 'PostsSingleRoute', _id:"FoiiRDC3EhjHx7ayY"});
} else {
    addRoute({name: 'home', path: '/', componentName: 'Home'});
<<<<<<< HEAD
    addRoute({name:'about',   path:'/about', componentName: 'PostsSingleRoute', _id:"Y2iqhjAHbXNkwcS8F"});
}
=======
    addRoute({name:'about',   path:'/about', componentName: 'PostsSingleRoute', _id:"ANDbEKqbdDuBCQAnM"});
}

addRoute({ name: 'allPosts', path: '/allPosts', componentName: 'AllPostsPage', title: "All Posts" });

addRoute({ name: 'questions', path: '/questions', componentName: 'QuestionsPage', title: "All Questions" });
>>>>>>> 6e957ffc
<|MERGE_RESOLUTION|>--- conflicted
+++ resolved
@@ -58,14 +58,9 @@
     addRoute({name:'about',   path:'/about', componentName: 'PostsSingleRoute', _id:"FoiiRDC3EhjHx7ayY"});
 } else {
     addRoute({name: 'home', path: '/', componentName: 'Home'});
-<<<<<<< HEAD
     addRoute({name:'about',   path:'/about', componentName: 'PostsSingleRoute', _id:"Y2iqhjAHbXNkwcS8F"});
-}
-=======
-    addRoute({name:'about',   path:'/about', componentName: 'PostsSingleRoute', _id:"ANDbEKqbdDuBCQAnM"});
 }
 
 addRoute({ name: 'allPosts', path: '/allPosts', componentName: 'AllPostsPage', title: "All Posts" });
 
-addRoute({ name: 'questions', path: '/questions', componentName: 'QuestionsPage', title: "All Questions" });
->>>>>>> 6e957ffc
+addRoute({ name: 'questions', path: '/questions', componentName: 'QuestionsPage', title: "All Questions" });