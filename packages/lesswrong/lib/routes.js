--- conflicted
+++ resolved
@@ -54,15 +54,10 @@
 addRoute({ name: 'admin', path: '/admin', componentName: 'AdminHome', title: "Admin" });
 addRoute({ name: 'moderation', path: '/moderation', componentName: 'ModerationLog', title: "Moderation Log" });
 
-<<<<<<< HEAD
-addRoute({name:'about',   path:'/about', componentName: 'PostsSingleRoute', _id:"Y2iqhjAHbXNkwcS8F"});
-
-=======
->>>>>>> a3d0462c
 if(getSetting('AlignmentForum', false)) {
     addRoute({name:'alignment.home',   path:'/', componentName: 'AlignmentForumHome'});
     addRoute({name:'about',   path:'/about', componentName: 'PostsSingleRoute', _id:"FoiiRDC3EhjHx7ayY"});
 } else {
     addRoute({name: 'home', path: '/', componentName: 'Home'});
-    addRoute({name:'about',   path:'/about', componentName: 'PostsSingleRoute', _id:"ANDbEKqbdDuBCQAnM"});
+    addRoute({name:'about',   path:'/about', componentName: 'PostsSingleRoute', _id:"Y2iqhjAHbXNkwcS8F"});
 }