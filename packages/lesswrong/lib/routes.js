--- conflicted
+++ resolved
@@ -1,6 +1,5 @@
 import { addRoute, getSetting} from 'meteor/vulcan:core';
 
-<<<<<<< HEAD
 // example-forum routes
 addRoute([
   {name:'posts.daily',      path:'daily',                 componentName: 'PostsDaily'},
@@ -11,13 +10,9 @@
 ]);
 
 // Miscellaneous LW2 routes
-addRoute({ name: 'inbox', path: '/inbox', componentName: 'InboxWrapper' });
-addRoute({ name: 'newPost', path: '/newPost', componentName: 'PostsNewForm' });
-=======
 addRoute({ name: 'login', path: '/login', componentName: 'LoginPage', title: "Login" });
 addRoute({ name: 'inbox', path: '/inbox', componentName: 'InboxWrapper', title: "Inbox" });
 addRoute({ name: 'newPost', path: '/newPost', componentName: 'PostsNewForm', title: "New Post" });
->>>>>>> 96108b3c
 addRoute({ name: 'editPost', path: '/editPost', componentName: 'PostsEditForm' });
 addRoute({ name: 'recentComments', path: '/recentComments', componentName: 'RecentCommentsPage', title: "Recent Comments" });
 
