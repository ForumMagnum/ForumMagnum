--- conflicted
+++ resolved
@@ -10,52 +10,21 @@
   tagName: string,
   filterMode: FilterMode,
 }
-<<<<<<< HEAD
-export type FilterMode = "Hidden"|"Less"|"Included"|"More"|"Required"
-//export const filterModes: Array<FilterMode> = ["Hidden","Less","Included","More","Required"];
-export const filterModes: Array<FilterMode> = ["Hidden","Included","Required"];
-
-export const defaultFilterSettings: FilterSettings = {
-  personalBlog: "Hidden",
-  tags: [
-    {
-      tagId: getSetting('coronavirusTagId'),
-      tagName: "Coronavirus",
-      filterMode: "Included",
-    }
-  ],
-=======
 export type FilterMode = "Hidden"|"Default"|"Required"|number
 
 export const defaultFilterSettings: FilterSettings = {
   personalBlog: "Hidden",
   tags: [],
->>>>>>> af2e0f7a
 }
 
 type FilterSummary = Partial<Record<FilterMode,string>>
 
-<<<<<<< HEAD
-export const filterTooltips: FilterSummary = {
-  Hidden: "These posts will not appear on the home page",
-  Included: "These posts will appear on the home page (sorted normally)",
-  Required: "The home page will ONLY show posts that you have marked as 'required.'"
-}
-
-const lwafPersonalBlogpostFilterSummary: FilterSummary = {
-  Hidden: "No Personal Blogposts",
-  Included: "All",
-  Required: "Personal Blog",
-}
-
-=======
 const lwafPersonalBlogpostFilterSummary: FilterSummary = {
   Hidden: "No Personal Blogposts",
   Default: "All",
   Required: "Personal Blog",
 }
 
->>>>>>> af2e0f7a
 // LW and AF have different language than the EA Forum around the exclusion of
 // their "special category" from the frontpage. The EA Forum excludes Community
 // Posts, and needs langugage to support that. So we make a lookup for the text
@@ -65,11 +34,7 @@
   AlignmentForum: lwafPersonalBlogpostFilterSummary,
   EAForum: {
     Hidden: "No Community Posts",
-<<<<<<< HEAD
-    Included: "All",
-=======
     Default: "Include Community Posts",
->>>>>>> af2e0f7a
     Required: "Community Posts Only",
   }
 }
@@ -78,7 +43,7 @@
 
 export function filterSettingsToString(filterSettings: FilterSettings): string {
   let nonNeutralTagModifiers = _.filter(filterSettings.tags,
-    tag => tag.filterMode !== "Included");
+    tag => tag.filterMode !== "Default");
   let hasTagModifiers = nonNeutralTagModifiers.length > 0;
   
   // Filters on a tag?
@@ -90,7 +55,7 @@
     // Filters is for only the selected tag?
     const singleTagFilter = nonNeutralTagModifiers[0]
     if (singleTagFilter.filterMode === "Required") {
-      if (filterSettings.personalBlog === "Included") {
+      if (filterSettings.personalBlog === "Default") {
         return singleTagFilter.tagName;
       } else if (filterSettings.personalBlog === "Hidden") {
         return `Frontpage ${singleTagFilter.tagName}`
@@ -98,7 +63,7 @@
         return "Custom";
       }
     } else if (singleTagFilter.filterMode === "Hidden") {
-      if (filterSettings.personalBlog === "Included") {
+      if (filterSettings.personalBlog === "Default") {
         return `No ${singleTagFilter.tagName}`;
       } else if (filterSettings.personalBlog === "Hidden") {
         return `Frontpage, No ${singleTagFilter.tagName}`
