// Note: this file is modified by the `create-collection` codegen script.
// Keep that in mind if changing the structure.

// Helper imports
import SqlFragment from '@/server/sql/SqlFragment';
import type { DocumentNode } from 'graphql';
import uniq from 'lodash/uniq';
import { isAnyTest } from '../executionEnvironment';

// Generated default fragments
import * as defaultFragments from '@/lib/generated/defaultFragments';

// Alignment Forum imports
import * as alignmentCommentsFragments from '../alignment-forum/comments/fragments';
import * as alignmentPostsFragments from '../alignment-forum/posts/fragments';
import * as alignmentUsersFragments from '../alignment-forum/users/fragments';

// Collection imports
import * as advisorRequestsFragments from '../collections/advisorRequests/fragments';
import * as bansFragments from '../collections/bans/fragments';
import * as booksFragments from '../collections/books/fragments';
import * as chaptersFragments from '../collections/chapters/fragments';
import * as ckEditorUserSessionsFragments from '../collections/ckEditorUserSessions/fragments';
import * as clientIdsFragments from '../collections/clientIds/fragments';
import * as collectionsFragments from '../collections/collections/fragments';
import * as commentModeratorActionsFragments from '../collections/commentModeratorActions/fragments';
import * as commentsFragments from '../collections/comments/fragments';
import * as conversationsFragments from '../collections/conversations/fragments';
import * as curationNoticesFragments from '../collections/curationNotices/fragments';
import * as dialogueChecksFragments from '../collections/dialogueChecks/fragments';
import * as dialogueMatchPreferencesFragments from '../collections/dialogueMatchPreferences/fragments';
import * as digestPostsFragments from '../collections/digestPosts/fragments';
import * as digestsFragments from '../collections/digests/fragments';
import * as electionCandidatesFragments from '../collections/electionCandidates/fragments';
import * as electionVotesFragments from '../collections/electionVotes/fragments';
import * as elicitQuestionsFragments from '../collections/elicitQuestions/fragments';
import * as featuredResourcesFragments from '../collections/featuredResources/fragments';
import * as fieldChangesFragments from '../collections/fieldChanges/fragments';
import * as forumEventsFragments from '../collections/forumEvents/fragments';
import * as gardencodesFragments from '../collections/gardencodes/fragments';
import * as googleServiceAccountSessionsFragments from '../collections/googleServiceAccountSessions/fragments';
import * as jargonTermsFragments from '../collections/jargonTerms/fragments';
import * as llmConversationsFragments from '../collections/llmConversations/fragments';
import * as llmMessagesFragments from '../collections/llmMessages/fragments';
import * as localgroupsFragments from '../collections/localgroups/fragments';
import * as lweventsFragments from '../collections/lwevents/fragments';
import * as messagesFragments from '../collections/messages/fragments';
import * as moderationTemplatesFragments from '../collections/moderationTemplates/fragments';
import * as moderatorActionsFragments from '../collections/moderatorActions/fragments';
import * as multiDocumentsFragments from '../collections/multiDocuments/fragments';
import * as notificationsFragments from '../collections/notifications/fragments';
import * as petrovDayActionsFragments from '../collections/petrovDayActions/fragments';
import * as petrovDayLaunchsFragments from '../collections/petrovDayLaunchs/fragments';
import * as podcastEpisodesFragments from '../collections/podcastEpisodes/fragments';
import * as podcastsFragments from '../collections/podcasts/fragments';
import * as postsFragments from '../collections/posts/fragments';
import * as reportsFragments from '../collections/reports/fragments';
import * as reviewVotesFragments from '../collections/reviewVotes/fragments';
import * as reviewWinnerArtsFragments from '../collections/reviewWinnerArts/fragments';
import * as reviewWinnersFragments from '../collections/reviewWinners/fragments';
import * as revisionsFragments from '../collections/revisions/fragments';
import * as rssfeedsFragments from '../collections/rssfeeds/fragments';
import * as sequencesFragments from '../collections/sequences/fragments';
import * as sideCommentCachesFragments from '../collections/sideCommentCaches/fragments';
import * as splashArtCoordinatesFragments from '../collections/splashArtCoordinates/fragments';
import * as spotlightsFragments from '../collections/spotlights/fragments';
import * as subscriptionsFragments from '../collections/subscriptions/fragments';
import * as surveyQuestionsFragments from '../collections/surveyQuestions/fragments';
import * as surveyResponsesFragments from '../collections/surveyResponses/fragments';
import * as surveySchedulesFragments from '../collections/surveySchedules/fragments';
import * as surveysFragments from '../collections/surveys/fragments';
import * as tagFlagsFragments from '../collections/tagFlags/fragments';
import * as tagRelsFragments from '../collections/tagRels/fragments';
import * as tagsFragments from '../collections/tags/fragments';
import * as typingIndicatorsFragments from '../collections/typingIndicators/fragments';
import * as userEAGDetailsFragments from '../collections/userEAGDetails/fragments';
import * as userJobAdsFragments from '../collections/userJobAds/fragments';
import * as userMostValuablePostsFragments from '../collections/userMostValuablePosts/fragments';
import * as userRateLimitsFragments from '../collections/userRateLimits/fragments';
import * as userTagRelsFragments from '../collections/userTagRels/fragments';
import * as usersFragments from '../collections/users/fragments';
import * as votesFragments from '../collections/votes/fragments';
<<<<<<< HEAD
import * as subscribedUserFeedFragments from '../subscribedUsersFeed';
import * as ultraFeedFragments from '../ultraFeed';
import { getAllCollections } from '../vulcan-lib/getCollection';
import uniq from 'lodash/uniq';
import SqlFragment from '@/server/sql/SqlFragment';
import type { DocumentNode } from 'graphql';
import { isAnyTest } from '../executionEnvironment';

// Create default "dumb" gql fragment object for a given collection
function getDefaultFragmentText<N extends CollectionNameString>(
  collection: CollectionBase<N>,
  schema: SchemaType<N>,
  options = { onlyViewable: true },
): string|null {
  const fieldNames = Object.keys(schema).filter((fieldName: string) => {
    /*

    Exclude a field from the default fragment if
    1. it has a resolver and addOriginalField is false
    2. it has $ in its name
    3. it's not viewable (if onlyViewable option is true)
=======
>>>>>>> 9782dc47

// Non-collection fragments
import * as subscribedUserFeedFragments from '../subscribedUsersFeed';

// Unfortunately the inversion with sql fragment compilation is a bit tricky to unroll, so for now we just dynamically load the test fragments if we're in a test environment.
// We type this as Record<never, never> because we want to avoid it clobbering the rest of the fragment types.
// TODO: does this need fixing to avoid esbuild headaches?  I think no, but could be risky in the future.
let testFragments: Record<never, never>;
if (isAnyTest) {
  testFragments = require('../../server/sql/tests/testFragments');
} else {
  testFragments = {};
}

const staticFragments = {
  // Alignment Forum fragments
  ...alignmentCommentsFragments,
  ...alignmentPostsFragments,
  ...alignmentUsersFragments,

  // Collection fragments
  ...advisorRequestsFragments,
  ...bansFragments,
  ...booksFragments,
  ...chaptersFragments,
  ...ckEditorUserSessionsFragments,
  ...clientIdsFragments,
  ...collectionsFragments,
  ...commentModeratorActionsFragments,
  ...commentsFragments,
  ...conversationsFragments,
  ...curationNoticesFragments,
  ...dialogueChecksFragments,
  ...dialogueMatchPreferencesFragments,
  ...digestPostsFragments,
  ...digestsFragments,
  ...electionCandidatesFragments,
  ...electionVotesFragments,
  ...elicitQuestionsFragments,
  ...featuredResourcesFragments,
  ...fieldChangesFragments,
  ...forumEventsFragments,
  ...gardencodesFragments,
  ...googleServiceAccountSessionsFragments,
  ...jargonTermsFragments,
  ...llmConversationsFragments,
  ...llmMessagesFragments,
  ...localgroupsFragments,
  ...lweventsFragments,
  ...messagesFragments,
  ...moderationTemplatesFragments,
  ...moderatorActionsFragments,
  ...multiDocumentsFragments,
  ...notificationsFragments,
  ...petrovDayActionsFragments,
  ...petrovDayLaunchsFragments,
  ...podcastEpisodesFragments,
  ...podcastsFragments,
  ...postsFragments,
  ...reportsFragments,
  ...reviewVotesFragments,
  ...reviewWinnerArtsFragments,
  ...reviewWinnersFragments,
  ...revisionsFragments,
  ...rssfeedsFragments,
  ...sequencesFragments,
  ...sideCommentCachesFragments,
  ...splashArtCoordinatesFragments,
  ...spotlightsFragments,
  ...subscriptionsFragments,
  ...surveyQuestionsFragments,
  ...surveyResponsesFragments,
  ...surveySchedulesFragments,
  ...surveysFragments,
  ...tagFlagsFragments,
  ...tagRelsFragments,
  ...tagsFragments,
  ...typingIndicatorsFragments,
  ...userEAGDetailsFragments,
  ...userJobAdsFragments,
  ...userMostValuablePostsFragments,
  ...userRateLimitsFragments,
  ...userTagRelsFragments,
  ...usersFragments,
  ...votesFragments,

  // Non-collection fragments
  ...subscribedUserFeedFragments,
<<<<<<< HEAD
  ...ultraFeedFragments,
=======

  // Test fragments
>>>>>>> 9782dc47
  ...testFragments,
} satisfies Record<string, string>;

// TODO: I originally implemented this with deferred execution because getDefaultFragments needed to be called after the collections were registered
// But now we're generating the default fragments in a separate step, so maybe we can just do this in one go?
export const getAllFragments = (() => {
  let allFragments: typeof staticFragments & typeof defaultFragments;
  return () => {
    if (!allFragments) {
      allFragments = {
        ...staticFragments,
        ...defaultFragments,
      };
    }
    return allFragments;
  };
})();

interface FragmentDefinition {
  fragmentText: string
  subFragments?: Array<FragmentName>
  fragmentObject?: DocumentNode
  sqlFragment?: SqlFragment
}

const memoizedFragmentInfo: Partial<Record<FragmentName, FragmentDefinition>> = {};

// Register a fragment, including its text, the text of its subfragments, and the fragment object
function registerFragment(fragmentTextSource: string): FragmentDefinition {
  // remove comments
  const fragmentText = fragmentTextSource.replace(/#.*\n/g, '\n');

  // extract subFragments from text
  const matchedSubFragments = fragmentText.match(/\.{3}([_A-Za-z][_0-9A-Za-z]*)/g) || [];
  const subFragments = uniq(matchedSubFragments.map(f => f.replace('...', '')));

  const sqlFragment = bundleIsServer
    // eslint-disable-next-line import/no-restricted-paths, babel/new-cap
    ? new SqlFragment(
      fragmentText,
      (name: FragmentName) => getMemoizedFragmentInfo(name).sqlFragment ?? null,
    )
    : undefined;

  const fragmentDefinition: FragmentDefinition = {
    fragmentText,
    sqlFragment,
  };

  if (subFragments && subFragments.length) {
    fragmentDefinition.subFragments = subFragments as Array<FragmentName>;
  }

  return fragmentDefinition;
}

export function getMemoizedFragmentInfo(fragmentName: FragmentName): FragmentDefinition {
  let fragmentDefinition = memoizedFragmentInfo[fragmentName];
  if (!fragmentDefinition) {
    fragmentDefinition = registerFragment(getAllFragments()[fragmentName]);
    memoizedFragmentInfo[fragmentName] = fragmentDefinition;
  }

  return fragmentDefinition;
}<|MERGE_RESOLUTION|>--- conflicted
+++ resolved
@@ -80,33 +80,10 @@
 import * as userTagRelsFragments from '../collections/userTagRels/fragments';
 import * as usersFragments from '../collections/users/fragments';
 import * as votesFragments from '../collections/votes/fragments';
-<<<<<<< HEAD
+
+// Non-collection fragments
 import * as subscribedUserFeedFragments from '../subscribedUsersFeed';
 import * as ultraFeedFragments from '../ultraFeed';
-import { getAllCollections } from '../vulcan-lib/getCollection';
-import uniq from 'lodash/uniq';
-import SqlFragment from '@/server/sql/SqlFragment';
-import type { DocumentNode } from 'graphql';
-import { isAnyTest } from '../executionEnvironment';
-
-// Create default "dumb" gql fragment object for a given collection
-function getDefaultFragmentText<N extends CollectionNameString>(
-  collection: CollectionBase<N>,
-  schema: SchemaType<N>,
-  options = { onlyViewable: true },
-): string|null {
-  const fieldNames = Object.keys(schema).filter((fieldName: string) => {
-    /*
-
-    Exclude a field from the default fragment if
-    1. it has a resolver and addOriginalField is false
-    2. it has $ in its name
-    3. it's not viewable (if onlyViewable option is true)
-=======
->>>>>>> 9782dc47
-
-// Non-collection fragments
-import * as subscribedUserFeedFragments from '../subscribedUsersFeed';
 
 // Unfortunately the inversion with sql fragment compilation is a bit tricky to unroll, so for now we just dynamically load the test fragments if we're in a test environment.
 // We type this as Record<never, never> because we want to avoid it clobbering the rest of the fragment types.
@@ -192,12 +169,9 @@
 
   // Non-collection fragments
   ...subscribedUserFeedFragments,
-<<<<<<< HEAD
   ...ultraFeedFragments,
-=======
 
   // Test fragments
->>>>>>> 9782dc47
   ...testFragments,
 } satisfies Record<string, string>;
 
