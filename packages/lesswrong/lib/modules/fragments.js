--- conflicted
+++ resolved
@@ -72,51 +72,6 @@
   }
 `);
 
-<<<<<<< HEAD
-extendFragment('UsersCurrent', `
-  ...UsersMinimumInfo
-  voteBanned
-  banned
-  isReviewed
-  nullifyVotes
-  hideIntercom
-  hideNavigationSidebar
-  currentFrontpageFilter
-  allPostsTimeframe
-  allPostsSorting
-  allPostsFilter
-  allPostsShowLowKarma
-  allPostsOpenSettings
-  lastNotificationsCheck
-  groups
-  bannedUserIds
-  moderationStyle
-  moderationGuidelines {
-    ...RevisionEdit
-  }
-  markDownPostEditor
-  commentSorting
-  location
-  googleLocation
-  mongoLocation
-  emailSubscribedToCurated
-  unsubscribeFromAll
-  emails
-  whenConfirmationEmailSent
-  noCollapseCommentsFrontpage
-  noCollapseCommentsPosts
-  noSingleLineComments
-  karmaChangeNotifierSettings
-  karmaChangeLastOpened
-  shortformFeedId
-  viewUnreviewedComments
-  sunshineShowNewUserContent
-  recommendationSettings
-  
-  auto_subscribe_to_my_posts
-  auto_subscribe_to_my_comments
-  autoSubscribeAsOrganizer
-=======
 registerFragment(`
   fragment UsersCurrent on User {
     ...UsersMinimumInfo
@@ -146,7 +101,6 @@
     allPostsShowLowKarma
     allPostsOpenSettings
     lastNotificationsCheck
-    subscribedItems
     groups
     bannedUserIds
     moderationStyle
@@ -171,8 +125,11 @@
     viewUnreviewedComments
     sunshineShowNewUserContent
     recommendationSettings
-  }
->>>>>>> 54a6c3a9
+    
+    auto_subscribe_to_my_posts
+    auto_subscribe_to_my_comments
+    autoSubscribeAsOrganizer
+  }
 `);
 
 registerFragment(`
