import { registerFragment } from 'meteor/vulcan:core';

registerFragment(`
  fragment UsersAdmin on User {
    _id
    username
    createdAt
    isAdmin
    displayName
    email
    slug
    groups
    services
    
    karma
  }
`);

registerFragment(`
  fragment conversationsListFragment on Conversation {
    _id
    title
    createdAt
    latestActivity
    participantIds
    participants {
      ...UsersMinimumInfo
    }
    archivedByIds
    messageCount
  }
`);

registerFragment(`
  fragment newConversationFragment on Conversation {
    _id
    title
    participantIds
  }
`);

registerFragment(`
  fragment messageListFragment on Message {
    _id
    user {
      ...UsersMinimumInfo
    }
    contents {
      html
    }
    createdAt
    conversationId
  }
`);

registerFragment(`
  fragment editTitle on Conversation {
    _id
    title
  }
`);

registerFragment(`
  fragment NotificationsList on Notification {
    _id
    userId
    createdAt
    link
    message
    type
    viewed
  }
`);

<<<<<<< HEAD
extendFragment('UsersCurrent', `
  ...UsersMinimumInfo
  voteBanned
  banned
  isReviewed
  nullifyVotes
  hideIntercom
  hideNavigationSidebar
  currentFrontpageFilter
  allPostsTimeframe
  allPostsSorting
  allPostsFilter
  allPostsShowLowKarma
  allPostsOpenSettings
  lastNotificationsCheck
  subscribedItems
  groups
  bannedUserIds
  moderationStyle
  moderationGuidelines {
    ...RevisionEdit
  }
  markDownPostEditor
  commentSorting
  location
  googleLocation
  mongoLocation
  emailSubscribedToCurated
  unsubscribeFromAll
  emails
  whenConfirmationEmailSent
  noCollapseCommentsFrontpage
  noCollapseCommentsPosts
  karmaChangeNotifierSettings
  karmaChangeLastOpened
  shortformFeedId
  viewUnreviewedComments
  sunshineShowNewUserContent
  recommendationSettings
=======
registerFragment(`
  fragment UsersCurrent on User {
    ...UsersMinimumInfo
  
    _id
    username
    createdAt
    isAdmin
    displayName
    email
    slug
    groups
    services
    pageUrl
    locale
    defaultToCKEditor
    voteBanned
    banned
    isReviewed
    nullifyVotes
    hideIntercom
    hideNavigationSidebar
    currentFrontpageFilter
    allPostsTimeframe
    allPostsSorting
    allPostsFilter
    allPostsShowLowKarma
    allPostsOpenSettings
    lastNotificationsCheck
    subscribedItems
    groups
    bannedUserIds
    moderationStyle
    moderationGuidelines {
      ...RevisionEdit
    }
    markDownPostEditor
    commentSorting
    location
    googleLocation
    mongoLocation
    mapLocation
    mapLocationSet
    mapMarkerText
    htmlMapMarkerText
    nearbyEventsNotifications
    nearbyEventsNotificationsLocation
    nearbyEventsNotificationsRadius
    nearbyPeopleNotificationThreshold
    emailSubscribedToCurated
    unsubscribeFromAll
    emails
    whenConfirmationEmailSent
    noCollapseCommentsFrontpage
    noCollapseCommentsPosts
    noSingleLineComments
    karmaChangeNotifierSettings
    karmaChangeLastOpened
    shortformFeedId
    viewUnreviewedComments
    sunshineShowNewUserContent
    recommendationSettings
  }
>>>>>>> 5e0b5390
`);

registerFragment(`
  fragment UserKarmaChanges on User {
    _id
    karmaChanges {
      totalChange
      updateFrequency
      startDate
      endDate
      nextBatchDate
      posts {
        _id
        scoreChange
        title
        slug
      }
      comments {
        _id
        scoreChange
        description
        postId
      }
    }
  }
`);

registerFragment(`
  fragment RSSFeedMinimumInfo on RSSFeed {
    _id
    userId
    user {
      ...UsersMinimumInfo
    }
    createdAt
    ownedByUser
    displayFullContent
    nickname
    url
  }
`);

registerFragment(`
  fragment CommentStats on Comment {
    currentUserVotes{
      ...VoteFragment
    }
    baseScore
    score
  }
`);

registerFragment(`
  fragment DeletedCommentsMetaData on Comment {
    _id
    deleted
    deletedDate
    deletedByUser {
      _id
      displayName
    }
    deletedReason
    deletedPublic
  }
`)

registerFragment(`
  fragment DeletedCommentsModerationLog on Comment {
    ...DeletedCommentsMetaData
    user {
      ...UsersMinimumInfo
    }
    post {
      title
      slug
      _id
    }
  }
`)

registerFragment(`
  fragment UsersBannedFromUsersModerationLog on User {
    _id
    slug
    displayName
    bannedUserIds
  }
`)

registerFragment(`
  fragment SelectCommentsList on Comment {
    ...CommentsList
    post {
      title
      _id
      slug
    }
  }
`);

registerFragment(`
  fragment UsersList on User {
    ...UsersMinimumInfo
    karma
  }
`);

registerFragment(`
  fragment SunshineUsersList on User {
    ...UsersMinimumInfo
    karma
    bio
    htmlBio
    createdAt
    email
    commentCount
    postCount
    voteCount
    smallUpvoteCount
    bigUpvoteCount
    smallDownvoteCount
    bigDownvoteCount
    banned
    reviewedByUserId
    signUpReCaptchaRating
  }
`);

registerFragment(`
  fragment newRSSFeedFragment on RSSFeed {
    _id
    userId
    createdAt
    ownedByUser
    displayFullContent
    nickname
    url
    status
  }
`);



registerFragment(`
  fragment RSSFeedMutationFragment on RSSFeed {
    _id
    userId
    ownedByUser
    displayFullContent
    nickname
    url
  }
`);

registerFragment(`
  fragment newEventFragment on LWEvent {
    _id
    createdAt
    userId
    name
    important
    properties
    intercom
  }
`);

registerFragment(`
  fragment lastEventFragment on LWEvent {
    _id
    createdAt
    documentId
    userId
    name
    important
    properties
    intercom
  }
`);

registerFragment(`
  fragment commentWithContextFragment on Comment {
    # example-forum
    _id
    parentCommentId
    topLevelCommentId
    contents {
      ...RevisionDisplay
    }
    postedAt
    # vulcan:users
    userId
    user {
      ...UsersMinimumInfo
    }
    # example-forum
    # vulcan:voting
    currentUserVotes{
      ...VoteFragment
    }
    baseScore
    score
  }
`);

registerFragment(`
  fragment commentInlineFragment on Comment {
    # example-forum
    _id
    contents {
      ...RevisionDisplay
    }
    # vulcan:users
    userId
    user {
      ...UsersMinimumInfo
    }
  }
`);

registerFragment(`
  fragment UsersMinimumInfo on User {
    # vulcan:users
    _id
    slug
    oldSlugs
    createdAt
    username
    displayName
    fullName
    karma
    afKarma
    deleted
    groups
    htmlBio
    postCount
    commentCount
    sequenceCount
    afPostCount
    afCommentCount
    beta
    spamRiskScore
  }
`);

registerFragment(`
  fragment UsersProfile on User {
    # vulcan:users
    ...UsersMinimumInfo
    createdAt
    isAdmin
    bio
    htmlBio
    website
    groups
    # example-forum
    postCount
    afPostCount
    frontpagePostCount
    # example-forum
    commentCount
    sequenceCount
    afCommentCount
    sequenceCount
    afSequenceCount
    afSequenceDraftCount
    sequenceDraftCount
    moderationStyle
    moderationGuidelines {
      ...RevisionDisplay
    }
    bannedUserIds
    location
    googleLocation
    mapLocation
    mapLocationSet
    mapMarkerText
    htmlMapMarkerText
    mongoLocation
    shortformFeedId
    viewUnreviewedComments
    auto_subscribe_to_my_posts
    auto_subscribe_to_my_comments
    sunshineShowNewUserContent
    defaultToCKEditor
  }
`);

registerFragment(`
  fragment UsersEdit on User {
    ...UsersProfile
    # Moderation Guidelines editor information
    moderationGuidelines {
      ...RevisionEdit
    }

    # UI Settings
    markDownPostEditor
    hideIntercom
    commentSorting
    currentFrontpageFilter
    noCollapseCommentsPosts
    noCollapseCommentsFrontpage
    noSingleLineComments
    sunshineShowNewUserContent

    # Emails
    email
    whenConfirmationEmailSent
    emailSubscribedToCurated
    unsubscribeFromAll

    # Moderation
    moderatorAssistance
    collapseModerationGuidelines
    bannedUserIds
    bannedPersonalUserIds

    # Ban & Purge
    voteBanned
    nullifyVotes
    deleteContent
    banned

    # Name
    username
    displayName
    fullName

    # Location
    mongoLocation
    googleLocation
    location

    # Admin & Review
    reviewedByUserId

    # Alignment Forum
    reviewForAlignmentForumUserId
    groups
    afApplicationText
    afSubmittedApplication

    # Karma Settings
    karmaChangeLastOpened
    karmaChangeNotifierSettings

    recommendationSettings
  }
`)

registerFragment(`
  fragment unclaimedReportsList on Report {
    _id
    userId
    user {
      _id
      displayName
      username
      slug
    }
    commentId
    comment {
      _id
      userId
      user {
        ...UsersMinimumInfo
      }
      baseScore
      contents {
        ...RevisionDisplay
      }
      postedAt
      deleted
      postId
      post {
        _id
        slug
        title
        isEvent
      }
    }
    postId
    post {
      _id
      slug
      title
      isEvent
      contents {
        ...RevisionDisplay
      }
    }
    closedAt
    createdAt
    claimedUserId
    claimedUser {
      _id
      displayName
      username
      slug
    }
    link
    description
    reportedAsSpam
    markedAsSpam
  }
`);

registerFragment(`
  fragment VoteMinimumInfo on Vote {
    _id
    voteType
  }
`);


registerFragment(`
  fragment VoteFragment on Vote {
    _id
    voteType
    power
  }
`);

registerFragment(`
  fragment WithVotePost on Post {
    __typename
    _id
    currentUserVotes{
      _id
      voteType
      power
    }
    baseScore
    score
    afBaseScore
    voteCount
  }
`);

registerFragment(`
  fragment WithVoteComment on Comment {
    __typename
    _id
    currentUserVotes{
      _id
      voteType
      power
    }
    baseScore
    score
    afBaseScore
    voteCount
  }
`);

//
// example-forum migrated fragments
//

// note: fragment used by default on the UsersProfile fragment
registerFragment(/* GraphQL */`
  fragment VotedItem on Vote {
    # vulcan:voting
    documentId
    power
    votedAt
  }
`);

registerFragment(`
  fragment RevisionDisplay on Revision {
    version
    updateType
    editedAt
    userId
    html
    wordCount
    htmlHighlight
    plaintextDescription
  }
`)



registerFragment(`
  fragment RevisionEdit on Revision {
    version
    updateType
    editedAt
    userId
    originalContents
    html
    markdown
    draftJS
    ckEditorMarkup
    wordCount
    htmlHighlight
    plaintextDescription
  }
`)<|MERGE_RESOLUTION|>--- conflicted
+++ resolved
@@ -11,7 +11,7 @@
     slug
     groups
     services
-    
+
     karma
   }
 `);
@@ -72,51 +72,10 @@
   }
 `);
 
-<<<<<<< HEAD
-extendFragment('UsersCurrent', `
-  ...UsersMinimumInfo
-  voteBanned
-  banned
-  isReviewed
-  nullifyVotes
-  hideIntercom
-  hideNavigationSidebar
-  currentFrontpageFilter
-  allPostsTimeframe
-  allPostsSorting
-  allPostsFilter
-  allPostsShowLowKarma
-  allPostsOpenSettings
-  lastNotificationsCheck
-  subscribedItems
-  groups
-  bannedUserIds
-  moderationStyle
-  moderationGuidelines {
-    ...RevisionEdit
-  }
-  markDownPostEditor
-  commentSorting
-  location
-  googleLocation
-  mongoLocation
-  emailSubscribedToCurated
-  unsubscribeFromAll
-  emails
-  whenConfirmationEmailSent
-  noCollapseCommentsFrontpage
-  noCollapseCommentsPosts
-  karmaChangeNotifierSettings
-  karmaChangeLastOpened
-  shortformFeedId
-  viewUnreviewedComments
-  sunshineShowNewUserContent
-  recommendationSettings
-=======
 registerFragment(`
   fragment UsersCurrent on User {
     ...UsersMinimumInfo
-  
+
     _id
     username
     createdAt
@@ -176,7 +135,6 @@
     sunshineShowNewUserContent
     recommendationSettings
   }
->>>>>>> 5e0b5390
 `);
 
 registerFragment(`
