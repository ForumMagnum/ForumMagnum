import { registerFragment, extendFragment } from 'meteor/vulcan:core';

extendFragment('UsersAdmin', `
  karma
`);

registerFragment(`
  fragment conversationsListFragment on Conversation {
    _id
    title
    createdAt
    latestActivity
    participantIds
    participants {
      ...UsersMinimumInfo
    }
  }
`);

registerFragment(`
  fragment newConversationFragment on Conversation {
    _id
    title
    participantIds
  }
`);

registerFragment(`
  fragment messageListFragment on Message {
    _id
    user {
      ...UsersMinimumInfo
    }
    createdAt
    htmlBody
    conversationId
  }
`);

registerFragment(`
  fragment editTitle on Conversation {
    _id
    title
  }
`);

registerFragment(`
  fragment NotificationsList on Notification {
    _id
    userId
    createdAt
    link
    message
    type
    viewed
  }
`);

extendFragment('UsersCurrent', `
  ...UsersMinimumInfo
  voteBanned
  banned
  nullifyVotes
  hideIntercom
  currentFrontpageFilter
  lastNotificationsCheck
  subscribedItems
  groups
  bannedUserIds
  moderationStyle
  moderationGuidelinesContent
  moderationGuidelinesBody
  moderationGuidelinesHtmlBody
  markDownPostEditor
  commentSorting
  location
  googleLocation
  mongoLocation
  emailSubscribedToCurated
  emails
  whenConfirmationEmailSent
  noCollapseCommentsFrontpage
  noCollapseCommentsPosts
<<<<<<< HEAD
  karmaChangeNotifierSettings
  karmaChanges {
    totalChange
    updateFrequency
    startDate
    endDate
    posts {
      scoreChange
      post {
        title
        pageUrlRelative
      }
    }
    comments {
      scoreChange
      comment {
        plaintextExcerpt
        pageUrlRelative
      }
    }
  }
=======
  shortformFeedId
>>>>>>> 4d4c8a1d
`);

registerFragment(`
  fragment RSSFeedMinimumInfo on RSSFeed {
    _id
    userId
    user {
      ...UsersMinimumInfo
    }
    createdAt
    ownedByUser
    displayFullContent
    nickname
    url
  }
`);

registerFragment(`
  fragment PostsList on Post {
    # example-forum
    _id
    title
    url
    slug
    postedAt
    createdAt
    sticky
    metaSticky
    status
    frontpageDate
    meta
    draft
    deletedDraft
    # body # We replaced this with content
    excerpt # This won't work with content
    htmlHighlight
    # content # Our replacement for body
    viewCount
    clickCount
    # vulcan:users
    userId
    user {
      ...UsersMinimumInfo
      moderationGuidelinesHtmlBody
      moderationGuidelinesContent
      moderationGuidelinesBody
      moderationStyle
    }
    coauthors {
      ...UsersMinimumInfo
    }
    # example-forum
    commentCount
    # vulcan:voting
    currentUserVotes{
      ...VoteFragment
    }
    baseScore
    unlisted
    score
    feedId
    feedLink
    feed {
      ...RSSFeedMinimumInfo
    }
    lastVisitedAt
    lastCommentedAt
    canonicalCollectionSlug
    curatedDate
    wordCount
    commentsLocked
    # Local Event data
    groupId
    location
    googleLocation
    mongoLocation
    startTime
    endTime
    facebookLink
    website
    contactInfo
    isEvent
    reviewedByUserId
    suggestForCuratedUserIds
    suggestForCuratedUsernames
    reviewForCuratedUserId
    af
    afDate
    suggestForAlignmentUserIds
    reviewForAlignmentUserId
    afBaseScore
    afCommentCount
    afLastCommentedAt
    afSticky
    voteCount
    question
    authorIsUnreviewed
    isFuture
    hideAuthor
    moderationGuidelinesHtmlBody
    moderationGuidelinesContent
    moderationGuidelinesBody
    moderationStyle
  }
`);

registerFragment(`
  fragment EventsList on Post {
    ...PostsList
    location
    googleLocation
    mongoLocation
    startTime
    endTime
    facebookLink
    website
    contactInfo
    content
    htmlBody
    body
    types
  }
`);

registerFragment(`
  fragment LWPostsPage on Post {
    ...PostsList
    lastEditedAs
    body
    htmlBody
    tableOfContents
    content
    plaintextExcerpt
    draft
    commentSortOrder
    canonicalPrevPostSlug
    canonicalNextPostSlug
    canonicalCollectionSlug
    canonicalSequenceId
    canonicalBookId
    bannedUserIds
    hideAuthor
    user {
      groups
      moderationStyle
      bannedUserIds
      moderatorAssistance
    }
    canonicalSequence {
      title
    }
    canonicalBook {
      title
    }
    canonicalCollection {
      title
    }
    collectionTitle
    types
    showModerationGuidelines
    moderationGuidelinesHtmlBody
    moderationGuidelinesContent
    moderationGuidelinesBody
    moderationStyle
  }
`);

registerFragment(`
  fragment LWPostsBody on Post {
    htmlBody
  }
`);

registerFragment(`
  fragment SequencesPostNavigationLink on Post {
    _id
    title
    url
    slug
    canonicalCollectionSlug
  }
`);

registerFragment(`
  fragment PostUrl on Post {
    _id
    url
    slug
  }
`);

registerFragment(`
  fragment PostStats on Post {
    allVotes {
      ...VoteFragment
    }
    baseScore
    score
  }
`);

registerFragment(`
  fragment CommentStats on Comment {
    currentUserVotes{
      ...VoteFragment
    }
    baseScore
    score
  }
`);

registerFragment(`
  fragment DeletedCommentsMetaData on Comment {
    _id
    deleted
    deletedDate
    deletedByUser {
      _id
      displayName
    }
    deletedReason
    deletedPublic
  }
`)

registerFragment(`
  fragment DeletedCommentsModerationLog on Comment {
    ...DeletedCommentsMetaData
    user {
      ...UsersMinimumInfo
    }
    post {
      title
      slug
      _id
    }
  }
`)

registerFragment(`
  fragment UsersBannedFromPostsModerationLog on Post {
    user {
      ...UsersMinimumInfo
    }
    title
    slug
    _id
    bannedUserIds
  }
`)

registerFragment(`
  fragment UsersBannedFromUsersModerationLog on User {
    _id
    slug
    displayName
    bannedUserIds
  }
`)

registerFragment(`
  fragment SelectCommentsList on Comment {
    ...CommentsList
    post {
      title
      _id
      slug
    }
  }
`);

registerFragment(`
  fragment UsersList on User {
    ...UsersMinimumInfo
    karma
  }
`);

registerFragment(`
  fragment SunshineUsersList on User {
    ...UsersMinimumInfo
    karma
    createdAt
    email
    commentCount
    postCount
    voteCount
    smallUpvoteCount
    bigUpvoteCount
    smallDownvoteCount
    bigDownvoteCount
  }
`);

registerFragment(`
  fragment newRSSFeedFragment on RSSFeed {
    _id
    userId
    createdAt
    ownedByUser
    displayFullContent
    nickname
    url
    status
  }
`);



registerFragment(`
  fragment RSSFeedMutationFragment on RSSFeed {
    _id
    userId
    ownedByUser
    displayFullContent
    nickname
    url
  }
`);

registerFragment(`
  fragment newEventFragment on LWEvent {
    _id
    createdAt
    userId
    name
    important
    properties
    intercom
  }
`);

registerFragment(`
  fragment lastEventFragment on LWEvent {
    _id
    createdAt
    documentId
    userId
    name
    important
    properties
    intercom
  }
`);

registerFragment(`
  fragment commentWithContextFragment on Comment {
    # example-forum
    _id
    parentCommentId
    topLevelCommentId
    body
    htmlBody
    content
    postedAt
    # vulcan:users
    userId
    user {
      ...UsersMinimumInfo
    }
    # example-forum
    # vulcan:voting
    currentUserVotes{
      ...VoteFragment
    }
    baseScore
    score
  }
`);

registerFragment(`
  fragment commentInlineFragment on Comment {
    # example-forum
    _id
    body
    htmlBody
    content
    # vulcan:users
    userId
    user {
      ...UsersMinimumInfo
    }
  }
`);

registerFragment(`
  fragment UsersMinimumInfo on User {
    # vulcan:users
    _id
    slug
    username
    displayName
    fullName
    emailHash
    karma
    afKarma
    deleted
  }
`);

registerFragment(`
  fragment UsersProfile on User {
    # vulcan:users
    ...UsersMinimumInfo
    createdAt
    isAdmin
    bio
    htmlBio
    website
    groups
    # example-forum
    postCount
    afPostCount
    frontpagePostCount
    # example-forum
    commentCount
    afCommentCount
    sequenceCount
    afSequenceCount
    afSequenceDraftCount
    sequenceDraftCount
    moderationStyle
    bannedUserIds
    location
    googleLocation
    mongoLocation
    shortformFeedId
  }
`);

registerFragment(`
  fragment unclaimedReportsList on Report {
    _id
    userId
    user {
      _id
      displayName
      username
      slug
    }
    commentId
    comment {
      _id
      userId
      user {
        ...UsersMinimumInfo
      }
      body
      htmlBody
      baseScore
      postedAt
      deleted
      postId
      post {
        _id
        slug
        title
        isEvent
      }
    }
    postId
    post {
      _id
      slug
      title
      isEvent
    }
    closedAt
    createdAt
    claimedUserId
    claimedUser {
      _id
      displayName
      username
      slug
    }
    link
    description
    reportedAsSpam
    markedAsSpam
  }
`);

registerFragment(`
  fragment VoteMinimumInfo on Vote {
    _id
    voteType
  }
`);


registerFragment(`
  fragment VoteFragment on Vote {
    _id
    voteType
    power
  }
`);

registerFragment(`
  fragment WithVotePost on Post {
    __typename
    _id
    currentUserVotes{
      _id
      voteType
      power
    }
    baseScore
    score
    afBaseScore
  }
`);

registerFragment(`
  fragment WithVoteComment on Comment {
    __typename
    _id
    currentUserVotes{
      _id
      voteType
      power
    }
    baseScore
    score
    afBaseScore
  }
`);

//
// example-forum migrated fragments
//

registerFragment(/* GraphQL */`
  fragment PostsPage on Post {
    ...PostsList
    body
    htmlBody
  }
`);

// note: fragment used by default on the UsersProfile fragment
registerFragment(/* GraphQL */`
  fragment VotedItem on Vote {
    # vulcan:voting
    documentId
    power
    votedAt
  }
`);<|MERGE_RESOLUTION|>--- conflicted
+++ resolved
@@ -81,7 +81,6 @@
   whenConfirmationEmailSent
   noCollapseCommentsFrontpage
   noCollapseCommentsPosts
-<<<<<<< HEAD
   karmaChangeNotifierSettings
   karmaChanges {
     totalChange
@@ -103,9 +102,7 @@
       }
     }
   }
-=======
   shortformFeedId
->>>>>>> 4d4c8a1d
 `);
 
 registerFragment(`
