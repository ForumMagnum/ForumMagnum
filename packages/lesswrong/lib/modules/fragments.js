--- conflicted
+++ resolved
@@ -325,46 +325,6 @@
 `)
 
 registerFragment(`
-<<<<<<< HEAD
-  fragment CommentsList on Comment {
-    # example-forum
-    _id
-    postId
-    parentCommentId
-    topLevelCommentId
-    body
-    htmlBody
-    content
-    postedAt
-    repliesBlockedUntil
-    # vulcan:users
-    userId
-    deleted
-    deletedPublic
-    hideAuthor
-    user {
-      ...UsersMinimumInfo
-    }
-    # vulcan:voting
-    currentUserVotes {
-      ...VoteFragment
-    }
-    baseScore
-    score
-    voteCount
-    af
-    afDate
-    moveToAlignmentUserId
-    afBaseScore
-    suggestForAlignmentUserIds
-    needsReview
-    answer
-  }
-`);
-
-registerFragment(`
-=======
->>>>>>> b9db7f07
   fragment SelectCommentsList on Comment {
     ...CommentsList
     post {
