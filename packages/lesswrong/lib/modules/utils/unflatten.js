--- conflicted
+++ resolved
@@ -25,11 +25,7 @@
     })
     // if there is no parent, we're at the root level
     // so we return all root nodes (i.e. nodes with no parent)
-<<<<<<< HEAD
-    children = _.filter(array, node => !node.item.parentCommentId);
-=======
     children = _.filter(array, node => (!node.item.parentCommentId || !commentDict[node.item.parentCommentId]));
->>>>>>> 77a3ceb7
   } else {
     // if there *is* a parent, we return all its child nodes
     // (i.e. nodes whose parentId is equal to the parent's id.)
