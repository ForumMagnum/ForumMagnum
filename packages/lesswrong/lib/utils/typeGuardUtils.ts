--- conflicted
+++ resolved
@@ -56,11 +56,10 @@
   return arr.filter(x=>x!=null && x!==undefined) as T[];
 }
 
-<<<<<<< HEAD
-export function isFunction<T extends any>(input: T): input is Extract<T, Function> {
+export function isFunction<T>(input: T): input is Extract<T, Function> {
   return typeof input === 'function';
 };
-=======
+
 //type for filterWhereFieldsNotNull that is the same field as T but no nullable values in the specified fields
 export type FieldsNotNull<T, K extends keyof T> = Pick<T, Exclude<keyof T, K>> & {
   [P in K]-?: NonNullable<T[P]>;
@@ -77,4 +76,3 @@
 export function filterWhereFieldsNotNull<T, K extends keyof T>(arr: T[], ...fields: [K, ...K[]]): FieldsNotNull<T, K>[] {
   return arr.filter(areFieldsNotNullCurry(...fields));
 }
->>>>>>> a0db2192
