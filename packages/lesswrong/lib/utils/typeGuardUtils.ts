<<<<<<< HEAD
export function fieldIn<T>(field: string | number | symbol, ...objects: T[]): field is keyof T {
  return objects.every(object => field in object);
}

type Literal<T> = string extends T ? never : T;
type Tuple<T extends ReadonlyArray<string>> = Literal<T[number]> extends never ? never : T;
=======
type Literal<T> = string|number extends T ? never : T;
type Tuple<T extends ReadonlyArray<string|number>> = Literal<T[number]> extends never ? never : T;
>>>>>>> 37487ee7

/**
 * We fairly frequently encounter the following pattern:
 * - we have some known set of literal values
 * - we need to check some unknown value to see if it's one of them
 * - we want to preserve type info (i.e. have that previous check act as a type guard)
 * 
 * Most ways of doing this in Typescript rely on type casts, which are fragile, since you can change something in one place but not another
 * 
 * The generic constraints here ensure that you can only pass in tuples with literal values known at compile-time, and not string arrays
 * This ensures that the type guard works as intended and doesn't silently "break" if the set is instantiated with an insufficiently-typed set of values
 * 
 * Example usage:
 * ```
 * const tabs = new TupleSet(['sunshineNewUsers', 'allUsers', 'moderatedComments'] as const);
 * type DashboardTabs = UnionOf<typeof tabs>;
 * 
 * const getCurrentView = (query: Record<string, string>): DashboardTabs => {
 *  const tabQuery = query.view; // this is type `string`
 *  if (tabs.has(tabQuery)) return tabQuery; // This is now type `DashboardTabs`
 *  else return 'sunshineNewUsers';
 * }
 * ```
 * 
 * The following will cause a type error:
 * ```
 * const tabNames = ['sunshineNewUsers', 'allUsers', 'moderatedComments'];
 * new TupleSet(tabNames); // tabNames is typed `string[]`
 * new TupleSet(['sunshineNewUsers', 'allUsers', 'moderatedComments']); // missing `as const`
 * ```
 */
export class TupleSet<T extends ReadonlyArray<string|number>> extends Set<string|number> {
  constructor(knownValues: Tuple<T>) {
    super(knownValues);
  }

  has (value: string|number): value is T[number] {
    return super.has(value);
  }
  
  [Symbol.iterator](): IterableIterator<Tuple<T>[number]> {
    return super[Symbol.iterator]();
  }
}

export type TupleOf<T extends TupleSet<any>> = T extends TupleSet<infer U> ? U : never;
export type UnionOf<T extends TupleSet<any>> = TupleOf<T>[number];<|MERGE_RESOLUTION|>--- conflicted
+++ resolved
@@ -1,14 +1,9 @@
-<<<<<<< HEAD
-export function fieldIn<T>(field: string | number | symbol, ...objects: T[]): field is keyof T {
+export function fieldIn<T extends {}>(field: string | number | symbol, ...objects: T[]): field is keyof T {
   return objects.every(object => field in object);
 }
 
-type Literal<T> = string extends T ? never : T;
-type Tuple<T extends ReadonlyArray<string>> = Literal<T[number]> extends never ? never : T;
-=======
 type Literal<T> = string|number extends T ? never : T;
 type Tuple<T extends ReadonlyArray<string|number>> = Literal<T[number]> extends never ? never : T;
->>>>>>> 37487ee7
 
 /**
  * We fairly frequently encounter the following pattern:
