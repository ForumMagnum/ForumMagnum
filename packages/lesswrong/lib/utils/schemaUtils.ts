--- conflicted
+++ resolved
@@ -365,97 +365,6 @@
 }): CollectionFieldSpecification<SourceCollectionName> {
   const filter = filterFn || ((doc: ObjectsByCollectionName[TargetCollectionName]) => true);
   
-<<<<<<< HEAD
-=======
-  if (bundleIsServer) {
-    const resync = (documentId: string) => {
-      if (resyncElastic) {
-        // eslint-disable-next-line import/no-restricted-paths
-        const {elasticSyncDocument} = require("../../server/search/elastic/elasticCallbacks");
-        elasticSyncDocument(collectionName, documentId);
-      }
-    }
-
-    // When inserting a new document which potentially needs to be counted, follow
-    // its reference and update with $inc.
-    const createCallback = async (newDoc: AnyBecauseTodo, {currentUser, collection, context}: AnyBecauseTodo) => {
-      denormalizedLogger(`about to test new ${foreignTypeName}`, newDoc)
-      if (newDoc[foreignFieldName] && filter(newDoc)) {
-        denormalizedLogger(`new ${foreignTypeName} should increment ${newDoc[foreignFieldName]}`)
-        const collection = getCollection(collectionName);
-        await collection.rawUpdateOne(newDoc[foreignFieldName], {
-          $inc: { [fieldName]: 1 }
-        });
-        resync(newDoc[foreignFieldName]);
-      }
-      
-      return newDoc;
-    }
-    addCallback(`${foreignCollectionCallbackPrefix}.create.after`, createCallback);
-    
-    // When updating a document, we may need to decrement a count, we may
-    // need to increment a count, we may need to do both with them cancelling
-    // out, or we may need to both but on different documents.
-    addCallback(`${foreignCollectionCallbackPrefix}.update.after`,
-      async (newDoc: AnyBecauseTodo, {oldDocument, currentUser, collection}: AnyBecauseTodo) => {
-        denormalizedLogger(`about to test updating ${foreignTypeName}`, newDoc, oldDocument)
-        const countingCollection = getCollection(collectionName);
-        if (filter(newDoc) && !filter(oldDocument)) {
-          // The old doc didn't count, but the new doc does. Increment on the new doc.
-          if (newDoc[foreignFieldName]) {
-            denormalizedLogger(`updated ${foreignTypeName} should increment ${newDoc[foreignFieldName]}`)
-            await countingCollection.rawUpdateOne(newDoc[foreignFieldName], {
-              $inc: { [fieldName]: 1 }
-            });
-            resync(newDoc[foreignFieldName]);
-          }
-        } else if (!filter(newDoc) && filter(oldDocument)) {
-          // The old doc counted, but the new doc doesn't. Decrement on the old doc.
-          if (oldDocument[foreignFieldName]) {
-            denormalizedLogger(`updated ${foreignTypeName} should decrement ${newDoc[foreignFieldName]}`)
-            await countingCollection.rawUpdateOne(oldDocument[foreignFieldName], {
-              $inc: { [fieldName]: -1 }
-            });
-            resync(newDoc[foreignFieldName]);
-          }
-        } else if (filter(newDoc) && oldDocument[foreignFieldName] !== newDoc[foreignFieldName]) {
-          denormalizedLogger(`${foreignFieldName} of ${foreignTypeName} has changed from ${oldDocument[foreignFieldName]} to ${newDoc[foreignFieldName]}`)
-          // The old and new doc both count, but the reference target has changed.
-          // Decrement on one doc and increment on the other.
-          if (oldDocument[foreignFieldName]) {
-            denormalizedLogger(`changing ${foreignFieldName} leads to decrement of ${oldDocument[foreignFieldName]}`)
-            await countingCollection.rawUpdateOne(oldDocument[foreignFieldName], {
-              $inc: { [fieldName]: -1 }
-            });
-            resync(newDoc[foreignFieldName]);
-          }
-          if (newDoc[foreignFieldName]) {
-            denormalizedLogger(`changing ${foreignFieldName} leads to increment of ${newDoc[foreignFieldName]}`)
-            await countingCollection.rawUpdateOne(newDoc[foreignFieldName], {
-              $inc: { [fieldName]: 1 }
-            });
-            resync(newDoc[foreignFieldName]);
-          }
-        }
-        return newDoc;
-      }
-    );
-    addCallback(`${foreignCollectionCallbackPrefix}.delete.async`,
-      async ({document, currentUser, collection}: AnyBecauseTodo) => {
-        denormalizedLogger(`about to test deleting ${foreignTypeName}`, document)
-        if (document[foreignFieldName] && filter(document)) {
-          denormalizedLogger(`deleting ${foreignTypeName} should decrement ${document[foreignFieldName]}`)
-          const countingCollection = getCollection(collectionName);
-          await countingCollection.rawUpdateOne(document[foreignFieldName], {
-            $inc: { [fieldName]: -1 }
-          });
-          resync(document[foreignFieldName]);
-        }
-      }
-    );
-  }
-  
->>>>>>> b112cf71
   return {
     type: Number,
     optional: true,
@@ -489,6 +398,7 @@
       foreignCollectionName,
       foreignFieldName,
       filterFn,
+      resyncElastic,
     },
   }
 }
