--- conflicted
+++ resolved
@@ -112,10 +112,7 @@
  * @param {boolean} params.nullable
  * whether the resolver field is nullable, not the original database field
  */
-export const foreignKeyField = <
-  CollectionName extends CollectionNameString,
-  T extends DbObject
->({
+export const foreignKeyField = <CollectionName extends CollectionNameString>({
   idFieldName,
   resolverName,
   collectionName,
@@ -127,7 +124,7 @@
   collectionName: CollectionName,
   type: string,
   nullable?: boolean,
-}): CollectionFieldSpecification<T> => {
+}) => {
   if (!idFieldName || !resolverName || !collectionName || !type)
     throw new Error("Missing argument to foreignKeyField");
   
@@ -137,12 +134,12 @@
     resolveAs: {
       fieldName: resolverName,
       type: nullable ? type : `${type}!`,
-      resolver: generateIdResolverSingle({
+      resolver: generateIdResolverSingle<CollectionName>({
         collectionName,
         fieldName: idFieldName,
         nullable,
       }),
-      sqlResolver: ({field, join}) => join({
+      sqlResolver: ({field, join}: SqlResolverArgs) => join({
         table: collectionName,
         type: nullable ? "left" : "inner",
         on: {
@@ -200,14 +197,9 @@
   else return null;
 }
 
-<<<<<<< HEAD
-interface ResolverOnlyFieldArgs<T extends DbObject> extends CollectionFieldSpecification<T> {
-  resolver: (doc: T, args: any, context: ResolverContext) => any,
-  sqlResolver?: SqlResolver,
-=======
 interface ResolverOnlyFieldArgs<N extends CollectionNameString> extends CollectionFieldSpecification<N> {
   resolver: (doc: ObjectsByCollectionName[N], args: any, context: ResolverContext) => any,
->>>>>>> 8fb83ebb
+  sqlResolver?: SqlResolver,
   graphQLtype?: string|GraphQLScalarType|null,
   graphqlArguments?: string|null,
 }
@@ -216,24 +208,14 @@
  * This field is not stored in the database, but is filled in at query-time by
  * our GraphQL API using the supplied resolver function.
  */
-<<<<<<< HEAD
-export const resolverOnlyField = <T extends DbObject>({
+export const resolverOnlyField = <N extends CollectionNameString>({
   type,
   graphQLtype=null,
   resolver,
   sqlResolver,
   graphqlArguments=null,
   ...rest
-}: ResolverOnlyFieldArgs<T>): CollectionFieldSpecification<T> => {
-=======
-export const resolverOnlyField = <N extends CollectionNameString>({
-  type,
-  graphQLtype=null,
-  resolver,
-  graphqlArguments=null,
-  ...rest
 }: ResolverOnlyFieldArgs<N>): CollectionFieldSpecification<N> => {
->>>>>>> 8fb83ebb
   const resolverType = graphQLtype || simplSchemaToGraphQLtype(type);
   if (!type || !resolverType)
     throw new Error("Could not determine resolver graphQL type");
