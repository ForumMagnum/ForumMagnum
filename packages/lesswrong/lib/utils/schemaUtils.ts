--- conflicted
+++ resolved
@@ -196,10 +196,6 @@
  * This field is not stored in the database, but is filled in at query-time by
  * our GraphQL API using the supplied resolver function.
  */
-<<<<<<< HEAD
-export const resolverOnlyField = <T extends DbObject>({type, graphQLtype=null, resolver, graphqlArguments=null, ...rest}: ResolverOnlyFieldArgs<T>): CollectionFieldSpecification<T> => {
-  const resolverType = graphQLtype || simplSchemaToGraphQLtype(type, true);
-=======
 export const resolverOnlyField = <N extends CollectionNameString>({
   type,
   graphQLtype=null,
@@ -207,8 +203,7 @@
   graphqlArguments=null,
   ...rest
 }: ResolverOnlyFieldArgs<N>): CollectionFieldSpecification<N> => {
-  const resolverType = graphQLtype || simplSchemaToGraphQLtype(type);
->>>>>>> 5350e389
+  const resolverType = graphQLtype || simplSchemaToGraphQLtype(type, true);
   if (!type || !resolverType)
     throw new Error("Could not determine resolver graphQL type:" + type + ' ' + graphQLtype);
   return {
