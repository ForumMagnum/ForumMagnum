import { documentIsNotDeleted, userOwns } from '../vulcan-users/permissions';
import { camelCaseify } from '../vulcan-lib/utils';
import { ContentType, getOriginalContents } from '../collections/revisions/schema'
import { accessFilterMultiple, addFieldsDict } from '../utils/schemaUtils';
import SimpleSchema from 'simpl-schema'
import { getWithLoader } from '../loaders';
import { isFriendlyUI } from '../../themes/forumTheme';
import { EditableFieldName, MakeEditableOptions, editableCollectionsFieldOptions } from './makeEditableOptions';

export const RevisionStorageType = new SimpleSchema({
  originalContents: {type: ContentType, optional: true},
  userId: {type: String, optional: true},
  commitMessage: {type: String, optional: true},
  html: {type: String, optional: true, denormalized: true},
  updateType: {type: String, optional: true, allowedValues: ['initial', 'patch', 'minor', 'major']},
  version: {type: String, optional: true},
  editedAt: {type: Date, optional: true},
  wordCount: {type: SimpleSchema.Integer, optional: true, denormalized: true},
  // dataWithDiscardedSuggestions is not actually stored in the database, just passed 
  // through the mutation so that we can provide html that doesn't include private
  // information.
  dataWithDiscardedSuggestions: {type: String, optional: true, nullable: true}
})

<<<<<<< HEAD
=======
type EditableFieldName<N extends CollectionNameString> =
  keyof ObjectsByCollectionName[N] & string;

type MakeEditableOptionsFieldName<N extends CollectionNameString> = {
  fieldName?: EditableFieldName<N>,
  normalized?: false,
} | {
  fieldName?: string,
  normalized: true,
};

export type MakeEditableOptions<N extends CollectionNameString> = {
  commentEditor?: boolean,
  commentStyles?: boolean,
  commentLocalStorage?: boolean,
  getLocalStorageId?: null | ((doc: any, name: string) => {id: string, verify: boolean}),
  formGroup?: any,
  permissions?: {
    canRead?: any,
    canUpdate?: any,
    canCreate?: any,
  },
  label?: string,
  formVariant?: "default" | "grey",
  order?: number,
  hideControls?: boolean,
  hintText?: string,
  pingbacks?: boolean,
  revisionsHaveCommitMessages?: boolean,
  hidden?: boolean,
  hasToc?: boolean,
} & MakeEditableOptionsFieldName<N>;

>>>>>>> 2704c71c
export const defaultEditorPlaceholder = isFriendlyUI ?
`Highlight text to format it. Type # to reference a post, @ to mention someone.` :  
  
`Text goes here! See lesswrong.com/editor for info about everything the editor can do.

lesswrong.com/editor covers formatting, draft-sharing, co-authoring, LaTeX, footnotes, tagging users and posts, spoiler tags, Markdown, tables, crossposting, and more.`;


export const debateEditorPlaceholder = 
`Enter your first dialogue comment here, add other participants as co-authors, then save this as a draft.

Other participants will be able to participate by leaving comments on the draft, which will automatically be converted into dialogue responses.`;

export const linkpostEditorPlaceholder =
`Share an excerpt, a summary, or a note about why you like the post.

You can paste the whole post if you have permission from the author, or add them as co-author in the Options below.
`

export const questionEditorPlaceholder =
`Kick off a discussion or solicit answers to something you’re confused about.`

const defaultOptions: MakeEditableOptions<CollectionNameString> = {
  // Determines whether to use the comment editor configuration (e.g. Toolbars)
  commentEditor: false,
  // Determines whether to use the comment editor styles (e.g. Fonts)
  commentStyles: false,
  // Determines whether to use the comment local storage restoration system
  commentLocalStorage: false,
  // Given a document and a field name, return:
  // {
  //   id: The name to use for storing drafts related to this document in
  //     localStorage. This may be combined with an editor-type prefix.
  //   verify: Whether to prompt before restoring a draft (as opposed to just
  //     always restoring it).
  // }
  getLocalStorageId: null,
  permissions: {
    canRead: [documentIsNotDeleted],
    canUpdate: [userOwns, 'sunshineRegiment', 'admins'],
    canCreate: ['members']
  },
  order: 0,
  hintText: defaultEditorPlaceholder,
  pingbacks: false,
  revisionsHaveCommitMessages: false,
}

export const editableCollections = new Set<CollectionNameString>()
export const editableCollectionsFields: Record<CollectionNameString,Array<string>> = {} as any;
let editableFieldsSealed = false;
export function sealEditableFields() { editableFieldsSealed=true }

const buildEditableResolver = <N extends CollectionNameString>(
  collection: CollectionBase<N>,
  fieldName: string,
  normalized: boolean,
): CollectionFieldResolveAs<N> => {
  if (normalized) {
    return {
      type: "Revision",
      arguments: "version: String",
      resolver: async (
        doc: ObjectsByCollectionName[N],
        args: {version?: string},
        context: ResolverContext,
      ): Promise<DbRevision|null> => {
        const {currentUser, Revisions} = context;
        const {checkAccess} = Revisions;

        let revision: DbRevision|null;
        if (args.version) {
          revision = await Revisions.findOne({
            documentId: doc._id,
            version: args.version,
            fieldName,
          });
        } else {
          const revisionId = doc[`${fieldName}_latest` as keyof ObjectsByCollectionName[N]] as string;
          if (revisionId) {
            revision = await context.loaders.Revisions.load(revisionId);
          } else {
            revision = null;
          }
        }
        return (revision && await checkAccess(currentUser, revision, context))
          ? revision
          : null;
      },
      sqlResolver: ({field, resolverArg, join}) => join({
        table: "Revisions",
        type: "left",
        on: (revisionField) => `CASE WHEN ${resolverArg("version")} IS NULL
          THEN
            ${field(`${fieldName}_latest` as FieldName<N>)} = ${revisionField("_id")}
          ELSE
            ${resolverArg("version")} = ${revisionField("version")} AND
            ${field("_id")} = ${revisionField("documentId")}
          END
        `,
        resolver: (revisionField) => revisionField("*"),
      }),
    };
  }

  return {
    type: "Revision",
    arguments: "version: String",
    resolver: async (
      doc: ObjectsByCollectionName[N],
      {version}: {version?: string},
      context: ResolverContext,
    ): Promise<DbRevision|null> => {
      const {currentUser, Revisions} = context;
      if (version) {
        const {checkAccess} = Revisions;
        if (version === "draft") {
          // If version is the special string "draft", that means
          // instead of returning the latest non-draft version
          // (what we'd normally do), we instead return the latest
          // version period, including draft versions.
          const revision = await Revisions.findOne({
            documentId: doc._id,
            fieldName,
          }, {sort: {editedAt: -1}});
          return revision && await checkAccess(currentUser, revision, context)
            ? revision
            : null;
        } else {
          const revision = await Revisions.findOne({
            documentId: doc._id,
            version,
            fieldName,
          });
          return revision && await checkAccess(currentUser, revision, context)
            ? revision
            : null;
        }
      }

      const typedFieldName = fieldName as keyof ObjectsByCollectionName[N];
      const docField = doc[typedFieldName] as EditableFieldContents;
      if (!docField) {
        return null;
      }

      const result = {
        ...docField,
        // we're specifying these fields manually because docField doesn't have
        // them, or because we need to control the permissions on them.
        // The reason we need to return documentId and collectionName is because
        // this entire result gets recursively resolved by revision field
        // resolvers, and those resolvers depend on these fields existing.
        _id: `${doc._id}_${fieldName}`, //HACK
        documentId: doc._id,
        collectionName: collection.collectionName,
        editedAt: new Date(docField?.editedAt ?? Date.now()),
        originalContents: getOriginalContents(
          context.currentUser,
          doc,
          docField.originalContents,
        ),
      } as DbRevision;
      // HACK: Pretend that this denormalized field is a DbRevision (even though
      // it's missing an _id and some other fields)
      return result
    },
  };
}

export const makeEditable = <N extends CollectionNameString>({
  collection,
  options = {},
}: {
  collection: CollectionBase<N>,
  options: MakeEditableOptions<N>,
}) => {
  if (editableFieldsSealed)
    throw new Error("Called makeEditable after addAllEditableCallbacks already ran; this indicates a problem with import order");
  
  options = {...defaultOptions, ...options}
  const {
    commentEditor,
    commentStyles,
    formGroup,
    permissions,
    fieldName = "contents" as EditableFieldName<N>,
    label,
    formVariant,
    hintText,
    order,
    hidden = false,
    hideControls = false,
    pingbacks = false,
    normalized = false,
    //revisionsHaveCommitMessages, //unused in this function (but used elsewhere)
  } = options

  const collectionName = collection.options.collectionName;
  const getLocalStorageId = options.getLocalStorageId || ((doc: any, name: string): {id: string, verify: boolean} => {
    const { _id, conversationId } = doc
    if (_id && name) { return {id: `${_id}${name}`, verify: true}}
    else if (_id) { return {id: _id, verify: true }}
    else if (conversationId) { return {id: conversationId, verify: true }}
    else if (name) { return {id: `${collectionName}_new_${name}`, verify: true }}
    else {
      throw Error(`Can't get storage ID for this document: ${doc}`)
    }
  });
  
  editableCollections.add(collectionName)
  editableCollectionsFields[collectionName] = [
    ...(editableCollectionsFields[collectionName] || []),
    fieldName
  ]
  editableCollectionsFieldOptions[collectionName] = {
    ...editableCollectionsFieldOptions[collectionName],
    [fieldName]: {
      ...options,
      fieldName,
      getLocalStorageId
    },
  };

  addFieldsDict(collection, {
    [fieldName]: {
      type: RevisionStorageType,
      optional: true,
      logChanges: false, //Logged via Revisions rather than LWEvents
      typescriptType: "EditableFieldContents",
      group: formGroup,
      ...permissions,
      order,
      hidden,
      control: 'EditorFormComponent',
      resolveAs: buildEditableResolver(collection, fieldName, normalized),
      form: {
        label,
        formVariant,
        hintText,
        fieldName,
        collectionName,
        commentEditor,
        commentStyles,
        hideControls,
      },
    },

    [`${fieldName}_latest`]: {
      type: String,
      canRead: ['guests'],
      optional: true,
    },

    [fieldName === "contents" ? "revisions" : camelCaseify(`${fieldName}Revisions`)]: {
      type: Object,
      canRead: ['guests'],
      optional: true,
      resolveAs: {
        type: '[Revision]',
        arguments: 'limit: Int = 5',
        resolver: async (post: ObjectsByCollectionName[N], args: { limit: number }, context: ResolverContext) => {
          const { limit } = args;
          const { currentUser, Revisions } = context;

          // getWithLoader is used here to fix a performance bug for a particularly nasty bot which resolves `revisions` for thousands of comments.
          // Previously, this would cause a query for every comment whereas now it only causes one (admittedly quite slow) query
          const loaderResults = await getWithLoader(
            context,
            Revisions,
            `revisionsByDocumentId_${fieldName}_${limit}`,
            {fieldName},
            "documentId",
            post._id,
            {sort: {editedAt: -1}, limit},
          );

          return await accessFilterMultiple(currentUser, Revisions, loaderResults, context);
        }
      }
    },
    
    [fieldName === "contents" ? "version" : camelCaseify(`${fieldName}Version`)]: {
      type: String,
      canRead: ['guests'],
      optional: true,
      resolveAs: {
        type: 'String',
        resolver: (post: ObjectsByCollectionName[N]): string => {
          return (post as AnyBecauseTodo)[fieldName]?.version
        }
      }
    }
  });
  
  if (pingbacks) {
    addFieldsDict(collection, {
      // Dictionary from collection name to array of distinct referenced
      // document IDs in that collection, in order of appearance
      pingbacks: {
        type: Object,
        canRead: 'guests',
        optional: true,
        hidden: true,
        denormalized: true,
      },
      "pingbacks.$": {
        type: Array,
      },
      "pingbacks.$.$": {
        type: String,
      },
    });
  }
}<|MERGE_RESOLUTION|>--- conflicted
+++ resolved
@@ -22,42 +22,6 @@
   dataWithDiscardedSuggestions: {type: String, optional: true, nullable: true}
 })
 
-<<<<<<< HEAD
-=======
-type EditableFieldName<N extends CollectionNameString> =
-  keyof ObjectsByCollectionName[N] & string;
-
-type MakeEditableOptionsFieldName<N extends CollectionNameString> = {
-  fieldName?: EditableFieldName<N>,
-  normalized?: false,
-} | {
-  fieldName?: string,
-  normalized: true,
-};
-
-export type MakeEditableOptions<N extends CollectionNameString> = {
-  commentEditor?: boolean,
-  commentStyles?: boolean,
-  commentLocalStorage?: boolean,
-  getLocalStorageId?: null | ((doc: any, name: string) => {id: string, verify: boolean}),
-  formGroup?: any,
-  permissions?: {
-    canRead?: any,
-    canUpdate?: any,
-    canCreate?: any,
-  },
-  label?: string,
-  formVariant?: "default" | "grey",
-  order?: number,
-  hideControls?: boolean,
-  hintText?: string,
-  pingbacks?: boolean,
-  revisionsHaveCommitMessages?: boolean,
-  hidden?: boolean,
-  hasToc?: boolean,
-} & MakeEditableOptionsFieldName<N>;
-
->>>>>>> 2704c71c
 export const defaultEditorPlaceholder = isFriendlyUI ?
 `Highlight text to format it. Type # to reference a post, @ to mention someone.` :  
   
