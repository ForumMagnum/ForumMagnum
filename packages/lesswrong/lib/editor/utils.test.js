--- conflicted
+++ resolved
@@ -1,16 +1,9 @@
-<<<<<<< HEAD
 import React from 'react';
 import { chai } from 'meteor/practicalmeteor:chai'
 import { render } from 'enzyme'
 
 import { autolink } from './utils'
-=======
->>>>>>> f9162e2b
 
-// import { chai } from 'meteor/practicalmeteor:chai'
-// import { autolink } from './utils'
-
-<<<<<<< HEAD
 describe('Autolink', () => {
   const tests = [
     {
@@ -44,36 +37,4 @@
       render(got).text().should.equal(render(t.want).text())
     })
   }
-})
-=======
-// chai.should()
-
-// describe('Autolink', () => {
-//   it('autolinks multiple links', () => {
-//     const textIn = 'text1 https://www.google.com/ text2 https://www.google.com/foo text3'
-//     const want = [
-//       '<p>text1 ',
-//       '<a href="https://www.google.com/">https://www.google.com/</a> ',
-//       'text2 ',
-//       '<a href="https://www.google.com/foo">https://www.google.com/foo</a> ',
-//       'text3</p>'
-//     ].join('')
-//     const got = autolink(textIn)
-//     got.should.equal(want)
-//   })
-
-//   it('does nothing to linkless text', () => {
-//     const textIn = 'text1'
-//     const want = '<p>text1</p>'
-//     const got = autolink(textIn)
-//     got.should.equal(want)
-//   })
-
-//   it('autolinks only link', () => {
-//     const textIn = 'www.google.com'
-//     const want = '<p><a href="http://www.google.com">www.google.com</a></p>'
-//     const got = autolink(textIn)
-//     got.should.equal(want)
-//   })
-// })
->>>>>>> f9162e2b
+})