--- conflicted
+++ resolved
@@ -10,16 +10,12 @@
   simpleSchema: any
   addField: any
   helpers: any
-<<<<<<< HEAD
-  loader: any
-  extraLoaders: Record<string,any>
-=======
->>>>>>> 196769c5
   
   // TODO: Type-system plumbing should handle the fact that loaders are available
   // if you get the collection via a resolver's context, but not available if you
   // just import the collection.
   loader: any
+  extraLoaders: Record<string,any>
   
   rawCollection: any
   checkAccess: (user:DbUser|null, document: T) => boolean
