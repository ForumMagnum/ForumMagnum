--- conflicted
+++ resolved
@@ -41,7 +41,9 @@
 
 type FromPartial<T> = T extends Partial<infer U> ? U : never;
 
-<<<<<<< HEAD
+/** Either T, or a function taking P and returning T. */
+export type MaybeFunction<T,P> = T|((props:P)=>T)
+
 /**
  * Has Typescript type "any" because it's a JSON blob coming from a user input,
  * wire protocol field, config file, or similar. This should probably be
@@ -71,9 +73,5 @@
  * were not just being lazy.
  */
 type AnyBecauseHard = any
-=======
-/** Either T, or a function taking P and returning T. */
-export type MaybeFunction<T,P> = T|((props:P)=>T)
->>>>>>> d75ea60a
 
 }