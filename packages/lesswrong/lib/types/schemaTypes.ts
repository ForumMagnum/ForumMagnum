import type { GraphQLScalarType } from 'graphql';
import type { SimpleSchema } from 'simpl-schema';
import type { formProperties } from '../vulcan-forms/schema_utils';
import type { SmartFormProps } from '../../components/vulcan-forms/propTypes';
import type { permissionGroups } from "../permissions";
import type { FormGroupLayoutProps } from '../../components/form-components/FormGroupLayout';
import type { EditableFieldCallbackOptions, EditableFieldClientOptions } from '../editor/makeEditableOptions';

/// This file is wrapped in 'declare global' because it's an ambient declaration
/// file (meaning types in this file can be used without being imported).
declare global {

type PermissionGroups = typeof permissionGroups[number];

type SingleFieldCreatePermission = PermissionGroups | ((user: DbUser|UsersCurrent|null) => boolean);
type FieldCreatePermissions = SingleFieldCreatePermission|Array<SingleFieldCreatePermission>
type SingleFieldPermissions = PermissionGroups | ((user: DbUser|UsersCurrent|null, object: any) => boolean)
type FieldPermissions = SingleFieldPermissions|Array<SingleFieldPermissions>

interface CollectionFieldPermissions {
  canRead?: FieldPermissions,
  canUpdate?: FieldPermissions,
  canCreate?: FieldCreatePermissions,
}

type FormInputBuiltinName = 'text' | 'number' | 'checkbox' | 'checkboxgroup' | 'radiogroup' | 'select' | 'datetime' | 'date';
type FormInputType = FormInputBuiltinName | keyof ComponentTypes;

type FieldName<N extends CollectionNameString> = (keyof ObjectsByCollectionName[N] & string) | '*';

type SqlFieldFunction<N extends CollectionNameString> = (fieldName: FieldName<N>) => string;

type SqlJoinType = "inner" | "full" | "left" | "right";

type SqlJoinBase<N extends CollectionNameString> = {
  table: N,
  type?: SqlJoinType,
  on: Partial<Record<FieldName<N>, string>> | ((field: SqlFieldFunction<N>) => string),
}

type SqlResolverJoin<N extends CollectionNameString> = SqlJoinBase<N> & {
  /**
   * By default, the `table` value in `SqlJoinBase` must be a table associated
   * with a collection, and when this is the case we get type safety for the
   * values in `on` and for the `field` argument to `resolver`.
   * Setting `isNonCollectionJoin` to true allows us to join on anything that
   * isn't a collection (like a custom table or a view for instance) at the
   * expense of type-safety as we don't have schemas for these objects so
   * everything just becomes strings.
   */
  isNonCollectionJoin?: false,
  resolver: (field: SqlFieldFunction<N>) => string,
}

type SqlNonCollectionJoinBase = {
  table: string,
  type?: SqlJoinType,
  on: Record<string, string> | ((field: (fieldName: string) => string) => string),
}

type SqlNonCollectionJoin = SqlNonCollectionJoinBase & {
  isNonCollectionJoin: true,
  resolver: (field: (fieldName: string) => string) => string,
}

type SqlJoinFunction = <N extends CollectionNameString>(
  args: SqlResolverJoin<N> | SqlNonCollectionJoin,
) => string;

type SqlJoinSpec<N extends CollectionNameString = CollectionNameString> =
  (SqlJoinBase<N> | SqlNonCollectionJoinBase) & {
    prefix: string,
  };

type SqlResolverArgs<N extends CollectionNameString> = {
  field: SqlFieldFunction<N>,
  currentUserField: SqlFieldFunction<'Users'>,
  join: SqlJoinFunction,
  arg: (value: unknown) => string,
  resolverArg: (name: string) => string,
}

type SqlResolver<N extends CollectionNameString> = (args: SqlResolverArgs<N>) => string;

type SqlPostProcess<N extends CollectionNameString> = (
  /** The value returned by the sql resolver */
  value: AnyBecauseHard,
  /** The entire database object (complete with sql resolver fields) */
  root: ObjectsByCollectionName[N],
  context: ResolverContext,
) => AnyBecauseHard;

interface CountOfReferenceOptions {
  foreignCollectionName: CollectionNameString
  foreignFieldName: string
  filterFn: (obj: AnyBecauseHard) => boolean
  resyncElastic: boolean
}

interface SlugCallbackOptions<N extends CollectionNameString> {
  /**
   * If set, check for collisions not just within the same collision, but also
   * within a provided list of other collections.
   */
  collectionsToAvoidCollisionsWith: CollectionNameWithSlug[],

  /**
   * Returns the title that will be used to generate slugs. (This does not have
   * to already be slugified.)
   */
  getTitle: (obj: ObjectsByCollectionName[N] | CreateInputsByCollectionName[N]['data'] | UpdateInputsByCollectionName[N]['data']) => string,
  
  /**
   * How to handle it when a newly created document's slug, or the new slug in
   * a document whose slug is being edited, collides with the slug on an
   * existing document.
   *   newDocumentGetsSuffix: Add a suffix to the slug of the new document
   *   rejectNewDocument: Block the creation/edit of the new document that
   *     had a colliding slug
   *   rejectIfExplicit: If the colliding slug was inferred from a change to
   *     the title, deconflict it with a suffix. If the slug was edited
   *     directly, however, reject the edit.
   */
  onCollision: "newDocumentGetsSuffix"|"rejectNewDocument"|"rejectIfExplicit",

  /**
   * If true, adds a field `oldSlugs` and automatically adds to it when slugs
   * change.
   */
  includesOldSlugs: boolean,
}

type DatabaseBaseType = `VARCHAR(${number})` | 'TEXT' | 'BOOL' | 'DOUBLE PRECISION' | 'INTEGER' | 'JSONB' | 'TIMESTAMPTZ' | 'VECTOR(1536)';

interface DatabaseFieldSpecification<N extends CollectionNameString> {
  type: DatabaseBaseType | `${DatabaseBaseType}[]`,
  defaultValue?: any,
  typescriptType?: string,
  denormalized?: boolean, 
  canAutoDenormalize?: boolean,
  canAutofillDefault?: boolean,
  needsUpdate?: (doc: Partial<ObjectsByCollectionName[N]>) => boolean,
  getValue?: (doc: ObjectsByCollectionName[N], context: ResolverContext) => any,
  foreignKey?: CollectionNameString | { collection: CollectionNameString, field: string },
  logChanges?: boolean,
  nullable?: boolean,
}

interface GraphQLWriteableFieldSpecification<N extends CollectionNameString> {
  inputType?: string,
  canRead: FieldPermissions,
  canUpdate?: FieldPermissions,
  canCreate?: FieldCreatePermissions,
  /** @deprecated Prefer to avoid using onCreate callbacks on fields for new collections. */
  onCreate?: (args: {
    currentUser: DbUser|null,
    collection: CollectionBase<N>,
    context: ResolverContext,
    document: CreateInputsByCollectionName[N]['data'],
    newDocument: CreateInputsByCollectionName[N]['data'],
    fieldName: string
  }) => any,
  /** @deprecated Prefer to avoid using onCreate callbacks on fields for new collections. */
  onUpdate?: (args: {
    data: UpdateInputsByCollectionName[N]['data'],
    oldDocument: ObjectsByCollectionName[N],
    newDocument: ObjectsByCollectionName[N],
    currentUser: DbUser|null,
    collection: CollectionBase<N>,
    context: ResolverContext,
    fieldName: string
    modifier: MongoModifier
  }) => any,
  countOfReferences?: CountOfReferenceOptions;
  editableFieldOptions?: EditableFieldCallbackOptions,
  slugCallbackOptions?: SlugCallbackOptions<N>;
  resolver?: (root: ObjectsByCollectionName[N], args: any, context: ResolverContext) => any,

  arguments?: string,
  sqlResolver?: SqlResolver<N>,
  sqlPostProcess?: undefined,
}

interface GraphQLResolverOnlyFieldSpecification<N extends CollectionNameString> {
  canRead: FieldPermissions,
  canUpdate?: undefined,
  canCreate?: undefined,
  arguments?: string|null,
  resolver: (root: ObjectsByCollectionName[N], args: any, context: ResolverContext) => any,
  sqlResolver?: SqlResolver<N>,
  /**
   * `sqlPostProcess` is run on the result of the database call, in addition
   * to the `sqlResolver`. It should return the value of this `field`, generally
   * by performing some operation on the value returned by the `sqlResolver`.
   * Most of the time this is an anti-pattern which should be avoided, but
   * sometimes it's unavoidable.
   */
  sqlPostProcess?: SqlPostProcess<N>,
}

type NotAGraphQLFieldSpecification = Record<string, never>;

interface GraphQLBaseFieldSpecification {
  outputType: string | GraphQLScalarType,
  typescriptType?: string,
  validation?: {
    optional?: boolean,
    simpleSchema?: SimpleSchema | [SimpleSchema],
    regEx?: any,
    allowedValues?: string[],
    blackbox?: boolean,
  },
  // This is a dumb hack to enable the performance optimization of the `PostSideComments` fragment.
  // We need to include some SideCommentCache fields in the executable schema even if they don't end up served to the client
  // because they need to live on that fragment (for the optimization), and if they aren't in the executable schema then 
  // the server barfs when getting a query with a fragment that includes those fields (even though it'll never get anything back for them).
  forceIncludeInExecutableSchema?: boolean,
}

type GraphQLFieldSpecification<N extends CollectionNameString> = GraphQLBaseFieldSpecification & (
  | GraphQLWriteableFieldSpecification<N>
  | GraphQLResolverOnlyFieldSpecification<N>
  | NotAGraphQLFieldSpecification
);

interface FormFieldSpecification<N extends CollectionNameString> {
  description?: string,
  min?: number,
  max?: number,
  minCount?: number,
  maxCount?: number,
  options?: (props: SmartFormProps<N>) => any,
  form?: Record<string, string | number | boolean | Record<string, any> | ((props: SmartFormProps<N>) => any) | undefined>,
  beforeComponent?: keyof ComponentTypes,
  afterComponent?: keyof ComponentTypes,
  order?: number,
  label?: string,
  tooltip?: string,
  control?: FormInputType,
  placeholder?: string,
  hidden?: MaybeFunction<boolean,SmartFormProps<N>>,
  group?: () => FormGroupType<N>,
  editableFieldOptions?: EditableFieldClientOptions,
  canRead?: FieldPermissions,
  canUpdate?: FieldPermissions,
  canCreate?: FieldCreatePermissions,
}

interface CollectionFieldSpecification<N extends CollectionNameString> {
  database?: DatabaseFieldSpecification<N>,
  graphql?: GraphQLFieldSpecification<N>,
  form?: FormFieldSpecification<N>,
}

<<<<<<< HEAD
interface CollectionFieldSpecification<N extends CollectionNameString> extends CollectionFieldPermissions {
  type?: any,
  description?: string,
  /**
   * Whether this field must be included in create and update
   * mutations (separate from whether it is allowed to be null)
   */
  optional?: boolean,
  defaultValue?: any,
  graphQLType?: string,
  typescriptType?: string,
  /** Use the following information in the GraphQL schema and at query-time to
   * calculate a response */
  resolveAs?: CollectionFieldResolveAs<N>,
  blackbox?: boolean,
  denormalized?: boolean,
  canAutoDenormalize?: boolean,
  canAutofillDefault?: boolean,
  needsUpdate?: (doc: Partial<ObjectsByCollectionName[N]>) => boolean,
  getValue?: (doc: ObjectsByCollectionName[N], context: ResolverContext) => any,
  foreignKey?: any,
  logChanges?: boolean,
  /**
   * Whether this field can be null (enforced at the database level)
   */
  nullable?: boolean,
  
  min?: number,
  max?: number,
  regEx?: any,
  minCount?: number,
  /** NOTE: not in use or tested as of 2022-05 */
  maxCount?: number,
  options?: (props: SmartFormProps<N>) => any,
  allowedValues?: string[],
  vectorSize?: number,
  
  /**
   * Custom props that will be passed to the input component. Can pass in
   * values or functions. All functions will be called before being passed into
   * the input component. Example:
   *
   * {
   *   emphasis: 'bold',
   *   defaultValue: () => new Date(),
   * }
   *
   * Note that if you want to put a component as one of the input values (you're
   * doing something crazy aren't you), components are functions and so would be
   * called. To get your intended behavior, wrap it in a callback:
   *
   * {
   *   decorativeComponent: () => MyDecorativeComponent
   * }
   *
   * This used to have a synonym `inputProperties` (a legacy of Vulcan's mass-renaming).
   */
  form?: Record<string, string | number | boolean | Record<string, any> | ((props: SmartFormProps<N>) => any) | undefined>,
  
  beforeComponent?: keyof ComponentTypes,
  /** NOTE: not in use or tested as of 2022-05 */
  afterComponent?: keyof ComponentTypes,
  order?: number,
  label?: string,
  tooltip?: string,
  control?: FormInputType,
  placeholder?: string,
  hidden?: MaybeFunction<boolean,SmartFormProps<N>>,
  group?: () => FormGroupType<N>,
  
  // Field mutation callbacks, invoked from Vulcan mutators. Notes:
  //  * The "document" field in onUpdate is deprecated due to an earlier mixup
  //    (breaking change) affecting whether it means oldDocument or newDocument
  //  * Return type of these callbacks is not enforced because we don't have the
  //    field's type in a usable format here. onCreate and onUpdate should all
  //    return a new value for the field, EXCEPT that if they return undefined
  //    the field value is left unchanged.
  //
  onCreate?: (args: {
    currentUser: DbUser|null,
    collection: CollectionBase<N>,
    context: ResolverContext,
    document: Partial<DbInsertion<ObjectsByCollectionName[N]>>,
    newDocument: Partial<DbInsertion<ObjectsByCollectionName[N]>>,
    fieldName: string
  }) => any,
  onUpdate?: (args: {
    data: Partial<ObjectsByCollectionName[N]>,
    oldDocument: ObjectsByCollectionName[N],
    newDocument: ObjectsByCollectionName[N],
    document: ObjectsByCollectionName[N],
    currentUser: DbUser|null,
    collection: CollectionBase<N>,
    context: ResolverContext,
    fieldName: string
    modifier: MongoModifier
  }) => any,
  onDelete?: (args: {document: ObjectsByCollectionName[N], currentUser: DbUser|null, collection: CollectionBase<N>, context: ResolverContext}) => Promise<void>,

  countOfReferences?: CountOfReferenceOptions;
  editableFieldOptions?: EditableFieldOptions;
  slugCallbackOptions?: SlugCallbackOptions<N>;
}

=======
>>>>>>> fa16cba7
/** Field specification for a Form field, created from the collection schema */
type FormField<N extends CollectionNameString> = Pick<
  FormFieldSpecification<N> & Exclude<GraphQLBaseFieldSpecification['validation'], undefined> & Pick<DatabaseFieldSpecification<N>, 'defaultValue'>,
  typeof formProperties[number]
> & {
  document: any
  name: string
  datatype: any
  layout: string
  input: FormInputType
  label: string
  help: string
  path: string
  parentFieldName?: string
  disabled?: boolean
  arrayField: any
  arrayFieldSchema: any
  nestedInput: any
  nestedSchema: any
  nestedFields: any
}

type FormGroupType<N extends CollectionNameString> = {
  name: string,
  order: number,
  label?: string,
  startCollapsed?: boolean,
  helpText?: string,
  hideHeader?: boolean,
  //layoutComponent?: ComponentWithProps<FormGroupLayoutProps>,
  layoutComponent?: keyof ComponentTypes
  layoutComponentProps?: Partial<FormGroupLayoutProps>,
  fields?: FormField<N>[]
}

// Using FormGroupType as part of the props of a function causes a circular reference (because ComponentWithProps<T>
// needs to know the prop types of all registered components), omit `layoutComponent` to fix this
type FormGroupSafeType<N extends CollectionNameString> = Omit<FormGroupType<N>, "layoutComponent"> & {
  layoutComponent?: string;
};

type DerivedSimpleSchemaFieldType = {
  optional: boolean,
  label: string,
  blackbox?: boolean,
  nullable?: boolean,
  typescriptType?: string,
  type: {
    singleType: Function | string | SimpleSchema,
    definitions: Array<{
      type: SimpleSchemaType<CollectionNameString>,
      allowedValues: string[]
    }>
  },
} & FormFieldSpecification<CollectionNameString>;

type DerivedSimpleSchemaType<T extends Partial<Record<string, any>>> = {
  [k in keyof T]: DerivedSimpleSchemaFieldType
};

type SchemaType<N extends CollectionNameString> = Record<string, CollectionFieldSpecification<N>>;
type SimpleSchemaType<N extends CollectionNameString> = SimpleSchema & { _schema: DerivedSimpleSchemaType<SchemaType<N>> };

}<|MERGE_RESOLUTION|>--- conflicted
+++ resolved
@@ -252,113 +252,6 @@
   form?: FormFieldSpecification<N>,
 }
 
-<<<<<<< HEAD
-interface CollectionFieldSpecification<N extends CollectionNameString> extends CollectionFieldPermissions {
-  type?: any,
-  description?: string,
-  /**
-   * Whether this field must be included in create and update
-   * mutations (separate from whether it is allowed to be null)
-   */
-  optional?: boolean,
-  defaultValue?: any,
-  graphQLType?: string,
-  typescriptType?: string,
-  /** Use the following information in the GraphQL schema and at query-time to
-   * calculate a response */
-  resolveAs?: CollectionFieldResolveAs<N>,
-  blackbox?: boolean,
-  denormalized?: boolean,
-  canAutoDenormalize?: boolean,
-  canAutofillDefault?: boolean,
-  needsUpdate?: (doc: Partial<ObjectsByCollectionName[N]>) => boolean,
-  getValue?: (doc: ObjectsByCollectionName[N], context: ResolverContext) => any,
-  foreignKey?: any,
-  logChanges?: boolean,
-  /**
-   * Whether this field can be null (enforced at the database level)
-   */
-  nullable?: boolean,
-  
-  min?: number,
-  max?: number,
-  regEx?: any,
-  minCount?: number,
-  /** NOTE: not in use or tested as of 2022-05 */
-  maxCount?: number,
-  options?: (props: SmartFormProps<N>) => any,
-  allowedValues?: string[],
-  vectorSize?: number,
-  
-  /**
-   * Custom props that will be passed to the input component. Can pass in
-   * values or functions. All functions will be called before being passed into
-   * the input component. Example:
-   *
-   * {
-   *   emphasis: 'bold',
-   *   defaultValue: () => new Date(),
-   * }
-   *
-   * Note that if you want to put a component as one of the input values (you're
-   * doing something crazy aren't you), components are functions and so would be
-   * called. To get your intended behavior, wrap it in a callback:
-   *
-   * {
-   *   decorativeComponent: () => MyDecorativeComponent
-   * }
-   *
-   * This used to have a synonym `inputProperties` (a legacy of Vulcan's mass-renaming).
-   */
-  form?: Record<string, string | number | boolean | Record<string, any> | ((props: SmartFormProps<N>) => any) | undefined>,
-  
-  beforeComponent?: keyof ComponentTypes,
-  /** NOTE: not in use or tested as of 2022-05 */
-  afterComponent?: keyof ComponentTypes,
-  order?: number,
-  label?: string,
-  tooltip?: string,
-  control?: FormInputType,
-  placeholder?: string,
-  hidden?: MaybeFunction<boolean,SmartFormProps<N>>,
-  group?: () => FormGroupType<N>,
-  
-  // Field mutation callbacks, invoked from Vulcan mutators. Notes:
-  //  * The "document" field in onUpdate is deprecated due to an earlier mixup
-  //    (breaking change) affecting whether it means oldDocument or newDocument
-  //  * Return type of these callbacks is not enforced because we don't have the
-  //    field's type in a usable format here. onCreate and onUpdate should all
-  //    return a new value for the field, EXCEPT that if they return undefined
-  //    the field value is left unchanged.
-  //
-  onCreate?: (args: {
-    currentUser: DbUser|null,
-    collection: CollectionBase<N>,
-    context: ResolverContext,
-    document: Partial<DbInsertion<ObjectsByCollectionName[N]>>,
-    newDocument: Partial<DbInsertion<ObjectsByCollectionName[N]>>,
-    fieldName: string
-  }) => any,
-  onUpdate?: (args: {
-    data: Partial<ObjectsByCollectionName[N]>,
-    oldDocument: ObjectsByCollectionName[N],
-    newDocument: ObjectsByCollectionName[N],
-    document: ObjectsByCollectionName[N],
-    currentUser: DbUser|null,
-    collection: CollectionBase<N>,
-    context: ResolverContext,
-    fieldName: string
-    modifier: MongoModifier
-  }) => any,
-  onDelete?: (args: {document: ObjectsByCollectionName[N], currentUser: DbUser|null, collection: CollectionBase<N>, context: ResolverContext}) => Promise<void>,
-
-  countOfReferences?: CountOfReferenceOptions;
-  editableFieldOptions?: EditableFieldOptions;
-  slugCallbackOptions?: SlugCallbackOptions<N>;
-}
-
-=======
->>>>>>> fa16cba7
 /** Field specification for a Form field, created from the collection schema */
 type FormField<N extends CollectionNameString> = Pick<
   FormFieldSpecification<N> & Exclude<GraphQLBaseFieldSpecification['validation'], undefined> & Pick<DatabaseFieldSpecification<N>, 'defaultValue'>,
