import type { GraphQLScalarType } from 'graphql';
import type { SimpleSchema } from 'simpl-schema';
import { formProperties } from '../vulcan-forms/schema_utils';
import type { SmartFormProps } from '../../components/vulcan-forms/propTypes';
import { permissionGroups } from "../permissions";
import type { FormGroupLayoutProps } from '../../components/form-components/FormGroupLayout';

/// This file is wrapped in 'declare global' because it's an ambient declaration
/// file (meaning types in this file can be used without being imported).
declare global {

type PermissionGroups = typeof permissionGroups[number];

type SingleFieldCreatePermission = PermissionGroups | ((user: DbUser|UsersCurrent|null) => boolean);
type FieldCreatePermissions = SingleFieldCreatePermission|Array<SingleFieldCreatePermission>
type SingleFieldPermissions = PermissionGroups | ((user: DbUser|UsersCurrent|null, object: any) => boolean)
type FieldPermissions = SingleFieldPermissions|Array<SingleFieldPermissions>

interface CollectionFieldPermissions {
  canRead?: FieldPermissions,
  canUpdate?: FieldPermissions,
  canCreate?: FieldCreatePermissions,
}

type FormInputType = 'text' | 'number' | 'url' | 'email' | 'textarea' | 'checkbox' | 'checkboxgroup' | 'radiogroup' | 'select' | 'datetime' | 'date' | keyof ComponentTypes;

type FieldName<N extends CollectionNameString> = (keyof ObjectsByCollectionName[N] & string) | '*';

type SqlFieldFunction<N extends CollectionNameString> = (fieldName: FieldName<N>) => string;

type SqlJoinType = "inner" | "full" | "left" | "right";

type SqlJoinBase<N extends CollectionNameString> = {
  table: N,
  type?: SqlJoinType,
  on: Partial<Record<FieldName<N>, string>> | ((field: SqlFieldFunction<N>) => string),
}

type SqlResolverJoin<N extends CollectionNameString> = SqlJoinBase<N> & {
  /**
   * By default, the `table` value in `SqlJoinBase` must be a table associated
   * with a collection, and when this is the case we get type safety for the
   * values in `on` and for the `field` argument to `resolver`.
   * Setting `isNonCollectionJoin` to true allows us to join on anything that
   * isn't a collection (like a custom table or a view for instance) at the
   * expense of type-safety as we don't have schemas for these objects so
   * everything just becomes strings.
   */
  isNonCollectionJoin?: false,
  resolver: (field: SqlFieldFunction<N>) => string,
}

type SqlNonCollectionJoinBase = {
  table: string,
  type?: SqlJoinType,
  on: Record<string, string> | ((field: (fieldName: string) => string) => string),
}

type SqlNonCollectionJoin = SqlNonCollectionJoinBase & {
  isNonCollectionJoin: true,
  resolver: (field: (fieldName: string) => string) => string,
}

type SqlJoinFunction = <N extends CollectionNameString>(
  args: SqlResolverJoin<N> | SqlNonCollectionJoin,
) => string;

type SqlJoinSpec<N extends CollectionNameString = CollectionNameString> =
  (SqlJoinBase<N> | SqlNonCollectionJoinBase) & {
    prefix: string,
  };

type SqlResolverArgs<N extends CollectionNameString> = {
  field: SqlFieldFunction<N>,
  currentUserField: SqlFieldFunction<'Users'>,
  join: SqlJoinFunction,
  arg: (value: unknown) => string,
  resolverArg: (name: string) => string,
}

type SqlResolver<N extends CollectionNameString> = (args: SqlResolverArgs<N>) => string;

type SqlPostProcess<N extends CollectionNameString> = (
  /** The value returned by the sql resolver */
  value: AnyBecauseHard,
  /** The entire database object (complete with sql resolver fields) */
  root: ObjectsByCollectionName[N],
  context: ResolverContext,
) => AnyBecauseHard;

type CollectionFieldResolveAs<N extends CollectionNameString> = {
  type: string | GraphQLScalarType,
  description?: string,
  fieldName?: string,
  addOriginalField?: boolean,
  arguments?: string|null,
  resolver: (root: ObjectsByCollectionName[N], args: any, context: ResolverContext) => any,
  sqlResolver?: SqlResolver<N>,
  /**
   * `sqlPostProcess` is run on the result of the database call, in addition
   * to the `sqlResolver`. It should return the value of this `field`, generally
   * by performing some operation on the value returned by the `sqlResolver`.
   * Most of the time this is an anti-pattern which should be avoided, but
   * sometimes it's unavoidable.
   */
  sqlPostProcess?: SqlPostProcess<N>,
}

interface CollectionFieldSpecification<N extends CollectionNameString> extends CollectionFieldPermissions {
  type?: any,
  description?: string,
  /**
   * Whether this field must be included in create and update
   * mutations (separate from whether it is allowed to be null)
   */
  optional?: boolean,
  defaultValue?: any,
  graphQLType?: string,
  typescriptType?: string,
  /** Use the following information in the GraphQL schema and at query-time to
   * calculate a response */
  resolveAs?: CollectionFieldResolveAs<N>,
  blackbox?: boolean,
  denormalized?: boolean,
  canAutoDenormalize?: boolean,
  canAutofillDefault?: boolean,
  needsUpdate?: (doc: Partial<ObjectsByCollectionName[N]>) => boolean,
  getValue?: (doc: ObjectsByCollectionName[N], context: ResolverContext) => any,
  foreignKey?: any,
  logChanges?: boolean,
  /**
   * Whether this field can be null (enforced at the database level)
   */
  nullable?: boolean,
  
  min?: number,
  max?: number,
  regEx?: any,
  minCount?: number,
  /** NOTE: not in use or tested as of 2022-05 */
  maxCount?: number,
  options?: (props: SmartFormProps<N>) => any,
  allowedValues?: string[],
  vectorSize?: number,
  
  /**
   * Custom props that will be passed to the input component. Can pass in
   * values or functions. All functions will be called before being passed into
   * the input component. Example:
   *
   * {
   *   emphasis: 'bold',
   *   defaultValue: () => new Date(),
   * }
   *
   * Note that if you want to put a component as one of the input values (you're
   * doing something crazy aren't you), components are functions and so would be
   * called. To get your intended behavior, wrap it in a callback:
   *
   * {
   *   decorativeComponent: () => MyDecorativeComponent
   * }
   *
   * This used to have a synonym `inputProperties` (a legacy of Vulcan's mass-renaming).
   */
  form?: Record<string, string | number | boolean | Record<string, any> | ((props: SmartFormProps<N>) => any) | undefined>,
  
  beforeComponent?: keyof ComponentTypes,
  /** NOTE: not in use or tested as of 2022-05 */
  afterComponent?: keyof ComponentTypes,
  order?: number,
  label?: string,
  tooltip?: string,
  // See: packages/lesswrong/components/vulcan-forms/FormComponent.tsx
  input?: FormInputType,
  control?: FormInputType,
  placeholder?: string,
  hidden?: MaybeFunction<boolean,SmartFormProps<N>>,
  group?: FormGroupType<N>,
  inputType?: any,
  
  // Field mutation callbacks, invoked from Vulcan mutators. Notes:
  //  * The "document" field in onUpdate is deprecated due to an earlier mixup
  //    (breaking change) affecting whether it means oldDocument or newDocument
  //  * Return type of these callbacks is not enforced because we don't have the
  //    field's type in a usable format here. onCreate and onUpdate should all
  //    return a new value for the field, EXCEPT that if they return undefined
  //    the field value is left unchanged.
  //
  onCreate?: (args: {
    data: DbInsertion<ObjectsByCollectionName[N]>,
    currentUser: DbUser|null,
    collection: CollectionBase<N>,
    context: ResolverContext,
    document: ObjectsByCollectionName[N],
    newDocument: ObjectsByCollectionName[N],
    fieldName: string
  }) => any,
  onUpdate?: (args: {
    data: Partial<ObjectsByCollectionName[N]>,
    oldDocument: ObjectsByCollectionName[N],
    newDocument: ObjectsByCollectionName[N],
    document: ObjectsByCollectionName[N],
    currentUser: DbUser|null,
    collection: CollectionBase<N>,
    context: ResolverContext,
    fieldName: string
    modifier: MongoModifier<ObjectsByCollectionName[N]>
  }) => any,
<<<<<<< HEAD
  onDelete?: (args: {document: ObjectsByCollectionName[N], currentUser: DbUser|null, collection: CollectionBase<N>, context: ResolverContext, schema: SchemaType<N>}) => Promise<void>,
=======
  onDelete?: (args: {document: ObjectsByCollectionName[N], currentUser: DbUser|null, collection: CollectionBase<N>, context: ResolverContext}) => Promise<void>,
>>>>>>> 36f5e639

  countOfReferences?: {
    foreignCollectionName: CollectionNameString
    foreignFieldName: string
    filterFn?: (obj: AnyBecauseHard) => boolean
    resyncElastic: boolean
  }
}

/** Field specification for a Form field, created from the collection schema */
type FormField<N extends CollectionNameString> = Pick<
  CollectionFieldSpecification<N>,
  typeof formProperties[number]
> & {
  document: any
  name: string
  datatype: any
  layout: string
  input: CollectionFieldSpecification<N>["input"] | CollectionFieldSpecification<N>["control"]
  label: string
  help: string
  path: string
  parentFieldName?: string
  disabled?: boolean
  arrayField: any
  arrayFieldSchema: any
  nestedInput: any
  nestedSchema: any
  nestedFields: any
}

type FormGroupType<N extends CollectionNameString> = {
  name: string,
  order: number,
  label?: string,
  startCollapsed?: boolean,
  helpText?: string,
  hideHeader?: boolean,
  layoutComponent?: ComponentWithProps<FormGroupLayoutProps>,
  layoutComponentProps?: Partial<FormGroupLayoutProps>,
  fields?: FormField<N>[]
}

// Using FormGroupType as part of the props of a function causes a circular reference (because ComponentWithProps<T>
// needs to know the prop types of all registered components), omit `layoutComponent` to fix this
type FormGroupSafeType<N extends CollectionNameString> = Omit<FormGroupType<N>, "layoutComponent"> & {
  layoutComponent?: string;
};

type SchemaType<N extends CollectionNameString> = Record<string, CollectionFieldSpecification<N>>;
type SimpleSchemaType<N extends CollectionNameString> = SimpleSchema & {_schema: SchemaType<N>};

}<|MERGE_RESOLUTION|>--- conflicted
+++ resolved
@@ -207,11 +207,7 @@
     fieldName: string
     modifier: MongoModifier<ObjectsByCollectionName[N]>
   }) => any,
-<<<<<<< HEAD
-  onDelete?: (args: {document: ObjectsByCollectionName[N], currentUser: DbUser|null, collection: CollectionBase<N>, context: ResolverContext, schema: SchemaType<N>}) => Promise<void>,
-=======
   onDelete?: (args: {document: ObjectsByCollectionName[N], currentUser: DbUser|null, collection: CollectionBase<N>, context: ResolverContext}) => Promise<void>,
->>>>>>> 36f5e639
 
   countOfReferences?: {
     foreignCollectionName: CollectionNameString
