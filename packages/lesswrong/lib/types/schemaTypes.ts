import type { GraphQLScalarType } from 'graphql';
import type { SimpleSchema } from 'simpl-schema';
import { formProperties } from '../vulcan-forms/schema_utils';
import type { SmartFormProps } from '../../components/vulcan-forms/propTypes';
import { permissionGroups } from "../permissions";

/// This file is wrapped in 'declare global' because it's an ambient declaration
/// file (meaning types in this file can be used without being imported).
declare global {

type PermissionGroups = typeof permissionGroups[number];

type SingleFieldCreatePermission = PermissionGroups | ((user: DbUser|UsersCurrent|null)=>boolean);
type FieldCreatePermissions = SingleFieldCreatePermission|Array<SingleFieldCreatePermission>
type SingleFieldPermissions = PermissionGroups | ((user: DbUser|UsersCurrent|null, object: any)=>boolean)
type FieldPermissions = SingleFieldPermissions|Array<SingleFieldPermissions>

interface CollectionFieldPermissions {
  canRead?: FieldPermissions,
  canUpdate?: FieldPermissions,
  canCreate?: FieldCreatePermissions,
}

type FormInputType = 'text' | 'number' | 'url' | 'email' | 'textarea' | 'checkbox' | 'checkboxgroup' | 'radiogroup' | 'select' | 'datetime' | 'date' | keyof ComponentTypes;

interface CollectionFieldSpecification<N extends CollectionNameString> extends CollectionFieldPermissions {
  type?: any,
  description?: string,
  optional?: boolean,
  defaultValue?: any,
  graphQLType?: string,
  typescriptType?: string,
  /** Use the following information in the GraphQL schema and at query-time to
   * calculate a response */
  resolveAs?: {
    type: string|GraphQLScalarType,
    description?: string,
    fieldName?: string,
    addOriginalField?: boolean,
    arguments?: string|null,
    resolver: (root: ObjectsByCollectionName[N], args: any, context: ResolverContext, info?: any)=>any,
  },
  blackbox?: boolean,
  denormalized?: boolean,
  canAutoDenormalize?: boolean,
  canAutofillDefault?: boolean,
  needsUpdate?: (doc: Partial<ObjectsByCollectionName[N]>) => boolean,
  getValue?: (doc: ObjectsByCollectionName[N], context: ResolverContext) => any,
  foreignKey?: any,
  logChanges?: boolean,
  nullable?: boolean,
  
  min?: number,
  max?: number,
  regEx?: any,
  minCount?: number,
  /** NOTE: not in use or tested as of 2022-05 */
  maxCount?: number,
  options?: (props: SmartFormProps<CollectionNameOfObject<T>>) => any,
  allowedValues?: string[],
  vectorSize?: number,
  
  /**
   * Custom props that will be passed to the input component. Can pass in
   * values or functions. All functions will be called before being passed into
   * the input component. Example:
   *
   * {
   *   emphasis: 'bold',
   *   defaultValue: () => new Date(),
   * }
   *
   * Note that if you want to put a component as one of the input values (you're
   * doing something crazy aren't you), components are functions and so would be
   * called. To get your intended behavior, wrap it in a callback:
   *
   * {
   *   decorativeComponent: () => MyDecorativeComponent
   * }
   *
   * This used to have a synonym `inputProperties` (a legacy of Vulcan's mass-renaming).
   */
  form?: Record<string, string | number | boolean | Record<string, any> | ((props: SmartFormProps<CollectionNameOfObject<T>>) => any) | undefined>,
  
  beforeComponent?: keyof ComponentTypes,
  /** NOTE: not in use or tested as of 2022-05 */
  afterComponent?: keyof ComponentTypes,
  order?: number,
  label?: string,
  tooltip?: string,
  // See: packages/lesswrong/components/vulcan-forms/FormComponent.tsx
  input?: FormInputType,
  control?: FormInputType,
  placeholder?: string,
<<<<<<< HEAD
  hidden?: MaybeFunction<boolean,SmartFormProps<CollectionNameOfObject<T>>>,
  group?: FormGroupType<T>,
=======
  hidden?: MaybeFunction<boolean,SmartFormProps>,
  group?: FormGroupType<N>,
>>>>>>> a0db2192
  inputType?: any,
  
  // Field mutation callbacks, invoked from Vulcan mutators. Notes:
  //  * onInsert and onEdit are deprecated (but still used) because
  //    of Vulcan's mass-renaming and switch to named arguments
  //  * The "document" field in onUpdate is deprecated due to an earlier mixup
  //    (breaking change) affecting whether it means oldDocument or newDocument
  //  * Return type of these callbacks is not enforced because we don't have the
  //    field's type in a usable format here. onInsert, onCreate, onEdit, and
  //    onUpdate should all return a new value for the field, EXCEPT that if
  //    they return undefined the field value is left unchanged.
  //
  /**
   * @deprecated
   */
  onInsert?: (doc: DbInsertion<ObjectsByCollectionName[N]>, currentUser: DbUser|null) => any,
  onCreate?: (args: {data: DbInsertion<ObjectsByCollectionName[N]>, currentUser: DbUser|null, collection: CollectionBase<N>, context: ResolverContext, document: ObjectsByCollectionName[N], newDocument: ObjectsByCollectionName[N], schema: SchemaType<N>, fieldName: string}) => any,
  /**
   * @deprecated
   */
  onEdit?: (modifier: any, oldDocument: ObjectsByCollectionName[N], currentUser: DbUser|null, newDocument: ObjectsByCollectionName[N]) => any,
  onUpdate?: (args: {data: Partial<ObjectsByCollectionName[N]>, oldDocument: ObjectsByCollectionName[N], newDocument: ObjectsByCollectionName[N], document: ObjectsByCollectionName[N], currentUser: DbUser|null, collection: CollectionBase<N>, context: ResolverContext, schema: SchemaType<N>, fieldName: string}) => any,
  onDelete?: (args: {document: ObjectsByCollectionName[N], currentUser: DbUser|null, collection: CollectionBase<N>, context: ResolverContext, schema: SchemaType<N>}) => Promise<void>,
}

/** Field specification for a Form field, created from the collection schema */
type FormField<N extends CollectionNameString> = Pick<
  CollectionFieldSpecification<N>,
  typeof formProperties[number]
> & {
  document: any
  name: string
  datatype: any
  layout: string
  input: CollectionFieldSpecification<N>["input"] | CollectionFieldSpecification<N>["control"]
  label: string
  help: string
  path: string
  parentFieldName?: string
  disabled?: boolean
  arrayField: any
  arrayFieldSchema: any
  nestedInput: any
  nestedSchema: any
  nestedFields: any
}

type FormGroupType<N extends CollectionNameString> = {
  name: string,
  order: number,
  label?: string,
  paddingStyle?: boolean,
  startCollapsed?: boolean,
  defaultStyle?: boolean,
  helpText?: string,
  flexStyle?: boolean,
  hideHeader?: boolean,
  flexAlignTopStyle?: boolean,
  fields?: FormField<N>[]
}

type SchemaType<N extends CollectionNameString> = Record<string, CollectionFieldSpecification<N>>
type SimpleSchemaType<N extends CollectionNameString> = SimpleSchema & {_schema: SchemaType<N>};

}<|MERGE_RESOLUTION|>--- conflicted
+++ resolved
@@ -56,7 +56,7 @@
   minCount?: number,
   /** NOTE: not in use or tested as of 2022-05 */
   maxCount?: number,
-  options?: (props: SmartFormProps<CollectionNameOfObject<T>>) => any,
+  options?: (props: SmartFormProps<N>) => any,
   allowedValues?: string[],
   vectorSize?: number,
   
@@ -80,7 +80,7 @@
    *
    * This used to have a synonym `inputProperties` (a legacy of Vulcan's mass-renaming).
    */
-  form?: Record<string, string | number | boolean | Record<string, any> | ((props: SmartFormProps<CollectionNameOfObject<T>>) => any) | undefined>,
+  form?: Record<string, string | number | boolean | Record<string, any> | ((props: SmartFormProps<N>) => any) | undefined>,
   
   beforeComponent?: keyof ComponentTypes,
   /** NOTE: not in use or tested as of 2022-05 */
@@ -92,13 +92,8 @@
   input?: FormInputType,
   control?: FormInputType,
   placeholder?: string,
-<<<<<<< HEAD
-  hidden?: MaybeFunction<boolean,SmartFormProps<CollectionNameOfObject<T>>>,
-  group?: FormGroupType<T>,
-=======
-  hidden?: MaybeFunction<boolean,SmartFormProps>,
+  hidden?: MaybeFunction<boolean,SmartFormProps<N>>,
   group?: FormGroupType<N>,
->>>>>>> a0db2192
   inputType?: any,
   
   // Field mutation callbacks, invoked from Vulcan mutators. Notes:
