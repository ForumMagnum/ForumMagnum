--- conflicted
+++ resolved
@@ -207,13 +207,8 @@
     fieldName: string
     modifier: MongoModifier<ObjectsByCollectionName[N]>
   }) => any,
-<<<<<<< HEAD
   onDelete?: (args: {document: ObjectsByCollectionName[N], currentUser: DbUser|null, collection: CollectionBase<N>, context: ResolverContext}) => Promise<void>,
-  
-=======
-  onDelete?: (args: {document: ObjectsByCollectionName[N], currentUser: DbUser|null, collection: CollectionBase<N>, context: ResolverContext, schema: SchemaType<N>}) => Promise<void>,
-
->>>>>>> 99fe1787
+
   countOfReferences?: {
     foreignCollectionName: CollectionNameString
     foreignFieldName: string
