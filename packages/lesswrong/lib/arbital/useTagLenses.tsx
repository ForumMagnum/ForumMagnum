import { useCallback, useEffect, useState, useMemo } from "react";
import { useLocation, useNavigate } from "../routeUtil";
import type { ToCData } from "../tableOfContents";
import qs from "qs";
import omit from "lodash/omit";

export const MAIN_TAB_ID = 'main-tab';

export interface DocumentContributorWithStats {
  user: UsersMinimumInfo;
  contributionVolume: number;
}

export interface DocumentContributorsInfo {
  contributors: DocumentContributorWithStats[];
  totalCount: number;
}

export interface TagLens {
  _id: string;
  collectionName: string;
  fieldName: string;
  index: number;
  contents: TagFragment_description | TagRevisionFragment_description | RevisionDisplay | null;
  tableOfContents: ToCData | null;
  contributors: DocumentContributorsInfo | null;
  parentDocumentId: string;
  title: string;
  preview: string | null;
  tabTitle: string;
  tabSubtitle: string | null;
  slug: string;
  oldSlugs: string[];
  userId: string;
  legacyData: AnyBecauseHard;
  originalLensDocument: MultiDocumentContentDisplay | MultiDocumentWithContributors | null;
  arbitalLinkedPages: ArbitalLinkedPagesFragment | null;
}

interface TagLensInfo {
  selectedLens?: TagLens;
  selectedLensId: string;
  updateSelectedLens: (lensId: string) => void;
  lenses: TagLens[];
}

function getDefaultLens(tag: TagPageWithArbitalContentFragment | TagPageRevisionWithArbitalContentFragment | TagHistoryFragment): TagLens {
  return {
    _id: MAIN_TAB_ID,
    collectionName: 'Tags',
    fieldName: 'description',
    index: 0,
    contents: tag.description,
    tableOfContents: tag.tableOfContents,
    contributors: 'contributors' in tag ? tag.contributors : null,
    parentDocumentId: tag._id,
    title: tag.name,
    preview: null,
    tabTitle: 'Main',
    tabSubtitle: null,
    slug: 'main',
    oldSlugs: [],
    userId: tag.userId,
    legacyData: {},
    originalLensDocument: null,
    arbitalLinkedPages: 'arbitalLinkedPages' in tag ? tag.arbitalLinkedPages : null,
  }
}

<<<<<<< HEAD
export function getAvailableLenses(tag: TagPageWithArbitalContentFragment | TagPageRevisionWithArbitalContentFragment | TagHistoryFragment | null): TagLens[] {
  if (!tag) return [];
=======
export function getAvailableLenses(tag: TagPageWithArbitalContentFragment | TagPageRevisionWithArbitalContentFragment | TagHistoryFragment | null) {
  if (!tag?.lenses) return [];
>>>>>>> 4460da08
  return [
    getDefaultLens(tag),
    ...tag.lenses.map(lens => ({
      ...lens,
      index: lens.index + 1,
      title: lens.title ?? tag.name,
      contributors: 'contributors' in lens ? lens.contributors : null,
      arbitalLinkedPages: 'arbitalLinkedPages' in lens ? lens.arbitalLinkedPages : null,
      originalLensDocument: lens,
    }))
  ];
}

export function useTagLenses(tag: TagPageWithArbitalContentFragment | TagPageRevisionWithArbitalContentFragment | null): TagLensInfo {
  const { query, location } = useLocation();
  const navigate = useNavigate();
  const availableLenses = useMemo(() => getAvailableLenses(tag), [tag]);

  const querySelectedLens = useMemo(() =>
    // TODO: maybe we also want to check the oldSlugs?
    availableLenses.find(lens => lens.slug === query.lens || lens.legacyData?.arbitalPageId === query.lens),
    [availableLenses, query.lens]
  );

  const selectedLensId = querySelectedLens?._id ?? MAIN_TAB_ID;

  const selectedLens = useMemo(() =>
    availableLenses.find(lens => lens._id === selectedLensId),
    [selectedLensId, availableLenses]
  );

  const updateSelectedLens = useCallback((lensId: string) => {
    const selectedLensSlug = availableLenses.find(lens => lens._id === lensId)?.slug;
    if (selectedLensSlug) {
      const defaultLens = availableLenses.find(lens => lens._id === MAIN_TAB_ID);
      const navigatingToDefaultLens = selectedLensSlug === defaultLens?.slug;
      const queryWithoutLens = omit(query, "lens");
      // TODO: strip out version/revision query params if we're switching to a lens, since keeping the same revision when switching lenses doesn't make sense
      const newSearch = navigatingToDefaultLens
       ? qs.stringify(queryWithoutLens)
       : qs.stringify({ lens: selectedLensSlug, ...queryWithoutLens });

      navigate({ ...location, search: newSearch });
    }
  }, [availableLenses, location, navigate, query]);

  useEffect(() => {
    if (query.lens && tag && !querySelectedLens) {
      // If the lens doesn't exist, reset the search query
      navigate(
        { ...location, search: qs.stringify(omit(query, "lens")) },
        { replace: true }
      );
    }
  }, [query, availableLenses, navigate, location, querySelectedLens, tag]);

  return {
    selectedLens,
    selectedLensId,
    updateSelectedLens,
    lenses: availableLenses,
  };
}<|MERGE_RESOLUTION|>--- conflicted
+++ resolved
@@ -67,13 +67,8 @@
   }
 }
 
-<<<<<<< HEAD
 export function getAvailableLenses(tag: TagPageWithArbitalContentFragment | TagPageRevisionWithArbitalContentFragment | TagHistoryFragment | null): TagLens[] {
-  if (!tag) return [];
-=======
-export function getAvailableLenses(tag: TagPageWithArbitalContentFragment | TagPageRevisionWithArbitalContentFragment | TagHistoryFragment | null) {
   if (!tag?.lenses) return [];
->>>>>>> 4460da08
   return [
     getDefaultLens(tag),
     ...tag.lenses.map(lens => ({
