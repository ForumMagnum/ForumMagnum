import { ApolloClient, NormalizedCacheObject, ApolloError, gql, useQuery, WatchQueryFetchPolicy } from '@apollo/client';
import { extractFragmentInfo } from '../vulcan-lib/handleOptions';
import { collectionNameToTypeName } from '../generated/collectionTypeNames';
import { apolloSSRFlag } from '../helpers';
import type { PrimitiveGraphQLType } from './types';
import { getSingleResolverName } from './utils';


/**
 * Given terms/etc for a useSingle query, generate corresponding GraphQL. Exported
 * for use in crossposting-related integrations. You probably don't want to use
 * this directly; in most cases you should use the useSingle hook instead.
 */
export function getGraphQLSingleQueryFromOptions({ collectionName, fragment, fragmentName, resolverName, extraVariables }: {
  collectionName: CollectionNameString,
  fragment: any,
  fragmentName: FragmentName|undefined,
  resolverName: string,
  extraVariables?: Record<string, PrimitiveGraphQLType>,
}) {
  ({ fragmentName, fragment } = extractFragmentInfo({ fragment, fragmentName }, collectionName));
  const typeName = collectionNameToTypeName[collectionName];

  // LESSWRONG MODIFICATION: Allow the passing of extraVariables so that you can have field-specific queries
  let extraVariablesString = ''
  if (extraVariables) {
    extraVariablesString = Object.keys(extraVariables).map(k => `$${k}: ${extraVariables[k]}`).join(', ')
  }

  const query = gql`
    query single${typeName}Query($input: Single${typeName}Input, ${extraVariablesString || ''}) {
      ${resolverName}(input: $input) {
        result {
          ...${fragmentName}
        }
        __typename
      }
    }
    ${fragment}
  `;
  
  return query
}

type TSuccessReturn<FragmentTypeName extends keyof FragmentTypes> = {loading: false, error: undefined, document: FragmentTypes[FragmentTypeName]};
type TErrorReturn = {loading: false, error: ApolloError, document: undefined};
type TLoadingReturn = {loading: true, error: undefined, document: undefined};

type TReturn<FragmentTypeName extends keyof FragmentTypes> = (TSuccessReturn<FragmentTypeName> | TErrorReturn | TLoadingReturn) & {
  refetch: any,
  networkStatus?: number,
  data?: {
    refetch: any,
  }
}

// You can pass either `documentId` or `slug`, but not both. The must pass one;
// you pass undefined, in which case the query is skipped.
export type SelectorInput = { documentId: string | undefined };

export type UseSingleProps<FragmentTypeName extends keyof FragmentTypes> = (
  SelectorInput & {
    collectionName: CollectionNameString,
    fragmentName?: FragmentTypeName,
    fragment?: any,
    extraVariables?: Record<string,any>,
    extraVariablesValues?: any,
    fetchPolicy?: WatchQueryFetchPolicy,
    nextFetchPolicy?: WatchQueryFetchPolicy,
    notifyOnNetworkStatusChange?: boolean,
    allowNull?: boolean,
    skip?: boolean,
    ssr?: boolean,
    /**
     * Optional Apollo client instance to use for this request. If not provided,
     * uses the default client provided by React context. This should only be
     * overriden for crossposting or similar foreign-DB operations.
     */
    apolloClient?: ApolloClient<NormalizedCacheObject>,
  }
);

/**
 * React hook that queries a collection, returning a single document with the
 * given ID, along with metadata about loading status and errors.
 *
 * In most cases, you will provide a documentId, collectionName, and
 * fragmentName. If any resolvers in the fragment have arguments attached, you
 * will also need to pass `extraVariables`, which contains the GraphQL types
 * of those arguments, and extraVariablesValues, which contains their values.
 */
export function useSingle<FragmentTypeName extends keyof FragmentTypes>({
  documentId,
  collectionName,
  fragmentName, fragment,
  extraVariables,
  extraVariablesValues,
  fetchPolicy,
  nextFetchPolicy,
  notifyOnNetworkStatusChange,
  allowNull,
  skip=false,
  ssr=true,
  apolloClient,
}: UseSingleProps<FragmentTypeName>): TReturn<FragmentTypeName> {
<<<<<<< HEAD
  const query = getGraphQLSingleQueryFromOptions({ extraVariables, collectionName, fragment, fragmentName })
  const resolverName = getResolverNameFromOptions(collectionName)
  const skipQuery = skip || !documentId;
=======
  const typeName = collectionNameToTypeName[collectionName];
  const resolverName = getSingleResolverName(typeName)
  const query = getGraphQLSingleQueryFromOptions({ extraVariables, collectionName, fragment, fragmentName, resolverName })
  const skipQuery = skip || (!documentId && !slug);
>>>>>>> ae7b8f2c
  // TODO: Properly type this generic query
  const { data, error, loading, ...rest } = useQuery(query, {
    variables: {
      input: {
        selector: { documentId },
        resolverArgs: extraVariablesValues,
        ...(allowNull && {allowNull: true})
      },
      ...extraVariablesValues,
    },
    fetchPolicy,
    nextFetchPolicy,
    notifyOnNetworkStatusChange,
    ssr: apolloSSRFlag(ssr),
    skip: skipQuery,
    client: apolloClient,
  })
  if (error) {
    // This error was already caught by the apollo middleware, but the
    // middleware had no idea who  made the query. To aid in debugging, log a
    // stack trace here.
    // eslint-disable-next-line no-console
    console.error(error.message)
  }
  const document: FragmentTypes[FragmentTypeName] | undefined = data && data[resolverName] && data[resolverName].result
  // TS can't deduce that either the document or the error are set and thus loading is inferred to be of type boolean always (instead of either true or false)
  return {
    document, data, error,
    loading: loading && !skipQuery,
    ...rest
  } as TReturn<FragmentTypeName>
}<|MERGE_RESOLUTION|>--- conflicted
+++ resolved
@@ -103,16 +103,10 @@
   ssr=true,
   apolloClient,
 }: UseSingleProps<FragmentTypeName>): TReturn<FragmentTypeName> {
-<<<<<<< HEAD
-  const query = getGraphQLSingleQueryFromOptions({ extraVariables, collectionName, fragment, fragmentName })
-  const resolverName = getResolverNameFromOptions(collectionName)
-  const skipQuery = skip || !documentId;
-=======
   const typeName = collectionNameToTypeName[collectionName];
   const resolverName = getSingleResolverName(typeName)
   const query = getGraphQLSingleQueryFromOptions({ extraVariables, collectionName, fragment, fragmentName, resolverName })
-  const skipQuery = skip || (!documentId && !slug);
->>>>>>> ae7b8f2c
+  const skipQuery = skip || !documentId;
   // TODO: Properly type this generic query
   const { data, error, loading, ...rest } = useQuery(query, {
     variables: {
