import { ApolloClient, NormalizedCacheObject, ApolloError, gql, useQuery, WatchQueryFetchPolicy } from '@apollo/client';
import { graphql } from '@apollo/client/react/hoc';
import * as _ from 'underscore';
import { extractCollectionInfo, extractFragmentInfo, getCollection } from '../vulcan-lib';
import { camelCaseify } from '../vulcan-lib/utils';

// Template of a GraphQL query for withSingle/useSingle. A sample query might look
// like:
//
// query singleMovieQuery($input: SingleMovieInput) {
//   movie(input: $input) {
//     result {
//       _id
//       name
//       __typename
//     }
//     __typename
//   }
// }
const singleClientTemplate = ({ typeName, fragmentName, extraVariablesString }: {
  typeName: string,
  fragmentName: FragmentName,
  extraVariablesString: string,
}) =>
`query single${typeName}Query($input: Single${typeName}Input, ${extraVariablesString || ''}) {
  ${camelCaseify(typeName)}(input: $input) {
    result {
      ...${fragmentName}
    }
    __typename
  }
}`;

/**
 * Given terms/etc for a useSingle query, generate corresponding GraphQL. Exported
 * for use in crossposting-related integrations. You probably don't want to use
 * this directly; in most cases you should use the useSingle hook instead.
 */
export function getGraphQLQueryFromOptions({ extraVariables, collection, fragment, fragmentName }: {
  extraVariables: any,
  collection: any,
  fragment: any,
  fragmentName: FragmentName|undefined,
}) {
  const collectionName = collection.collectionName;
  ({ fragmentName, fragment } = extractFragmentInfo({ fragment, fragmentName }, collectionName));
  const typeName = collection.options.typeName;

  // LESSWRONG MODIFICATION: Allow the passing of extraVariables so that you can have field-specific queries
  let extraVariablesString = ''
  if (extraVariables) {
    extraVariablesString = Object.keys(extraVariables).map(k => `$${k}: ${extraVariables[k]}`).join(', ')
  }
  
  const query = gql`
    ${singleClientTemplate({ typeName, fragmentName, extraVariablesString })}
    ${fragment}
  `;
  
  return query
}

/**
 * Get the name of the GraphQL resolver to use for useSingle on a collection
 * (which is the type name, camel-caseified). Note that this functino might not
 * be getting used everywhere that uses the resolver name, and the resolver name
 * is part of the API given to external sites like GreaterWrong, so this should
 * not be changed.
 */
export function getResolverNameFromOptions<T extends DbObject>(collection: CollectionBase<T>): string {
  const typeName = collection.options.typeName;
  return camelCaseify(typeName);
}

/**
 * HoC for querying a collection for a single document. DEPRECATEDS: you
 * probably want to be using the hook version, useSingle, instead.
 */
export function withSingle({
  collectionName, collection,
  fragmentName, fragment,
  extraVariables, fetchPolicy, propertyName = 'document',
}: {
  collectionName?: CollectionNameString,
  collection?: any,
  fragmentName?: FragmentName,
  fragment?: any,
  extraVariables?: any,
  fetchPolicy?: WatchQueryFetchPolicy,
  propertyName?: string,
}) {
  ({ collectionName, collection } = extractCollectionInfo({ collectionName, collection }));
  ({ fragmentName, fragment } = extractFragmentInfo({ fragment, fragmentName }, collectionName));

  const query = getGraphQLQueryFromOptions({ extraVariables, collection, fragment, fragmentName })
  const resolverName = getResolverNameFromOptions(collection)
  const typeName = collection.options.typeName
  
  return graphql(query, {
    alias: `with${typeName}`,

    options(props) {
      const { documentId, slug, selector = { documentId, slug }, ...rest } = props as any;
      // OpenCrud backwards compatibility
      // From the provided arguments, pick the key-value pairs where the key is also in extraVariables option
      const extraVariablesValues = _.pick(rest, Object.keys(extraVariables || {}))  
      const graphQLOptions: any = {
        variables: {
          input: {
            selector,
          },
          ...extraVariablesValues
        }
      };

      if (fetchPolicy) {
        graphQLOptions.fetchPolicy = fetchPolicy;
      }

      return graphQLOptions;
    },
    props: (returnedProps: any) => {
      const { /* ownProps, */ data } = returnedProps;

      const props = {
        loading: data.loading,
        refetch: data.refetch,
        // document: Utils.convertDates(collection, data[singleResolverName]),
        [propertyName]: data[resolverName] && data[resolverName].result,
        fragmentName,
        fragment,
        data
      };

      if (data.error) {
        // This error was already caught by the apollo middleware, but the
        // middleware had no idea who  made the query. To aid in debugging, log a
        // stack trace here.
        // eslint-disable-next-line no-console
        console.error(data.error.message)
        // get graphQL error (see https://github.com/thebigredgeek/apollo-errors/issues/12)
        props.error = data.error.graphQLErrors[0];
      }

      return props;
    }
  });
}

type TSuccessReturn<FragmentTypeName extends keyof FragmentTypes> = {loading: false, error: undefined, document: FragmentTypes[FragmentTypeName]};
type TErrorReturn = {loading: false, error: ApolloError, document: undefined};
type TLoadingReturn = {loading: true, error: undefined, document: undefined};

type TReturn<FragmentTypeName extends keyof FragmentTypes> = (TSuccessReturn<FragmentTypeName> | TErrorReturn | TLoadingReturn) & {
  refetch: any,
  networkStatus?: number,
  data?: {
    refetch: any,
  }
}

export type UseSingleProps<FragmentTypeName extends keyof FragmentTypes> = {
  documentId: string|undefined,
  collectionName: CollectionNameString,
  fragmentName?: FragmentTypeName,
  fragment?: any,
  extraVariables?: Record<string,any>,
  extraVariablesValues?: any,
  fetchPolicy?: WatchQueryFetchPolicy,
  notifyOnNetworkStatusChange?: boolean,
<<<<<<< HEAD
=======
  propertyName?: string,
  extraQueries?: any,
  documentId: string|undefined,
  allowNull?: boolean,
  extraVariablesValues?: any,
>>>>>>> 7a710dfe
  skip?: boolean,
  
  /**
   * Optional Apollo client instance to use for this request. If not provided,
   * uses the default client provided by React context. This should only be
   * overriden for crossposting or similar foreign-DB operations.
   */
  apolloClient?: ApolloClient<NormalizedCacheObject>,
}

/**
 * React hook that queries a collection, returning a single document with the
 * given ID, along with metadata about loading status and errors.
 *
 * In most cases, you will provide a documentId, collectionName, and
 * fragmentName. If any resolvers in the fragment have arguments attached, you
 * will also need to pass `extraVariables`, which contains the GraphQL types
 * of those arguments, and extraVariablesValues, which contains their values.
 */
export function useSingle<FragmentTypeName extends keyof FragmentTypes>({
  documentId,
  collectionName,
  fragmentName, fragment,
  extraVariables,
  fetchPolicy,
  notifyOnNetworkStatusChange,
<<<<<<< HEAD
=======
  propertyName,
  extraQueries,
  documentId,
  allowNull,
>>>>>>> 7a710dfe
  extraVariablesValues,
  skip=false,
  apolloClient,
}: UseSingleProps<FragmentTypeName>): TReturn<FragmentTypeName> {
  const collection = getCollection(collectionName);
  const query = getGraphQLQueryFromOptions({ extraVariables, collection, fragment, fragmentName })
  const resolverName = getResolverNameFromOptions(collection)
  // TODO: Properly type this generic query
  const { data, error, ...rest } = useQuery(query, {
    variables: {
      input: {
        selector: { documentId },
        ...(allowNull && {allowNull: true})
      },
      ...extraVariablesValues
    },
    fetchPolicy,
    notifyOnNetworkStatusChange,
    ssr: true,
    skip: skip || !documentId,
    client: apolloClient,
  })
  if (error) {
    // This error was already caught by the apollo middleware, but the
    // middleware had no idea who  made the query. To aid in debugging, log a
    // stack trace here.
    // eslint-disable-next-line no-console
    console.error(error.message)
  }
  const document: FragmentTypes[FragmentTypeName] | undefined = data && data[resolverName] && data[resolverName].result
  // TS can't deduce that either the document or the error are set and thus loading is inferred to be of type boolean always (instead of either true or false)
  return { document, data, error, ...rest } as TReturn<FragmentTypeName>
}<|MERGE_RESOLUTION|>--- conflicted
+++ resolved
@@ -168,14 +168,7 @@
   extraVariablesValues?: any,
   fetchPolicy?: WatchQueryFetchPolicy,
   notifyOnNetworkStatusChange?: boolean,
-<<<<<<< HEAD
-=======
-  propertyName?: string,
-  extraQueries?: any,
-  documentId: string|undefined,
   allowNull?: boolean,
-  extraVariablesValues?: any,
->>>>>>> 7a710dfe
   skip?: boolean,
   
   /**
@@ -200,16 +193,10 @@
   collectionName,
   fragmentName, fragment,
   extraVariables,
+  extraVariablesValues,
   fetchPolicy,
   notifyOnNetworkStatusChange,
-<<<<<<< HEAD
-=======
-  propertyName,
-  extraQueries,
-  documentId,
   allowNull,
->>>>>>> 7a710dfe
-  extraVariablesValues,
   skip=false,
   apolloClient,
 }: UseSingleProps<FragmentTypeName>): TReturn<FragmentTypeName> {
