--- conflicted
+++ resolved
@@ -17,7 +17,7 @@
 //   }
 // }
 // LESSWRONG: Add extraVariables String
-const singleClientTemplate = ({ typeName, fragmentName, extraVariablesString }) =>
+const singleClientTemplate = ({ typeName, fragmentName, extraQueries, extraVariablesString }) =>
 `query single${typeName}Query($input: Single${typeName}Input, ${extraVariablesString || ''}) {
   ${camelCaseify(typeName)}(input: $input) {
     result {
@@ -25,9 +25,10 @@
     }
     __typename
   }
+  ${extraQueries ? extraQueries : ''}
 }`;
 
-function getGraphQLQueryFromOptions({ extraVariables, collection, fragment, fragmentName }) {
+function getGraphQLQueryFromOptions({ extraVariables, extraQueries, collection, fragment, fragmentName }) {
   const collectionName = collection.collectionName;
   ({ fragmentName, fragment } = extractFragmentInfo({ fragment, fragmentName }, collectionName));
   const typeName = collection.options.typeName;
@@ -39,7 +40,7 @@
   }
   
   const query = gql`
-    ${singleClientTemplate({ typeName, fragmentName, extraVariablesString })}
+    ${singleClientTemplate({ typeName, fragmentName, extraQueries, extraVariablesString })}
     ${fragment}
   `;
   
@@ -54,7 +55,7 @@
 export function withSingle({
   collectionName, collection,
   fragmentName, fragment,
-  extraVariables, fetchPolicy, propertyName = 'document',
+  extraVariables, fetchPolicy, propertyName = 'document', extraQueries
 }: {
   collectionName?: CollectionNameString,
   collection?: any,
@@ -63,11 +64,12 @@
   extraVariables?: any,
   fetchPolicy?: WatchQueryFetchPolicy,
   propertyName?: string,
+  extraQueries?: any,
 }) {
   ({ collectionName, collection } = extractCollectionInfo({ collectionName, collection }));
   ({ fragmentName, fragment } = extractFragmentInfo({ fragment, fragmentName }, collectionName));
 
-  const query = getGraphQLQueryFromOptions({ extraVariables, collection, fragment, fragmentName })
+  const query = getGraphQLQueryFromOptions({ extraVariables, extraQueries, collection, fragment, fragmentName })
   const resolverName = getResolverNameFromOptions(collection)
   const typeName = collection.options.typeName
   
@@ -134,20 +136,7 @@
   }
 }
 
-<<<<<<< HEAD
-export function useSingle<FragmentTypeName extends keyof FragmentTypes>({
-  collectionName,
-  fragmentName, fragment,
-  extraVariables,
-  fetchPolicy,
-  propertyName,
-  documentId,
-  extraVariablesValues,
-  skip=false
-}: {
-=======
 export type UseSingleProps<FragmentTypeName extends keyof FragmentTypes> = {
->>>>>>> 483f807c
   collectionName: CollectionNameString,
   fragmentName?: FragmentTypeName,
   fragment?: any,
@@ -155,6 +144,7 @@
   fetchPolicy?: WatchQueryFetchPolicy,
   notifyOnNetworkStatusChange?: boolean,
   propertyName?: string,
+  extraQueries?: any,
   documentId: string|undefined,
   extraVariablesValues?: any,
   skip?: boolean,
@@ -175,7 +165,7 @@
   apolloClient,
 }: UseSingleProps<FragmentTypeName>): TReturn<FragmentTypeName> {
   const collection = getCollection(collectionName);
-  const query = getGraphQLQueryFromOptions({ extraVariables, collection, fragment, fragmentName })
+  const query = getGraphQLQueryFromOptions({ extraVariables, extraQueries, collection, fragment, fragmentName })
   const resolverName = getResolverNameFromOptions(collection)
   // TODO: Properly type this generic query
   const { data, error, ...rest } = useQuery(query, {
