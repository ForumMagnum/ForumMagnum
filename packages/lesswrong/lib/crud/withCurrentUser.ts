<<<<<<< HEAD
import { fragmentTextForQuery } from '../vulcan-lib/fragments';
import { gql } from '@apollo/client';
import { useQuery } from "@/lib/crud/useQuery";
=======
import { useQuery } from "@/lib/crud/useQuery";
import { gql } from '@/lib/generated/gql-codegen';
>>>>>>> 822e601a
import { hookToHoc } from '../hocUtils';

/**
 * HoC for a graphQL that fetches the logged-in user object. This is used once,
 * in App.tsx, and then provided to the rest of the page as React context which
 * you can retrieve with useCurrentUser or withUser. Don't use this directly;
 * creating duplicate Apollo queries is much slower than using the React
 * context.
 */
export const useQueryCurrentUser = () => {
  const {data, refetch, loading} = useQuery(gql(`
    query getCurrentUser {
      currentUser {
        ...UsersCurrent
      }
    }
  `), {
    fetchPolicy: "cache-first",
    ssr: true,
  });
  
  return {
    currentUser: data?.currentUser ?? null,
    refetchCurrentUser: refetch,
    currentUserLoading: loading,
  }
}

export const withCurrentUser = hookToHoc(useQueryCurrentUser);<|MERGE_RESOLUTION|>--- conflicted
+++ resolved
@@ -1,11 +1,5 @@
-<<<<<<< HEAD
-import { fragmentTextForQuery } from '../vulcan-lib/fragments';
-import { gql } from '@apollo/client';
-import { useQuery } from "@/lib/crud/useQuery";
-=======
 import { useQuery } from "@/lib/crud/useQuery";
 import { gql } from '@/lib/generated/gql-codegen';
->>>>>>> 822e601a
 import { hookToHoc } from '../hocUtils';
 
 /**
