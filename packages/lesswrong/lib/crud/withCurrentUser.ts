import { useQuery } from "@/lib/crud/useQuery";
import { gql } from '@/lib/generated/gql-codegen';
import { hookToHoc } from '../hocUtils';
<<<<<<< HEAD
import { useStabilizedCallbackAsync } from "@/components/hooks/useDebouncedCallback";
=======
import { useApolloClient } from "@apollo/client/react";
>>>>>>> 7b21039a

/**
 * Hook for a graphQL query that fetches the logged-in user object. This is
 * used once, in App.tsx, and then provided to the rest of the page as React
 * context which you can retrieve with useCurrentUser or withUser. Don't use
 * this directly; creating duplicate Apollo queries is much slower than using
 * the React context.
 */
export const useQueryCurrentUser = () => {
  const client = useApolloClient();
  const {data, refetch, loading} = useQuery(gql(`
    query getCurrentUser {
      currentUser {
        ...UsersCurrent
      }
    }
  `), {
    fetchPolicy: "cache-first",
    ssr: true,
  });

  const refetchCurrentUser = useStabilizedCallbackAsync<void>(async () => {
    await refetch();
  });
  
  return {
    currentUser: data?.currentUser ?? null,
<<<<<<< HEAD
    refetchCurrentUser,
=======
    refetchCurrentUser: async () => {
      client.prioritizeCacheValues = false;
      await refetch();
    },
>>>>>>> 7b21039a
    currentUserLoading: loading,
  }
}

export const withCurrentUser = hookToHoc(useQueryCurrentUser);<|MERGE_RESOLUTION|>--- conflicted
+++ resolved
@@ -1,11 +1,7 @@
 import { useQuery } from "@/lib/crud/useQuery";
 import { gql } from '@/lib/generated/gql-codegen';
 import { hookToHoc } from '../hocUtils';
-<<<<<<< HEAD
-import { useStabilizedCallbackAsync } from "@/components/hooks/useDebouncedCallback";
-=======
 import { useApolloClient } from "@apollo/client/react";
->>>>>>> 7b21039a
 
 /**
  * Hook for a graphQL query that fetches the logged-in user object. This is
@@ -26,21 +22,13 @@
     fetchPolicy: "cache-first",
     ssr: true,
   });
-
-  const refetchCurrentUser = useStabilizedCallbackAsync<void>(async () => {
-    await refetch();
-  });
   
   return {
     currentUser: data?.currentUser ?? null,
-<<<<<<< HEAD
-    refetchCurrentUser,
-=======
     refetchCurrentUser: async () => {
       client.prioritizeCacheValues = false;
       await refetch();
     },
->>>>>>> 7b21039a
     currentUserLoading: loading,
   }
 }
