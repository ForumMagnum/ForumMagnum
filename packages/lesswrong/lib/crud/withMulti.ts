--- conflicted
+++ resolved
@@ -164,18 +164,9 @@
       terms: { ...terms, limit: defaultLimit },
       enableCache, enableTotal, createIfMissing
     },
-<<<<<<< HEAD
     ...extraVariablesValues
-  }
-  
-=======
-    ...(_.pick(extraVariablesValues, Object.keys(extraVariables || {})))
-  }), [
-    terms, defaultLimit, enableCache, enableTotal, createIfMissing,
-    extraVariables, extraVariablesValues,
-  ]);
-
->>>>>>> 9eae4f3c
+  }), [terms, defaultLimit, enableCache, enableTotal, createIfMissing, extraVariablesValues]);
+
   let effectiveLimit = limit;
   if (!_.isEqual(terms, lastTerms)) {
     setLastTerms(terms);
