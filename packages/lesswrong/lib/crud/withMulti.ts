--- conflicted
+++ resolved
@@ -226,11 +226,8 @@
   skip?: boolean,
   queryLimitName?: string,
   alwaysShowLoadMore?: boolean,
-<<<<<<< HEAD
   resolverName?: string,
-=======
   createIfMissing?: Partial<ObjectsByCollectionName[CollectionName]>,
->>>>>>> 5b578934
 }
 
 export type LoadMoreCallback = (limitOverride?: number) => void
@@ -261,11 +258,8 @@
   skip = false,
   queryLimitName,
   alwaysShowLoadMore = false,
-<<<<<<< HEAD
   resolverName = undefined,
-=======
   createIfMissing,
->>>>>>> 5b578934
 }: UseMultiOptions<FragmentTypeName,CollectionName>): {
   loading: boolean,
   loadingInitial: boolean,
@@ -302,11 +296,7 @@
   const graphQLVariables = {
     input: {
       terms: { ...terms, limit: defaultLimit },
-<<<<<<< HEAD
-      enableTotal,
-=======
-      enableCache, enableTotal, createIfMissing
->>>>>>> 5b578934
+      enableTotal, createIfMissing
     },
     ...(_.pick(extraVariablesValues, Object.keys(extraVariables || {})))
   }
