<<<<<<< HEAD
import { ApolloClient, FetchPolicy, WatchQueryFetchPolicy, ApolloError, useQuery, NetworkStatus, gql } from '@apollo/client';
=======
import { WatchQueryFetchPolicy, ApolloError, useQuery, NetworkStatus, gql, useApolloClient } from '@apollo/client';
>>>>>>> 51d34191
import { graphql } from '@apollo/client/react/hoc';
import qs from 'qs';
import { useState } from 'react';
import compose from 'recompose/compose';
import withState from 'recompose/withState';
import * as _ from 'underscore';
import { extractCollectionInfo, extractFragmentInfo, getFragment, getCollection, pluralize, camelCaseify } from '../vulcan-lib';
import { useLocation, useNavigation } from '../routeUtil';
import { invalidateQuery } from './cacheUpdates';
import { isServer } from '../executionEnvironment';

// Template of a GraphQL query for withMulti/useMulti. A sample query might look
// like:
//
// mutation multiMovieQuery($input: MultiMovieInput) {
//   movies(input: $input) {
//     results {
//       _id
//       name
//       __typename
//     }
//     totalCount
//     __typename
//   }
// }
const multiClientTemplate = ({ typeName, fragmentName, extraVariablesString }: {
  typeName: string,
  fragmentName: FragmentName,
  extraVariablesString: string,
}) =>
`query multi${typeName}Query($input: Multi${typeName}Input, ${extraVariablesString || ''}) {
  ${camelCaseify(pluralize(typeName))}(input: $input) {
    results {
      ...${fragmentName}
    }
    totalCount
    __typename
  }
}`;

function getGraphQLQueryFromOptions({collectionName, collection, fragmentName, fragment, extraVariables}: {
  collectionName: CollectionNameString,
  collection: any,
  fragmentName: FragmentName,
  fragment: any,
  extraVariables: any,
}) {
  const typeName = collection.options.typeName;
  ({ fragmentName, fragment } = extractFragmentInfo({ fragmentName, fragment }, collectionName));

  let extraVariablesString = ''
  if (extraVariables) {
    extraVariablesString = Object.keys(extraVariables).map(k => `$${k}: ${extraVariables[k]}`).join(', ')
  }
  
  // build graphql query from options
  return gql`
    ${multiClientTemplate({ typeName, fragmentName, extraVariablesString })}
    ${fragment}
  `;
}

/**
 * HoC for querying a collection for a list of results. DEPRECATED: you probably
 * want to be using the hook version, useMulti, instead.
 */
export function withMulti({
  limit = 10, // Only used as a fallback if terms.limit is not specified
  pollInterval = 0, //LESSWRONG: Polling is disabled, and by now it would probably horribly break if turned on
  enableTotal = false, //LESSWRONG: enableTotal defaults false
  enableCache = false,
  extraVariables,
  fetchPolicy,
  notifyOnNetworkStatusChange,
  propertyName = "results",
  collectionName, collection,
  fragmentName, fragment,
  terms: queryTerms,
}: {
  limit?: number,
  pollInterval?: number,
  enableTotal?: boolean,
  enableCache?: boolean,
  extraVariables?: any,
  fetchPolicy?: WatchQueryFetchPolicy,
  notifyOnNetworkStatusChange?: boolean,
  propertyName?: string,
  collectionName?: CollectionNameString,
  collection?: CollectionBase<any>,
  fragmentName?: FragmentName,
  fragment?: any,
  terms?: any,
}) {
  // if this is the SSR process, set pollInterval to null
  // see https://github.com/apollographql/apollo-client/issues/1704#issuecomment-322995855
  //pollInterval = typeof window === 'undefined' ? null : pollInterval;

  ({ collectionName, collection } = extractCollectionInfo({ collectionName, collection }));
  ({ fragmentName, fragment } = extractFragmentInfo({ fragmentName, fragment }, collectionName));

  const typeName = collection!.options.typeName;
  const resolverName = collection!.options.multiResolverName;
  
  const query = getGraphQLQueryFromOptions({ collectionName, collection, fragmentName, fragment, extraVariables });

  return compose(
    // wrap component with HoC that manages the terms object via its state
    withState('paginationTerms', 'setPaginationTerms', (props: any) => {
      // get initial limit from props, or else options
      const paginationLimit = (props.terms && props.terms.limit) || limit;
      const paginationTerms = {
        limit: paginationLimit,
        itemsPerPage: paginationLimit,
      };

      return paginationTerms;
    }),

    // wrap component with graphql HoC
    graphql(
      query,

      {
        alias: `with${pluralize(typeName)}`,

        // graphql query options
        options(props: any) {
          const { terms, paginationTerms, ...rest } = props;
          // get terms from options, then props, then pagination
          const mergedTerms = { ...queryTerms, ...terms, ...paginationTerms };
          const graphQLOptions: any = {
            variables: {
              input: {
                terms: mergedTerms,
                enableCache,
                enableTotal,
              },
              ...(_.pick(rest, Object.keys(extraVariables || {})))
            },
            // note: pollInterval can be set to 0 to disable polling (20s by default)
            pollInterval,
            ssr: true,
          };

          if (fetchPolicy) {
            graphQLOptions.fetchPolicy = fetchPolicy;
          }

          // set to true if running into https://github.com/apollographql/apollo-client/issues/1186
          if (notifyOnNetworkStatusChange) {
            graphQLOptions.notifyOnNetworkStatusChange = notifyOnNetworkStatusChange;
          }

          return graphQLOptions;
        },

        // define props returned by graphql HoC
        props(props: any) {
          // see https://github.com/apollographql/apollo-client/blob/master/packages/apollo-client/src/core/networkStatus.ts
          if (!(props?.data)) throw new Error("Missing props.data");
          const refetch = props.data.refetch,
            // results = Utils.convertDates(collection, props.data[listResolverName]),
            results = props.data[resolverName] && props.data[resolverName].results,
            totalCount = props.data[resolverName] && props.data[resolverName].totalCount,
            networkStatus = props.data.networkStatus,
            loadingInitial = props.data.networkStatus === 1,
            loading = props.data.networkStatus === 1,
            loadingMore = props.data.networkStatus === 2,
            error = props.data.error;

          if (error) {
            // This error was already caught by the apollo middleware, but the
            // middleware had no idea who  made the query. To aid in debugging, log a
            // stack trace here.
            // eslint-disable-next-line no-console
            console.error(error.message)
          }

          return {
            // see https://github.com/apollostack/apollo-client/blob/master/src/queries/store.ts#L28-L36
            // note: loading will propably change soon https://github.com/apollostack/apollo-client/issues/831
            loading,
            loadingInitial,
            loadingMore,
            [propertyName]: results,
            totalCount,
            refetch,
            networkStatus,
            error,
            count: results && results.length,

            // regular load more (reload everything)
            loadMore(providedTerms: any) {
              // if new terms are provided by presentational component use them, else default to incrementing current limit once
              const newTerms =
                typeof providedTerms === 'undefined'
                  ? {
                      /*...props.ownProps.terms,*/ ...props.ownProps.paginationTerms,
                      limit: results.length + props.ownProps.paginationTerms.itemsPerPage,
                    }
                  : providedTerms;

              props.ownProps.setPaginationTerms(newTerms);
            },

            fragmentName,
            fragment,
            ...props.ownProps, // pass on the props down to the wrapped component
            data: props.data,
          };
        },
      }
    )
  );
}

export interface UseMultiOptions<
  FragmentTypeName extends keyof FragmentTypes,
  CollectionName extends CollectionNameString
> {
  terms: ViewTermsByCollectionName[CollectionName],
  extraVariablesValues?: any,
  pollInterval?: number,
  enableTotal?: boolean,
  enableCache?: boolean,
  extraVariables?: any,
  fetchPolicy?: WatchQueryFetchPolicy,
  nextFetchPolicy?: WatchQueryFetchPolicy,
  collectionName: CollectionNameString,
  fragmentName: FragmentTypeName,
  limit?: number,
  itemsPerPage?: number,
  skip?: boolean,
  queryLimitName?: string,
  alwaysShowLoadMore?: boolean,
  createIfMissing?: Partial<ObjectsByCollectionName[CollectionName]>,
  ssr?: boolean,
}

/**
 * Function passed to a LoadMore, when it's clicked. Can either return
 * void/undefined, in which case nothing special is done with loading-state
 * indicators, or can return a Promise<void>, in which case the LoadMore
 * component displays a loading state (regardless of the `loading` prop) until
 * the promise is resolved.
 */
export type LoadMoreCallback = (limitOverride?: number) => void|Promise<void>

export type LoadMoreProps = {
  loadMore: LoadMoreCallback
  count: number,
  totalCount: number,
  loading: boolean,
  hidden: boolean,
}

export type UseMultiResult<
  FragmentTypeName extends keyof FragmentTypes,
> = {
  loading: boolean,
  loadingInitial: boolean,
  loadingMore: boolean,
  results?: Array<FragmentTypes[FragmentTypeName]>,
  totalCount?: number,
  refetch: any,
  invalidateCache: () => void,
  error: ApolloError|undefined,
  count?: number,
  showLoadMore: boolean,
  loadMoreProps: LoadMoreProps,
  loadMore: any,
  limit: number,
}

/**
 * React hook that queries a collection, and returns those results along with
 * some metadata about the query's progress and some options for refetching and
 * loading additional results.
 *
 * The preferred way to handle a Load More button is to take loadMoreProps from
 * the return value and pass it to Components.LoadMore, ie:
 *   <LoadMore {...loadMoreProps}/>
 * This will automatically take care of details like hiding the Load More button
 * if there are no more results, showing a result count if enableTotal is true,
 * showing a loading indicator, etc.
 */
export function useMulti<
  FragmentTypeName extends keyof FragmentTypes,
  CollectionName extends CollectionNameString = CollectionNamesByFragmentName[FragmentTypeName]
>({
  terms,
  extraVariablesValues,
  pollInterval = 0, //LESSWRONG: Polling defaults disabled
  enableTotal = false, //LESSWRONG: enableTotal defaults false
  enableCache = false,
  extraVariables,
  fetchPolicy,
  nextFetchPolicy,
  collectionName,
  fragmentName, //fragment,
  limit:initialLimit = 10, // Only used as a fallback if terms.limit is not specified
  itemsPerPage = 10,
  skip = false,
  queryLimitName,
  alwaysShowLoadMore = false,
  createIfMissing,
  ssr = true,
}: UseMultiOptions<FragmentTypeName,CollectionName>): UseMultiResult<FragmentTypeName> {
  const { query: locationQuery, location } = useLocation();
  const { history } = useNavigation();

  const locationQueryLimit = locationQuery && queryLimitName && !isNaN(parseInt(locationQuery[queryLimitName])) ? parseInt(locationQuery[queryLimitName]) : undefined;
  const termsLimit = terms?.limit; // FIXME despite the type definition, terms can actually be undefined
  const defaultLimit: number = locationQueryLimit ?? termsLimit ?? initialLimit

  const [ limit, setLimit ] = useState(defaultLimit);
  const [ lastTerms, setLastTerms ] = useState(_.clone(terms));
  
  const collection = getCollection(collectionName);
  const fragment = getFragment(fragmentName);
  
  const query = getGraphQLQueryFromOptions({ collectionName, collection, fragmentName, fragment, extraVariables });
  const resolverName = collection.options.multiResolverName;

  const graphQLVariables = {
    input: {
      terms: { ...terms, limit: defaultLimit },
      enableCache, enableTotal, createIfMissing
    },
    ...(_.pick(extraVariablesValues, Object.keys(extraVariables || {})))
  }
  
  let effectiveLimit = limit;
  if (!_.isEqual(terms, lastTerms)) {
    setLastTerms(terms);
    setLimit(defaultLimit);
    effectiveLimit = defaultLimit;
  }

  // Due to https://github.com/apollographql/apollo-client/issues/6760 this is necessary to restore the Apollo 2.0 behavior for cache-and-network policies
  const newNextFetchPolicy = nextFetchPolicy || (fetchPolicy === "cache-and-network" || fetchPolicy === "network-only") ? "cache-only" : undefined
  
  const useQueryArgument = {
    variables: graphQLVariables,
    pollInterval, 
    fetchPolicy,
    nextFetchPolicy: newNextFetchPolicy as WatchQueryFetchPolicy,
    // This is a workaround for a bug in apollo where setting `ssr: false` makes it not fetch
    // the query on the client (see https://github.com/apollographql/apollo-client/issues/5918)
    ssr: ssr || !isServer,
    skip,
    notifyOnNetworkStatusChange: true
  }
  const {data, error, loading, refetch, fetchMore, networkStatus} = useQuery(query, useQueryArgument);

  const client = useApolloClient();
  const invalidateCache = () => invalidateQuery({
    client,
    query,
    variables: graphQLVariables,
  });

  if (error) {
    // This error was already caught by the apollo middleware, but the
    // middleware had no idea who  made the query. To aid in debugging, log a
    // stack trace here.
    // eslint-disable-next-line no-console
    console.error(error.message)
  }
  
  const count = (data && data[resolverName] && data[resolverName].results && data[resolverName].results.length) || 0;
  const totalCount = data && data[resolverName] && data[resolverName].totalCount;
  
  // If we did a query to count the total number of results (enableTotal),
  // show a Load More if we have fewer than that many results. If we didn't do
  // that, show a Load More if we got at least as many results as requested.
  // This means that if the total number of results exactly matches the limit,
  // the last click of Load More won't get any more documents.
  //
  // The caller of this function is responsible for showing a Load More button
  // if showLoadMore returned true.
  const showLoadMore = alwaysShowLoadMore || (enableTotal ? (count < totalCount) : (count >= effectiveLimit));
  
  const loadMore: LoadMoreCallback = async (limitOverride?: number) => {
    const newLimit = limitOverride || (effectiveLimit+itemsPerPage)
    if (queryLimitName) {
      const newQuery = {...locationQuery, [queryLimitName]: newLimit}
      history.push({...location, search: `?${qs.stringify(newQuery)}`})
    }
    void fetchMore({
      variables: {
        ...graphQLVariables,
        input: {
          ...graphQLVariables.input,
          terms: {...graphQLVariables.input.terms, limit: newLimit}
        }
      },
      updateQuery: (prev, { fetchMoreResult }) => {
        if (!fetchMoreResult) return prev;
        return fetchMoreResult
      }
    })
    setLimit(newLimit)
  };
  
  // A bundle of props that you can pass to Components.LoadMore, to make
  // everything just work.
  const loadMoreProps = {
    loadMore, count, totalCount, loading,
    hidden: !showLoadMore,
  };
  
  let results = data?.[resolverName]?.results;
  if (results && results.length > limit) {
    results = _.take(results, limit);
  }
  
  return {
    loading: loading || networkStatus === NetworkStatus.fetchMore,
    loadingInitial: networkStatus === NetworkStatus.loading,
    loadingMore: networkStatus === NetworkStatus.fetchMore,
    results,
    totalCount: totalCount,
    refetch,
    invalidateCache,
    error,
    count,
    showLoadMore,
    loadMoreProps,
    loadMore,
    limit: effectiveLimit,
  };
}

/**
 * Load a list of documents using a view, callback-style. Should only be called
 * from event handlers and useEffect; calling this from directly inside a render
 * function will not work. In the common case where a React component is loading
 * data based on its props, you should use useMulti instead.
 *
 * Beware: While the signature of this function is straightforward, the
 * circumstances in which you would actually have to use it are likely to
 * involve tricky concurrency issues.
 *
 * Returns the list of results, or throws an exception if there's an error such
 * as a network error. The number of results will be at most the number given as
 * `limit`, but may be less if there are fewer results than that available, or
 * if something was removed from the results list by collection-permissions
 * filtering.
 *
 * TODO: Check that the above about error handling is actually true.
 */
export const loadMulti = async <
  FragmentTypeName extends keyof FragmentTypes,
  CollectionName extends CollectionNameString = CollectionNamesByFragmentName[FragmentTypeName]
>({terms, limit, client, fragmentName, collectionName, fetchPolicy}: {
  terms: ViewTermsByCollectionName[CollectionName],
  limit: number,
  client: ApolloClient<any>,
  fragmentName: FragmentTypeName,
  collectionName: CollectionNamesByFragmentName[FragmentTypeName],
  fetchPolicy?: FetchPolicy,
}): Promise<Array<FragmentTypes[FragmentTypeName]>> => {
  const collection = getCollection(collectionName);
  const typeName = collection.typeName;
  const resolverName = camelCaseify(pluralize(typeName));
  const fragment = getFragment(fragmentName);
  const query = gql`
    ${multiClientTemplate({ typeName, fragmentName, extraVariablesString: "" })}
    ${fragment}
  `;
  const queryResult = await client.query({
    query,
    fetchPolicy,
    variables: {
      input: {
        terms: {...terms, limit},
      }
    },
  });
  
  const result = queryResult?.data?.[resolverName]?.results;
  return result;
}
<|MERGE_RESOLUTION|>--- conflicted
+++ resolved
@@ -1,8 +1,4 @@
-<<<<<<< HEAD
-import { ApolloClient, FetchPolicy, WatchQueryFetchPolicy, ApolloError, useQuery, NetworkStatus, gql } from '@apollo/client';
-=======
-import { WatchQueryFetchPolicy, ApolloError, useQuery, NetworkStatus, gql, useApolloClient } from '@apollo/client';
->>>>>>> 51d34191
+import { ApolloClient, FetchPolicy, WatchQueryFetchPolicy, ApolloError, useQuery, NetworkStatus, gql, useApolloClient } from '@apollo/client';
 import { graphql } from '@apollo/client/react/hoc';
 import qs from 'qs';
 import { useState } from 'react';
