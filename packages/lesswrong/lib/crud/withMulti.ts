--- conflicted
+++ resolved
@@ -9,7 +9,6 @@
 import { getFragment } from "../vulcan-lib/fragments";
 import { collectionNameToTypeName } from "../generated/collectionTypeNames";
 import { useLocation, useNavigate } from "../routeUtil";
-<<<<<<< HEAD
 import { FragmentDefinitionNode, print } from 'graphql';
 // interface GetGraphQLMultiQueryFromOptionsArgs<F> {
 //   collectionName: CollectionNameString,
@@ -18,9 +17,7 @@
 //   resolverName: string,
 //   extraVariables?: Record<string, PrimitiveGraphQLType>,
 // }
-=======
 import { useStabilizedCallback } from '@/components/hooks/useDebouncedCallback';
->>>>>>> 4d0d1da6
 
 interface GetGraphQLMultiQueryFromOptionsArgs {
   collectionName: CollectionNameString,
@@ -142,148 +139,137 @@
  * if there are no more results, showing a result count if enableTotal is true,
  * showing a loading indicator, etc.
  */
-export function useMulti<
-  F extends keyof FragmentTypes,
-  CollectionName extends CollectionNameString
->({
-  terms,
-  extraVariablesValues,
-  pollInterval = 0, //LESSWRONG: Polling defaults disabled
-  enableTotal = false, //LESSWRONG: enableTotal defaults false
-  extraVariables,
-  fetchPolicy,
-  nextFetchPolicy,
-  collectionName,
-  fragmentName,
-  limit: initialLimit = 10, // Only used as a fallback if terms.limit is not specified
-  itemsPerPage = 10,
-  skip = false,
-  queryLimitName,
-  alwaysShowLoadMore = false,
-  ssr = true,
-}: UseMultiOptions<F, CollectionName>): UseMultiResult<F> {
-  const { query: locationQuery, location } = useLocation();
-  const navigate = useNavigate();
-
-  const locationQueryLimit = locationQuery && queryLimitName && !isNaN(parseInt(locationQuery[queryLimitName])) ? parseInt(locationQuery[queryLimitName]) : undefined;
-  const termsLimit = terms?.limit; // FIXME despite the type definition, terms can actually be undefined
-  const defaultLimit: number = locationQueryLimit ?? termsLimit ?? initialLimit
-
-  const [limit, setLimit] = useState(defaultLimit);
-  const [lastTerms, setLastTerms] = useState(_.clone(terms));
-
-  const typeName = collectionNameToTypeName[collectionName];
-
-  const resolverName = getMultiResolverName(typeName);
-  const query = getGraphQLMultiQueryFromOptions({ collectionName, typeName, fragmentName, fragment: getFragment(fragmentName), resolverName, extraVariables });
-
-  const graphQLVariables = useMemo(() => ({
-    input: {
-      terms: { ...terms, limit: defaultLimit },
-      resolverArgs: extraVariablesValues, enableTotal
-    },
-    ...extraVariablesValues
-  }), [terms, defaultLimit, enableTotal, extraVariablesValues]);
-
-  let effectiveLimit = limit;
-  if (!_.isEqual(terms, lastTerms)) {
-    setLastTerms(terms);
-    setLimit(defaultLimit);
-    effectiveLimit = defaultLimit;
-  }
-
-  // Due to https://github.com/apollographql/apollo-client/issues/6760 this is necessary to restore the Apollo 2.0 behavior for cache-and-network policies
-  const newNextFetchPolicy = nextFetchPolicy || (fetchPolicy === "cache-and-network" || fetchPolicy === "network-only") ? "cache-only" : undefined
-
-  const useQueryArgument = {
-    variables: graphQLVariables,
-    pollInterval,
-    fetchPolicy,
-    nextFetchPolicy: newNextFetchPolicy as WatchQueryFetchPolicy,
-    // This is a workaround for a bug in apollo where setting `ssr: false` makes it not fetch
-    // the query on the client (see https://github.com/apollographql/apollo-client/issues/5918)
-    ssr: apolloSSRFlag(ssr),
-    skip,
-    notifyOnNetworkStatusChange: true
-  }
-  const { data, error, loading, refetch, fetchMore, networkStatus } = useQuery(query, useQueryArgument);
-
-  if (error) {
-    // This error was already caught by the apollo middleware, but the
-    // middleware had no idea who  made the query. To aid in debugging, log a
-    // stack trace here.
-    // eslint-disable-next-line no-console
-    console.error(error.message)
-  }
-
-  const count = (data && data[resolverName] && data[resolverName].results && data[resolverName].results.length) || 0;
-  const totalCount = data && data[resolverName] && data[resolverName].totalCount;
-
-  // If we did a query to count the total number of results (enableTotal),
-  // show a Load More if we have fewer than that many results. If we didn't do
-  // that, show a Load More if we got at least as many results as requested.
-  // This means that if the total number of results exactly matches the limit,
-  // the last click of Load More won't get any more documents.
-  //
-  // The caller of this function is responsible for showing a Load More button
-  // if showLoadMore returned true.
-  const showLoadMore = alwaysShowLoadMore || (enableTotal ? (count < totalCount) : (count >= effectiveLimit));
-<<<<<<< HEAD
-
-  const loadMore: LoadMoreCallback = async (limitOverride?: number) => {
-    const newLimit = limitOverride || (effectiveLimit + itemsPerPage)
-=======
+// export function useMulti<
+//   F extends keyof FragmentTypes,
+//   CollectionName extends CollectionNameString
+// >({
+//   terms,
+//   extraVariablesValues,
+//   pollInterval = 0, //LESSWRONG: Polling defaults disabled
+//   enableTotal = false, //LESSWRONG: enableTotal defaults false
+//   extraVariables,
+//   fetchPolicy,
+//   nextFetchPolicy,
+//   collectionName,
+//   fragmentName,
+//   limit: initialLimit = 10, // Only used as a fallback if terms.limit is not specified
+//   itemsPerPage = 10,
+//   skip = false,
+//   queryLimitName,
+//   alwaysShowLoadMore = false,
+//   ssr = true,
+// }: UseMultiOptions<F, CollectionName>): UseMultiResult<F> {
+//   const { query: locationQuery, location } = useLocation();
+//   const navigate = useNavigate();
+
+//   const locationQueryLimit = locationQuery && queryLimitName && !isNaN(parseInt(locationQuery[queryLimitName])) ? parseInt(locationQuery[queryLimitName]) : undefined;
+//   const termsLimit = terms?.limit; // FIXME despite the type definition, terms can actually be undefined
+//   const defaultLimit: number = locationQueryLimit ?? termsLimit ?? initialLimit
+
+//   const [limit, setLimit] = useState(defaultLimit);
+//   const [lastTerms, setLastTerms] = useState(_.clone(terms));
+
+//   const typeName = collectionNameToTypeName[collectionName];
+
+//   const resolverName = getMultiResolverName(typeName);
+//   const query = getGraphQLMultiQueryFromOptions({ collectionName, typeName, fragmentName, fragment: getFragment(fragmentName), resolverName, extraVariables });
+
+//   const graphQLVariables = useMemo(() => ({
+//     input: {
+//       terms: { ...terms, limit: defaultLimit },
+//       resolverArgs: extraVariablesValues, enableTotal
+//     },
+//     ...extraVariablesValues
+//   }), [terms, defaultLimit, enableTotal, extraVariablesValues]);
+
+//   let effectiveLimit = limit;
+//   if (!_.isEqual(terms, lastTerms)) {
+//     setLastTerms(terms);
+//     setLimit(defaultLimit);
+//     effectiveLimit = defaultLimit;
+//   }
+
+//   // Due to https://github.com/apollographql/apollo-client/issues/6760 this is necessary to restore the Apollo 2.0 behavior for cache-and-network policies
+//   const newNextFetchPolicy = nextFetchPolicy || (fetchPolicy === "cache-and-network" || fetchPolicy === "network-only") ? "cache-only" : undefined
+
+//   const useQueryArgument = {
+//     variables: graphQLVariables,
+//     pollInterval,
+//     fetchPolicy,
+//     nextFetchPolicy: newNextFetchPolicy as WatchQueryFetchPolicy,
+//     // This is a workaround for a bug in apollo where setting `ssr: false` makes it not fetch
+//     // the query on the client (see https://github.com/apollographql/apollo-client/issues/5918)
+//     ssr: apolloSSRFlag(ssr),
+//     skip,
+//     notifyOnNetworkStatusChange: true
+//   }
+//   const { data, error, loading, refetch, fetchMore, networkStatus } = useQuery(query, useQueryArgument);
+
+//   if (error) {
+//     // This error was already caught by the apollo middleware, but the
+//     // middleware had no idea who  made the query. To aid in debugging, log a
+//     // stack trace here.
+//     // eslint-disable-next-line no-console
+//     console.error(error.message)
+//   }
+
+//   const count = (data && data[resolverName] && data[resolverName].results && data[resolverName].results.length) || 0;
+//   const totalCount = data && data[resolverName] && data[resolverName].totalCount;
+
+//   // If we did a query to count the total number of results (enableTotal),
+//   // show a Load More if we have fewer than that many results. If we didn't do
+//   // that, show a Load More if we got at least as many results as requested.
+//   // This means that if the total number of results exactly matches the limit,
+//   // the last click of Load More won't get any more documents.
+//   //
+//   // The caller of this function is responsible for showing a Load More button
+//   // if showLoadMore returned true.
+//   const showLoadMore = alwaysShowLoadMore || (enableTotal ? (count < totalCount) : (count >= effectiveLimit));
   
-  const loadMore: LoadMoreCallback = useStabilizedCallback(async (limitOverride?: number) => {
-    const newLimit = limitOverride || (effectiveLimit+itemsPerPage)
->>>>>>> 4d0d1da6
-    if (queryLimitName) {
-      const newQuery = { ...locationQuery, [queryLimitName]: newLimit }
-      navigate({ ...location, search: `?${qs.stringify(newQuery)}` })
-    }
-    void fetchMore({
-      variables: {
-        ...graphQLVariables,
-        input: {
-          ...graphQLVariables.input,
-          terms: { ...graphQLVariables.input.terms, limit: newLimit }
-        }
-      },
-      updateQuery: (prev, { fetchMoreResult }) => fetchMoreResult ?? prev
-    })
-    setLimit(newLimit)
-<<<<<<< HEAD
-  };
-
-=======
-  });
+//   const loadMore = useStabilizedCallback(async (limitOverride?: number) => {
+//     const newLimit = limitOverride || (effectiveLimit+itemsPerPage)
+//     if (queryLimitName) {
+//       const newQuery = { ...locationQuery, [queryLimitName]: newLimit }
+//       navigate({ ...location, search: `?${qs.stringify(newQuery)}` })
+//     }
+//     void fetchMore({
+//       variables: {
+//         ...graphQLVariables,
+//         input: {
+//           ...graphQLVariables.input,
+//           terms: { ...graphQLVariables.input.terms, limit: newLimit }
+//         }
+//       },
+//       updateQuery: (prev, { fetchMoreResult }) => fetchMoreResult ?? prev
+//     })
+//     setLimit(newLimit)
+//   });
   
->>>>>>> 4d0d1da6
-  // A bundle of props that you can pass to Components.LoadMore, to make
-  // everything just work.
-  const loadMoreProps = {
-    loadMore, count, totalCount, loading,
-    hidden: !showLoadMore,
-  };
-
-  let results = data?.[resolverName]?.results;
-  if (results && results.length > limit) {
-    results = _.take(results, limit);
-  }
-
-  return {
-    loading: (loading || networkStatus === NetworkStatus.fetchMore) && !skip,
-    loadingInitial: networkStatus === NetworkStatus.loading,
-    loadingMore: networkStatus === NetworkStatus.fetchMore,
-    results,
-    totalCount: totalCount,
-    refetch,
-    // invalidateCache,
-    error,
-    count,
-    showLoadMore,
-    loadMoreProps,
-    loadMore,
-    limit: effectiveLimit,
-  };
-}+//   // A bundle of props that you can pass to Components.LoadMore, to make
+//   // everything just work.
+//   const loadMoreProps = {
+//     loadMore, count, totalCount, loading,
+//     hidden: !showLoadMore,
+//   };
+
+//   let results = data?.[resolverName]?.results;
+//   if (results && results.length > limit) {
+//     results = _.take(results, limit);
+//   }
+
+//   return {
+//     loading: (loading || networkStatus === NetworkStatus.fetchMore) && !skip,
+//     loadingInitial: networkStatus === NetworkStatus.loading,
+//     loadingMore: networkStatus === NetworkStatus.fetchMore,
+//     results,
+//     totalCount: totalCount,
+//     refetch,
+//     // invalidateCache,
+//     error,
+//     count,
+//     showLoadMore,
+//     loadMoreProps,
+//     loadMore,
+//     limit: effectiveLimit,
+//   };
+// }