--- conflicted
+++ resolved
@@ -34,7 +34,7 @@
 
 */
 
-import { WatchQueryFetchPolicy } from 'apollo-client';
+import { WatchQueryFetchPolicy, ApolloError } from 'apollo-client';
 import gql from 'graphql-tag';
 import qs from 'qs';
 import { useContext, useState } from 'react';
@@ -42,12 +42,8 @@
 import compose from 'recompose/compose';
 import withState from 'recompose/withState';
 import * as _ from 'underscore';
-<<<<<<< HEAD
-import { WatchQueryFetchPolicy, ApolloError } from 'apollo-client';
-=======
 import { LocationContext, NavigationContext } from '../vulcan-core/appContext';
 import { extractCollectionInfo, extractFragmentInfo, multiClientTemplate, Utils } from '../vulcan-lib';
->>>>>>> 370703a3
 
 function getGraphQLQueryFromOptions({
   collectionName, collection, fragmentName, fragment, extraQueries, extraVariables,
