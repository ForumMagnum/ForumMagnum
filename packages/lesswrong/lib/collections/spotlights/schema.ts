import range from "lodash/range";
import SimpleSchema from "simpl-schema";
import { schemaDefaultValue } from "../../collectionUtils";
import { accessFilterSingle } from "../../utils/schemaUtils";
import { getCollectionName } from "../../vulcan-lib";
import { collectionGetAllPostIDs } from "../collections/helpers";
import { Posts } from "../posts";
import { sequenceGetAllPostIDs } from "../sequences/helpers";

const DOCUMENT_TYPES = ['Post', 'Sequence', 'Collection'];

const SpotlightDocumentType = new SimpleSchema({
  documentType: {
    type: String,
    allowedValues: DOCUMENT_TYPES,
  }
});

interface ShiftSpotlightItemParams {
  startBound: number;
  endBound: number;
  offset: -1 | 1;
  context: ResolverContext;
}

/**
 * Range is not inclusive of the "end"
 * 
 * ex: Moving item from position 7 to position 3.  We want to shift items in the range of positions [3..6] to [4..7].
 * 
 * So range(3, 7) gives us [3,4,5,6].
 * 
 * `offset: -1` is to push items "backward" (when you're either creating a new spotlight item in the middle of the existing set, or moving one earlier in the order)
 * 
 * `offset: 1` is to pull items "forward" (when you're moving an existing item back)
 */
const shiftSpotlightItems = async ({ startBound, endBound, offset, context }: ShiftSpotlightItemParams) => {
  const shiftRange = range(startBound, endBound);

  // Shift the intermediate spotlights backward or forward (according to `offset`)
  await context.Spotlights.rawUpdateMany({ position: { $in: shiftRange } }, { $inc: { position: offset } });
};

const schema: SchemaType<DbSpotlight> = {
  documentId: {
    type: String,
    canRead: ['guests'],
    canUpdate: ['admins', 'sunshineRegiment'],
    canCreate: ['admins', 'sunshineRegiment'],
    order: 10,
    resolveAs: {
      fieldName: 'document',
      addOriginalField: true,
      // TODO: try a graphql union type?
      type: 'Post!',
      resolver: async (spotlight: DbSpotlight, args: void, context: ResolverContext): Promise<DbPost | DbSequence | DbCollection | null> => {
        const collectionName = getCollectionName(spotlight.documentType) as SpotlightDocumentType;
        const collection = context[collectionName];
        const document = await collection.findOne(spotlight.documentId);
        return accessFilterSingle(context.currentUser, collection, document, context);
      }
    },
  },
  documentType: {
    type: SpotlightDocumentType.schema('documentType'),
    typescriptType: 'SpotlightDocumentType',
    control: 'select',
    form: {
      options: () => DOCUMENT_TYPES.map(documentType => ({ label: documentType, value: documentType }))
    },
    canRead: ['guests'],
    canUpdate: ['admins', 'sunshineRegiment'],
    canCreate: ['admins', 'sunshineRegiment'],
    order: 20,
  },
  firstPost: {
    type: 'Post',
    canRead: ['guests'],
    optional: true,
    nullable: true,
    resolveAs: {
      type: 'Post',
      resolver: async (spotlight: DbSpotlight, args: void, context: ResolverContext): Promise<DbPost | null> => {
        switch (spotlight.documentType) {
          case 'Post':
            return null;
          case 'Sequence': {
            const [firstPostId] = await sequenceGetAllPostIDs(spotlight.documentId, context);
            if (!firstPostId) {
              return null;
            }

            const firstPost = await context.loaders.Posts.load(firstPostId);
            return accessFilterSingle(context.currentUser, Posts, firstPost, context);
          }
          case 'Collection': {
            const [firstPostId] = await collectionGetAllPostIDs(spotlight.documentId, context);
            if (!firstPostId) {
              return null;
            }

            const firstPost = await context.loaders.Posts.load(firstPostId);
            return accessFilterSingle(context.currentUser, Posts, firstPost, context);
          }
        }
      }
    }
  },
  position: {
    type: SimpleSchema.Integer,
    canRead: ['guests'],
    canUpdate: ['admins', 'sunshineRegiment'],
    canCreate: ['admins', 'sunshineRegiment'],
<<<<<<< HEAD
    order: 30,
=======
    optional: true,
>>>>>>> 4ea867e0
    onCreate: async ({ newDocument, context }) => {
      const [currentSpotlight, lastSpotlightByPosition] = await Promise.all([
        context.Spotlights.findOne({}, { sort: { lastPromotedAt: -1 } }),
        context.Spotlights.findOne({}, { sort: { position: -1 } })
      ]);

      // If we don't have an active spotlight (or any spotlight), the new one should be first
      if (!currentSpotlight || !lastSpotlightByPosition) {
        return 0;
      }

      // If we didn't specify a position, by default we probably want to be inserting it right after the currently-active spotlight
      // If we're instead putting the created spotlight somewhere before the last spotlight, shift everything at and after the desired position back
      const startBound = typeof newDocument.position !== 'number' ? currentSpotlight.position + 1 : newDocument.position;
      const endBound = lastSpotlightByPosition.position + 1;

      // Don't let us create a new spotlight with an arbitrarily large position
      if (newDocument.position > endBound) {
        return endBound;
      }

      // Push all the spotlight items both at and after the about-to-be-created item's position back by 1
      await shiftSpotlightItems({ startBound, endBound, offset: 1, context });

      // The to-be-created spotlight's position
      return startBound;
    },
    onUpdate: async ({ data, oldDocument, context }) => {
      if (typeof data.position === 'number' && data.position !== oldDocument.position) {
        // Figure out whether we're moving an existing spotlight item to an earlier position or a later position
        const pullingSpotlightForward = data.position < oldDocument.position;

        // Use that to determine which other spotlight items we need to move, and whether we correspondingly push them back or pull them forward
        const startBound = pullingSpotlightForward ? data.position : oldDocument.position + 1;
        const endBound = pullingSpotlightForward ? oldDocument.position : data.position + 1;
        const offset = pullingSpotlightForward ? 1 : -1;

        // Set the to-be-updated spotlight's position to something far out to avoid conflict with the spotlights we'll need to shift back
        await context.Spotlights.rawUpdateOne({ _id: oldDocument._id }, { $set: { position: 9001 } });

        // Shift the intermediate items backward
        await shiftSpotlightItems({ startBound, endBound, offset, context });        

        // The to-be-updated spotlight's position will get updated back to the desired position later in the mutator
        return data.position;
      }
    }
  },
<<<<<<< HEAD
  spotlightImageId: {
    type: String,
    canRead: ['guests'],
    canUpdate: ['admins', 'sunshineRegiment'],
    canCreate: ['admins', 'sunshineRegiment'],
    control: "ImageUpload",
    order: 40,
  },
  draft: {
    type: Boolean,
    canRead: ['guests'],
    canUpdate: ['admins', 'sunshineRegiment'],
    canCreate: ['admins', 'sunshineRegiment'],
    order: 50,
    ...schemaDefaultValue(true),
  },
=======
  lastPromotedAt: {
    type: Date,
    canRead: ['guests'],
    canUpdate: ['admins', 'sunshineRegiment'],
    canCreate: ['admins', 'sunshineRegiment'],
    optional: true,
    // Default to the epoch date if not specified
    onCreate: ({ newDocument }) => newDocument.lastPromotedAt ?? new Date(0)
  }
>>>>>>> 4ea867e0
};
  
export default schema;<|MERGE_RESOLUTION|>--- conflicted
+++ resolved
@@ -111,11 +111,8 @@
     canRead: ['guests'],
     canUpdate: ['admins', 'sunshineRegiment'],
     canCreate: ['admins', 'sunshineRegiment'],
-<<<<<<< HEAD
     order: 30,
-=======
     optional: true,
->>>>>>> 4ea867e0
     onCreate: async ({ newDocument, context }) => {
       const [currentSpotlight, lastSpotlightByPosition] = await Promise.all([
         context.Spotlights.findOne({}, { sort: { lastPromotedAt: -1 } }),
@@ -164,7 +161,6 @@
       }
     }
   },
-<<<<<<< HEAD
   spotlightImageId: {
     type: String,
     canRead: ['guests'],
@@ -181,7 +177,6 @@
     order: 50,
     ...schemaDefaultValue(true),
   },
-=======
   lastPromotedAt: {
     type: Date,
     canRead: ['guests'],
@@ -191,7 +186,6 @@
     // Default to the epoch date if not specified
     onCreate: ({ newDocument }) => newDocument.lastPromotedAt ?? new Date(0)
   }
->>>>>>> 4ea867e0
 };
   
 export default schema;