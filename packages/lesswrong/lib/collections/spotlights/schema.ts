--- conflicted
+++ resolved
@@ -1,27 +1,10 @@
 import range from "lodash/range";
-<<<<<<< HEAD
-import { schemaDefaultValue } from "../../collectionUtils";
-import { resolverOnlyField, accessFilterSingle, accessFilterMultiple } from "../../utils/schemaUtils";
-=======
-import SimpleSchema from "simpl-schema";
 import { schemaDefaultValue, resolverOnlyField, accessFilterSingle, accessFilterMultiple } from "../../utils/schemaUtils";
->>>>>>> f2f006a4
 import { getCollectionName } from "../../vulcan-lib";
 import { isLWorAF } from "../../instanceSettings";
 
 const DOCUMENT_TYPES = ['Sequence', 'Post'];
 
-<<<<<<< HEAD
-=======
-const SpotlightDocumentType = new SimpleSchema({
-  documentType: {
-    type: String,
-    nullable: false,
-    allowedValues: DOCUMENT_TYPES,
-  }
-});
-
->>>>>>> f2f006a4
 interface ShiftSpotlightItemParams {
   startBound: number;
   endBound: number;
