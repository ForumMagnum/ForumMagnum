import { foreignKeyField, resolverOnlyField } from '../../utils/schemaUtils'
import { userOwns } from '../../vulcan-users/permissions';

export const RATE_LIMIT_ONE_PER_DAY = 'rateLimitOnePerDay';
export const RECENTLY_DOWNVOTED_CONTENT_ALERT = 'recentlyDownvotedContentAlert';
export const LOW_AVERAGE_KARMA_COMMENT_ALERT = 'lowAverageKarmaCommentAlert';
export const LOW_AVERAGE_KARMA_POST_ALERT = 'lowAverageKarmaPostAlert';
export const NEGATIVE_KARMA_USER_ALERT = 'negativeUserKarmaAlert';
<<<<<<< HEAD
export const MOVED_POST_TO_DRAFT = 'movedPostToDraft';
export const SENT_MODERATOR_MESSAGE = 'sentModeratorMessage';
=======
export const MANUAL_FLAG_ALERT = 'manualFlag';
>>>>>>> b2de215e

export const MODERATOR_ACTION_TYPES = {
  [RATE_LIMIT_ONE_PER_DAY]: 'Rate Limit (1 / day)',
  [RECENTLY_DOWNVOTED_CONTENT_ALERT]: 'Recently Downvoted Content',
  [LOW_AVERAGE_KARMA_COMMENT_ALERT]: 'Low Average Karma Comments',
  [LOW_AVERAGE_KARMA_POST_ALERT]: 'Low Average Karma Posts',
  [NEGATIVE_KARMA_USER_ALERT]: 'Negative Karma User',
<<<<<<< HEAD
  [MOVED_POST_TO_DRAFT]: 'Moved Post to Draft',
  [SENT_MODERATOR_MESSAGE]: 'Sent Moderator Message'
=======
  [MANUAL_FLAG_ALERT]: 'Manually Flagged'
>>>>>>> b2de215e
};

/**
 * If the action hasn't ended yet (either no endedAt, or endedAt in the future), it's active.
 */
export const isActionActive = (moderatorAction: DbModeratorAction) => {
  return !moderatorAction.endedAt || moderatorAction.endedAt > new Date();
}

const schema: SchemaType<DbModeratorAction> = {
  userId: {
    ...foreignKeyField({
      idFieldName: "userId",
      resolverName: "user",
      collectionName: "Users",
      type: "User",
    }),
    canRead: [userOwns, 'sunshineRegiment', 'admins'],
    canUpdate: ['sunshineRegiment', 'admins'],
    canCreate: ['sunshineRegiment', 'admins'],
    optional: true,
    control: 'SearchSingleUser'
    // hidden: true,
  },
  type: {
    type: String,
    control: 'select',
    allowedValues: Object.keys(MODERATOR_ACTION_TYPES),
    options: () => Object.entries(MODERATOR_ACTION_TYPES).map(([value, label]) => ({ value, label })),
    canRead: [userOwns, 'sunshineRegiment', 'admins'],
    canUpdate: ['sunshineRegiment', 'admins'],
    canCreate: ['sunshineRegiment', 'admins'],
  },
  endedAt: {
    type: Date,
    optional: true,
    nullable: true,
    canRead: [userOwns, 'sunshineRegiment', 'admins'],
    canUpdate: ['sunshineRegiment', 'admins'],
    canCreate: ['sunshineRegiment', 'admins'],
    control: 'datetime',
  },
  active: resolverOnlyField({
    type: Boolean,
    canRead: [userOwns, 'sunshineRegiment', 'admins'],
    resolver: (doc) => isActionActive(doc)
  })
  // TODO: createdBy(?)
};

export default schema;<|MERGE_RESOLUTION|>--- conflicted
+++ resolved
@@ -6,12 +6,9 @@
 export const LOW_AVERAGE_KARMA_COMMENT_ALERT = 'lowAverageKarmaCommentAlert';
 export const LOW_AVERAGE_KARMA_POST_ALERT = 'lowAverageKarmaPostAlert';
 export const NEGATIVE_KARMA_USER_ALERT = 'negativeUserKarmaAlert';
-<<<<<<< HEAD
 export const MOVED_POST_TO_DRAFT = 'movedPostToDraft';
 export const SENT_MODERATOR_MESSAGE = 'sentModeratorMessage';
-=======
 export const MANUAL_FLAG_ALERT = 'manualFlag';
->>>>>>> b2de215e
 
 export const MODERATOR_ACTION_TYPES = {
   [RATE_LIMIT_ONE_PER_DAY]: 'Rate Limit (1 / day)',
@@ -19,12 +16,9 @@
   [LOW_AVERAGE_KARMA_COMMENT_ALERT]: 'Low Average Karma Comments',
   [LOW_AVERAGE_KARMA_POST_ALERT]: 'Low Average Karma Posts',
   [NEGATIVE_KARMA_USER_ALERT]: 'Negative Karma User',
-<<<<<<< HEAD
   [MOVED_POST_TO_DRAFT]: 'Moved Post to Draft',
-  [SENT_MODERATOR_MESSAGE]: 'Sent Moderator Message'
-=======
+  [SENT_MODERATOR_MESSAGE]: 'Sent Moderator Message',
   [MANUAL_FLAG_ALERT]: 'Manually Flagged'
->>>>>>> b2de215e
 };
 
 /**
