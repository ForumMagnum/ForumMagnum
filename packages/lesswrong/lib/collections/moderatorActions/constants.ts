--- conflicted
+++ resolved
@@ -1,10 +1,7 @@
 import { forumSelect } from "@/lib/forumTypeUtils";
 import { TupleSet, UnionOf } from "@/lib/utils/typeGuardUtils";
-<<<<<<< HEAD
-import type { ForumTypeString, ReasonReviewIsNeeded } from "@/lib/instanceSettings";
-=======
+import type { ForumTypeString } from "@/lib/instanceSettings";
 import type { ReasonReviewIsNeeded } from "@/server/callbacks/sunshineCallbackUtils";
->>>>>>> ad7a21a9
 
 
 export const RATE_LIMIT_ONE_PER_DAY = "rateLimitOnePerDay";
