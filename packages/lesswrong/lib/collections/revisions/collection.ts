import schema from './schema';
import { createCollection, getCollection } from '../../vulcan-lib';
import { addUniversalFields, getDefaultResolvers } from '../../collectionUtils'
import { userCanDo, membersGroup } from '../../vulcan-users/permissions';
import { extractVersionsFromSemver } from '../../editor/utils';
import { makeVoteable } from '../../make_voteable';

export const Revisions: RevisionsCollection = createCollection({
  collectionName: 'Revisions',
  typeName: 'Revision',
  schema,
  resolvers: getDefaultResolvers('Revisions'),
  // No mutations (revisions are insert-only immutable, and are created as a
  // byproduct of creating/editing documents in other collections).
  // mutations: getDefaultMutations('Revisions'),
});
addUniversalFields({collection: Revisions})

// Note, since we want to make sure checkAccess is a performant function, we can only check the 
// userId of the current revision for ownership. If the userId of the document the revision is on,
// and the revision itself differ (e.g. because an admin has made the edit, or a coauthor), then
// we will hide those revisions unless they are marked as post-1.0.0 releases. This is not ideal, but
// seems acceptable
Revisions.checkAccess = async (user: DbUser|null, revision: DbRevision, context: ResolverContext|null): Promise<boolean> => {
  if (!revision) return false
  if ((user && user._id) === revision.userId) return true
  if (userCanDo(user, 'posts.view.all')) return true
  // not sure why some revisions have no collectionName,
  // but this will cause an error below so just exclude them
  if (!revision.collectionName) return false
  
  // Get the document that this revision is a field of, and check for access to
  // it. This is necessary for correctly handling things like posts' draft
  // status and sharing settings.
  //
  // We might or might not have a ResolverContext (because some places, like
  // email-sending, don't have one). If we do, use its loader; in the typical
  // case, this will hit in the cache 100% of the time. If we don't have a
  // ResolverContext, use a findOne query; this is slow, but doesn't come up
  // in any contexts where speed matters.
  const { major: majorVersion } = extractVersionsFromSemver(revision.version)
<<<<<<< HEAD
  const collectionName= revision.collectionName
  console.log('🚀 ~ file: collection.ts ~ line 41 ~ Revisions.checkAccess= ~ collectionName', collectionName)
=======
  const collectionName= revision.collectionName;
>>>>>>> 7ea2bb99
  const documentId = revision.documentId;
  const collection = getCollection(collectionName);
  const document = context
    ? await context.loaders[collectionName].load(documentId)
    : await collection.findOne(documentId);
  
  // We only allow access to draft revisions to the author of the document
  // But on wiki/tag pages, major version 0 means "imported from old wiki" rather
  // than "draft" (since there is no concept of wiki pages being drafts).
  if (majorVersion < 1
    && revision.userId !== (user && user._id)
    && revision.collectionName!=="Tags")
  {
    return false
  }
  
  if (!await collection.checkAccess(user, document, context)) return false; // Everyone who can see the post can get access to non-draft revisions
  
  return true;
}

export interface ChangeMetrics {
  added: number
  removed: number
}

makeVoteable(Revisions, {
  timeDecayScoresCronjob: false,
});

membersGroup.can([
  'revisions.smallDownvote',
  'revisions.bigDownvote',
  'revisions.smallUpvote',
  'revisions.bigUpvote',
]);

export default Revisions;<|MERGE_RESOLUTION|>--- conflicted
+++ resolved
@@ -39,12 +39,7 @@
   // ResolverContext, use a findOne query; this is slow, but doesn't come up
   // in any contexts where speed matters.
   const { major: majorVersion } = extractVersionsFromSemver(revision.version)
-<<<<<<< HEAD
-  const collectionName= revision.collectionName
-  console.log('🚀 ~ file: collection.ts ~ line 41 ~ Revisions.checkAccess= ~ collectionName', collectionName)
-=======
   const collectionName= revision.collectionName;
->>>>>>> 7ea2bb99
   const documentId = revision.documentId;
   const collection = getCollection(collectionName);
   const document = context
