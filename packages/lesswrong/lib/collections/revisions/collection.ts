--- conflicted
+++ resolved
@@ -129,17 +129,4 @@
   removed: number
 }
 
-<<<<<<< HEAD
-membersGroup.can([
-  'revisions.smallDownvote',
-  'revisions.bigDownvote',
-  'revisions.smallUpvote',
-  'revisions.bigUpvote',
-]);
-=======
-makeVoteable(Revisions, {
-  timeDecayScoresCronjob: false,
-});
->>>>>>> e675a079
-
 export default Revisions;