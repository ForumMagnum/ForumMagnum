import { registerFragment } from '../../vulcan-lib';

registerFragment(`
  fragment RevisionDisplay on Revision {
    _id
    version
    updateType
    editedAt
    userId
    html
    commitMessage
    wordCount
    htmlHighlight
    plaintextDescription
  }
`)

registerFragment(`
  fragment RevisionHTML on Revision {
    _id
    html
  }
`)

registerFragment(`
  fragment RevisionEdit on Revision {
    _id
    version
    updateType
    editedAt
    userId
    originalContents {
      type
      data
    }
    html
    markdown
    draftJS
    ckEditorMarkup
    wordCount
    htmlHighlight
    plaintextDescription
  }
`)

registerFragment(`
  fragment RevisionMetadata on Revision {
    _id
    version
    editedAt
    commitMessage
    userId
    
    score
    baseScore
    extendedScore
    voteCount
    currentUserVote
    currentUserExtendedVote
  }
`);

registerFragment(`
  fragment RevisionMetadataWithChangeMetrics on Revision {
    ...RevisionMetadata
    changeMetrics
    user {
      ...UsersMinimumInfo
    }
  }
`);

registerFragment(`
  fragment RevisionHistoryEntry on Revision {
    ...RevisionMetadata
    documentId
    collectionName
    changeMetrics
    legacyData
    skipAttributions
    user {
      ...UsersMinimumInfo
    }
  }
`);

registerFragment(`
  fragment RevisionHistorySummaryEdit on Revision {
    ...RevisionHistoryEntry
    summary {
<<<<<<< HEAD
      ...MultiDocumentParentDocument
=======
      ...MultiDocumentMinimumInfo
      parentTag {
        _id
        name
      }
      parentLens {
        _id
        title
        tabTitle
        tabSubtitle
      }
>>>>>>> 0c7c0b3f
    }
  }
`);

registerFragment(`
  fragment RevisionTagFragment on Revision {
    ...RevisionHistoryEntry
    tag {
      ...TagHistoryFragment
    }
    lens {
      ...MultiDocumentParentDocument
    }
  }
`);

registerFragment(`
  fragment RecentDiscussionRevisionTagFragment on Revision {
    ...RevisionHistoryEntry
    tag {
      ...TagRecentDiscussion
    }
  }
`);

registerFragment(`
  fragment WithVoteRevision on Revision {
    __typename
    _id
    currentUserVote
    currentUserExtendedVote
    baseScore
    extendedScore
    score
    voteCount
  }
`);<|MERGE_RESOLUTION|>--- conflicted
+++ resolved
@@ -88,9 +88,6 @@
   fragment RevisionHistorySummaryEdit on Revision {
     ...RevisionHistoryEntry
     summary {
-<<<<<<< HEAD
-      ...MultiDocumentParentDocument
-=======
       ...MultiDocumentMinimumInfo
       parentTag {
         _id
@@ -102,7 +99,6 @@
         tabTitle
         tabSubtitle
       }
->>>>>>> 0c7c0b3f
     }
   }
 `);
