--- conflicted
+++ resolved
@@ -9,10 +9,6 @@
     userId
     html
     commitMessage
-<<<<<<< HEAD
-    draft
-=======
->>>>>>> c1c4c52b
     wordCount
     htmlHighlight
     plaintextDescription
