<<<<<<< HEAD
import { foreignKeyField, resolverOnlyField, accessFilterSingle } from '../../utils/schemaUtils'
=======
import { foreignKeyField, SchemaType } from '../../utils/schemaUtils'
>>>>>>> 2599d13d
import SimpleSchema from 'simpl-schema'

export const ContentType = new SimpleSchema({
  type: String,
  data: SimpleSchema.oneOf(
    String,
    {
      type: Object,
      blackbox: true
    }
  )
})

SimpleSchema.extendOptions([ 'inputType' ]);

const schema: SchemaType<DbRevision> = {
  documentId: {
    type: String,
    viewableBy: ['guests'],
  },
  collectionName: {
    type: String,
    viewableBy: ['guests'],
  },
  fieldName: {
    type: String,
    viewableBy: ['guests'],
  },
  editedAt: {
    type: Date,
    optional: true,
    viewableBy: ['guests'],
  },
  updateType: {
    viewableBy: ['guests'],
    editableBy: ['members'],
    type: String,
    allowedValues: ['initial', 'patch', 'minor', 'major'],
    optional: true
  },
  version: {
    type: String,
    optional: true,
    viewableBy: ['guests']
  },
  commitMessage: {
    type: String,
    optional: true,
    viewableBy: ['guests'],
    editableBy: ['members']
  },
  userId: {
    ...foreignKeyField({
      idFieldName: "userId",
      resolverName: "user",
      collectionName: "Users",
      type: "User",
<<<<<<< HEAD
      nullable: false,
=======
      nullable: true
>>>>>>> 2599d13d
    }),
    viewableBy: ['guests'],
    optional: true,
  },
  originalContents: {
    type: ContentType,
    viewableBy: ['guests'],
    editableBy: ['members']
  },
  html: {
    type: String,
    optional: true,
    viewableBy: ['guests'],
  },
  markdown: {
    type: String,
    viewableBy: ['guests'],
    // resolveAs defined in resolvers.js
  },
  draftJS: {
    type: Object,
    viewableBy: ['guests'],
    // resolveAs defined in resolvers.js
  },
  ckEditorMarkup: {
    type: String,
    viewableBy: ['guests'],
    // resolveAs defined in resolvers.js
  },
  wordCount: {
    type: Number,
    viewableBy: ['guests'],
    // resolveAs defined in resolvers.js
  },
  htmlHighlight: {
    type: String, 
    viewableBy: ['guests'],
    // resolveAs defined in resolvers.js
  },
  plaintextDescription: {
    type: String, 
    viewableBy: ['guests'],
    // resolveAs defined in resolvers.js
  },
  plaintextMainText: {
    type: String,
    viewableBy: ['guests']
    // resolveAs defined in resolvers.js
  },
  changeMetrics: {
    type: Object,
    blackbox: true,
    viewableBy: ['guests']
  },
  
  tag: resolverOnlyField({
    type: "Tag",
    graphQLtype: "Tag",
    viewableBy: ['guests'],
    resolver: async (revision: DbRevision, args: void, context: ResolverContext) => {
      const {currentUser, Tags} = context;
      if (revision.collectionName !== "Tags")
        return null;
      const tag = await context.Tags.loader.load(revision.documentId);
      return await accessFilterSingle(currentUser, Tags, tag, context);
    }
  }),
  post: resolverOnlyField({
    type: "Post",
    graphQLtype: "Post",
    viewableBy: ['guests'],
    resolver: async (revision: DbRevision, args: void, context: ResolverContext) => {
      const {currentUser, Posts} = context;
      if (revision.collectionName !== "Posts")
        return null;
      const post = await context.Posts.loader.load(revision.documentId);
      return await accessFilterSingle(currentUser, Posts, post, context);
    }
  }),
};

export default schema;<|MERGE_RESOLUTION|>--- conflicted
+++ resolved
@@ -1,8 +1,4 @@
-<<<<<<< HEAD
-import { foreignKeyField, resolverOnlyField, accessFilterSingle } from '../../utils/schemaUtils'
-=======
-import { foreignKeyField, SchemaType } from '../../utils/schemaUtils'
->>>>>>> 2599d13d
+import { foreignKeyField, resolverOnlyField, accessFilterSingle, SchemaType } from '../../utils/schemaUtils'
 import SimpleSchema from 'simpl-schema'
 
 export const ContentType = new SimpleSchema({
@@ -60,11 +56,7 @@
       resolverName: "user",
       collectionName: "Users",
       type: "User",
-<<<<<<< HEAD
-      nullable: false,
-=======
       nullable: true
->>>>>>> 2599d13d
     }),
     viewableBy: ['guests'],
     optional: true,
