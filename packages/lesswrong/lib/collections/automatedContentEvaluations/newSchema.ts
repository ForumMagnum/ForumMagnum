import { DEFAULT_CREATED_AT_FIELD, DEFAULT_ID_FIELD } from "@/lib/collections/helpers/sharedFieldConstants";

const schema = {
  _id: DEFAULT_ID_FIELD,
  createdAt: DEFAULT_CREATED_AT_FIELD,

  revisionId: {
    database: {
      type: "VARCHAR(27)",
      nullable: false,
      foreignKey: "Revisions",
    },
    graphql: {
      outputType: "String",
      canRead: ["admins"],
    }
  },

  score: {
    database: {
      type: "DOUBLE PRECISION",
      nullable: false,
    },
    graphql: {
<<<<<<< HEAD
      outputType: "Float!",
      canRead: ["admins"],
=======
      outputType: "Float",
      canRead: ["admins"], 
>>>>>>> e9a152fd
    }
  },

  sentenceScores: {
    database: {
      type: "JSONB",
      nullable: false,
      typescriptType: "{ sentence: string; score: number; }[]",
    },
    graphql: {
      outputType: "[SentenceScore]",
      canRead: ["admins"],
    },
  },

  aiChoice: {
    database: {
      type: "VARCHAR(255)",
      nullable: false,
      typescriptType: '"accept" | "review"',
    },
    graphql: {
      outputType: "String",
      canRead: ["admins"],
    },
  },

  aiReasoning: {
    database: {
      type: "TEXT",
      nullable: false,
    },
    graphql: {
      outputType: "String",
      canRead: ["admins"],
    },
  },

  aiCoT: {
    database: {
      type: "TEXT",
      nullable: false,
    },
    graphql: {
      outputType: "String",
      canRead: ["admins"],
    },
  },
} satisfies Record<string, CollectionFieldSpecification<"AutomatedContentEvaluations">>;

export default schema;<|MERGE_RESOLUTION|>--- conflicted
+++ resolved
@@ -22,13 +22,8 @@
       nullable: false,
     },
     graphql: {
-<<<<<<< HEAD
-      outputType: "Float!",
-      canRead: ["admins"],
-=======
       outputType: "Float",
       canRead: ["admins"], 
->>>>>>> e9a152fd
     }
   },
 
