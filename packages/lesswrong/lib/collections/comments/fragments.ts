import { frag } from "@/lib/fragments/fragmentWrapper";

export const CommentsList = () => frag`
  fragment CommentsList on Comment {
    _id
    postId
    tagId
    tag {
      _id
      slug
    }
    relevantTagIds
    relevantTags {
      ...TagPreviewFragment
    }
    tagCommentType
    parentCommentId
    topLevelCommentId
    descendentCount
    title
    contents {
      _id
      html
      plaintextMainText
      wordCount
    }
    postedAt
    lastEditedAt
    repliesBlockedUntil
    userId
    deleted
    deletedPublic
    deletedByUserId
    deletedReason
    hideAuthor
    authorIsUnreviewed
    user {
      ...UsersMinimumInfo
    }
    currentUserVote
    currentUserExtendedVote
    baseScore
    extendedScore
    score
    voteCount
    emojiReactors
    af
    afDate
    moveToAlignmentUserId
    afBaseScore
    afExtendedScore
    suggestForAlignmentUserIds
    reviewForAlignmentUserId
    needsReview
    answer
    parentAnswerId
    retracted
    postVersion
    reviewedByUserId
    shortform
    shortformFrontpage
    lastSubthreadActivity
    moderatorHat
    hideModeratorHat
    nominatedForReview
    reviewingForReview
    promoted
    promotedByUser {
      ...UsersMinimumInfo
    }
    directChildrenCount
    votingSystem
    isPinnedOnProfile
    debateResponse
    rejected
    rejectedReason
    modGPTRecommendation
    originalDialogueId

    forumEventId
    forumEventMetadata
  }
`

export const CommentsListWithTopLevelComment = () => frag`
  fragment CommentsListWithTopLevelComment on Comment {
    ...CommentsList
    topLevelComment {
      ...CommentsList
    }
  }
`

<<<<<<< HEAD
export const UltraFeedComment = `
  fragment UltraFeedComment on Comment {
    ...CommentsList
    post {
      ...PostsMinimumInfo
      votingSystem
    }
  }
`
export const ShortformComments = `
=======
export const ShortformComments = () => frag`
>>>>>>> 8448e73f
  fragment ShortformComments on Comment {
    ...CommentsList
    post {
      ...PostsMinimumInfo
    }
    relevantTags {
      ...TagPreviewFragment
    }
  }
`

export const CommentWithRepliesFragment = () => frag`
  fragment CommentWithRepliesFragment on Comment {
    ...CommentsList
    lastSubthreadActivity
    latestChildren {
      ...CommentsList
    }
    tag {
      ...TagBasicInfo
    }
    post {
      ...PostsBase
    }
  }
`

export const CommentEdit = () => frag`
  fragment CommentEdit on Comment {
    ...CommentsList
    relevantTagIds
    contents {
      ...RevisionEdit
    }
  }
`

export const DeletedCommentsMetaData = () => frag`
  fragment DeletedCommentsMetaData on Comment {
    _id
    deleted
    deletedDate
    deletedByUser {
      _id
      displayName
    }
    deletedReason
    deletedPublic
  }
`

export const DeletedCommentsModerationLog = () => frag`
  fragment DeletedCommentsModerationLog on Comment {
    ...DeletedCommentsMetaData
    user {
      ...UsersMinimumInfo
    }
    post {
      title
      slug
      _id
    }
  }
`

export const CommentsListWithParentMetadata = () => frag`
  fragment CommentsListWithParentMetadata on Comment {
    ...CommentsList
    post {
      ...PostsMinimumInfo
      isRead
    }
    tag {
      ...TagBasicInfo
    }
  }
`

// TODO: This is now the same as CommentWithRepliesFragment, now that said
// fragment gets the tag field
export const StickySubforumCommentFragment = () => frag`
  fragment StickySubforumCommentFragment on Comment {
    ...CommentWithRepliesFragment
    tag {
      ...TagBasicInfo
    }
  }
`

export const WithVoteComment = () => frag`
  fragment WithVoteComment on Comment {
    __typename
    _id
    currentUserVote
    currentUserExtendedVote
    baseScore
    extendedScore
    score
    afBaseScore
    afExtendedScore
    voteCount
  }
`

export const CommentsListWithModerationMetadata = () => frag`
  fragment CommentsListWithModerationMetadata on Comment {
    ...CommentWithRepliesFragment
    allVotes {
      voteType
    }
  }
`

export const CommentsListWithModGPTAnalysis = () => frag`
  fragment CommentsListWithModGPTAnalysis on Comment {
    ...CommentsList
    post {
      ...PostsMinimumInfo
    }
    modGPTAnalysis
  }
`

export const CommentsForAutocomplete = () => frag`
  fragment CommentsForAutocomplete on Comment {
    _id
    postId
    baseScore
    extendedScore
    createdAt
    user {
      ...UsersMinimumInfo
    }
    contents {
      markdown
    }
    post {
      ...PostsForAutocomplete
    }
  }`

/**
 * Fragment that gets a comment with parents recursed up to 10 times. This was
 * previously implemented by dynamically constructing a graphql string with a
 * recursive function, but that didn't work well with codegen so it's now
 * fully unrolled.
 */
export const CommentsForAutocompleteWithParents = () => frag`
  fragment CommentsForAutocompleteWithParents on Comment {
    ...CommentsForAutocomplete
    parentComment {
      ...CommentsForAutocomplete
      parentComment {
        ...CommentsForAutocomplete
        parentComment {
          ...CommentsForAutocomplete
          parentComment {
            ...CommentsForAutocomplete
            parentComment {
              ...CommentsForAutocomplete
              parentComment {
                ...CommentsForAutocomplete
                parentComment {
                  ...CommentsForAutocomplete
                  parentComment {
                    ...CommentsForAutocomplete
                    parentComment {
                      ...CommentsForAutocomplete
                      parentComment {
                        ...CommentsForAutocomplete
                      }
                    }
                  }
                }
              }
            }
          }
        }
      }
    }
  }
`

export const SuggestAlignmentComment = () => frag`
  fragment SuggestAlignmentComment on Comment {
    ...CommentsList
    post {
      ...PostsMinimumInfo
    }
    suggestForAlignmentUserIds
    suggestForAlignmentUsers {
      _id
      displayName
    }
  }`<|MERGE_RESOLUTION|>--- conflicted
+++ resolved
@@ -91,8 +91,7 @@
   }
 `
 
-<<<<<<< HEAD
-export const UltraFeedComment = `
+export const UltraFeedComment = () => frag`
   fragment UltraFeedComment on Comment {
     ...CommentsList
     post {
@@ -101,10 +100,8 @@
     }
   }
 `
-export const ShortformComments = `
-=======
+
 export const ShortformComments = () => frag`
->>>>>>> 8448e73f
   fragment ShortformComments on Comment {
     ...CommentsList
     post {
