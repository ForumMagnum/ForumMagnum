import { registerFragment } from '../../vulcan-lib';

registerFragment(`
  fragment CommentsList on Comment {
    _id
    postId
    tagId
    parentCommentId
    topLevelCommentId
    contents {
      html
      plaintextMainText
    }
    postedAt
    repliesBlockedUntil
    userId
    deleted
    deletedPublic
    deletedReason
    hideAuthor
    user {
      ...UsersMinimumInfo
    }
    currentUserVotes {
      ...VoteFragment
    }
    baseScore
    score
    voteCount
    af
    afDate
    moveToAlignmentUserId
    afBaseScore
    suggestForAlignmentUserIds
    needsReview
    answer
    parentAnswerId
    retracted
    postVersion
    reviewedByUserId
    shortform
    lastSubthreadActivity
    moderatorHat
    nominatedForReview
    reviewingForReview
    promoted
    promotedByUserId
    promotedByUser {
      ...UsersMinimumInfo
    }
    directChildrenCount
  }
`);

registerFragment(`
  fragment CommentPermalink on Comment {
    ...CommentsList
    parentComment {
      ...CommentsList
    }
  }
`);

registerFragment(`
  fragment ShortformComments on Comment {
    ...CommentsList
    post {
      ...PostsMinimumInfo
    }
  }
`)

registerFragment(`
  fragment CommentWithRepliesFragment on Comment {
    ...CommentsList
    lastSubthreadActivity
    latestChildren {
      ...CommentsList
    }
    post {
      ...PostsBase
    }
  }
`);

registerFragment(`
  fragment CommentEdit on Comment {
    ...CommentsList
    contents {
      ...RevisionEdit
    }
  }
`);

registerFragment(`
  fragment DeletedCommentsMetaData on Comment {
    _id
    deleted
    deletedDate
    deletedByUser {
      _id
      displayName
    }
    deletedReason
    deletedPublic
  }
`)

registerFragment(`
  fragment DeletedCommentsModerationLog on Comment {
    ...DeletedCommentsMetaData
    user {
      ...UsersMinimumInfo
    }
    post {
      title
      slug
      _id
    }
  }
`)

registerFragment(`
<<<<<<< HEAD
  fragment CommentsListWithPostMetadata on Comment {
=======
  fragment CommentsListWithParentMetadata on Comment {
>>>>>>> 2599d13d
    ...CommentsList
    post {
      ...PostsMinimumInfo
    }
<<<<<<< HEAD
=======
    tag {
      ...TagBasicInfo
    }
>>>>>>> 2599d13d
  }
`);

registerFragment(`
  fragment WithVoteComment on Comment {
    __typename
    _id
    currentUserVotes{
      _id
      voteType
      power
    }
    baseScore
    score
    afBaseScore
    voteCount
  }
`);<|MERGE_RESOLUTION|>--- conflicted
+++ resolved
@@ -121,21 +121,14 @@
 `)
 
 registerFragment(`
-<<<<<<< HEAD
-  fragment CommentsListWithPostMetadata on Comment {
-=======
   fragment CommentsListWithParentMetadata on Comment {
->>>>>>> 2599d13d
     ...CommentsList
     post {
       ...PostsMinimumInfo
     }
-<<<<<<< HEAD
-=======
     tag {
       ...TagBasicInfo
     }
->>>>>>> 2599d13d
   }
 `);
 
