import { gql } from "@/lib/generated/gql-codegen/gql";

export const CommentsList = gql(`
  fragment CommentsList on Comment {
    _id
    postId
    tagId
    tag {
      _id
      slug
    }
    relevantTagIds
    relevantTags {
      ...TagPreviewFragment
    }
    tagCommentType
    parentCommentId
    topLevelCommentId
    descendentCount
    title
    contents {
      _id
      html
      plaintextMainText
      wordCount
    }
    postedAt
    lastEditedAt
    repliesBlockedUntil
    userId
    deleted
    deletedPublic
    deletedByUserId
    deletedReason
    hideAuthor
    authorIsUnreviewed
    user {
      ...UsersMinimumInfo
    }
    currentUserVote
    currentUserExtendedVote
    baseScore
    extendedScore
    score
    voteCount
    emojiReactors
    af
    afDate
    moveToAlignmentUserId
    afBaseScore
    afExtendedScore
    suggestForAlignmentUserIds
    reviewForAlignmentUserId
    needsReview
    answer
    parentAnswerId
    retracted
    postVersion
    reviewedByUserId
    shortform
    shortformFrontpage
    lastSubthreadActivity
    moderatorHat
    hideModeratorHat
    nominatedForReview
    reviewingForReview
    promoted
    promotedByUser {
      ...UsersMinimumInfo
    }
    directChildrenCount
    votingSystem
    isPinnedOnProfile
    debateResponse
    rejected
    rejectedReason
    modGPTRecommendation
    originalDialogueId

    forumEventId
    forumEventMetadata
  }
`)

export const CommentsListWithTopLevelComment = gql(`
  fragment CommentsListWithTopLevelComment on Comment {
    ...CommentsList
    topLevelComment {
      ...CommentsList
    }
  }
`)

<<<<<<< HEAD
export const ShortformComments = gql(`
=======
export const UltraFeedComment = () => frag`
  fragment UltraFeedComment on Comment {
    ...CommentsList
    post {
      ...PostsMinimumInfo
      votingSystem
    }
  }
`

export const ShortformComments = () => frag`
>>>>>>> fa16cba7
  fragment ShortformComments on Comment {
    ...CommentsList
    post {
      ...PostsMinimumInfo
    }
    relevantTags {
      ...TagPreviewFragment
    }
  }
`)

export const CommentWithRepliesFragment = gql(`
  fragment CommentWithRepliesFragment on Comment {
    ...CommentsList
    lastSubthreadActivity
    latestChildren {
      ...CommentsList
    }
    tag {
      ...TagBasicInfo
    }
    post {
      ...PostsBase
    }
  }
`)

export const CommentEdit = gql(`
  fragment CommentEdit on Comment {
    ...CommentsList
    relevantTagIds
    contents {
      ...RevisionEdit
    }
  }
`)

export const DeletedCommentsMetaData = gql(`
  fragment DeletedCommentsMetaData on Comment {
    _id
    deleted
    deletedDate
    deletedByUser {
      _id
      displayName
    }
    deletedReason
    deletedPublic
  }
`)

export const DeletedCommentsModerationLog = gql(`
  fragment DeletedCommentsModerationLog on Comment {
    ...DeletedCommentsMetaData
    user {
      ...UsersMinimumInfo
    }
    post {
      title
      slug
      _id
    }
  }
`)

export const CommentsListWithParentMetadata = gql(`
  fragment CommentsListWithParentMetadata on Comment {
    ...CommentsList
    post {
      ...PostsMinimumInfo
      isRead
    }
    tag {
      ...TagBasicInfo
    }
  }
`)

// TODO: This is now the same as CommentWithRepliesFragment, now that said
// fragment gets the tag field
export const StickySubforumCommentFragment = gql(`
  fragment StickySubforumCommentFragment on Comment {
    ...CommentWithRepliesFragment
    tag {
      ...TagBasicInfo
    }
  }
`)

export const WithVoteComment = gql(`
  fragment WithVoteComment on Comment {
    __typename
    _id
    currentUserVote
    currentUserExtendedVote
    baseScore
    extendedScore
    score
    afBaseScore
    afExtendedScore
    voteCount
  }
`)

export const CommentsListWithModerationMetadata = gql(`
  fragment CommentsListWithModerationMetadata on Comment {
    ...CommentWithRepliesFragment
    allVotes {
      voteType
    }
  }
`)

export const CommentsListWithModGPTAnalysis = gql(`
  fragment CommentsListWithModGPTAnalysis on Comment {
    ...CommentsList
    post {
      ...PostsMinimumInfo
    }
    modGPTAnalysis
  }
`)

export const CommentsForAutocomplete = gql(`
  fragment CommentsForAutocomplete on Comment {
    _id
    postId
    baseScore
    extendedScore
    createdAt
    user {
      ...UsersMinimumInfo
    }
    contents {
      markdown
    }
    post {
      ...PostsForAutocomplete
    }
  }
`)

/**
 * Fragment that gets a comment with parents recursed up to 10 times. This was
 * previously implemented by dynamically constructing a graphql string with a
 * recursive function, but that didn't work well with codegen so it's now
 * fully unrolled.
 */
export const CommentsForAutocompleteWithParents = gql(`
  fragment CommentsForAutocompleteWithParents on Comment {
    ...CommentsForAutocomplete
    parentComment {
      ...CommentsForAutocomplete
      parentComment {
        ...CommentsForAutocomplete
        parentComment {
          ...CommentsForAutocomplete
          parentComment {
            ...CommentsForAutocomplete
            parentComment {
              ...CommentsForAutocomplete
              parentComment {
                ...CommentsForAutocomplete
                parentComment {
                  ...CommentsForAutocomplete
                  parentComment {
                    ...CommentsForAutocomplete
                    parentComment {
                      ...CommentsForAutocomplete
                      parentComment {
                        ...CommentsForAutocomplete
                      }
                    }
                  }
                }
              }
            }
          }
        }
      }
    }
  }
`)

export const SuggestAlignmentComment = gql(`
  fragment SuggestAlignmentComment on Comment {
    ...CommentsList
    post {
      ...PostsMinimumInfo
    }
    suggestForAlignmentUserIds
    suggestForAlignmentUsers {
      _id
      displayName
    }
  }
`)<|MERGE_RESOLUTION|>--- conflicted
+++ resolved
@@ -91,21 +91,17 @@
   }
 `)
 
-<<<<<<< HEAD
+export const UltraFeedComment = gql(`
+  fragment UltraFeedComment on Comment {
+    ...CommentsList
+    post {
+      ...PostsMinimumInfo
+      votingSystem
+    }
+  }
+`)
+
 export const ShortformComments = gql(`
-=======
-export const UltraFeedComment = () => frag`
-  fragment UltraFeedComment on Comment {
-    ...CommentsList
-    post {
-      ...PostsMinimumInfo
-      votingSystem
-    }
-  }
-`
-
-export const ShortformComments = () => frag`
->>>>>>> fa16cba7
   fragment ShortformComments on Comment {
     ...CommentsList
     post {
