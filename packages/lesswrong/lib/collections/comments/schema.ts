--- conflicted
+++ resolved
@@ -9,11 +9,7 @@
 import { tagCommentTypes } from './types';
 import { getVotingSystemNameForDocument } from '../../voting/votingSystems';
 import { viewTermsToQuery } from '../../utils/viewUtils';
-<<<<<<< HEAD
-
-=======
 import { userHasShortformTags } from '../../betas';
->>>>>>> 2a5ec4d7
 
 export const moderationOptionsGroup: FormGroup = {
   order: 50,
