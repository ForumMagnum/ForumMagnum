import { userOwns } from '../../vulcan-users/permissions';
import { arrayOfForeignKeysField, foreignKeyField, resolverOnlyField, denormalizedField, denormalizedCountOfReferences } from '../../utils/schemaUtils';
import { mongoFindOne } from '../../mongoQueries';
import { userGetDisplayNameById } from '../../vulcan-users/helpers';
import { schemaDefaultValue } from '../../collectionUtils';
import { Utils } from '../../vulcan-lib';
import { forumTypeSetting } from "../../instanceSettings";
import { commentAllowTitle, commentGetPageUrlFromDB } from './helpers';
import { tagCommentTypes } from './types';
import { getVotingSystemNameForDocument } from '../../voting/votingSystems';
import { viewTermsToQuery } from '../../utils/viewUtils';


export const moderationOptionsGroup: FormGroup = {
  order: 50,
  name: "moderation",
  label: "Moderator Options",
  startCollapsed: true
};

export const alignmentOptionsGroup = {
  order: 50,
  name: "alignment",
  label: "Alignment Options",
  startCollapsed: true
};

const alignmentForum = forumTypeSetting.get() === 'AlignmentForum'

const schema: SchemaType<DbComment> = {
  // The `_id` of the parent comment, if there is one
  parentCommentId: {
    ...foreignKeyField({
      idFieldName: "parentCommentId",
      resolverName: "parentComment",
      collectionName: "Comments",
      type: "Comment",
      nullable: true,
    }),
    canRead: ['guests'],
    canCreate: ['members'],
    optional: true,
    hidden: true,
  },
  // The `_id` of the top-level parent comment, if there is one
  topLevelCommentId: {
    ...foreignKeyField({
      idFieldName: "topLevelCommentId",
      resolverName: "topLevelComment",
      collectionName: "Comments",
      type: "Comment",
      nullable: true,
    }),
    denormalized: true,
    canRead: ['guests'],
    canCreate: ['members'],
    optional: true,
    hidden: true,
  },
  // The timestamp of the comment being posted. For now, comments are always
  // created and posted at the same time
  postedAt: {
    type: Date,
    optional: true,
    canRead: ['guests'],
    onInsert: (document, currentUser) => new Date(),
  },
  // The comment author's name
  author: {
    type: String,
    optional: true,
    canRead: ['guests'],
    onInsert: async (document, currentUser) => {
      // if userId is changing, change the author name too
      if (document.userId) {
        return await userGetDisplayNameById(document.userId)
      }
    },
    onEdit: async (modifier, document, currentUser) => {
      // if userId is changing, change the author name too
      if (modifier.$set && modifier.$set.userId) {
        return await userGetDisplayNameById(modifier.$set.userId)
      }
    }
  },
  // If this comment is on a post, the _id of that post.
  postId: {
    ...foreignKeyField({
      idFieldName: "postId",
      resolverName: "post",
      collectionName: "Posts",
      type: "Post",
      nullable: true,
    }),
    optional: true,
    canRead: ['guests'],
    canCreate: ['members'],
    hidden: true,
  },
  // If this comment is associated with a tag (in the discussion section or subforum), the _id of the tag.
  tagId: {
    ...foreignKeyField({
      idFieldName: "tagId",
      resolverName: "tag",
      collectionName: "Tags",
      type: "Tag",
      nullable: true,
    }),
    optional: true,
    canRead: ['guests'],
    canCreate: ['members'],
    hidden: true,
  },
  // Whether the comment is in the discussion section or subforum
  tagCommentType: {
    type: String,
    optional: true,
    canRead: ['guests'],
    canCreate: ['members'],
    allowedValues: Object.values(tagCommentTypes),
    hidden: true,
    ...schemaDefaultValue("DISCUSSION"),
  },
  subforumStickyPriority: {
    type: Number,
    optional: true,
    nullable: true,
    canRead: ['guests'],
    canCreate: ['sunshineRegiment', 'admins'],
    canUpdate: ['sunshineRegiment', 'admins'],
    hidden: true,
  },
  // The comment author's `_id`
  userId: {
    ...foreignKeyField({
      idFieldName: "userId",
      resolverName: "user",
      collectionName: "Users",
      type: "User",
      nullable: true,
    }),
    optional: true,
    canRead: ['guests'],
    canCreate: ['members'],
    hidden: true,
  },
  userIP: {
    type: String,
    optional: true,
    canRead: ['admins'],
  },
  userAgent: {
    type: String,
    optional: true,
    canRead: ['admins'],
  },
  referrer: {
    type: String,
    optional: true,
    canRead: ['admins'],
  },
  authorIsUnreviewed: {
    type: Boolean,
    optional: true,
    denormalized: true,
    ...schemaDefaultValue(false),
    viewableBy: ['guests'],
    insertableBy: ['admins', 'sunshineRegiment'],
    editableBy: ['admins', 'sunshineRegiment'],
    hidden: true,
  },

  // GraphQL only fields

  pageUrl: resolverOnlyField({
    type: String,
    canRead: ['guests'],
    resolver: async (comment: DbComment, args: void, context: ResolverContext) => {
      return await commentGetPageUrlFromDB(comment, context, true)
    },
  }),

  pageUrlRelative: resolverOnlyField({
    type: String,
    canRead: ['guests'],
    resolver: async (comment: DbComment, args: void, context: ResolverContext) => {
      return await commentGetPageUrlFromDB(comment, context, false)
    },
  }),

  answer: {
    type: Boolean,
    optional: true,
    hidden: true,
    canRead: ['guests'],
    canCreate: ['members'],
    canUpdate: [userOwns, 'sunshineRegiment', 'admins'],
    ...schemaDefaultValue(false),
  },

  parentAnswerId: {
    ...foreignKeyField({
      idFieldName: "parentAnswerId",
      resolverName: "parentAnswer",
      collectionName: "Comments",
      type: "Comment",
      nullable: true,
    }),
    denormalized: true,
    canRead: ['guests'],
    canCreate: ['members'],
    optional: true,
    hidden: true,
  },


  directChildrenCount: {
    ...denormalizedCountOfReferences({
      fieldName: "directChildrenCount",
      collectionName: "Comments",
      foreignCollectionName: "Comments",
      foreignTypeName: "comment",
      foreignFieldName: "parentCommentId",
      filterFn: (comment: DbComment) => !comment.deleted
    }),
    canRead: ['guests'],
  },
  
  // Number of descendent comments (including indirect descendents).
  descendentCount: {
    type: Number,
    denormalized: true,
    canRead: ['guests'],
    optional: true, hidden: true,
    ...schemaDefaultValue(0),
  },
  
  latestChildren: resolverOnlyField({
    type: Array,
    graphQLtype: '[Comment]',
    viewableBy: ['guests'],
    resolver: async (comment: DbComment, args: void, context: ResolverContext) => {
      const { Comments } = context;
      const params = viewTermsToQuery("Comments", {view:"shortformLatestChildren", topLevelCommentId: comment._id});
      return await Comments.find(params.selector, params.options).fetch()
    }
  }),
  'latestChildren.$': {
    type: String,
    optional: true,
  },
  
  shortform: {
    type: Boolean,
    optional: true,
    hidden: true,
    canRead: ['guests'],
    canCreate: ['members', 'admins'],
    canUpdate: [userOwns, 'admins'],
    ...denormalizedField({
      needsUpdate: data => ('postId' in data),
      getValue: async (comment: DbComment): Promise<boolean> => {
        if (!comment.postId) return false;
        const post = await mongoFindOne("Posts", {_id: comment.postId});
        if (!post) return false;
        return !!post.shortform;
      }
    }),
  },

  // users can write comments nominating posts for a particular review period.
  // this field is generally set by a custom dialog,
  // set to the year of the review period (i.e. '2018')
  nominatedForReview: {
    type: String,
    optional: true,
    hidden: true,
    canRead: ['guests'],
    canCreate: ['members', 'admins'],
    canUpdate: [userOwns, 'admins'],
  },
  reviewingForReview: {
    type: String,
    optional: true,
    hidden: true,
    canRead: ['guests'],
    canCreate: ['members', 'admins'],
    canUpdate: [userOwns, 'admins'],
  },

  lastSubthreadActivity: {
    type: Date,
    denormalized: true,
    optional: true,
    viewableBy: ['guests'],
    onInsert: (document, currentUser) => new Date(),
  },

  // The semver-style version of the post that this comment was made against
  // This gets automatically created in a callback on creation
  postVersion: {
    type: String,
    optional: true,
    canRead: ['guests'],
    onCreate: async ({newDocument}) => {
      if (!newDocument.postId) return "1.0.0";
      const post = await mongoFindOne("Posts", {_id: newDocument.postId})
      return (post && post.contents && post.contents.version) || "1.0.0"
    }
  },

  promoted: {
    type: Boolean,
    optional: true,
    canRead: ['guests'],
    canUpdate: ['admins', 'sunshineRegiment'],
  },

  promotedByUserId: {
    ...foreignKeyField({
      idFieldName: "promotedByUserId",
      resolverName: "promotedByUser",
      collectionName: "Users",
      type: "User",
      nullable: true,
    }),
    optional: true,
    canRead: ['guests'],
    canUpdate: ['sunshineRegiment', 'admins'],
    canCreate: ['sunshineRegiment', 'admins'],
    hidden: true,
    onUpdate: async ({data, currentUser, document, oldDocument, context}: {
      data: Partial<DbComment>,
      currentUser: DbUser|null,
      document: DbComment,
      oldDocument: DbComment,
      context: ResolverContext,
    }) => {
      if (data?.promoted && !oldDocument.promoted && document.postId) {
        Utils.updateMutator({
          collection: context.Posts,
          context,
          selector: {_id:document.postId},
          data: { lastCommentPromotedAt: new Date() },
          currentUser,
          validate: false
        })
        return currentUser!._id
      }
    }
  },

  promotedAt: {
    type: Date,
    optional: true,
    canRead: ['guests'],
    onUpdate: async ({data, document, oldDocument}) => {
      if (data?.promoted && !oldDocument.promoted) {
        return new Date()
      }
      if (!document.promoted && oldDocument.promoted) {
        return null
      }
    }
  },
  
  // Comments store a duplicate of their post's hideCommentKarma data. The
  // source of truth remains the hideCommentKarma field of the post. If this
  // field is true, we do not report the baseScore to non-admins. We update it
  // if (for some reason) this comment gets transferred to a new post. The
  // trickier case is updating this on post change. For that we rely on the
  // UpdateCommentHideKarma callback.
  hideKarma: {
    type: Boolean,
    optional: true,
    hidden: true,
    canRead: ['guests'],
    canCreate: ['members', 'admins'],
    canUpdate: ['admins'],
    ...denormalizedField({
      needsUpdate: data => ('postId' in data),
      getValue: async comment => {
        if (!comment.postId) return false;
        const post = await mongoFindOne("Posts", {_id: comment.postId});
        if (!post) return false;
        return !!post.hideCommentKarma;
      }
    }),
  },
  
  // DEPRECATED field for GreaterWrong backwards compatibility
  wordCount: resolverOnlyField({
    type: Number,
    viewableBy: ['guests'],
    resolver: (comment: DbComment, args: void, context: ResolverContext) => {
      const contents = comment.contents;
      if (!contents) return 0;
      return contents.wordCount;
    }
  }),
  // DEPRECATED field for GreaterWrong backwards compatibility
  htmlBody: resolverOnlyField({
    type: String,
    viewableBy: ['guests'],
    resolver: (comment: DbComment, args: void, context: ResolverContext) => {
      const contents = comment.contents;
      if (!contents) return "";
      return contents.html;
    }
  }),
  
  votingSystem: resolverOnlyField({
    type: String,
    viewableBy: ['guests'],
    resolver: (comment: DbComment, args: void, context: ResolverContext): Promise<string> => {
      return getVotingSystemNameForDocument(comment, context)
    }
  }),
  // Legacy: Boolean used to indicate that post was imported from old LW database
  legacy: {
    type: Boolean,
    optional: true,
    hidden: true,
    ...schemaDefaultValue(false),
    canRead: ['guests'],
    canUpdate: [userOwns, 'sunshineRegiment', 'admins'],
    canCreate: ['members'],
  },

  // Legacy ID: ID used in the original LessWrong database
  legacyId: {
    type: String,
    hidden: true,
    optional: true,
    canRead: ['guests'],
    canUpdate: [userOwns, 'sunshineRegiment', 'admins'],
    canCreate: ['members'],
  },

  // Legacy Poll: Boolean to indicate that original LW data had a poll here
  legacyPoll: {
    type: Boolean,
    optional: true,
    hidden: true,
    defaultValue: false,
    canRead: ['guests'],
    canUpdate: [userOwns, 'sunshineRegiment', 'admins'],
    canCreate: ['members'],
  },

  // Legacy Parent Id: Id of parent comment in original LW database
  legacyParentId: {
    type: String,
    hidden: true,
    optional: true,
    canRead: ['guests'],
    canUpdate: [userOwns, 'sunshineRegiment', 'admins'],
    canCreate: ['members'],
  },

  // retracted: Indicates whether a comment has been retracted by its author.
  // Results in the text of the comment being struck-through, but still readable.
  retracted: {
    type: Boolean,
    optional: true,
    canRead: ['guests'],
    canCreate: ['members'],
    canUpdate: [userOwns, 'sunshineRegiment', 'admins'],
    control: "checkbox",
    hidden: true,
    ...schemaDefaultValue(false),
  },

  // deleted: Indicates whether a comment has been deleted by an admin.
  // Deleted comments and their replies are not rendered by default.
  deleted: {
    type: Boolean,
    optional: true,
    canRead: ['guests'],
    canCreate: ['members'],
    canUpdate: [userOwns, 'sunshineRegiment', 'admins'],
    control: "checkbox",
    hidden: true,
    ...schemaDefaultValue(false),
  },

  deletedPublic: {
    type: Boolean,
    optional: true,
    canRead: ['guests'],
    canCreate: ['members'],
    canUpdate: [userOwns, 'sunshineRegiment', 'admins'],
    hidden: true,
    ...schemaDefaultValue(false),
  },

  deletedReason: {
    type: String,
    optional: true,
    canRead: ['guests'],
    canCreate: ['members'],
    canUpdate: [userOwns, 'sunshineRegiment', 'admins'],
    hidden: true,
  },

  deletedDate: {
    type: Date,
    optional: true,
    canRead: ['guests'],
    canCreate: ['members'],
    canUpdate: ['sunshineRegiment', 'admins'],
    onEdit: (modifier, document, currentUser) => {
      if (modifier.$set && (modifier.$set.deletedPublic || modifier.$set.deleted)) {
        return new Date()
      }
    },
    hidden: true,
  },

  deletedByUserId: {
    ...foreignKeyField({
      idFieldName: "deletedByUserId",
      resolverName: "deletedByUser",
      collectionName: "Users",
      type: "User",
      nullable: true,
    }),
    optional: true,
    canRead: ['guests'],
    canUpdate: ['sunshineRegiment', 'admins'],
    canCreate: ['members'],
    hidden: true,
    onEdit: (modifier, document, currentUser) => {
      if (modifier.$set && (modifier.$set.deletedPublic || modifier.$set.deleted) && currentUser) {
        return modifier.$set.deletedByUserId || currentUser._id
      }
    },
  },

  // spam: Indicates whether a comment has been marked as spam.
  // This removes the content of the comment, but still renders replies.
  spam: {
    type: Boolean,
    optional: true,
    canRead: ['guests'],
    canCreate: ['admins'],
    canUpdate: ['admins'],
    control: "checkbox",
    hidden: true,
    ...schemaDefaultValue(false),
  },

  // repliesBlockedUntil: Deactivates replying to this post by anyone except
  // admins and sunshineRegiment members until the specified time is reached.
  repliesBlockedUntil: {
    type: Date,
    optional: true,
    group: moderationOptionsGroup,
    canRead: ['guests'],
    canUpdate: ['sunshineRegiment', 'admins'],
    control: 'datetime'
  },

  needsReview: {
    type: Boolean,
    optional: true,
    canRead: ['guests'],
    canUpdate: ['sunshineRegiment', 'admins'],
    canCreate: ['sunshineRegiment', 'admins'],
    hidden: true,
  },

  reviewedByUserId: {
    ...foreignKeyField({
      idFieldName: "reviewedByUserId",
      resolverName: "reviewedByUser",
      collectionName: "Users",
      type: "User",
      nullable: true,
    }),
    optional: true,
    canRead: ['guests'],
    canUpdate: ['sunshineRegiment', 'admins'],
    canCreate: ['sunshineRegiment', 'admins'],
    hidden: true,
  },

  // hideAuthor: Displays the author as '[deleted]'. We use this to copy over
  // old deleted comments from LW 1.0
  hideAuthor: {
    type: Boolean,
    group: moderationOptionsGroup,
    optional: true,
    canRead: ['guests'],
    canUpdate: ['admins'],
    ...schemaDefaultValue(false),
  },
  
  moderatorHat: {
    type: Boolean,
    optional: true,
    canRead: ['guests'],
    canUpdate: ['sunshineRegiment', 'admins'],
    canCreate: ['sunshineRegiment', 'admins'],
    ...schemaDefaultValue(false),
    hidden: true
  },

  /**
   * Suppress user-visible styling for comments marked with `moderatorHat: true`
   */
  hideModeratorHat: {
    type: Boolean,
    optional: true,
    nullable: true,
    canRead: ['guests'],
    canUpdate: ['sunshineRegiment', 'admins'],
    canCreate: ['sunshineRegiment', 'admins'],
    onUpdate: ({ newDocument }) => {
      if (!newDocument.moderatorHat) return null;
      return newDocument.hideModeratorHat;
    },
    hidden: true
  },

  // whether this comment is pinned on the author's profile
  isPinnedOnProfile: {
    type: Boolean,
    optional: true,
    canRead: ['guests'],
    canCreate: ['members'],
    canUpdate: [userOwns, 'sunshineRegiment', 'admins'],
    hidden: true,
    ...schemaDefaultValue(false),
  },
  
<<<<<<< HEAD
  commentApproval: resolverOnlyField({
    type: 'CommentApproval',
    graphQLtype: 'CommentApproval',
    nullable: true,
    canRead: ['guests'],
    resolver: (comment, args, context) => {
      return context.CommentApprovals.findOne({ commentId: comment._id });
    }
  })
=======
  title: {
    type: String,
    optional: true,
    max: 500,
    viewableBy: ['guests'],
    insertableBy: ['members'],
    editableBy: ['members', 'sunshineRegiment', 'admins'],
    order: 10,
    placeholder: "Title (optional)",
    control: "EditCommentTitle",
    hidden: (props) => {
      // Currently only allow titles for top level subforum comments
      const comment = props?.document
      return !commentAllowTitle(comment)
    }
  },
>>>>>>> e0599eb4
};

/* Alignment Forum fields */
Object.assign(schema, {
  af: {
    type: Boolean,
    optional: true,
    label: "AI Alignment Forum",
    ...schemaDefaultValue(false),
    viewableBy: ['guests'],
    editableBy: ['alignmentForum', 'admins'],
    insertableBy: ['alignmentForum', 'admins'],
    hidden: (props) => alignmentForum || !props.alignmentForumPost
  },

  suggestForAlignmentUserIds: {
    ...arrayOfForeignKeysField({
      idFieldName: "suggestForAlignmentUserIds",
      resolverName: "suggestForAlignmentUsers",
      collectionName: "Users",
      type: "User"
    }),
    viewableBy: ['members'],
    editableBy: ['members', 'alignmentForum', 'alignmentForumAdmins'],
    optional: true,
    label: "Suggested for Alignment by",
    control: "UsersListEditor",
    group: alignmentOptionsGroup,
    hidden: true
  },
  'suggestForAlignmentUserIds.$': {
    type: String,
    optional: true
  },

  reviewForAlignmentUserId: {
    type: String,
    optional: true,
    group: alignmentOptionsGroup,
    viewableBy: ['guests'],
    editableBy: ['alignmentForumAdmins', 'admins'],
    label: "AF Review UserId",
    hidden: forumTypeSetting.get() === 'EAForum'
  },

  afDate: {
    order:10,
    type: Date,
    optional: true,
    label: "Alignment Forum",
    hidden: true,
    viewableBy: ['guests'],
    editableBy: ['alignmentForum', 'alignmentForumAdmins', 'admins'],
    insertableBy: ['alignmentForum', 'alignmentForumAdmins', 'admins'],
    group: alignmentOptionsGroup,
  },

  moveToAlignmentUserId: {
    ...foreignKeyField({
      idFieldName: "moveToAlignmentUserId",
      resolverName: "moveToAlignmentUser",
      collectionName: "Users",
      type: "User",
    }),
    optional: true,
    hidden: true,
    viewableBy: ['guests'],
    editableBy: ['alignmentForum', 'alignmentForumAdmins', 'admins'],
    group: alignmentOptionsGroup,
    label: "Move to Alignment UserId",
  },

  agentFoundationsId: {
    type: String,
    optional: true,
    hidden: true,
    viewableBy: ['guests'],
    insertableBy: [userOwns, 'admins'],
    editableBy: [userOwns, 'admins'],
  },
});

export default schema;<|MERGE_RESOLUTION|>--- conflicted
+++ resolved
@@ -634,7 +634,6 @@
     ...schemaDefaultValue(false),
   },
   
-<<<<<<< HEAD
   commentApproval: resolverOnlyField({
     type: 'CommentApproval',
     graphQLtype: 'CommentApproval',
@@ -643,8 +642,8 @@
     resolver: (comment, args, context) => {
       return context.CommentApprovals.findOne({ commentId: comment._id });
     }
-  })
-=======
+  }),
+  
   title: {
     type: String,
     optional: true,
@@ -661,7 +660,6 @@
       return !commentAllowTitle(comment)
     }
   },
->>>>>>> e0599eb4
 };
 
 /* Alignment Forum fields */
