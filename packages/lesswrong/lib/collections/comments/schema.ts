--- conflicted
+++ resolved
@@ -793,11 +793,7 @@
     canRead: ['guests'],
     canUpdate: ['alignmentForum', 'admins'],
     canCreate: ['alignmentForum', 'admins'],
-<<<<<<< HEAD
-    hidden: (props) => alignmentForum || !props.alignmentForumPost
-=======
-    hidden: (props: SmartFormProps) => isAF || !props.alignmentForumPost
->>>>>>> a0db2192
+    hidden: (props) => isAF || !props.alignmentForumPost
   },
 
   suggestForAlignmentUserIds: {
