import schema from './schema';
import { createCollection } from '../../vulcan-lib';
import Users from '../users/collection';
import { Posts } from '../posts';
import { addUniversalFields, getDefaultResolvers, getDefaultMutations } from '../../collectionUtils'

export const commentMutationOptions = {
  newCheck: (user, document) => {
    if (!user || !document) return false;
    const post = Posts.findOne(document.postId)

    if (!Users.isAllowedToComment(user, post)) {
      return Users.canDo(user, `posts.moderate.all`)
    }
    return Users.canDo(user, 'comments.new')
  },

  editCheck: (user, document) => {
    if (!user || !document) return false;
    if (Users.canDo(user, 'comments.alignment.move.all') ||
        Users.canDo(user, 'comments.alignment.suggest')) {
      return true
    }
    return Users.owns(user, document) ? Users.canDo(user, 'comments.edit.own') : Users.canDo(user, `comments.edit.all`)
  },

  removeCheck: (user, document) => {
    if (!user || !document) return false;
    return Users.owns(user, document) ? Users.canDo(user, 'comments.edit.own') : Users.canDo(user, `comments.edit.all`)
  },
}

interface ExtendedCommentsCollection extends CommentsCollection {
  // Functions in lib/collections/comments/helpers.ts
  getAuthorName: (comment: DbComment) => string
<<<<<<< HEAD
  getPageUrl: (comment: DbComment, isAbsolute?: boolean) => string
  getPageUrlFromIds: (args: { postId: string, postSlug: string, commentId: string, permalink?: boolean, isAbsolute?: boolean }) => string
  getRSSUrl: (comment: HasIdType, isAbsolute?: boolean) => string
  defaultToAlignment: (currentUser: UsersCurrent|null, post: PostsBase, comment?: CommentsList) => boolean
=======
  getPageUrl: (comment: CommentsList|DbComment, isAbsolute?: boolean) => string
  getPageUrlFromIds: (args: { postId: string, postSlug: string, commentId: string, permalink?: boolean, isAbsolute?: boolean }) => string
  getRSSUrl: (comment: HasIdType, isAbsolute?: boolean) => string
  defaultToAlignment: (currentUser: UsersCurrent|null, post: PostsMinimumInfo|undefined, comment?: CommentsList) => boolean
>>>>>>> 9f42bf1f
  getDefaultView: (post: PostsDetails|DbPost, currentUser: UsersCurrent|null) => string
  getKarma: (comment: CommentsList|DbComment) => number
  
  // Functions in lib/alignment-forum/comments/helpers.ts
  suggestForAlignment: any
  unSuggestForAlignment: any
  
  // Functions in server/search/utils.ts
  toAlgolia: (comment: DbComment) => Array<Record<string,any>>|null
}

export const Comments: ExtendedCommentsCollection = createCollection({
  collectionName: 'Comments',
  typeName: 'Comment',
  schema,
  resolvers: getDefaultResolvers('Comments'),
  mutations: getDefaultMutations('Comments', commentMutationOptions),
});

Comments.checkAccess = (currentUser, comment) => {
  if (Users.isAdmin(currentUser) || Users.owns(currentUser, comment)) { // admins can always see everything, users can always see their own posts
    return true;
  } else if (comment.isDeleted) {
    return false;
  } else {
    return true;
  }
}

addUniversalFields({collection: Comments})

export default Comments;<|MERGE_RESOLUTION|>--- conflicted
+++ resolved
@@ -33,17 +33,10 @@
 interface ExtendedCommentsCollection extends CommentsCollection {
   // Functions in lib/collections/comments/helpers.ts
   getAuthorName: (comment: DbComment) => string
-<<<<<<< HEAD
-  getPageUrl: (comment: DbComment, isAbsolute?: boolean) => string
-  getPageUrlFromIds: (args: { postId: string, postSlug: string, commentId: string, permalink?: boolean, isAbsolute?: boolean }) => string
-  getRSSUrl: (comment: HasIdType, isAbsolute?: boolean) => string
-  defaultToAlignment: (currentUser: UsersCurrent|null, post: PostsBase, comment?: CommentsList) => boolean
-=======
   getPageUrl: (comment: CommentsList|DbComment, isAbsolute?: boolean) => string
   getPageUrlFromIds: (args: { postId: string, postSlug: string, commentId: string, permalink?: boolean, isAbsolute?: boolean }) => string
   getRSSUrl: (comment: HasIdType, isAbsolute?: boolean) => string
   defaultToAlignment: (currentUser: UsersCurrent|null, post: PostsMinimumInfo|undefined, comment?: CommentsList) => boolean
->>>>>>> 9f42bf1f
   getDefaultView: (post: PostsDetails|DbPost, currentUser: UsersCurrent|null) => string
   getKarma: (comment: CommentsList|DbComment) => number
   
