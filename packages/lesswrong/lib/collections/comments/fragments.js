import { registerFragment } from 'meteor/vulcan:core';

registerFragment(`
  fragment CommentsList on Comment {
    # example-forum
    _id
    postId
    parentCommentId
    topLevelCommentId
    contents {
      ...RevisionDisplay
    }
    postedAt
    repliesBlockedUntil
    # vulcan:users
    userId
    deleted
    deletedPublic
    deletedReason
    hideAuthor
    user {
      ...UsersMinimumInfo
    }
    # vulcan:voting
    currentUserVotes {
      ...VoteFragment
    }
    baseScore
    score
    voteCount
    af
    afDate
    moveToAlignmentUserId
    afBaseScore
    suggestForAlignmentUserIds
    needsReview
    answer
    parentAnswerId
    retracted
    postVersion
    reviewedByUserId
  }
`);

registerFragment(`
<<<<<<< HEAD
  fragment ShortformComments on Comment {
    ...CommentsList
    post {
      _id
      slug
      title
    }
  }
`)
=======
  fragment ShortformCommentsList on Comment {
    ...CommentsList
    lastSubthreadActivity
    latestChildren {
      ...CommentsList
    }
    post {
      title
      _id
      slug
      lastVisitedAt
    }
  }
`);
>>>>>>> 0f381fe0

registerFragment(`
  fragment CommentEdit on Comment {
    ...CommentsList
    contents {
      ...RevisionEdit
    }
  }
`);<|MERGE_RESOLUTION|>--- conflicted
+++ resolved
@@ -43,7 +43,6 @@
 `);
 
 registerFragment(`
-<<<<<<< HEAD
   fragment ShortformComments on Comment {
     ...CommentsList
     post {
@@ -53,7 +52,8 @@
     }
   }
 `)
-=======
+
+registerFragment(`
   fragment ShortformCommentsList on Comment {
     ...CommentsList
     lastSubthreadActivity
@@ -68,7 +68,6 @@
     }
   }
 `);
->>>>>>> 0f381fe0
 
 registerFragment(`
   fragment CommentEdit on Comment {
