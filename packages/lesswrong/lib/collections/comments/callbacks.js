--- conflicted
+++ resolved
@@ -218,13 +218,8 @@
       validate: false
     });
 
-<<<<<<< HEAD
-    let firstMessageContents =
-        `One of your comments on "${originalPost.title}" has been removed by ${(moderatingUser && moderatingUser.displayName) || "the Akismet spam integration"}. We've sent you another PM with the content.`
-=======
     let firstMessageContent =
         `One of your comments on "${originalPost.title}" has been removed by ${(moderatingUser && moderatingUser.displayName) || "the Akismet spam integration"}. We've sent you another PM with the content. If this deletion seems wrong to you, please send us a message on Intercom, we will not see replies to this conversation.`
->>>>>>> b2ff166d
     if (newComment.deletedReason) {
       firstMessageContents += ` They gave the following reason: "${newComment.deletedReason}".`;
     }
