--- conflicted
+++ resolved
@@ -149,18 +149,13 @@
   //         list being empty, which looks worse than having a few slightly-older
   //         posts there. Can we either set it to be a longer timeframe (say, a week)
   //         or drop it entirely (as the sort/limit clause should do the job anyway)
-  // const eighteenHoursAgo = moment().subtract(18, 'hours').toDate();
+  const eighteenHoursAgo = moment().subtract(18, 'hours').toDate();
   return {
     selector: {
       postId: terms.postId,
       score: {$gt:0},
-<<<<<<< HEAD
-      deletedPublic: {$in: [false,null]}
-      // postedAt: {$gt: eighteenHoursAgo}
-=======
       deletedPublic: false,
       postedAt: {$gt: eighteenHoursAgo}
->>>>>>> 117fbe85
     },
     options: {sort: {postedAt: -1}, limit: terms.limit || 5}
   };
