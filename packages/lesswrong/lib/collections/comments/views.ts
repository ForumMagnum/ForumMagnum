--- conflicted
+++ resolved
@@ -26,12 +26,8 @@
     sortBy?: string,
     before?: Date|string|null,
     after?: Date|string|null,
-<<<<<<< HEAD
-    reviewYear?: ReviewYear,
-=======
     reviewYear?: ReviewYear
     profileTagIds?: string[],
->>>>>>> e0599eb4
   }
 
   type CommentsViewTerms =
@@ -39,13 +35,8 @@
     | CommentsByIdsViewTerms
 }
 
-<<<<<<< HEAD
-Comments.addDefaultView((terms: OldCommentsViewTerms) => {
-  const validFields = _.pick(terms, 'userId', 'authorIsUnreviewed');
-=======
-Comments.addDefaultView((terms: CommentsViewTerms, _, context?: ResolverContext) => {
+Comments.addDefaultView((terms: OldCommentsViewTerms, _, context?: ResolverContext) => {
   const validFields = pick(terms, 'userId', 'authorIsUnreviewed');
->>>>>>> e0599eb4
 
   const alignmentForum = forumTypeSetting.get() === 'AlignmentForum' ? {af: true} : {}
   const hideSince = hideUnreviewedAuthorCommentsSettings.get()
@@ -202,13 +193,9 @@
 });
 // Uses same index as postCommentsNew
 
-<<<<<<< HEAD
 Comments.addView("postCommentsNew", (terms: OldCommentsViewTerms) => {
-=======
-Comments.addView("postCommentsNew", (terms: CommentsViewTerms) => {
   if (!terms.postId)
     throw new Error("Invalid postCommentsNew view: postId is required");
->>>>>>> e0599eb4
   return {
     selector: {
       postId: terms.postId,
@@ -524,12 +511,8 @@
 });
 
 // TODO: try to refactor this
-<<<<<<< HEAD
 Comments.addView('reviews', function ({userId, postId, reviewYear, sortBy="top"}: OldCommentsViewTerms) {
-=======
-Comments.addView('reviews', function ({userId, postId, reviewYear, sortBy="top"}) {
   const reviewingForReviewQuery = reviewYear ? reviewYear+"" : {$ne: null}
->>>>>>> e0599eb4
   return {
     selector: { 
       userId, 
@@ -587,7 +570,7 @@
 ensureIndex(Comments, augmentForDefaultView({ topLevelCommentId: 1, tagCommentType: 1, tagId:1 }));
 
 // For 'Discussion from your subforums' on the homepage
-Comments.addView('latestSubforumDiscussion', (terms: CommentsViewTerms) => {
+Comments.addView('latestSubforumDiscussion', (terms: OldCommentsViewTerms) => {
   return {
     selector: {
       tagId: {$in: terms.profileTagIds ?? []},
