--- conflicted
+++ resolved
@@ -185,13 +185,8 @@
 });
 ensureIndex(Comments, augmentForDefaultView({ postedAt: -1 }));
 
-<<<<<<< HEAD
-Comments.addView("recentDiscussionThread", function (terms) {
+Comments.addView("recentDiscussionThread", (terms: CommentsViewTerms) => {
   const eighteenHoursAgo = moment().subtract(36, 'hours').toDate();
-=======
-Comments.addView("recentDiscussionThread", (terms: CommentsViewTerms) => {
-  const eighteenHoursAgo = moment().subtract(18, 'hours').toDate();
->>>>>>> fa5a7f21
   return {
     selector: {
       postId: terms.postId,
