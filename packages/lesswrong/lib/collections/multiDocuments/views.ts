import { ensureCustomPgIndex, ensureIndex } from "@/lib/collectionIndexUtils";
import { jsonArrayContainsSelector } from "@/lib/utils/viewUtils";
import { MultiDocuments } from "./collection";
<<<<<<< HEAD
import { userIsAdminOrMod } from '@/lib/vulcan-users';
import { viewFieldAllowAny } from "@/lib/utils/viewConstants";
=======
import { userIsAdminOrMod } from '@/lib/vulcan-users/permissions.ts';
import { viewFieldAllowAny } from "@/lib/vulcan-lib/collections.ts";
>>>>>>> 2cc8c768

declare global {
  interface MultiDocumentsViewTerms extends ViewTermsBase {
    view?: MultiDocumentsViewName
    slug?: string,
    documentId?: string,
    parentDocumentId?: string,
    excludedDocumentIds?: string[]
  }
}

MultiDocuments.addDefaultView(function (terms: MultiDocumentsViewTerms, _, context?: ResolverContext) {
  const currentUser = context?.currentUser ?? null;

  return {
    selector: {
      ...(terms.excludedDocumentIds ? { _id: { $nin: terms.excludedDocumentIds } } : {}),
      ...(!userIsAdminOrMod(currentUser) ? { deleted: false } : {}),
    },
  };
});

MultiDocuments.addView("lensBySlug", function (terms: MultiDocumentsViewTerms) {
  return {
    selector: {
      $or: [
        { slug: terms.slug },
        { oldSlugs: terms.slug },
      ],
      collectionName: "Tags",
      fieldName: "description",
    },
  };
});

MultiDocuments.addView("summariesByParentId", function (terms: MultiDocumentsViewTerms) {
  return {
    selector: {
      fieldName: 'summary',
      parentDocumentId: terms.parentDocumentId,
      deleted: viewFieldAllowAny,
    },
    options: {
      sort: {
        index: 1
      },
    },
  };
});

MultiDocuments.addView("pingbackLensPages", (terms: MultiDocumentsViewTerms) => {
  return {
    selector: {
      $or: [
        jsonArrayContainsSelector("pingbacks.Tags", terms.documentId),
        jsonArrayContainsSelector("pingbacks.MultiDocuments", terms.documentId),
      ],
      fieldName: 'description',
    },
  }
});
void ensureCustomPgIndex(`CREATE INDEX CONCURRENTLY IF NOT EXISTS idx_multi_documents_pingbacks ON "MultiDocuments" USING gin(pingbacks);`);<|MERGE_RESOLUTION|>--- conflicted
+++ resolved
@@ -1,13 +1,8 @@
 import { ensureCustomPgIndex, ensureIndex } from "@/lib/collectionIndexUtils";
 import { jsonArrayContainsSelector } from "@/lib/utils/viewUtils";
 import { MultiDocuments } from "./collection";
-<<<<<<< HEAD
-import { userIsAdminOrMod } from '@/lib/vulcan-users';
+import { userIsAdminOrMod } from '@/lib/vulcan-users/permissions';
 import { viewFieldAllowAny } from "@/lib/utils/viewConstants";
-=======
-import { userIsAdminOrMod } from '@/lib/vulcan-users/permissions.ts';
-import { viewFieldAllowAny } from "@/lib/vulcan-lib/collections.ts";
->>>>>>> 2cc8c768
 
 declare global {
   interface MultiDocumentsViewTerms extends ViewTermsBase {
