import { makeEditable } from "@/lib/editor/make_editable";
import schema from "./schema";
import { ensureIndex } from "@/lib/collectionIndexUtils";
import { userIsAdmin, userOwns } from "@/lib/vulcan-users/permissions";
import { canMutateParentDocument, getRootDocument } from "./helpers";
import { addSlugFields } from "@/lib/utils/schemaUtils";
import { createCollection } from "@/lib/vulcan-lib/collections.ts";
import { addUniversalFields } from "@/lib/collectionUtils";
import { getDefaultMutations } from "@/lib/vulcan-core/default_mutations.ts";
import { getDefaultResolvers } from "@/lib/vulcan-core/default_resolvers.ts";

export const MultiDocuments = createCollection({
  collectionName: 'MultiDocuments',
  typeName: 'MultiDocument',
  schema,
  resolvers: getDefaultResolvers('MultiDocuments'),
  mutations: getDefaultMutations('MultiDocuments', {
    newCheck: (user, multiDocument) => canMutateParentDocument(user, multiDocument, 'create'),
    editCheck: async (user, multiDocument: DbMultiDocument) => {
      const canEditParent = await canMutateParentDocument(user, multiDocument, 'update');
      if (!canEditParent) {
        return false;
      }

      // If the multi-document is deleted, we also need to check if the user owns it
      if (multiDocument.deleted) {
        return userIsAdmin(user) || userOwns(user, multiDocument);
      }

      return true;
    },
    removeCheck: () => false,
  }),
  logChanges: true,
  voteable: {
    timeDecayScoresCronjob: false,
  },
});

addUniversalFields({ collection: MultiDocuments, legacyDataOptions: { canRead: ['guests'] } });
addSlugFields({
  collection: MultiDocuments,
  collectionsToAvoidCollisionsWith: ["Tags", "MultiDocuments"],
  getTitle: (md) => md.title ?? md.tabTitle,
  onCollision: "rejectNewDocument",
  includesOldSlugs: true,
});

ensureIndex(MultiDocuments, { parentDocumentId: 1, collectionName: 1 });
ensureIndex(MultiDocuments, { slug: 1 });
ensureIndex(MultiDocuments, { oldSlugs: 1 });

makeEditable({
  collection: MultiDocuments,
  options: {
    fieldName: "contents",
    order: 30,
    commentStyles: true,
    normalized: true,
    revisionsHaveCommitMessages: true,
    pingbacks: true,
    permissions: {
      canRead: ['guests'],
      canUpdate: ['members'],
      canCreate: ['members']
    },
    getLocalStorageId: (multiDocument: DbMultiDocument, name: string) => {
      const { _id, parentDocumentId, collectionName } = multiDocument;
      return { id: `multiDocument:${collectionName}:${parentDocumentId}:${_id}`, verify: false };
    },
  },
});

MultiDocuments.checkAccess = async (user: DbUser | null, multiDocument: DbMultiDocument, context: ResolverContext | null, outReasonDenied) => {
  if (userIsAdmin(user)) {
    return true;
  }

  const rootDocumentInfo = await getRootDocument(multiDocument, context);
  if (!rootDocumentInfo) {
    return false;
  }

  const { document, collection } = rootDocumentInfo;

  if ('checkAccess' in collection && collection.checkAccess) {
    const canAccessParent = await collection.checkAccess(user, document, context, outReasonDenied);
    if (!canAccessParent) {
      return false;
    }
  }

  return true;
};

<<<<<<< HEAD
membersGroup.can([
  'multidocuments.smallDownvote',
  'multidocuments.bigDownvote',
  'multidocuments.smallUpvote',
  'multidocuments.bigUpvote',
]);
=======
makeVoteable(MultiDocuments, {
  timeDecayScoresCronjob: false,
});
>>>>>>> e675a079
<|MERGE_RESOLUTION|>--- conflicted
+++ resolved
@@ -91,17 +91,4 @@
   }
 
   return true;
-};
-
-<<<<<<< HEAD
-membersGroup.can([
-  'multidocuments.smallDownvote',
-  'multidocuments.bigDownvote',
-  'multidocuments.smallUpvote',
-  'multidocuments.bigUpvote',
-]);
-=======
-makeVoteable(MultiDocuments, {
-  timeDecayScoresCronjob: false,
-});
->>>>>>> e675a079
+};