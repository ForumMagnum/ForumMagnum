--- conflicted
+++ resolved
@@ -42,18 +42,6 @@
   },
 });
 
-<<<<<<< HEAD
-addSlugFields({
-  collection: MultiDocuments,
-  collectionsToAvoidCollisionsWith: ["Tags", "MultiDocuments"],
-  getTitle: (md) => md.title ?? md.tabTitle,
-  onCollision: "rejectNewDocument",
-  includesOldSlugs: true,
-});
-=======
-addUniversalFields({ collection: MultiDocuments, legacyDataOptions: { canRead: ['guests'] } });
->>>>>>> 166d27b6
-
 MultiDocuments.checkAccess = async (user: DbUser | null, multiDocument: DbMultiDocument, context: ResolverContext | null, outReasonDenied) => {
   if (userIsAdmin(user)) {
     return true;
