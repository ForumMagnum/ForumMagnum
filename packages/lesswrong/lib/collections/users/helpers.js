import Users from "meteor/vulcan:users";
import bowser from 'bowser'
import { getSetting, Utils } from 'meteor/vulcan:core';
import { Votes } from '../votes';
import { Comments } from '../comments'
import { Posts } from '../posts'
import { postHasModerationGuidelines } from '../posts/helpers';

// Overwrite user display name getter from Vulcan
Users.getDisplayName = (user) => {
  if (!user) {
    return "";
  } else {
    return getSetting('forumType') === 'AlignmentForum' ? 
      (user.fullName || user.displayName) :
      (user.displayName || Users.getUserName(user))
  }
};

Users.ownsAndInGroup = (group) => {
  return (user, document) => {
    return Users.owns(user, document) && Users.isMemberOf(user, group)
  }
}

Users.isSharedOn = (currentUser, document) => {
  return (currentUser && document.shareWithUsers && document.shareWithUsers.includes(currentUser._id))
}

Users.canEditUsersBannedUserIds = (currentUser, targetUser) => {
  if (Users.canDo(currentUser,"posts.moderate.all")) {
    return true
  }
  if (!currentUser || !targetUser) {
    return false
  }
  return !!(
    Users.canDo(currentUser,"posts.moderate.own") &&
    targetUser.moderationStyle
  )
}

const postHasModerationGuidelines = post => {
  // Because of a bug in Vulcan that doesn't adequately deal with nested fields
  // in document validation, we check for originalContents instead of html here,
  // which causes some problems with empty strings, but should overall be fine
  return post.moderationGuidelines?.originalContents || post.moderationStyle
}

const isPersonalBlogpost = post => {
  if (getSetting('forumType') === 'EAForum') {
    return !(post.frontpageDate || post.meta)
  }
  return !post.frontpageDate
}

Users.canModeratePost = (user, post) => {
  if (Users.canDo(user,"posts.moderate.all")) {
    return true
  }
  if (!user || !post) {
    return false
  }
  // Users who can moderate their personal posts can moderate any post that
  // meets all of the following:
  //  1) they own
  //  2) has moderation guidelins
  //  3) is not on the frontpage
  if (
    Users.canDo(user, "posts.moderate.own.personal") &&
    Users.owns(user, post) &&
    postHasModerationGuidelines(post) &&
    isPersonalBlogpost(post)
  ) {
    return true
  }
  // Users who can moderate all of their own posts (even those on the frontpage)
  // can moderate any post that meets all of the following:
  //  1) they own
  //  2) has moderation guidelines
  // We have now checked all the possible conditions for posting, if they fail
  // this, check they cannot moderate this post
  return !!(
<<<<<<< HEAD
    (
      Users.canDo(user,"posts.moderate.own") &&
      Users.owns(user, post) &&
      postHasModerationGuidelines(post)
    )
    ||
    (
      Users.canDo(user, "posts.moderate.own.personal") &&
      Users.owns(user, post) &&
      postHasModerationGuidelines(post) &&
      !post.frontpageDate
    )
=======
    Users.canDo(user,"posts.moderate.own") &&
    Users.owns(user, post) &&
    postHasModerationGuidelines(post)
>>>>>>> 49290591
  )
}

Users.canCommentLock = (user, post) => {
  if (Users.canDo(user,"posts.commentLock.all")) {
    return true
  }
  if (!user || !post) {
    return false
  }
  return !!(
    Users.canDo(user,"posts.commentLock.own") &&
    Users.owns(user, post)
  )
}

Users.userIsBannedFromPost = (user, post) => {
  if (!post) return false;
  const postAuthor = post.user || Users.findOne(post.userId)
  return !!(
    post.bannedUserIds &&
    post.bannedUserIds.includes(user._id) &&
    Users.owns(postAuthor, post)
  )
}

Users.userIsBannedFromAllPosts = (user, post) => {
  const postAuthor = post.user || Users.findOne(post.userId)
  return !!(
    postAuthor &&
    postAuthor.bannedUserIds &&
    postAuthor.bannedUserIds.includes(user._id) &&
    Users.canDo(postAuthor, 'posts.moderate.own') &&
    Users.owns(postAuthor, post)
  )
}

Users.userIsBannedFromAllPersonalPosts = (user, post) => {
  const postAuthor = post.user || Users.findOne(post.userId)
  return !!(
    postAuthor &&
    postAuthor.bannedPersonalUserIds &&
    postAuthor.bannedPersonalUserIds.includes(user._id) &&
    Users.canDo(postAuthor, 'posts.moderate.own.personal') &&
    Users.owns(postAuthor, post)
  )
}

Users.isAllowedToComment = (user, post) => {
  if (!user) {
    return false
  }

  if (!post) {
    return true
  }

  if (Users.userIsBannedFromPost(user, post)) {
    return false
  }

  if (Users.userIsBannedFromAllPosts(user, post)) {
    return false
  }

  if (Users.userIsBannedFromAllPersonalPosts(user, post) && !post.frontpageDate) {
    return false
  }

  if (post.commentsLocked) {
    return false
  }

  if (getSetting('forumType') === 'AlignmentForum') {
    if (!Users.canDo(user, 'comments.alignment.new')) {
      return Users.owns(user, post) && Users.canDo(user, 'votes.alignment')
    }
  }

  return true
}

Users.blockedCommentingReason = (user, post) => {
  if (!user) {
    return "Can't recognize user"
  }

  if (Users.userIsBannedFromPost(user, post)) {
    return "This post's author has blocked you from commenting."
  }

  if (getSetting('forumType') === 'AlignmentForum') {
    if (!Users.canDo(user, 'comments.alignment.new')) {
      return "You must be approved by an admin to comment on the AI Alignment Forum"
    }
  }
  if (Users.userIsBannedFromAllPosts(user, post)) {
    return "This post's author has blocked you from commenting."
  }

  if (Users.userIsBannedFromAllPersonalPosts(user, post)) {
    return "This post's author has blocked you from commenting on any of their personal blog posts."
  }

  if (post.commentsLocked) {
    return "Comments on this post are disabled."
  }
  return "You cannot comment at this time"
}

// Return true if the user's account has at least one verified email address.
Users.emailAddressIsVerified = (user) => {
  if (!user || !user.emails)
    return false;
  for (let email of user.emails) {
    if (email && email.verified)
      return true;
  }
  return false;
};

// Replaces Users.getProfileUrl from the vulcan-users package.
Users.getProfileUrl = (user, isAbsolute=false) => {
  if (!user) return "";
  
  if (user.slug) {
    return Users.getProfileUrlFromSlug(user.slug, isAbsolute);
  } else {
    return "";
  }
}

Users.getProfileUrlFromSlug = (userSlug, isAbsolute=false) => {
  if (!userSlug) return "";
  
  const prefix = isAbsolute ? Utils.getSiteUrl().slice(0,-1) : '';
  return `${prefix}/users/${userSlug}`;
}



const clientRequiresMarkdown = () => {
  if (Meteor.isClient &&
      window &&
      window.navigator &&
      window.navigator.userAgent) {

      return (bowser.mobile || bowser.tablet)
  }
  return false
}

Users.useMarkdownCommentEditor = (user) => {
  if (clientRequiresMarkdown()) {
    return true
  }
  return user && user.markDownCommentEditor
}

Users.useMarkdownPostEditor = (user) => {
  if (clientRequiresMarkdown()) {
    return true
  }
  return user && user.markDownPostEditor
}

Users.canEdit = (currentUser, user) => {
  return Users.owns(currentUser, user) || Users.canDo(currentUser, 'users.edit.all')
}



// Return the current user's location, as a latitude-longitude pair, plus
// boolean fields `loading` and `known`. If `known` is false, the lat/lng are
// invalid placeholders. If `loading` is true, then `known` is false, but the
// state might be updated with a location later.
//
// If the user is logged in, the location specified in their account settings
// is used first. If the user is not logged in, then no location is available
// for server-side rendering, but we can try to get a location client-side
// using the browser geolocation API. (This won't necessarily work, since not
// all browsers and devices support it, and it requires user permission.)
Users.getLocation = (currentUser) => {
  const placeholderLat = 37.871853;
  const placeholderLng = -122.258423;

  const currentUserLat = currentUser && currentUser.mongoLocation && currentUser.mongoLocation.coordinates[1]
  const currentUserLng = currentUser && currentUser.mongoLocation && currentUser.mongoLocation.coordinates[0]
  if (currentUserLat && currentUserLng) {
    // First return a location from the user profile, if set
    return {lat: currentUserLat, lng: currentUserLng, loading: false, known: true}
  } else if (Meteor.isServer) {
    // If there's no location in the user profile, we may still be able to get
    // a location from the browser--but not in SSR.
    return {lat: placeholderLat, lng:placeholderLng, loading: true, known: false};
  } else {
    // If we're on the browser, try to get a location using the browser
    // geolocation API. This is not always available.
    if (typeof window !== 'undefined' && typeof navigator !== 'undefined'
        && navigator && navigator.geolocation) {
      navigator.geolocation.getCurrentPosition((position) => {
        if(position && position.coords) {
          const navigatorLat = position.coords.latitude
          const navigatorLng = position.coords.longitude
          return {lat: navigatorLat, lng: navigatorLng, loading: false, known: true}
        }
      });
    }

    return {lat: placeholderLat, lng:placeholderLng, loading: false, known: false};
  }
}

// utility function for checking how much karma a user is supposed to have
Users.getAggregateKarma = async (user) => {
  const posts = Posts.find({userId:user._id}).fetch().map(post=>post._id)
  const comments = Comments.find({userId:user._id}).fetch().map(comment=>comment._id)
  const documentIds = [...posts, ...comments]

  return await Votes.rawCollection().aggregate([
    {$match: {
      documentId: {$in:documentIds},
      userId: {$ne: user._id},
      cancelled: false
    }},
    {$group: { _id: null, totalPower: { $sum: '$power' }}},
  ]).toArray()[0].totalPower;
}

Users.getPostCount = (user) => {
  if (getSetting('forumType') === 'AlignmentForum') {
    return user.afPostCount;
  } else {
    return user.postCount;
  }
}

Users.getCommentCount = (user) => {
  if (getSetting('forumType') === 'AlignmentForum') {
    return user.afCommentCount;
  } else {
    return user.commentCount;
  }
}<|MERGE_RESOLUTION|>--- conflicted
+++ resolved
@@ -38,13 +38,6 @@
     Users.canDo(currentUser,"posts.moderate.own") &&
     targetUser.moderationStyle
   )
-}
-
-const postHasModerationGuidelines = post => {
-  // Because of a bug in Vulcan that doesn't adequately deal with nested fields
-  // in document validation, we check for originalContents instead of html here,
-  // which causes some problems with empty strings, but should overall be fine
-  return post.moderationGuidelines?.originalContents || post.moderationStyle
 }
 
 const isPersonalBlogpost = post => {
@@ -81,24 +74,9 @@
   // We have now checked all the possible conditions for posting, if they fail
   // this, check they cannot moderate this post
   return !!(
-<<<<<<< HEAD
-    (
-      Users.canDo(user,"posts.moderate.own") &&
-      Users.owns(user, post) &&
-      postHasModerationGuidelines(post)
-    )
-    ||
-    (
-      Users.canDo(user, "posts.moderate.own.personal") &&
-      Users.owns(user, post) &&
-      postHasModerationGuidelines(post) &&
-      !post.frontpageDate
-    )
-=======
     Users.canDo(user,"posts.moderate.own") &&
     Users.owns(user, post) &&
     postHasModerationGuidelines(post)
->>>>>>> 49290591
   )
 }
 
