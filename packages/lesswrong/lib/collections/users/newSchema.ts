import { DEFAULT_CREATED_AT_FIELD, DEFAULT_ID_FIELD, DEFAULT_LATEST_REVISION_ID_FIELD, DEFAULT_LEGACY_DATA_FIELD, DEFAULT_SCHEMA_VERSION_FIELD } from "@/lib/collections/helpers/sharedFieldConstants";
import SimpleSchema from "simpl-schema";
import {
  userGetProfileUrl,
  getUserEmail,
  userOwnsAndInGroup, getAuth0Provider,
  karmaChangeUpdateFrequencies,
} from "./helpers";
import { userGetEditUrl } from "../../vulcan-users/helpers";
import { userOwns, userIsAdmin, userHasntChangedName } from "../../vulcan-users/permissions";
import * as _ from "underscore";
import { isAF, isEAForum, verifyEmailsSetting } from "../../instanceSettings";
import {
  accessFilterMultiple, arrayOfForeignKeysOnCreate, generateIdResolverMulti,
  generateIdResolverSingle,
  getDenormalizedCountOfReferencesGetValue,
  getDenormalizedFieldOnCreate,
  getDenormalizedFieldOnUpdate,
  googleLocationToMongoLocation,
} from "../../utils/schemaUtils";
import { postStatuses } from "../posts/constants";
import { REVIEW_YEAR } from "../../reviewUtils";
import uniqBy from "lodash/uniqBy";
import { userThemeSettings } from "../../../themes/themeNames";
import { randomId } from "../../random";
import { getUserABTestKey } from "../../abTestImpl";
import { getNestedProperty } from "../../vulcan-lib/utils";
import { getDenormalizedEditableResolver } from "@/lib/editor/make_editable";
import { RevisionStorageType } from "../revisions/revisionSchemaTypes";
import { markdownToHtml, dataToMarkdown } from "@/server/editor/conversionUtils";
import { getKarmaChangeDateRange, getKarmaChangeNextBatchDate, getKarmaChanges } from "@/server/karmaChanges";
import { rateLimitDateWhenUserNextAbleToComment, rateLimitDateWhenUserNextAbleToPost, getRecentKarmaInfo } from "@/server/rateLimitUtils";
import GraphQLJSON from "graphql-type-json";
import gql from "graphql-tag";
import { bothChannelsEnabledNotificationTypeSettings, dailyEmailBatchNotificationSettingOnCreate, defaultNotificationTypeSettings, emailEnabledNotificationSettingOnCreate, notificationTypeSettingsSchema } from "./notificationFieldHelpers";
import { loadByIds } from "@/lib/loaders";

///////////////////////////////////////
// Order for the Schema is as follows. Change as you see fit:
// 00.
// 10. Display Name
// 20. Email
// 30. Bio
// 40. Slug
// 50. Website
// 60. Twitter username
// 70.
// 80.
// 90.
// 100.
// Anything else..
///////////////////////////////////////

export const createDisplayName = (user: Partial<DbUser> | Partial<DbInsertion<DbUser>> | CreateUserDataInput | UpdateUserDataInput): string => {
  const profileName = getNestedProperty(user, "profile.name");
  const twitterName = getNestedProperty(user, "services.twitter.screenName");
  const linkedinFirstName = getNestedProperty(user, "services.linkedin.firstName");
  const email = getUserEmail(user);
  if (profileName) return profileName;
  if (twitterName) return twitterName;
  if (linkedinFirstName) return `${linkedinFirstName} ${getNestedProperty(user, "services.linkedin.lastName")}`;
  if (user.username) return user.username;
  if (email) return email.slice(0, email.indexOf("@"));
  return "[missing username]";
};

const ownsOrIsAdmin = (user: DbUser | null, document: any) => {
  return userOwns(user, document) || userIsAdmin(user);
};

const ownsOrIsMod = (user: DbUser | null, document: any) => {
  return userOwns(user, document) || userIsAdmin(user) || (user?.groups?.includes("sunshineRegiment") ?? false);
};

const DEFAULT_NOTIFICATION_GRAPHQL_OPTIONS = {
  outputType: "JSON",
  canRead: [userOwns, "admins"],
  canUpdate: [userOwns, "admins"],
  canCreate: ["members", "admins"],
  validation: {
    simpleSchema: notificationTypeSettingsSchema,
    optional: true,

    // TODO: remove this once migration is complete
    blackbox: true,
  },
} satisfies GraphQLFieldSpecification<"Users">;

const karmaChangeSettingsType = new SimpleSchema({
  updateFrequency: {
    type: String,
    optional: true,
    allowedValues: Array.from(karmaChangeUpdateFrequencies),
  },
  timeOfDayGMT: {
    type: SimpleSchema.Integer,
    optional: true,
    min: 0,
    max: 23,
  },
  dayOfWeekGMT: {
    type: String,
    optional: true,
    allowedValues: ["Monday", "Tuesday", "Wednesday", "Thursday", "Friday", "Saturday", "Sunday"],
  },
  showNegativeKarma: {
    type: Boolean,
    optional: true,
  },
});

const userTheme = new SimpleSchema({
  name: {
    type: String,
    allowedValues: [...userThemeSettings],
    optional: true,
    nullable: true,
  },
  siteThemeOverride: {
    type: Object,
    optional: true,
    nullable: true,
    blackbox: true,
  },
});

export type RateLimitReason = "moderator" | "lowKarma" | "downvoteRatio" | "universal";

export const graphqlTypeDefs = gql`
  type LatLng {
    lat: Float!
    lng: Float!
  }

  input ExpandedFrontpageSectionsSettingsInput {
    community: Boolean
    recommendations: Boolean
    quickTakes: Boolean
    quickTakesCommunity: Boolean
    popularComments: Boolean
  }

  type ExpandedFrontpageSectionsSettingsOutput {
    community: Boolean
    recommendations: Boolean
    quickTakes: Boolean
    quickTakesCommunity: Boolean
    popularComments: Boolean
  }

  input PartiallyReadSequenceItemInput {
    sequenceId: String
    collectionId: String
    lastReadPostId: String!
    nextPostId: String!
    numRead: Int!
    numTotal: Int!
    lastReadTime: Date
  }

  type PartiallyReadSequenceItemOutput {
    sequenceId: String
    collectionId: String
    lastReadPostId: String
    nextPostId: String
    numRead: Int
    numTotal: Int
    lastReadTime: Date
  }

  input PostMetadataInput {
    postId: String!
  }

  type PostMetadataOutput {
    postId: String!
  }

  input RecommendationAlgorithmSettingsInput {
    method: String!
    count: Int!
    scoreOffset: Float!
    scoreExponent: Float!
    personalBlogpostModifier: Float!
    frontpageModifier: Float!
    curatedModifier: Float!
    onlyUnread: Boolean!
  }

  input RecommendationSettingsInput {
    frontpage: RecommendationAlgorithmSettingsInput!
    frontpageEA: RecommendationAlgorithmSettingsInput!
    recommendationspage: RecommendationAlgorithmSettingsInput!
  }
`;

const emailsSchema = new SimpleSchema({
  address: {
    type: String,
    optional: true,
    regEx: SimpleSchema.RegEx.Email,
  },
  verified: {
    type: Boolean,
    optional: true,
  },
});

function userHasGoogleLocation(data: Partial<DbUser> | CreateUserDataInput | UpdateUserDataInput) {
  return "googleLocation" in data;
}

function convertGoogleToMongoLocation(user: DbUser) {
  if (user.googleLocation) return googleLocationToMongoLocation(user.googleLocation);
  return null;
}

function userHasMapLocation(data: Partial<DbUser> | CreateUserDataInput | UpdateUserDataInput) {
  return "mapLocation" in data;
}

function getMapLocationSet(user: DbUser) {
  return !!user.mapLocation;
}

function userHasMapMarkerText(data: Partial<DbUser> | CreateUserDataInput | UpdateUserDataInput) {
  return "mapMarkerText" in data;
}

async function convertMapMarkerTextToHtml(user: DbUser) {
  if (!user.mapMarkerText) return "";
  return await markdownToHtml(user.mapMarkerText);
}

function userHasNearbyEventsNotificationsLocation(data: Partial<DbUser> | CreateUserDataInput | UpdateUserDataInput) {
  return "nearbyEventsNotificationsLocation" in data;
}

function convertNearbyEventsNotificationsToMongoLocation(user: DbUser) {
  if (user.nearbyEventsNotificationsLocation)
    return googleLocationToMongoLocation(user.nearbyEventsNotificationsLocation);
}

const schema = {
  _id: DEFAULT_ID_FIELD,
  schemaVersion: DEFAULT_SCHEMA_VERSION_FIELD,
  createdAt: DEFAULT_CREATED_AT_FIELD,
  legacyData: DEFAULT_LEGACY_DATA_FIELD,
  moderationGuidelines: {
    database: {
      type: "JSONB",
      nullable: true,
      logChanges: false,
      typescriptType: "EditableFieldContents",
    },
    graphql: {
      outputType: "Revision",
      inputType: "CreateRevisionDataInput",
      canRead: ["guests"],
      canUpdate: [userOwns, "sunshineRegiment", "admins"],
      canCreate: ["sunshineRegiment", "admins"],
      editableFieldOptions: { pingbacks: false, normalized: false },
      arguments: "version: String",
      resolver: getDenormalizedEditableResolver("Users", "moderationGuidelines"),
      validation: {
        simpleSchema: RevisionStorageType,
        optional: true,
      },
    },
  },
  moderationGuidelines_latest: DEFAULT_LATEST_REVISION_ID_FIELD,
  howOthersCanHelpMe: {
    database: {
      type: "JSONB",
      nullable: true,
      logChanges: false,
      typescriptType: "EditableFieldContents",
    },
    graphql: {
      outputType: "Revision",
      inputType: "CreateRevisionDataInput",
      canRead: ["guests"],
      canUpdate: [userOwns, "sunshineRegiment", "admins"],
      canCreate: ["sunshineRegiment", "admins"],
      editableFieldOptions: { pingbacks: false, normalized: false },
      arguments: "version: String",
      resolver: getDenormalizedEditableResolver("Users", "howOthersCanHelpMe"),
      validation: {
        simpleSchema: RevisionStorageType,
        optional: true,
      },
    },
  },
  howOthersCanHelpMe_latest: DEFAULT_LATEST_REVISION_ID_FIELD,
  
  howICanHelpOthers: {
    database: {
      type: "JSONB",
      nullable: true,
      logChanges: false,
      typescriptType: "EditableFieldContents",
    },
    graphql: {
      outputType: "Revision",
      inputType: "CreateRevisionDataInput",
      canRead: ["guests"],
      canUpdate: [userOwns, "sunshineRegiment", "admins"],
      canCreate: ["sunshineRegiment", "admins"],
      editableFieldOptions: { pingbacks: false, normalized: false },
      arguments: "version: String",
      resolver: getDenormalizedEditableResolver("Users", "howICanHelpOthers"),
      validation: {
        simpleSchema: RevisionStorageType,
        optional: true,
      },
    },
  },
  howICanHelpOthers_latest: DEFAULT_LATEST_REVISION_ID_FIELD,
  
  slug: {
    database: {
      type: "TEXT",
      nullable: false,
    },
    graphql: {
      outputType: "String!",
      inputType: "String",
      canRead: ["guests"],
      canCreate: ["admins"],
      canUpdate: ["admins"],
      slugCallbackOptions: {
        collectionsToAvoidCollisionsWith: ["Users"],
        getTitle: (u) => u.displayName ?? createDisplayName(u),
        onCollision: "rejectIfExplicit",
        includesOldSlugs: true,
      },
      validation: {
        optional: true,
      },
    },
  },
  oldSlugs: {
    database: {
      type: "TEXT[]",
      defaultValue: [],
      canAutofillDefault: true,
      nullable: false,
    },
    graphql: {
      outputType: "[String!]!",
      inputType: "[String!]",
      canRead: ["guests"],
      validation: {
        optional: true,
      },
    },
  },
  // biography: Some text the user provides for their profile page and to display
  // when people hover over their name.
  //
  // Replaces the old "bio" and "htmlBio" fields, which were markdown only, and
  // which now exist as resolver-only fields for back-compatibility.
  biography: {
    database: {
      type: "JSONB",
      nullable: true,
      logChanges: false,
      typescriptType: "EditableFieldContents",
    },
    graphql: {
      outputType: "Revision",
      inputType: "CreateRevisionDataInput",
      canRead: ["guests"],
      canUpdate: [userOwns, "sunshineRegiment", "admins"],
      canCreate: ["sunshineRegiment", "admins"],
      editableFieldOptions: { pingbacks: false, normalized: false },
      arguments: "version: String",
      resolver: getDenormalizedEditableResolver("Users", "biography"),
      validation: {
        simpleSchema: RevisionStorageType,
        optional: true,
      },
    },
  },
  biography_latest: DEFAULT_LATEST_REVISION_ID_FIELD,
  
  username: {
    database: {
      type: "TEXT",
    },
    graphql: {
      outputType: "String",
      canRead: ["guests"],
      canUpdate: ["admins"],
      canCreate: ["members"],
      validation: {
        optional: true,
      },
    },
  },
  // Emails (not to be confused with email). This field belongs to Meteor's
  // accounts system; we should never write it, but we do need to read it to find
  // out whether a user's email address is verified.
  // FIXME: Update this comment, it's horribly out of date.
  emails: {
    database: {
      type: "JSONB[]",
    },
    graphql: {
      outputType: "[JSON!]",
      inputType: "[JSON!]",
      canRead: [userOwns, "sunshineRegiment", "admins"],
      // FIXME
      // This is dead code and doesn't actually run, but we do have to implement something like this in a post Meteor world
      // RM: is that comment actually true?  I'm not sure it doesn't run...
      onCreate: ({ document: user }) => {
        const oAuthEmail =
          getNestedProperty(user, "services.facebook.email") |
          getNestedProperty(user, "services.google.email") |
          getNestedProperty(user, "services.github.email") |
          getNestedProperty(user, "services.linkedin.emailAddress");
        if (oAuthEmail) {
          return [{ address: oAuthEmail, verified: true }];
        }
      },
      validation: {
        optional: true,
        simpleSchema: [emailsSchema],
      },
    },
  },
  isAdmin: {
    database: {
      type: "BOOL",
      defaultValue: false,
      canAutofillDefault: true,
      nullable: false,
    },
    graphql: {
      outputType: "Boolean!",
      inputType: "Boolean",
      canRead: ["guests"],
      canUpdate: ["admins", "realAdmins"],
      canCreate: ["admins"],
      validation: {
        optional: true,
      },
    },
  },
  // A mostly-legacy field. For OAuth users, includes information that was
  // submitted with the OAuth login; for users imported from old LW, includes
  // a link.
  profile: {
    database: {
      type: "JSONB",
    },
    graphql: {
      outputType: "JSON",
      canRead: ["guests"],
      // GraphQL resolver is provided for API back-compat (issarice's reader
      // has it in its user fragment), but only returns an empty object.
      resolver: (user, args, context) => ({
        fieldNoLongerSupported: true
      }),
    },
  },
  services: {
    database: {
      type: "JSONB",
    },
    graphql: {
      outputType: "JSON",
      canRead: ownsOrIsAdmin,
      validation: {
        optional: true,
        blackbox: true,
      },
    },
  },
  /** hasAuth0Id: true if they use auth0 with username/password login, false otherwise */
  hasAuth0Id: {
    graphql: {
      outputType: "Boolean",
      // Mods cannot read because they cannot read services, which is a prerequisite
      canRead: [userOwns, "admins"],
      resolver: (user) => {
        return getAuth0Provider(user) === "auth0";
      },
    },
  },
  // The name displayed throughout the app. Can contain spaces and special characters, doesn't need to be unique
  // Hide the option to change your displayName (for now) TODO: Create proper process for changing name
  displayName: {
    database: {
      type: "TEXT",
      nullable: false,
    },
    graphql: {
      outputType: "String!",
      canRead: ["guests"],
      // On the EA Forum name changing is rate limited in rateLimitCallbacks
      canUpdate: ["sunshineRegiment", "admins", isEAForum ? 'members' : userHasntChangedName],
      canCreate: ["sunshineRegiment", "admins"],
      onCreate: ({ document: user }) => {
        return user.displayName || createDisplayName(user);
      },
      validation: {
        optional: true,
      },
    },
  },
  /**
   Used for tracking changes of displayName
   */
  previousDisplayName: {
    database: {
      type: "TEXT",
    },
    graphql: {
      outputType: "String",
      canRead: [userOwns, "sunshineRegiment", "admins"],
      canUpdate: ["sunshineRegiment", "admins"],
      canCreate: ["sunshineRegiment", "admins"],
      validation: {
        optional: true,
      },
    },
  },
  email: {
    database: {
      type: "TEXT",
    },
    graphql: {
      outputType: "String",
      canRead: ownsOrIsMod,
      canUpdate: [userOwns, "sunshineRegiment", "admins"],
      canCreate: ["members"],
      onCreate: ({ document: user }) => {
        // look in a few places for the user email
        const facebookEmail = getNestedProperty(user, "services.facebook.email");
        const githubEmail = getNestedProperty(user, "services.github.email");
        const googleEmail = getNestedProperty(user, "services.google.email");
        const linkedinEmail = getNestedProperty(user, "services.linkedin.emailAddress");
        if (facebookEmail) return facebookEmail;
        if (githubEmail) return githubEmail;
        if (googleEmail) return googleEmail;
        if (linkedinEmail) return linkedinEmail;
        return undefined;
      },
      onUpdate: (props) => {
        const { data, newDocument, oldDocument } = props;
        if (oldDocument.email?.length && !newDocument.email) {
          throw new Error("You cannot remove your email address");
        }
        return data.email;
      },
      validation: {
        regEx: SimpleSchema.RegEx.Email,
        optional: true,
      },
    },
  },
  noindex: {
    database: {
      type: "BOOL",
      defaultValue: false,
      canAutofillDefault: true,
      nullable: false,
    },
    graphql: {
      outputType: "Boolean!",
      inputType: "Boolean",
      canRead: ["guests"],
      canUpdate: ["admins", "sunshineRegiment"],
      validation: {
        optional: true,
      },
    },
  },
  groups: {
    database: {
      type: "TEXT[]",
    },
    graphql: {
      outputType: "[String!]",
      inputType: "[String!]",
      canRead: ["guests"],
      canUpdate: ["alignmentForumAdmins", "admins", "realAdmins"],
      canCreate: ["admins"],
      validation: {
        optional: true,
      },
    },
  },
  pageUrl: {
    graphql: {
      outputType: "String",
      canRead: ["guests"],
      resolver: (user, args, context) => {
        return userGetProfileUrl(user, true);
      },
    },
  },
  pagePath: {
    graphql: {
      outputType: "String",
      canRead: ["guests"],
      resolver: (user, args, context) => {
        return userGetProfileUrl(user, false);
      },
    },
  },
  editUrl: {
    graphql: {
      outputType: "String",
      canRead: ["guests"],
      resolver: (user, args, context) => {
        return userGetEditUrl(user, true);
      },
    },
  },
  lwWikiImport: {
    database: {
      type: "BOOL",
    },
    graphql: {
      outputType: "Boolean",
      canRead: ["guests"],
      validation: {
        optional: true,
      },
    },
  },
  theme: {
    database: {
      type: "JSONB",
      defaultValue: { name: "default" },
      canAutofillDefault: true,
      nullable: false,
    },
    graphql: {
      outputType: "JSON",
      canRead: ownsOrIsAdmin,
      canUpdate: ownsOrIsAdmin,
      canCreate: ["members"],
      validation: {
        simpleSchema: userTheme,
        optional: true,
      },
    },
  },
  lastUsedTimezone: {
    database: {
      type: "TEXT",
    },
    graphql: {
      outputType: "String",
      canRead: [userOwns, "sunshineRegiment", "admins"],
      canUpdate: [userOwns],
      canCreate: ["members"],
      validation: {
        optional: true,
      },
    },
  },
  // TODO(EA): Allow resending of confirmation email
  whenConfirmationEmailSent: {
    database: {
      type: "TIMESTAMPTZ",
    },
    graphql: {
      outputType: "Date",
      canRead: ["members"],
      // Setting this will trigger a verification email to be sent (unless `verifyEmailsSetting` is false, in which case it does nothing)
      canUpdate: [userOwns, 'sunshineRegiment', 'admins'],
      canCreate: ["members"],
      validation: {
        optional: true,
      },
    },
  },
  // Legacy: Boolean used to indicate that post was imported from old LW database
  legacy: {
    database: {
      type: "BOOL",
      defaultValue: false,
      canAutofillDefault: true,
      nullable: false,
    },
    graphql: {
      outputType: "Boolean",
      canRead: [userOwns, "admins"],
      canUpdate: [userOwns, "sunshineRegiment", "admins"],
      canCreate: ["members"],
      validation: {
        optional: true,
      },
    },
  },
  commentSorting: {
    database: {
      type: "TEXT",
    },
    graphql: {
      outputType: "String",
      canRead: ["guests"],
      canUpdate: [userOwns, "sunshineRegiment", "admins"],
      canCreate: ["members"],
      validation: {
        optional: true,
      },
    },
  },
  sortDraftsBy: {
    database: {
      type: "TEXT",
    },
    graphql: {
      outputType: "String",
      canRead: [userOwns, "admins"],
      canUpdate: [userOwns, "admins"],
      validation: {
        optional: true,
      },
    },
  },
  reactPaletteStyle: {
    database: {
      type: "TEXT",
      defaultValue: "listView",
      canAutofillDefault: true,
      nullable: false,
    },
    graphql: {
      outputType: "ReactPaletteStyle",
      canRead: [userOwns, "admins"],
      canUpdate: [userOwns, "admins"],
      validation: {
        allowedValues: ["listView", "gridView"],
        optional: true,
      },
    },
  },
  noKibitz: {
    database: {
      type: "BOOL",
    },
    graphql: {
      outputType: "Boolean",
      canRead: [userOwns, "admins"],
      canUpdate: [userOwns, "admins"],
      canCreate: ["members", "admins"],
      validation: {
        optional: true,
      },
    },
  },
  showHideKarmaOption: {
    database: {
      type: "BOOL",
    },
    graphql: {
      outputType: "Boolean",
      canRead: [userOwns, "admins"],
      canUpdate: [userOwnsAndInGroup("trustLevel1"), "sunshineRegiment", "admins"],
      canCreate: ["members", "sunshineRegiment", "admins"],
      validation: {
        optional: true,
      },
    },
  },
  // We tested this on the EA Forum and it didn't encourage more PMs, but it led to some profile views.
  // Hiding for now, will probably delete or test another version in the future.
  showPostAuthorCard: {
    database: {
      type: "BOOL",
    },
    graphql: {
      outputType: "Boolean",
      canRead: ["guests"],
      canUpdate: [userOwns, "sunshineRegiment", "admins"],
      canCreate: ["members"],
      validation: {
        optional: true,
      },
    },
  },
  // Intercom: Will the user display the intercom while logged in?
  hideIntercom: {
    database: {
      type: "BOOL",
      defaultValue: false,
      canAutofillDefault: true,
      nullable: false,
    },
    graphql: {
      outputType: "Boolean!",
      inputType: "Boolean",
      canRead: ["guests"],
      canUpdate: [userOwns, "sunshineRegiment", "admins"],
      canCreate: ["members"],
      validation: {
        optional: true,
      },
    },
  },
  // This field-name is no longer accurate, but is here because we used to have that field
  // around and then removed `markDownCommentEditor` and merged it into this field.
  markDownPostEditor: {
    database: {
      type: "BOOL",
      defaultValue: false,
      canAutofillDefault: true,
      nullable: false,
    },
    graphql: {
      outputType: "Boolean!",
      inputType: "Boolean",
      canRead: ["guests"],
      canUpdate: [userOwns, "sunshineRegiment", "admins"],
      validation: {
        optional: true,
      },
    },
  },
  hideElicitPredictions: {
    database: {
      type: "BOOL",
      defaultValue: false,
      canAutofillDefault: true,
      nullable: false,
    },
    graphql: {
      outputType: "Boolean",
      canRead: [userOwns, "sunshineRegiment", "admins"],
      canUpdate: [userOwns, "sunshineRegiment", "admins"],
      validation: {
        optional: true,
      },
    },
  },
  hideAFNonMemberInitialWarning: {
    database: {
      type: "BOOL",
      defaultValue: false,
      canAutofillDefault: true,
      nullable: false,
    },
    graphql: {
      outputType: "Boolean",
      canRead: [userOwns, "sunshineRegiment", "admins"],
      canUpdate: [userOwns, "sunshineRegiment", "admins"],
      validation: {
        optional: true,
      },
    },
  },
  noSingleLineComments: {
    database: {
      type: "BOOL",
      defaultValue: false,
      canAutofillDefault: true,
      nullable: false,
    },
    graphql: {
      outputType: "Boolean!",
      inputType: "Boolean",
      canRead: ["guests"],
      canUpdate: [userOwns, "sunshineRegiment", "admins"],
      canCreate: ["members"],
      validation: {
        optional: true,
      },
    },
  },
  noCollapseCommentsPosts: {
    database: {
      type: "BOOL",
      defaultValue: false,
      canAutofillDefault: true,
      nullable: false,
    },
    graphql: {
      outputType: "Boolean!",
      inputType: "Boolean",
      canRead: ["guests"],
      canUpdate: [userOwns, "sunshineRegiment", "admins"],
      canCreate: ["members"],
      validation: {
        optional: true,
      },
    },
  },
  noCollapseCommentsFrontpage: {
    database: {
      type: "BOOL",
      defaultValue: false,
      canAutofillDefault: true,
      nullable: false,
    },
    graphql: {
      outputType: "Boolean!",
      inputType: "Boolean",
      canRead: ["guests"],
      canUpdate: [userOwns, "sunshineRegiment", "admins"],
      canCreate: ["members"],
      validation: {
        optional: true,
      },
    },
  },
  hideCommunitySection: {
    database: {
      type: "BOOL",
      defaultValue: false,
      canAutofillDefault: true,
      nullable: false,
    },
    graphql: {
      outputType: "Boolean!",
      inputType: "Boolean",
      canRead: ["guests"],
      canUpdate: [userOwns, "sunshineRegiment", "admins"],
      canCreate: ["members"],
      validation: {
        optional: true,
      },
    },
  },
  expandedFrontpageSections: {
    database: {
      type: "JSONB",
      nullable: true,
    },
    graphql: {
      outputType: "ExpandedFrontpageSectionsSettingsOutput",
      inputType: "ExpandedFrontpageSectionsSettingsInput",
      canRead: [userOwns, "sunshineRegiment", "admins"],
      canUpdate: [userOwns, "sunshineRegiment", "admins"],
      canCreate: ["members"],
    },
  },
  // On the EA Forum, we default to hiding posts tagged with "Community" from Recent Discussion
  showCommunityInRecentDiscussion: {
    database: {
      type: "BOOL",
      defaultValue: false,
      canAutofillDefault: true,
      nullable: false,
    },
    graphql: {
      outputType: "Boolean!",
      inputType: "Boolean",
      canRead: ["guests"],
      canUpdate: [userOwns, "sunshineRegiment", "admins"],
      canCreate: ["members"],
      validation: {
        optional: true,
      },
    },
  },
  hidePostsRecommendations: {
    database: {
      type: "BOOL",
      defaultValue: false,
      canAutofillDefault: true,
      nullable: false,
    },
    graphql: {
      outputType: "Boolean!",
      inputType: "Boolean",
      canRead: ["guests"],
      canUpdate: [userOwns, "sunshineRegiment", "admins"],
      canCreate: ["members"],
      validation: {
        optional: true,
      },
    },
  },
  petrovOptOut: {
    database: {
      type: "BOOL",
      defaultValue: false,
      canAutofillDefault: true,
      nullable: false,
    },
    graphql: {
      outputType: "Boolean!",
      inputType: "Boolean",
      canRead: ["guests"],
      canUpdate: [userOwns, "sunshineRegiment", "admins"],
      canCreate: ["members"],
      validation: {
        optional: true,
      },
    },
  },
  optedOutOfSurveys: {
    database: {
      type: "BOOL",
      nullable: true,
    },
    graphql: {
      outputType: "Boolean",
      canRead: [userOwns, "sunshineRegiment", "admins"],
      canUpdate: [userOwns, "sunshineRegiment", "admins"],
      canCreate: ["members"],
      validation: {
        optional: true,
      },
    },
  },
  postGlossariesPinned: {
    database: {
      type: "BOOL",
      defaultValue: false,
      canAutofillDefault: true,
      nullable: false,
    },
    graphql: {
      outputType: "Boolean",
      canRead: [userOwns, "sunshineRegiment", "admins"],
      canUpdate: [userOwns, "sunshineRegiment", "admins"],
      canCreate: ["members"],
      validation: {
        optional: true,
      },
    },
  },
  generateJargonForDrafts: {
    database: {
      type: "BOOL",
      defaultValue: false,
      canAutofillDefault: true,
      nullable: false,
    },
    graphql: {
      outputType: "Boolean",
      canRead: ["members"],
      canUpdate: [userOwns],
      validation: {
        optional: true,
      },
    },
  },
  generateJargonForPublishedPosts: {
    database: {
      type: "BOOL",
      defaultValue: true,
      canAutofillDefault: true,
      nullable: false,
    },
    graphql: {
      outputType: "Boolean",
      canRead: ["members"],
      canUpdate: [userOwns],
      validation: {
        optional: true,
      },
    },
  },
  acceptedTos: {
    database: {
      type: "BOOL",
      defaultValue: false,
      canAutofillDefault: true,
      nullable: false,
    },
    graphql: {
      outputType: "Boolean",
      canRead: [userOwns, "sunshineRegiment", "admins"],
      canUpdate: [userOwns, "sunshineRegiment", "admins"],
      canCreate: ["members"],
      validation: {
        optional: true,
      },
    },
  },
  hideNavigationSidebar: {
    database: {
      type: "BOOL",
    },
    graphql: {
      outputType: "Boolean",
      canRead: userOwns,
      canUpdate: [userOwns, "sunshineRegiment", "admins"],
      canCreate: "guests",
      validation: {
        optional: true,
      },
    },
  },
  currentFrontpageFilter: {
    database: {
      type: "TEXT",
    },
    graphql: {
      outputType: "String",
      canRead: userOwns,
      canUpdate: [userOwns, "sunshineRegiment", "admins"],
      canCreate: "guests",
      validation: {
        optional: true,
      },
    },
  },
  frontpageSelectedTab: {
    database: {
      type: "TEXT",
      nullable: true,
    },
    graphql: {
      outputType: "String",
      canRead: userOwns,
      canUpdate: [userOwns, "sunshineRegiment", "admins"],
      canCreate: "guests",
      validation: {
        optional: true,
      },
    },
  },
  frontpageFilterSettings: {
    database: {
      type: "JSONB",
    },
    graphql: {
      outputType: "JSON",
      canRead: userOwns,
      canUpdate: [userOwns, "sunshineRegiment", "admins"],
      canCreate: "guests",
      // The old schema had the below comment:
      // FIXME this isn't filling default values as intended
      // ...schemaDefaultValue(getDefaultFilterSettings),
      // It'd need to be converted to an `onCreate`, or something, but it doesn't seem to be causing any problems by its lack.
      validation: {
        optional: true,
        blackbox: true,
      },
    },
  },
  hideFrontpageFilterSettingsDesktop: {
    database: {
      type: "BOOL",
      nullable: true,
    },
    // This used to not have a `canRead`, which seems like a mistake
    graphql: {
      outputType: "Boolean",
      canRead: [userOwns, "sunshineRegiment", "admins"],
      canUpdate: [userOwns, "sunshineRegiment", "admins"],
      canCreate: "guests",
      validation: {
        optional: true,
      },
    },
  },
  allPostsTimeframe: {
    database: {
      type: "TEXT",
    },
    graphql: {
      outputType: "String",
      canRead: userOwns,
      canUpdate: [userOwns, "sunshineRegiment", "admins"],
      canCreate: "guests",
      validation: {
        optional: true,
      },
    },
  },
  allPostsFilter: {
    database: {
      type: "TEXT",
    },
    graphql: {
      outputType: "String",
      canRead: userOwns,
      canUpdate: [userOwns, "sunshineRegiment", "admins"],
      canCreate: "guests",
      validation: {
        optional: true,
      },
    },
  },
  allPostsSorting: {
    database: {
      type: "TEXT",
    },
    graphql: {
      outputType: "String",
      canRead: userOwns,
      canUpdate: [userOwns, "sunshineRegiment", "admins"],
      canCreate: "guests",
      validation: {
        optional: true,
      },
    },
  },
  allPostsShowLowKarma: {
    database: {
      type: "BOOL",
    },
    graphql: {
      outputType: "Boolean",
      canRead: userOwns,
      canUpdate: [userOwns, "sunshineRegiment", "admins"],
      canCreate: "guests",
      validation: {
        optional: true,
      },
    },
  },
  allPostsIncludeEvents: {
    database: {
      type: "BOOL",
    },
    graphql: {
      outputType: "Boolean",
      canRead: userOwns,
      canUpdate: [userOwns, "sunshineRegiment", "admins"],
      canCreate: "guests",
      validation: {
        optional: true,
      },
    },
  },
  allPostsHideCommunity: {
    database: {
      type: "BOOL",
    },
    graphql: {
      outputType: "Boolean",
      canRead: userOwns,
      canUpdate: [userOwns, "sunshineRegiment", "admins"],
      canCreate: "guests",
      validation: {
        optional: true,
      },
    },
  },
  allPostsOpenSettings: {
    database: {
      type: "BOOL",
    },
    graphql: {
      outputType: "Boolean",
      canRead: userOwns,
      canUpdate: [userOwns, "sunshineRegiment", "admins"],
      canCreate: "guests",
      validation: {
        optional: true,
      },
    },
  },
  draftsListSorting: {
    database: {
      type: "TEXT",
    },
    graphql: {
      outputType: "String",
      canRead: userOwns,
      canUpdate: [userOwns, "sunshineRegiment", "admins"],
      canCreate: "guests",
      validation: {
        optional: true,
      },
    },
  },
  draftsListShowArchived: {
    database: {
      type: "BOOL",
    },
    graphql: {
      outputType: "Boolean",
      canRead: userOwns,
      canUpdate: [userOwns, "sunshineRegiment", "admins"],
      canCreate: "guests",
      validation: {
        optional: true,
      },
    },
  },
  draftsListShowShared: {
    database: {
      type: "BOOL",
    },
    graphql: {
      outputType: "Boolean",
      canRead: userOwns,
      canUpdate: [userOwns, "sunshineRegiment", "admins"],
      canCreate: "guests",
      validation: {
        optional: true,
      },
    },
  },
  lastNotificationsCheck: {
    database: {
      type: "TIMESTAMPTZ",
      logChanges: false,
    },
    graphql: {
      outputType: "Date",
      canRead: [userOwns, "admins"],
      canUpdate: userOwns,
      canCreate: "guests",
      validation: {
        optional: true,
      },
    },
  },
  karma: {
    database: {
      type: "DOUBLE PRECISION",
      defaultValue: 0,
      canAutofillDefault: true,
      nullable: false,
    },
    graphql: {
      outputType: "Float!",
      inputType: "Float",
      canRead: ["guests"],
      validation: {
        optional: true,
      },
    },
  },
  goodHeartTokens: {
    database: {
      type: "DOUBLE PRECISION",
    },
    graphql: {
      outputType: "Float",
      canRead: ["guests"],
      validation: {
        optional: true,
      },
    },
  },
  moderationStyle: {
    database: {
      type: "TEXT",
    },
    graphql: {
      outputType: "String",
      canRead: ["guests"],
      canUpdate: ["members", "sunshineRegiment", "admins"],
      canCreate: ["members", "sunshineRegiment", "admins"],
      validation: {
        optional: true,
        blackbox: true,
      },
    },
  },
  moderatorAssistance: {
    database: {
      type: "BOOL",
    },
    graphql: {
      outputType: "Boolean",
      canRead: ["guests"],
      canUpdate: [userOwns, "sunshineRegiment", "admins"],
      canCreate: ["members", "sunshineRegiment", "admins"],
      validation: {
        optional: true,
      },
    },
  },
  collapseModerationGuidelines: {
    database: {
      type: "BOOL",
    },
    graphql: {
      outputType: "Boolean",
      canRead: ["guests"],
      canUpdate: [userOwns, "sunshineRegiment", "admins"],
      canCreate: ["members", "sunshineRegiment", "admins"],
      validation: {
        optional: true,
      },
    },
  },
  // bannedUserIds: users who are not allowed to comment on this user's posts
  bannedUserIds: {
    database: {
      type: "VARCHAR(27)[]",
    },
    graphql: {
      outputType: "[String!]",
      inputType: "[String!]",
      canRead: ["guests"],
      canUpdate: [userOwnsAndInGroup("trustLevel1"), "sunshineRegiment", "admins"],
      canCreate: ["sunshineRegiment", "admins"],
      validation: {
        optional: true,
      },
    },
  },
  // bannedPersonalUserIds: users who are not allowed to comment on this user's personal blog posts
  bannedPersonalUserIds: {
    database: {
      type: "VARCHAR(27)[]",
    },
    graphql: {
      outputType: "[String!]",
      inputType: "[String!]",
      canRead: ["guests"],
      canUpdate: [userOwnsAndInGroup("canModeratePersonal"), "sunshineRegiment", "admins"],
      canCreate: ["sunshineRegiment", "admins"],
      validation: {
        optional: true,
      },
    },
  },
  bookmarkedPostsMetadata: {
    graphql: {
      outputType: "[PostMetadataOutput!]",
      canRead: [userOwns, "sunshineRegiment", "admins"],
      resolver: async (user: DbUser, args: unknown, context: ResolverContext) => {
        const { Bookmarks } = context;
        const bookmarks = await Bookmarks.find(
          {
            userId: user._id,
            collectionName: "Posts",
            active: true
          },
          {sort: {lastUpdated: -1}}
        ).fetch();
        return bookmarks.map((bookmark: DbBookmark) => ({ postId: bookmark.documentId }));
      },
    },
  },
<<<<<<< HEAD
  hasAnyBookmarks: {
    graphql: {
      outputType: "Boolean!",
      canRead: [userOwns, "sunshineRegiment", "admins"],
      resolver: async (user: DbUser, args: unknown, context: ResolverContext) => {
        // FIXME: This is in the UsersCurrent fragment, which puts it on the critical path to starting a page render. Convert to a denoralized field or something to remove a round-trip from all logged-in page renders.
        const { Bookmarks } = context;
        const bookmarkCount = await Bookmarks.find(
          {
            userId: user._id,
            collectionName: "Posts",
            active: true
          }
        ).count();
        return bookmarkCount > 0;
=======
  bookmarksCount: {
    database: {
      type: "INTEGER",
      nullable: false,
      defaultValue: 0,
      denormalized: true,
    },
    graphql: {
      outputType: "Int",
      canRead: [userOwns, "sunshineRegiment", "admins"],
      validation: {
        optional: true,
      },
    },
  },
  hasAnyBookmarks: {
    graphql: {
      outputType: "Boolean",
      canRead: [userOwns, "sunshineRegiment", "admins"],
      resolver: async (user: DbUser, args: unknown, context: ResolverContext) => {
        return user.bookmarksCount > 0;
>>>>>>> 7b21039a
      },
    },
  },
  bookmarkedPosts: {
    graphql: {
      outputType: "[Post!]",
      canRead: [userOwns, "sunshineRegiment", "admins"],
      resolver: async (user: DbUser, args: unknown, context: ResolverContext) => {
        const { Bookmarks, currentUser } = context;
        const bookmarks = await Bookmarks.find({ 
          userId: user._id, 
          collectionName: "Posts",
          active: true 
        }, 
        {sort: {lastUpdated: -1}}
        ).fetch();
        const postIds = bookmarks.map((bookmark: DbBookmark) => bookmark.documentId);
        if (postIds.length === 0) {
          return [];
        }
        const posts = await loadByIds(context, "Posts", postIds)
        return await accessFilterMultiple(currentUser, "Posts", posts, context);
      },
    },
  },
  // Note: this data model was chosen mainly for expediency: bookmarks has the same one, so we know it works,
  // and it was easier to add a property vs. making a new object. If the creator had more time, they'd instead
  // model this closer to ReadStatuses: an object per hidden thread + user pair, and exposing the hidden status
  // as a property on thread. 
  //
  // That said, this is likely fine given this is a power use feature, but if it ever gives anyone any problems
  // feel free to change it!
  hiddenPostsMetadata: {
    database: {
      type: "JSONB[]",
      defaultValue: [],
      canAutofillDefault: true,
      nullable: false,
    },
    graphql: {
      outputType: "[PostMetadataOutput!]",
      inputType: "[PostMetadataInput!]",
      canRead: [userOwns, "sunshineRegiment", "admins"],
      canUpdate: [userOwns, "sunshineRegiment", "admins"],
      onCreate: arrayOfForeignKeysOnCreate,
      onUpdate: ({ data, currentUser, oldDocument }) => {
        if (data?.hiddenPostsMetadata) {
          return uniqBy(data?.hiddenPostsMetadata, "postId");
        }
      },
    },
  },
  hiddenPosts: {
    graphql: {
      outputType: "[Post!]",
      canRead: [userOwns, "sunshineRegiment", "admins"],
      resolver: generateIdResolverMulti({
        foreignCollectionName: "Posts",
        fieldName: "hiddenPostsMetadata",
        getKey: (obj) => obj.postId
      }),
    },
  },
  // Legacy ID: ID used in the original LessWrong database
  legacyId: {
    database: {
      type: "TEXT",
    },
    graphql: {
      outputType: "String",
      canRead: ["guests"],
      canUpdate: ["admins"],
      canCreate: ["members"],
      validation: {
        optional: true,
      },
    },
  },
  deleted: {
    database: {
      type: "BOOL",
      defaultValue: false,
      canAutofillDefault: true,
      nullable: false,
    },
    graphql: {
      outputType: "Boolean!",
      inputType: "Boolean",
      canRead: ["guests"],
      canUpdate: ["members", "admins"],
      validation: {
        optional: true,
      },
    },
  },
  // permanentDeletionRequestedAt: The date the user requested their account to be permanently deleted,
  // it will be deleted by the script in packages/lesswrong/server/users/permanentDeletion.ts after a cooling
  // off period
  permanentDeletionRequestedAt: {
    database: {
      type: "TIMESTAMPTZ",
      nullable: true,
    },
    graphql: {
      outputType: "Date",
      canRead: [userOwns, "sunshineRegiment", "admins"],
      canUpdate: ["members", "admins"],
      onUpdate: ({ data }) => {
        if (!data.permanentDeletionRequestedAt) return data.permanentDeletionRequestedAt;
        // Whenever the field is set, reset it to the current server time to ensure users
        // can't work around the cooling off period
        return new Date();
      },
      validation: {
        optional: true,
      },
    },
  },
  // DEPRECATED
  // voteBanned: All future votes of this user have weight 0
  voteBanned: {
    database: {
      type: "BOOL",
    },
    graphql: {
      outputType: "Boolean",
      canRead: ["guests"],
      canUpdate: ["sunshineRegiment", "admins"],
      canCreate: ["admins"],
      validation: {
        optional: true,
      },
    },
  },
  // nullifyVotes: Set all historical votes of this user to 0, and make any future votes have a vote weight of 0
  nullifyVotes: {
    database: {
      type: "BOOL",
    },
    graphql: {
      outputType: "Boolean",
      canRead: ["guests"],
      canUpdate: ["sunshineRegiment", "admins"],
      canCreate: ["admins"],
      validation: {
        optional: true,
      },
    },
  },
  // deleteContent: Flag all comments and posts from this user as deleted
  deleteContent: {
    database: {
      type: "BOOL",
    },
    graphql: {
      outputType: "Boolean",
      canRead: ["guests"],
      canUpdate: ["sunshineRegiment", "admins"],
      canCreate: ["admins"],
      validation: {
        optional: true,
      },
    },
  },
  banned: {
    database: {
      type: "TIMESTAMPTZ",
    },
    graphql: {
      outputType: "Date",
      canRead: ["guests"],
      canUpdate: ["sunshineRegiment", "admins"],
      canCreate: ["admins"],
      validation: {
        optional: true,
      },
    },
  },
  // IPs: All Ips that this user has ever logged in with
  // We probably shouldn't use this field right now because LWEvents is huge
  // and the perf would be awful.
  IPs: {
    graphql: {
      outputType: "[String!]",
      canRead: ["sunshineRegiment", "admins"],
      resolver: async (user, args, context) => {
        const { currentUser, LWEvents } = context;
        const events = await LWEvents.find(
          {
            userId: user._id,
            name: "login",
          },
          {
            limit: 10,
            sort: {
              createdAt: -1,
            },
          }
        ).fetch();
        const filteredEvents = await accessFilterMultiple(currentUser, "LWEvents", events, context);
        const IPs = filteredEvents.map((event) => event.properties?.ip);
        const uniqueIPs = _.uniq(IPs);
        return uniqueIPs;
      },
    },
  },
  auto_subscribe_to_my_posts: {
    database: {
      type: "BOOL",
      defaultValue: true,
      canAutofillDefault: true,
      nullable: false,
    },
    graphql: {
      outputType: "Boolean!",
      inputType: "Boolean",
      canRead: ["guests"],
      canUpdate: [userOwns, "sunshineRegiment", "admins"],
      canCreate: ["members"],
      validation: {
        optional: true,
      },
    },
  },
  auto_subscribe_to_my_comments: {
    database: {
      type: "BOOL",
      defaultValue: true,
      canAutofillDefault: true,
      nullable: false,
    },
    graphql: {
      outputType: "Boolean!",
      inputType: "Boolean",
      canRead: ["guests"],
      canUpdate: [userOwns, "sunshineRegiment", "admins"],
      canCreate: ["members"],
      validation: {
        optional: true,
      },
    },
  },
  autoSubscribeAsOrganizer: {
    database: {
      type: "BOOL",
      defaultValue: true,
      canAutofillDefault: true,
      nullable: false,
    },
    graphql: {
      outputType: "Boolean!",
      inputType: "Boolean",
      canRead: ["guests"],
      canUpdate: [userOwns, "sunshineRegiment", "admins"],
      canCreate: ["members"],
      validation: {
        optional: true,
      },
    },
  },
  notificationCommentsOnSubscribedPost: {
    database: {
      type: "JSONB",
      defaultValue: defaultNotificationTypeSettings,
      canAutofillDefault: true,
      nullable: false,
    },
    graphql: {
      ...DEFAULT_NOTIFICATION_GRAPHQL_OPTIONS,
      ...(isEAForum ? { onCreate: () => dailyEmailBatchNotificationSettingOnCreate } : {}),
    },
  },
  notificationShortformContent: {
    database: {
      type: "JSONB",
      defaultValue: defaultNotificationTypeSettings,
      canAutofillDefault: true,
      nullable: false,
    },
    graphql: {
      ...DEFAULT_NOTIFICATION_GRAPHQL_OPTIONS,
      ...(isEAForum ? { onCreate: () => dailyEmailBatchNotificationSettingOnCreate } : {}),
    },
  },
  notificationRepliesToMyComments: {
    database: {
      type: "JSONB",
      defaultValue: defaultNotificationTypeSettings,
      canAutofillDefault: true,
      nullable: false,
    },
    graphql: {
      ...DEFAULT_NOTIFICATION_GRAPHQL_OPTIONS,
      ...(isEAForum ? { onCreate: () => emailEnabledNotificationSettingOnCreate } : {}),
    },
  },
  notificationRepliesToSubscribedComments: {
    database: {
      type: "JSONB",
      defaultValue: defaultNotificationTypeSettings,
      canAutofillDefault: true,
      nullable: false,
    },
    graphql: {
      ...DEFAULT_NOTIFICATION_GRAPHQL_OPTIONS,
      ...(isEAForum ? { onCreate: () => dailyEmailBatchNotificationSettingOnCreate } : {}),
    },
  },
  notificationSubscribedUserPost: {
    database: {
      type: "JSONB",
      defaultValue: defaultNotificationTypeSettings,
      canAutofillDefault: true,
      nullable: false,
    },
    graphql: {
      ...DEFAULT_NOTIFICATION_GRAPHQL_OPTIONS,
      ...(isEAForum ? { onCreate: () => dailyEmailBatchNotificationSettingOnCreate } : {}),
    },
  },
  notificationSubscribedUserComment: {
    database: {
      type: "JSONB",
      defaultValue: defaultNotificationTypeSettings,
      canAutofillDefault: true,
      nullable: false,
    },
    graphql: {
      ...DEFAULT_NOTIFICATION_GRAPHQL_OPTIONS,
      ...(isEAForum ? { onCreate: () => dailyEmailBatchNotificationSettingOnCreate } : {}),
    },
  },
  notificationPostsInGroups: {
    database: {
      type: "JSONB",
      defaultValue: bothChannelsEnabledNotificationTypeSettings,
      canAutofillDefault: true,
      nullable: false,
    },
    graphql: DEFAULT_NOTIFICATION_GRAPHQL_OPTIONS,
  },
  notificationSubscribedTagPost: {
    database: {
      type: "JSONB",
      defaultValue: defaultNotificationTypeSettings,
      canAutofillDefault: true,
      nullable: false,
    },
    graphql: DEFAULT_NOTIFICATION_GRAPHQL_OPTIONS,
  },
  notificationSubscribedSequencePost: {
    database: {
      type: "JSONB",
      defaultValue: bothChannelsEnabledNotificationTypeSettings,
      canAutofillDefault: true,
      nullable: false,
    },
    graphql: DEFAULT_NOTIFICATION_GRAPHQL_OPTIONS,
  },
  notificationPrivateMessage: {
    database: {
      type: "JSONB",
      defaultValue: bothChannelsEnabledNotificationTypeSettings,
      canAutofillDefault: true,
      nullable: false,
    },
    graphql: DEFAULT_NOTIFICATION_GRAPHQL_OPTIONS,
  },
  notificationSharedWithMe: {
    database: {
      type: "JSONB",
      defaultValue: bothChannelsEnabledNotificationTypeSettings,
      canAutofillDefault: true,
      nullable: false,
    },
    graphql: DEFAULT_NOTIFICATION_GRAPHQL_OPTIONS,
  },
  notificationAlignmentSubmissionApproved: {
    database: {
      type: "JSONB",
      defaultValue: bothChannelsEnabledNotificationTypeSettings,
      canAutofillDefault: true,
      nullable: false,
    },
    graphql: DEFAULT_NOTIFICATION_GRAPHQL_OPTIONS,
  },
  notificationEventInRadius: {
    database: {
      type: "JSONB",
      defaultValue: bothChannelsEnabledNotificationTypeSettings,
      canAutofillDefault: true,
      nullable: false,
    },
    graphql: DEFAULT_NOTIFICATION_GRAPHQL_OPTIONS,
  },
  notificationKarmaPowersGained: {
    database: {
      type: "JSONB",
      defaultValue: defaultNotificationTypeSettings,
      canAutofillDefault: true,
      nullable: false,
    },
    graphql: {
      ...DEFAULT_NOTIFICATION_GRAPHQL_OPTIONS,
      ...(isEAForum ? { onCreate: () => emailEnabledNotificationSettingOnCreate } : {}),
    },
  },
  notificationRSVPs: {
    database: {
      type: "JSONB",
      defaultValue: bothChannelsEnabledNotificationTypeSettings,
      canAutofillDefault: true,
      nullable: false,
    },
    graphql: DEFAULT_NOTIFICATION_GRAPHQL_OPTIONS,
  },
  notificationGroupAdministration: {
    database: {
      type: "JSONB",
      defaultValue: bothChannelsEnabledNotificationTypeSettings,
      canAutofillDefault: true,
      nullable: false,
    },
    graphql: DEFAULT_NOTIFICATION_GRAPHQL_OPTIONS,
  },
  notificationCommentsOnDraft: {
    database: {
      type: "JSONB",
      defaultValue: bothChannelsEnabledNotificationTypeSettings,
      canAutofillDefault: true,
      nullable: false,
    },
    graphql: DEFAULT_NOTIFICATION_GRAPHQL_OPTIONS,
  },
  notificationPostsNominatedReview: {
    database: {
      type: "JSONB",
      defaultValue: bothChannelsEnabledNotificationTypeSettings,
      canAutofillDefault: true,
      nullable: false,
    },
    graphql: DEFAULT_NOTIFICATION_GRAPHQL_OPTIONS,
  },
  notificationSubforumUnread: {
    database: {
      type: "JSONB",
      defaultValue: {
        onsite: { ...defaultNotificationTypeSettings.onsite, batchingFrequency: "daily" },
        email: defaultNotificationTypeSettings.email,
      },
      canAutofillDefault: true,
      nullable: false,
    },
    graphql: DEFAULT_NOTIFICATION_GRAPHQL_OPTIONS,
  },
  notificationNewMention: {
    database: {
      type: "JSONB",
      defaultValue: defaultNotificationTypeSettings,
      canAutofillDefault: true,
      nullable: false,
    },
    graphql: {
      ...DEFAULT_NOTIFICATION_GRAPHQL_OPTIONS,
      ...(isEAForum ? { onCreate: () => emailEnabledNotificationSettingOnCreate } : {}),
    },
  },
  notificationDialogueMessages: {
    database: {
      type: "JSONB",
      defaultValue: bothChannelsEnabledNotificationTypeSettings,
      canAutofillDefault: true,
      nullable: false,
    },
    graphql: DEFAULT_NOTIFICATION_GRAPHQL_OPTIONS,
  },
  notificationPublishedDialogueMessages: {
    database: {
      type: "JSONB",
      defaultValue: defaultNotificationTypeSettings,
      canAutofillDefault: true,
      nullable: false,
    },
    graphql: DEFAULT_NOTIFICATION_GRAPHQL_OPTIONS,
  },
  notificationAddedAsCoauthor: {
    database: {
      type: "JSONB",
      defaultValue: bothChannelsEnabledNotificationTypeSettings,
      canAutofillDefault: true,
      nullable: false,
    },
    graphql: DEFAULT_NOTIFICATION_GRAPHQL_OPTIONS,
  },
  //TODO: clean up old dialogue implementation notifications
  notificationDebateCommentsOnSubscribedPost: {
    database: {
      type: "JSONB",
      defaultValue: {
        onsite: { ...defaultNotificationTypeSettings.onsite, batchingFrequency: "daily" },
        email: defaultNotificationTypeSettings.email,
      },
      canAutofillDefault: true,
      nullable: false,
    },
    graphql: DEFAULT_NOTIFICATION_GRAPHQL_OPTIONS,
  },
  notificationDebateReplies: {
    database: {
      type: "JSONB",
      defaultValue: defaultNotificationTypeSettings,
      canAutofillDefault: true,
      nullable: false,
    },
    graphql: DEFAULT_NOTIFICATION_GRAPHQL_OPTIONS,
  },
  notificationDialogueMatch: {
    database: {
      type: "JSONB",
      defaultValue: bothChannelsEnabledNotificationTypeSettings,
      canAutofillDefault: true,
      nullable: false,
    },
    graphql: DEFAULT_NOTIFICATION_GRAPHQL_OPTIONS,
  },
  notificationNewDialogueChecks: {
    database: {
      type: "JSONB",
      defaultValue: {
        onsite: { ...defaultNotificationTypeSettings.onsite, enabled: false },
        email: defaultNotificationTypeSettings.email,
      },
      canAutofillDefault: true,
      nullable: false,
    },
    graphql: DEFAULT_NOTIFICATION_GRAPHQL_OPTIONS,
  },
  notificationYourTurnMatchForm: {
    database: {
      type: "JSONB",
      defaultValue: defaultNotificationTypeSettings,
      canAutofillDefault: true,
      nullable: false,
    },
    graphql: DEFAULT_NOTIFICATION_GRAPHQL_OPTIONS,
  },
  hideDialogueFacilitation: {
    database: {
      type: "BOOL",
      defaultValue: false,
      canAutofillDefault: true,
      nullable: false,
    },
    graphql: {
      outputType: "Boolean",
      canRead: [userOwns, "sunshineRegiment", "admins"],
      canUpdate: [userOwns, "sunshineRegiment", "admins"],
      canCreate: ["members"],
      validation: {
        optional: true,
      },
    },
  },
  revealChecksToAdmins: {
    database: {
      type: "BOOL",
      defaultValue: false,
      canAutofillDefault: true,
      nullable: false,
    },
    graphql: {
      outputType: "Boolean",
      canRead: [userOwns, "sunshineRegiment", "admins"],
      canUpdate: [userOwns, "sunshineRegiment", "admins"],
      canCreate: ["members"],
      validation: {
        optional: true,
      },
    },
  },
  optedInToDialogueFacilitation: {
    database: {
      type: "BOOL",
      defaultValue: false,
      canAutofillDefault: true,
      nullable: false,
    },
    graphql: {
      outputType: "Boolean",
      canRead: [userOwns, "sunshineRegiment", "admins"],
      canUpdate: [userOwns, "sunshineRegiment", "admins"],
      canCreate: ["members"],
      validation: {
        optional: true,
      },
    },
  },
  showDialoguesList: {
    database: {
      type: "BOOL",
      defaultValue: true,
      canAutofillDefault: true,
      nullable: false,
    },
    graphql: {
      outputType: "Boolean",
      canRead: [userOwns, "sunshineRegiment", "admins"],
      canUpdate: [userOwns, "sunshineRegiment", "admins"],
      canCreate: ["members"],
    },
  },
  showMyDialogues: {
    database: {
      type: "BOOL",
      defaultValue: true,
      canAutofillDefault: true,
      nullable: false,
    },
    graphql: {
      outputType: "Boolean",
      canRead: [userOwns, "sunshineRegiment", "admins"],
      canUpdate: [userOwns, "sunshineRegiment", "admins"],
      canCreate: ["members"],
    },
  },
  showMatches: {
    database: {
      type: "BOOL",
      defaultValue: true,
      canAutofillDefault: true,
      nullable: false,
    },
    graphql: {
      outputType: "Boolean",
      canRead: [userOwns, "sunshineRegiment", "admins"],
      canUpdate: [userOwns, "sunshineRegiment", "admins"],
      canCreate: ["members"],
    },
  },
  showRecommendedPartners: {
    database: {
      type: "BOOL",
      defaultValue: true,
      canAutofillDefault: true,
      nullable: false,
    },
    graphql: {
      outputType: "Boolean",
      canRead: [userOwns, "sunshineRegiment", "admins"],
      canUpdate: [userOwns, "sunshineRegiment", "admins"],
      canCreate: ["members"],
    },
  },
  hideActiveDialogueUsers: {
    database: {
      type: "BOOL",
      defaultValue: false,
      canAutofillDefault: true,
      nullable: false,
    },
    graphql: {
      outputType: "Boolean",
      canRead: [userOwns, "sunshineRegiment", "admins"],
      canUpdate: [userOwns, "sunshineRegiment", "admins"],
      canCreate: ["members"],
      validation: {
        optional: true,
      },
    },
  },
  karmaChangeNotifierSettings: {
    database: {
      type: "JSONB",
      defaultValue: { updateFrequency: "daily", timeOfDayGMT: 11, dayOfWeekGMT: "Saturday", showNegativeKarma: false },
      canAutofillDefault: true,
      nullable: false,
    },
    graphql: {
      outputType: "JSON",
      canRead: [userOwns, "admins"],
      canUpdate: [userOwns, "admins"],
      canCreate: ["guests"],
      validation: {
        simpleSchema: karmaChangeSettingsType,
        optional: true,
      },
    },
  },
  karmaChangeLastOpened: {
    database: {
      type: "TIMESTAMPTZ",
      logChanges: false,
    },
    graphql: {
      outputType: "Date",
      canRead: [userOwns, "admins"],
      canUpdate: [userOwns, "admins"],
      canCreate: ["guests"],
      validation: {
        optional: true,
      },
    },
  },

  // If, the last time you opened the karma-change notifier, you saw more than
  // just the most recent batch (because there was a batch you hadn't viewed),
  // the start of the date range of that batch.
  karmaChangeBatchStart: {
    database: {
      type: "TIMESTAMPTZ",
      logChanges: false,
    },
    graphql: {
      outputType: "Date",
      canRead: [userOwns, "admins"],
      canUpdate: [userOwns, "admins"],
      canCreate: ["guests"],
      validation: {
        optional: true,
      },
    },
  },
  emailSubscribedToCurated: {
    database: {
      type: "BOOL",
    },
    graphql: {
      outputType: "Boolean",
      canRead: ["members"],
      canUpdate: [userOwns, "sunshineRegiment", "admins"],
      canCreate: ["members"],
      validation: {
        optional: true,
      },
    },
  },
  subscribedToDigest: {
    database: {
      type: "BOOL",
      defaultValue: false,
      canAutofillDefault: true,
      nullable: false,
    },
    graphql: {
      outputType: "Boolean",
      canRead: ["members"],
      canUpdate: [userOwns, "sunshineRegiment", "admins"],
      canCreate: ["members"],
      validation: {
        optional: true,
      },
    },
  },
  subscribedToNewsletter: {
    database: {
      type: "BOOL",
      defaultValue: false,
      canAutofillDefault: true,
      nullable: false,
    },
    graphql: {
      outputType: "Boolean",
      canRead: ["members"],
      canUpdate: [userOwns, "sunshineRegiment", "admins"],
      canCreate: ["members"],
      validation: {
        optional: true,
      },
    },
  },
  unsubscribeFromAll: {
    database: {
      type: "BOOL",
    },
    graphql: {
      outputType: "Boolean",
      canRead: [userOwns, "sunshineRegiment", "admins"],
      canUpdate: [userOwns, "sunshineRegiment", "admins"],
      canCreate: ["members"],
      validation: {
        optional: true,
      },
    },
  },
  hideSubscribePoke: {
    database: {
      type: "BOOL",
      defaultValue: false,
      canAutofillDefault: true,
      nullable: false,
    },
    graphql: {
      outputType: "Boolean",
      canRead: [userOwns, "sunshineRegiment", "admins"],
      canUpdate: [userOwns, "sunshineRegiment", "admins"],
      canCreate: ["members"],
      validation: {
        optional: true,
      },
    },
  },
  hideMeetupsPoke: {
    database: {
      type: "BOOL",
      defaultValue: false,
      canAutofillDefault: true,
      nullable: false,
    },
    graphql: {
      outputType: "Boolean",
      canRead: [userOwns, "sunshineRegiment", "admins"],
      canUpdate: [userOwns, "sunshineRegiment", "admins"],
      canCreate: ["members"],
      validation: {
        optional: true,
      },
    },
  },
  // Used by the EA Forum to allow users to hide the right-hand side of the home page
  hideHomeRHS: {
    database: {
      type: "BOOL",
      defaultValue: false,
      canAutofillDefault: true,
      nullable: false,
    },
    graphql: {
      outputType: "Boolean",
      canRead: [userOwns, "sunshineRegiment", "admins"],
      canUpdate: [userOwns, "sunshineRegiment", "admins"],
      canCreate: ["members"],
      validation: {
        optional: true,
      },
    },
  },
  // frontpagePostCount: count of how many posts of yours were posted on the frontpage
  frontpagePostCount: {
    database: {
      type: "DOUBLE PRECISION",
      defaultValue: 0,
      denormalized: true,
      canAutoDenormalize: true,
      canAutofillDefault: true,
      getValue: getDenormalizedCountOfReferencesGetValue({
        collectionName: "Users",
        fieldName: "frontpagePostCount",
        foreignCollectionName: "Posts",
        foreignFieldName: "userId",
        filterFn: (post) => !!post.frontpageDate,
      }),
      nullable: false,
    },
    graphql: {
      outputType: "Float!",
      inputType: "Float",
      canRead: ["guests"],
      onCreate: () => 0,
      countOfReferences: {
        foreignCollectionName: "Posts",
        foreignFieldName: "userId",
        filterFn: (post) => !!post.frontpageDate,
        resyncElastic: false,
      },
      validation: {
        optional: true,
      },
    },
  },
  // sequenceCount: count of how many non-draft, non-deleted sequences you have
  sequenceCount: {
    database: {
      type: "DOUBLE PRECISION",
      defaultValue: 0,
      denormalized: true,
      canAutoDenormalize: true,
      canAutofillDefault: true,
      getValue: getDenormalizedCountOfReferencesGetValue({
        collectionName: "Users",
        fieldName: "sequenceCount",
        foreignCollectionName: "Sequences",
        foreignFieldName: "userId",
        filterFn: (sequence) => !sequence.draft && !sequence.isDeleted && !sequence.hideFromAuthorPage,
      }),
      nullable: false,
    },
    graphql: {
      outputType: "Float!",
      inputType: "Float",
      canRead: ["guests"],
      onCreate: () => 0,
      countOfReferences: {
        foreignCollectionName: "Sequences",
        foreignFieldName: "userId",
        filterFn: (sequence) => !sequence.draft && !sequence.isDeleted && !sequence.hideFromAuthorPage,
        resyncElastic: false,
      },
      validation: {
        optional: true,
      },
    },
  },
  // sequenceDraftCount: count of how many draft, non-deleted sequences you have
  sequenceDraftCount: {
    database: {
      type: "DOUBLE PRECISION",
      defaultValue: 0,
      denormalized: true,
      canAutoDenormalize: true,
      canAutofillDefault: true,
      getValue: getDenormalizedCountOfReferencesGetValue({
        collectionName: "Users",
        fieldName: "sequenceDraftCount",
        foreignCollectionName: "Sequences",
        foreignFieldName: "userId",
        filterFn: (sequence) => sequence.draft && !sequence.isDeleted,
      }),
      nullable: false,
    },
    graphql: {
      outputType: "Float!",
      inputType: "Float",
      canRead: ["guests"],
      onCreate: () => 0,
      countOfReferences: {
        foreignCollectionName: "Sequences",
        foreignFieldName: "userId",
        filterFn: (sequence) => sequence.draft && !sequence.isDeleted,
        resyncElastic: false,
      },
      validation: {
        optional: true,
      },
    },
  },
  // Should match googleLocation/location
  // Determines which events are considered nearby for default sorting on the community page
  // Determines where the community map is centered/zoomed in on by default
  // Not shown to other users
  mongoLocation: {
    database: {
      type: "JSONB",
      denormalized: true,
      canAutoDenormalize: true,
      needsUpdate: userHasGoogleLocation,
      getValue: convertGoogleToMongoLocation,
    },
    graphql: {
      outputType: "JSON",
      canRead: [userOwns, "sunshineRegiment", "admins"],
      onCreate: getDenormalizedFieldOnCreate<"Users">({ getValue: convertGoogleToMongoLocation, needsUpdate: userHasGoogleLocation }),
      onUpdate: getDenormalizedFieldOnUpdate<"Users">({ getValue: convertGoogleToMongoLocation, needsUpdate: userHasGoogleLocation }),
      validation: {
        optional: true,
        blackbox: true,
      },
    },
  },
  // Is the canonical value for denormalized mongoLocation and location
  // Edited from the /events page to choose where to show events near
  googleLocation: {
    database: {
      type: "JSONB",
    },
    graphql: {
      outputType: "JSON",
      canRead: [userOwns, "sunshineRegiment", "admins"],
      canUpdate: [userOwns, "sunshineRegiment", "admins"],
      canCreate: ["members"],
      validation: {
        optional: true,
        blackbox: true,
      },
    },
  },
  location: {
    database: {
      type: "TEXT",
    },
    graphql: {
      outputType: "String",
      canRead: [userOwns, "sunshineRegiment", "admins"],
      canUpdate: [userOwns, "sunshineRegiment", "admins"],
      canCreate: ["members"],
      validation: {
        optional: true,
      },
    },
  },
  // Used to place a map marker pin on the where-are-other-users map.
  // Public.
  mapLocation: {
    database: {
      type: "JSONB",
    },
    graphql: {
      outputType: "JSON",
      canRead: ["guests"],
      canUpdate: [userOwns, "sunshineRegiment", "admins"],
      canCreate: ["members"],
      validation: {
        optional: true,
        blackbox: true,
      },
    },
  },
  mapLocationLatLng: {
    graphql: {
      outputType: "LatLng",
      canRead: ["guests"],
      resolver: (user, _args, _context) => {
        const mapLocation = user.mapLocation;
        if (!mapLocation?.geometry?.location) return null;
        const { lat, lng } = mapLocation.geometry.location;
        if (typeof lat !== "number" || typeof lng !== "number") return null;
        return {
          lat,
          lng,
        };
      },
    },
  },
  mapLocationSet: {
    database: {
      type: "BOOL",
      denormalized: true,
      canAutoDenormalize: true,
      needsUpdate: userHasMapLocation,
      getValue: getMapLocationSet,
    },
    graphql: {
      outputType: "Boolean",
      canRead: ["guests"],
      onCreate: getDenormalizedFieldOnCreate<"Users">({ getValue: getMapLocationSet, needsUpdate: userHasMapLocation }),
      onUpdate: getDenormalizedFieldOnUpdate<"Users">({ getValue: getMapLocationSet, needsUpdate: userHasMapLocation }),
      validation: {
        optional: true,
      },
    },
  },
  mapMarkerText: {
    database: {
      type: "TEXT",
    },
    graphql: {
      outputType: "String",
      canRead: ["guests"],
      canUpdate: [userOwns, "sunshineRegiment", "admins"],
      canCreate: ["members"],
      validation: {
        optional: true,
      },
    },
  },
  htmlMapMarkerText: {
    database: {
      type: "TEXT",
      denormalized: true,
      canAutoDenormalize: true,
      needsUpdate: userHasMapMarkerText,
      getValue: convertMapMarkerTextToHtml,
    },
    graphql: {
      outputType: "String",
      canRead: ["guests"],
      onCreate: getDenormalizedFieldOnCreate<"Users">({ getValue: convertMapMarkerTextToHtml, needsUpdate: userHasMapMarkerText }),
      onUpdate: getDenormalizedFieldOnUpdate<"Users">({ getValue: convertMapMarkerTextToHtml, needsUpdate: userHasMapMarkerText }),
      validation: {
        optional: true,
      },
    },
  },
  nearbyEventsNotifications: {
    database: {
      type: "BOOL",
      defaultValue: false,
      canAutofillDefault: true,
      nullable: false,
    },
    graphql: {
      outputType: "Boolean!",
      inputType: "Boolean",
      canRead: ["guests"],
      canUpdate: [userOwns, "sunshineRegiment", "admins"],
      canCreate: ["members"],
      validation: {
        optional: true,
      },
    },
  },
  // Should probably be merged with the other location field.
  nearbyEventsNotificationsLocation: {
    database: {
      type: "JSONB",
    },
    graphql: {
      outputType: "JSON",
      canRead: [userOwns, "sunshineRegiment", "admins"],
      canUpdate: [userOwns, "sunshineRegiment", "admins"],
      canCreate: ["members"],
      validation: {
        optional: true,
        blackbox: true,
      },
    },
  },
  nearbyEventsNotificationsMongoLocation: {
    database: {
      type: "JSONB",
      denormalized: true,
      canAutoDenormalize: true,
      needsUpdate: userHasNearbyEventsNotificationsLocation,
      getValue: convertNearbyEventsNotificationsToMongoLocation,
    },
    graphql: {
      outputType: "JSON",
      canRead: [userOwns, "sunshineRegiment", "admins"],
      onCreate: getDenormalizedFieldOnCreate<"Users">({ getValue: convertNearbyEventsNotificationsToMongoLocation, needsUpdate: userHasNearbyEventsNotificationsLocation }),
      onUpdate: getDenormalizedFieldOnUpdate<"Users">({ getValue: convertNearbyEventsNotificationsToMongoLocation, needsUpdate: userHasNearbyEventsNotificationsLocation }),
      validation: {
        optional: true,
        blackbox: true,
      },
    },
  },
  nearbyEventsNotificationsRadius: {
    database: {
      type: "DOUBLE PRECISION",
    },
    graphql: {
      outputType: "Float",
      canRead: [userOwns, "sunshineRegiment", "admins"],
      canUpdate: [userOwns, "sunshineRegiment", "admins"],
      canCreate: ["members"],
      validation: {
        optional: true,
      },
    },
  },
  nearbyPeopleNotificationThreshold: {
    database: {
      type: "DOUBLE PRECISION",
    },
    graphql: {
      outputType: "Float",
      canRead: [userOwns, "sunshineRegiment", "admins"],
      canUpdate: [userOwns, "sunshineRegiment", "admins"],
      canCreate: ["members"],
      validation: {
        optional: true,
      },
    },
  },
  hideFrontpageMap: {
    database: {
      type: "BOOL",
    },
    graphql: {
      outputType: "Boolean",
      canRead: [userOwns, "sunshineRegiment", "admins"],
      canUpdate: [userOwns, "sunshineRegiment", "admins"],
      canCreate: ["members"],
      validation: {
        optional: true,
      },
    },
  },
  hideTaggingProgressBar: {
    database: {
      type: "BOOL",
    },
    graphql: {
      outputType: "Boolean",
      canRead: [userOwns, "sunshineRegiment", "admins"],
      canUpdate: [userOwns, "sunshineRegiment", "admins"],
      canCreate: ["members"],
      validation: {
        optional: true,
      },
    },
  },
  // this was for the 2018 book, no longer relevant
  hideFrontpageBookAd: {
    database: {
      type: "BOOL",
    },
    graphql: {
      outputType: "Boolean",
      canRead: [userOwns, "sunshineRegiment", "admins"],
      canCreate: ["members"],
      canUpdate: ["admins"],
      validation: {
        optional: true,
      },
    },
  },
  hideFrontpageBook2019Ad: {
    database: {
      type: "BOOL",
    },
    graphql: {
      outputType: "Boolean",
      canRead: [userOwns, "sunshineRegiment", "admins"],
      canUpdate: [userOwns, "sunshineRegiment", "admins"],
      canCreate: ["members"],
      validation: {
        optional: true,
      },
    },
  },
  hideFrontpageBook2020Ad: {
    database: {
      type: "BOOL",
    },
    graphql: {
      outputType: "Boolean",
      canRead: [userOwns, "sunshineRegiment", "admins"],
      canUpdate: [userOwns, "sunshineRegiment", "admins"],
      canCreate: ["members"],
      validation: {
        optional: true,
      },
    },
  },
  sunshineNotes: {
    database: {
      type: "TEXT",
      defaultValue: "",
      canAutofillDefault: true,
      nullable: false,
    },
    graphql: {
      outputType: "String",
      canRead: ["admins", "sunshineRegiment"],
      canUpdate: ["admins", "sunshineRegiment"],
      validation: {
        optional: true,
      },
    },
  },
  sunshineFlagged: {
    database: {
      type: "BOOL",
      defaultValue: false,
      canAutofillDefault: true,
      nullable: false,
    },
    graphql: {
      outputType: "Boolean",
      canRead: ["admins", "sunshineRegiment"],
      canUpdate: ["admins", "sunshineRegiment"],
      validation: {
        optional: true,
      },
    },
  },
  needsReview: {
    database: {
      type: "BOOL",
      defaultValue: false,
      canAutofillDefault: true,
      nullable: false,
    },
    graphql: {
      outputType: "Boolean",
      canRead: ["admins", "sunshineRegiment"],
      canUpdate: ["admins", "sunshineRegiment"],
      validation: {
        optional: true,
      },
    },
  },
  // DEPRECATED in favor of snoozedUntilContentCount
  sunshineSnoozed: {
    database: {
      type: "BOOL",
      defaultValue: false,
      canAutofillDefault: true,
      nullable: false,
    },
    graphql: {
      outputType: "Boolean",
      canRead: ["admins", "sunshineRegiment"],
      canUpdate: ["admins", "sunshineRegiment"],
      validation: {
        optional: true,
      },
    },
  },
  snoozedUntilContentCount: {
    database: {
      type: "DOUBLE PRECISION",
    },
    graphql: {
      outputType: "Float",
      canRead: ["admins", "sunshineRegiment"],
      canUpdate: ["admins", "sunshineRegiment"],
      validation: {
        optional: true,
      },
    },
  },
  // Set after a moderator has approved or purged a new user. NB: reviewed does
  // not imply approval, the user might have been banned
  reviewedByUserId: {
    database: {
      type: "VARCHAR(27)",
      foreignKey: "Users",
    },
    graphql: {
      outputType: "String",
      canRead: ["sunshineRegiment", "admins", "guests"],
      canUpdate: ["sunshineRegiment", "admins"],
      canCreate: ["sunshineRegiment", "admins"],
      validation: {
        optional: true,
      },
    },
  },
  reviewedByUser: {
    graphql: {
      outputType: "User",
      canRead: ["sunshineRegiment", "admins", "guests"],
      resolver: generateIdResolverSingle({ foreignCollectionName: "Users", fieldName: "reviewedByUserId" }),
    },
  },
  isReviewed: {
    graphql: {
      outputType: "Boolean",
      canRead: [userOwns, "sunshineRegiment", "admins"],
      resolver: (user, args, context) => !!user.reviewedByUserId,
    },
  },
  reviewedAt: {
    database: {
      type: "TIMESTAMPTZ",
    },
    graphql: {
      outputType: "Date",
      canRead: ["admins", "sunshineRegiment"],
      canUpdate: ["admins", "sunshineRegiment"],
      validation: {
        optional: true,
      },
    },
  },
  // A number from 0 to 1, where 0 is almost certainly spam, and 1 is almost
  // certainly not-spam. This is the same scale as ReCaptcha, except that it
  // also includes post-signup activity like moderator approval, upvotes, etc.
  // Scale:
  //   0    Banned and purged user
  //   0-0.8: Unreviewed user, based on ReCaptcha rating on signup (times 0.8)
  //   0.9: Reviewed user
  //   1.0: Reviewed user with 20+ karma
  spamRiskScore: {
    graphql: {
      outputType: "Float!",
      canRead: ["guests"],
      resolver: (user, args, context) => {
        const isReviewed = !!user.reviewedByUserId;
        const { karma, signUpReCaptchaRating } = user;
        if (user.deleteContent && user.banned) return 0.0;
        else if (userIsAdmin(user)) return 1.0;
        else if (isReviewed && karma >= 20) return 1.0;
        else if (isReviewed && karma >= 0) return 0.9;
        else if (isReviewed) return 0.8;
        else if (signUpReCaptchaRating !== null && signUpReCaptchaRating !== undefined && signUpReCaptchaRating >= 0) {
          // Rescale recaptcha ratings to [0,.8]
          return signUpReCaptchaRating * 0.8;
        } else {
          // No recaptcha rating present; score it .8
          return 0.8;
        }
      },
    },
  },
  afKarma: {
    database: {
      type: "DOUBLE PRECISION",
      defaultValue: 0,
      canAutofillDefault: true,
      nullable: false,
    },
    graphql: {
      outputType: "Float!",
      inputType: "Float",
      canRead: ["guests"],
      validation: {
        optional: true,
      },
    },
  },
  voteCount: {
    database: {
      type: "DOUBLE PRECISION",
      denormalized: true,
    },
    graphql: {
      outputType: "Float",
      canRead: ["admins", "sunshineRegiment"],
      validation: {
        optional: true,
      },
    },
  },
  smallUpvoteCount: {
    database: {
      type: "DOUBLE PRECISION",
      denormalized: true,
    },
    graphql: {
      outputType: "Float",
      canRead: ["admins", "sunshineRegiment"],
      validation: {
        optional: true,
      },
    },
  },
  smallDownvoteCount: {
    database: {
      type: "DOUBLE PRECISION",
      denormalized: true,
    },
    graphql: {
      outputType: "Float",
      canRead: ["admins", "sunshineRegiment"],
      validation: {
        optional: true,
      },
    },
  },
  bigUpvoteCount: {
    database: {
      type: "DOUBLE PRECISION",
      denormalized: true,
    },
    graphql: {
      outputType: "Float",
      canRead: ["admins", "sunshineRegiment"],
      validation: {
        optional: true,
      },
    },
  },
  bigDownvoteCount: {
    database: {
      type: "DOUBLE PRECISION",
      denormalized: true,
    },
    graphql: {
      outputType: "Float",
      canRead: ["admins", "sunshineRegiment"],
      validation: {
        optional: true,
      },
    },
  },
  voteReceivedCount: {
    database: {
      type: "DOUBLE PRECISION",
      denormalized: true,
    },
    graphql: {
      outputType: "Float",
      canRead: [userOwns, "admins", "sunshineRegiment"],
      validation: {
        optional: true,
      },
    },
  },
  smallUpvoteReceivedCount: {
    database: {
      type: "DOUBLE PRECISION",
      denormalized: true,
    },
    graphql: {
      outputType: "Float",
      canRead: [userOwns, "admins", "sunshineRegiment"],
      validation: {
        optional: true,
      },
    },
  },
  smallDownvoteReceivedCount: {
    database: {
      type: "DOUBLE PRECISION",
      denormalized: true,
    },
    graphql: {
      outputType: "Float",
      canRead: [userOwns, "admins", "sunshineRegiment"],
      validation: {
        optional: true,
      },
    },
  },
  bigUpvoteReceivedCount: {
    database: {
      type: "DOUBLE PRECISION",
      denormalized: true,
    },
    graphql: {
      outputType: "Float",
      canRead: [userOwns, "admins", "sunshineRegiment"],
      validation: {
        optional: true,
      },
    },
  },
  bigDownvoteReceivedCount: {
    database: {
      type: "DOUBLE PRECISION",
      denormalized: true,
    },
    graphql: {
      outputType: "Float",
      canRead: [userOwns, "admins", "sunshineRegiment"],
      validation: {
        optional: true,
      },
    },
  },
  usersContactedBeforeReview: {
    database: {
      type: "TEXT[]",
    },
    graphql: {
      outputType: "[String!]",
      inputType: "[String!]",
      canRead: ["admins", "sunshineRegiment"],
      validation: {
        optional: true,
      },
    },
  },
  // Full Name field to display full name for alignment forum users
  fullName: {
    database: {
      type: "TEXT",
    },
    graphql: {
      outputType: "String",
      canRead: ["guests"],
      canUpdate: [userOwns, "sunshineRegiment"],
      validation: {
        optional: true,
      },
    },
  },
  shortformFeedId: {
    database: {
      type: "VARCHAR(27)",
      foreignKey: "Posts",
    },
    graphql: {
      outputType: "String",
      canRead: ["guests"],
      canUpdate: ["admins", "sunshineRegiment"],
      canCreate: ["admins", "sunshineRegiment"],
      validation: {
        optional: true,
      },
    },
  },
  shortformFeed: {
    graphql: {
      outputType: "Post",
      canRead: ["guests"],
      resolver: generateIdResolverSingle({ foreignCollectionName: "Posts", fieldName: "shortformFeedId" }),
    },
  },
  viewUnreviewedComments: {
    database: {
      type: "BOOL",
    },
    graphql: {
      outputType: "Boolean",
      canRead: ["guests"],
      canUpdate: ["admins", "sunshineRegiment"],
      canCreate: ["admins", "sunshineRegiment"],
      validation: {
        optional: true,
      },
    },
  },
  partiallyReadSequences: {
    database: {
      type: "JSONB[]",
    },
    graphql: {
      outputType: "[PartiallyReadSequenceItemOutput!]",
      inputType: "[PartiallyReadSequenceItemInput!]",
      canRead: [userOwns, "sunshineRegiment", "admins"],
      canUpdate: [userOwns],
    },
  },
  hasContinueReading: {
    graphql: {
<<<<<<< HEAD
      outputType: "Boolean!",
=======
      outputType: "Boolean",
>>>>>>> 7b21039a
      canRead: [userOwns, "sunshineRegiment", "admins"],
      resolver: async (user: DbUser, args: unknown, context: ResolverContext) => {
        const sequences = user.partiallyReadSequences;
        return sequences && sequences.length>0;
      }
    },
  },
  beta: {
    database: {
      type: "BOOL",
    },
    graphql: {
      outputType: "Boolean",
      canRead: ["guests"],
      canUpdate: [userOwns, "sunshineRegiment", "admins"],
      validation: {
        optional: true,
      },
    },
  },
  reviewVotesQuadratic: {
    database: {
      type: "BOOL",
    },
    graphql: {
      outputType: "Boolean",
      canRead: ["guests"],
      canUpdate: [userOwns, "sunshineRegiment", "admins"],
      validation: {
        optional: true,
      },
    },
  },
  reviewVotesQuadratic2019: {
    database: {
      type: "BOOL",
    },
    graphql: {
      outputType: "Boolean",
      canRead: ["guests"],
      canUpdate: [userOwns, "sunshineRegiment", "admins"],
      validation: {
        optional: true,
      },
    },
  },
  reviewVoteCount: {
    graphql: {
      outputType: "Int",
      canRead: ["admins", "sunshineRegiment"],
      resolver: async (document, args, context) => {
        const { ReviewVotes } = context;
        const voteCount = await ReviewVotes.find({
          userId: document._id,
          year: REVIEW_YEAR + "",
        }).count();
        return voteCount;
      },
    },
  },
  reviewVotesQuadratic2020: {
    database: {
      type: "BOOL",
    },
    graphql: {
      outputType: "Boolean",
      canRead: ["guests"],
      canUpdate: [userOwns, "sunshineRegiment", "admins"],
      validation: {
        optional: true,
      },
    },
  },
  petrovPressedButtonDate: {
    database: {
      type: "TIMESTAMPTZ",
    },
    graphql: {
      outputType: "Date",
      canRead: ["guests"],
      canUpdate: [userOwns, "sunshineRegiment", "admins"],
      validation: {
        optional: true,
      },
    },
  },
  petrovLaunchCodeDate: {
    database: {
      type: "TIMESTAMPTZ",
    },
    graphql: {
      outputType: "Date",
      canRead: ["guests"],
      canUpdate: [userOwns, "sunshineRegiment", "admins"],
      validation: {
        optional: true,
      },
    },
  },
  defaultToCKEditor: {
    database: {
      type: "BOOL",
    },
    graphql: {
      outputType: "Boolean",
      canRead: ["guests"],
      canUpdate: ["admins"],
      validation: {
        optional: true,
      },
    },
  },
  // ReCaptcha v3 Integration
  // From 0 to 1. Lower is spammier, higher is humaner.
  signUpReCaptchaRating: {
    database: {
      type: "DOUBLE PRECISION",
    },
    graphql: {
      outputType: "Float",
      canRead: ["guests"],
      canUpdate: ["admins", "sunshineRegiment"],
      validation: {
        optional: true,
      },
    },
  },
  noExpandUnreadCommentsReview: {
    database: {
      type: "BOOL",
      defaultValue: false,
      canAutofillDefault: true,
      nullable: false,
    },
    graphql: {
      outputType: "Boolean!",
      inputType: "Boolean",
      canRead: ["guests"],
      canUpdate: [userOwns, "sunshineRegiment", "admins"],
      canCreate: ["members"],
      validation: {
        optional: true,
      },
    },
  },
  postCount: {
    database: {
      type: "DOUBLE PRECISION",
      defaultValue: 0,
      denormalized: true,
      canAutoDenormalize: true,
      canAutofillDefault: true,
      getValue: getDenormalizedCountOfReferencesGetValue({
        collectionName: "Users",
        fieldName: "postCount",
        foreignCollectionName: "Posts",
        foreignFieldName: "userId",
        filterFn: (post) => !post.draft && !post.rejected && post.status === postStatuses.STATUS_APPROVED,
      }),
      nullable: false,
    },
    graphql: {
      outputType: "Float!",
      inputType: "Float",
      canRead: ["guests"],
      onCreate: () => 0,
      countOfReferences: {
        foreignCollectionName: "Posts",
        foreignFieldName: "userId",
        filterFn: (post) => !post.draft && !post.rejected && post.status === postStatuses.STATUS_APPROVED,
        resyncElastic: false,
      },
      validation: {
        optional: true,
      },
    },
  },
  maxPostCount: {
    database: {
      type: "DOUBLE PRECISION",
      defaultValue: 0,
      denormalized: true,
      canAutoDenormalize: true,
      canAutofillDefault: true,
      getValue: getDenormalizedCountOfReferencesGetValue({
        collectionName: "Users",
        fieldName: "maxPostCount",
        foreignCollectionName: "Posts",
        foreignFieldName: "userId",
        filterFn: (doc) => true,
      }),
      nullable: false,
    },
    graphql: {
      outputType: "Float!",
      inputType: "Float",
      canRead: ["guests"],
      countOfReferences: {
        foreignCollectionName: "Posts",
        foreignFieldName: "userId",
        filterFn: (doc) => true,
        resyncElastic: false,
      },
      validation: {
        optional: true,
      },
    },
  },
  posts: {
    graphql: {
      outputType: "[Post!]",
      canRead: ["guests"],
      arguments: "limit: Int = 5",
      resolver: async (user, args: { limit: number }, context) => {
        const { limit } = args;
        const { currentUser, Posts } = context;
        const posts = await Posts.find(
          {
            userId: user._id,
          },
          {
            limit,
          }
        ).fetch();
        return await accessFilterMultiple(currentUser, "Posts", posts, context);
      },
    },
  },
  commentCount: {
    database: {
      type: "DOUBLE PRECISION",
      defaultValue: 0,
      denormalized: true,
      canAutoDenormalize: true,
      canAutofillDefault: true,
      getValue: getDenormalizedCountOfReferencesGetValue({
        collectionName: "Users",
        fieldName: "commentCount",
        foreignCollectionName: "Comments",
        foreignFieldName: "userId",
        filterFn: (comment) => !comment.deleted && !comment.rejected,
      }),
      nullable: false,
    },
    graphql: {
      outputType: "Float!",
      inputType: "Float",
      canRead: ["guests"],
      onCreate: () => 0,
      countOfReferences: {
        foreignCollectionName: "Comments",
        foreignFieldName: "userId",
        filterFn: (comment) => !comment.deleted && !comment.rejected,
        resyncElastic: true,
      },
      validation: {
        optional: true,
      },
    },
  },
  maxCommentCount: {
    database: {
      type: "DOUBLE PRECISION",
      defaultValue: 0,
      denormalized: true,
      canAutoDenormalize: true,
      canAutofillDefault: true,
      getValue: getDenormalizedCountOfReferencesGetValue({
        collectionName: "Users",
        fieldName: "maxCommentCount",
        foreignCollectionName: "Comments",
        foreignFieldName: "userId",
        filterFn: (doc) => true,
      }),
      nullable: false,
    },
    graphql: {
      outputType: "Float!",
      inputType: "Float",
      canRead: ["guests"],
      countOfReferences: {
        foreignCollectionName: "Comments",
        foreignFieldName: "userId",
        filterFn: (doc) => true,
        resyncElastic: false,
      },
      validation: {
        optional: true,
      },
    },
  },
  tagRevisionCount: {
    database: {
      type: "DOUBLE PRECISION",
      defaultValue: 0,
      denormalized: true,
      canAutoDenormalize: true,
      canAutofillDefault: true,
      getValue: getDenormalizedCountOfReferencesGetValue({
        collectionName: "Users",
        fieldName: "tagRevisionCount",
        foreignCollectionName: "Revisions",
        foreignFieldName: "userId",
        filterFn: (revision) => revision.collectionName === "Tags",
      }),
      nullable: false,
    },
    graphql: {
      outputType: "Float!",
      inputType: "Float",
      canRead: ["guests"],
      onCreate: () => 0,
      countOfReferences: {
        foreignCollectionName: "Revisions",
        foreignFieldName: "userId",
        filterFn: (revision) => revision.collectionName === "Tags",
        resyncElastic: false,
      },
      validation: {
        optional: true,
      },
    },
  },
  abTestKey: {
    database: {
      type: "TEXT",
      nullable: false,
    },
    graphql: {
      outputType: "String",
      canRead: [userOwns, "sunshineRegiment", "admins"],
      canUpdate: ["admins"],
      onCreate: ({ document, context }) => {
        return getUserABTestKey({
          clientId: context.clientId ?? randomId(),
        });
      },
      validation: {
        optional: true,
      },
    },
  },
  abTestOverrides: {
    database: {
      type: "JSONB", // Record<string,number>
    },
    graphql: {
      outputType: GraphQLJSON,
      canRead: [userOwns, "sunshineRegiment", "admins"],
      canUpdate: [userOwns, "sunshineRegiment", "admins"],
      validation: {
        optional: true,
        blackbox: true,
      },
    },
  },
  walledGardenInvite: {
    database: {
      type: "BOOL",
    },
    graphql: {
      outputType: "Boolean",
      canRead: ["guests"],
      canUpdate: ["admins"],
      validation: {
        optional: true,
      },
    },
  },
  hideWalledGardenUI: {
    database: {
      type: "BOOL",
    },
    graphql: {
      outputType: "Boolean",
      canRead: ["guests"],
      validation: {
        optional: true,
      },
    },
  },
  walledGardenPortalOnboarded: {
    database: {
      type: "BOOL",
    },
    graphql: {
      outputType: "Boolean",
      canRead: ["guests"],
      canUpdate: [userOwns, "sunshineRegiment", "admins"],
      validation: {
        optional: true,
      },
    },
  },
  taggingDashboardCollapsed: {
    database: {
      type: "BOOL",
    },
    graphql: {
      outputType: "Boolean",
      canRead: ["guests"],
      canUpdate: [userOwns, "sunshineRegiment", "admins"],
      validation: {
        optional: true,
      },
    },
  },
  usernameUnset: {
    database: {
      type: "BOOL",
      defaultValue: false,
      canAutofillDefault: true,
      nullable: false,
    },
    graphql: {
      outputType: "Boolean",
      canRead: ["members"],
      canUpdate: ["sunshineRegiment", "admins"],
      validation: {
        optional: true,
      },
    },
  },
  paymentEmail: {
    database: {
      type: "TEXT",
    },
    graphql: {
      outputType: "String",
      canRead: [userOwns, "sunshineRegiment", "admins"],
      canUpdate: [userOwns, "admins"],
      validation: {
        optional: true,
      },
    },
  },
  paymentInfo: {
    database: {
      type: "TEXT",
    },
    graphql: {
      outputType: "String",
      canRead: [userOwns, "sunshineRegiment", "admins"],
      canUpdate: [userOwns, "admins"],
      validation: {
        optional: true,
      },
    },
  },
  profileUpdatedAt: {
    database: {
      type: "TIMESTAMPTZ",
      defaultValue: new Date(0),
      canAutofillDefault: true,
      nullable: false,
    },
    graphql: {
      outputType: "Date!",
      inputType: "Date",
      canRead: ["guests"],
      canUpdate: [userOwns, "admins"],
      canCreate: ["members"],
    },
  },
  // Cloudinary image id for the profile image (high resolution)
  profileImageId: {
    database: {
      type: "TEXT",
    },
    graphql: {
      outputType: "String",
      canRead: ["guests"],
      canUpdate: [userOwns, "admins", "sunshineRegiment"],
      validation: {
        optional: true,
      },
    },
  },
  jobTitle: {
    database: {
      type: "TEXT",
    },
    graphql: {
      outputType: "String",
      canRead: ["guests"],
      canUpdate: [userOwns, "sunshineRegiment", "admins"],
      canCreate: ["members"],
      validation: {
        optional: true,
      },
    },
  },
  organization: {
    database: {
      type: "TEXT",
    },
    graphql: {
      outputType: "String",
      canRead: ["guests"],
      canUpdate: [userOwns, "sunshineRegiment", "admins"],
      canCreate: ["members"],
      validation: {
        optional: true,
      },
    },
  },
  careerStage: {
    database: {
      type: "TEXT[]",
    },
    graphql: {
      outputType: "[String!]",
      canRead: ["guests"],
      canUpdate: [userOwns, "sunshineRegiment", "admins"],
      canCreate: ["members"],
      validation: {
        optional: true,
      },
    },
  },
  website: {
    database: {
      type: "TEXT",
    },
    graphql: {
      outputType: "String",
      canRead: ["guests"],
      canUpdate: [userOwns, "sunshineRegiment", "admins"],
      canCreate: ["members"],
      validation: {
        optional: true,
      },
    },
  },
  bio: {
    graphql: {
      outputType: "String",
      canRead: ["guests"],
      resolver: (user, args, { Users }) => {
        const bio = user.biography?.originalContents;
        if (!bio) return "";
        return dataToMarkdown(bio.data, bio.type);
      },
    },
  },
  htmlBio: {
    graphql: {
      outputType: "String!",
      canRead: ["guests"],
      resolver: (user, args, { Users }) => {
        const bio = user.biography;
        return bio?.html || "";
      },
    },
  },
  fmCrosspostUserId: {
    database: {
      type: "TEXT",
    },
    graphql: {
      outputType: "String",
      canRead: ["guests"],
      canUpdate: [userOwns, "sunshineRegiment", "admins"],
      canCreate: ["members"],
      validation: {
        optional: true,
      },
    },
  },
  linkedinProfileURL: {
    database: {
      type: "TEXT",
    },
    graphql: {
      outputType: "String",
      canRead: ["guests"],
      canUpdate: [userOwns, "sunshineRegiment", "admins"],
      canCreate: ["members"],
      validation: {
        optional: true,
      },
    },
  },
  facebookProfileURL: {
    database: {
      type: "TEXT",
    },
    graphql: {
      outputType: "String",
      canRead: ["guests"],
      canUpdate: [userOwns, "sunshineRegiment", "admins"],
      canCreate: ["members"],
      validation: {
        optional: true,
      },
    },
  },
  blueskyProfileURL: {
    database: {
      type: "TEXT",
    },
    graphql: {
      outputType: "String",
      canRead: ["guests"],
      canUpdate: [userOwns, "sunshineRegiment", "admins"],
      canCreate: ["members"],
      validation: {
        optional: true,
      },
    },
  },
  /**
   * Twitter profile URL that the user can set in their public profile. "URL" is a bit of a misnomer here,
   * if entered correctly this will be *just* the handle (e.g. "eaforumposts" for the account at https://twitter.com/eaforumposts)
   */
  twitterProfileURL: {
    database: {
      type: "TEXT",
    },
    graphql: {
      outputType: "String",
      canRead: ["guests"],
      canUpdate: [userOwns, "sunshineRegiment", "admins"],
      canCreate: ["members"],
      validation: {
        optional: true,
      },
    },
  },
  /**
   * Twitter profile URL that can only be set by mods/admins. for when a more reliable reference is needed than
   * what the user enters themselves (e.g. for tagging authors from the EA Forum twitter account)
   */
  twitterProfileURLAdmin: {
    database: {
      type: "TEXT",
      nullable: true,
    },
    graphql: {
      outputType: "String",
      canRead: ["sunshineRegiment", "admins"],
      canUpdate: ["sunshineRegiment", "admins"],
      canCreate: ["members"],
      validation: {
        optional: true,
      },
    },
  },
  githubProfileURL: {
    database: {
      type: "TEXT",
    },
    graphql: {
      outputType: "String",
      canRead: ["guests"],
      canUpdate: [userOwns, "sunshineRegiment", "admins"],
      canCreate: ["members"],
      validation: {
        optional: true,
      },
    },
  },
  profileTagIds: {
    database: {
      type: "VARCHAR(27)[]",
      defaultValue: [],
      canAutofillDefault: true,
      nullable: false,
    },
    graphql: {
      outputType: "[String!]!",
      inputType: "[String!]",
      canRead: ["guests"],
      canUpdate: ["members"],
      canCreate: ["members"],
      onCreate: arrayOfForeignKeysOnCreate,
      validation: {
        optional: true,
      },
    },
  },
  profileTags: {
    graphql: {
      outputType: "[Tag!]!",
      canRead: ["guests"],
      resolver: generateIdResolverMulti({ foreignCollectionName: "Tags", fieldName: "profileTagIds" }),
    },
  },
  // These are the groups displayed in the user's profile (i.e. this field is informational only).
  // This does NOT affect permissions - use the organizerIds field on localgroups for that.
  organizerOfGroupIds: {
    database: {
      type: "VARCHAR(27)[]",
      defaultValue: [],
      canAutofillDefault: true,
      nullable: false,
    },
    graphql: {
      outputType: "[String!]!",
      inputType: "[String!]",
      canRead: ["guests"],
      canUpdate: ["members"],
      canCreate: ["members"],
      onCreate: arrayOfForeignKeysOnCreate,
      validation: {
        optional: true,
      },
    },
  },
  organizerOfGroups: {
    graphql: {
      outputType: "[Localgroup!]!",
      canRead: ["guests"],
      resolver: generateIdResolverMulti({ foreignCollectionName: "Localgroups", fieldName: "organizerOfGroupIds" }),
    },
  },
  programParticipation: {
    database: {
      type: "TEXT[]",
    },
    graphql: {
      outputType: "[String!]",
      canRead: ["guests"],
      canUpdate: [userOwns, "sunshineRegiment", "admins"],
      canCreate: ["members"],
      validation: {
        optional: true,
      },
    },
  },
  postingDisabled: {
    database: {
      type: "BOOL",
    },
    graphql: {
      outputType: "Boolean",
      canRead: ["members"],
      canUpdate: ["sunshineRegiment", "admins"],
      canCreate: ["sunshineRegiment", "admins"],
      validation: {
        optional: true,
      },
    },
  },
  allCommentingDisabled: {
    database: {
      type: "BOOL",
    },
    graphql: {
      outputType: "Boolean",
      canRead: ["members"],
      canUpdate: ["sunshineRegiment", "admins"],
      canCreate: ["sunshineRegiment", "admins"],
      validation: {
        optional: true,
      },
    },
  },
  commentingOnOtherUsersDisabled: {
    database: {
      type: "BOOL",
    },
    graphql: {
      outputType: "Boolean",
      canRead: ["members"],
      canUpdate: ["sunshineRegiment", "admins"],
      canCreate: ["sunshineRegiment", "admins"],
      validation: {
        optional: true,
      },
    },
  },
  conversationsDisabled: {
    database: {
      type: "BOOL",
    },
    graphql: {
      outputType: "Boolean",
      canRead: ["members"],
      canUpdate: ["sunshineRegiment", "admins"],
      canCreate: ["sunshineRegiment", "admins"],
      validation: {
        optional: true,
      },
    },
  },
  associatedClientId: {
    graphql: {
      outputType: "ClientId",
      canRead: ["sunshineRegiment", "admins"],
      resolver: async (user, args, context) => {
        return await context.ClientIds.findOne(
          {
            userIds: user._id,
          },
          {
            sort: {
              createdAt: -1,
            },
          }
        );
      },
    },
  },
  associatedClientIds: {
    graphql: {
      outputType: "[ClientId!]",
      canRead: ["sunshineRegiment", "admins"],
      resolver: async (user, args, context) => {
        return await context.ClientIds.find(
          {
            userIds: user._id,
          },
          {
            sort: {
              createdAt: -1,
            },
            limit: 100,
          }
        ).fetch();
      },
    },
  },
  altAccountsDetected: {
    graphql: {
      outputType: "Boolean",
      canRead: ["sunshineRegiment", "admins"],
      resolver: async (user, args, context) => {
        const clientIds = await context.ClientIds.find(
          {
            userIds: user._id,
          },
          {
            sort: {
              createdAt: -1,
            },
            limit: 100,
          }
        ).fetch();
        const userIds = new Set();
        for (let clientId of clientIds) {
          for (let userId of clientId.userIds ?? []) userIds.add(userId);
        }
        return userIds.size > 1;
      },
    },
  },
  acknowledgedNewUserGuidelines: {
    database: {
      type: "BOOL",
      nullable: true,
    },
    graphql: {
      outputType: "Boolean",
      canRead: ["guests"],
      canUpdate: [userOwns, "sunshineRegiment", "admins"],
      canCreate: ["members"],
      validation: {
        optional: true,
      },
    },
  },
  moderatorActions: {
    graphql: {
      outputType: "[ModeratorAction!]",
      canRead: ["sunshineRegiment", "admins"],
      resolver: async (doc, args, context) => {
        const { ModeratorActions, loaders } = context;
        return ModeratorActions.find({
          userId: doc._id,
        }).fetch();
      },
    },
  },
  subforumPreferredLayout: {
    database: {
      type: "TEXT",
    },
    graphql: {
      outputType: "SubforumPreferredLayout",
      canRead: [userOwns, "admins"],
      canUpdate: [userOwns, "admins"], // only editable by changing the setting from the subforum page
      canCreate: ["members", "admins"],
      validation: {
        allowedValues: ["card", "list"],
        optional: true,
      },
    },
  },
  // used by the EA Forum to track when a user has dismissed the frontpage job ad
  hideJobAdUntil: {
    database: {
      type: "TIMESTAMPTZ",
      nullable: true,
    },
    graphql: {
      outputType: "Date",
      canRead: [userOwns, "admins"],
      canUpdate: [userOwns, "admins"],
      canCreate: ["members"],
      validation: {
        optional: true,
      },
    },
  },
  // used by the EA Forum to track if a user has dismissed the post page criticism tips card
  criticismTipsDismissed: {
    database: {
      type: "BOOL",
      defaultValue: false,
      canAutofillDefault: true,
      nullable: false,
    },
    graphql: {
      outputType: "Boolean",
      canRead: [userOwns, "admins"],
      canUpdate: [userOwns, "admins"],
      canCreate: ["members"],
      validation: {
        optional: true,
      },
    },
  },
  hideFromPeopleDirectory: {
    database: {
      type: "BOOL",
      defaultValue: false,
      canAutofillDefault: true,
      nullable: false,
    },
    graphql: {
      outputType: "Boolean!",
      inputType: "Boolean",
      canRead: ["guests"],
      canUpdate: [userOwns, "sunshineRegiment", "admins"],
      canCreate: ["members"],
      validation: {
        optional: true,
      },
    },
  },
  allowDatadogSessionReplay: {
    database: {
      type: "BOOL",
      defaultValue: false,
      canAutofillDefault: true,
      nullable: false,
    },
    graphql: {
      outputType: "Boolean!",
      inputType: "Boolean",
      canRead: ["guests"],
      canUpdate: [userOwns, "sunshineRegiment", "admins"],
      canCreate: ["members"],
      validation: {
        optional: true,
      },
    },
  },
  afPostCount: {
    database: {
      type: "DOUBLE PRECISION",
      defaultValue: 0,
      denormalized: true,
      canAutoDenormalize: true,
      canAutofillDefault: true,
      getValue: getDenormalizedCountOfReferencesGetValue({
        collectionName: "Users",
        fieldName: "afPostCount",
        foreignCollectionName: "Posts",
        foreignFieldName: "userId",
        filterFn: (post) => post.af && !post.draft && post.status === postStatuses.STATUS_APPROVED,
      }),
      nullable: false,
    },
    graphql: {
      outputType: "Float!",
      inputType: "Float",
      canRead: ["guests"],
      onCreate: () => 0,
      countOfReferences: {
        foreignCollectionName: "Posts",
        foreignFieldName: "userId",
        filterFn: (post) => post.af && !post.draft && post.status === postStatuses.STATUS_APPROVED,
        resyncElastic: false,
      },
      validation: {
        optional: true,
      },
    },
  },
  afCommentCount: {
    database: {
      type: "DOUBLE PRECISION",
      defaultValue: 0,
      denormalized: true,
      canAutoDenormalize: true,
      canAutofillDefault: true,
      getValue: getDenormalizedCountOfReferencesGetValue({
        collectionName: "Users",
        fieldName: "afCommentCount",
        foreignCollectionName: "Comments",
        foreignFieldName: "userId",
        filterFn: (comment) => comment.af,
      }),
      nullable: false,
    },
    graphql: {
      outputType: "Float!",
      inputType: "Float",
      canRead: ["guests"],
      onCreate: () => 0,
      countOfReferences: {
        foreignCollectionName: "Comments",
        foreignFieldName: "userId",
        filterFn: (comment) => comment.af,
        resyncElastic: false,
      },
      validation: {
        optional: true,
      },
    },
  },
  afSequenceCount: {
    database: {
      type: "DOUBLE PRECISION",
      defaultValue: 0,
      denormalized: true,
      canAutoDenormalize: true,
      canAutofillDefault: true,
      getValue: getDenormalizedCountOfReferencesGetValue({
        collectionName: "Users",
        fieldName: "afSequenceCount",
        foreignCollectionName: "Sequences",
        foreignFieldName: "userId",
        filterFn: (sequence) => sequence.af && !sequence.draft && !sequence.isDeleted,
      }),
      nullable: false,
    },
    graphql: {
      outputType: "Float!",
      inputType: "Float",
      canRead: ["guests"],
      onCreate: () => 0,
      countOfReferences: {
        foreignCollectionName: "Sequences",
        foreignFieldName: "userId",
        filterFn: (sequence) => sequence.af && !sequence.draft && !sequence.isDeleted,
        resyncElastic: false,
      },
      validation: {
        optional: true,
      },
    },
  },
  afSequenceDraftCount: {
    database: {
      type: "DOUBLE PRECISION",
      defaultValue: 0,
      denormalized: true,
      canAutoDenormalize: true,
      canAutofillDefault: true,
      getValue: getDenormalizedCountOfReferencesGetValue({
        collectionName: "Users",
        fieldName: "afSequenceDraftCount",
        foreignCollectionName: "Sequences",
        foreignFieldName: "userId",
        filterFn: (sequence) => sequence.af && sequence.draft && !sequence.isDeleted,
      }),
      nullable: false,
    },
    graphql: {
      outputType: "Float!",
      inputType: "Float",
      canRead: ["guests"],
      onCreate: () => 0,
      countOfReferences: {
        foreignCollectionName: "Sequences",
        foreignFieldName: "userId",
        filterFn: (sequence) => sequence.af && sequence.draft && !sequence.isDeleted,
        resyncElastic: false,
      },
      validation: {
        optional: true,
      },
    },
  },
  reviewForAlignmentForumUserId: {
    database: {
      type: "TEXT",
    },
    graphql: {
      outputType: "String",
      canRead: ["guests"],
      canUpdate: ["alignmentForumAdmins", "admins"],
      canCreate: ["alignmentForumAdmins", "admins"],
      validation: {
        optional: true,
      },
    },
  },
  afApplicationText: {
    database: {
      type: "TEXT",
    },
    graphql: {
      outputType: "String",
      canRead: [userOwns, "alignmentForumAdmins", "admins"],
      canUpdate: [userOwns, "admins"],
      validation: {
        optional: true,
      },
    },
  },
  afSubmittedApplication: {
    database: {
      type: "BOOL",
    },
    graphql: {
      outputType: "Boolean",
      canRead: [userOwns, "alignmentForumAdmins", "admins"],
      canUpdate: [userOwns, "admins"],
      canCreate: ["admins"],
      validation: {
        optional: true,
      },
    },
  },
  rateLimitNextAbleToComment: {
    graphql: {
      outputType: "JSON",
      canRead: ["guests"],
      arguments: "postId: String",
      resolver: async (user, args, context) => {
        return rateLimitDateWhenUserNextAbleToComment(user, args.postId, context);
      },
    },
  },
  rateLimitNextAbleToPost: {
    graphql: {
      outputType: "JSON",
      canRead: ["guests"],
      arguments: "eventForm: Boolean",
      resolver: async (user, args, context) => {
        const { eventForm } = args;
        if (eventForm) return null;
        const rateLimit = await rateLimitDateWhenUserNextAbleToPost(user, context);
        if (rateLimit) {
          return rateLimit;
        } else {
          return null;
        }
      },
    },
  },
  recentKarmaInfo: {
    graphql: {
      outputType: "JSON",
      canRead: ["guests"],
      resolver: async (user, args, context) => {
        return getRecentKarmaInfo(user._id, context);
      },
    },
  },
  hideSunshineSidebar: {
    database: {
      type: "BOOL",
      defaultValue: false,
      canAutofillDefault: true,
      nullable: false,
    },
    graphql: {
      outputType: "Boolean",
      canRead: [userOwns, "admins"],
      canUpdate: [userOwns, "admins"],
      canCreate: ["admins"],
      validation: {
        optional: true,
      },
    },
  },
  // EA Forum emails the user a survey if they haven't read a post in 4 months
  inactiveSurveyEmailSentAt: {
    database: {
      type: "TIMESTAMPTZ",
      nullable: true,
    },
    graphql: {
      outputType: "Date",
      canRead: ["admins"],
      canUpdate: ["admins"],
      canCreate: ["members"],
      validation: {
        optional: true,
      },
    },
  },
  // Used by EAF to track when we last emailed the user about the annual user survey
  userSurveyEmailSentAt: {
    database: {
      type: "TIMESTAMPTZ",
      nullable: true,
    },
    graphql: {
      outputType: "Date",
      canRead: ["admins"],
      canUpdate: ["admins"],
      canCreate: ["members"],
      validation: {
        optional: true,
      },
    },
  },
  karmaChanges: {
    graphql: {
      outputType: "KarmaChanges",
      canRead: userOwns,
      arguments: "startDate: Date, endDate: Date",
      resolver: async (document, { startDate, endDate }, context) => {
        const { currentUser, Users } = context;
        if (!currentUser) return null;
        // If this isn't an SSR (ie, it might be a mutation), refetch the current
        // user, because the current user gets set at the beginning of the request,
        // which matters if we're refetching this because we just updated
        // karmaChangeLastOpened.
        const newCurrentUser = context.isSSR ? currentUser : await Users.findOne(currentUser._id);
        if (!newCurrentUser) throw Error(`Cant find user with ID: ${currentUser._id}`);
        const settings = newCurrentUser.karmaChangeNotifierSettings;
        const now = new Date();
        // If date range isn't specified, infer it from user settings
        if (!startDate || !endDate) {
          // If the user has karmaChanges disabled, don't return anything
          if (settings.updateFrequency === "disabled") return null;
          const lastOpened = newCurrentUser.karmaChangeLastOpened;
          const lastBatchStart = newCurrentUser.karmaChangeBatchStart;
          const dateRange = getKarmaChangeDateRange({
            settings,
            lastOpened,
            lastBatchStart,
            now,
          });
          if (dateRange == null) return null;
          const { start, end } = dateRange;
          startDate = start;
          endDate = end;
        }
        const nextBatchDate = getKarmaChangeNextBatchDate({
          settings,
          now,
        });
        return getKarmaChanges({
          user: document,
          startDate,
          endDate,
          nextBatchDate,
          af: isAF,
          context,
        });
      },
    },
  },
  // Admin-only options for configuring Recommendations placement, for experimentation
  recommendationSettings: {
    database: {
      type: "JSONB",
    },
    graphql: {
      outputType: "JSON",
      // I've only set the input type here because I don't know that all the existing data conforms to the schema.
      inputType: "RecommendationSettingsInput",
      canRead: [userOwns],
      canUpdate: [userOwns],
    },
  },
} satisfies Record<string, CollectionFieldSpecification<"Users">>;

export default schema;<|MERGE_RESOLUTION|>--- conflicted
+++ resolved
@@ -1430,23 +1430,6 @@
       },
     },
   },
-<<<<<<< HEAD
-  hasAnyBookmarks: {
-    graphql: {
-      outputType: "Boolean!",
-      canRead: [userOwns, "sunshineRegiment", "admins"],
-      resolver: async (user: DbUser, args: unknown, context: ResolverContext) => {
-        // FIXME: This is in the UsersCurrent fragment, which puts it on the critical path to starting a page render. Convert to a denoralized field or something to remove a round-trip from all logged-in page renders.
-        const { Bookmarks } = context;
-        const bookmarkCount = await Bookmarks.find(
-          {
-            userId: user._id,
-            collectionName: "Posts",
-            active: true
-          }
-        ).count();
-        return bookmarkCount > 0;
-=======
   bookmarksCount: {
     database: {
       type: "INTEGER",
@@ -1468,7 +1451,6 @@
       canRead: [userOwns, "sunshineRegiment", "admins"],
       resolver: async (user: DbUser, args: unknown, context: ResolverContext) => {
         return user.bookmarksCount > 0;
->>>>>>> 7b21039a
       },
     },
   },
@@ -3067,11 +3049,7 @@
   },
   hasContinueReading: {
     graphql: {
-<<<<<<< HEAD
-      outputType: "Boolean!",
-=======
-      outputType: "Boolean",
->>>>>>> 7b21039a
+      outputType: "Boolean",
       canRead: [userOwns, "sunshineRegiment", "admins"],
       resolver: async (user: DbUser, args: unknown, context: ResolverContext) => {
         const sequences = user.partiallyReadSequences;
