--- conflicted
+++ resolved
@@ -4682,12 +4682,8 @@
       nullable: false,
     },
     graphql: {
-<<<<<<< HEAD
-      outputType: "Date",
-=======
       outputType: "Date!",
       inputType: "Date",
->>>>>>> fa16cba7
       canRead: ["guests"],
       canUpdate: [userOwns, "admins"],
       canCreate: ["members"],
