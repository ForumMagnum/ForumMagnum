import schema from './schema';
import { userOwns, userCanDo } from '../../vulcan-users/permissions';
import { createCollection } from "../../vulcan-lib/collections";
import { addGraphQLQuery, addGraphQLResolvers } from "../../vulcan-lib/graphql";
import { getDefaultMutations } from '@/server/resolvers/defaultMutations';
import { getDefaultResolvers } from "../../vulcan-core/default_resolvers";

export const Users = createCollection({
  collectionName: 'Users',
  typeName: 'User',
  schema,
  resolvers: getDefaultResolvers('Users'),
  mutations: getDefaultMutations('Users', {
    editCheck: (user: DbUser|null, document: DbUser) => {
      if (!user || !document)
        return false;
  
      if (userCanDo(user, 'alignment.sidebar'))
        return true
  
      // OpenCRUD backwards compatibility
      return userOwns(user, document)
        ? userCanDo(user, ['user.update.own', 'users.edit.own'])
        : userCanDo(user, ['user.update.all', 'users.edit.all']);
    },
    // Anyone can create users
    newCheck: () => true,
    // Nobody can delete users
    removeCheck: () => false
  }),
  logChanges: true,
  dependencies: [
    {type: "extension", name: "pg_trgm"},
  ],
});

addGraphQLResolvers({
  Query: {
    async currentUser(root: void, args: void, context: ResolverContext) {
      let user: any = null;
      const userId: string|null = (context as any)?.userId;
      if (userId) {
        user = await context.loaders.Users.load(userId);

        if (user.services) {
          Object.keys(user.services).forEach(key => {
            user.services[key] = {};
          });
        }
      }
      return user;
    },
  },
});
addGraphQLQuery('currentUser: User');

<<<<<<< HEAD
addSlugFields({
  collection: Users,
  getTitle: (u) => u.displayName ?? createDisplayName(u),
  includesOldSlugs: true,
  onCollision: "rejectIfExplicit",
  slugOptions: {
    canUpdate: ['admins'],
    order: 40,
    group: formGroups.adminOptions,
  },
});
=======
addUniversalFields({collection: Users});
>>>>>>> 166d27b6

Users.checkAccess = async (user: DbUser|null, document: DbUser, context: ResolverContext|null): Promise<boolean> => {
  if (document && document.deleted && !userOwns(user, document)) return userCanDo(user, 'users.view.deleted')
  return true
};

Users.postProcess = (user: DbUser): DbUser => {
  // The `node-postgres` library is smart enough to automatically convert string
  // representations of dates into Javascript Date objects when we have columns
  // of type TIMESTAMPTZ, however, it can't do this automatic conversion when the
  // date is hidden inside a JSON blob. Here, `partiallyReadSequences` is a
  // strongly typed JSON blob (using SimpleSchema) so we need to manually convert
  // to a Date object to avoid a GraphQL error.
  if (user.partiallyReadSequences) {
    for (const partiallyReadSequence of user.partiallyReadSequences) {
      partiallyReadSequence.lastReadTime = new Date(partiallyReadSequence.lastReadTime);
    }
  }
  return user;
}

export default Users;<|MERGE_RESOLUTION|>--- conflicted
+++ resolved
@@ -54,22 +54,6 @@
 });
 addGraphQLQuery('currentUser: User');
 
-<<<<<<< HEAD
-addSlugFields({
-  collection: Users,
-  getTitle: (u) => u.displayName ?? createDisplayName(u),
-  includesOldSlugs: true,
-  onCollision: "rejectIfExplicit",
-  slugOptions: {
-    canUpdate: ['admins'],
-    order: 40,
-    group: formGroups.adminOptions,
-  },
-});
-=======
-addUniversalFields({collection: Users});
->>>>>>> 166d27b6
-
 Users.checkAccess = async (user: DbUser|null, document: DbUser, context: ResolverContext|null): Promise<boolean> => {
   if (document && document.deleted && !userOwns(user, document)) return userCanDo(user, 'users.view.deleted')
   return true
