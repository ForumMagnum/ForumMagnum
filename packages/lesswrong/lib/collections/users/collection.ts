--- conflicted
+++ resolved
@@ -31,29 +31,6 @@
   }),
   logChanges: true,
 });
-
-<<<<<<< HEAD
-=======
-addGraphQLResolvers({
-  Query: {
-    async currentUser(root: void, args: void, context: ResolverContext) {
-      let user: any = null;
-      const userId: string|null = (context as any)?.userId;
-      if (userId) {
-        user = await context.loaders.Users.load(userId);
-
-        if (user.services) {
-          Object.keys(user.services).forEach(key => {
-            user.services[key] = {};
-          });
-        }
-      }
-      return user;
-    },
-  },
-});
-addGraphQLQuery('currentUser: User');
->>>>>>> 5350e389
 
 addUniversalFields({collection: Users});
 
