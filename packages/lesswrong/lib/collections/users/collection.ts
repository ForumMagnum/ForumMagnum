--- conflicted
+++ resolved
@@ -124,21 +124,13 @@
   isSharedOn: (currentUser: DbUser|UsersMinimumInfo|null, document: PostsBase) => boolean
   canCollaborate: (currentUser: UsersCurrent|null, document: PostsBase) => boolean
   canEditUsersBannedUserIds: (currentUser: DbUser|null, targetUser: DbUser) => boolean
-<<<<<<< HEAD
-  canModeratePost: (user: UsersCurrent|DbUser|null, post: PostsBase|DbPost|null) => boolean
-=======
   canModeratePost: (user: UsersMinimumInfo|DbUser|null, post: PostsBase|DbPost|null) => boolean
->>>>>>> 9f42bf1f
   canCommentLock: (user: UsersCurrent|DbUser|null, post: PostsBase|DbPost) => boolean
   userIsBannedFromPost: (user: UsersMinimumInfo|DbUser, post: PostsDetails|DbPost) => boolean
   userIsBannedFromAllPosts: (user: UsersCurrent|DbUser, post: PostsBase|DbPost) => boolean
   userIsBannedFromAllPersonalPosts: (user: UsersCurrent|DbUser, post: PostsBase|DbPost) => boolean
   isAllowedToComment: (user: UsersMinimumInfo|DbUser|null, post: PostsDetails|DbPost) => boolean
-<<<<<<< HEAD
-  blockedCommentingReason: (user: UsersCurrent|DbUser|null, post: PostsBase|DbPost) => boolean
-=======
   blockedCommentingReason: (user: UsersCurrent|DbUser|null, post: PostsDetails|DbPost) => string
->>>>>>> 9f42bf1f
   emailAddressIsVerified: (user: UsersCurrent|DbUser|null) => boolean
   getProfileUrl: (user: DbUser|UsersMinimumInfo|null, isAbsolute?: boolean) => string
   getProfileUrlFromSlug: (userSlug: string, isAbsolute?: boolean) => string
@@ -156,17 +148,6 @@
   // From lib/vulcan-users/permissions.ts
   groups: Record<string,any>
   createGroup: (groupName: string) => void
-<<<<<<< HEAD
-  getGroups: (user: UsersCurrent|DbUser|null) => Array<string>
-  getActions: (user: UsersCurrent|DbUser|null) => Array<string>
-  isMemberOf: (user: UsersCurrent|DbUser|null, groupOrGroups: string|Array<string>) => boolean
-  canDo: (user: UsersCurrent|DbUser|null, actionOrActions: string|Array<string>) => boolean
-  owns: (user: UsersMinimumInfo|DbUser|null, document: HasUserIdType|UsersMinimumInfo) => boolean
-  isAdmin: (user: UsersCurrent|DbUser|null) => boolean
-  canReadField: (user: UsersCurrent|DbUser|null, field: any, document: any) => boolean
-  getViewableFields: <T extends DbObject>(user: UsersCurrent|DbUser|null, collection: CollectionBase<T>, document: T) => any
-  restrictViewableFields: <T extends DbObject>(user: UsersCurrent|DbUser|null, collection: CollectionBase<T>, docOrDocs: T|Array<T>) => T|Array<T>
-=======
   getGroups: (user: UsersMinimumInfo|DbUser|null) => Array<string>
   getActions: (user: UsersMinimumInfo|DbUser|null) => Array<string>
   isMemberOf: (user: UsersCurrent|DbUser|null, groupOrGroups: string|Array<string>) => boolean
@@ -176,7 +157,6 @@
   canReadField: (user: UsersCurrent|DbUser|null, field: any, document: any) => boolean
   getViewableFields: <T extends DbObject>(user: UsersCurrent|DbUser|null, collection: CollectionBase<T>, document: T) => any
   restrictViewableFields: <T extends DbObject>(user: UsersCurrent|DbUser|null, collection: CollectionBase<T>, docOrDocs: T|Array<T>) => any
->>>>>>> 9f42bf1f
   canCreateField: any
   canUpdateField: any
   
