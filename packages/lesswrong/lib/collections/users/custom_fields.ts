import SimpleSchema from 'simpl-schema';
import * as _ from 'underscore';
import { addUniversalFields, schemaDefaultValue } from '../../collectionUtils';
import { makeEditable } from '../../editor/make_editable';
import { getDefaultFilterSettings } from '../../filterSettings';
import { forumTypeSetting, hasEventsSetting } from "../../instanceSettings";
import { accessFilterMultiple, addFieldsDict, arrayOfForeignKeysField, denormalizedCountOfReferences, denormalizedField, foreignKeyField, googleLocationToMongoLocation, resolverOnlyField } from '../../utils/schemaUtils';
import { Utils, slugify, getNestedProperty } from '../../vulcan-lib/utils';
import { postStatuses } from '../posts/constants';
import Users from "./collection";
import { userOwnsAndInGroup } from "./helpers";
import { userOwns, userIsAdmin } from '../../vulcan-users/permissions';
import GraphQLJSON from 'graphql-type-json';

export const MAX_NOTIFICATION_RADIUS = 300
export const formGroups = {
  default: {
    name: "default",
    order: 0,
    paddingStyle: true
  },
  moderationGroup: {
    order:60,
    name: "moderation",
    label: "Moderation & Moderation Guidelines",
  },
  siteCustomizations: {
    order: 1,
    label: "Site Customizations",
    name: "siteCustomizations"
  },
  banUser: {
    order:50,
    name: "banUser",
    label: "Ban & Purge User",
    startCollapsed: true,
  },
  notifications: {
    order: 10,
    name: "notifications",
    label: "Notifications"
  },
  emails: {
    order: 15,
    name: "emails",
    label: "Emails"
  },
  adminOptions: {
    name: "adminOptions",
    order: 25,
    label: "Admin Options",
    startCollapsed: true,
  },
  truncationOptions: {
    name: "truncationOptions",
    order: 9,
    label: "Comment Truncation Options",
    startCollapsed: false,
  },
}

export const karmaChangeNotifierDefaultSettings = {
  // One of the string keys in karmaNotificationTimingChocies
  updateFrequency: "daily",

  // Time of day at which daily/weekly batched updates are released, a number
  // of hours [0,24). Always in GMT, regardless of the user's time zone.
  // Default corresponds to 3am PST.
  timeOfDayGMT: 11,

  // A string day-of-the-week name, spelled out and capitalized like "Monday".
  // Always in GMT, regardless of the user's timezone (timezone matters for day
  // of the week because time zones could take it across midnight.)
  dayOfWeekGMT: "Saturday",

  // A boolean that determines whether we hide or show negative karma updates.
  // False by default because people tend to drastically overweigh negative feedback
  showNegativeKarma: false,
};

export const defaultNotificationTypeSettings = {
  channel: "onsite",
  batchingFrequency: "realtime",
  timeOfDayGMT: 12,
  dayOfWeekGMT: "Monday",
};

export interface KarmaChangeSettingsType {
  updateFrequency: "disabled"|"daily"|"weekly"|"realtime"
  timeOfDayGMT: number
  dayOfWeekGMT: "Monday"|"Tuesday"|"Wednesday"|"Thursday"|"Friday"|"Saturday"|"Sunday"
  showNegativeKarma: boolean
}
const karmaChangeSettingsType = new SimpleSchema({
  updateFrequency: {
    type: String,
    optional: true,
    allowedValues: ['disabled', 'daily', 'weekly', 'realtime']
  },
  timeOfDayGMT: {
    type: SimpleSchema.Integer,
    optional: true,
    min: 0,
    max: 23
  },
  dayOfWeekGMT: {
    type: String,
    optional: true,
    allowedValues: ['Monday', 'Tuesday', 'Wednesday', 'Thursday', 'Friday', 'Saturday', 'Sunday']
  },
  showNegativeKarma: {
    type: Boolean,
    optional: true,
  }
})

const notificationTypeSettings = new SimpleSchema({
  channel: {
    type: String,
    allowedValues: ["none", "onsite", "email", "both"],
  },
  batchingFrequency: {
    type: String,
    allowedValues: ['realtime', 'daily', 'weekly'],
  },
  timeOfDayGMT: {
    type: Number,
    optional: true,
  },
  dayOfWeekGMT: {
    type: String,
    optional: true,
  },
})

const notificationTypeSettingsField = (overrideSettings?: any) => ({
  type: notificationTypeSettings,
  optional: true,
  group: formGroups.notifications,
  control: "NotificationTypeSettings",
  canRead: [userOwns, 'admins'],
  canUpdate: [userOwns, 'admins'],
  canCreate: [userOwns, 'admins'],
  ...schemaDefaultValue({ ...defaultNotificationTypeSettings, ...overrideSettings })
});

const partiallyReadSequenceItem = new SimpleSchema({
  sequenceId: {
    type: String,
    foreignKey: "Sequences",
    optional: true,
  },
  collectionId: {
    type: String,
    foreignKey: "Collections",
    optional: true,
  },
  lastReadPostId: {
    type: String,
    foreignKey: "Posts",
  },
  nextPostId: {
    type: String,
    foreignKey: "Posts",
  },
  numRead: {
    type: SimpleSchema.Integer,
  },
  numTotal: {
    type: SimpleSchema.Integer,
  },
  lastReadTime: {
    type: Date,
    optional: true,
  },
});

addFieldsDict(Users, {
  createdAt: {
    type: Date,
    onInsert: (user: DbUser, currentUser: DbUser) => {
      return user.createdAt || new Date();
    },
    canRead: ["guests"]
  },

  // Emails (not to be confused with email). This field belongs to Meteor's
  // accounts system; we should never write it, but we do need to read it to find
  // out whether a user's email address is verified.
  emails: {
    hidden: true,
    canRead: [userOwns, 'sunshineRegiment', 'admins'],
  },
  'emails.$': {
    type: Object,
  },

  whenConfirmationEmailSent: {
    type: Date,
    optional: true,
    order: 1,
    group: formGroups.emails,
    control: 'UsersEmailVerification',
    canRead: ['members'],
    canUpdate: [userOwns, 'sunshineRegiment', 'admins'],
    canCreate: ['members'],
  },

  // Legacy: Boolean used to indicate that post was imported from old LW database
  legacy: {
    type: Boolean,
    optional: true,
    defaultValue: false,
    hidden: true,
    canRead: ['guests'],
    canUpdate: [userOwns, 'sunshineRegiment', 'admins'],
    canCreate: ['members'],
  },

  commentSorting: {
    type: String,
    optional: true,
    canRead: ['guests'],
    canCreate: ['members'],
    canUpdate: [userOwns, 'sunshineRegiment', 'admins'],
    order: 43,
    group: formGroups.siteCustomizations,
    control: "select",
    form: {
      // TODO - maybe factor out??
      options: function () { // options for the select form control
        let commentViews = [
          {value:'postCommentsTop', label: 'magical algorithm'},
          {value:'postCommentsNew', label: 'most recent'},
          {value:'postCommentsOld', label: 'oldest'},
        ];
        if (forumTypeSetting.get() === 'AlignmentForum') {
          return commentViews.concat([
            {value:'postLWComments', label: 'magical algorithm (include LW)'}
          ])
        }
        return commentViews
      }
    },
  },


  sortDrafts: {
    type: String,
    optional: true,
    canRead: [userOwns, 'admins'],
    canUpdate: [userOwns, 'admins'],
    label: "Sort Drafts by",
    order: 43,
    group: formGroups.siteCustomizations,
    control: "select",
    form: {
      options: function () { // options for the select form control
        return [
          {value:'wordCount', label: 'Wordcount'},
          {value:'modifiedAt', label: 'Last Modified'},
        ];
      }
    },
  },

  // Intercom: Will the user display the intercom while logged in?
  hideIntercom: {
    order: 70,
    type: Boolean,
    optional: true,
    defaultValue: false,
    canRead: ['guests'],
    canUpdate: [userOwns, 'sunshineRegiment', 'admins'],
    group: formGroups.siteCustomizations,
    canCreate: ['members'],
    control: 'checkbox',
    label: "Hide Intercom"
  },

  // This field-name is no longer accurate, but is here because we used to have that field
  // around and then removed `markDownCommentEditor` and merged it into this field.
  markDownPostEditor: {
    order: 71,
    type: Boolean,
    optional: true,
    defaultValue: false,
    canRead: ['guests'],
    canUpdate: [userOwns, 'sunshineRegiment', 'admins'],
    control: 'checkbox',
    group: formGroups.siteCustomizations,
    label: "Activate Markdown Editor"
  },

  hideElicitPredictions: {
    order: 80,
    type: Boolean,
    optional: true,
    defaultValue: false,
    canRead: [userOwns],
    canUpdate: [userOwns, 'sunshineRegiment', 'admins'],
    control: 'checkbox',
    group: formGroups.siteCustomizations,
    label: "Hide other users' Elicit predictions until I have predicted myself",
  },

  email: {
    order: 20,
    group: formGroups.default,
    canUpdate: [userOwns, 'sunshineRegiment', 'admins'],
  },

  hideNavigationSidebar: {
    type: Boolean,
    optional: true,
    canRead: userOwns,
    canUpdate: [userOwns, 'sunshineRegiment', 'admins'],
    canCreate: userOwns,
    hidden: true,
  },
  currentFrontpageFilter: {
    type: String,
    optional: true,
    canRead: userOwns,
    canUpdate: [userOwns, 'sunshineRegiment', 'admins'],
    canCreate: userOwns,
    hidden: true,
  },
  frontpageFilterSettings: {
    type: Object,
    blackbox: true,
    optional: true,
    hidden: true,
    canRead: userOwns,
    canUpdate: [userOwns, 'sunshineRegiment', 'admins'],
    canCreate: userOwns,
    ...schemaDefaultValue(getDefaultFilterSettings),
  },
  allPostsTimeframe: {
    type: String,
    optional: true,
    canRead: userOwns,
    canUpdate: [userOwns, 'sunshineRegiment', 'admins'],
    canCreate: userOwns,
    hidden: true,
  },
  allPostsFilter: {
    type: String,
    optional: true,
    canRead: userOwns,
    canUpdate: [userOwns, 'sunshineRegiment', 'admins'],
    canCreate: userOwns,
    hidden: true,
  },
  allPostsSorting: {
    type: String,
    optional: true,
    hidden: true,
    canRead: userOwns,
    canUpdate: [userOwns, 'sunshineRegiment', 'admins'],
    canCreate: userOwns,
  },
  allPostsShowLowKarma: {
    type: Boolean,
    optional: true,
    canRead: userOwns,
    canUpdate: [userOwns, 'sunshineRegiment', 'admins'],
    canCreate: userOwns,
    hidden: true,
  },
  allPostsOpenSettings: {
    type: Boolean,
    optional: true,
    canRead: userOwns,
    canUpdate: [userOwns, 'sunshineRegiment', 'admins'],
    canCreate: userOwns,
    hidden: true,
  },
  lastNotificationsCheck: {
    type: Date,
    optional: true,
    canRead: userOwns,
    canUpdate: userOwns,
    canCreate: userOwns,
    hidden: true,
  },

  // Bio (Markdown version)
  bio: {
    type: String,
    optional: true,
    control: "MuiTextField",
    canCreate: ['members'],
    canUpdate: [userOwns, 'sunshineRegiment', 'admins'],
    canRead: ['guests'],
    group: formGroups.default,
    order: 40,
    form: {
      hintText:"Bio",
      rows:4,
      multiLine:true,
      fullWidth:true,
    },
  },

  // Bio (HTML version)
  htmlBio: {
    type: String,
    denormalized: true,
    optional: true,
    canRead: ['guests'],
  },

  // Karma field
  karma: {
    type: Number,
    optional: true,
    canRead: ['guests'],
  },

  // Website
  website: {
    type: String,
    hidden: true,
    optional: true,
    control: "text",
    canCreate: ['members'],
    canUpdate: [userOwns, 'sunshineRegiment', 'admins'],
    canRead: ['guests'],
    order: 50,
  },

  moderationStyle: {
    type: String,
    optional: true,
    control: "select",
    group: formGroups.moderationGroup,
    label: "Style",
    canRead: ['guests'],
    canUpdate: ['members', 'sunshineRegiment', 'admins'],
    canCreate: ['members', 'sunshineRegiment', 'admins'],
    blackbox: true,
    order: 55,
    form: {
      options: function () { // options for the select form control
        return [
          {value: "", label: "No Moderation"},
          {value: "easy-going", label: "Easy Going - I just delete obvious spam and trolling."},
          {value: "norm-enforcing", label: "Norm Enforcing - I try to enforce particular rules (see below)"},
          {value: "reign-of-terror", label: "Reign of Terror - I delete anything I judge to be annoying or counterproductive"},
        ];
      }
    },
  },

  moderatorAssistance: {
    type: Boolean,
    optional: true,
    group: formGroups.moderationGroup,
    label: "I'm happy for LW site moderators to help enforce my policy",
    canRead: ['guests'],
    canUpdate: [userOwns, 'sunshineRegiment', 'admins'],
    canCreate: ['members', 'sunshineRegiment', 'admins'],
    control: 'checkbox',
    order: 55,
  },

  collapseModerationGuidelines: {
    type: Boolean,
    optional: true,
    group: formGroups.moderationGroup,
    label: "On my posts, collapse my moderation guidelines by default",
    canRead: ['guests'],
    canUpdate: [userOwns, 'sunshineRegiment', 'admins'],
    canCreate: ['members', 'sunshineRegiment', 'admins'],
    control: 'checkbox',
    order: 56,
  },

  showHideKarmaOption: {
    type: Boolean,
    optional: true,
    label: "Enable option on posts to hide karma visibility",
    canRead: [userOwns, 'admins'],
    canUpdate: [userOwnsAndInGroup('trustLevel1'), 'sunshineRegiment', 'admins'],
    canCreate: ['members', 'sunshineRegiment', 'admins'],
    hidden: forumTypeSetting.get() !== 'EAForum',
    control: 'checkbox',
    group: formGroups.default,
    order: 72,
  },

  // bannedUserIds: users who are not allowed to comment on this user's posts
  bannedUserIds: {
    type: Array,
    group: formGroups.moderationGroup,
    canRead: ['guests'],
    canUpdate: [userOwnsAndInGroup('trustLevel1'), 'sunshineRegiment', 'admins'],
    canCreate: [userOwnsAndInGroup('trustLevel1'), 'sunshineRegiment', 'admins'],
    optional: true,
    label: "Banned Users (All)",
    control: 'UsersListEditor'
  },
  'bannedUserIds.$': {
    type: String,
    foreignKey: "Users",
    optional: true
  },

  // bannedPersonalUserIds: users who are not allowed to comment on this user's personal blog posts
  bannedPersonalUserIds: {
    type: Array,
    group: formGroups.moderationGroup,
    canRead: ['guests'],
    canUpdate: [userOwnsAndInGroup('canModeratePersonal'), 'sunshineRegiment', 'admins'],
    canCreate: [userOwnsAndInGroup('canModeratePersonal'), 'sunshineRegiment', 'admins'],
    optional: true,
    label: "Banned Users (Personal)",
    control: 'UsersListEditor',
    tooltip: "Users who are banned from commenting on your personal blogposts (will not affect posts promoted to frontpage)"
  },
  "bannedPersonalUserIds.$": {
    type: String,
    foreignKey: "Users",
    optional: true
  },

  bookmarkedPostsMetadata: {
    canRead: [userOwns, 'sunshineRegiment', 'admins'],
    canUpdate: [userOwns, 'sunshineRegiment', 'admins'],
    optional: true,
    hidden: true,
    onUpdate: ({data, currentUser, oldDocument}) => {
      if (data?.bookmarkedPostsMetadata) {
        return _.uniq(data?.bookmarkedPostsMetadata, 'postId')
      }
    },
    ...arrayOfForeignKeysField({
      idFieldName: "bookmarkedPostsMetadata",
      resolverName: "bookmarkedPosts",
      collectionName: "Posts",
      type: "Post",
      getKey: (obj) => obj.postId
    }),
  },

  "bookmarkedPostsMetadata.$": {
    type: Object,
    optional: true
  },
  "bookmarkedPostsMetadata.$.postId": {
    type: String,
    foreignKey: "Posts",
    optional: true
  },

  // Legacy ID: ID used in the original LessWrong database
  legacyId: {
    type: String,
    hidden: true,
    optional: true,
    canRead: ['guests'],
    canUpdate: ['admins'],
    canCreate: ['members'],
  },

  // Deleted: Boolean indicating whether user has been deleted (initially used in the LW database transfer )
  deleted: {
    type: Boolean,
    optional: true,
    defaultValue: false,
    canRead: ['guests'],
    canUpdate: ['admins'],
    label: 'Delete this user',
    control: 'checkbox',
    group: formGroups.adminOptions,
  },

  // voteBanned: All future votes of this user have weight 0
  voteBanned: {
    type: Boolean,
    optional: true,
    canRead: ['guests'],
    canUpdate: ['sunshineRegiment', 'admins'],
    canCreate: ['admins'],
    control: 'checkbox',
    group: formGroups.banUser,
    label: 'Set all future votes of this user to have zero weight'
  },

  // nullifyVotes: Set all historical votes of this user to 0, and make any future votes have a vote weight of 0
  nullifyVotes: {
    type: Boolean,
    optional: true,
    canRead: ['guests'],
    canUpdate: ['sunshineRegiment', 'admins'],
    canCreate: ['admins'],
    control: 'checkbox',
    group: formGroups.banUser,
    label: 'Nullify all past votes'
  },

  // deleteContent: Flag all comments and posts from this user as deleted
  deleteContent: {
    type: Boolean,
    optional: true,
    canRead: ['guests'],
    canUpdate: ['sunshineRegiment', 'admins'],
    canCreate: ['admins'],
    control: 'checkbox',
    group: formGroups.banUser,
    label: 'Delete all user content'
  },

  // banned: Whether the user is banned or not. Can be set by moderators and admins.
  banned: {
    type: Date,
    optional: true,
    canRead: ['guests'],
    canUpdate: ['sunshineRegiment', 'admins'],
    canCreate: ['admins'],
    control: 'datetime',
    label: 'Ban user until',
    group: formGroups.banUser,
  },

  // IPs: All Ips that this user has ever logged in with
  IPs: resolverOnlyField({
    type: Array,
    graphQLtype: '[String]',
    group: formGroups.banUser,
    canRead: ['sunshineRegiment', 'admins'],
    resolver: async (user: DbUser, args: void, context: ResolverContext) => {
      const { currentUser, LWEvents } = context;
      const events: Array<DbLWEvent> = await LWEvents.find(
        {userId: user._id, name: 'login'},
        {
          limit: 10,
          sort: {createdAt: -1}
        }
      ).fetch()
      const filteredEvents = await accessFilterMultiple(currentUser, LWEvents, events, context);
      const IPs = filteredEvents.map(event => event.properties?.ip);
      const uniqueIPs = _.uniq(IPs);
      return uniqueIPs
    },
  }),

  'IPs.$': {
    type: String,
    optional: true,
  },
  auto_subscribe_to_my_posts: {
    label: "Auto-subscribe to comments on my posts",
    group: formGroups.notifications,
    type: Boolean,
    optional: true,
    control: "checkbox",
    canRead: ['guests'],
    canCreate: ['members'],
    canUpdate: [userOwns, 'sunshineRegiment', 'admins'],
    beforeComponent: "ManageSubscriptionsLink",
    ...schemaDefaultValue(true),
  },
  auto_subscribe_to_my_comments: {
    label: "Auto-subscribe to replies to my comments",
    group: formGroups.notifications,
    type: Boolean,
    optional: true,
    control: "checkbox",
    canRead: ['guests'],
    canCreate: ['members'],
    canUpdate: [userOwns, 'sunshineRegiment', 'admins'],
    ...schemaDefaultValue(true),
  },
  autoSubscribeAsOrganizer: {
    label: "Auto-subscribe to posts and meetups in groups I organize",
    group: formGroups.notifications,
    type: Boolean,
    optional: true,
    control: "checkbox",
    canRead: ['guests'],
    canCreate: ['members'],
    canUpdate: [userOwns, 'sunshineRegiment', 'admins'],
    hidden: !hasEventsSetting.get(),
    ...schemaDefaultValue(true),
  },

  notificationCommentsOnSubscribedPost: {
    label: "Comments on posts I'm subscribed to",
    ...notificationTypeSettingsField(),
  },
  notificationShortformContent: {
    label: "Shortform by users I'm subscribed to",
    ...notificationTypeSettingsField(),
  },
  notificationRepliesToMyComments: {
    label: "Replies to my comments",
    ...notificationTypeSettingsField(),
  },
  notificationRepliesToSubscribedComments: {
    label: "Replies to comments I'm subscribed to",
    ...notificationTypeSettingsField(),
  },
  notificationSubscribedUserPost: {
    label: "Posts by users I'm subscribed to",
    ...notificationTypeSettingsField(),
  },
  notificationPostsInGroups: {
    label: "Posts/events in groups I'm subscribed to",
    hidden: !hasEventsSetting.get(),
    ...notificationTypeSettingsField({ channel: "both" }),
  },
  notificationSubscribedTagPost: {
    label: "Posts added to tags I'm subscribed to",
    ...notificationTypeSettingsField(),
  },
  notificationPrivateMessage: {
    label: "Private messages",
    ...notificationTypeSettingsField({ channel: "both" }),
  },
  notificationSharedWithMe: {
    label: "Draft shared with me",
    ...notificationTypeSettingsField({ channel: "both" }),
  },
  notificationEventInRadius: {
    label: "New Events in my notification radius",
    hidden: !hasEventsSetting.get(),
    ...notificationTypeSettingsField({ channel: "both" }),
  },

  // Karma-change notifier settings
  karmaChangeNotifierSettings: {
    group: formGroups.notifications,
    type: karmaChangeSettingsType, // See KarmaChangeNotifierSettings.tsx
    optional: true,
    control: "KarmaChangeNotifierSettings",
    canRead: [userOwns, 'admins'],
    canUpdate: [userOwns, 'admins', 'sunshineRegiment'],
    canCreate: [userOwns, 'admins', 'sunshineRegiment'],
    ...schemaDefaultValue(karmaChangeNotifierDefaultSettings)
  },

  // Time at which the karma-change notification was last opened (clicked)
  karmaChangeLastOpened: {
    hidden: true,
    type: Date,
    optional: true,
    canCreate: [userOwns, 'admins'],
    canUpdate: [userOwns, 'admins'],
    canRead: [userOwns, 'admins'],
  },

  // If, the last time you opened the karma-change notifier, you saw more than
  // just the most recent batch (because there was a batch you hadn't viewed),
  // the start of the date range of that batch.
  karmaChangeBatchStart: {
    hidden: true,
    type: Date,
    optional: true,
    canCreate: [userOwns, 'admins'],
    canUpdate: [userOwns, 'admins'],
    canRead: [userOwns, 'admins'],
  },

  // Email settings
  emailSubscribedToCurated: {
    type: Boolean,
    optional: true,
    group: formGroups.emails,
    control: 'EmailConfirmationRequiredCheckbox',
    label: "Email me new posts in Curated",
    canCreate: ['members'],
    canUpdate: [userOwns, 'sunshineRegiment', 'admins'],
    hidden: ['AlignmentForum', 'EAForum'].includes(forumTypeSetting.get()),
    canRead: ['members'],
  },
  unsubscribeFromAll: {
    type: Boolean,
    optional: true,
    group: formGroups.emails,
    label: "Do not send me any emails (unsubscribe from all)",
    canCreate: ['members'],
    canUpdate: [userOwns, 'sunshineRegiment', 'admins'],
    canRead: [userOwns, 'sunshineRegiment', 'admins'],
  },

  hideSubscribePoke: {
    type: Boolean,
    optional: true,
    hidden: true,
    canCreate: ['members'],
    canUpdate: [userOwns, 'sunshineRegiment', 'admins'],
    canRead: [userOwns, 'sunshineRegiment', 'admins'],
    ...schemaDefaultValue(false),
  },

  // Hide the option to change your displayName (for now) TODO: Create proper process for changing name
  displayName: {
    canUpdate: ['sunshineRegiment', 'admins'],
    canCreate: ['sunshineRegiment', 'admins'],
    group: formGroups.default,
  },

  username: {
    hidden: true
  },

  // frontpagePostCount: count of how many posts of yours were posted on the frontpage
  frontpagePostCount: {
    type: Number,
    denormalized: true,
    optional: true,
    onInsert: (document, currentUser) => 0,


    ...denormalizedCountOfReferences({
      fieldName: "frontpagePostCount",
      collectionName: "Users",
      foreignCollectionName: "Posts",
      foreignTypeName: "post",
      foreignFieldName: "userId",
      filterFn: post => !!post.frontpageDate
    }),
    canRead: ['guests'],
  },

  // sequenceCount: count of how many non-draft, non-deleted sequences you have
  sequenceCount: {
    ...denormalizedCountOfReferences({
      fieldName: "sequenceCount",
      collectionName: "Users",
      foreignCollectionName: "Sequences",
      foreignTypeName: "sequence",
      foreignFieldName: "userId",
      filterFn: sequence => !sequence.draft && !sequence.isDeleted
    }),
    canRead: ['guests'],
  },

  // sequenceDraftCount: count of how many draft, non-deleted sequences you have
  sequenceDraftCount: {
    ...denormalizedCountOfReferences({
      fieldName: "sequenceDraftCount",
      collectionName: "Users",
      foreignCollectionName: "Sequences",
      foreignTypeName: "sequence",
      foreignFieldName: "userId",
      filterFn: sequence => sequence.draft && !sequence.isDeleted
    }),
    canRead: ['guests'],
  },

  mongoLocation: {
    type: Object,
    canRead: ['guests'],
    blackbox: true,
    optional: true,
    ...denormalizedField({
      needsUpdate: data => ('googleLocation' in data),
      getValue: async (user) => {
        if (user.googleLocation) return googleLocationToMongoLocation(user.googleLocation)
      }
    }),
  },

  googleLocation: {
    type: Object,
    canRead: ['guests'],
    canCreate: ['members'],
    canUpdate: [userOwns, 'sunshineRegiment', 'admins'],
    group: formGroups.default,
    hidden: !hasEventsSetting.get(),
    label: "Group Location",
    control: 'LocationFormComponent',
    blackbox: true,
    optional: true,
    order: 42,
  },

  location: {
    type: String,
    canRead: ['guests'],
    canUpdate: [userOwns, 'sunshineRegiment', 'admins'],
    canCreate: ['members'],
    hidden: true,
    optional: true
  },

  mapLocation: {
    type: Object,
    canRead: ['guests'],
    canCreate: ['members'],
    canUpdate: [userOwns, 'sunshineRegiment', 'admins'],
    hidden: true,
    label: "Your location on the community map",
    control: 'LocationFormComponent',
    blackbox: true,
    optional: true,
    order: 43,
  },

  mapLocationSet: {
    type: Boolean,
    canRead: ['guests'],
    ...denormalizedField({
      needsUpdate: data => ('mapLocation' in data),
      getValue: async (user) => {
        return !!user.mapLocation
      }
    }),
  },

  mapMarkerText: {
    type: String,
    canRead: ['guests'],
    canCreate: ['members'],
    canUpdate: [userOwns, 'sunshineRegiment', 'admins'],
    hidden: true,
    label: "Your text on the community map",
    control: "MuiTextField",
    optional: true,
    order: 44
  },

  htmlMapMarkerText: {
    type: String,
    canRead: ['guests'],
    optional: true,
    denormalized: true
  },

  nearbyEventsNotifications: {
    type: Boolean,
    canRead: ['guests'],
    canCreate: ['members'],
    canUpdate: [userOwns, 'sunshineRegiment', 'admins'],
    hidden: true,
    optional: true,
    ...schemaDefaultValue(false),
  },

  nearbyEventsNotificationsLocation: {
    type: Object,
    canRead: [userOwns, 'sunshineRegiment', 'admins'],
    canCreate: ['members'],
    canUpdate: [userOwns, 'sunshineRegiment', 'admins'],
    hidden: true,
    control: 'LocationFormComponent',
    blackbox: true,
    optional: true,
  },

  nearbyEventsNotificationsMongoLocation: {
    type: Object,
    canRead: [userOwns],
    blackbox: true,
    optional: true,
    ...denormalizedField({
      needsUpdate: data => ('nearbyEventsNotificationsLocation' in data),
      getValue: async (user) => {
        if (user.nearbyEventsNotificationsLocation) return googleLocationToMongoLocation(user.nearbyEventsNotificationsLocation)
      }
    }),
  },

  nearbyEventsNotificationsRadius: {
    type: Number,
    canRead: [userOwns, 'sunshineRegiment', 'admins'],
    canCreate: ['members'],
    canUpdate: [userOwns, 'sunshineRegiment', 'admins'],
    hidden: true,
    optional: true,
    min: 0,
    max: MAX_NOTIFICATION_RADIUS
  },

  nearbyPeopleNotificationThreshold: {
    type: Number,
    canRead: [userOwns, 'sunshineRegiment', 'admins'],
    canCreate: ['members'],
    canUpdate: [userOwns, 'sunshineRegiment', 'admins'],
    hidden: true,
    optional: true
  },

  hideFrontpageMap: {
    type: Boolean,
    canRead: [userOwns, 'sunshineRegiment', 'admins'],
    canCreate: ['members'],
    canUpdate: [userOwns, 'sunshineRegiment', 'admins'],
    optional: true,
    order: 44,
    group: formGroups.default,
    hidden: true,
    label: "Hide the frontpage map"
  },

  hideTaggingProgressBar: {
    type: Boolean,
    canRead: [userOwns, 'sunshineRegiment', 'admins'],
    canCreate: ['members'],
    canUpdate: [userOwns, 'sunshineRegiment', 'admins'],
    optional: true,
    hidden: forumTypeSetting.get() === "EAForum",
    label: "Hide the tagging progress bar",
    order: 45,
    group: formGroups.siteCustomizations
  },

  hideFrontpageBookAd: {
    type: Boolean,
    canRead: [userOwns, 'sunshineRegiment', 'admins'],
    canCreate: ['members'],
    canUpdate: [userOwns, 'sunshineRegiment', 'admins'],
    optional: true,
    order: 46,
    hidden: forumTypeSetting.get() === "EAForum",
    group: formGroups.siteCustomizations,
    label: "Hide the frontpage book ad"
  },

  sunshineNotes: {
    type: String,
    canRead: ['admins', 'sunshineRegiment'],
    canUpdate: ['admins', 'sunshineRegiment'],
    group: formGroups.adminOptions,
    optional: true,
    ...schemaDefaultValue(""),
  },

  sunshineFlagged: {
    type: Boolean,
    canRead: ['admins', 'sunshineRegiment'],
    canUpdate: ['admins', 'sunshineRegiment'],
    group: formGroups.adminOptions,
    optional: true,
    ...schemaDefaultValue(false),
  },

  needsReview: {
    type: Boolean,
    canRead: ['admins', 'sunshineRegiment'],
    canUpdate: ['admins', 'sunshineRegiment'],
    group: formGroups.adminOptions,
    optional: true,
    ...schemaDefaultValue(false),
  },

  sunshineSnoozed: {
    type: Boolean,
    canRead: ['admins', 'sunshineRegiment'],
    canUpdate: ['admins', 'sunshineRegiment'],
    group: formGroups.adminOptions,
    optional: true,
    ...schemaDefaultValue(false),
  },

  // Set after a moderator has approved or purged a new user. NB: reviewed does
  // not imply approval, the user might have been banned
  reviewedByUserId: {
    ...foreignKeyField({
      idFieldName: "reviewedByUserId",
      resolverName: "reviewedByUser",
      collectionName: "Users",
      type: "User",
      nullable: true,
    }),
    optional: true,
    canRead: ['sunshineRegiment', 'admins'],
    canUpdate: ['sunshineRegiment', 'admins'],
    canCreate: ['sunshineRegiment', 'admins'],
    group: formGroups.adminOptions,
  },

  isReviewed: resolverOnlyField({
    type: Boolean,
    canRead: [userOwns, 'sunshineRegiment', 'admins'],
    resolver: (user, args, context: ResolverContext) => !!user.reviewedByUserId,
  }),

  reviewedAt: {
    type: Date,
    canRead: ['admins', 'sunshineRegiment'],
    canUpdate: ['admins', 'sunshineRegiment'],
    group: formGroups.adminOptions,
    optional: true
  },

  // A number from 0 to 1, where 0 is almost certainly spam, and 1 is almost
  // certainly not-spam. This is the same scale as ReCaptcha, except that it
  // also includes post-signup activity like moderator approval, upvotes, etc.
  // Scale:
  //   0    Banned and purged user
  //   0-0.8: Unreviewed user, based on ReCaptcha rating on signup (times 0.8)
  //   0.9: Reviewed user
  //   1.0: Reviewed user with 20+ karma
  spamRiskScore: resolverOnlyField({
    type: Number,
    graphQLtype: "Float",
    canRead: ['guests'],
    resolver: (user: DbUser, args: void, context: ResolverContext) => {
      const isReviewed = !!user.reviewedByUserId;
      const { karma, signUpReCaptchaRating } = user;

      if (user.deleteContent && user.banned) return 0.0;
      else if (userIsAdmin(user)) return 1.0;
      else if (isReviewed && karma>=20) return 1.0;
      else if (isReviewed && karma>=0) return 0.9;
      else if (isReviewed) return 0.8;
      else if (signUpReCaptchaRating>=0) {
        // Rescale recaptcha ratings to [0,.8]
        return signUpReCaptchaRating * 0.8;
      } else {
        // No recaptcha rating present; score it .8
        return 0.8;
      }
    }
  }),

  allVotes: resolverOnlyField({
    type: Array,
    graphQLtype: '[Vote]',
    canRead: ['admins', 'sunshineRegiment'],
    resolver: async (document, args, context: ResolverContext) => {
      const { Votes, currentUser } = context;
      const votes = await Votes.find({
        userId: document._id,
        cancelled: false,
      }).fetch();
      if (!votes.length) return [];
      return await accessFilterMultiple(currentUser, Votes, votes, context);
    },
  }),

  'allVotes.$': {
    type: Object,
    optional: true
  },

  afKarma: {
    type: Number,
    optional: true,
    label: "Alignment Base Score",
    defaultValue: false,
    canRead: ['guests'],
  },

  voteCount: {
    type: Number,
    denormalized: true,
    optional: true,
    label: "Small Upvote Count",
    canRead: ['admins', 'sunshineRegiment'],
  },

  smallUpvoteCount: {
    type: Number,
    denormalized: true,
    optional: true,
    canRead: ['admins', 'sunshineRegiment'],
  },

  smallDownvoteCount: {
    type: Number,
    denormalized: true,
    optional: true,
    canRead: ['admins', 'sunshineRegiment'],
  },

  bigUpvoteCount: {
    type: Number,
    denormalized: true,
    optional: true,
    canRead: ['admins', 'sunshineRegiment'],
  },

  bigDownvoteCount: {
    type: Number,
    denormalized: true,
    optional: true,
    canRead: ['admins', 'sunshineRegiment'],
  },

  // Full Name field to display full name for alignment forum users
  fullName: {
    type: String,
    optional: true,
    group: formGroups.default,
    canRead: ['guests'],
    canUpdate: [userOwns, 'sunshineRegiment'],
    hidden: !['LessWrong', 'AlignmentForum'].includes(forumTypeSetting.get()),
    order: 39,
  },

  noSingleLineComments: {
    order: 70,
    type: Boolean,
    optional: true,
    group: formGroups.truncationOptions,
    defaultValue: false,
    canRead: ['guests'],
    canUpdate: [userOwns, 'sunshineRegiment', 'admins'],
    canCreate: ['members'],
    control: 'checkbox',
    label: "Do not collapse comments to Single Line"
  },

  noCollapseCommentsPosts: {
    order: 70,
    type: Boolean,
    optional: true,
    group: formGroups.truncationOptions,
    defaultValue: false,
    canRead: ['guests'],
    canUpdate: [userOwns, 'sunshineRegiment', 'admins'],
    canCreate: ['members'],
    control: 'checkbox',
    label: "Do not truncate comments (in large threads on Post Pages)"
  },

  noCollapseCommentsFrontpage: {
    order: 70,
    type: Boolean,
    optional: true,
    group: formGroups.truncationOptions,
    defaultValue: false,
    canRead: ['guests'],
    canUpdate: [userOwns, 'sunshineRegiment', 'admins'],
    canCreate: ['members'],
    control: 'checkbox',
    label: "Do not truncate comments (on home page)"
  },

  shortformFeedId: {
    ...foreignKeyField({
      idFieldName: "shortformFeedId",
      resolverName: "shortformFeed",
      collectionName: "Posts",
      type: "Post",
      nullable: true,
    }),
    optional: true,
    viewableBy: ['guests'],
    insertableBy: ['admins', 'sunshineRegiment'],
    editableBy: ['admins', 'sunshineRegiment'],
    group: formGroups.adminOptions,
  },

  viewUnreviewedComments: {
    type: Boolean,
    optional: true,
    viewableBy: ['guests'],
    insertableBy: ['admins', 'sunshineRegiment'],
    editableBy: ['admins', 'sunshineRegiment'],
    group: formGroups.adminOptions,
    order: 0,
  },

  partiallyReadSequences: {
    type: Array,
    canRead: [userOwns],
    canUpdate: [userOwns],
    optional: true,
    hidden: true,
  },
  "partiallyReadSequences.$": {
    type: partiallyReadSequenceItem,
    optional: true,
  },

  beta: {
    type: Boolean,
    optional: true,
    canRead: ['guests'],
    canUpdate: [userOwns, 'sunshineRegiment', 'admins'],
    tooltip: "Get early access to new in-development features",
    group: formGroups.siteCustomizations,
    label: "Opt into experimental features",
    order: 70,
  },
  reviewVotesQuadratic: {
    type: Boolean,
    optional: true,
    canRead: ['guests'],
    canUpdate: [userOwns, 'sunshineRegiment', 'admins'],
    hidden: true
  },
  reviewVotesQuadratic2019: {
    type: Boolean,
    optional: true,
    canRead: ['guests'],
    canUpdate: [userOwns, 'sunshineRegiment', 'admins'],
    hidden: true
  },
  petrovPressedButtonDate: {
    type: Date,
    optional: true,
    control: 'datetime',
    canRead: ['guests'],
    canUpdate: [userOwns, 'sunshineRegiment', 'admins'],
    group: formGroups.adminOptions,
    hidden: true
  },
  petrovLaunchCodeDate: {
    type: Date,
    optional: true,
    control: 'datetime',
    canRead: ['guests'],
    canUpdate: [userOwns, 'sunshineRegiment', 'admins'],
    group: formGroups.adminOptions,
    hidden: true
  },
  defaultToCKEditor: {
    // this fieldis deprecated
    type: Boolean,
    optional: true,
    canRead: ['guests'],
    canUpdate: ['admins'],
    group: formGroups.adminOptions,
    label: "Activate CKEditor by default"
  },
  // ReCaptcha v3 Integration
  // From 0 to 1. Lower is spammier, higher is humaner.
  signUpReCaptchaRating: {
    type: Number,
    optional: true,
    canRead: ['guests'],
  },
  // Unique user slug for URLs, copied over from Vulcan-Accounts
  slug: {
    type: String,
    optional: true,
    canRead: ['guests'],
    canUpdate: ['admins'],
    group: formGroups.adminOptions,
    order: 40,
    onInsert: async (user: DbInsertion<DbUser>) => {
      // create a basic slug from display name and then modify it if this slugs already exists;
      const displayName = createDisplayName(user);
      const basicSlug = slugify(displayName);
      return await Utils.getUnusedSlugByCollectionName('Users', basicSlug, true);
    },
    onUpdate: async ({data, oldDocument}) => {
      if (data.slug && data.slug !== oldDocument.slug) {
        const slugIsUsed = await Utils.slugIsUsed("Users", data.slug)
        if (slugIsUsed) {
          throw Error(`Specified slug is already used: ${data.slug}`)
        }
      }
    }
  },
  oldSlugs: {
    type: Array,
    optional: true,
    canRead: ['guests'],
    onUpdate: ({data, oldDocument}) => {
      if (data.slug && data.slug !== oldDocument.slug)  {
        return [...(oldDocument.oldSlugs || []), oldDocument.slug]
      }
    }
  },
  'oldSlugs.$': {
    type: String,
    optional: true,
    canRead: ['guests'],
  },
  noExpandUnreadCommentsReview: {
    type: Boolean,
    optional: true,
    defaultValue: false,
    hidden: true,
    canRead: ['guests'],
    canUpdate: [userOwns, 'sunshineRegiment', 'admins'],
    canCreate: ['members'],
  },
  postCount: {
    ...denormalizedCountOfReferences({
      fieldName: "postCount",
      collectionName: "Users",
      foreignCollectionName: "Posts",
      foreignTypeName: "post",
      foreignFieldName: "userId",
      filterFn: (post) => (!post.draft && post.status===postStatuses.STATUS_APPROVED),
    }),
    viewableBy: ['guests'],
  },
  maxPostCount: {
    ...denormalizedCountOfReferences({
      fieldName: "maxPostCount",
      collectionName: "Users",
      foreignCollectionName: "Posts",
      foreignTypeName: "post",
      foreignFieldName: "userId"
    }),
    viewableBy: ['guests'],
    ...schemaDefaultValue(0)
  },
  // The user's associated posts (GraphQL only)
  posts: {
    type: Object,
    optional: true,
    viewableBy: ['guests'],
    resolveAs: {
      arguments: 'limit: Int = 5',
      type: '[Post]',
      resolver: async (user: DbUser, args: { limit: number }, context: ResolverContext): Promise<Array<DbPost>> => {
        const { limit } = args;
        const { currentUser, Posts } = context;
        const posts = await Posts.find({ userId: user._id }, { limit }).fetch();
        return await accessFilterMultiple(currentUser, Posts, posts, context);
      }
    }
  },

  commentCount: {
    ...denormalizedCountOfReferences({
      fieldName: "commentCount",
      collectionName: "Users",
      foreignCollectionName: "Comments",
      foreignTypeName: "comment",
      foreignFieldName: "userId",
      filterFn: comment => !comment.deleted
    }),
    canRead: ['guests'],
  },

  maxCommentCount: {
    ...denormalizedCountOfReferences({
      fieldName: "maxCommentCount",
      collectionName: "Users",
      foreignCollectionName: "Comments",
      foreignTypeName: "comment",
      foreignFieldName: "userId"
    }),
    canRead: ['guests'],
    ...schemaDefaultValue(0)
  },

  tagRevisionCount: {
    ...denormalizedCountOfReferences({
      fieldName: "tagRevisionCount",
      collectionName: "Users",
      foreignCollectionName: "Revisions",
      foreignTypeName: "revision",
      foreignFieldName: "userId",
      filterFn: revision => revision.collectionName === "Tags"
    }),
<<<<<<< HEAD
    canRead: ['guests'],
    ...schemaDefaultValue(0)
=======
    canRead: ['guests']
>>>>>>> 9642b935
  },

  abTestKey: {
    type: String,
    optional: true,
    canRead: [userOwns, 'sunshineRegiment', 'admins'],
    canUpdate: ['admins'],
    group: formGroups.adminOptions,
  },
  abTestOverrides: {
    type: GraphQLJSON, //Record<string,number>
    optional: true, hidden: true,
    canRead: [userOwns],
    canUpdate: [userOwns, 'sunshineRegiment', 'admins'],
    blackbox: true,
  },
  reenableDraftJs: {
    type: Boolean,
    optional: true,
    canRead: ['guests'],
    canUpdate: [userOwns, 'sunshineRegiment', 'admins'],
    tooltip: "Restore the old Draft-JS based editor",
    group: formGroups.siteCustomizations,
    label: "Restore the previous WYSIWYG editor",
    order: 72,
  },
  walledGardenInvite: {
    type: Boolean,
    optional:true,
    canRead: ['guests'],
    canUpdate: ['admins'],
    group: formGroups.adminOptions,
  },
  hideWalledGardenUI: {
    type: Boolean,
    optional:true,
    canRead: ['guests'],
    // canUpdate: [userOwns, 'sunshineRegiment', 'admins'],
    group: formGroups.siteCustomizations,
    hidden: forumTypeSetting.get() === "EAForum",
  },
  walledGardenPortalOnboarded: {
    type: Boolean,
    optional:true,
    canRead: ['guests'],
    hidden: true,
    canUpdate: [userOwns, 'sunshineRegiment', 'admins'],
  },
  taggingDashboardCollapsed: {
    type: Boolean,
    optional:true,
    canRead: ['guests'],
    hidden: true,
    canUpdate: [userOwns, 'sunshineRegiment', 'admins'],
  },
});

makeEditable({
  collection: Users,
  options: {
    // Determines whether to use the comment editor configuration (e.g. Toolbars)
    commentEditor: true,
    // Determines whether to use the comment editor styles (e.g. Fonts)
    commentStyles: true,
    formGroup: formGroups.moderationGroup,
    order: 50,
    fieldName: "moderationGuidelines",
    permissions: {
      viewableBy: ['guests'],
      editableBy: [userOwns, 'sunshineRegiment', 'admins'],
      insertableBy: [userOwns, 'sunshineRegiment', 'admins']
    }
  }
})

addUniversalFields({collection: Users})

// Copied over utility function from Vulcan
const createDisplayName = (user: DbInsertion<DbUser>): string=> {
  const profileName = getNestedProperty(user, 'profile.name');
  const linkedinFirstName = getNestedProperty(user, 'services.linkedin.firstName');
  if (profileName) return profileName;
  if (linkedinFirstName) return `${linkedinFirstName} ${getNestedProperty(user, 'services.linkedin.lastName')}`;
  if (user.username) return user.username;
  if (user.email) return user.email.slice(0, user.email.indexOf('@'));
  return "[missing username]";
}<|MERGE_RESOLUTION|>--- conflicted
+++ resolved
@@ -1446,12 +1446,7 @@
       foreignFieldName: "userId",
       filterFn: revision => revision.collectionName === "Tags"
     }),
-<<<<<<< HEAD
-    canRead: ['guests'],
-    ...schemaDefaultValue(0)
-=======
     canRead: ['guests']
->>>>>>> 9642b935
   },
 
   abTestKey: {
