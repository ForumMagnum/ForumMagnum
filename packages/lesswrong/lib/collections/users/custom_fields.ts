--- conflicted
+++ resolved
@@ -239,17 +239,7 @@
     group: formGroups.siteCustomizations,
     label: "Hide other users' Elicit predictions until I have predicted myself",
   },
-<<<<<<< HEAD
   
-=======
-
-  email: {
-    order: 20,
-    group: formGroups.default,
-    canUpdate: [userOwns, 'sunshineRegiment', 'admins'],
-  },
-
->>>>>>> f1c18e30
   hideNavigationSidebar: {
     type: Boolean,
     optional: true,
@@ -725,8 +715,6 @@
     canRead: [userOwns, 'sunshineRegiment', 'admins'],
   },
 
-<<<<<<< HEAD
-=======
   hideSubscribePoke: {
     type: Boolean,
     optional: true,
@@ -737,18 +725,6 @@
     ...schemaDefaultValue(false),
   },
 
-  // Hide the option to change your displayName (for now) TODO: Create proper process for changing name
-  displayName: {
-    canUpdate: ['sunshineRegiment', 'admins'],
-    canCreate: ['sunshineRegiment', 'admins'],
-    group: formGroups.default,
-  },
-
-  username: {
-    hidden: true
-  },
-
->>>>>>> f1c18e30
   // frontpagePostCount: count of how many posts of yours were posted on the frontpage
   frontpagePostCount: {
     type: Number,
