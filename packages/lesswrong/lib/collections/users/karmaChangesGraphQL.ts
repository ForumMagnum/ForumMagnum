--- conflicted
+++ resolved
@@ -31,11 +31,7 @@
   }
   type ReactionChange {
     reactionType: String!
-<<<<<<< HEAD
-    userId: String!
-=======
     userId: String
->>>>>>> 1a292582
   }
   type KarmaChanges {
     totalChange: Int
@@ -78,11 +74,7 @@
 
 export type ReactionChange = {
   reactionType: string
-<<<<<<< HEAD
-  userId: string
-=======
   userId?: string
->>>>>>> 1a292582
 }
 
 export type KarmaChangeBase = {
