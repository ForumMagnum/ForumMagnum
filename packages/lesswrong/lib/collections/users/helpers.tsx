import bowser from 'bowser';
<<<<<<< HEAD
import { isClient, isServer } from '../../executionEnvironment';
import { forumTypeSetting } from "../../instanceSettings";
import { getSiteUrl } from '../../vulcan-lib/utils';
import { userOwns, userCanDo, userIsMemberOf } from '../../vulcan-users/permissions';
import React, { useEffect, useState } from 'react';
import * as _ from 'underscore';
import { getBrowserLocalStorage } from '../../../components/editor/localStorageHandlers';
import { Components } from '../../vulcan-lib';
=======
import {isClient, isServer} from '../../executionEnvironment';
import {userHasCkCollaboration} from "../../betas";
import {forumTypeSetting} from "../../instanceSettings";
import {getSiteUrl} from '../../vulcan-lib/utils';
import {userCanDo, userIsMemberOf, userOwns} from '../../vulcan-users/permissions';
import React, {useEffect, useState} from 'react';
import {getBrowserLocalStorage} from '../../../components/async/localStorageHandlers';
import {Components} from '../../vulcan-lib';
>>>>>>> 013abec3

// Get a user's display name (not unique, can take special characters and spaces)
export const userGetDisplayName = (user: UsersMinimumInfo|DbUser|null): string => {
  if (!user) {
    return "";
  } else {
    return forumTypeSetting.get() === 'AlignmentForum' ? 
      (user.fullName || user.displayName) :
      (user.displayName || getUserName(user)) || ""
  }
};

// Get a user's username (unique, no special characters or spaces)
export const getUserName = function(user: UsersMinimumInfo|DbUser|null): string|null {
  try {
    if (user?.username) return user.username;
  } catch (error) {
    console.log(error); // eslint-disable-line
  }
  return null;
};

export const userOwnsAndInGroup = (group: string) => {
  return (user: DbUser, document: HasUserIdType): boolean => {
    return userOwns(user, document) && userIsMemberOf(user, group)
  }
}

export const userIsSharedOn = (currentUser: DbUser|UsersMinimumInfo|null, document: PostsList|DbPost): boolean => {
  if (!currentUser) return false;
  
  // Shared as a coauthor? Always give access
  if (document.coauthorStatuses?.findIndex(({ userId }) => userId === currentUser._id) >= 0) return true
  
  // Explicitly shared?
  if (document.shareWithUsers && document.shareWithUsers.includes(currentUser._id)) {
    return !document.sharingSettings || document.sharingSettings.explicitlySharedUsersCan !== "none";
  } else {
    // If not individually shared with this user, still counts if shared if
    // (1) link sharing is enabled and (2) the user's ID is in
    // linkSharingKeyUsedBy.
    return (
      document.sharingSettings?.anyoneWithLinkCan
      && document.sharingSettings.anyoneWithLinkCan !== "none"
      && _.contains((document as DbPost).linkSharingKeyUsedBy, currentUser._id)
    )
  }
}

export const userCanEditUsersBannedUserIds = (currentUser: DbUser|null, targetUser: DbUser): boolean => {
  if (userCanDo(currentUser,"posts.moderate.all")) {
    return true
  }
  if (!currentUser || !targetUser) {
    return false
  }
  return !!(
    userCanDo(currentUser,"posts.moderate.own") &&
    targetUser.moderationStyle
  )
}

const postHasModerationGuidelines = post => {
  // Because of a bug in Vulcan that doesn't adequately deal with nested fields
  // in document validation, we check for originalContents instead of html here,
  // which causes some problems with empty strings, but should overall be fine
  return post.moderationGuidelines?.originalContents || post.moderationStyle
}

export const userCanModeratePost = (user: UsersProfile|DbUser|null, post?: PostsBase|DbPost|null): boolean => {
  if (userCanDo(user,"posts.moderate.all")) {
    return true
  }
  if (!user || !post) {
    return false
  }
  // Users who can moderate their personal posts can moderate any post that
  // meets all of the following:
  //  1) they own
  //  2) has moderation guidelins
  //  3) is not on the frontpage
  if (
    userCanDo(user, "posts.moderate.own.personal") &&
    userOwns(user, post) &&
    postHasModerationGuidelines(post) &&
    !post.frontpageDate
  ) {
    return true
  }
  // Users who can moderate all of their own posts (even those on the frontpage)
  // can moderate any post that meets all of the following:
  //  1) they own
  //  2) has moderation guidelines
  // We have now checked all the possible conditions for posting, if they fail
  // this, check they cannot moderate this post
  return !!(
    userCanDo(user,"posts.moderate.own") &&
    userOwns(user, post) &&
    postHasModerationGuidelines(post)
  )
}

export const userCanModerateComment = (user: UsersProfile|DbUser|null, post: PostsBase|DbPost|null , tag: TagBasicInfo|DbTag|null, comment: CommentsList|DbComment) => {
  if (!user || !comment) {
    return false;
  }
  if (post) {
    if (userCanModeratePost(user, post)) return true 
    if (userOwns(user, comment) && !comment.directChildrenCount) return true 
    return false
  } else if (tag) {
    if (userIsMemberOf(user, "sunshineRegiment")) {
      return true;
    } else if (userOwns(user, comment) && !comment.directChildrenCount) {
      return true 
    } else {
      return false
    }
  } else {
    return false
  }
}

export const userCanCommentLock = (user: UsersCurrent|DbUser|null, post: PostsBase|DbPost|null): boolean => {
  if (userCanDo(user,"posts.commentLock.all")) {
    return true
  }
  if (!user || !post) {
    return false
  }
  return !!(
    userCanDo(user,"posts.commentLock.own") &&
    userOwns(user, post)
  )
}

export const userIsBannedFromPost = (user: UsersMinimumInfo|DbUser, post: PostsDetails|DbPost, postAuthor: PostsAuthors_user|DbUser|null): boolean => {
  if (!post) return false;
  return !!(
    post.bannedUserIds?.includes(user._id) &&
    postAuthor && userOwns(postAuthor, post)
  )
}

export const userIsBannedFromAllPosts = (user: UsersCurrent|DbUser, post: PostsDetails|DbPost, postAuthor: PostsAuthors_user|DbUser|null): boolean => {
  return !!(
    // @ts-ignore FIXME: Not enforcing that the fragment includes bannedUserIds
    postAuthor?.bannedUserIds?.includes(user._id) &&
    // @ts-ignore FIXME: Not enforcing that the fragment includes user.groups
    userCanDo(postAuthor, 'posts.moderate.own') &&
    postAuthor && userOwns(postAuthor, post)
  )
}

export const userIsBannedFromAllPersonalPosts = (user: UsersCurrent|DbUser, post: PostsDetails|DbPost, postAuthor: PostsAuthors_user|DbUser|null): boolean => {
  return !!(
    // @ts-ignore FIXME: Not enforcing that the fragment includes bannedUserIds
    postAuthor?.bannedPersonalUserIds?.includes(user._id) &&
    // @ts-ignore FIXME: Not enforcing that the fragment includes user.groups
    userCanDo(postAuthor, 'posts.moderate.own.personal') &&
    postAuthor && userOwns(postAuthor, post)
  )
}

export const userIsAllowedToComment = (user: UsersCurrent|DbUser|null, post: PostsDetails|DbPost, postAuthor: PostsAuthors_user|DbUser|null): boolean => {
  if (!user) return false
  if (user.deleted) return false
  if (user.allCommentingDisabled) return false
  if (user.commentingOnOtherUsersDisabled && post.userId && (post.userId != user._id)) return false // this has to check for post.userId because that isn't consisently provided to CommentsNewForm components, which resulted in users failing to be able to comment on their own shortform post

  if (!post) return true
  if (post.commentsLocked) return false
  if (post.commentsLockedToAccountsCreatedAfter < user.createdAt) return false

  if (userIsBannedFromPost(user, post, postAuthor)) {
    return false
  }

  if (userIsBannedFromAllPosts(user, post, postAuthor)) {
    return false
  }

  if (userIsBannedFromAllPersonalPosts(user, post, postAuthor) && !post.frontpageDate) {
    return false
  }

  return true
}

export const userBlockedCommentingReason = (user: UsersCurrent|DbUser|null, post: PostsDetails|DbPost, postAuthor: PostsAuthors_user|null): JSX.Element => {
  if (!user) {
    return <>Can't recognize user</>
  }

  if (userIsBannedFromPost(user, post, postAuthor)) {
    return <>This post's author has blocked you from commenting.</>
  }

  if (userIsBannedFromAllPosts(user, post, postAuthor)) {
    return <>This post's author has blocked you from commenting.</>
  }

  if (userIsBannedFromAllPersonalPosts(user, post, postAuthor)) {
    return <>This post's author has blocked you from commenting on any of their personal blog posts.</>
  }

  if (post?.commentsLocked) {
    return <>Comments on this post are disabled.</>
  }

  if (post?.commentsLockedToAccountsCreatedAfter) {
    return <>Comments on this post are disabled to accounts created after <Components.CalendarDate date={post.commentsLockedToAccountsCreatedAfter}/></>
  }

  return <>You cannot comment at this time</>
}

// Return true if the user's account has at least one verified email address.
export const userEmailAddressIsVerified = (user: UsersCurrent|DbUser|null): boolean => {
  // EA Forum does not do its own email verification
  if (forumTypeSetting.get() === 'EAForum') {
    return true
  }
  if (!user || !user.emails)
    return false;
  for (let email of user.emails) {
    if (email && email.verified)
      return true;
  }
  return false;
};

export const userHasEmailAddress = (user: UsersCurrent|DbUser|null): boolean => {
  return !!(user?.emails && user.emails.length > 0) || !!user?.email;
}

type UserWithEmail = {
  email: string
  emails: UsersCurrent["emails"] 
}

export function getUserEmail (user: UserWithEmail|null): string | undefined {
  return user?.emails?.[0]?.address ?? user?.email
}

// Replaces Users.getProfileUrl from the vulcan-users package.
export const userGetProfileUrl = (user: DbUser|UsersMinimumInfo|AlgoliaUser|null, isAbsolute=false): string => {
  if (!user) return "";
  
  if (user.slug) {
    return userGetProfileUrlFromSlug(user.slug, isAbsolute);
  } else {
    return "";
  }
}

export const userGetProfileUrlFromSlug = (userSlug: string, isAbsolute=false): string => {
  if (!userSlug) return "";
  
  const prefix = isAbsolute ? getSiteUrl().slice(0,-1) : '';
  return `${prefix}/users/${userSlug}`;
}



const clientRequiresMarkdown = (): boolean => {
  if (isClient &&
      window &&
      window.navigator &&
      window.navigator.userAgent) {

      return (bowser.mobile || bowser.tablet)
  }
  return false
}

export const userUseMarkdownPostEditor = (user: UsersCurrent|null): boolean => {
  if (clientRequiresMarkdown()) {
    return true
  }
  if (!user) {
    return false;
  }
  return user.markDownPostEditor
}

export const userCanEdit = (currentUser, user) => {
  return userOwns(currentUser, user) || userCanDo(currentUser, 'users.edit.all')
}



interface UserLocation {
  lat: number,
  lng: number,
  loading: boolean,
  known: boolean,
}

// Return the current user's location, as a latitude-longitude pair, plus the boolean field `known`.
// If `known` is false, the lat/lng are invalid placeholders.
// If the user is logged in, we try to return the location specified in their account settings.
export const userGetLocation = (currentUser: UsersCurrent|DbUser|null): {
  lat: number,
  lng: number,
  known: boolean
} => {
  const placeholderLat = 37.871853;
  const placeholderLng = -122.258423;

  const currentUserLat = currentUser && currentUser.mongoLocation && currentUser.mongoLocation.coordinates[1]
  const currentUserLng = currentUser && currentUser.mongoLocation && currentUser.mongoLocation.coordinates[0]

  if (currentUserLat && currentUserLng) {
    return {lat: currentUserLat, lng: currentUserLng, known: true}
  }
  return {lat: placeholderLat, lng: placeholderLng, known: false}
}

/**
 * Return the current user's location, by checking a few places.
 *
 * If the user is logged in, the location specified in their account settings is used first.
 * If the user is not logged in, then no location is available for server-side rendering,
 * but we can check if we've already saved a location in their browser's local storage.
 *
 * If we've failed to get a location for the user, finally try to get a location
 * client-side using the browser geolocation API.
 * (This won't necessarily work, since not all browsers and devices support it, and it requires user permission.)
 * This step is skipped if the "dontAsk" flag is set, to be less disruptive to the user
 * (for example, on the forum homepage).
 *
 * @param {UsersCurrent|DbUser|null} currentUser - The user we are checking.
 * @param {boolean} dontAsk - Flag that prevents us from asking the user for their browser's location.
 *
 * @returns {Object} locationData
 * @returns {number} locationData.lat - The user's latitude.
 * @returns {number} locationData.lng - The user's longitude.
 * @returns {boolean} locationData.loading - Indicates that we might have a known location later.
 * @returns {boolean} locationData.known - If false, then we're returning the default location instead of the user's location.
 * @returns {string} locationData.label - The string description of the location (ex: Cambridge, MA, USA).
 * @returns {Function} locationData.setLocationData - Function to set the location directly.
 */
export const useUserLocation = (currentUser: UsersCurrent|DbUser|null, dontAsk?: boolean): {
  lat: number,
  lng: number,
  loading: boolean,
  known: boolean,
  label: string,
  setLocationData: Function
} => {
  // default is Berkeley, CA
  const placeholderLat = 37.871853
  const placeholderLng = -122.258423
  const defaultLocation = {lat: placeholderLat, lng: placeholderLng, loading: false, known: false, label: null}
  
  const currentUserLat = currentUser && currentUser.mongoLocation && currentUser.mongoLocation.coordinates[1]
  const currentUserLng = currentUser && currentUser.mongoLocation && currentUser.mongoLocation.coordinates[0]

  const [locationData, setLocationData] = useState(() => {
    if (currentUserLat && currentUserLng) {
      // First return a location from the user profile, if set
      return {lat: currentUserLat, lng: currentUserLng, loading: false, known: true, label: currentUser?.location}
    } else if (isServer) {
      // If there's no location in the user profile, we may still be able to get
      // a location from the browser--but not in SSR.
      return {lat: placeholderLat, lng: placeholderLng, loading: true, known: false, label: null}
    } else {
      // If we're on the browser, and the user isn't logged in, see if we saved it in local storage
      const ls = getBrowserLocalStorage()
      if (!currentUser && ls) {
        try {
          const lsLocation = JSON.parse(ls.getItem('userlocation'))
          if (lsLocation) {
            return {...lsLocation, loading: false}
          }
        } catch(e) {
          // eslint-disable-next-line no-console
          console.error(e)
        }
      }
      // If we couldn't get it from local storage, we'll try to get a location using the browser
      // geolocation API. This is not always available.
      if (!dontAsk && typeof window !== 'undefined' && typeof navigator !== 'undefined' && navigator && navigator.geolocation) {
        return {lat: placeholderLat, lng: placeholderLng, loading: true, known: false, label: null}
      }
    }
  
    return defaultLocation
  })
  
  useEffect(() => {
    // if we don't yet have a location for the user and we're on the browser,
    // try to get the browser location
    if (
      !dontAsk &&
      !locationData.known &&
      !isServer &&
      typeof window !== 'undefined' &&
      typeof navigator !== 'undefined' &&
      navigator &&
      navigator.geolocation
    ) {
      navigator.geolocation.getCurrentPosition((position) => {
        if (position && position.coords) {
          const navigatorLat = position.coords.latitude
          const navigatorLng = position.coords.longitude
          // label (location name) needs to be filled in by the caller
          setLocationData({lat: navigatorLat, lng: navigatorLng, loading: false, known: true, label: ''})
        } else {
          setLocationData(defaultLocation)
        }
      },
      (error) => {
        setLocationData(defaultLocation)
      }
    )
    }
    //No exhaustive deps because this is supposed to run only on mount
    //eslint-disable-next-line react-hooks/exhaustive-deps
  }, [])
  
  return {...locationData, setLocationData}
}

export const userGetPostCount = (user: UsersMinimumInfo|DbUser): number => {
  if (forumTypeSetting.get() === 'AlignmentForum') {
    return user.afPostCount;
  } else {
    return user.postCount;
  }
}

export const userGetCommentCount = (user: UsersMinimumInfo|DbUser): number => {
  if (forumTypeSetting.get() === 'AlignmentForum') {
    return user.afCommentCount;
  } else {
    return user.commentCount;
  }
}

export const isMod = (user: UsersProfile|DbUser): boolean => {
  return user.isAdmin || user.groups?.includes('sunshineRegiment')
}

export const getAuth0Id = (user: DbUser) => {
  const auth0 = user.services?.auth0;
  if (auth0 && auth0.provider === "auth0") {
    const id = auth0.id ?? auth0.user_id;
    if (id) {
      return id;
    }
  }
  throw new Error("User does not have an Auth0 user ID");
}
<|MERGE_RESOLUTION|>--- conflicted
+++ resolved
@@ -1,5 +1,4 @@
 import bowser from 'bowser';
-<<<<<<< HEAD
 import { isClient, isServer } from '../../executionEnvironment';
 import { forumTypeSetting } from "../../instanceSettings";
 import { getSiteUrl } from '../../vulcan-lib/utils';
@@ -8,16 +7,6 @@
 import * as _ from 'underscore';
 import { getBrowserLocalStorage } from '../../../components/editor/localStorageHandlers';
 import { Components } from '../../vulcan-lib';
-=======
-import {isClient, isServer} from '../../executionEnvironment';
-import {userHasCkCollaboration} from "../../betas";
-import {forumTypeSetting} from "../../instanceSettings";
-import {getSiteUrl} from '../../vulcan-lib/utils';
-import {userCanDo, userIsMemberOf, userOwns} from '../../vulcan-users/permissions';
-import React, {useEffect, useState} from 'react';
-import {getBrowserLocalStorage} from '../../../components/async/localStorageHandlers';
-import {Components} from '../../vulcan-lib';
->>>>>>> 013abec3
 
 // Get a user's display name (not unique, can take special characters and spaces)
 export const userGetDisplayName = (user: UsersMinimumInfo|DbUser|null): string => {
@@ -190,7 +179,7 @@
 
   if (!post) return true
   if (post.commentsLocked) return false
-  if (post.commentsLockedToAccountsCreatedAfter < user.createdAt) return false
+  if (post?.commentsLockedToAccountsCreatedAfter < user.createdAt) return false
 
   if (userIsBannedFromPost(user, post, postAuthor)) {
     return false
@@ -472,4 +461,4 @@
     }
   }
   throw new Error("User does not have an Auth0 user ID");
-}
+}