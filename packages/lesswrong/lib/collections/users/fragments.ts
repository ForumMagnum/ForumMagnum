--- conflicted
+++ resolved
@@ -211,11 +211,8 @@
     hideFrontpageBook2020Ad
 
     hideDialogueFacilitation
-<<<<<<< HEAD
     optedInToDialogueFacilitation
-=======
     revealChecksToAdmins
->>>>>>> ef484531
   }
 `);
 
