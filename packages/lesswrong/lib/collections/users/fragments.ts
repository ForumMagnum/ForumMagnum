import { registerFragment } from '../../vulcan-lib/fragments';

registerFragment(`
  fragment UsersMinimumInfo on User {
    _id
    slug
    createdAt
    username
    displayName
    previousDisplayName
    fullName
    karma
    afKarma
    deleted
    isAdmin
    htmlBio
    postCount
    commentCount
    sequenceCount
    afPostCount
    afCommentCount
    spamRiskScore
    tagRevisionCount
  }
`);

registerFragment(`
  fragment UsersProfile on User {
    ...UsersMinimumInfo
    oldSlugs
    groups
    jobTitle
    organization
    careerStage
    biography {
      ...RevisionDisplay
    }
    howOthersCanHelpMe {
      ...RevisionEdit
    }
    howICanHelpOthers {
      ...RevisionEdit
    }
    organizerOfGroupIds
    organizerOfGroups {
      ...localGroupsBase
    }
    programParticipation
    website
    linkedinProfileURL
    facebookProfileURL
    twitterProfileURL
    githubProfileURL
    frontpagePostCount
    afSequenceCount
    afSequenceDraftCount
    sequenceDraftCount
    moderationStyle
    moderationGuidelines {
      ...RevisionDisplay
    }
    profileImageId
    bannedUserIds
    location
    googleLocation
    mapLocation
    mapLocationSet
    mapMarkerText
    htmlMapMarkerText
    mongoLocation
    shortformFeedId
    viewUnreviewedComments
    auto_subscribe_to_my_posts
    auto_subscribe_to_my_comments
    autoSubscribeAsOrganizer
    petrovPressedButtonDate
    sortDrafts
    reenableDraftJs
    ...SunshineUsersList
    ...SharedUserBooleans
    noindex
    paymentEmail
    paymentInfo
    goodHeartTokens
    postingDisabled
    allCommentingDisabled
    commentingOnOtherUsersDisabled
    conversationsDisabled
  }
`);

registerFragment(`
  fragment UsersCurrent on User {
    ...UsersProfile

    beta
    email
    services
    pageUrl
    voteBanned
    banned
    isReviewed
    nullifyVotes
    hideIntercom
    hideNavigationSidebar
    currentFrontpageFilter
    frontpageFilterSettings
    allPostsTimeframe
    allPostsSorting
    allPostsFilter
    allPostsShowLowKarma
    allPostsIncludeEvents
    allPostsOpenSettings
    lastNotificationsCheck
    bannedUserIds
    bannedPersonalUserIds
    biography {
      ...RevisionEdit
    }
    moderationStyle
    moderationGuidelines {
      ...RevisionEdit
    }
    showHideKarmaOption
    markDownPostEditor
    hideElicitPredictions
    hideAFNonMemberInitialWarning
    commentSorting
    location
    googleLocation
    mongoLocation
    mapLocation
    mapLocationSet
    mapMarkerText
    htmlMapMarkerText
    nearbyEventsNotifications
    nearbyEventsNotificationsLocation
    nearbyEventsNotificationsRadius
    nearbyPeopleNotificationThreshold
    hideFrontpageMap
    emailSubscribedToCurated
    subscribedToDigest
    unsubscribeFromAll
    emails
    whenConfirmationEmailSent
    hideSubscribePoke
    hideMeetupsPoke
    noCollapseCommentsFrontpage
    noCollapseCommentsPosts
    noSingleLineComments
    karmaChangeNotifierSettings
    karmaChangeLastOpened
    shortformFeedId
    viewUnreviewedComments
    recommendationSettings

    bookmarkedPostsMetadata

    hiddenPostsMetadata
    auto_subscribe_to_my_posts
    auto_subscribe_to_my_comments
    autoSubscribeAsOrganizer
    noExpandUnreadCommentsReview
    reviewVotesQuadratic
    reviewVotesQuadratic2019
    reviewVotesQuadratic2020
    hideTaggingProgressBar
    hideFrontpageBookAd
    hideFrontpageBook2019Ad

    abTestKey
    abTestOverrides

    sortDrafts

    reenableDraftJs
    petrovPressedButtonDate
    petrovLaunchCodeDate
    lastUsedTimezone
    ...SharedUserBooleans
  }
`);

registerFragment(`
  fragment UserBookmarkedPosts on User {
    _id
    bookmarkedPosts {
      ...PostsList
    }
  }
`);

registerFragment(`
  fragment UserKarmaChanges on User {
    _id
    karmaChanges {
      totalChange
      updateFrequency
      startDate
      endDate
      nextBatchDate
      posts {
        _id
        scoreChange
        title
        slug
      }
      comments {
        _id
        scoreChange
        description
        postId
        tagSlug
      }
      tagRevisions {
        _id
        scoreChange
        tagId
        tagSlug
        tagName
      }
    }
  }
`);

registerFragment(`
  fragment UsersBannedFromUsersModerationLog on User {
    _id
    slug
    displayName
    bannedUserIds
  }
`)

registerFragment(`
  fragment SunshineUsersList on User {
    ...UsersMinimumInfo
    karma
    htmlBio
    website
    createdAt
    email
    commentCount
    maxCommentCount
    postCount
    maxPostCount
    voteCount
    smallUpvoteCount
    bigUpvoteCount
    smallDownvoteCount
    bigDownvoteCount
    banned
    reviewedByUserId
    reviewedAt
    signUpReCaptchaRating
    
    needsReview
    sunshineNotes
    sunshineFlagged
<<<<<<< HEAD
    postingDisabled
    allCommentingDisabled
    commentingOnOtherUsersDisabled
    conversationsDisabled
=======
    snoozedUntilContentCount
>>>>>>> eb022fd2
  }
`);

registerFragment(`
  fragment SharedUserBooleans on User {
    walledGardenInvite
    hideWalledGardenUI
    walledGardenPortalOnboarded
    taggingDashboardCollapsed
    usernameUnset
  }
`)

registerFragment(`
  fragment UsersMapEntry on User {
    ...UsersMinimumInfo
    createdAt
    isAdmin
    groups
    location
    googleLocation
    mapLocation
    mapLocationSet
    mapMarkerText
    htmlMapMarkerText
    mongoLocation
  }
`);


registerFragment(`
  fragment UsersEdit on User {
    ...UsersProfile
    biography {
      ...RevisionEdit
    }
    # Moderation Guidelines editor information
    moderationGuidelines {
      ...RevisionEdit
    }

    # UI Settings
    markDownPostEditor
    hideElicitPredictions
    hideAFNonMemberInitialWarning
    hideIntercom
    commentSorting
    currentFrontpageFilter
    noCollapseCommentsPosts
    noCollapseCommentsFrontpage
    noSingleLineComments
    beta

    # Emails
    email
    whenConfirmationEmailSent
    emailSubscribedToCurated
    subscribedToDigest
    unsubscribeFromAll

    # Moderation
    moderatorAssistance
    collapseModerationGuidelines
    bannedUserIds
    bannedPersonalUserIds
    showHideKarmaOption

    # Ban & Purge
    voteBanned
    nullifyVotes
    deleteContent
    banned

    # Name
    username
    displayName
    fullName

    # Location
    mongoLocation
    googleLocation
    location
    
    # Map Location (public)
    mapLocation

    # Admin & Review
    reviewedByUserId

    # Alignment Forum
    reviewForAlignmentForumUserId
    groups
    afApplicationText
    afSubmittedApplication

    # Karma Settings
    karmaChangeLastOpened
    karmaChangeNotifierSettings

    notificationShortformContent
    notificationCommentsOnSubscribedPost
    notificationRepliesToMyComments
    notificationRepliesToSubscribedComments
    notificationSubscribedUserPost
    notificationSubscribedTagPost
    notificationPostsInGroups
    notificationPrivateMessage
    notificationSharedWithMe
    notificationAlignmentSubmissionApproved
    notificationEventInRadius
    notificationRSVPs
    notificationPostsNominatedReview
    notificationGroupAdministration

    hideFrontpageMap
    hideTaggingProgressBar
    hideFrontpageBookAd
    hideFrontpageBook2019Ad

    deleted
  }
`)

registerFragment(`
  fragment UsersAdmin on User {
    _id
    username
    createdAt
    isAdmin
    displayName
    email
    slug
    groups
    services
    karma
  }
`);

registerFragment(`
  fragment UsersWithReviewInfo on User {
    ...UsersMinimumInfo
    reviewVoteCount
    email
  }
`)

registerFragment(`
  fragment UsersProfileEdit on User {
    _id
    slug
    jobTitle
    organization
    careerStage
    profileImageId
    biography {
      ...RevisionEdit
    }
    howOthersCanHelpMe {
      ...RevisionEdit
    }
    howICanHelpOthers {
      ...RevisionEdit
    }
    organizerOfGroupIds
    organizerOfGroups {
      ...localGroupsBase
    }
    programParticipation
    mapLocation
    website
    linkedinProfileURL
    facebookProfileURL
    twitterProfileURL
    githubProfileURL
  }
`)<|MERGE_RESOLUTION|>--- conflicted
+++ resolved
@@ -257,14 +257,11 @@
     needsReview
     sunshineNotes
     sunshineFlagged
-<<<<<<< HEAD
     postingDisabled
     allCommentingDisabled
     commentingOnOtherUsersDisabled
     conversationsDisabled
-=======
     snoozedUntilContentCount
->>>>>>> eb022fd2
   }
 `);
 
