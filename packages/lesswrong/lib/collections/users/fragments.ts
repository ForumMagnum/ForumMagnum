import { registerFragment } from '../../vulcan-lib/fragments';

registerFragment(`
  fragment UsersMinimumInfo on User {
    _id
    slug
    createdAt
    username
    displayName
    profileImageId
    previousDisplayName
    fullName
    karma
    afKarma
    deleted
    isAdmin
    htmlBio
    jobTitle
    organization
    postCount
    commentCount
    sequenceCount
    afPostCount
    afCommentCount
    spamRiskScore
    tagRevisionCount
  }
`);

registerFragment(`
  fragment UsersProfile on User {
    ...UsersMinimumInfo
    oldSlugs
    groups
    jobTitle
    organization
    careerStage
    biography {
      ...RevisionDisplay
    }
    howOthersCanHelpMe {
      ...RevisionEdit
    }
    howICanHelpOthers {
      ...RevisionEdit
    }
    profileTagIds
    profileTags {
      ...TagBasicInfo
    }
    organizerOfGroupIds
    organizerOfGroups {
      ...localGroupsBase
    }
    programParticipation
    website
    linkedinProfileURL
    facebookProfileURL
    twitterProfileURL
    githubProfileURL
    frontpagePostCount
    afSequenceCount
    afSequenceDraftCount
    sequenceDraftCount
    moderationStyle
    moderationGuidelines {
      ...RevisionDisplay
    }
    bannedUserIds
    location
    googleLocation
    mapLocation
    mapLocationSet
    mapMarkerText
    htmlMapMarkerText
    mongoLocation
    shortformFeedId
    viewUnreviewedComments
    auto_subscribe_to_my_posts
    auto_subscribe_to_my_comments
    autoSubscribeAsOrganizer
    petrovPressedButtonDate
    petrovOptOut
    sortDraftsBy
    ...SunshineUsersList
    ...SharedUserBooleans
    noindex
    paymentEmail
    paymentInfo
    goodHeartTokens
    postingDisabled
    allCommentingDisabled
    commentingOnOtherUsersDisabled
    conversationsDisabled
  }
`);

registerFragment(`
  fragment UsersCurrent on User {
    ...UsersProfile

    beta
    email
    services
    acceptedTos
    pageUrl
    voteBanned
    banned
    isReviewed
    nullifyVotes
    hideIntercom
    hideNavigationSidebar
    hideCommunitySection
    currentFrontpageFilter
    frontpageFilterSettings
    hideFrontpageFilterSettingsDesktop
    allPostsTimeframe
    allPostsSorting
    allPostsFilter
    allPostsShowLowKarma
    allPostsIncludeEvents
    allPostsHideCommunity
    allPostsOpenSettings
    draftsListSorting
    draftsListShowArchived
    draftsListShowShared
    lastNotificationsCheck
    bannedUserIds
    bannedPersonalUserIds
    biography {
      ...RevisionEdit
    }
    moderationStyle
    moderationGuidelines {
      ...RevisionEdit
    }
    noKibitz
    showHideKarmaOption
    markDownPostEditor
    hideElicitPredictions
    hideAFNonMemberInitialWarning
    commentSorting
    location
    googleLocation
    mongoLocation
    mapLocation
    mapLocationSet
    mapMarkerText
    htmlMapMarkerText
    nearbyEventsNotifications
    nearbyEventsNotificationsLocation
    nearbyEventsNotificationsRadius
    nearbyPeopleNotificationThreshold
    hideFrontpageMap
    emailSubscribedToCurated
    subscribedToDigest
    unsubscribeFromAll
    emails
    whenConfirmationEmailSent
    hideSubscribePoke
    hideMeetupsPoke
    noCollapseCommentsFrontpage
    noCollapseCommentsPosts
    noSingleLineComments
    showCommunityInRecentDiscussion
    karmaChangeNotifierSettings
    karmaChangeLastOpened
    shortformFeedId
    viewUnreviewedComments
    recommendationSettings
    theme

    bookmarkedPostsMetadata

    hiddenPostsMetadata
    auto_subscribe_to_my_posts
    auto_subscribe_to_my_comments
    autoSubscribeAsOrganizer
    noExpandUnreadCommentsReview
    reviewVotesQuadratic
    reviewVotesQuadratic2019
    reviewVotesQuadratic2020
    hideTaggingProgressBar
    hideFrontpageBookAd
    hideFrontpageBook2019Ad

    abTestKey
    abTestOverrides

    sortDraftsBy

    petrovPressedButtonDate
    petrovLaunchCodeDate
    petrovOptOut
    lastUsedTimezone
    ...SharedUserBooleans

    acknowledgedNewUserGuidelines
    notificationSubforumUnread
    subforumPreferredLayout
    
    experiencedIn
    interestedIn
    
    allowDatadogSessionReplay
  }
`);

/**
 * Fragment containing rate-limit information (ie, whether the user is rate limited and when
 * they're next eligible to comment). Separated from `UsersCurrent` because figuring that out can
 * involve some DB queries that we don't want to have to finish in serial before the rest of the
 * page can start loading.
 */
registerFragment(`
  fragment UsersCurrentRateLimit on User {
    _id
<<<<<<< HEAD
    rateLimitNextAbleToComment
=======
    rateLimitNextAbleToComment(postId: $postId)
>>>>>>> a2ea1b96
  }
`);

registerFragment(`
  fragment UserBookmarkedPosts on User {
    _id
    bookmarkedPosts {
      ...PostsList
    }
  }
`);

registerFragment(`
  fragment UserKarmaChanges on User {
    _id
    karmaChanges {
      totalChange
      updateFrequency
      startDate
      endDate
      nextBatchDate
      posts {
        _id
        scoreChange
        title
        slug
      }
      comments {
        _id
        scoreChange
        description
        postId
        tagSlug
        tagCommentType
      }
      tagRevisions {
        _id
        scoreChange
        tagId
        tagSlug
        tagName
      }
    }
  }
`);

registerFragment(`
  fragment UsersBannedFromUsersModerationLog on User {
    _id
    slug
    displayName
    bannedUserIds
    bannedPersonalUserIds
  }
`)

registerFragment(`
  fragment SunshineUsersList on User {
    ...UsersMinimumInfo
    karma
    htmlBio
    website
    createdAt
    email
    emails
    commentCount
    maxCommentCount
    postCount
    maxPostCount
    voteCount
    smallUpvoteCount
    bigUpvoteCount
    smallDownvoteCount
    bigDownvoteCount
    banned
    reviewedByUserId
    reviewedAt
    signUpReCaptchaRating
    mapLocation
    needsReview
    sunshineNotes
    sunshineFlagged
    postingDisabled
    allCommentingDisabled
    commentingOnOtherUsersDisabled
    conversationsDisabled
    snoozedUntilContentCount
    voteBanned
    nullifyVotes
    deleteContent
    
    moderatorActions {
      ...ModeratorActionDisplay
    }
    usersContactedBeforeReview
    associatedClientIds {
      clientId
      firstSeenReferrer
      firstSeenLandingPage
      userIds
    }
    altAccountsDetected
  }
`);

registerFragment(`
  fragment UserAltAccountsFragment on User {
    ...SunshineUsersList
    IPs
  }
`);

registerFragment(`
  fragment SharedUserBooleans on User {
    walledGardenInvite
    hideWalledGardenUI
    walledGardenPortalOnboarded
    taggingDashboardCollapsed
    usernameUnset
  }
`)

registerFragment(`
  fragment UsersMapEntry on User {
    ...UsersMinimumInfo
    createdAt
    isAdmin
    groups
    location
    googleLocation
    mapLocation
    mapLocationSet
    mapMarkerText
    htmlMapMarkerText
    mongoLocation
  }
`);


registerFragment(`
  fragment UsersEdit on User {
    ...UsersProfile
    biography {
      ...RevisionEdit
    }
    # Moderation Guidelines editor information
    moderationGuidelines {
      ...RevisionEdit
    }

    # UI Settings
    markDownPostEditor
    hideElicitPredictions
    hideAFNonMemberInitialWarning
    hideIntercom
    commentSorting
    currentFrontpageFilter
    noCollapseCommentsPosts
    noCollapseCommentsFrontpage
    noSingleLineComments
    hideCommunitySection
    showCommunityInRecentDiscussion
    beta
    theme

    # Emails
    email
    whenConfirmationEmailSent
    emailSubscribedToCurated
    subscribedToDigest
    unsubscribeFromAll
    hasAuth0Id

    # Moderation
    moderatorAssistance
    collapseModerationGuidelines
    bannedUserIds
    bannedPersonalUserIds
    noKibitz
    showHideKarmaOption

    # Ban & Purge
    voteBanned
    nullifyVotes
    deleteContent
    banned

    # Name
    username
    displayName
    fullName

    # Location
    mongoLocation
    googleLocation
    location
    
    # Map Location (public)
    mapLocation
    
    # Privacy settings
    allowDatadogSessionReplay

    # Admin & Review
    reviewedByUserId

    # Alignment Forum
    reviewForAlignmentForumUserId
    groups
    afApplicationText
    afSubmittedApplication

    # Karma Settings
    karmaChangeLastOpened
    karmaChangeNotifierSettings

    notificationShortformContent
    notificationCommentsOnSubscribedPost
    notificationRepliesToMyComments
    notificationRepliesToSubscribedComments
    notificationSubscribedUserPost
    notificationSubscribedTagPost
    notificationPostsInGroups
    notificationPrivateMessage
    notificationSharedWithMe
    notificationAlignmentSubmissionApproved
    notificationEventInRadius
    notificationRSVPs
    notificationCommentsOnDraft
    notificationPostsNominatedReview
    notificationGroupAdministration
    notificationSubforumUnread
    notificationNewMention

    hideFrontpageMap
    hideTaggingProgressBar
    hideFrontpageBookAd
    hideFrontpageBook2019Ad

    deleted
  }
`)

registerFragment(`
  fragment UsersAdmin on User {
    _id
    username
    createdAt
    isAdmin
    displayName
    email
    slug
    groups
    services
    karma
  }
`);

registerFragment(`
  fragment UsersWithReviewInfo on User {
    ...UsersMinimumInfo
    reviewVoteCount
    email
  }
`)

registerFragment(`
  fragment UsersProfileEdit on User {
    _id
    slug
    jobTitle
    organization
    careerStage
    profileImageId
    biography {
      ...RevisionEdit
    }
    howOthersCanHelpMe {
      ...RevisionEdit
    }
    howICanHelpOthers {
      ...RevisionEdit
    }
    profileTagIds
    organizerOfGroupIds
    organizerOfGroups {
      ...localGroupsBase
    }
    programParticipation
    mapLocation
    website
    linkedinProfileURL
    facebookProfileURL
    twitterProfileURL
    githubProfileURL
  }
`)

registerFragment(`
  fragment UsersCrosspostInfo on User {
    _id
    username
    slug
    fmCrosspostUserId
  }
`)<|MERGE_RESOLUTION|>--- conflicted
+++ resolved
@@ -215,11 +215,7 @@
 registerFragment(`
   fragment UsersCurrentRateLimit on User {
     _id
-<<<<<<< HEAD
-    rateLimitNextAbleToComment
-=======
     rateLimitNextAbleToComment(postId: $postId)
->>>>>>> a2ea1b96
   }
 `);
 
