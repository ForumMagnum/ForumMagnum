--- conflicted
+++ resolved
@@ -276,13 +276,10 @@
 registerFragment(`
   fragment UsersEdit on User {
     ...UsersProfile
-<<<<<<< HEAD
     biography {
       ...RevisionEdit
     }
-=======
     beta
->>>>>>> a4bd6f31
     # Moderation Guidelines editor information
     moderationGuidelines {
       ...RevisionEdit
