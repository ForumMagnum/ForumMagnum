--- conflicted
+++ resolved
@@ -1,20 +1,11 @@
-<<<<<<< HEAD
 import bowser from 'bowser';
-=======
-import Users, { UserLocation } from "./collection";
-import bowser from 'bowser'
-import { getSetting, Utils } from '../../vulcan-lib';
-import { Votes } from '../votes';
-import { Comments } from '../comments'
-import { Posts } from '../posts'
->>>>>>> 543cdadf
 import { Meteor } from 'meteor/meteor';
 import { userHasCkEditor } from "../../betas";
 import { forumTypeSetting } from "../../instanceSettings";
 import { Utils } from '../../vulcan-lib';
 import { Comments } from '../comments';
 import { Posts } from '../posts';
-import Users from "../users/collection";
+import Users, { UserLocation } from "../users/collection";
 import { Votes } from '../votes';
 
 /**
@@ -66,13 +57,8 @@
   return post.moderationGuidelines?.originalContents || post.moderationStyle
 }
 
-<<<<<<< HEAD
-const isPersonalBlogpost = post => {
+const isPersonalBlogpost = (post: PostsBase|DbPost): boolean => {
   if (forumTypeSetting.get() === 'EAForum') {
-=======
-const isPersonalBlogpost = (post: PostsBase|DbPost): boolean => {
-  if (getSetting('forumType') === 'EAForum') {
->>>>>>> 543cdadf
     return !(post.frontpageDate || post.meta)
   }
   return !post.frontpageDate
@@ -335,26 +321,16 @@
   ]).toArray()[0].totalPower;
 }
 
-<<<<<<< HEAD
-Users.getPostCount = (user) => {
+Users.getPostCount = (user: UsersMinimumInfo|DbUser): number => {
   if (forumTypeSetting.get() === 'AlignmentForum') {
-=======
-Users.getPostCount = (user: UsersMinimumInfo|DbUser): number => {
-  if (getSetting('forumType') === 'AlignmentForum') {
->>>>>>> 543cdadf
     return user.afPostCount;
   } else {
     return user.postCount;
   }
 }
 
-<<<<<<< HEAD
-Users.getCommentCount = (user) => {
+Users.getCommentCount = (user: UsersMinimumInfo|DbUser): number => {
   if (forumTypeSetting.get() === 'AlignmentForum') {
-=======
-Users.getCommentCount = (user: UsersMinimumInfo|DbUser): number => {
-  if (getSetting('forumType') === 'AlignmentForum') {
->>>>>>> 543cdadf
     return user.afCommentCount;
   } else {
     return user.commentCount;
