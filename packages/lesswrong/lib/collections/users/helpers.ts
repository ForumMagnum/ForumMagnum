--- conflicted
+++ resolved
@@ -6,11 +6,8 @@
 import { mongoFind, mongoAggregate } from '../../mongoQueries';
 import { userOwns, userCanDo, userIsMemberOf } from '../../vulcan-users/permissions';
 import { useEffect, useState } from 'react';
-<<<<<<< HEAD
 import * as _ from 'underscore';
-=======
 import { getBrowserLocalStorage } from '../../../components/async/localStorageHandlers';
->>>>>>> a032c074
 
 // Get a user's display name (not unique, can take special characters and spaces)
 export const userGetDisplayName = (user: UsersMinimumInfo|DbUser|null): string => {
