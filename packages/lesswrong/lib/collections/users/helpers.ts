import bowser from 'bowser';
import { isClient, isServer } from '../../executionEnvironment';
import { userHasCkEditor } from "../../betas";
import { forumTypeSetting } from "../../instanceSettings";
import { getSiteUrl } from '../../vulcan-lib/utils';
import { mongoFind, mongoAggregate } from '../../mongoQueries';
import { userOwns, userCanDo, userIsMemberOf } from '../../vulcan-users/permissions';

// Get a user's display name (not unique, can take special characters and spaces)
export const userGetDisplayName = (user: UsersMinimumInfo|DbUser|null): string => {
  if (!user) {
    return "";
  } else {
    return forumTypeSetting.get() === 'AlignmentForum' ? 
      (user.fullName || user.displayName) :
      (user.displayName || getUserName(user)) || ""
  }
};

// Get a user's username (unique, no special characters or spaces)
export const getUserName = function(user: UsersMinimumInfo|DbUser|null): string|null {
  try {
    if (user?.username) return user.username;
  } catch (error) {
    console.log(error); // eslint-disable-line
  }
  return null;
};

export const userOwnsAndInGroup = (group: string) => {
  return (user: DbUser, document: HasUserIdType): boolean => {
    return userOwns(user, document) && userIsMemberOf(user, group)
  }
}

export const userIsSharedOn = (currentUser: DbUser|UsersMinimumInfo|null, document: PostsList|DbPost): boolean => {
  if (!currentUser) return false;
  return document.shareWithUsers && document.shareWithUsers.includes(currentUser._id)
}

export const userCanCollaborate = (currentUser: UsersCurrent|null, document: PostsList): boolean => {
  return userHasCkEditor(currentUser) && userIsSharedOn(currentUser, document)
}

export const userCanEditUsersBannedUserIds = (currentUser: DbUser|null, targetUser: DbUser): boolean => {
  if (userCanDo(currentUser,"posts.moderate.all")) {
    return true
  }
  if (!currentUser || !targetUser) {
    return false
  }
  return !!(
    userCanDo(currentUser,"posts.moderate.own") &&
    targetUser.moderationStyle
  )
}

const postHasModerationGuidelines = post => {
  // Because of a bug in Vulcan that doesn't adequately deal with nested fields
  // in document validation, we check for originalContents instead of html here,
  // which causes some problems with empty strings, but should overall be fine
  return post.moderationGuidelines?.originalContents || post.moderationStyle
}

export const userCanModeratePost = (user: UsersProfile|DbUser|null, post?: PostsBase|DbPost|null): boolean => {
  if (userCanDo(user,"posts.moderate.all")) {
    return true
  }
  if (!user || !post) {
    return false
  }
  // Users who can moderate their personal posts can moderate any post that
  // meets all of the following:
  //  1) they own
  //  2) has moderation guidelins
  //  3) is not on the frontpage
  if (
    userCanDo(user, "posts.moderate.own.personal") &&
    userOwns(user, post) &&
    postHasModerationGuidelines(post) &&
    !post.frontpageDate
  ) {
    return true
  }
  // Users who can moderate all of their own posts (even those on the frontpage)
  // can moderate any post that meets all of the following:
  //  1) they own
  //  2) has moderation guidelines
  // We have now checked all the possible conditions for posting, if they fail
  // this, check they cannot moderate this post
  return !!(
    userCanDo(user,"posts.moderate.own") &&
    userOwns(user, post) &&
    postHasModerationGuidelines(post)
  )
}

export const userCanModerateComment = (user: UsersProfile|DbUser|null, post: PostsBase|DbPost|null , comment: CommentsList|DbComment) => {
  if (!user || !post || !comment) return false
  if (userCanModeratePost(user, post)) return true 
  if (userOwns(user, comment) && !comment.directChildrenCount) return true 
  return false
}

export const userCanCommentLock = (user: UsersCurrent|DbUser|null, post: PostsBase|DbPost|null): boolean => {
  if (userCanDo(user,"posts.commentLock.all")) {
    return true
  }
  if (!user || !post) {
    return false
  }
  return !!(
    userCanDo(user,"posts.commentLock.own") &&
    userOwns(user, post)
  )
}

export const userIsBannedFromPost = (user: UsersMinimumInfo|DbUser, post: PostsDetails|DbPost, postAuthor: PostsAuthors_user|DbUser|null): boolean => {
  if (!post) return false;
  return !!(
    post.bannedUserIds?.includes(user._id) &&
    postAuthor && userOwns(postAuthor, post)
  )
}

export const userIsBannedFromAllPosts = (user: UsersCurrent|DbUser, post: PostsDetails|DbPost, postAuthor: PostsAuthors_user|DbUser|null): boolean => {
  return !!(
    // @ts-ignore FIXME: Not enforcing that the fragment includes bannedUserIds
    postAuthor?.bannedUserIds?.includes(user._id) &&
    // @ts-ignore FIXME: Not enforcing that the fragment includes user.groups
    userCanDo(postAuthor, 'posts.moderate.own') &&
    postAuthor && userOwns(postAuthor, post)
  )
}

export const userIsBannedFromAllPersonalPosts = (user: UsersCurrent|DbUser, post: PostsDetails|DbPost, postAuthor: PostsAuthors_user|DbUser|null): boolean => {
  return !!(
    // @ts-ignore FIXME: Not enforcing that the fragment includes bannedUserIds
    postAuthor?.bannedPersonalUserIds?.includes(user._id) &&
    // @ts-ignore FIXME: Not enforcing that the fragment includes user.groups
    userCanDo(postAuthor, 'posts.moderate.own.personal') &&
    postAuthor && userOwns(postAuthor, post)
  )
}

export const userIsAllowedToComment = (user: UsersCurrent|DbUser|null, post: PostsDetails|DbPost, postAuthor: PostsAuthors_user|DbUser|null): boolean => {
  if (!user) {
    return false
  }

  if (!post) {
    return true
  }

  if (userIsBannedFromPost(user, post, postAuthor)) {
    return false
  }

  if (userIsBannedFromAllPosts(user, post, postAuthor)) {
    return false
  }

  if (userIsBannedFromAllPersonalPosts(user, post, postAuthor) && !post.frontpageDate) {
    return false
  }

  if (post.commentsLocked) {
    return false
  }

  return true
}

export const userBlockedCommentingReason = (user: UsersCurrent|DbUser|null, post: PostsDetails|DbPost, postAuthor: PostsAuthors_user|null): string => {
  if (!user) {
    return "Can't recognize user"
  }

  if (userIsBannedFromPost(user, post, postAuthor)) {
    return "This post's author has blocked you from commenting."
  }

  if (userIsBannedFromAllPosts(user, post, postAuthor)) {
    return "This post's author has blocked you from commenting."
  }

  if (userIsBannedFromAllPersonalPosts(user, post, postAuthor)) {
    return "This post's author has blocked you from commenting on any of their personal blog posts."
  }

  if (post.commentsLocked) {
    return "Comments on this post are disabled."
  }
  return "You cannot comment at this time"
}

// Return true if the user's account has at least one verified email address.
export const userEmailAddressIsVerified = (user: UsersCurrent|DbUser|null): boolean => {
  // EA Forum does not do its own email verification
  if (forumTypeSetting.get() === 'EAForum') {
    return true
  }
  if (!user || !user.emails)
    return false;
  for (let email of user.emails) {
    if (email && email.verified)
      return true;
  }
  return false;
};

export const userHasEmailAddress = (user: UsersCurrent|DbUser|null): boolean => {
  return !!(user?.emails && user.emails.length > 0);
}

export function getUserEmail (user: UsersCurrent | DbUser): string | undefined {
  return user.email || user.emails?.[0]?.address
}

// Replaces Users.getProfileUrl from the vulcan-users package.
export const userGetProfileUrl = (user: DbUser|UsersMinimumInfo|AlgoliaUser|null, isAbsolute=false): string => {
  if (!user) return "";
  
  if (user.slug) {
    return userGetProfileUrlFromSlug(user.slug, isAbsolute);
  } else {
    return "";
  }
}

export const userGetProfileUrlFromSlug = (userSlug: string, isAbsolute=false): string => {
  if (!userSlug) return "";
  
  const prefix = isAbsolute ? getSiteUrl().slice(0,-1) : '';
  return `${prefix}/users/${userSlug}`;
}



const clientRequiresMarkdown = (): boolean => {
  if (isClient &&
      window &&
      window.navigator &&
      window.navigator.userAgent) {

      return (bowser.mobile || bowser.tablet)
  }
  return false
}

export const userUseMarkdownPostEditor = (user: UsersCurrent|null): boolean => {
  if (clientRequiresMarkdown()) {
    return true
  }
  if (!user) {
    return false;
  }
  return user.markDownPostEditor
}

export const userCanEdit = (currentUser, user) => {
  return userOwns(currentUser, user) || userCanDo(currentUser, 'users.edit.all')
}



interface UserLocation {
  lat: number,
  lng: number,
  loading: boolean,
  known: boolean,
}

// Return the current user's location, as a latitude-longitude pair, plus
// boolean fields `loading` and `known`. If `known` is false, the lat/lng are
// invalid placeholders. If `loading` is true, then `known` is false, but the
// state might be updated with a location later.
//
// If the user is logged in, the location specified in their account settings
// is used first. If the user is not logged in, then no location is available
// for server-side rendering, but we can try to get a location client-side
// using the browser geolocation API. (This won't necessarily work, since not
// all browsers and devices support it, and it requires user permission.)
<<<<<<< HEAD
export const userGetLocation = (currentUser: UsersCurrent|DbUser|null): UserLocation => {
=======
export const userGetLocation = (currentUser: UsersCurrent|null, onLoadFinished: ((location: UserLocation)=>void)|null): UserLocation => {
>>>>>>> 8a6b4fa2
  const placeholderLat = 37.871853;
  const placeholderLng = -122.258423;

  const currentUserLat = currentUser && currentUser.mongoLocation && currentUser.mongoLocation.coordinates[1]
  const currentUserLng = currentUser && currentUser.mongoLocation && currentUser.mongoLocation.coordinates[0]
  if (currentUserLat && currentUserLng) {
    // First return a location from the user profile, if set
    return {lat: currentUserLat, lng: currentUserLng, loading: false, known: true}
  } else if (isServer) {
    // If there's no location in the user profile, we may still be able to get
    // a location from the browser--but not in SSR.
    return {lat: placeholderLat, lng:placeholderLng, loading: true, known: false};
  } else {
    // If we're on the browser, try to get a location using the browser
    // geolocation API. This is not always available.
    if (typeof window !== 'undefined' && typeof navigator !== 'undefined'
        && navigator && navigator.geolocation) {
      navigator.geolocation.getCurrentPosition((position) => {
          if(position && position.coords) {
            const navigatorLat = position.coords.latitude
            const navigatorLng = position.coords.longitude
            if (onLoadFinished)
              onLoadFinished({lat: navigatorLat, lng: navigatorLng, loading: false, known: true});
          } else {
            if (onLoadFinished)
              onLoadFinished({lat: placeholderLat, lng: placeholderLng, loading: false, known: false});
          }
        },
        (error) => {
          if (onLoadFinished)
            onLoadFinished({lat: placeholderLat, lng: placeholderLng, loading: false, known: false});
        }
      );
      return {lat: placeholderLat, lng:placeholderLng, loading: true, known: false};
    }

    return {lat: placeholderLat, lng:placeholderLng, loading: false, known: false};
  }
}

// utility function for checking how much karma a user is supposed to have
export const userGetAggregateKarma = async (user: DbUser): Promise<number> => {
  const posts = (await mongoFind("Posts", {userId:user._id})).map(post=>post._id)
  const comments = (await mongoFind("Comments", {userId:user._id})).map(comment=>comment._id)
  const documentIds = [...posts, ...comments]

  return (await mongoAggregate("Votes", [
    {$match: {
      documentId: {$in:documentIds},
      userId: {$ne: user._id},
      cancelled: false
    }},
    {$group: { _id: null, totalPower: { $sum: '$power' }}},
  ]))[0].totalPower;
}

export const userGetPostCount = (user: UsersMinimumInfo|DbUser): number => {
  if (forumTypeSetting.get() === 'AlignmentForum') {
    return user.afPostCount;
  } else {
    return user.postCount;
  }
}

export const userGetCommentCount = (user: UsersMinimumInfo|DbUser): number => {
  if (forumTypeSetting.get() === 'AlignmentForum') {
    return user.afCommentCount;
  } else {
    return user.commentCount;
  }
}<|MERGE_RESOLUTION|>--- conflicted
+++ resolved
@@ -281,11 +281,7 @@
 // for server-side rendering, but we can try to get a location client-side
 // using the browser geolocation API. (This won't necessarily work, since not
 // all browsers and devices support it, and it requires user permission.)
-<<<<<<< HEAD
-export const userGetLocation = (currentUser: UsersCurrent|DbUser|null): UserLocation => {
-=======
-export const userGetLocation = (currentUser: UsersCurrent|null, onLoadFinished: ((location: UserLocation)=>void)|null): UserLocation => {
->>>>>>> 8a6b4fa2
+export const userGetLocation = (currentUser: UsersCurrent|DbUser|null, onLoadFinished: ((location: UserLocation)=>void)|null): UserLocation => {
   const placeholderLat = 37.871853;
   const placeholderLng = -122.258423;
 
