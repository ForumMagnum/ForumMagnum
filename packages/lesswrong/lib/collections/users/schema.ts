import SimpleSchema from 'simpl-schema';
import { Utils, slugify, getNestedProperty } from '../../vulcan-lib/utils';
import { userGetProfileUrl } from "./helpers";
import { userGetEditUrl } from '../../vulcan-users/helpers';
import { userGroups, userOwns, userIsAdmin, userHasntChangedName } from '../../vulcan-users/permissions';
import { formGroups } from './formGroups';
import * as _ from 'underscore';

///////////////////////////////////////
// Order for the Schema is as follows. Change as you see fit:
// 00.
// 10. Display Name
// 20. Email
// 30. Bio
// 40. Slug
// 50. Website
// 60. Twitter username
// 70.
// 80.
// 90.
// 100.
// Anything else..
///////////////////////////////////////

const createDisplayName = (user: DbInsertion<DbUser>): string => {
  const profileName = getNestedProperty(user, 'profile.name');
  const twitterName = getNestedProperty(user, 'services.twitter.screenName');
  const linkedinFirstName = getNestedProperty(user, 'services.linkedin.firstName');
  if (profileName) return profileName;
  if (twitterName) return twitterName;
  if (linkedinFirstName)
    return `${linkedinFirstName} ${getNestedProperty(user, 'services.linkedin.lastName')}`;
  if (user.username) return user.username;
  if (user.email) return user.email.slice(0, user.email.indexOf('@'));
  return "[missing username]";
};

const adminGroup = {
  name: 'admin',
  order: 100,
  label: "Admin",
};

const ownsOrIsAdmin = (user: DbUser|null, document: any) => {
  return userOwns(user, document) || userIsAdmin(user);
};

/**
 * @summary Users schema
 * @type {Object}
 */
const schema: SchemaType<DbUser> = {
  username: {
    type: String,
    optional: true,
    canRead: ['guests'],
    canUpdate: ['admins'],
    canCreate: ['members'],
    hidden: true,
    onInsert: user => {
      if (!user.username && user.services?.twitter?.screenName) {
        return user.services.twitter.screenName;
      }
    },
  },
  // Emails (not to be confused with email). This field belongs to Meteor's
  // accounts system; we should never write it, but we do need to read it to find
  // out whether a user's email address is verified.
  // FIXME: Update this comment
  emails: {
    type: Array,
    optional: true,
    hidden: true,
    canRead: [userOwns, 'sunshineRegiment', 'admins'],
    
    // FIXME
    // This is dead code and doesn't actually run, but we do have to implement something like this in a post Meteor world
    onCreate: ({document: user}) => {
    
      const oAuthEmail = getNestedProperty(user, 'services.facebook.email') |
        getNestedProperty(user, 'services.google.email') | 
        getNestedProperty(user, 'services.github.email') | 
        getNestedProperty(user, 'services.linkedin.emailAddress')
      
      if (oAuthEmail) {
        return [{address: oAuthEmail, verified: true}]
      }
    }
  },
  'emails.$': {
    type: Object,
    optional: true,
  },
  'emails.$.address': {
    type: String,
    regEx: SimpleSchema.RegEx.Email,
    optional: true,
  },
  // NB: Not used on the EA Forum
  'emails.$.verified': {
    type: Boolean,
    optional: true,
  },
  createdAt: {
    type: Date,
    optional: true,
    canRead: ["guests"],
    onCreate: () => {
      return new Date();
    },
  },
  isAdmin: {
    type: Boolean,
    label: 'Admin',
    input: 'checkbox',
    optional: true,
    canCreate: ['admins'],
    canUpdate: ['admins'],
    canRead: ['guests'],
    group: adminGroup,
  },
  profile: {
    type: Object,
    optional: true,
    blackbox: true,
    hidden: true,
    canCreate: ['members'],
  },
  // // telescope-specific data, kept for backward compatibility and migration purposes
  // telescope: {
  //   type: Object,
  //   blackbox: true,
  //   optional: true,
  // },
  services: {
    type: Object,
    optional: true,
    blackbox: true,
    canRead: ownsOrIsAdmin
  },
  // The name displayed throughout the app. Can contain spaces and special characters, doesn't need to be unique
  // Hide the option to change your displayName (for now) TODO: Create proper process for changing name
  displayName: {
    type: String,
    optional: true,
    input: 'text',
    canUpdate: ['sunshineRegiment', 'admins', userHasntChangedName],
    canCreate: ['sunshineRegiment', 'admins'],
    canRead: ['guests'],
    order: 10,
    onCreate: ({ document: user }) => {
      return user.displayName || createDisplayName(user);
    },
    group: formGroups.default,
  },
  /**
   Used for tracking changes of displayName
   */
  previousDisplayName: {
    type: String,
    optional: true,
    canUpdate: ['sunshineRegiment', 'admins'],
    canCreate: ['sunshineRegiment', 'admins'],
    canRead: ['guests'],
    order: 11,
    group: formGroups.default,
  },
  /**
    The user's email. Modifiable.
  */
  email: {
    type: String,
    optional: true,
    regEx: SimpleSchema.RegEx.Email,
    input: 'text',
    canCreate: ['members'],
    canUpdate: [userOwns, 'sunshineRegiment', 'admins'],
    canRead: ownsOrIsAdmin,
    order: 20,
    group: formGroups.default,
    onCreate: ({ document: user }) => {
      // look in a few places for the user email
      const facebookEmail: any = getNestedProperty(user, 'services.facebook.email');
      const githubEmail: any = getNestedProperty(user, 'services.github.email');
      const googleEmail: any = getNestedProperty(user, 'services.google.email');
      const linkedinEmail: any = getNestedProperty(user, 'services.linkedin.emailAddress');

      if (facebookEmail) return facebookEmail;
      if (githubEmail) return githubEmail;
      if (googleEmail) return googleEmail;
      if (linkedinEmail) return linkedinEmail;
      return undefined;
    },
    // unique: true // note: find a way to fix duplicate accounts before enabling this
  },
  // The user's profile URL slug // TODO: change this when displayName changes
  // Unique user slug for URLs, copied over from Vulcan-Accounts
  slug: {
    type: String,
    optional: true,
    canRead: ['guests'],
    canUpdate: ['admins'],
    order: 40,
    group: formGroups.adminOptions,
    
    onCreate: async ({ document: user }) => {
      // create a basic slug from display name and then modify it if this slugs already exists;
      const displayName = createDisplayName(user);
      const basicSlug = slugify(displayName);
      return await Utils.getUnusedSlugByCollectionName('Users', basicSlug);
    },
    onUpdate: async ({data, oldDocument}) => {
      if (data.slug && data.slug !== oldDocument.slug) {
        const slugIsUsed = await Utils.slugIsUsed("Users", data.slug)
        if (slugIsUsed) {
          throw Error(`Specified slug is already used: ${data.slug}`)
        }
      }
    }
  },
  
  noindex: {
    type: Boolean,
    optional: true,
    defaultValue: false,
    canRead: ['guests'],
    canUpdate: ['admins'],
    order: 48,
    group: formGroups.adminOptions,
    label: "No Index",
    tooltip: "Hide this user's profile from search engines",
  },
  
  /**
    Groups
  */
  groups: {
    type: Array,
    optional: true,
    control: 'checkboxgroup',
    canCreate: ['admins'],
    canUpdate: ['alignmentForumAdmins', 'admins'],
    canRead: ['guests'],
    group: adminGroup,
    form: {
      options: function() {
        const groups = _.without(
          _.keys(userGroups),
          'guests',
          'members',
          'admins'
        );
        return groups.map(group => {
          return { value: group, label: group };
        });
      },
    },
  },
  'groups.$': {
    type: String,
    optional: true,
  },

  // GraphQL only fields

  pageUrl: {
    type: String,
    optional: true,
    canRead: ['guests'],
    resolveAs: {
      type: 'String',
      resolver: (user: DbUser, args: void, context: ResolverContext): string => {
        return userGetProfileUrl(user, true);
      },
    },
  },

  pagePath: {
    type: String,
    optional: true,
    canRead: ['guests'],
    resolveAs: {
      type: 'String',
      resolver: (user: DbUser, args: void, context: ResolverContext): string => {
        return userGetProfileUrl(user, false);
      },
    },
  },

  editUrl: {
    type: String,
    optional: true,
    canRead: ['guests'],
    resolveAs: {
      type: 'String',
      resolver: (user: DbUser, args: void, context: ResolverContext): string => {
        return userGetEditUrl(user, true);
      },
    },
  },
  lwWikiImport: {
    type: Boolean,
    optional: true, 
    canRead: ['guests'],
  },
<<<<<<< HEAD
  theme: {
    type: String,
    optional: true, 
    canCreate: ownsOrIsAdmin,
    canUpdate: ownsOrIsAdmin,
    canRead: ownsOrIsAdmin,
    hidden: true,
=======
  
  lastUsedTimezone: {
    type: String,
    optional: true,
    hidden: true,
    canCreate: ['members'],
    canRead: [userOwns],
    canUpdate: [userOwns],
>>>>>>> d8096e73
  },
};

export default schema;<|MERGE_RESOLUTION|>--- conflicted
+++ resolved
@@ -303,15 +303,15 @@
     optional: true, 
     canRead: ['guests'],
   },
-<<<<<<< HEAD
+  
   theme: {
     type: String,
     optional: true, 
-    canCreate: ownsOrIsAdmin,
+    canCreate: ['members'],
     canUpdate: ownsOrIsAdmin,
     canRead: ownsOrIsAdmin,
     hidden: true,
-=======
+  },
   
   lastUsedTimezone: {
     type: String,
@@ -320,7 +320,6 @@
     canCreate: ['members'],
     canRead: [userOwns],
     canUpdate: [userOwns],
->>>>>>> d8096e73
   },
 };
 
