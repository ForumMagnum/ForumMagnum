import SimpleSchema from 'simpl-schema';
import { Utils, slugify, getNestedProperty } from '../../vulcan-lib';
import {userGetProfileUrl, getAuth0Id, getUserEmail, userOwnsAndInGroup } from "./helpers";
import { userGetEditUrl } from '../../vulcan-users/helpers';
import { userGroups, userOwns, userIsAdmin, userHasntChangedName } from '../../vulcan-users/permissions';
import { formGroups } from './formGroups';
import * as _ from 'underscore';
import { schemaDefaultValue } from '../../collectionUtils';
import { hasEventsSetting, isAF, isEAForum, isLW, isLWorAF, taggingNamePluralCapitalSetting, taggingNamePluralSetting, taggingNameSetting } from "../../instanceSettings";
import { accessFilterMultiple, arrayOfForeignKeysField, denormalizedCountOfReferences, denormalizedField, foreignKeyField, googleLocationToMongoLocation, resolverOnlyField } from '../../utils/schemaUtils';
import { postStatuses } from '../posts/constants';
import GraphQLJSON from 'graphql-type-json';
import { REVIEW_NAME_IN_SITU, REVIEW_YEAR } from '../../reviewUtils';
import uniqBy from 'lodash/uniqBy'
import { userThemeSettings, defaultThemeOptions } from "../../../themes/themeNames";
import { postsLayouts } from '../posts/dropdownOptions';
import type { ForumIconName } from '../../../components/common/ForumIcon';
import { getCommentViewOptions } from '../../commentViewOptions';
import { dialoguesEnabled, hasPostRecommendations } from '../../betas';
import { isFriendlyUI } from '../../../themes/forumTheme';

///////////////////////////////////////
// Order for the Schema is as follows. Change as you see fit:
// 00.
// 10. Display Name
// 20. Email
// 30. Bio
// 40. Slug
// 50. Website
// 60. Twitter username
// 70.
// 80.
// 90.
// 100.
// Anything else..
///////////////////////////////////////

const createDisplayName = (user: DbInsertion<DbUser>): string => {
  const profileName = getNestedProperty(user, 'profile.name');
  const twitterName = getNestedProperty(user, 'services.twitter.screenName');
  const linkedinFirstName = getNestedProperty(user, 'services.linkedin.firstName');
  const email = getUserEmail(user)
  if (profileName) return profileName;
  if (twitterName) return twitterName;
  if (linkedinFirstName)
    return `${linkedinFirstName} ${getNestedProperty(user, 'services.linkedin.lastName')}`;
  if (user.username) return user.username;
  if (email) return email.slice(0, email.indexOf('@'));
  return "[missing username]";
};

const adminGroup = {
  name: 'admin',
  order: 100,
  label: "Admin",
};

const ownsOrIsAdmin = (user: DbUser|null, document: any) => {
  return userOwns(user, document) || userIsAdmin(user);
};

const ownsOrIsMod = (user: DbUser|null, document: any) => {
  return userOwns(user, document) || userIsAdmin(user) || (user?.groups?.includes('sunshineRegiment') ?? false);
};

export const REACT_PALETTE_STYLES = ['listView', 'gridView'];


export const MAX_NOTIFICATION_RADIUS = 300
export const karmaChangeNotifierDefaultSettings = {
  // One of the string keys in karmaNotificationTimingChocies
  updateFrequency: "daily",

  // Time of day at which daily/weekly batched updates are released, a number
  // of hours [0,24). Always in GMT, regardless of the user's time zone.
  // Default corresponds to 3am PST.
  timeOfDayGMT: 11,

  // A string day-of-the-week name, spelled out and capitalized like "Monday".
  // Always in GMT, regardless of the user's timezone (timezone matters for day
  // of the week because time zones could take it across midnight.)
  dayOfWeekGMT: "Saturday",

  // A boolean that determines whether we hide or show negative karma updates.
  // False by default because people tend to drastically overweigh negative feedback
  showNegativeKarma: false,
};

export type NotificationChannelOption = "none"|"onsite"|"email"|"both"
export type NotificationBatchingOption = "realtime"|"daily"|"weekly"

export type NotificationTypeSettings = {
  channel: NotificationChannelOption,
  batchingFrequency: NotificationBatchingOption,
  timeOfDayGMT: number,
  dayOfWeekGMT: string // "Monday"|"Tuesday"|"Wednesday"|"Thursday"|"Friday"|"Saturday"|"Sunday",
};

export const defaultNotificationTypeSettings: NotificationTypeSettings = {
  channel: "onsite",
  batchingFrequency: "realtime",
  timeOfDayGMT: 12,
  dayOfWeekGMT: "Monday",
};

const rateLimitInfoSchema = new SimpleSchema({
  nextEligible: {
    type: Date
  },
  rateLimitType: {
    type: String,
    allowedValues: ["moderator", "lowKarma", "universal", "downvoteRatio"]
  },
  rateLimitMessage: {
    type: String
  },
})

export interface KarmaChangeSettingsType {
  updateFrequency: "disabled"|"daily"|"weekly"|"realtime"
  timeOfDayGMT: number
  dayOfWeekGMT: "Monday"|"Tuesday"|"Wednesday"|"Thursday"|"Friday"|"Saturday"|"Sunday"
  showNegativeKarma: boolean
}
const karmaChangeSettingsType = new SimpleSchema({
  updateFrequency: {
    type: String,
    optional: true,
    allowedValues: ['disabled', 'daily', 'weekly', 'realtime']
  },
  timeOfDayGMT: {
    type: SimpleSchema.Integer,
    optional: true,
    min: 0,
    max: 23
  },
  dayOfWeekGMT: {
    type: String,
    optional: true,
    allowedValues: ['Monday', 'Tuesday', 'Wednesday', 'Thursday', 'Friday', 'Saturday', 'Sunday']
  },
  showNegativeKarma: {
    type: Boolean,
    optional: true,
  }
})

const notificationTypeSettings = new SimpleSchema({
  channel: {
    type: String,
    allowedValues: ["none", "onsite", "email", "both"],
  },
  batchingFrequency: {
    type: String,
    allowedValues: ['realtime', 'daily', 'weekly'],
  },
  timeOfDayGMT: {
    type: Number,
    optional: true,
  },
  dayOfWeekGMT: {
    type: String,
    optional: true,
  },
})

const expandedFrontpageSectionsSettings = new SimpleSchema({
  community: {type: Boolean, optional: true, nullable: true},
  recommendations: {type: Boolean, optional: true, nullable: true},
  quickTakes: {type: Boolean, optional: true, nullable: true},
  quickTakesCommunity: {type: Boolean, optional: true, nullable: true},
  popularComments: {type: Boolean, optional: true, nullable: true},
});

const notificationTypeSettingsField = (overrideSettings?: Partial<NotificationTypeSettings>) => ({
  type: notificationTypeSettings,
  optional: true,
  group: formGroups.notifications,
  control: "NotificationTypeSettings" as const,
  canRead: [userOwns, 'admins'] as FieldPermissions,
  canUpdate: [userOwns, 'admins'] as FieldPermissions,
  canCreate: ['members', 'admins'] as FieldCreatePermissions,
  ...schemaDefaultValue({ ...defaultNotificationTypeSettings, ...overrideSettings })
});

const partiallyReadSequenceItem = new SimpleSchema({
  sequenceId: {
    type: String,
    foreignKey: "Sequences",
    optional: true,
  },
  collectionId: {
    type: String,
    foreignKey: "Collections",
    optional: true,
  },
  lastReadPostId: {
    type: String,
    foreignKey: "Posts",
  },
  nextPostId: {
    type: String,
    foreignKey: "Posts",
  },
  numRead: {
    type: SimpleSchema.Integer,
  },
  numTotal: {
    type: SimpleSchema.Integer,
  },
  lastReadTime: {
    type: Date,
    optional: true,
  },
});

const userTheme = new SimpleSchema({
  name: {
    type: String,
    allowedValues: [...userThemeSettings],
    optional: true,
    nullable: true,
  },
  siteThemeOverride: {
    type: Object,
    optional: true,
    nullable: true,
    blackbox: true,
  },
});

type CareerStage = {
  value: string,
  label: string,
  icon: ForumIconName,
}

export const CAREER_STAGES: CareerStage[] = [
  {value: 'highSchool', label: "In high school", icon: "School"},
  {value: 'associateDegree', label: "Pursuing an associate's degree", icon: "School"},
  {value: 'undergradDegree', label: "Pursuing an undergraduate degree", icon: "School"},
  {value: 'professionalDegree', label: "Pursuing a professional degree", icon: "School"},
  {value: 'graduateDegree', label: "Pursuing a graduate degree (e.g. Master's)", icon: "School"},
  {value: 'doctoralDegree', label: "Pursuing a doctoral degree (e.g. PhD)", icon: "School"},
  {value: 'otherDegree', label: "Pursuing other degree/diploma", icon: "School"},
  {value: 'earlyCareer', label: "Working (0-5 years)", icon: "Work"},
  {value: 'midCareer', label: "Working (6-15 years)", icon: "Work"},
  {value: 'lateCareer', label: "Working (15+ years)", icon: "Work"},
  {value: 'seekingWork', label: "Seeking work", icon: "Work"},
  {value: 'retired', label: "Retired", icon: "Work"},
]

export const PROGRAM_PARTICIPATION = [
  {value: 'vpIntro', label: "Completed the Introductory EA Virtual Program"},
  {value: 'vpInDepth', label: "Completed the In-Depth EA Virtual Program"},
  {value: 'vpPrecipice', label: "Completed the Precipice Reading Group"},
  {value: 'vpLegal', label: "Completed the Legal Topics in EA Virtual Program"},
  {value: 'vpAltProtein', label: "Completed the Alt Protein Fundamentals Virtual Program"},
  {value: 'vpAGISafety', label: "Completed the AGI Safety Fundamentals Virtual Program"},
  {value: 'vpMLSafety', label: "Completed the ML Safety Scholars Virtual Program"},
  {value: 'eag', label: "Attended an EA Global conference"},
  {value: 'eagx', label: "Attended an EAGx conference"},
  {value: 'localgroup', label: "Attended more than three meetings with a local EA group"},
  {value: '80k', label: "Received career coaching from 80,000 Hours"},
]

export const SOCIAL_MEDIA_PROFILE_FIELDS = {
  linkedinProfileURL: 'linkedin.com/in/',
  facebookProfileURL: 'facebook.com/',
  twitterProfileURL: 'twitter.com/',
  githubProfileURL: 'github.com/'
}
export type SocialMediaProfileField = keyof typeof SOCIAL_MEDIA_PROFILE_FIELDS;

export type RateLimitReason = "moderator"|"lowKarma"|"downvoteRatio"|"universal"

/**
 * @summary Users schema
 * @type {Object}
 */
const schema: SchemaType<DbUser> = {
  username: {
    type: String,
    optional: true,
    canRead: ['guests'],
    canUpdate: ['admins'],
    canCreate: ['members'],
    hidden: true,
    onInsert: user => {
      if (!user.username && user.services?.twitter?.screenName) {
        return user.services.twitter.screenName;
      }
    },
  },
  // Emails (not to be confused with email). This field belongs to Meteor's
  // accounts system; we should never write it, but we do need to read it to find
  // out whether a user's email address is verified.
  // FIXME: Update this comment
  emails: {
    type: Array,
    optional: true,
    hidden: true,
    canRead: [userOwns, 'sunshineRegiment', 'admins'],
    
    // FIXME
    // This is dead code and doesn't actually run, but we do have to implement something like this in a post Meteor world
    onCreate: ({document: user}) => {
    
      const oAuthEmail = getNestedProperty(user, 'services.facebook.email') |
        getNestedProperty(user, 'services.google.email') | 
        getNestedProperty(user, 'services.github.email') | 
        getNestedProperty(user, 'services.linkedin.emailAddress')
      
      if (oAuthEmail) {
        return [{address: oAuthEmail, verified: true}]
      }
    }
  },
  'emails.$': {
    type: Object,
    optional: true,
  },
  'emails.$.address': {
    type: String,
    regEx: SimpleSchema.RegEx.Email,
    optional: true,
  },
  // NB: Not used on the EA Forum
  'emails.$.verified': {
    type: Boolean,
    optional: true,
  },
  isAdmin: {
    type: Boolean,
    label: 'Admin',
    input: 'checkbox',
    optional: true,
    canCreate: ['admins'],
    canUpdate: ['admins','realAdmins'],
    canRead: ['guests'],
    ...schemaDefaultValue(false),
    group: adminGroup,
  },
  profile: {
    type: Object,
    optional: true,
    blackbox: true,
    hidden: true,
    canCreate: ['members'],
  },
  // // telescope-specific data, kept for backward compatibility and migration purposes
  // telescope: {
  //   type: Object,
  //   blackbox: true,
  //   optional: true,
  // },
  services: {
    type: Object,
    optional: true,
    blackbox: true,
    canRead: ownsOrIsAdmin
  },
  hasAuth0Id: resolverOnlyField({
    type: Boolean,
    // Mods cannot read because they cannot read services, which is a prerequisite
    canRead: [userOwns, 'admins'],
    resolver: (user: DbUser) => {
      try {
        getAuth0Id(user);
        return true;
      } catch {
        return false;
      }
    },
  }),
  // The name displayed throughout the app. Can contain spaces and special characters, doesn't need to be unique
  // Hide the option to change your displayName (for now) TODO: Create proper process for changing name
  displayName: {
    type: String,
    optional: true,
    input: 'text',
    canUpdate: ['sunshineRegiment', 'admins', userHasntChangedName],
    canCreate: ['sunshineRegiment', 'admins'],
    canRead: ['guests'],
    order: 10,
    onCreate: ({ document: user }) => {
      return user.displayName || createDisplayName(user);
    },
    group: formGroups.default,
  },
  /**
   Used for tracking changes of displayName
   */
  previousDisplayName: {
    type: String,
    optional: true,
    canUpdate: ['sunshineRegiment', 'admins'],
    canCreate: ['sunshineRegiment', 'admins'],
    canRead: ['guests'],
    order: 11,
    group: formGroups.default,
  },
  /**
    The user's email. Modifiable.
  */
  email: {
    type: String,
    optional: true,
    regEx: SimpleSchema.RegEx.Email,
    input: 'text',
    canCreate: ['members'],
    canUpdate: [userOwns, 'sunshineRegiment', 'admins'],
    canRead: ownsOrIsMod,
    order: 20,
    group: formGroups.default,
    onCreate: ({ document: user }) => {
      // look in a few places for the user email
      const facebookEmail: any = getNestedProperty(user, 'services.facebook.email');
      const githubEmail: any = getNestedProperty(user, 'services.github.email');
      const googleEmail: any = getNestedProperty(user, 'services.google.email');
      const linkedinEmail: any = getNestedProperty(user, 'services.linkedin.emailAddress');

      if (facebookEmail) return facebookEmail;
      if (githubEmail) return githubEmail;
      if (googleEmail) return googleEmail;
      if (linkedinEmail) return linkedinEmail;
      return undefined;
    },
    onUpdate: (props) => {
      const {data, document, oldDocument} = props;
      if (oldDocument.email?.length && !document.email) {
        throw new Error("You cannot remove your email address");
      }
      return data.email;
    },
    form: {
      // Will always be disabled for mods, because they cannot read hasAuth0Id
      disabled: ({document}: AnyBecauseTodo) => isEAForum && !document.hasAuth0Id,
    },
    // unique: true // note: find a way to fix duplicate accounts before enabling this
  },
  // The user's profile URL slug // TODO: change this when displayName changes
  // Unique user slug for URLs, copied over from Vulcan-Accounts
  slug: {
    type: String,
    optional: true,
    canRead: ['guests'],
    canUpdate: ['admins'],
    order: 40,
    group: formGroups.adminOptions,
    
    onCreate: async ({ document: user }) => {
      // create a basic slug from display name and then modify it if this slugs already exists;
      const displayName = createDisplayName(user);
      const basicSlug = slugify(displayName);
      return await Utils.getUnusedSlugByCollectionName('Users', basicSlug);
    },
    onUpdate: async ({data, oldDocument}) => {
      if (data.slug && data.slug !== oldDocument.slug) {
        const slugLower = data.slug.toLowerCase();
        const slugIsUsed = !oldDocument.oldSlugs?.includes(slugLower) && await Utils.slugIsUsed("Users", slugLower)
        if (slugIsUsed) {
          throw Error(`Specified slug is already used: ${slugLower}`)
        }
        return slugLower;
      }
      if (data.displayName && data.displayName !== oldDocument.displayName) {
        const slugForNewName = slugify(data.displayName);
        if (oldDocument.oldSlugs?.includes(slugForNewName) || !await Utils.slugIsUsed("Users", slugForNewName)) {
          return slugForNewName;
        }
      }
    }
  },
  
  noindex: {
    type: Boolean,
    optional: true,
    nullable: false,
    defaultValue: false,
    canRead: ['guests'],
    canUpdate: ['admins', 'sunshineRegiment'],
    order: 48,
    group: formGroups.adminOptions,
    label: "No Index",
    tooltip: "Hide this user's profile from search engines",
  },
  
  /**
    Groups
  */
  groups: {
    type: Array,
    optional: true,
    control: 'checkboxgroup',
    canCreate: ['admins'],
    canUpdate: ['alignmentForumAdmins', 'admins', 'realAdmins'],
    canRead: ['guests'],
    group: adminGroup,
    form: {
      options: function() {
        const groups = _.without(
          _.keys(userGroups),
          'guests',
          'members',
          'admins'
        );
        return groups.map(group => {
          return { value: group, label: group };
        });
      },
    },
  },
  'groups.$': {
    type: String,
    optional: true,
  },

  // GraphQL only fields

  pageUrl: {
    type: String,
    optional: true,
    canRead: ['guests'],
    resolveAs: {
      type: 'String',
      resolver: (user: DbUser, args: void, context: ResolverContext): string => {
        return userGetProfileUrl(user, true);
      },
    },
  },

  pagePath: {
    type: String,
    optional: true,
    canRead: ['guests'],
    resolveAs: {
      type: 'String',
      resolver: (user: DbUser, args: void, context: ResolverContext): string => {
        return userGetProfileUrl(user, false);
      },
    },
  },

  editUrl: {
    type: String,
    optional: true,
    canRead: ['guests'],
    resolveAs: {
      type: 'String',
      resolver: (user: DbUser, args: void, context: ResolverContext): string => {
        return userGetEditUrl(user, true);
      },
    },
  },
  lwWikiImport: {
    type: Boolean,
    optional: true, 
    canRead: ['guests'],
  },
  
  theme: {
    type: userTheme,
    optional: true,
    nullable: true,
    ...schemaDefaultValue(defaultThemeOptions),
    canCreate: ['members'],
    canUpdate: ownsOrIsAdmin,
    canRead: ownsOrIsAdmin,
    hidden: isLWorAF,
    control: "ThemeSelect",
    order: 1,
    group: formGroups.siteCustomizations,
  },
  
  lastUsedTimezone: {
    type: String,
    optional: true,
    hidden: true,
    canCreate: ['members'],
    canRead: [userOwns],
    canUpdate: [userOwns],
  },

  // TODO(EA): Allow resending of confirmation email
  whenConfirmationEmailSent: {
    type: Date,
    optional: true,
    order: 1,
    group: formGroups.emails,
    control: 'UsersEmailVerification',
    canRead: ['members'],
    // EA Forum does not care about email verification
    canUpdate: isEAForum ?
      [userOwns, 'sunshineRegiment', 'admins'] :
      [],
    canCreate: ['members'],
  },

  // Legacy: Boolean used to indicate that post was imported from old LW database
  legacy: {
    type: Boolean,
    optional: true,
    nullable: false,
    defaultValue: false,
    hidden: true,
    canRead: [userOwns, 'admins'],
    canUpdate: [userOwns, 'sunshineRegiment', 'admins'],
    canCreate: ['members'],
  },

  commentSorting: {
    type: String,
    optional: true,
    canRead: ['guests'],
    canCreate: ['members'],
    canUpdate: [userOwns, 'sunshineRegiment', 'admins'],
    order: 43,
    group: formGroups.siteCustomizations,
    control: "select",
    form: {
      // getCommentViewOptions has optional parameters so it's safer to wrap it
      // in a lambda. We don't currently enable admin-only sorting options for
      // admins - we could but it seems not worth the effort.
      options: () => getCommentViewOptions(),
    },
  },


  sortDraftsBy: {
    type: String,
    optional: true,
    canRead: [userOwns, 'admins'],
    canUpdate: [userOwns, 'admins'],
    label: "Sort Drafts by",
    order: 43,
    group: formGroups.siteCustomizations,
    control: "select",
    form: {
      options: function () { // options for the select form control
        return [
          {value:'wordCount', label: 'Wordcount'},
          {value:'modifiedAt', label: 'Last Modified'},
        ];
      }
    },
  },
  reactPaletteStyle: {
    type: String,
    optional: true,
    canRead: [userOwns, 'admins'],
    canUpdate: [userOwns, 'admins'],
    label: "React Palette Style",
    group: formGroups.siteCustomizations,
    allowedValues: ['listView', 'gridView'],
    ...schemaDefaultValue('listView'),
    defaultValue: "listView",
    hidden: isEAForum,
    control: "select",
    form: {
      options: function () { // options for the select form control
        return [
          {value:'listView', label: 'List View'},
          {value:'iconView', label: 'Icons'},
        ];
      }
    }
  },
  
  noKibitz: {
    type: Boolean,
    optional: true,
    label: "Hide author names until I hover over them",
    tooltip: "For if you want to not be biased. Adds an option to the user menu to temporarily disable. Does not work well on mobile",
    canRead: [userOwns, 'admins'],
    canUpdate: [userOwns, 'admins'],
    canCreate: ['members', 'admins'],
    group: formGroups.siteCustomizations,
    order: 68,
  },
  
  showHideKarmaOption: {
    type: Boolean,
    optional: true,
    label: "Enable option on posts to hide karma visibility",
    canRead: [userOwns, 'admins'],
    canUpdate: [userOwnsAndInGroup('trustLevel1'), 'sunshineRegiment', 'admins'],
    canCreate: ['members', 'sunshineRegiment', 'admins'],
    hidden: !isEAForum,
    control: 'checkbox',
    group: formGroups.siteCustomizations,
    order: 69,
  },
  
  // We tested this on the EA Forum and it didn't encourage more PMs, but it led to some profile views.
  // Hiding for now, will probably delete or test another version in the future.
  showPostAuthorCard: {
    type: Boolean,
    optional: true,
    label: "Show my bio at the end of my posts",
    canRead: ['guests'],
    canUpdate: [userOwns, 'sunshineRegiment', 'admins'],
    canCreate: ['members'],
    hidden: true,
    control: 'checkbox',
    group: formGroups.siteCustomizations,
    order: 70,
  },

  // Intercom: Will the user display the intercom while logged in?
  hideIntercom: {
    order: 71,
    type: Boolean,
    optional: true,
    nullable: false,
    defaultValue: false,
    canRead: ['guests'],
    canUpdate: [userOwns, 'sunshineRegiment', 'admins'],
    group: formGroups.siteCustomizations,
    canCreate: ['members'],
    control: 'checkbox',
    label: "Hide Intercom"
  },

  // This field-name is no longer accurate, but is here because we used to have that field
  // around and then removed `markDownCommentEditor` and merged it into this field.
  markDownPostEditor: {
    order: 72,
    type: Boolean,
    optional: true,
    nullable: false,
    defaultValue: false,
    canRead: ['guests'],
    canUpdate: [userOwns, 'sunshineRegiment', 'admins'],
    control: 'checkbox',
    group: formGroups.siteCustomizations,
    label: "Activate Markdown Editor"
  },

  hideElicitPredictions: {
    order: 80,
    type: Boolean,
    optional: true,
    nullable: false,
    defaultValue: false,
    canRead: [userOwns],
    canUpdate: [userOwns, 'sunshineRegiment', 'admins'],
    control: 'checkbox',
    group: formGroups.siteCustomizations,
    label: "Hide other users' Elicit predictions until I have predicted myself",
  },
  
  hideAFNonMemberInitialWarning: {
    order: 90,
    type: Boolean,
    optional: true,
    nullable: false,
    defaultValue: false,
    canRead: [userOwns],
    canUpdate: [userOwns, 'sunshineRegiment', 'admins'],
    control: 'checkbox',
    group: formGroups.siteCustomizations,
    hidden: !isAF,
    label: "Hide explanations of how AIAF submissions work for non-members", //TODO: just hide this in prod
  },
  
  noSingleLineComments: {
    order: 91,
    type: Boolean,
    optional: true,
    nullable: false,
    group: formGroups.siteCustomizations,
    defaultValue: false,
    canRead: ['guests'],
    canUpdate: [userOwns, 'sunshineRegiment', 'admins'],
    canCreate: ['members'],
    control: 'checkbox',
    label: "Do not collapse comments to Single Line"
  },

  noCollapseCommentsPosts: {
    order: 92,
    type: Boolean,
    optional: true,
    nullable: false,
    group: formGroups.siteCustomizations,
    defaultValue: false,
    canRead: ['guests'],
    canUpdate: [userOwns, 'sunshineRegiment', 'admins'],
    canCreate: ['members'],
    control: 'checkbox',
    label: "Do not truncate comments (in large threads on Post Pages)"
  },

  noCollapseCommentsFrontpage: {
    order: 93,
    type: Boolean,
    optional: true,
    nullable: false,
    group: formGroups.siteCustomizations,
    defaultValue: false,
    canRead: ['guests'],
    canUpdate: [userOwns, 'sunshineRegiment', 'admins'],
    canCreate: ['members'],
    control: 'checkbox',
    label: "Do not truncate comments (on home page)"
  },

  hideCommunitySection: {
    order: 93,
    type: Boolean,
    optional: true,
    nullable: false,
    hidden: !isEAForum,
    group: formGroups.siteCustomizations,
    defaultValue: false,
    canRead: ["guests"],
    canUpdate: [userOwns, "sunshineRegiment", "admins"],
    canCreate: ["members"],
    control: "checkbox",
    label: "Hide community section from the frontpage",
  },

  expandedFrontpageSections: {
    type: expandedFrontpageSectionsSettings,
    optional: true,
    nullable: true,
    hidden: true,
    canRead: [userOwns, "sunshineRegiment", "admins"],
    canUpdate: [userOwns, "sunshineRegiment", "admins"],
    canCreate: ["members"],
  },

  // On the EA Forum, we default to hiding posts tagged with "Community" from Recent Discussion
  showCommunityInRecentDiscussion: {
    order: 94,
    type: Boolean,
    optional: true,
<<<<<<< HEAD
    nullable: false,
    hidden: forumTypeSetting.get() !== 'EAForum',
=======
    hidden: !isEAForum,
>>>>>>> c9301338
    group: formGroups.siteCustomizations,
    defaultValue: false,
    canRead: ['guests'],
    canUpdate: [userOwns, 'sunshineRegiment', 'admins'],
    canCreate: ['members'],
    control: 'checkbox',
    label: "Show Community posts in Recent Discussion"
  },

  hidePostsRecommendations: {
    order: 95,
    type: Boolean,
    optional: true,
<<<<<<< HEAD
    nullable: false,
    hidden: !isEAForum,
=======
    hidden: !hasPostRecommendations,
>>>>>>> c9301338
    group: formGroups.siteCustomizations,
    defaultValue: false,
    canRead: ["guests"],
    canUpdate: [userOwns, "sunshineRegiment", "admins"],
    canCreate: ["members"],
    control: "checkbox",
    label: "Hide recommendations from the posts page",
  },

  petrovOptOut: {
    order: 96,
    type: Boolean,
    optional: true,
    nullable: true,//TODO not-null – examine this
    group: formGroups.siteCustomizations,
    defaultValue: false,
    canRead: ['guests'],
    canUpdate: [userOwns, 'sunshineRegiment', 'admins'],
    canCreate: ['members'],
    control: 'checkbox',
    label: "Opt out of Petrov Day - you will not be able to launch",
    hidden: (new Date()).valueOf() > 1664161200000 
    // note this date is hard coded as a hack
    // we originally were using petrovBeforeTime but it didn't work in this file because the database
    // public settings aren't been loaded yet.
  },

  acceptedTos: {
    type: Boolean,
    optional: true,
    nullable: false,
    hidden: true,
    defaultValue: false,
    canRead: [userOwns, 'sunshineRegiment', 'admins'],
    canUpdate: [userOwns, 'sunshineRegiment', 'admins'],
    canCreate: ['members'],
  },

  hideNavigationSidebar: {
    type: Boolean,
    optional: true,
    canRead: userOwns,
    canUpdate: [userOwns, 'sunshineRegiment', 'admins'],
    canCreate: 'guests',
    hidden: true,
  },
  currentFrontpageFilter: {
    type: String,
    optional: true,
    canRead: userOwns,
    canUpdate: [userOwns, 'sunshineRegiment', 'admins'],
    canCreate: 'guests',
    hidden: true,
  },
  frontpageFilterSettings: {
    type: Object,
    blackbox: true,
    optional: true,
    hidden: true,
    canRead: userOwns,
    canUpdate: [userOwns, 'sunshineRegiment', 'admins'],
    canCreate: 'guests',
    // FIXME this isn't filling default values as intended
    // ...schemaDefaultValue(getDefaultFilterSettings),
  },
  hideFrontpageFilterSettingsDesktop: {
    type: Boolean,
    optional: true,
    nullable: true,
    canUpdate: [userOwns, 'sunshineRegiment', 'admins'],
    canCreate: 'guests',
    hidden: true
  },
  allPostsTimeframe: {
    type: String,
    optional: true,
    canRead: userOwns,
    canUpdate: [userOwns, 'sunshineRegiment', 'admins'],
    canCreate: 'guests',
    hidden: true,
  },
  allPostsFilter: {
    type: String,
    optional: true,
    canRead: userOwns,
    canUpdate: [userOwns, 'sunshineRegiment', 'admins'],
    canCreate: 'guests',
    hidden: true,
  },
  allPostsSorting: {
    type: String,
    optional: true,
    hidden: true,
    canRead: userOwns,
    canUpdate: [userOwns, 'sunshineRegiment', 'admins'],
    canCreate: 'guests',
  },
  allPostsShowLowKarma: {
    type: Boolean,
    optional: true,
    canRead: userOwns,
    canUpdate: [userOwns, 'sunshineRegiment', 'admins'],
    canCreate: 'guests',
    hidden: true,
  },
  allPostsIncludeEvents: {
    type: Boolean,
    optional: true,
    canRead: userOwns,
    canUpdate: [userOwns, 'sunshineRegiment', 'admins'],
    canCreate: 'guests',
    hidden: true,
  },
  allPostsHideCommunity: {
    type: Boolean,
    optional: true,
    canRead: userOwns,
    canUpdate: [userOwns, 'sunshineRegiment', 'admins'],
    canCreate: 'guests',
    hidden: true,
  },
  allPostsOpenSettings: {
    type: Boolean,
    optional: true,
    canRead: userOwns,
    canUpdate: [userOwns, 'sunshineRegiment', 'admins'],
    canCreate: 'guests',
    hidden: true,
  },
  draftsListSorting: {
    type: String,
    optional: true,
    hidden: true,
    canRead: userOwns,
    canUpdate: [userOwns, 'sunshineRegiment', 'admins'],
    canCreate: 'guests',
  },
  draftsListShowArchived: {
    type: Boolean,
    optional: true,
    canRead: userOwns,
    canUpdate: [userOwns, 'sunshineRegiment', 'admins'],
    canCreate: 'guests',
    hidden: true,
  },
  draftsListShowShared: {
    type: Boolean,
    optional: true,
    canRead: userOwns,
    canUpdate: [userOwns, 'sunshineRegiment', 'admins'],
    canCreate: 'guests',
    hidden: true,
  },
  lastNotificationsCheck: {
    type: Date,
    optional: true,
    canRead: [userOwns, 'admins'],
    canUpdate: userOwns,
    canCreate: 'guests',
    hidden: true,
    logChanges: false,
  },

  // Karma field
  karma: {
    type: Number,
    optional: true,
    // TODO: add nullable: true
    canRead: ['guests'],
    ...schemaDefaultValue(0),
  },

  goodHeartTokens: {
    type: Number,
    optional: true,
    canRead: ['guests'],
  },

  moderationStyle: {
    type: String,
    optional: true,
    control: "select",
    group: formGroups.moderationGroup,
    label: "Style",
    canRead: ['guests'],
    canUpdate: ['members', 'sunshineRegiment', 'admins'],
    canCreate: ['members', 'sunshineRegiment', 'admins'],
    blackbox: true,
    order: 55,
    form: {
      options: function () { // options for the select form control
        return [
          {value: "", label: "No Moderation"},
          {value: "easy-going", label: "Easy Going - I just delete obvious spam and trolling."},
          {value: "norm-enforcing", label: "Norm Enforcing - I try to enforce particular rules (see below)"},
          {value: "reign-of-terror", label: "Reign of Terror - I delete anything I judge to be annoying or counterproductive"},
        ];
      }
    },
  },

  moderatorAssistance: {
    type: Boolean,
    optional: true,
    group: formGroups.moderationGroup,
    label: "I'm happy for site moderators to help enforce my policy",
    canRead: ['guests'],
    canUpdate: [userOwns, 'sunshineRegiment', 'admins'],
    canCreate: ['members', 'sunshineRegiment', 'admins'],
    control: 'checkbox',
    order: 55,
  },

  collapseModerationGuidelines: {
    type: Boolean,
    optional: true,
    group: formGroups.moderationGroup,
    label: "On my posts, collapse my moderation guidelines by default",
    canRead: ['guests'],
    canUpdate: [userOwns, 'sunshineRegiment', 'admins'],
    canCreate: ['members', 'sunshineRegiment', 'admins'],
    control: 'checkbox',
    order: 56,
  },

  // bannedUserIds: users who are not allowed to comment on this user's posts
  bannedUserIds: {
    type: Array,
    group: formGroups.moderationGroup,
    canRead: ['guests'],
    canUpdate: [userOwnsAndInGroup('trustLevel1'), 'sunshineRegiment', 'admins'],
    canCreate: ['sunshineRegiment', 'admins'],
    optional: true,
    label: "Banned Users (All)",
    control: 'FormUsersListEditor'
  },
  'bannedUserIds.$': {
    type: String,
    foreignKey: "Users",
    optional: true
  },

  // bannedPersonalUserIds: users who are not allowed to comment on this user's personal blog posts
  bannedPersonalUserIds: {
    type: Array,
    group: formGroups.moderationGroup,
    canRead: ['guests'],
    canUpdate: [userOwnsAndInGroup('canModeratePersonal'), 'sunshineRegiment', 'admins'],
    canCreate: ['sunshineRegiment', 'admins'],
    optional: true,
    label: "Banned Users (Personal)",
    control: 'FormUsersListEditor',
    tooltip: "Users who are banned from commenting on your personal blogposts (will not affect posts promoted to frontpage)"
  },
  "bannedPersonalUserIds.$": {
    type: String,
    foreignKey: "Users",
    optional: true
  },

  bookmarkedPostsMetadata: {
    canRead: [userOwns, 'sunshineRegiment', 'admins'],
    canUpdate: [userOwns, 'sunshineRegiment', 'admins'],
    optional: true,
    hidden: true,
    onUpdate: ({data, currentUser, oldDocument}) => {
      if (data?.bookmarkedPostsMetadata) {
        return _.uniq(data?.bookmarkedPostsMetadata, 'postId')
      }
    },
    ...arrayOfForeignKeysField({
      idFieldName: "bookmarkedPostsMetadata",
      resolverName: "bookmarkedPosts",
      collectionName: "Posts",
      type: "Post",
      getKey: (obj) => obj.postId
    }),
  },

  "bookmarkedPostsMetadata.$": {
    type: Object,
    optional: true
  },
  "bookmarkedPostsMetadata.$.postId": {
    type: String,
    foreignKey: "Posts",
    optional: true
  },

  // Note: this data model was chosen mainly for expediency: bookmarks has the same one, so we know it works,
  // and it was easier to add a property vs. making a new object. If the creator had more time, they'd instead
  // model this closer to ReadStatuses: an object per hidden thread + user pair, and exposing the hidden status
  // as a property on thread. 
  //
  // That said, this is likely fine given this is a power use feature, but if it ever gives anyone any problems
  // feel free to change it!
  hiddenPostsMetadata: {
    canRead: [userOwns, 'sunshineRegiment', 'admins'],
    canUpdate: [userOwns, 'sunshineRegiment', 'admins'],
    optional: true,
    hidden: true,
    onUpdate: ({data, currentUser, oldDocument}) => {
      if (data?.hiddenPostsMetadata) {
        return uniqBy(data?.hiddenPostsMetadata, 'postId')
      }
    },
    ...arrayOfForeignKeysField({
      idFieldName: "hiddenPostsMetadata",
      resolverName: "hiddenPosts",
      collectionName: "Posts",
      type: "Post",
      getKey: (obj) => obj.postId
    }),
  },

  "hiddenPostsMetadata.$": {
    type: Object,
    optional: true
  },
  "hiddenPostsMetadata.$.postId": {
    type: String,
    foreignKey: "Posts",
    optional: true
  },

  // Legacy ID: ID used in the original LessWrong database
  legacyId: {
    type: String,
    hidden: true,
    optional: true,
    canRead: ['guests'],
    canUpdate: ['admins'],
    canCreate: ['members'],
  },

  // Deleted: Boolean indicating whether user has been deleted (initially used in the LW database transfer )
  deleted: {
    type: Boolean,
    optional: true,
    nullable: false,
    defaultValue: false,
    canRead: ['guests'],
    canUpdate: ['members', 'admins'],
    label: 'Deactivate',
    tooltip: "Your posts and comments will be listed as '[Anonymous]', and your user profile won't accessible.",
    control: 'checkbox',
    group: formGroups.deactivate,
  },

  // DEPRECATED
  // voteBanned: All future votes of this user have weight 0
  voteBanned: {
    type: Boolean,
    optional: true,
    canRead: ['guests'],
    canUpdate: ['sunshineRegiment', 'admins'],
    canCreate: ['admins'],
    control: 'checkbox',
    group: formGroups.banUser,
    label: 'Set all future votes of this user to have zero weight',
    hidden: true,
  },

  // nullifyVotes: Set all historical votes of this user to 0, and make any future votes have a vote weight of 0
  nullifyVotes: {
    type: Boolean,
    optional: true,
    canRead: ['guests'],
    canUpdate: ['sunshineRegiment', 'admins'],
    canCreate: ['admins'],
    control: 'checkbox',
    group: formGroups.banUser,
    label: 'Nullify all past votes'
  },

  // deleteContent: Flag all comments and posts from this user as deleted
  deleteContent: {
    type: Boolean,
    optional: true,
    canRead: ['guests'],
    canUpdate: ['sunshineRegiment', 'admins'],
    canCreate: ['admins'],
    control: 'checkbox',
    group: formGroups.banUser,
    label: 'Delete all user content'
  },

  // banned: Whether the user is banned or not. Can be set by moderators and admins.
  banned: {
    type: Date,
    optional: true,
    canRead: ['guests'],
    canUpdate: ['sunshineRegiment', 'admins'],
    canCreate: ['admins'],
    control: 'datetime',
    label: 'Ban user until',
    group: formGroups.banUser,
  },

  // IPs: All Ips that this user has ever logged in with
  IPs: resolverOnlyField({
    type: Array,
    graphQLtype: '[String]',
    group: formGroups.banUser,
    canRead: ['sunshineRegiment', 'admins'],
    resolver: async (user: DbUser, args: void, context: ResolverContext) => {
      const { currentUser, LWEvents } = context;
      const events: Array<DbLWEvent> = await LWEvents.find(
        {userId: user._id, name: 'login'},
        {
          limit: 10,
          sort: {createdAt: -1}
        }
      ).fetch()
      const filteredEvents = await accessFilterMultiple(currentUser, LWEvents, events, context);
      const IPs = filteredEvents.map(event => event.properties?.ip);
      const uniqueIPs = _.uniq(IPs);
      return uniqueIPs
    },
  }),

  'IPs.$': {
    type: String,
    optional: true,
  },
  auto_subscribe_to_my_posts: {
    label: "Auto-subscribe to comments on my posts",
    group: formGroups.notifications,
    type: Boolean,
    optional: true,
    control: "checkbox",
    canRead: ['guests'],
    canCreate: ['members'],
    canUpdate: [userOwns, 'sunshineRegiment', 'admins'],
    beforeComponent: "ManageSubscriptionsLink",
    ...schemaDefaultValue(true),
  },
  auto_subscribe_to_my_comments: {
    label: "Auto-subscribe to replies to my comments",
    group: formGroups.notifications,
    type: Boolean,
    optional: true,
    control: "checkbox",
    canRead: ['guests'],
    canCreate: ['members'],
    canUpdate: [userOwns, 'sunshineRegiment', 'admins'],
    ...schemaDefaultValue(true),
  },
  autoSubscribeAsOrganizer: {
    label: `Auto-subscribe to posts/events in groups I organize`,
    group: formGroups.notifications,
    type: Boolean,
    optional: true,
    control: "checkbox",
    canRead: ['guests'],
    canCreate: ['members'],
    canUpdate: [userOwns, 'sunshineRegiment', 'admins'],
    hidden: !hasEventsSetting.get(),
    ...schemaDefaultValue(true),
  },

  notificationCommentsOnSubscribedPost: {
    label: `Comments on posts/events I'm subscribed to`,
    ...notificationTypeSettingsField(),
  },
  notificationShortformContent: {
    label: isEAForum
      ? "Quick takes by users I'm subscribed to"
      : "Shortform by users I'm subscribed to",
    ...notificationTypeSettingsField(),
  },
  notificationRepliesToMyComments: {
    label: "Replies to my comments",
    ...notificationTypeSettingsField(),
  },
  notificationRepliesToSubscribedComments: {
    label: "Replies to comments I'm subscribed to",
    ...notificationTypeSettingsField(),
  },
  notificationSubscribedUserPost: {
    label: "Posts by users I'm subscribed to",
    ...notificationTypeSettingsField(),
  },
  notificationPostsInGroups: {
    label: "Posts/events in groups I'm subscribed to",
    hidden: !hasEventsSetting.get(),
    ...notificationTypeSettingsField({ channel: "both" }),
  },
  notificationSubscribedTagPost: {
    label: "Posts added to tags I'm subscribed to",
    ...notificationTypeSettingsField(),
  },
  notificationPrivateMessage: {
    label: "Private messages",
    ...notificationTypeSettingsField({ channel: "both" }),
  },
  notificationSharedWithMe: {
    label: "Draft shared with me",
    ...notificationTypeSettingsField({ channel: "both" }),
  },
  notificationAlignmentSubmissionApproved: {
    label: "Alignment Forum submission approvals",
    hidden: !isLWorAF,
    ...notificationTypeSettingsField({ channel: "both"})
  },
  notificationEventInRadius: {
    label: "New events in my notification radius",
    hidden: !hasEventsSetting.get(),
    ...notificationTypeSettingsField({ channel: "both" }),
  },
  notificationRSVPs: {
    label: "New RSVP responses to my events",
    hidden: !hasEventsSetting.get(),
    ...notificationTypeSettingsField({ channel: "both" }),
  },
  notificationGroupAdministration: {
    label: "Group administration notifications",
    hidden: !hasEventsSetting.get(),
    ...notificationTypeSettingsField({ channel: "both" }),
  },
  notificationCommentsOnDraft: {
    label: "Comments on unpublished draft posts I've shared",
    ...notificationTypeSettingsField({ channel: "both" }),
  },
  notificationPostsNominatedReview: {
    label: `Nominations of my posts for the ${REVIEW_NAME_IN_SITU}`,
    // Hide this while review is inactive
    hidden: true,
    ...notificationTypeSettingsField({ channel: "both" }),
  },
  notificationSubforumUnread: {
    label: `New discussions in topics I'm subscribed to`,
    ...notificationTypeSettingsField({ channel: "onsite", batchingFrequency: "daily" }),
  },
  notificationNewMention: {
    label: "Someone has mentioned me in a post or a comment",
    ...notificationTypeSettingsField(),
  },
  notificationDialogueMessages: {
    label: "New dialogue content in a dialogue I'm participating in",
    ...notificationTypeSettingsField({ channel: "both"}),
    hidden: !dialoguesEnabled,
  },
  notificationPublishedDialogueMessages: {
    label: "New dialogue content in a dialogue I'm subscribed to",
    ...notificationTypeSettingsField(),
    hidden: !dialoguesEnabled,
  },
  notificationAddedAsCoauthor: {
    label: "Someone has added me as a coauthor to a post",
    ...notificationTypeSettingsField({ channel: "both" }),
  },
  //TODO: clean up old dialogue implementation notifications
  notificationDebateCommentsOnSubscribedPost: {
    label: "[Old Style] New dialogue content in a dialogue I'm subscribed to",
    ...notificationTypeSettingsField({ batchingFrequency: 'daily' }),
    hidden: !dialoguesEnabled,
  },
  notificationDebateReplies: {
    label: "[Old Style] New dialogue content in a dialogue I'm participating in",
    ...notificationTypeSettingsField(),
    hidden: !dialoguesEnabled,
  },
  notificationDialogueMatch: {
    label: "Another user and I have matched for a dialogue",
    ...notificationTypeSettingsField({ channel: "both" }),
    hidden: !dialoguesEnabled,
  },

  hideDialogueFacilitation: {
    type: Boolean,
    canRead: [userOwns, 'sunshineRegiment', 'admins'],
    canCreate: ['members'],
    canUpdate: [userOwns, 'sunshineRegiment', 'admins'],
    optional: true,
    nullable: false,
    group: formGroups.siteCustomizations,
    hidden: !isLW,
    label: "Hide the widget for opting in to being approached about dialogues",
    ...schemaDefaultValue(false)
  },

  revealChecksToAdmins: {
    type: Boolean,
    canRead: [userOwns, 'sunshineRegiment', 'admins'],
    canCreate: ['members'],
    canUpdate: [userOwns, 'sunshineRegiment', 'admins'],
    optional: true,
    nullable: false,
    group: formGroups.siteCustomizations,
    hidden: !isLW,
    label: "Allow users to reveal their checks for better facilitation",
    ...schemaDefaultValue(false)
  },

  optedInToDialogueFacilitation: {
    type: Boolean,
    canRead: [userOwns, 'sunshineRegiment', 'admins'],
    canCreate: ['members'],
    canUpdate: [userOwns, 'sunshineRegiment', 'admins'],
    optional: true,
    nullable: false,
    hidden: !isLW,
    label: "Opted-in to receiving invitations for dialogue facilitation from LessWrong team",
    ...schemaDefaultValue(false)
  },

  // Karma-change notifier settings
  karmaChangeNotifierSettings: {
    group: formGroups.notifications,
    type: karmaChangeSettingsType, // See KarmaChangeNotifierSettings.tsx
    optional: true,
    control: "KarmaChangeNotifierSettings",
    canRead: [userOwns, 'admins'],
    canUpdate: [userOwns, 'admins'],
    canCreate: ['guests'],
    ...schemaDefaultValue(karmaChangeNotifierDefaultSettings)
  },

  // Time at which the karma-change notification was last opened (clicked)
  karmaChangeLastOpened: {
    hidden: true,
    type: Date,
    optional: true,
    canCreate: ['guests'],
    canUpdate: [userOwns, 'admins'],
    canRead: [userOwns, 'admins'],
    logChanges: false,
  },

  // If, the last time you opened the karma-change notifier, you saw more than
  // just the most recent batch (because there was a batch you hadn't viewed),
  // the start of the date range of that batch.
  karmaChangeBatchStart: {
    hidden: true,
    type: Date,
    optional: true,
    canCreate: ['guests'],
    canUpdate: [userOwns, 'admins'],
    canRead: [userOwns, 'admins'],
    logChanges: false,
  },

  // User wants to get notifications when giving season voting begins
  givingSeasonNotifyForVoting: {
    type: Boolean,
    optional: true,
    canRead: [userOwns, 'sunshineRegiment', 'admins'],
    canCreate: ['members'],
    canUpdate: [userOwns, 'sunshineRegiment', 'admins'],
    hidden: true,
    ...schemaDefaultValue(false),
  },

  // Email settings
  emailSubscribedToCurated: {
    type: Boolean,
    optional: true,
    group: formGroups.emails,
    control: 'EmailConfirmationRequiredCheckbox',
    label: "Email me new posts in Curated",
    canCreate: ['members'],
    canUpdate: [userOwns, 'sunshineRegiment', 'admins'],
    hidden: !isLW,
    canRead: ['members'],
  },
  // Not reusing curated, because we might actually use that as well
  subscribedToDigest: {
    type: Boolean,
    optional: true,
    group: formGroups.emails,
    label: "Subscribe to the EA Forum Digest emails",
    canCreate: ['members'],
    canUpdate: [userOwns, 'sunshineRegiment', 'admins'],
    hidden: !isEAForum,
    canRead: ['members'],
    ...schemaDefaultValue(false)
  },
  unsubscribeFromAll: {
    type: Boolean,
    optional: true,
    group: formGroups.emails,
    label: "Do not send me any emails (unsubscribe from all)",
    canCreate: ['members'],
    canUpdate: [userOwns, 'sunshineRegiment', 'admins'],
    canRead: [userOwns, 'sunshineRegiment', 'admins'],
  },

  hideSubscribePoke: {
    type: Boolean,
    optional: true,
    hidden: true,
    canCreate: ['members'],
    canUpdate: [userOwns, 'sunshineRegiment', 'admins'],
    canRead: [userOwns, 'sunshineRegiment', 'admins'],
    ...schemaDefaultValue(false),
  },
  
  hideMeetupsPoke: {
    type: Boolean,
    optional: true,
    hidden: true,
    canCreate: ['members'],
    canUpdate: [userOwns, 'sunshineRegiment', 'admins'],
    canRead: [userOwns, 'sunshineRegiment', 'admins'],
    ...schemaDefaultValue(false),
  },
  
  // Used by the EA Forum to allow users to hide the right-hand side of the home page
  hideHomeRHS: {
    type: Boolean,
    optional: true,
    hidden: true,
    canCreate: ['members'],
    canUpdate: [userOwns, 'sunshineRegiment', 'admins'],
    canRead: [userOwns, 'sunshineRegiment', 'admins'],
    ...schemaDefaultValue(false),
  },

  // frontpagePostCount: count of how many posts of yours were posted on the frontpage
  frontpagePostCount: {
    type: Number,
    denormalized: true,
    optional: true,
    onInsert: (document, currentUser) => 0,


    ...denormalizedCountOfReferences({
      fieldName: "frontpagePostCount",
      collectionName: "Users",
      foreignCollectionName: "Posts",
      foreignTypeName: "post",
      foreignFieldName: "userId",
      filterFn: post => !!post.frontpageDate
    }),
    canRead: ['guests'],
  },

  // sequenceCount: count of how many non-draft, non-deleted sequences you have
  sequenceCount: {
    ...denormalizedCountOfReferences({
      fieldName: "sequenceCount",
      collectionName: "Users",
      foreignCollectionName: "Sequences",
      foreignTypeName: "sequence",
      foreignFieldName: "userId",
      filterFn: sequence => !sequence.draft && !sequence.isDeleted && !sequence.hideFromAuthorPage
    }),
    canRead: ['guests'],
  },

  // sequenceDraftCount: count of how many draft, non-deleted sequences you have
  sequenceDraftCount: {
    ...denormalizedCountOfReferences({
      fieldName: "sequenceDraftCount",
      collectionName: "Users",
      foreignCollectionName: "Sequences",
      foreignTypeName: "sequence",
      foreignFieldName: "userId",
      filterFn: sequence => sequence.draft && !sequence.isDeleted
    }),
    canRead: ['guests'],
  },

  // Should match googleLocation/location
  // Determines which events are considered nearby for default sorting on the community page
  // Determines where the community map is centered/zoomed in on by default
  // Not shown to other users
  mongoLocation: {
    type: Object,
    canRead: [userOwns, 'sunshineRegiment', 'admins'],
    blackbox: true,
    optional: true,
    ...denormalizedField({
      needsUpdate: data => ('googleLocation' in data),
      getValue: async (user) => {
        if (user.googleLocation) return googleLocationToMongoLocation(user.googleLocation)
        return null
      }
    }),
  },

  // Is the canonical value for denormalized mongoLocation and location
  // Edited from the /events page to choose where to show events near
  googleLocation: {
    type: Object,
    form: {
      stringVersionFieldName: "location",
    },
    canRead: [userOwns, 'sunshineRegiment', 'admins'],
    canCreate: ['members'],
    canUpdate: [userOwns, 'sunshineRegiment', 'admins'],
    group: formGroups.siteCustomizations,
    hidden: !hasEventsSetting.get(),
    label: "Account location (used for location-based recommendations)",
    control: 'LocationFormComponent',
    blackbox: true,
    optional: true,
    order: 100,
  },

  location: {
    type: String,
    canRead: [userOwns, 'sunshineRegiment', 'admins'],
    canUpdate: [userOwns, 'sunshineRegiment', 'admins'],
    canCreate: ['members'],
    hidden: true,
    optional: true
  },

  // Used to place a map marker pin on the where-are-other-users map.
  // Public.
  mapLocation: {
    type: Object,
    canRead: ['guests'],
    canCreate: ['members'],
    canUpdate: [userOwns, 'sunshineRegiment', 'admins'],
    group: isEAForum ? formGroups.aboutMe : formGroups.siteCustomizations,
    order: isLWorAF ? 101 : 5, // would use isFriendlyUI but that's not available here
    label: "Public map location",
    control: 'LocationFormComponent',
    blackbox: true,
    optional: true,
    hidden: isEAForum
  },

  mapLocationSet: {
    type: Boolean,
    canRead: ['guests'],
    ...denormalizedField({
      needsUpdate: data => ('mapLocation' in data),
      getValue: async (user) => {
        return !!user.mapLocation
      }
    }),
  },

  mapMarkerText: {
    type: String,
    canRead: ['guests'],
    canCreate: ['members'],
    canUpdate: [userOwns, 'sunshineRegiment', 'admins'],
    hidden: true,
    label: "Your text on the community map",
    control: "MuiTextField",
    optional: true,
    order: 44
  },

  htmlMapMarkerText: {
    type: String,
    canRead: ['guests'],
    optional: true,
    denormalized: true
  },

  nearbyEventsNotifications: {
    type: Boolean,
    canRead: ['guests'],
    canCreate: ['members'],
    canUpdate: [userOwns, 'sunshineRegiment', 'admins'],
    hidden: true,
    optional: true,
    ...schemaDefaultValue(false),
  },

  // Should probably be merged with the other location field.
  nearbyEventsNotificationsLocation: {
    type: Object,
    canRead: [userOwns, 'sunshineRegiment', 'admins'],
    canCreate: ['members'],
    canUpdate: [userOwns, 'sunshineRegiment', 'admins'],
    hidden: true,
    control: 'LocationFormComponent',
    blackbox: true,
    optional: true,
  },

  nearbyEventsNotificationsMongoLocation: {
    type: Object,
    canRead: [userOwns],
    blackbox: true,
    optional: true,
    ...denormalizedField({
      needsUpdate: data => ('nearbyEventsNotificationsLocation' in data),
      getValue: async (user) => {
        if (user.nearbyEventsNotificationsLocation) return googleLocationToMongoLocation(user.nearbyEventsNotificationsLocation)
      }
    }),
  },

  nearbyEventsNotificationsRadius: {
    type: Number,
    canRead: [userOwns, 'sunshineRegiment', 'admins'],
    canCreate: ['members'],
    canUpdate: [userOwns, 'sunshineRegiment', 'admins'],
    hidden: true,
    optional: true,
    min: 0,
    max: MAX_NOTIFICATION_RADIUS
  },

  nearbyPeopleNotificationThreshold: {
    type: Number,
    canRead: [userOwns, 'sunshineRegiment', 'admins'],
    canCreate: ['members'],
    canUpdate: [userOwns, 'sunshineRegiment', 'admins'],
    hidden: true,
    optional: true
  },

  hideFrontpageMap: {
    type: Boolean,
    canRead: [userOwns, 'sunshineRegiment', 'admins'],
    canCreate: ['members'],
    canUpdate: [userOwns, 'sunshineRegiment', 'admins'],
    optional: true,
    order: 44,
    group: formGroups.siteCustomizations,
    hidden: !isLW,
    label: "Hide the frontpage map"
  },

  hideTaggingProgressBar: {
    type: Boolean,
    canRead: [userOwns, 'sunshineRegiment', 'admins'],
    canCreate: ['members'],
    canUpdate: [userOwns, 'sunshineRegiment', 'admins'],
    optional: true,
    hidden: true,
    label: "Hide the tagging progress bar",
    order: 45,
    group: formGroups.siteCustomizations
  },

  hideFrontpageBookAd: {
    // this was for the 2018 book, no longer relevant
    type: Boolean,
    canRead: [userOwns, 'sunshineRegiment', 'admins'],
    canCreate: ['members'],
    // canUpdate: [userOwns, 'sunshineRegiment', 'admins'],
    optional: true,
    order: 46,
    hidden: true,
    group: formGroups.siteCustomizations,
    label: "Hide the frontpage book ad"
  },

  hideFrontpageBook2019Ad: {
    type: Boolean,
    canRead: [userOwns, 'sunshineRegiment', 'admins'],
    canCreate: ['members'],
    canUpdate: [userOwns, 'sunshineRegiment', 'admins'],
    optional: true,
    order: 47,
    hidden: true,
    group: formGroups.siteCustomizations,
    label: "Hide the frontpage book ad"
  },

  hideFrontpageBook2020Ad: {
    type: Boolean,
    canRead: [userOwns, 'sunshineRegiment', 'admins'],
    canCreate: ['members'],
    canUpdate: [userOwns, 'sunshineRegiment', 'admins'],
    optional: true,
    order: 47,
    group: formGroups.siteCustomizations,
    label: "Hide the frontpage book ad"
  },

  sunshineNotes: {
    type: String,
    canRead: ['admins', 'sunshineRegiment'],
    canUpdate: ['admins', 'sunshineRegiment'],
    group: formGroups.adminOptions,
    optional: true,
    ...schemaDefaultValue(""),
  },

  sunshineFlagged: {
    type: Boolean,
    canRead: ['admins', 'sunshineRegiment'],
    canUpdate: ['admins', 'sunshineRegiment'],
    group: formGroups.adminOptions,
    optional: true,
    ...schemaDefaultValue(false),
  },

  needsReview: {
    type: Boolean,
    canRead: ['admins', 'sunshineRegiment'],
    canUpdate: ['admins', 'sunshineRegiment'],
    group: formGroups.adminOptions,
    optional: true,
    ...schemaDefaultValue(false),
  },
  // DEPRECATED in favor of snoozedUntilContentCount
  sunshineSnoozed: {
    type: Boolean,
    canRead: ['admins', 'sunshineRegiment'],
    canUpdate: ['admins', 'sunshineRegiment'],
    group: formGroups.adminOptions,
    optional: true,
    ...schemaDefaultValue(false),
  },
  snoozedUntilContentCount: {
    type: Number,
    canRead: ['admins', 'sunshineRegiment'],
    canUpdate: ['admins', 'sunshineRegiment'],
    group: formGroups.adminOptions,
    optional: true
  },

  // Set after a moderator has approved or purged a new user. NB: reviewed does
  // not imply approval, the user might have been banned
  reviewedByUserId: {
    ...foreignKeyField({
      idFieldName: "reviewedByUserId",
      resolverName: "reviewedByUser",
      collectionName: "Users",
      type: "User",
      nullable: true,
    }),
    optional: true,
    canRead: ['sunshineRegiment', 'admins', 'guests'],
    canUpdate: ['sunshineRegiment', 'admins'],
    canCreate: ['sunshineRegiment', 'admins'],
    group: formGroups.adminOptions,
  },

  isReviewed: resolverOnlyField({
    type: Boolean,
    canRead: [userOwns, 'sunshineRegiment', 'admins'],
    resolver: (user, args, context: ResolverContext) => !!user.reviewedByUserId,
  }),

  reviewedAt: {
    type: Date,
    canRead: ['admins', 'sunshineRegiment'],
    canUpdate: ['admins', 'sunshineRegiment'],
    group: formGroups.adminOptions,
    optional: true
  },

  // A number from 0 to 1, where 0 is almost certainly spam, and 1 is almost
  // certainly not-spam. This is the same scale as ReCaptcha, except that it
  // also includes post-signup activity like moderator approval, upvotes, etc.
  // Scale:
  //   0    Banned and purged user
  //   0-0.8: Unreviewed user, based on ReCaptcha rating on signup (times 0.8)
  //   0.9: Reviewed user
  //   1.0: Reviewed user with 20+ karma
  spamRiskScore: resolverOnlyField({
    type: Number,
    graphQLtype: "Float",
    canRead: ['guests'],
    resolver: (user: DbUser, args: void, context: ResolverContext) => {
      const isReviewed = !!user.reviewedByUserId;
      const { karma, signUpReCaptchaRating } = user;

      if (user.deleteContent && user.banned) return 0.0;
      else if (userIsAdmin(user)) return 1.0;
      else if (isReviewed && karma>=20) return 1.0;
      else if (isReviewed && karma>=0) return 0.9;
      else if (isReviewed) return 0.8;
      else if (signUpReCaptchaRating !== null && 
              signUpReCaptchaRating !== undefined && 
              signUpReCaptchaRating>=0) {
        // Rescale recaptcha ratings to [0,.8]
        return signUpReCaptchaRating * 0.8;
      } else {
        // No recaptcha rating present; score it .8
        return 0.8;
      }
    }
  }),

  allVotes: resolverOnlyField({
    type: Array,
    graphQLtype: '[Vote]',
    canRead: ['admins', 'sunshineRegiment'],
    resolver: async (document, args, context: ResolverContext) => {
      const { Votes, currentUser } = context;
      const votes = await Votes.find({
        userId: document._id,
        cancelled: false,
      }).fetch();
      if (!votes.length) return [];
      return await accessFilterMultiple(currentUser, Votes, votes, context);
    },
  }),

  'allVotes.$': {
    type: Object,
    optional: true
  },

  afKarma: {
    type: Number,
    optional: true,
    nullable: false,
    label: "Alignment Base Score",
    defaultValue: 0,
    canRead: ['guests'],
  },

  // see votingCallbacks.ts for more info
  voteCount: {
    type: Number,
    denormalized: true,
    optional: true,
    label: "Small Upvote Count",
    canRead: ['admins', 'sunshineRegiment'],
  },
  smallUpvoteCount: {
    type: Number,
    denormalized: true,
    optional: true,
    canRead: ['admins', 'sunshineRegiment'],
  },
  smallDownvoteCount: {
    type: Number,
    denormalized: true,
    optional: true,
    canRead: ['admins', 'sunshineRegiment'],
  },
  bigUpvoteCount: {
    type: Number,
    denormalized: true,
    optional: true,
    canRead: ['admins', 'sunshineRegiment'],
  },
  bigDownvoteCount: {
    type: Number,
    denormalized: true,
    optional: true,
    canRead: ['admins', 'sunshineRegiment'],
  },

  // see votingCallbacks.ts and recomputeReceivedVoteCounts.ts for more info
  voteReceivedCount: {
    type: Number,
    denormalized: true,
    optional: true,
    canRead: [userOwns, 'admins', 'sunshineRegiment'],
  },
  smallUpvoteReceivedCount: {
    type: Number,
    denormalized: true,
    optional: true,
    canRead: [userOwns, 'admins', 'sunshineRegiment'],
  },
  smallDownvoteReceivedCount: {
    type: Number,
    denormalized: true,
    optional: true,
    canRead: [userOwns, 'admins', 'sunshineRegiment'],
  },
  bigUpvoteReceivedCount: {
    type: Number,
    denormalized: true,
    optional: true,
    canRead: [userOwns, 'admins', 'sunshineRegiment'],
  },
  bigDownvoteReceivedCount: {
    type: Number,
    denormalized: true,
    optional: true,
    canRead: [userOwns, 'admins', 'sunshineRegiment'],
  },

  usersContactedBeforeReview: {
    type: Array,
    optional: true,
    canRead: ['admins', 'sunshineRegiment'],
  },
  "usersContactedBeforeReview.$": {
    type: String,
  },

  // Full Name field to display full name for alignment forum users
  fullName: {
    type: String,
    optional: true,
    group: formGroups.default,
    canRead: ['guests'],
    canUpdate: [userOwns, 'sunshineRegiment'],
    hidden: !isLWorAF,
    order: 39,
  },

  shortformFeedId: {
    ...foreignKeyField({
      idFieldName: "shortformFeedId",
      resolverName: "shortformFeed",
      collectionName: "Posts",
      type: "Post",
      nullable: true,
    }),
    label: isFriendlyUI ? "Quick takes feed ID" : "Shortform feed ID",
    optional: true,
    canRead: ['guests'],
    canCreate: ['admins', 'sunshineRegiment'],
    canUpdate: ['admins', 'sunshineRegiment'],
    group: formGroups.adminOptions,
  },

  viewUnreviewedComments: {
    type: Boolean,
    optional: true,
    canRead: ['guests'],
    canCreate: ['admins', 'sunshineRegiment'],
    canUpdate: ['admins', 'sunshineRegiment'],
    group: formGroups.adminOptions,
    order: 0,
  },

  partiallyReadSequences: {
    type: Array,
    canRead: [userOwns],
    canUpdate: [userOwns],
    optional: true,
    hidden: true,
  },
  "partiallyReadSequences.$": {
    type: partiallyReadSequenceItem,
    optional: true,
  },

  beta: {
    type: Boolean,
    optional: true,
    canRead: ['guests'],
    canUpdate: [userOwns, 'sunshineRegiment', 'admins'],
    tooltip: "Get early access to new in-development features",
    group: formGroups.siteCustomizations,
    label: "Opt into experimental features",
    order: 70,
  },
  reviewVotesQuadratic: {
    type: Boolean,
    optional: true,
    canRead: ['guests'],
    canUpdate: [userOwns, 'sunshineRegiment', 'admins'],
    hidden: true
  },
  reviewVotesQuadratic2019: {
    type: Boolean,
    optional: true,
    canRead: ['guests'],
    canUpdate: [userOwns, 'sunshineRegiment', 'admins'],
    hidden: true
  },
  reviewVoteCount:resolverOnlyField({
    type: Number,
    canRead: ['admins', 'sunshineRegiment'],
    resolver: async (document, args, context: ResolverContext) => {
      const { ReviewVotes } = context;
      const voteCount = await ReviewVotes.find({
        userId: document._id,
        year: REVIEW_YEAR+""
      }).count();
      return voteCount
    }
  }),
  reviewVotesQuadratic2020: {
    type: Boolean,
    optional: true,
    canRead: ['guests'],
    canUpdate: [userOwns, 'sunshineRegiment', 'admins'],
    hidden: true
  },
  petrovPressedButtonDate: {
    type: Date,
    optional: true,
    control: 'datetime',
    canRead: ['guests'],
    canUpdate: [userOwns, 'sunshineRegiment', 'admins'],
    group: formGroups.adminOptions,
    hidden: true
  },
  petrovLaunchCodeDate: {
    type: Date,
    optional: true,
    control: 'datetime',
    canRead: ['guests'],
    canUpdate: [userOwns, 'sunshineRegiment', 'admins'],
    group: formGroups.adminOptions,
    hidden: true
  },
  defaultToCKEditor: {
    // this fieldis deprecated
    type: Boolean,
    optional: true,
    canRead: ['guests'],
    canUpdate: ['admins'],
    group: formGroups.adminOptions,
    label: "Activate CKEditor by default"
  },
  // ReCaptcha v3 Integration
  // From 0 to 1. Lower is spammier, higher is humaner.
  signUpReCaptchaRating: {
    type: Number,
    optional: true,
    canRead: ['guests'],
    canUpdate: ['admins', 'sunshineRegiment'],
    tooltip: "Edit this number to '1' if you're confiden they're not a spammer",
    group: formGroups.adminOptions,
  },
  oldSlugs: {
    type: Array,
    optional: true,
    canRead: ['guests'],
    onUpdate: async ({data, oldDocument}) => {
      if (data.slug && data.slug !== oldDocument.slug)  {
        // if they are changing back to an old slug, remove it from the array to avoid infinite redirects
        return [...new Set([...(oldDocument.oldSlugs?.filter(s => s !== data.slug) || []), oldDocument.slug])]
      }
      // The next three lines are copy-pasted from slug.onUpdate
      if (data.displayName && data.displayName !== oldDocument.displayName) {
        const slugForNewName = slugify(data.displayName);
        if (oldDocument.oldSlugs?.includes(slugForNewName) || !await Utils.slugIsUsed("Users", slugForNewName)) {
          // if they are changing back to an old slug, remove it from the array to avoid infinite redirects
          return [...new Set([...(oldDocument.oldSlugs?.filter(s => s !== slugForNewName) || []), oldDocument.slug])];
        }
      }
    }
  },
  'oldSlugs.$': {
    type: String,
    optional: true,
    canRead: ['guests'],
  },
  noExpandUnreadCommentsReview: {
    type: Boolean,
    optional: true,
    nullable: false,
    defaultValue: false,
    hidden: true,
    canRead: ['guests'],
    canUpdate: [userOwns, 'sunshineRegiment', 'admins'],
    canCreate: ['members'],
  },
  postCount: {
    ...denormalizedCountOfReferences({
      fieldName: "postCount",
      collectionName: "Users",
      foreignCollectionName: "Posts",
      foreignTypeName: "post",
      foreignFieldName: "userId",
      filterFn: (post) => (!post.draft && !post.rejected && post.status===postStatuses.STATUS_APPROVED),
    }),
    canRead: ['guests'],
  },
  maxPostCount: {
    ...denormalizedCountOfReferences({
      fieldName: "maxPostCount",
      collectionName: "Users",
      foreignCollectionName: "Posts",
      foreignTypeName: "post",
      foreignFieldName: "userId"
    }),
    canRead: ['guests'],
    ...schemaDefaultValue(0)
  },
  // The user's associated posts (GraphQL only)
  posts: {
    type: Object,
    optional: true,
    canRead: ['guests'],
    resolveAs: {
      arguments: 'limit: Int = 5',
      type: '[Post]',
      resolver: async (user: DbUser, args: { limit: number }, context: ResolverContext): Promise<Array<DbPost>> => {
        const { limit } = args;
        const { currentUser, Posts } = context;
        const posts = await Posts.find({ userId: user._id }, { limit }).fetch();
        return await accessFilterMultiple(currentUser, Posts, posts, context);
      }
    }
  },

  commentCount: {
    ...denormalizedCountOfReferences({
      fieldName: "commentCount",
      collectionName: "Users",
      foreignCollectionName: "Comments",
      foreignTypeName: "comment",
      foreignFieldName: "userId",
      filterFn: comment => !comment.deleted && !comment.rejected
    }),
    canRead: ['guests'],
  },

  maxCommentCount: {
    ...denormalizedCountOfReferences({
      fieldName: "maxCommentCount",
      collectionName: "Users",
      foreignCollectionName: "Comments",
      foreignTypeName: "comment",
      foreignFieldName: "userId"
    }),
    canRead: ['guests'],
    ...schemaDefaultValue(0)
  },

  tagRevisionCount: {
    ...denormalizedCountOfReferences({
      fieldName: "tagRevisionCount",
      collectionName: "Users",
      foreignCollectionName: "Revisions",
      foreignTypeName: "revision",
      foreignFieldName: "userId",
      filterFn: revision => revision.collectionName === "Tags"
    }),
    canRead: ['guests']
  },

  abTestKey: {
    type: String,
    optional: true,
    canRead: [userOwns, 'sunshineRegiment', 'admins'],
    canUpdate: ['admins'],
    group: formGroups.adminOptions,
  },
  abTestOverrides: {
    type: GraphQLJSON, //Record<string,number>
    optional: true, hidden: true,
    canRead: [userOwns],
    canUpdate: [userOwns, 'sunshineRegiment', 'admins'],
    blackbox: true,
  },
  // This is deprecated.
  reenableDraftJs: {
    type: Boolean,
    optional: true,
    canRead: ['guests'],
    tooltip: "Restore the old Draft-JS based editor",
    group: formGroups.siteCustomizations,
    label: "Restore the previous WYSIWYG editor",
    hidden: !isEAForum,
    order: 73,
  },
  walledGardenInvite: {
    type: Boolean,
    optional:true,
    canRead: ['guests'],
    canUpdate: ['admins'],
    group: formGroups.adminOptions,
  },
  hideWalledGardenUI: {
    type: Boolean,
    optional:true,
    canRead: ['guests'],
    // canUpdate: [userOwns, 'sunshineRegiment', 'admins'],
    group: formGroups.siteCustomizations,
    hidden: !isLWorAF,
  },
  walledGardenPortalOnboarded: {
    type: Boolean,
    optional:true,
    canRead: ['guests'],
    hidden: true,
    canUpdate: [userOwns, 'sunshineRegiment', 'admins'],
  },
  taggingDashboardCollapsed: {
    type: Boolean,
    optional:true,
    canRead: ['guests'],
    hidden: true,
    canUpdate: [userOwns, 'sunshineRegiment', 'admins'],
  },
  usernameUnset: {
    type: Boolean,
    optional: true,
    canRead: ['members'],
    hidden: true,
    canUpdate: ['sunshineRegiment', 'admins'],
    ...schemaDefaultValue(false),
  },
  paymentEmail: {
    type: String,
    optional: true,
    canRead: [userOwns, 'sunshineRegiment', 'admins'],
    canUpdate: [userOwns, 'admins'],
    label: "Payment Contact Email",
    tooltip: "An email you'll definitely check where you can receive information about receiving payments",
    group: formGroups.paymentInfo,
  },
  paymentInfo: {
    type: String,
    optional: true,
    canRead: [userOwns, 'sunshineRegiment', 'admins'],
    canUpdate: [userOwns, 'admins'],
    label: "PayPal Info",
    tooltip: "Your PayPal account info, for sending small payments",
    group: formGroups.paymentInfo,
  },
  
  // Cloudinary image id for the profile image (high resolution)
  profileImageId: {
    hidden: true,
    order: isLWorAF ? 40 : 1, // would use isFriendlyUI but that's not available here
    group: isEAForum ? formGroups.aboutMe : formGroups.default,
    type: String,
    optional: true,
    canRead: ['guests'],
    canUpdate: [userOwns, "admins", "sunshineRegiment"],
    label: "Profile Image",
    control: "ImageUpload"
  },
  
  jobTitle: {
    type: String,
    hidden: true,
    optional: true,
    canCreate: ['members'],
    canRead: ['guests'],
    canUpdate: [userOwns, 'sunshineRegiment', 'admins'],
    group: formGroups.aboutMe,
    order: 2,
    label: 'Role'
  },
  
  organization: {
    type: String,
    hidden: true,
    optional: true,
    canCreate: ['members'],
    canRead: ['guests'],
    canUpdate: [userOwns, 'sunshineRegiment', 'admins'],
    group: formGroups.aboutMe,
    order: 3,
  },
  
  careerStage: {
    type: Array,
    hidden: true,
    optional: true,
    canCreate: ['members'],
    canRead: ['guests'],
    canUpdate: [userOwns, 'sunshineRegiment', 'admins'],
    group: formGroups.aboutMe,
    order: 4,
    control: 'FormComponentMultiSelect',
    label: "Career stage",
    placeholder: 'Select all that apply',
    form: {
      separator: '\r\n',
      options: CAREER_STAGES
    },
  },
  'careerStage.$': {
    type: String,
    optional: true,
  },
  
  website: {
    type: String,
    hidden: true,
    optional: true,
    control: 'PrefixedInput',
    canCreate: ['members'],
    canRead: ['guests'],
    canUpdate: [userOwns, 'sunshineRegiment', 'admins'],
    form: {
      inputPrefix: 'https://'
    },
    group: formGroups.aboutMe,
    order: 6
  },

  bio: {
    type: String,
    canRead: ['guests'],
    optional: true,
    hidden: true,
  },
  htmlBio: {
    type: String,
    canRead: ['guests'],
    optional: true,
    hidden: true,
  },

  fmCrosspostUserId: {
    type: String,
    optional: true,
    hidden: true,
    canCreate: ['members'],
    canRead: ['guests'],
    canUpdate: [userOwns, 'sunshineRegiment', 'admins'],
  },

  linkedinProfileURL: {
    type: String,
    hidden: true,
    optional: true,
    control: 'PrefixedInput',
    canCreate: ['members'],
    canRead: ['guests'],
    canUpdate: [userOwns, 'sunshineRegiment', 'admins'],
    form: {
      inputPrefix: SOCIAL_MEDIA_PROFILE_FIELDS.linkedinProfileURL
    },
    group: formGroups.socialMedia
  },
  facebookProfileURL: {
    type: String,
    hidden: true,
    optional: true,
    control: 'PrefixedInput',
    canCreate: ['members'],
    canRead: ['guests'],
    canUpdate: [userOwns, 'sunshineRegiment', 'admins'],
    form: {
      inputPrefix: SOCIAL_MEDIA_PROFILE_FIELDS.facebookProfileURL
    },
    group: formGroups.socialMedia
  },
  twitterProfileURL: {
    type: String,
    hidden: true,
    optional: true,
    control: 'PrefixedInput',
    canCreate: ['members'],
    canRead: ['guests'],
    canUpdate: [userOwns, 'sunshineRegiment', 'admins'],
    form: {
      inputPrefix: SOCIAL_MEDIA_PROFILE_FIELDS.twitterProfileURL
    },
    group: formGroups.socialMedia
  },
  githubProfileURL: {
    type: String,
    hidden: true,
    optional: true,
    control: 'PrefixedInput',
    canCreate: ['members'],
    canRead: ['guests'],
    canUpdate: [userOwns, 'sunshineRegiment', 'admins'],
    form: {
      inputPrefix: SOCIAL_MEDIA_PROFILE_FIELDS.githubProfileURL
    },
    group: formGroups.socialMedia
  },
  
  profileTagIds: {
    ...arrayOfForeignKeysField({
      idFieldName: "profileTagIds",
      resolverName: "profileTags",
      collectionName: "Tags",
      type: "Tag"
    }),
    hidden: true,
    optional: true,
    canRead: ['guests'],
    canCreate: ['members'],
    canUpdate: ['members'],
    group: formGroups.activity,
    order: 1,
    control: "TagMultiselect",
    label: `${taggingNamePluralCapitalSetting.get()} I'm interested in`,
    tooltip: `This will also update your frontpage ${taggingNameSetting.get()} weightings.`,
    placeholder: `Search for ${taggingNamePluralSetting.get()}`
  },
  'profileTagIds.$': {
    type: String,
    foreignKey: "Tags",
    optional: true,
  },
  
  // These are the groups displayed in the user's profile (i.e. this field is informational only).
  // This does NOT affect permissions - use the organizerIds field on localgroups for that.
  organizerOfGroupIds: {
    ...arrayOfForeignKeysField({
      idFieldName: "organizerOfGroupIds",
      resolverName: "organizerOfGroups",
      collectionName: "Localgroups",
      type: "Localgroup"
    }),
    hidden: true,
    optional: true,
    canRead: ['guests'],
    canCreate: ['members'],
    canUpdate: ['members'],
    group: formGroups.activity,
    order: 2,
    control: "SelectLocalgroup",
    label: "Organizer of",
    placeholder: 'Select groups to display',
    tooltip: "If you organize a group that is missing from this list, please contact the EA Forum team.",
    form: {
      useDocumentAsUser: true,
      separator: '\r\n',
      multiselect: true
    },
  },
  'organizerOfGroupIds.$': {
    type: String,
    foreignKey: "Localgroups",
    optional: true,
  },
  
  programParticipation: {
    type: Array,
    hidden: true,
    optional: true,
    canCreate: ['members'],
    canRead: ['guests'],
    canUpdate: [userOwns, 'sunshineRegiment', 'admins'],
    group: formGroups.activity,
    order: 3,
    control: 'FormComponentMultiSelect',
    placeholder: "Which of these programs have you participated in?",
    form: {
      separator: '\r\n',
      options: PROGRAM_PARTICIPATION
    },
  },
  'programParticipation.$': {
    type: String,
    optional: true,
  },
  
  
  postingDisabled: {
    type: Boolean,
    optional: true,
    canRead: ['members'],
    canUpdate: ['sunshineRegiment', 'admins'],
    canCreate: ['sunshineRegiment', 'admins'],
    control: 'checkbox',
    group: formGroups.disabledPrivileges,
    order: 69,
  },
  allCommentingDisabled: {
    type: Boolean,
    optional: true,
    canRead: ['members'],
    canUpdate: ['sunshineRegiment', 'admins'],
    canCreate: ['sunshineRegiment', 'admins'],
    control: 'checkbox',
    group: formGroups.disabledPrivileges,
    order: 70,
  },
  commentingOnOtherUsersDisabled: {
    type: Boolean,
    optional: true,
    canRead: ['members'],
    canUpdate: ['sunshineRegiment', 'admins'],
    canCreate: ['sunshineRegiment', 'admins'],
    control: 'checkbox',
    group: formGroups.disabledPrivileges,
    order: 71,
  },
  conversationsDisabled: {
    type: Boolean,
    optional: true,
    canRead: ['members'],
    canUpdate: ['sunshineRegiment', 'admins'],
    canCreate: ['sunshineRegiment', 'admins'],
    control: 'checkbox',
    group: formGroups.disabledPrivileges,
    order: 72,
  },
  
  
  associatedClientId: resolverOnlyField({
    type: "ClientId",
    graphQLtype: "ClientId",
    nullable: true,
    canRead: ['sunshineRegiment', 'admins'],
    resolver: async (user: DbUser, args: void, context: ResolverContext): Promise<DbClientId|null> => {
      return await context.ClientIds.findOne({userIds: user._id}, {
        sort: {createdAt: -1}
      });
    }
  }),
  
  associatedClientIds: resolverOnlyField({
    type: Array,
    graphQLtype: "[ClientId!]",
    nullable: true,
    canRead: ['sunshineRegiment', 'admins'],
    resolver: async (user: DbUser, args: void, context: ResolverContext): Promise<DbClientId[]|null> => {
      return await context.ClientIds.find(
        {userIds: user._id},
        {
          sort: {createdAt: -1},
          limit: 100
        }
      ).fetch();
    }
  }),
  "associatedClientIds.$": {
    type: "ClientId",
  },
  
  altAccountsDetected: resolverOnlyField({
    type: Boolean,
    canRead: ['sunshineRegiment', 'admins'],
    resolver: async (user: DbUser, args: void, context: ResolverContext): Promise<boolean> => {
      const clientIds = await context.ClientIds.find(
        {userIds: user._id},
        {
          sort: {createdAt: -1},
          limit: 100
        }
      ).fetch();
      const userIds = new Set<string>();
      for (let clientId of clientIds) {
        for (let userId of clientId.userIds ?? [])
          userIds.add(userId);
      }
      return userIds.size > 1;
    }
  }),
  

  acknowledgedNewUserGuidelines: {
    type: Boolean,
    optional: true,
    nullable: true,
    hidden: true,
    canRead: ['guests'],
    canUpdate: [userOwns, 'sunshineRegiment', 'admins'],
    canCreate: ['members'],
  },

  moderatorActions: resolverOnlyField({
    type: Array,
    graphQLtype: '[ModeratorAction]',
    canRead: ['sunshineRegiment', 'admins'],
    resolver: async (doc, args, context) => {
      const { ModeratorActions, loaders } = context;
      return ModeratorActions.find({ userId: doc._id }).fetch();
    }
  }),

  'moderatorActions.$': {
    type: 'Object'
  },
  subforumPreferredLayout: {
    type: String,
    allowedValues: Array.from(postsLayouts),
    hidden: true, // only editable by changing the setting from the subforum page
    optional: true,
    canRead: [userOwns, 'admins'],
    canCreate: ['members', 'admins'],
    canUpdate: [userOwns, 'admins'],
  },

  /* fields for targeting job ads - values currently only changed via /scripts/importEAGUserInterests */

  experiencedIn: {
    type: Array,
    optional: true,
    nullable: true,
    hidden: true,
    canRead: [userOwns, 'admins'],
  },
  'experiencedIn.$': {
    type: String,
    optional: true
  },
  interestedIn: {
    type: Array,
    optional: true,
    nullable: true,
    hidden: true,
    canRead: [userOwns, 'admins'],
  },
  'interestedIn.$': {
    type: String,
    optional: true
  },

  /* Privacy settings */
  allowDatadogSessionReplay: {
    type: Boolean,
    optional: true,
<<<<<<< HEAD
    hidden: forumTypeSetting.get() !== 'EAForum',
=======
    nullable: true,
    hidden: !isEAForum,
>>>>>>> c9301338
    canRead: ['guests'],
    canUpdate: [userOwns, 'sunshineRegiment', 'admins'],
    canCreate: ['members'],
    label: "Allow Session Replay",
    tooltip: "Allow us to capture a video-like recording of your browser session (using Datadog Session Replay) — this is useful for debugging and improving the site.",
    group: formGroups.privacy,
    ...schemaDefaultValue(false),
  },

  /* Alignment Forum fields */
  afPostCount: {
    ...denormalizedCountOfReferences({
      fieldName: "afPostCount",
      collectionName: "Users",
      foreignCollectionName: "Posts",
      foreignTypeName: "post",
      foreignFieldName: "userId",
      filterFn: (post: DbPost) => (post.af && !post.draft && post.status===postStatuses.STATUS_APPROVED),
    }),
    canRead: ['guests'],
  },

  afCommentCount: {
    type: Number,
    optional: true,
    onCreate: () => 0,
    ...denormalizedCountOfReferences({
      fieldName: "afCommentCount",
      collectionName: "Users",
      foreignCollectionName: "Comments",
      foreignTypeName: "comment",
      foreignFieldName: "userId",
      filterFn: (comment: DbComment) => comment.af,
    }),
    canRead: ['guests'],
  },

  afSequenceCount: {
    ...denormalizedCountOfReferences({
      fieldName: "afSequenceCount",
      collectionName: "Users",
      foreignCollectionName: "Sequences",
      foreignTypeName: "sequence",
      foreignFieldName: "userId",
      filterFn: (sequence: DbSequence) => sequence.af && !sequence.draft && !sequence.isDeleted
    }),
    canRead: ['guests'],
  },

  afSequenceDraftCount: {
    ...denormalizedCountOfReferences({
      fieldName: "afSequenceDraftCount",
      collectionName: "Users",
      foreignCollectionName: "Sequences",
      foreignTypeName: "sequence",
      foreignFieldName: "userId",
      filterFn: (sequence: DbSequence) => sequence.af && sequence.draft && !sequence.isDeleted
    }),
    canRead: ['guests'],
  },

  reviewForAlignmentForumUserId: {
    type: String,
    optional: true,
    canRead: ['guests'],
    canUpdate: ['alignmentForumAdmins', 'admins'],
    canCreate: ['alignmentForumAdmins', 'admins'],
    group: formGroups.adminOptions,
    label: "AF Review UserId"
  },

  afApplicationText: {
    type: String,
    optional: true,
    canRead: [userOwns, 'alignmentForumAdmins', 'admins'],
    canUpdate: [userOwns, 'admins'],
    hidden: true,
  },

  afSubmittedApplication: {
    type: Boolean,
    optional: true,
    canRead: [userOwns, 'alignmentForumAdmins', 'admins'],
    canUpdate: [userOwns, 'admins'],
    canCreate: ['admins'],
    hidden: true,
  },
  
  rateLimitNextAbleToComment: {
    type: GraphQLJSON,
    nullable: true,
    canRead: ['guests'],
    hidden: true, optional: true,
  },

  rateLimitNextAbleToPost: {
    type: GraphQLJSON,
    nullable: true,
    canRead: ['guests'],
    hidden: true, optional: true,
  },

  recentKarmaInfo: {
    type: GraphQLJSON,
    nullable: true,
    canRead: ['guests'],
    hidden: true,
    optional: true
  }
};

export default schema;<|MERGE_RESOLUTION|>--- conflicted
+++ resolved
@@ -836,12 +836,8 @@
     order: 94,
     type: Boolean,
     optional: true,
-<<<<<<< HEAD
     nullable: false,
-    hidden: forumTypeSetting.get() !== 'EAForum',
-=======
     hidden: !isEAForum,
->>>>>>> c9301338
     group: formGroups.siteCustomizations,
     defaultValue: false,
     canRead: ['guests'],
@@ -855,12 +851,8 @@
     order: 95,
     type: Boolean,
     optional: true,
-<<<<<<< HEAD
     nullable: false,
-    hidden: !isEAForum,
-=======
     hidden: !hasPostRecommendations,
->>>>>>> c9301338
     group: formGroups.siteCustomizations,
     defaultValue: false,
     canRead: ["guests"],
@@ -2744,12 +2736,7 @@
   allowDatadogSessionReplay: {
     type: Boolean,
     optional: true,
-<<<<<<< HEAD
-    hidden: forumTypeSetting.get() !== 'EAForum',
-=======
-    nullable: true,
     hidden: !isEAForum,
->>>>>>> c9301338
     canRead: ['guests'],
     canUpdate: [userOwns, 'sunshineRegiment', 'admins'],
     canCreate: ['members'],
