import SimpleSchema from 'simpl-schema';
import { Utils, getCollection } from '../../vulcan-lib';
import Users from "./collection";
import { SchemaType } from '../../utils/schemaUtils';
import * as _ from 'underscore';

///////////////////////////////////////
// Order for the Schema is as follows. Change as you see fit:
// 00.
// 10. Display Name
// 20. Email
// 30. Bio
// 40. Slug
// 50. Website
// 60. Twitter username
// 70.
// 80.
// 90.
// 100.
// Anything else..
///////////////////////////////////////

const createDisplayName = (user: DbUser): string => {
  const profileName = Utils.getNestedProperty(user, 'profile.name');
  const twitterName = Utils.getNestedProperty(user, 'services.twitter.screenName');
  const linkedinFirstName = Utils.getNestedProperty(user, 'services.linkedin.firstName');
  if (profileName) return profileName;
  if (twitterName) return twitterName;
  if (linkedinFirstName)
    return `${linkedinFirstName} ${Utils.getNestedProperty(user, 'services.linkedin.lastName')}`;
  if (user.username) return user.username;
  if (user.email) return user.email.slice(0, user.email.indexOf('@'));
  return "[missing username]";
};

const adminGroup = {
  name: 'admin',
  order: 100,
};

const ownsOrIsAdmin = (user: DbUser|null, document: any) => {
  return getCollection('Users').owns(user, document) || getCollection('Users').isAdmin(user);
};

/**
 * @summary Users schema
 * @type {Object}
 */
const schema: SchemaType<DbUser> = {
  _id: {
    type: String,
    optional: true,
    canRead: ['guests'],
  },
  username: {
    type: String,
    optional: true,
    canRead: ['guests'],
    canUpdate: ['admins'],
    canCreate: ['members'],
    onInsert: user => {
      if (
        !user.username &&
        user.services &&
        user.services.twitter &&
        user.services.twitter.screenName
      ) {
        return user.services.twitter.screenName;
      }
    },
  },
  emails: {
    type: Array,
    optional: true,
  },
  'emails.$': {
    type: Object,
    optional: true,
  },
  'emails.$.address': {
    type: String,
    regEx: SimpleSchema.RegEx.Email,
    optional: true,
  },
  'emails.$.verified': {
    type: Boolean,
    optional: true,
  },
  createdAt: {
    type: Date,
    optional: true,
    canRead: ['admins'],
    onCreate: () => {
      return new Date();
    },
  },
  isAdmin: {
    type: Boolean,
    label: 'Admin',
    input: 'checkbox',
    optional: true,
    canCreate: ['admins'],
    canUpdate: ['admins'],
    canRead: ['guests'],
    group: adminGroup,
  },
  profile: {
    type: Object,
    optional: true,
    blackbox: true,
    hidden: true,
    canCreate: ['members'],
  },
  // // telescope-specific data, kept for backward compatibility and migration purposes
  // telescope: {
  //   type: Object,
  //   blackbox: true,
  //   optional: true,
  // },
  services: {
    type: Object,
    optional: true,
    blackbox: true,
    canRead: ownsOrIsAdmin,
  },
  /**
    The name displayed throughout the app. Can contain spaces and special characters, doesn't need to be unique
  */
  displayName: {
    type: String,
    optional: true,
    input: 'text',
    canCreate: ['members'],
    canUpdate: ['members'],
    canRead: ['guests'],
    order: 10,
    onCreate: ({ document: user }) => {
      return createDisplayName(user);
    },
  },
  /**
    The user's email. Modifiable.
  */
  email: {
    type: String,
    optional: true,
    regEx: SimpleSchema.RegEx.Email,
    input: 'text',
    canCreate: ['members'],
    canUpdate: ['members'],
    canRead: ownsOrIsAdmin,
    order: 20,
    onCreate: ({ document: user }) => {
      // look in a few places for the user email
      const facebookEmail: any = Utils.getNestedProperty(user, 'services.facebook.email');
      const githubEmail: any = Utils.getNestedProperty(user, 'services.github.email');
      const googleEmail: any = Utils.getNestedProperty(user, 'services.google.email');
      const linkedinEmail: any = Utils.getNestedProperty(user, 'services.linkedin.emailAddress');

      if (facebookEmail) return facebookEmail;
      if (githubEmail) return githubEmail;
      if (googleEmail) return googleEmail;
      if (linkedinEmail) return linkedinEmail;
      return undefined;
    },
    // unique: true // note: find a way to fix duplicate accounts before enabling this
  },
  /**
    The user's profile URL slug // TODO: change this when displayName changes
  */
  slug: {
    type: String,
    optional: true,
    canRead: ['guests'],
    order: 40,
    onCreate: ({ document: user }) => {
      // create a basic slug from display name and then modify it if this slugs already exists;
      const displayName = createDisplayName(user);
      const basicSlug = Utils.slugify(displayName);
      return Utils.getUnusedSlugByCollectionName('Users', basicSlug);
    },
  },
  /**
    Groups
  */
  groups: {
    type: Array,
    optional: true,
    control: 'checkboxgroup',
    canCreate: ['admins'],
    canUpdate: ['admins'],
    canRead: ['guests'],
    group: adminGroup,
    form: {
      options: function() {
        const groups = _.without(
          _.keys(getCollection('Users').groups),
          'guests',
          'members',
          'admins'
        );
        return groups.map(group => {
          return { value: group, label: group };
        });
      },
    },
  },
  'groups.$': {
    type: String,
    optional: true,
  },

  // GraphQL only fields

  pageUrl: {
    type: String,
    optional: true,
    canRead: ['guests'],
    resolveAs: {
      type: 'String',
      resolver: (user: DbUser, args: void, context: ResolverContext): string => {
        return Users.getProfileUrl(user, true);
      },
    },
  },

  pagePath: {
    type: String,
    optional: true,
    canRead: ['guests'],
    resolveAs: {
      type: 'String',
      resolver: (user: DbUser, args: void, context: ResolverContext): string => {
        return Users.getProfileUrl(user, false);
      },
    },
  },

  editUrl: {
    type: String,
    optional: true,
    canRead: ['guests'],
    resolveAs: {
      type: 'String',
      resolver: (user: DbUser, args: void, context: ResolverContext): string => {
        return Users.getEditUrl(user, true);
      },
    },
<<<<<<< HEAD
=======
  },

  lwWikiImport: {
    type: Boolean,
    optional: true, 
    canRead: ['guests'],
>>>>>>> a8256f73
  }
};

export default schema;<|MERGE_RESOLUTION|>--- conflicted
+++ resolved
@@ -246,15 +246,11 @@
         return Users.getEditUrl(user, true);
       },
     },
-<<<<<<< HEAD
-=======
-  },
-
+  },
   lwWikiImport: {
     type: Boolean,
     optional: true, 
     canRead: ['guests'],
->>>>>>> a8256f73
   }
 };
 
