import SimpleSchema from 'simpl-schema';
import { Utils, slugify, getNestedProperty } from '../../vulcan-lib/utils';
import { userGetProfileUrl } from "./helpers";
import { userGetEditUrl } from '../../vulcan-users/helpers';
import { userGroups, userOwns, userIsAdmin } from '../../vulcan-users/permissions';
import { formGroups } from './formGroups';
import * as _ from 'underscore';

///////////////////////////////////////
// Order for the Schema is as follows. Change as you see fit:
// 00.
// 10. Display Name
// 20. Email
// 30. Bio
// 40. Slug
// 50. Website
// 60. Twitter username
// 70.
// 80.
// 90.
// 100.
// Anything else..
///////////////////////////////////////

const createDisplayName = (user: DbInsertion<DbUser>): string => {
  const profileName = getNestedProperty(user, 'profile.name');
  const twitterName = getNestedProperty(user, 'services.twitter.screenName');
  const linkedinFirstName = getNestedProperty(user, 'services.linkedin.firstName');
  if (profileName) return profileName;
  if (twitterName) return twitterName;
  if (linkedinFirstName)
    return `${linkedinFirstName} ${getNestedProperty(user, 'services.linkedin.lastName')}`;
  if (user.username) return user.username;
  if (user.email) return user.email.slice(0, user.email.indexOf('@'));
  return "[missing username]";
};

const adminGroup = {
  name: 'admin',
  order: 100,
  label: "Admin",
};

const ownsOrIsAdmin = (user: DbUser|null, document: any) => {
  return userOwns(user, document) || userIsAdmin(user);
};

/**
 * @summary Users schema
 * @type {Object}
 */
const schema: SchemaType<DbUser> = {
  username: {
    type: String,
    optional: true,
    canRead: ['guests'],
    canUpdate: ['admins'],
    canCreate: ['members'],
    hidden: true,
    onInsert: user => {
      if (!user.username && user.services?.twitter?.screenName) {
        return user.services.twitter.screenName;
      }
    },
  },
  // Emails (not to be confused with email). This field belongs to Meteor's
  // accounts system; we should never write it, but we do need to read it to find
  // out whether a user's email address is verified.
  // FIXME: Update this comment
  emails: {
    type: Array,
    optional: true,
    hidden: true,
    canRead: [userOwns, 'sunshineRegiment', 'admins'],
    
    // FIXME
    // This is dead code and doesn't actually run, but we do have to implement something like this in a post Meteor world
    onCreate: ({document: user}) => {
    
      const oAuthEmail = getNestedProperty(user, 'services.facebook.email') |
        getNestedProperty(user, 'services.google.email') | 
        getNestedProperty(user, 'services.github.email') | 
        getNestedProperty(user, 'services.linkedin.emailAddress')
      
      if (oAuthEmail) {
        return [{address: oAuthEmail, verified: true}]
      }
    }
  },
  'emails.$': {
    type: Object,
    optional: true,
  },
  'emails.$.address': {
    type: String,
    regEx: SimpleSchema.RegEx.Email,
    optional: true,
  },
  // NB: Not used on the EA Forum
  'emails.$.verified': {
    type: Boolean,
    optional: true,
  },
  createdAt: {
    type: Date,
    optional: true,
    canRead: ["guests"],
    onCreate: () => {
      return new Date();
    },
  },
  isAdmin: {
    type: Boolean,
    label: 'Admin',
    input: 'checkbox',
    optional: true,
    canCreate: ['admins'],
    canUpdate: ['admins'],
    canRead: ['guests'],
    group: adminGroup,
  },
  profile: {
    type: Object,
    optional: true,
    blackbox: true,
    hidden: true,
    canCreate: ['members'],
  },
  // // telescope-specific data, kept for backward compatibility and migration purposes
  // telescope: {
  //   type: Object,
  //   blackbox: true,
  //   optional: true,
  // },
  services: {
    type: Object,
    optional: true,
    blackbox: true,
    canRead: ownsOrIsAdmin
  },
  // The name displayed throughout the app. Can contain spaces and special characters, doesn't need to be unique
  // Hide the option to change your displayName (for now) TODO: Create proper process for changing name
  displayName: {
    type: String,
    optional: true,
    input: 'text',
    canUpdate: ['sunshineRegiment', 'admins'],
    canCreate: ['sunshineRegiment', 'admins'],
    canRead: ['guests'],
    order: 10,
    onCreate: ({ document: user }) => {
      return user.displayName || createDisplayName(user);
    },
    group: formGroups.default,
  },
  /**
    The user's email. Modifiable.
  */
  email: {
    type: String,
    optional: true,
    regEx: SimpleSchema.RegEx.Email,
    input: 'text',
    canCreate: ['members'],
    canUpdate: [userOwns, 'sunshineRegiment', 'admins'],
    canRead: ownsOrIsAdmin,
    order: 20,
    group: formGroups.default,
    onCreate: ({ document: user }) => {
      // look in a few places for the user email
      const facebookEmail: any = getNestedProperty(user, 'services.facebook.email');
      const githubEmail: any = getNestedProperty(user, 'services.github.email');
      const googleEmail: any = getNestedProperty(user, 'services.google.email');
      const linkedinEmail: any = getNestedProperty(user, 'services.linkedin.emailAddress');

      if (facebookEmail) return facebookEmail;
      if (githubEmail) return githubEmail;
      if (googleEmail) return googleEmail;
      if (linkedinEmail) return linkedinEmail;
      return undefined;
    },
    // unique: true // note: find a way to fix duplicate accounts before enabling this
  },
  // The user's profile URL slug // TODO: change this when displayName changes
  // Unique user slug for URLs, copied over from Vulcan-Accounts
  slug: {
    type: String,
    optional: true,
    canRead: ['guests'],
    canUpdate: ['admins'],
    order: 40,
    group: formGroups.adminOptions,
    
    onCreate: async ({ document: user }) => {
      // create a basic slug from display name and then modify it if this slugs already exists;
      const displayName = createDisplayName(user);
      const basicSlug = slugify(displayName);
      return await Utils.getUnusedSlugByCollectionName('Users', basicSlug);
    },
    onUpdate: async ({data, oldDocument}) => {
      if (data.slug && data.slug !== oldDocument.slug) {
        const slugIsUsed = await Utils.slugIsUsed("Users", data.slug)
        if (slugIsUsed) {
          throw Error(`Specified slug is already used: ${data.slug}`)
        }
      }
    }
  },
  
  noindex: {
    type: Boolean,
    optional: true,
    defaultValue: false,
    canRead: ['guests'],
    canUpdate: ['admins'],
    order: 48,
    group: formGroups.adminOptions,
    label: "No Index",
    tooltip: "Hide this user's profile from search engines",
  },
  
  /**
    Groups
  */
  groups: {
    type: Array,
    optional: true,
    control: 'checkboxgroup',
    canCreate: ['admins'],
    canUpdate: ['alignmentForumAdmins', 'admins'],
    canRead: ['guests'],
    group: adminGroup,
    form: {
      options: function() {
        const groups = _.without(
          _.keys(userGroups),
          'guests',
          'members',
          'admins'
        );
        return groups.map(group => {
          return { value: group, label: group };
        });
      },
    },
  },
  'groups.$': {
    type: String,
    optional: true,
  },

  // GraphQL only fields

  pageUrl: {
    type: String,
    optional: true,
    canRead: ['guests'],
    resolveAs: {
      type: 'String',
      resolver: (user: DbUser, args: void, context: ResolverContext): string => {
        return userGetProfileUrl(user, true);
      },
    },
  },

  pagePath: {
    type: String,
    optional: true,
    canRead: ['guests'],
    resolveAs: {
      type: 'String',
      resolver: (user: DbUser, args: void, context: ResolverContext): string => {
        return userGetProfileUrl(user, false);
      },
    },
  },

  editUrl: {
    type: String,
    optional: true,
    canRead: ['guests'],
    resolveAs: {
      type: 'String',
      resolver: (user: DbUser, args: void, context: ResolverContext): string => {
        return userGetEditUrl(user, true);
      },
    },
  },
  lwWikiImport: {
    type: Boolean,
    optional: true, 
    canRead: ['guests'],
  },
<<<<<<< HEAD
  theme: {
    type: String,
    optional: true, 
    canCreate: ownsOrIsAdmin,
    canUpdate: ownsOrIsAdmin,
    canRead: ownsOrIsAdmin,
    hidden: true,
=======
  
  lastUsedTimezone: {
    type: String,
    optional: true,
    hidden: true,
    canCreate: ['members'],
    canRead: [userOwns],
    canUpdate: [userOwns],
>>>>>>> a242ac15
  },
};

export default schema;<|MERGE_RESOLUTION|>--- conflicted
+++ resolved
@@ -41,7 +41,7 @@
   label: "Admin",
 };
 
-const ownsOrIsAdmin = (user: DbUser|null, document: any) => {
+const ownsOrIsAdmin = (user: UsersCurrent | DbUser|null, document: any) => {
   return userOwns(user, document) || userIsAdmin(user);
 };
 
@@ -291,16 +291,14 @@
     optional: true, 
     canRead: ['guests'],
   },
-<<<<<<< HEAD
   theme: {
     type: String,
-    optional: true, 
-    canCreate: ownsOrIsAdmin,
+    optional: true,
+    canCreate: ['members'],
     canUpdate: ownsOrIsAdmin,
     canRead: ownsOrIsAdmin,
     hidden: true,
-=======
-  
+  },
   lastUsedTimezone: {
     type: String,
     optional: true,
@@ -308,7 +306,6 @@
     canCreate: ['members'],
     canRead: [userOwns],
     canUpdate: [userOwns],
->>>>>>> a242ac15
   },
 };
 
