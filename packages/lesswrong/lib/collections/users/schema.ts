--- conflicted
+++ resolved
@@ -13,12 +13,8 @@
 import { REVIEW_NAME_IN_SITU, REVIEW_YEAR } from '../../reviewUtils';
 import uniqBy from 'lodash/uniqBy'
 import { userThemeSettings, defaultThemeOptions } from "../../../themes/themeNames";
-<<<<<<< HEAD
+import moment from 'moment';
 import { postsLayouts } from '../posts/dropdownOptions';
-=======
-import { subforumLayouts } from '../tags/subforumHelpers';
-import moment from 'moment';
->>>>>>> 797d5f7a
 
 ///////////////////////////////////////
 // Order for the Schema is as follows. Change as you see fit:
