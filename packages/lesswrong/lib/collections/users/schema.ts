--- conflicted
+++ resolved
@@ -323,7 +323,6 @@
   popularComments: {type: Boolean, optional: true, nullable: true},
 });
 
-<<<<<<< HEAD
 type DeepPartial<T> = {
   [P in keyof T]?: T[P] extends object ? DeepPartial<T[P]> : T[P];
 };
@@ -343,7 +342,7 @@
     type: notificationTypeSettingsSchema,
     optional: true,
     group: formGroups.notifications,
-    control: "NotificationTypeSettings" as const,
+    control: "NotificationTypeSettingsWidget" as const,
     canRead: [userOwns, 'admins'] as FieldPermissions,
     canUpdate: [userOwns, 'admins'] as FieldPermissions,
     canCreate: ['members', 'admins'] as FieldCreatePermissions,
@@ -351,18 +350,6 @@
     ...migrationFields
   };
 };
-=======
-const notificationTypeSettingsField = (overrideSettings?: Partial<NotificationTypeSettings>) => ({
-  type: notificationTypeSettings,
-  optional: true,
-  group: formGroups.notifications,
-  control: "NotificationTypeSettingsWidget" as const,
-  canRead: [userOwns, 'admins'] as FieldPermissions,
-  canUpdate: [userOwns, 'admins'] as FieldPermissions,
-  canCreate: ['members', 'admins'] as FieldCreatePermissions,
-  ...schemaDefaultValue({ ...defaultNotificationTypeSettings, ...overrideSettings })
-});
->>>>>>> 2cc8c768
 
 const partiallyReadSequenceItem = new SimpleSchema({
   sequenceId: {
