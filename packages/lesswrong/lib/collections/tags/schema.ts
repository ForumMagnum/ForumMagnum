import { schemaDefaultValue } from '../../collectionUtils'
import { arrayOfForeignKeysField, denormalizedCountOfReferences, foreignKeyField, resolverOnlyField, accessFilterMultiple } from '../../utils/schemaUtils';
import SimpleSchema from 'simpl-schema';
import { Utils, slugify } from '../../vulcan-lib/utils';
import { addGraphQLSchema } from '../../vulcan-lib/graphql';
import { getWithLoader } from '../../loaders';
import GraphQLJSON from 'graphql-type-json';
import moment from 'moment';
import { captureException } from '@sentry/core';
import { forumTypeSetting, taggingNamePluralSetting, taggingNameSetting } from '../../instanceSettings';
import { SORT_ORDER_OPTIONS, SettingsOption } from '../posts/sortOrderOptions';
import omit from 'lodash/omit';
import { formGroups } from './formGroups';
<<<<<<< HEAD
import { TagCommentType } from '../comments/helpers';
import Comments from '../comments/collection';
import UserTagRels from '../userTagRels/collection';
=======
import { TagCommentType } from '../comments/types';
>>>>>>> 40827189

addGraphQLSchema(`
  type TagContributor {
    user: User
    contributionScore: Int!
    numCommits: Int!
    voteCount: Int!
  }
  type TagContributorsList {
    contributors: [TagContributor!]
    totalCount: Int!
  }
`);

export const TAG_POSTS_SORT_ORDER_OPTIONS:  { [key: string]: SettingsOption; }  = {
  relevance: { label: 'Most Relevant' },
  ...omit(SORT_ORDER_OPTIONS, 'topAdjusted')
}

const schema: SchemaType<DbTag> = {
  name: {
    type: String,
    viewableBy: ['guests'],
    insertableBy: ['members'],
    editableBy: ['members'],
    order: 1,
  },
  slug: {
    type: String,
    optional: true,
    viewableBy: ['guests'],
    insertableBy: ['admins', 'sunshineRegiment'],
    editableBy: ['admins', 'sunshineRegiment'],
    group: formGroups.advancedOptions,
    onInsert: async (tag) => {
      const basicSlug = slugify(tag.name);
      return await Utils.getUnusedSlugByCollectionName('Tags', basicSlug, true);
    },
    onUpdate: async ({data, oldDocument}) => {
      if (data.slug && data.slug !== oldDocument.slug) {
        const slugIsUsed = await Utils.slugIsUsed("Tags", data.slug)
        if (slugIsUsed) {
          throw Error(`Specified slug is already used: ${data.slug}`)
        }
      } else if (data.name && data.name !== oldDocument.name) {
        return await Utils.getUnusedSlugByCollectionName("Tags", slugify(data.name), true, oldDocument._id)
      }
    }
  },
  oldSlugs: {
    type: Array,
    optional: true,
    canRead: ['guests'],
    onUpdate: ({data, oldDocument}) => {
      if ((data.slug && data.slug !== oldDocument.slug) || (data.name && data.name !== oldDocument.name))  {
        return [...(oldDocument.oldSlugs || []), oldDocument.slug]
      } 
    }
  },
  'oldSlugs.$': {
    type: String,
    optional: true,
    canRead: ['guests'],
  },
  core: {
    label: "Core Tag (moderators check whether it applies when reviewing new posts)",
    type: Boolean,
    viewableBy: ['guests'],
    insertableBy: ['admins', 'sunshineRegiment'],
    editableBy: ['admins', 'sunshineRegiment'],
    group: formGroups.advancedOptions,
    optional: true,
    ...schemaDefaultValue(false),
  },
  suggestedAsFilter: {
    label: "Suggested Filter (appears as a default option in filter settings without having to use the search box)",
    type: Boolean,
    viewableBy: ['guests'],
    insertableBy: ['admins', 'sunshineRegiment'],
    editableBy: ['admins', 'sunshineRegiment'],
    group: formGroups.advancedOptions,
    optional: true,
    ...schemaDefaultValue(false),
  },
  defaultOrder: {
    type: Number,
    viewableBy: ['guests'],
    insertableBy: ['admins', 'sunshineRegiment'],
    editableBy: ['admins', 'sunshineRegiment'],
    group: formGroups.advancedOptions,
    optional: true,
    ...schemaDefaultValue(0),
    tooltip: `Rank this ${taggingNameSetting.get()} higher in lists of ${taggingNamePluralSetting.get()}?`
  },
  descriptionTruncationCount: {
    // number of paragraphs to display above-the-fold
    type: Number,
    viewableBy: ['guests'],
    insertableBy: ['admins', 'sunshineRegiment'],
    editableBy: ['admins', 'sunshineRegiment'],
    group: formGroups.advancedOptions,
    optional: true,
    ...schemaDefaultValue(0),
    // schemaDefaultValue throws an error if this is set to null, but we want to allow that
    onUpdate: () => {},
  },
  descriptionHtmlWithToc: {
    type: String,
    viewableBy: ['guests'],
    optional: true,
    // See resolveAs in server/resolvers/tagResolvers.ts
  },
  postCount: {
    ...denormalizedCountOfReferences({
      fieldName: "postCount",
      collectionName: "Tags",
      foreignCollectionName: "TagRels",
      foreignTypeName: "TagRel",
      foreignFieldName: "tagId",
      //filterFn: tagRel => tagRel.baseScore > 0, //TODO: Didn't work with filter; votes are bypassing the relevant callback?
    }),
    viewableBy: ['guests'],
  },
  userId: {
    ...foreignKeyField({
      idFieldName: "userId",
      resolverName: "user",
      collectionName: "Users",
      type: "User",
      nullable: true,
    }),
    onCreate: ({currentUser}) => currentUser!._id,
    viewableBy: ['guests'],
    optional: true
  },
  adminOnly: {
    label: "Admin Only",
    type: Boolean,
    viewableBy: ['guests'],
    insertableBy: ['admins', 'sunshineRegiment'],
    editableBy: ['admins', 'sunshineRegiment'],
    group: formGroups.advancedOptions,
    optional: true,
    ...schemaDefaultValue(false),
  },
  canEditUserIds: {
    type: Array,
    viewableBy: ['guests'],
    insertableBy: ['sunshineRegiment', 'admins'],
    editableBy: ['sunshineRegiment', 'admins'],
    optional: true,
    label: "Restrict to these authors",
    tooltip: "Only these authors will be able to edit the topic",
    control: "UsersListEditor",
    group: formGroups.advancedOptions,
  },
  'canEditUserIds.$': {
    type: String,
    foreignKey: 'Users',
    optional: true,
  },
  charsAdded: {
    type: Number,
    optional: true,
    viewableBy: ['guests'],
  },
  charsRemoved: {
    type: Number,
    optional: true,
    viewableBy: ['guests'],
  },
  deleted: {
    type: Boolean,
    viewableBy: ['guests'],
    editableBy: ['admins', 'sunshineRegiment'],
    optional: true,
    group: formGroups.advancedOptions,
    ...schemaDefaultValue(false),
  },
  lastCommentedAt: {
    type: Date,
    denormalized: true,
    optional: true,
    viewableBy: ['guests'],
  },
  lastSubforumCommentAt: {
    type: Date,
    denormalized: true,
    optional: true,
    viewableBy: ['guests'],
  },
  needsReview: {
    type: Boolean,
    canRead: ['guests'],
    canUpdate: ['admins', 'sunshineRegiment'],
    group: formGroups.advancedOptions,
    optional: true,
    ...schemaDefaultValue(true)
  },
  reviewedByUserId: {
    ...foreignKeyField({
      idFieldName: "reviewedByUserId",
      resolverName: "reviewedByUser",
      collectionName: "Users",
      type: "User",
    }),
    optional: true,
    viewableBy: ['guests'],
    editableBy: ['sunshineRegiment', 'admins'],
    insertableBy: ['sunshineRegiment', 'admins'],
    hidden: true,
  },
  // What grade is the current tag? See the wikiGradeDefinitions variable defined below for details.
  wikiGrade: {
    type: SimpleSchema.Integer, 
    canRead: ['guests'],
    canUpdate: ['admins', 'sunshineRegiment'],
    canCreate: ['admins', 'sunshineRegiment'],
    control: 'select',
    options: () => Object.entries(wikiGradeDefinitions).map(([grade, name]) => ({
      value: parseInt(grade),
      label: name
    })),
    group: formGroups.advancedOptions,
    optional: true,
    ...schemaDefaultValue(2),
  },

  recentComments: resolverOnlyField({
    type: Array,
    graphQLtype: "[Comment]",
    viewableBy: ['guests'],
    graphqlArguments: 'tagCommentsLimit: Int, maxAgeHours: Int, af: Boolean, tagCommentType: String',
    resolver: async (tag, { tagCommentsLimit=5, maxAgeHours=18, af=false, tagCommentType = TagCommentType.Discussion }, context: ResolverContext) => {
      const { currentUser, Comments } = context;
      const lastCommentTime = tagCommentType === TagCommentType.Subforum ? tag.lastSubforumCommentAt : tag.lastCommentedAt
      const timeCutoff = moment(lastCommentTime).subtract(maxAgeHours, 'hours').toDate();

      const comments = await Comments.find({
        ...Comments.defaultView({}).selector,
        tagId: tag._id,
        score: {$gt:0},
        deletedPublic: false,
        postedAt: {$gt: timeCutoff},
        tagCommentType: tagCommentType,
        ...(af ? {af:true} : {}),
      }, {
        limit: tagCommentsLimit,
        sort: {postedAt:-1}
      }).fetch();
      return await accessFilterMultiple(currentUser, Comments, comments, context);
    }
  }),
  'recentComments.$': {
    type: Object,
    foreignKey: 'Comments',
  },

  wikiOnly: {
    type: Boolean,
    canRead: ['guests'],
    canUpdate: ['admins', 'sunshineRegiment'],
    canCreate: ['admins', 'sunshineRegiment'],
    group: formGroups.advancedOptions,
    optional: true,
    ...schemaDefaultValue(false),
  },
  
  // Cloudinary image id for the banner image (high resolution)
  bannerImageId: {
    type: String,
    optional: true,
    viewableBy: ['guests'],
    editableBy: ['admins', 'sunshineRegiment'],
    insertableBy: ['admins', 'sunshineRegiment'],
    label: "Banner Image",
    control: "ImageUpload",
    tooltip: "Minimum 200x600 px",
    group: formGroups.advancedOptions,
    hidden: forumTypeSetting.get() !== 'EAForum',
  },

  tagFlagsIds: {
    ...arrayOfForeignKeysField({
      idFieldName: "tagFlagsIds",
      resolverName: "tagFlags",
      collectionName: "TagFlags",
      type: "TagFlag",
    }),
    control: 'TagFlagToggleList',
    label: "Flags: ",
    order: 30,
    optional: true,
    viewableBy: ['guests'],
    editableBy: ['members', 'sunshineRegiment', 'admins'],
    insertableBy: ['sunshineRegiment', 'admins']
  },
  'tagFlagsIds.$': {
    type: String,
    foreignKey: 'TagFlags',
    optional: true
  },
  // Populated by the LW 1.0 wiki import, with the revision number
  // that has the last full state of the imported post
  lesswrongWikiImportRevision: {
    type: String,
    optional: true,
    viewableBy: ['guests']
  },
  lesswrongWikiImportSlug: {
    type: String,
    optional: true,
    viewableBy: ['guests']
  },
  lesswrongWikiImportCompleted: {
    type: Boolean,
    optional: true,
    viewableBy: ['guests']
  },
  
  // lastVisitedAt: If the user is logged in and has viewed this tag, the date
  // they last viewed it. Otherwise, null.
  lastVisitedAt: resolverOnlyField({
    type: Date,
    viewableBy: ['guests'],
    optional: true,
    resolver: async (tag: DbTag, args: void, context: ResolverContext) => {
      const { ReadStatuses, currentUser } = context;
      if (!currentUser) return null;

      const readStatus = await getWithLoader(context, ReadStatuses,
        `tagReadStatuses`,
        { userId: currentUser._id },
        'tagId', tag._id
      );
      if (!readStatus.length) return null;
      return readStatus[0].lastUpdated;
    }
  }),
  
  isRead: resolverOnlyField({
    type: Boolean,
    viewableBy: ['guests'],
    optional: true,
    resolver: async (tag: DbTag, args: void, context: ResolverContext) => {
      const { ReadStatuses, currentUser } = context;
      if (!currentUser) return false;
      
      const readStatus = await getWithLoader(context, ReadStatuses,
        `tagReadStatuses`,
        { userId: currentUser._id },
        'tagId', tag._id
      );
      if (!readStatus.length) return false;
      return readStatus[0].isRead;
    }
  }),

  tableOfContents: resolverOnlyField({
    type: Object,
    viewableBy: ['guests'],
    graphQLtype: GraphQLJSON,
    graphqlArguments: 'version: String',
    resolver: async (document: DbTag, args: {version: string}, context: ResolverContext) => {
      try {
        return await Utils.getToCforTag({document, version: args.version||null, context});
      } catch(e) {
        captureException(e);
        return null;
      }
    }
  }),
  
  htmlWithContributorAnnotations: {
    type: String,
    viewableBy: ['guests'],
    optional: true,
    hidden: true,
    denormalized: true,
  },
  
  // See resolver in tagResolvers.ts. Takes optional limit and version arguments.
  // Returns a list of contributors and the total karma of their contributions
  // (counting only up to the specified revision, if a revision is specified).
  contributors: {
    viewableBy: ['guests'],
    type: "TagContributorsList",
    optional: true,
  },
  
  // Denormalized copy of contribution-stats, for the latest revision.
  // Replaces contributionScores, which was the same denormalized thing but for
  // contribution scores only, without number of commits and vote count, and
  // which is no longer on the schema.
  contributionStats: {
    type: Object,
    optional: true,
    blackbox: true,
    hidden: true,
    viewableBy: ['guests'],
    denormalized: true,
  },
  
  introSequenceId: {
    ...foreignKeyField({
      idFieldName: "introSequenceId",
      resolverName: "sequence",
      collectionName: "Sequences",
      type: "Sequence",
      nullable: true,
    }),
    optional: true,
    group: formGroups.advancedOptions,
    viewableBy: ['guests'],
    editableBy: ['sunshineRegiment', 'admins'],
    insertableBy: ['sunshineRegiment', 'admins'],
  },
  
  postsDefaultSortOrder: {
    type: String,
    optional: true,
    group: formGroups.advancedOptions,
    viewableBy: ['guests'],
    editableBy: ['sunshineRegiment', 'admins'],
    insertableBy: ['sunshineRegiment', 'admins'],
    control: 'select',
    options: () => Object.entries(TAG_POSTS_SORT_ORDER_OPTIONS).map(([key, val]) => ({
      value: key,
      label: val.label
    })),
  },

  canVoteOnRels: {
    type: Array,
    canRead: ['guests'],
    canUpdate: ['admins', 'sunshineRegiment'],
    canCreate: ['admins', 'sunshineRegiment'],
    optional: true,
    group: formGroups.advancedOptions,
  },
  'canVoteOnRels.$': {
    type: String,
  },
  isSubforum: {
    type: Boolean,
    viewableBy: ['guests'],
    insertableBy: ['admins', 'sunshineRegiment'],
    editableBy: ['admins', 'sunshineRegiment'],
    group: formGroups.advancedOptions,
    optional: true,
    ...schemaDefaultValue(false),
  },
  subforumUnreadMessagesCount: resolverOnlyField({
    type: Number,
    nullable: true,
    canRead: ['guests'],
    resolver: async (tag: DbTag, args: void, context: ResolverContext) => {
      if (!tag.isSubforum) return null;
      if (!context.currentUser) return null;

      // This is when this field was added, so assume all messages before then have been read
      const earliestDate = new Date('2022-09-30T15:07:34.026Z');
      const lastVisitedAt = (await UserTagRels.findOne({userId: context.currentUser._id, tagId: tag._id}))?.subforumLastVisitedAt ?? earliestDate;
      const count = await Comments.find({tagId: tag._id, tagCommentType: TagCommentType.Subforum, deleted: {$ne: true}, postedAt: {$gt: lastVisitedAt}}).count()

      return count
    },
  }),
  subforumModeratorIds: {
    ...arrayOfForeignKeysField({
      idFieldName: "subforumModeratorIds",
      resolverName: "subforumModerators",
      collectionName: "Users",
      type: "User",
    }),
    viewableBy: ['guests'],
    insertableBy: ['admins', 'sunshineRegiment'],
    editableBy: ['admins', 'sunshineRegiment'],
    group: formGroups.advancedOptions,
    optional: true,
    control: "UsersListEditor",
    label: "Subforum Moderators",
  },
  'subforumModeratorIds.$': {
    type: String,
    foreignKey: "Users",
    optional: true,
  },
  parentTagId: {
    ...foreignKeyField({
      idFieldName: "parentTagId",
      resolverName: "parentTag",
      collectionName: "Tags",
      type: "Tag",
    }),
    optional: true,
    viewableBy: ['guests'],
    editableBy: ['sunshineRegiment', 'admins'],
    insertableBy: ['sunshineRegiment', 'admins'],
    label: "Parent Tag",
    tooltip: "Parent tag which will also be applied whenever this tag is applied to a post for the first time",
    group: formGroups.advancedOptions,
    control: 'TagSelect',
    onCreate: async ({newDocument: tag, context }) => {
      if (tag.parentTagId) {
        // don't allow chained parent tag relationships
        const { Tags } = context;
        if ((await Tags.find({parentTagId: tag._id}).count())) {
          throw Error(`Tag ${tag.name} is a parent tag of another tag.`);
        }
      }
      return tag.parentTagId
    },
    onUpdate: async ({data, oldDocument, context}) => {
      if (data.parentTagId) {
        if (data.parentTagId === oldDocument._id) {
          throw Error(`Can't set self as parent tag.`);
        }
        const { Tags } = context;
        // don't allow chained parent tag relationships
        if ((await Tags.find({parentTagId: oldDocument._id}).count())) {
          throw Error(`Tag ${oldDocument.name} is a parent tag of another tag.`);
        }
      }
      return data.parentTagId
    },
  },
  subTags: resolverOnlyField({
    type: Array,
    graphQLtype: "[Tag]",
    viewableBy: ['guests'],
    resolver: async (tag, args: void, context: ResolverContext) => {
      const { currentUser, Tags } = context;

      const tags = await Tags.find({
        parentTagId: tag._id
      }, {
        sort: {name: 1}
      }).fetch();
      return await accessFilterMultiple(currentUser, Tags, tags, context);
    }
  }),
  'subTags.$': {
    type: Object,
    foreignKey: 'Tags',
  },
}

export default schema;

export const wikiGradeDefinitions: Partial<Record<number,string>> = {
  0: "Uncategorized",
  1: "Flagged",
  2: "Stub",
  3: "C-Class",
  4: "B-Class",
  5: "A-Class"
}<|MERGE_RESOLUTION|>--- conflicted
+++ resolved
@@ -11,13 +11,9 @@
 import { SORT_ORDER_OPTIONS, SettingsOption } from '../posts/sortOrderOptions';
 import omit from 'lodash/omit';
 import { formGroups } from './formGroups';
-<<<<<<< HEAD
-import { TagCommentType } from '../comments/helpers';
+import { TagCommentType } from '../comments/types';
 import Comments from '../comments/collection';
 import UserTagRels from '../userTagRels/collection';
-=======
-import { TagCommentType } from '../comments/types';
->>>>>>> 40827189
 
 addGraphQLSchema(`
   type TagContributor {
