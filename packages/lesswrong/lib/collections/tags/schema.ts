import { schemaDefaultValue, arrayOfForeignKeysField, denormalizedCountOfReferences, foreignKeyField, resolverOnlyField, accessFilterMultiple, slugFields } from '../../utils/schemaUtils';
import SimpleSchema from 'simpl-schema';
import { addGraphQLSchema } from '../../vulcan-lib/graphql';
import { getWithLoader } from '../../loaders';
import moment from 'moment';
import { isEAForum, isLW, taggingNamePluralSetting, taggingNameSetting } from '../../instanceSettings';
import { SORT_ORDER_OPTIONS, SettingsOption } from '../posts/dropdownOptions';
import { formGroups } from './formGroups';
import Comments from '../comments/collection';
import UserTagRels from '../userTagRels/collection';
import { getDefaultViewSelector } from '../../utils/viewUtils';
import { permissionGroups } from '../../permissions';
import type { TagCommentType } from '../comments/types';
import { preferredHeadingCase } from '../../../themes/forumTheme';
import { arbitalLinkedPagesField } from '../helpers/arbitalLinkedPagesField';
import { summariesField } from '../helpers/summariesField';
import { textLastUpdatedAtField } from '../helpers/textLastUpdatedAtField';
import uniqBy from 'lodash/uniqBy';
<<<<<<< HEAD
import type { LikesList } from '@/lib/voting/reactionsAndLikes';
=======
import { LikesList } from '@/lib/voting/reactionsAndLikes';
import { editableFields } from '@/lib/editor/make_editable';
import { userIsSubforumModerator } from './helpers';
import { universalFields } from "../../collectionUtils";
>>>>>>> b73b3628

addGraphQLSchema(`
  type TagContributor {
    user: User
    contributionScore: Int!
    currentAttributionCharCount: Int
    numCommits: Int!
    voteCount: Int!
  }
  type TagContributorsList {
    contributors: [TagContributor!]
    totalCount: Int!
  }
  type UserLikingTag {
    _id: String!
    displayName: String!
  }
`);

export const TAG_POSTS_SORT_ORDER_OPTIONS: Record<string, SettingsOption>  = {
  relevance: { label: preferredHeadingCase('Most Relevant') },
  ...SORT_ORDER_OPTIONS,
}

// Define the helper function at an appropriate place in your file
async function getTagMultiDocuments(
  context: ResolverContext,
  tagId: string,
) {
  const { MultiDocuments } = context;
  return await getWithLoader(
    context,
    MultiDocuments,
    'multiDocumentsForTag',
    { collectionName: 'Tags', fieldName: 'description' },
    'parentDocumentId',
    tagId,
  );
}

const schema: SchemaType<"Tags"> = {
  ...universalFields({
    legacyDataOptions: {
      canRead: ['guests'],
      canCreate: ['admins'],
      canUpdate: ['admins'],
    }
  }),
  
  ...editableFields("Tags", {
    fieldName: "description",
    commentStyles: true,
    pingbacks: true,
    getLocalStorageId: (tag, name) => {
      if (tag._id) { return {id: `tag:${tag._id}`, verify:true} }
      return {id: `tag:create`, verify:true}
    },
    revisionsHaveCommitMessages: true,
    permissions: {
      canRead: ['guests'],
      canUpdate: ['members'],
      canCreate: ['members']
    },
    order: 10
  }),

  ...editableFields("Tags", {
    fieldName: "subforumWelcomeText",
    formGroup: formGroups.subforumWelcomeMessage,
    permissions: {
      canRead: ['guests'],
      canUpdate: [userIsSubforumModerator, 'sunshineRegiment', 'admins'],
      canCreate: [userIsSubforumModerator, 'sunshineRegiment', 'admins'],
    },
  }),

  ...editableFields("Tags", {
    fieldName: "moderationGuidelines",
    commentEditor: true,
    commentStyles: true,
    formGroup: formGroups.subforumModerationGuidelines,
    hidden: true,
    order: 50,
    permissions: {
      canRead: ['guests'],
      canUpdate: [userIsSubforumModerator, 'sunshineRegiment', 'admins'],
      canCreate: [userIsSubforumModerator, 'sunshineRegiment', 'admins'],
    },
  }),

  ...slugFields("Tags", {
    collectionsToAvoidCollisionsWith: ["Tags", "MultiDocuments"],
    getTitle: (t) => t.name,
    slugOptions: {
      canCreate: ['admins', 'sunshineRegiment'],
      canUpdate: ['admins', 'sunshineRegiment'],
      group: formGroups.advancedOptions,
    },
    includesOldSlugs: true,
  }),
  
  name: {
    type: String,
    nullable: false,
    canRead: ['guests'],
    canCreate: ['members'],
    canUpdate: ['members'],
    order: 1,
  },
  shortName: {
    type: String,
    canRead: ['guests'],
    canCreate: ['admins', 'sunshineRegiment'],
    canUpdate: ['admins', 'sunshineRegiment'],
    optional: true,
    nullable: true,
    group: formGroups.advancedOptions,
  },
  subtitle: {
    type: String,
    canRead: ['guests'],
    canCreate: ['admins', 'sunshineRegiment'],
    canUpdate: ['admins', 'sunshineRegiment'],
    optional: true,
    nullable: true,
    group: formGroups.advancedOptions,
  },
  core: {
    label: "Core Tag (moderators check whether it applies when reviewing new posts)",
    type: Boolean,
    canRead: ['guests'],
    canCreate: ['admins', 'sunshineRegiment'],
    canUpdate: ['admins', 'sunshineRegiment'],
    group: formGroups.advancedOptions,
    optional: true,
    ...schemaDefaultValue(false),
  },
  isPostType: {
    label: "Is post type",
    type: Boolean,
    canRead: ['guests'],
    canCreate: ['admins', 'sunshineRegiment'],
    canUpdate: ['admins', 'sunshineRegiment'],
    group: formGroups.advancedOptions,
    optional: true,
    hidden: !isEAForum,
    ...schemaDefaultValue(false),
  },
  suggestedAsFilter: {
    label: "Suggested Filter (appears as a default option in filter settings without having to use the search box)",
    type: Boolean,
    canRead: ['guests'],
    canCreate: ['admins', 'sunshineRegiment'],
    canUpdate: ['admins', 'sunshineRegiment'],
    group: formGroups.advancedOptions,
    optional: true,
    ...schemaDefaultValue(false),
  },
  defaultOrder: {
    type: Number,
    canRead: ['guests'],
    canCreate: ['admins', 'sunshineRegiment'],
    canUpdate: ['admins', 'sunshineRegiment'],
    group: formGroups.advancedOptions,
    optional: true,
    ...schemaDefaultValue(0),
    tooltip: `Rank this ${taggingNameSetting.get()} higher in lists of ${taggingNamePluralSetting.get()}?`
  },
  descriptionTruncationCount: {
    // number of paragraphs to display above-the-fold
    type: Number,
    canRead: ['guests'],
    canCreate: ['admins', 'sunshineRegiment'],
    canUpdate: ['admins', 'sunshineRegiment'],
    group: formGroups.advancedOptions,
    optional: true,
    ...schemaDefaultValue(0),
    // schemaDefaultValue throws an error if this is set to null, but we want to allow that
    onUpdate: () => {},
  },
  postCount: {
    ...denormalizedCountOfReferences({
      fieldName: "postCount",
      collectionName: "Tags",
      foreignCollectionName: "TagRels",
      foreignTypeName: "TagRel",
      foreignFieldName: "tagId",
      //filterFn: tagRel => tagRel.baseScore > 0, //TODO: Didn't work with filter; votes are bypassing the relevant callback?
      filterFn: tagRel => !tagRel.deleted // TODO: per the above, we still need to make this check baseScore > 0
    }),
    canRead: ['guests'],
  },
  userId: {
    ...foreignKeyField({
      idFieldName: "userId",
      resolverName: "user",
      collectionName: "Users",
      type: "User",
      nullable: true,
    }),
    onCreate: ({currentUser}) => currentUser!._id,
    canRead: ['guests'],
    optional: true
  },
  adminOnly: {
    label: "Admin Only",
    type: Boolean,
    canRead: ['guests'],
    canCreate: ['admins', 'sunshineRegiment'],
    canUpdate: ['admins', 'sunshineRegiment'],
    group: formGroups.advancedOptions,
    optional: true,
    ...schemaDefaultValue(false),
  },
  canEditUserIds: {
    type: Array,
    canRead: ['guests'],
    canCreate: ['sunshineRegiment', 'admins'],
    canUpdate: ['sunshineRegiment', 'admins'],
    optional: true,
    label: "Restrict to these authors",
    tooltip: "Only these authors will be able to edit the topic",
    control: "FormUserMultiselect",
    group: formGroups.advancedOptions,
  },
  'canEditUserIds.$': {
    type: String,
    foreignKey: 'Users',
    optional: true,
  },
  charsAdded: {
    type: Number,
    optional: true,
    canRead: ['guests'],
  },
  charsRemoved: {
    type: Number,
    optional: true,
    canRead: ['guests'],
  },
  deleted: {
    type: Boolean,
    canRead: ['guests'],
    canUpdate: ['admins', 'sunshineRegiment'],
    optional: true,
    group: formGroups.advancedOptions,
    ...schemaDefaultValue(false),
  },
  lastCommentedAt: {
    type: Date,
    denormalized: true,
    optional: true,
    canRead: ['guests'],
  },
  lastSubforumCommentAt: {
    type: Date,
    denormalized: true,
    optional: true,
    canRead: ['guests'],
  },
  needsReview: {
    type: Boolean,
    canRead: ['guests'],
    canUpdate: ['admins', 'sunshineRegiment'],
    group: formGroups.advancedOptions,
    optional: true,
    ...schemaDefaultValue(true)
  },
  reviewedByUserId: {
    ...foreignKeyField({
      idFieldName: "reviewedByUserId",
      resolverName: "reviewedByUser",
      collectionName: "Users",
      type: "User",
    }),
    optional: true,
    canRead: ['guests'],
    canUpdate: ['sunshineRegiment', 'admins'],
    canCreate: ['sunshineRegiment', 'admins'],
    hidden: true,
  },
  // What grade is the current tag? See the wikiGradeDefinitions variable defined below for details.
  wikiGrade: {
    type: SimpleSchema.Integer, 
    canRead: ['guests'],
    canUpdate: ['admins', 'sunshineRegiment'],
    canCreate: ['admins', 'sunshineRegiment'],
    control: 'select',
    options: () => Object.entries(wikiGradeDefinitions).map(([grade, name]) => ({
      value: parseInt(grade),
      label: name
    })),
    group: formGroups.advancedOptions,
    optional: true,
    ...schemaDefaultValue(2),
  },

  recentComments: resolverOnlyField({
    type: Array,
    graphQLtype: "[Comment]",
    canRead: ['guests'],
    graphqlArguments: 'tagCommentsLimit: Int, maxAgeHours: Int, af: Boolean, tagCommentType: String',
    resolver: async (tag, args: { tagCommentsLimit?: number|null, maxAgeHours?: number, af?: boolean, tagCommentType?: TagCommentType }, context: ResolverContext) => {
      // assuming this might have the same issue as `recentComments` on the posts schema, w.r.t. tagCommentsLimit being null vs. undefined
      const { tagCommentsLimit, maxAgeHours=18, af=false, tagCommentType='DISCUSSION' } = args;
    
      const { currentUser, Comments } = context;
      // `lastCommentTime` can be `null`, which produces <Invalid Date> when passed through moment, rather than the desired Date.now() default
      const lastCommentTime = (
        tagCommentType === "SUBFORUM"
          ? tag.lastSubforumCommentAt
          : tag.lastCommentedAt
        ) ?? undefined;

      const timeCutoff = moment(lastCommentTime).subtract(maxAgeHours, 'hours').toDate();
      
      const comments = await Comments.find({
        ...getDefaultViewSelector("Comments"),
        tagId: tag._id,
        score: {$gt:0},
        deletedPublic: false,
        postedAt: {$gt: timeCutoff},
        tagCommentType: tagCommentType,
        ...(af ? {af:true} : {}),
      }, {
        limit: tagCommentsLimit ?? 5,
        sort: {postedAt:-1}
      }).fetch();
      return await accessFilterMultiple(currentUser, Comments, comments, context);
    }
  }),
  'recentComments.$': {
    type: Object,
    foreignKey: 'Comments',
  },

  wikiOnly: {
    type: Boolean,
    canRead: ['guests'],
    canUpdate: ['sunshineRegiment', 'admins'],
    canCreate: [...(isLW ? ['members' as const] : []), 'sunshineRegiment', 'admins'],
    group: formGroups.advancedOptions,
    optional: true,
    ...schemaDefaultValue(false),
  },
  
  // Cloudinary image id for the banner image (high resolution)
  bannerImageId: {
    type: String,
    optional: true,
    canRead: ['guests'],
    canUpdate: ['admins', 'sunshineRegiment'],
    canCreate: ['admins', 'sunshineRegiment'],
    label: "Banner Image",
    control: "ImageUpload",
    tooltip: "Minimum 200x600 px",
    group: formGroups.advancedOptions,
    hidden: !isEAForum,
  },
  // Cloudinary image id for the square image which shows up in the all topics page, this will usually be a cropped version of the banner image
  squareImageId: {
    type: String,
    optional: true,
    canRead: ['guests'],
    canUpdate: ['admins', 'sunshineRegiment'],
    canCreate: ['admins', 'sunshineRegiment'],
    label: "Square Image",
    control: "ImageUpload",
    tooltip: "Minimum 200x200 px",
    group: formGroups.advancedOptions,
    hidden: !isEAForum,
  },

  tagFlagsIds: {
    ...arrayOfForeignKeysField({
      idFieldName: "tagFlagsIds",
      resolverName: "tagFlags",
      collectionName: "TagFlags",
      type: "TagFlag",
    }),
    control: 'TagFlagToggleList',
    label: "Flags: ",
    order: 30,
    optional: true,
    hidden: true,
    canRead: ['guests'],
    canUpdate: ['members', 'sunshineRegiment', 'admins'],
    canCreate: ['sunshineRegiment', 'admins']
  },
  'tagFlagsIds.$': {
    type: String,
    foreignKey: 'TagFlags',
    optional: true
  },
  // Populated by the LW 1.0 wiki import, with the revision number
  // that has the last full state of the imported post
  lesswrongWikiImportRevision: {
    type: String,
    optional: true,
    canRead: ['guests']
  },
  lesswrongWikiImportSlug: {
    type: String,
    optional: true,
    canRead: ['guests']
  },
  lesswrongWikiImportCompleted: {
    type: Boolean,
    optional: true,
    canRead: ['guests']
  },
  
  // lastVisitedAt: If the user is logged in and has viewed this tag, the date
  // they last viewed it. Otherwise, null.
  lastVisitedAt: resolverOnlyField({
    type: Date,
    canRead: ['guests'],
    optional: true,
    resolver: async (tag: DbTag, args: void, context: ResolverContext) => {
      const { ReadStatuses, currentUser } = context;
      if (!currentUser) return null;

      const readStatus = await getWithLoader(context, ReadStatuses,
        `tagReadStatuses`,
        { userId: currentUser._id },
        'tagId', tag._id
      );
      if (!readStatus.length) return null;
      return readStatus[0].lastUpdated;
    }
  }),
  
  isRead: resolverOnlyField({
    type: Boolean,
    canRead: ['guests'],
    optional: true,
    resolver: async (tag: DbTag, args: void, context: ResolverContext) => {
      const { ReadStatuses, currentUser } = context;
      if (!currentUser) return false;
      
      const readStatus = await getWithLoader(context, ReadStatuses,
        `tagReadStatuses`,
        { userId: currentUser._id },
        'tagId', tag._id
      );
      if (!readStatus.length) return false;
      return readStatus[0].isRead;
    },
    sqlResolver: ({field, currentUserField, join}) => join({
      table: "ReadStatuses",
      type: "left",
      on: {
        tagId: field("_id"),
        userId: currentUserField("_id"),
      },
      resolver: (readStatusField) => `COALESCE(${readStatusField("isRead")}, FALSE)`,
    }),
  }),

  tableOfContents: {
    type: Object,
    canRead: ['guests'],
    optional: true,
  },
  
  htmlWithContributorAnnotations: {
    type: String,
    canRead: ['guests'],
    optional: true,
    hidden: true,
    denormalized: true,
  },
  
  // See resolver in tagResolvers.ts. Takes optional limit and version arguments.
  // Returns a list of contributors and the total karma of their contributions
  // (counting only up to the specified revision, if a revision is specified).
  contributors: {
    canRead: ['guests'],
    type: "TagContributorsList",
    optional: true,
  },
  
  // Denormalized copy of contribution-stats, for the latest revision.
  // Replaces contributionScores, which was the same denormalized thing but for
  // contribution scores only, without number of commits and vote count, and
  // which is no longer on the schema.
  contributionStats: {
    type: Object,
    optional: true,
    blackbox: true,
    hidden: true,
    canRead: ['guests'],
    denormalized: true,
  },
  
  introSequenceId: {
    ...foreignKeyField({
      idFieldName: "introSequenceId",
      resolverName: "sequence",
      collectionName: "Sequences",
      type: "Sequence",
      nullable: true,
    }),
    optional: true,
    group: formGroups.advancedOptions,
    canRead: ['guests'],
    canUpdate: ['sunshineRegiment', 'admins'],
    canCreate: ['sunshineRegiment', 'admins'],
  },
  
  postsDefaultSortOrder: {
    type: String,
    optional: true,
    group: formGroups.advancedOptions,
    canRead: ['guests'],
    canUpdate: ['sunshineRegiment', 'admins'],
    canCreate: ['sunshineRegiment', 'admins'],
    control: 'select',
    options: () => Object.entries(TAG_POSTS_SORT_ORDER_OPTIONS).map(([key, val]) => ({
      value: key,
      label: val.label
    })),
  },

  canVoteOnRels: {
    type: Array,
    canRead: ['guests'],
    canUpdate: ['admins', 'sunshineRegiment'],
    canCreate: ['admins', 'sunshineRegiment'],
    optional: true,
    group: formGroups.advancedOptions,
  },
  'canVoteOnRels.$': {
    type: String,
    allowedValues: ["userOwns", "userOwnsOnlyUpvote", ...permissionGroups],
  },
  isSubforum: {
    type: Boolean,
    canRead: ['guests'],
    canCreate: ['admins', 'sunshineRegiment'],
    canUpdate: ['admins', 'sunshineRegiment'],
    group: formGroups.advancedOptions,
    optional: true,
    ...schemaDefaultValue(false),
  },
  subforumUnreadMessagesCount: resolverOnlyField({
    type: Number,
    nullable: true,
    canRead: ['guests'],
    resolver: async (tag: DbTag, args: void, context: ResolverContext) => {
      if (!tag.isSubforum) return null;
      const userTagRel = context.currentUser ? await UserTagRels.findOne({userId: context.currentUser._id, tagId: tag._id}) : null;
      // This is when this field was added, so assume all messages before then have been read
      const earliestDate = new Date('2022-09-30T15:07:34.026Z');
      
      if (!userTagRel) {
        return await Comments.find({tagId: tag._id, tagCommentType: "SUBFORUM", deleted: {$ne: true}, postedAt: {$gt: earliestDate}}).count()
      }

      if (!userTagRel?.subforumShowUnreadInSidebar) return null;

      const userLastVisitedAt = userTagRel?.subforumLastVisitedAt || earliestDate;
      const count = await Comments.find({tagId: tag._id, tagCommentType: "SUBFORUM", deleted: {$ne: true}, postedAt: {$gt: userLastVisitedAt}}).count()

      return count
    },
  }),
  subforumModeratorIds: {
    ...arrayOfForeignKeysField({
      idFieldName: "subforumModeratorIds",
      resolverName: "subforumModerators",
      collectionName: "Users",
      type: "User",
    }),
    canRead: ['guests'],
    canCreate: ['admins', 'sunshineRegiment'],
    canUpdate: ['admins', 'sunshineRegiment'],
    group: formGroups.advancedOptions,
    optional: true,
    control: "FormUserMultiselect",
    label: "Subforum Moderators",
  },
  'subforumModeratorIds.$': {
    type: String,
    foreignKey: "Users",
    optional: true,
  },
  subforumIntroPostId: {
    ...foreignKeyField({
      idFieldName: "subforumIntroPostId",
      resolverName: "subforumIntroPost",
      collectionName: "Posts",
      type: "Post",
    }),
    optional: true,
    canRead: ['guests'],
    canUpdate: ['sunshineRegiment', 'admins'],
    canCreate: ['sunshineRegiment', 'admins'],
    label: "Subforum intro post ID",
    tooltip: "Dismissable intro post that will appear at the top of the subforum feed",
    group: formGroups.advancedOptions,
  },
  parentTagId: {
    ...foreignKeyField({
      idFieldName: "parentTagId",
      resolverName: "parentTag",
      collectionName: "Tags",
      type: "Tag",
    }),
    optional: true,
    canRead: ['guests'],
    canUpdate: ['sunshineRegiment', 'admins'],
    canCreate: ['sunshineRegiment', 'admins'],
    label: "Parent Tag",
    tooltip: "Parent tag which will also be applied whenever this tag is applied to a post for the first time",
    group: formGroups.advancedOptions,
    control: 'TagSelect',
    onCreate: async ({newDocument: tag, context }) => {
      if (tag.parentTagId) {
        // don't allow chained parent tag relationships
        const { Tags } = context;
        if ((await Tags.find({parentTagId: tag._id}).count())) {
          throw Error(`Tag ${tag.name} is a parent tag of another tag.`);
        }
      }
      return tag.parentTagId
    },
    onUpdate: async ({data, oldDocument, context}) => {
      if (data.parentTagId) {
        if (data.parentTagId === oldDocument._id) {
          throw Error(`Can't set self as parent tag.`);
        }
        const { Tags } = context;
        // don't allow chained parent tag relationships
        if (await Tags.find({parentTagId: oldDocument._id}).count()) {
          throw Error(`Tag ${oldDocument.name} is a parent tag of another tag.`);
        }
      }
      return data.parentTagId
    },
  },
  subTagIds: {
    ...arrayOfForeignKeysField({
      idFieldName: "subTagIds",
      resolverName: "subTags",
      collectionName: "Tags",
      type: "Tag"
    }),
    optional: true,
    // To edit this, you have to edit the parent tag of the tag you are adding, and this will be automatically updated. It's like this for
    // largely historical reasons, we didn't used to materialise the sub tag ids at all, but this had performance issues
    hidden: true,
    canRead: ["guests"],
    canUpdate: ['sunshineRegiment', 'admins'],
    canCreate: ['sunshineRegiment', 'admins'],
  },
  'subTagIds.$': {
    type: String,
    foreignKey: "Tags",
    optional: true,
  },
  autoTagModel: {
    type: String,
    label: "Auto-tag classifier model ID",
    optional: true,
    canRead: ['admins'],
    canUpdate: ['admins'],
    canCreate: ['admins'],
    group: formGroups.advancedOptions,
    nullable: true,
  },
  
  autoTagPrompt: {
    type: String,
    label: "Auto-tag classifier prompt string",
    optional: true,
    canRead: ['admins'],
    canUpdate: ['admins'],
    canCreate: ['admins'],
    group: formGroups.advancedOptions,
    nullable: true,
  },
  noindex: {
    type: Boolean,
    optional: true,
    ...schemaDefaultValue(false),
    canRead: ['guests'],
    canUpdate: ['admins', 'sunshineRegiment'],
    group: formGroups.advancedOptions,
    label: "No Index",
    tooltip: `Hide this ${taggingNameSetting.get()} from search engines`,
  },
  lenses: resolverOnlyField({
    type: Array,
    graphQLtype: '[MultiDocument!]!',
    canRead: ['guests'],
    optional: true,
    graphqlArguments: `lensSlug: String, version: String`,
    resolver: async (tag: DbTag, { lensSlug, version }, context: ResolverContext) => {
      const { MultiDocuments, Revisions } = context;
      const multiDocuments = await MultiDocuments.find(
        { parentDocumentId: tag._id, collectionName: 'Tags', fieldName: 'description', deleted: false },
        { sort: { index: 1 } }
      ).fetch();

      let revisions;
      if (version && lensSlug) {
        // Find the MultiDocument with the matching slug or oldSlug
        const versionedLens = multiDocuments.find(md => (md.slug === lensSlug) || (md.oldSlugs && md.oldSlugs.includes(lensSlug)));
        
        if (versionedLens) {
          const versionedLensId = versionedLens._id;
          const nonVersionedLensRevisionIds = multiDocuments
            .filter(md => md._id !== versionedLensId)
            .map(md => md.contents_latest);

          const selector = {
            $or: [
              { documentId: versionedLensId, version },
              { _id: { $in: nonVersionedLensRevisionIds } },
            ],
          };

          revisions = await Revisions.find(selector).fetch();
        }
      }

      if (!revisions) {
        const revisionIds = multiDocuments.map(md => md.contents_latest);
        revisions = await Revisions.find({ _id: { $in: revisionIds } }).fetch();
      }

      const revisionsById = new Map(revisions.map(rev => [rev.documentId || rev._id, rev]));
      const unfilteredResults = multiDocuments.map(md => ({
        ...md,
        contents: revisionsById.get(md._id),
      }));

      return await accessFilterMultiple(context.currentUser, MultiDocuments, unfilteredResults, context);
    },
    sqlResolver: ({ field, resolverArg }) => {
      return `(
        SELECT ARRAY_AGG(
          JSONB_SET(
            TO_JSONB(md.*),
            '{contents}'::TEXT[],
            TO_JSONB(r.*),
            true
          )
          ORDER BY md."index" ASC
        ) AS contents
        FROM "MultiDocuments" md
        LEFT JOIN "Revisions" r
          ON r._id = CASE
            WHEN (
              md.slug = ${resolverArg("lensSlug")}::TEXT OR
              ( md."oldSlugs" IS NOT NULL AND
                ${resolverArg("lensSlug")}::TEXT = ANY (md."oldSlugs")
              )
            ) AND ${resolverArg("version")}::TEXT IS NOT NULL THEN (
              SELECT r._id FROM "Revisions" r
              WHERE r."documentId" = md._id 
              AND r.version = ${resolverArg("version")}::TEXT 
              LIMIT 1
            )
            ELSE md.contents_latest
          END
        WHERE md."parentDocumentId" = ${field("_id")}
          AND md."collectionName" = 'Tags'
          AND md."fieldName" = 'description'
          AND md."deleted" IS FALSE
          LIMIT 1
      )`;
    },
  }),
  'lenses.$': {
    type: Object,
    optional: true,
  },

  lensesIncludingDeleted: resolverOnlyField({
    type: Array,
    graphQLtype: '[MultiDocument!]!',
    canRead: ['guests'],
    optional: true,
    graphqlArguments: `lensSlug: String, version: String`,
    resolver: async (tag: DbTag, { lensSlug, version }, context: ResolverContext) => {
      const { MultiDocuments, Revisions } = context;
      const multiDocuments = await MultiDocuments.find(
        { parentDocumentId: tag._id, collectionName: 'Tags', fieldName: 'description' },
        { sort: { index: 1 } }
      ).fetch();

      let revisions;
      if (version && lensSlug) {
        // Find the MultiDocument with the matching slug or oldSlug
        const versionedLens = multiDocuments.find(md => (md.slug === lensSlug) || (md.oldSlugs && md.oldSlugs.includes(lensSlug)));
        
        if (versionedLens) {
          const versionedLensId = versionedLens._id;
          const nonVersionedLensRevisionIds = multiDocuments
            .filter(md => md._id !== versionedLensId)
            .map(md => md.contents_latest);

          const selector = {
            $or: [
              { documentId: versionedLensId, version },
              { _id: { $in: nonVersionedLensRevisionIds } },
            ],
          };

          revisions = await Revisions.find(selector).fetch();
        }
      }

      if (!revisions) {
        const revisionIds = multiDocuments.map(md => md.contents_latest);
        revisions = await Revisions.find({ _id: { $in: revisionIds } }).fetch();
      }

      const revisionsById = new Map(revisions.map(rev => [rev.documentId || rev._id, rev]));
      const unfilteredResults = multiDocuments.map(md => ({
        ...md,
        contents: revisionsById.get(md._id),
      }));

      return await accessFilterMultiple(context.currentUser, MultiDocuments, unfilteredResults, context);
    },
    sqlResolver: ({ field, resolverArg }) => {
      return `(
        SELECT ARRAY_AGG(
          JSONB_SET(
            TO_JSONB(md.*),
            '{contents}'::TEXT[],
            TO_JSONB(r.*),
            true
          )
          ORDER BY md."index" ASC
        ) AS contents
        FROM "MultiDocuments" md
        LEFT JOIN "Revisions" r
          ON r._id = CASE
            WHEN (
              md.slug = ${resolverArg("lensSlug")}::TEXT OR
              ( md."oldSlugs" IS NOT NULL AND
                ${resolverArg("lensSlug")}::TEXT = ANY (md."oldSlugs")
              )
            ) AND ${resolverArg("version")}::TEXT IS NOT NULL THEN (
              SELECT r._id FROM "Revisions" r
              WHERE r."documentId" = md._id 
              AND r.version = ${resolverArg("version")}::TEXT 
              LIMIT 1
            )
            ELSE md.contents_latest
          END
        WHERE md."parentDocumentId" = ${field("_id")}
          AND md."collectionName" = 'Tags'
          AND md."fieldName" = 'description'
          LIMIT 1
      )`;
    },
  }),
  'lensesIncludingDeleted.$': {
    type: Object,
    optional: true,
  },
  
  /**
   * Placeholder pages are pages that have been linked to, but haven't properly
   * been created. This is the same as Arbital redlinks. They semi-exist as
   * wiki pages so that they can have pingbacks (which are used to see how many
   * pages are linking to them), and so you can vote on creating them.
   */
  isPlaceholderPage: {
    type: Boolean,
    optional: true,
    hidden: true,
    canRead: ['guests'],
    canUpdate: ['members'],
    ...schemaDefaultValue(false),
  },

  ...summariesField('Tags', { group: formGroups.summaries }),

  ...textLastUpdatedAtField('Tags'),

  isArbitalImport: resolverOnlyField({
    type: Boolean,
    canRead: ['guests'],
    resolver: (tag: DbTag) => tag.legacyData?.arbitalPageId !== undefined,
  }),

  arbitalLinkedPages: arbitalLinkedPagesField({ collectionName: 'Tags' }),

  coreTagId: {
    type: String,
    optional: true,
    nullable: true,
    canRead: ['guests'],
    canUpdate: ['admins', 'sunshineRegiment'],
    canCreate: ['admins', 'sunshineRegiment'],
    group: formGroups.advancedOptions,
  },

  maxScore: resolverOnlyField({
    type: Number,
    canRead: ['guests'],
    resolver: async (tag, args, context) => {
      const multiDocuments = await getTagMultiDocuments(context, tag._id);

      const tagScore = tag.baseScore ?? 0;
      const multiDocScores = multiDocuments.map(md => md.baseScore ?? 0);
      const allScores = [tagScore, ...multiDocScores];
      const maxScore = Math.max(...allScores);

      return maxScore;
    },
  }),

  usersWhoLiked: resolverOnlyField({
    type: Array,
    graphQLtype: '[UserLikingTag!]!',
    canRead: ['guests'],
    resolver: async (tag, args, context): Promise<LikesList> => {
      const multiDocuments = await getTagMultiDocuments(context, tag._id);

      const tagUsersWhoLiked: LikesList = tag.extendedScore?.usersWhoLiked ?? [];
      const multiDocUsersWhoLiked: LikesList = multiDocuments.flatMap(md => md.extendedScore?.usersWhoLiked ?? []);
      const usersWhoLiked: LikesList = uniqBy(
        tagUsersWhoLiked.concat(multiDocUsersWhoLiked),
        '_id'
      );
      return usersWhoLiked;
    },
  }),
  'usersWhoLiked.$': {
    type: new SimpleSchema({
      _id: { type: String },
      displayName: { type: String },
    }),
    optional: true,
  },

  forceAllowType3Audio: {
    type: Boolean,
    optional: true,
    nullable: false,
    canRead: ['guests'],
    canUpdate: ['admins'],
    canCreate: ['admins'],
    control: "checkbox",
    group: formGroups.adminOptions,
    label: "Force Allow T3 Audio",
    ...schemaDefaultValue(false),
  },
}

export default schema;

export const wikiGradeDefinitions: Partial<Record<number,string>> = {
  0: "Uncategorized",
  1: "Flagged",
  2: "Stub",
  3: "C-Class",
  4: "B-Class",
  5: "A-Class"
}<|MERGE_RESOLUTION|>--- conflicted
+++ resolved
@@ -16,14 +16,10 @@
 import { summariesField } from '../helpers/summariesField';
 import { textLastUpdatedAtField } from '../helpers/textLastUpdatedAtField';
 import uniqBy from 'lodash/uniqBy';
-<<<<<<< HEAD
 import type { LikesList } from '@/lib/voting/reactionsAndLikes';
-=======
-import { LikesList } from '@/lib/voting/reactionsAndLikes';
 import { editableFields } from '@/lib/editor/make_editable';
 import { userIsSubforumModerator } from './helpers';
 import { universalFields } from "../../collectionUtils";
->>>>>>> b73b3628
 
 addGraphQLSchema(`
   type TagContributor {
