import { schemaDefaultValue } from '../../collectionUtils'
import { arrayOfForeignKeysField, denormalizedCountOfReferences, foreignKeyField, resolverOnlyField, accessFilterMultiple } from '../../utils/schemaUtils';
import SimpleSchema from 'simpl-schema';
import { Utils, slugify } from '../../vulcan-lib/utils';
import { addGraphQLSchema } from '../../vulcan-lib/graphql';
import { getWithLoader } from '../../loaders';
import GraphQLJSON from 'graphql-type-json';
import moment from 'moment';
import { captureException } from '@sentry/core';
import { forumTypeSetting, taggingNamePluralSetting, taggingNameSetting } from '../../instanceSettings';
import { SORT_ORDER_OPTIONS, SettingsOption } from '../posts/sortOrderOptions';
import { formGroups } from './formGroups';
import Comments from '../comments/collection';
import UserTagRels from '../userTagRels/collection';
<<<<<<< HEAD
import { userIsSubforumModerator } from './helpers';
=======
import { getDefaultViewSelector } from '../../utils/viewUtils';
>>>>>>> 4014752f

addGraphQLSchema(`
  type TagContributor {
    user: User
    contributionScore: Int!
    numCommits: Int!
    voteCount: Int!
  }
  type TagContributorsList {
    contributors: [TagContributor!]
    totalCount: Int!
  }
`);

export const TAG_POSTS_SORT_ORDER_OPTIONS:  { [key: string]: SettingsOption; }  = {
  relevance: { label: 'Most Relevant' },
  ...SORT_ORDER_OPTIONS,
}

const schema: SchemaType<DbTag> = {
  name: {
    type: String,
    viewableBy: ['guests'],
    insertableBy: ['members'],
    editableBy: ['members'],
    order: 1,
  },
  slug: {
    type: String,
    optional: true,
    viewableBy: ['guests'],
    insertableBy: ['admins', 'sunshineRegiment'],
    editableBy: ['admins', 'sunshineRegiment'],
    group: formGroups.advancedOptions,
    onInsert: async (tag) => {
      const basicSlug = slugify(tag.name);
      return await Utils.getUnusedSlugByCollectionName('Tags', basicSlug, true);
    },
    onUpdate: async ({data, oldDocument}) => {
      if (data.slug && data.slug !== oldDocument.slug) {
        const slugIsUsed = await Utils.slugIsUsed("Tags", data.slug)
        if (slugIsUsed) {
          throw Error(`Specified slug is already used: ${data.slug}`)
        }
      } else if (data.name && data.name !== oldDocument.name) {
        return await Utils.getUnusedSlugByCollectionName("Tags", slugify(data.name), true, oldDocument._id)
      }
    }
  },
  oldSlugs: {
    type: Array,
    optional: true,
    canRead: ['guests'],
    onUpdate: ({data, oldDocument}) => {
      if ((data.slug && data.slug !== oldDocument.slug) || (data.name && data.name !== oldDocument.name))  {
        return [...(oldDocument.oldSlugs || []), oldDocument.slug]
      } 
    }
  },
  'oldSlugs.$': {
    type: String,
    optional: true,
    canRead: ['guests'],
  },
  core: {
    label: "Core Tag (moderators check whether it applies when reviewing new posts)",
    type: Boolean,
    viewableBy: ['guests'],
    insertableBy: ['admins', 'sunshineRegiment'],
    editableBy: ['admins', 'sunshineRegiment'],
    group: formGroups.advancedOptions,
    optional: true,
    ...schemaDefaultValue(false),
  },
  suggestedAsFilter: {
    label: "Suggested Filter (appears as a default option in filter settings without having to use the search box)",
    type: Boolean,
    viewableBy: ['guests'],
    insertableBy: ['admins', 'sunshineRegiment'],
    editableBy: ['admins', 'sunshineRegiment'],
    group: formGroups.advancedOptions,
    optional: true,
    ...schemaDefaultValue(false),
  },
  defaultOrder: {
    type: Number,
    viewableBy: ['guests'],
    insertableBy: ['admins', 'sunshineRegiment'],
    editableBy: ['admins', 'sunshineRegiment'],
    group: formGroups.advancedOptions,
    optional: true,
    ...schemaDefaultValue(0),
    tooltip: `Rank this ${taggingNameSetting.get()} higher in lists of ${taggingNamePluralSetting.get()}?`
  },
  descriptionTruncationCount: {
    // number of paragraphs to display above-the-fold
    type: Number,
    viewableBy: ['guests'],
    insertableBy: ['admins', 'sunshineRegiment'],
    editableBy: ['admins', 'sunshineRegiment'],
    group: formGroups.advancedOptions,
    optional: true,
    ...schemaDefaultValue(0),
    // schemaDefaultValue throws an error if this is set to null, but we want to allow that
    onUpdate: () => {},
  },
  postCount: {
    ...denormalizedCountOfReferences({
      fieldName: "postCount",
      collectionName: "Tags",
      foreignCollectionName: "TagRels",
      foreignTypeName: "TagRel",
      foreignFieldName: "tagId",
      //filterFn: tagRel => tagRel.baseScore > 0, //TODO: Didn't work with filter; votes are bypassing the relevant callback?
    }),
    viewableBy: ['guests'],
  },
  userId: {
    ...foreignKeyField({
      idFieldName: "userId",
      resolverName: "user",
      collectionName: "Users",
      type: "User",
      nullable: true,
    }),
    onCreate: ({currentUser}) => currentUser!._id,
    viewableBy: ['guests'],
    optional: true
  },
  adminOnly: {
    label: "Admin Only",
    type: Boolean,
    viewableBy: ['guests'],
    insertableBy: ['admins', 'sunshineRegiment'],
    editableBy: ['admins', 'sunshineRegiment'],
    group: formGroups.advancedOptions,
    optional: true,
    ...schemaDefaultValue(false),
  },
  canEditUserIds: {
    type: Array,
    viewableBy: ['guests'],
    insertableBy: ['sunshineRegiment', 'admins'],
    editableBy: ['sunshineRegiment', 'admins'],
    optional: true,
    label: "Restrict to these authors",
    tooltip: "Only these authors will be able to edit the topic",
    control: "UsersListEditor",
    group: formGroups.advancedOptions,
  },
  'canEditUserIds.$': {
    type: String,
    foreignKey: 'Users',
    optional: true,
  },
  charsAdded: {
    type: Number,
    optional: true,
    viewableBy: ['guests'],
  },
  charsRemoved: {
    type: Number,
    optional: true,
    viewableBy: ['guests'],
  },
  deleted: {
    type: Boolean,
    viewableBy: ['guests'],
    editableBy: ['admins', 'sunshineRegiment'],
    optional: true,
    group: formGroups.advancedOptions,
    ...schemaDefaultValue(false),
  },
  lastCommentedAt: {
    type: Date,
    denormalized: true,
    optional: true,
    viewableBy: ['guests'],
  },
  lastSubforumCommentAt: {
    type: Date,
    denormalized: true,
    optional: true,
    viewableBy: ['guests'],
  },
  needsReview: {
    type: Boolean,
    canRead: ['guests'],
    canUpdate: ['admins', 'sunshineRegiment'],
    group: formGroups.advancedOptions,
    optional: true,
    ...schemaDefaultValue(true)
  },
  reviewedByUserId: {
    ...foreignKeyField({
      idFieldName: "reviewedByUserId",
      resolverName: "reviewedByUser",
      collectionName: "Users",
      type: "User",
    }),
    optional: true,
    viewableBy: ['guests'],
    editableBy: ['sunshineRegiment', 'admins'],
    insertableBy: ['sunshineRegiment', 'admins'],
    hidden: true,
  },
  // What grade is the current tag? See the wikiGradeDefinitions variable defined below for details.
  wikiGrade: {
    type: SimpleSchema.Integer, 
    canRead: ['guests'],
    canUpdate: ['admins', 'sunshineRegiment'],
    canCreate: ['admins', 'sunshineRegiment'],
    control: 'select',
    options: () => Object.entries(wikiGradeDefinitions).map(([grade, name]) => ({
      value: parseInt(grade),
      label: name
    })),
    group: formGroups.advancedOptions,
    optional: true,
    ...schemaDefaultValue(2),
  },

  recentComments: resolverOnlyField({
    type: Array,
    graphQLtype: "[Comment]",
    viewableBy: ['guests'],
    graphqlArguments: 'tagCommentsLimit: Int, maxAgeHours: Int, af: Boolean, tagCommentType: String',
    resolver: async (tag, { tagCommentsLimit=5, maxAgeHours=18, af=false, tagCommentType = "DISCUSSION" }, context: ResolverContext) => {
      const { currentUser, Comments } = context;
      const lastCommentTime = tagCommentType === "SUBFORUM" ? tag.lastSubforumCommentAt : tag.lastCommentedAt
      const timeCutoff = moment(lastCommentTime).subtract(maxAgeHours, 'hours').toDate();

      const comments = await Comments.find({
        ...getDefaultViewSelector("Comments"),
        tagId: tag._id,
        score: {$gt:0},
        deletedPublic: false,
        postedAt: {$gt: timeCutoff},
        tagCommentType: tagCommentType,
        ...(af ? {af:true} : {}),
      }, {
        limit: tagCommentsLimit,
        sort: {postedAt:-1}
      }).fetch();
      return await accessFilterMultiple(currentUser, Comments, comments, context);
    }
  }),
  'recentComments.$': {
    type: Object,
    foreignKey: 'Comments',
  },

  wikiOnly: {
    type: Boolean,
    canRead: ['guests'],
    canUpdate: ['admins', 'sunshineRegiment'],
    canCreate: ['admins', 'sunshineRegiment'],
    group: formGroups.advancedOptions,
    optional: true,
    ...schemaDefaultValue(false),
  },
  
  // Cloudinary image id for the banner image (high resolution)
  bannerImageId: {
    type: String,
    optional: true,
    viewableBy: ['guests'],
    editableBy: ['admins', 'sunshineRegiment'],
    insertableBy: ['admins', 'sunshineRegiment'],
    label: "Banner Image",
    control: "ImageUpload",
    tooltip: "Minimum 200x600 px",
    group: formGroups.advancedOptions,
    hidden: forumTypeSetting.get() !== 'EAForum',
  },

  tagFlagsIds: {
    ...arrayOfForeignKeysField({
      idFieldName: "tagFlagsIds",
      resolverName: "tagFlags",
      collectionName: "TagFlags",
      type: "TagFlag",
    }),
    control: 'TagFlagToggleList',
    label: "Flags: ",
    order: 30,
    optional: true,
    viewableBy: ['guests'],
    editableBy: ['members', 'sunshineRegiment', 'admins'],
    insertableBy: ['sunshineRegiment', 'admins']
  },
  'tagFlagsIds.$': {
    type: String,
    foreignKey: 'TagFlags',
    optional: true
  },
  // Populated by the LW 1.0 wiki import, with the revision number
  // that has the last full state of the imported post
  lesswrongWikiImportRevision: {
    type: String,
    optional: true,
    viewableBy: ['guests']
  },
  lesswrongWikiImportSlug: {
    type: String,
    optional: true,
    viewableBy: ['guests']
  },
  lesswrongWikiImportCompleted: {
    type: Boolean,
    optional: true,
    viewableBy: ['guests']
  },
  
  // lastVisitedAt: If the user is logged in and has viewed this tag, the date
  // they last viewed it. Otherwise, null.
  lastVisitedAt: resolverOnlyField({
    type: Date,
    viewableBy: ['guests'],
    optional: true,
    resolver: async (tag: DbTag, args: void, context: ResolverContext) => {
      const { ReadStatuses, currentUser } = context;
      if (!currentUser) return null;

      const readStatus = await getWithLoader(context, ReadStatuses,
        `tagReadStatuses`,
        { userId: currentUser._id },
        'tagId', tag._id
      );
      if (!readStatus.length) return null;
      return readStatus[0].lastUpdated;
    }
  }),
  
  isRead: resolverOnlyField({
    type: Boolean,
    viewableBy: ['guests'],
    optional: true,
    resolver: async (tag: DbTag, args: void, context: ResolverContext) => {
      const { ReadStatuses, currentUser } = context;
      if (!currentUser) return false;
      
      const readStatus = await getWithLoader(context, ReadStatuses,
        `tagReadStatuses`,
        { userId: currentUser._id },
        'tagId', tag._id
      );
      if (!readStatus.length) return false;
      return readStatus[0].isRead;
    }
  }),

  tableOfContents: resolverOnlyField({
    type: Object,
    viewableBy: ['guests'],
    graphQLtype: GraphQLJSON,
    graphqlArguments: 'version: String',
    resolver: async (document: DbTag, args: {version: string}, context: ResolverContext) => {
      try {
        return await Utils.getToCforTag({document, version: args.version||null, context});
      } catch(e) {
        captureException(e);
        return null;
      }
    }
  }),
  
  htmlWithContributorAnnotations: {
    type: String,
    viewableBy: ['guests'],
    optional: true,
    hidden: true,
    denormalized: true,
  },
  
  // See resolver in tagResolvers.ts. Takes optional limit and version arguments.
  // Returns a list of contributors and the total karma of their contributions
  // (counting only up to the specified revision, if a revision is specified).
  contributors: {
    viewableBy: ['guests'],
    type: "TagContributorsList",
    optional: true,
  },
  
  // Denormalized copy of contribution-stats, for the latest revision.
  // Replaces contributionScores, which was the same denormalized thing but for
  // contribution scores only, without number of commits and vote count, and
  // which is no longer on the schema.
  contributionStats: {
    type: Object,
    optional: true,
    blackbox: true,
    hidden: true,
    viewableBy: ['guests'],
    denormalized: true,
  },
  
  introSequenceId: {
    ...foreignKeyField({
      idFieldName: "introSequenceId",
      resolverName: "sequence",
      collectionName: "Sequences",
      type: "Sequence",
      nullable: true,
    }),
    optional: true,
    group: formGroups.advancedOptions,
    viewableBy: ['guests'],
    editableBy: ['sunshineRegiment', 'admins'],
    insertableBy: ['sunshineRegiment', 'admins'],
  },
  
  postsDefaultSortOrder: {
    type: String,
    optional: true,
    group: formGroups.advancedOptions,
    viewableBy: ['guests'],
    editableBy: ['sunshineRegiment', 'admins'],
    insertableBy: ['sunshineRegiment', 'admins'],
    control: 'select',
    options: () => Object.entries(TAG_POSTS_SORT_ORDER_OPTIONS).map(([key, val]) => ({
      value: key,
      label: val.label
    })),
  },

  canVoteOnRels: {
    type: Array,
    canRead: ['guests'],
    canUpdate: ['admins', 'sunshineRegiment'],
    canCreate: ['admins', 'sunshineRegiment'],
    optional: true,
    group: formGroups.advancedOptions,
  },
  'canVoteOnRels.$': {
    type: String,
  },
  isSubforum: {
    type: Boolean,
    viewableBy: ['guests'],
    insertableBy: ['admins', 'sunshineRegiment'],
    editableBy: ['admins', 'sunshineRegiment'],
    group: formGroups.advancedOptions,
    optional: true,
    ...schemaDefaultValue(false),
  },
  subforumUnreadMessagesCount: resolverOnlyField({
    type: Number,
    nullable: true,
    canRead: ['guests'],
    resolver: async (tag: DbTag, args: void, context: ResolverContext) => {
      if (!tag.isSubforum) return null;
      const userTagRel = context.currentUser ? await UserTagRels.findOne({userId: context.currentUser._id, tagId: tag._id}) : null;
      // This is when this field was added, so assume all messages before then have been read
      const earliestDate = new Date('2022-09-30T15:07:34.026Z');
      
      if (!userTagRel) {
        return await Comments.find({tagId: tag._id, tagCommentType: "SUBFORUM", deleted: {$ne: true}, postedAt: {$gt: earliestDate}}).count()
      }

      if (!userTagRel?.subforumShowUnreadInSidebar) return null;

      const userLastVisitedAt = userTagRel?.subforumLastVisitedAt || earliestDate;
      const count = await Comments.find({tagId: tag._id, tagCommentType: "SUBFORUM", deleted: {$ne: true}, postedAt: {$gt: userLastVisitedAt}}).count()

      return count
    },
  }),
  subforumModeratorIds: {
    ...arrayOfForeignKeysField({
      idFieldName: "subforumModeratorIds",
      resolverName: "subforumModerators",
      collectionName: "Users",
      type: "User",
    }),
    viewableBy: ['guests'],
    insertableBy: ['admins', 'sunshineRegiment'],
    editableBy: ['admins', 'sunshineRegiment'],
    group: formGroups.advancedOptions,
    optional: true,
    control: "UsersListEditor",
    label: "Subforum Moderators",
  },
  'subforumModeratorIds.$': {
    type: String,
    foreignKey: "Users",
    optional: true,
  },
  subforumIntroPostId: {
    ...foreignKeyField({
      idFieldName: "subforumIntroPostId",
      resolverName: "subforumIntroPost",
      collectionName: "Posts",
      type: "Post",
    }),
    optional: true,
    viewableBy: ['guests'],
    editableBy: ['sunshineRegiment', 'admins'],
    insertableBy: ['sunshineRegiment', 'admins'],
    label: "Subforum intro post ID",
    tooltip: "Dismissable intro post that will appear at the top of the subforum feed",
    group: formGroups.advancedOptions,
  },
  parentTagId: {
    ...foreignKeyField({
      idFieldName: "parentTagId",
      resolverName: "parentTag",
      collectionName: "Tags",
      type: "Tag",
    }),
    optional: true,
    viewableBy: ['guests'],
    editableBy: ['sunshineRegiment', 'admins'],
    insertableBy: ['sunshineRegiment', 'admins'],
    label: "Parent Tag",
    tooltip: "Parent tag which will also be applied whenever this tag is applied to a post for the first time",
    group: formGroups.advancedOptions,
    control: 'TagSelect',
    onCreate: async ({newDocument: tag, context }) => {
      if (tag.parentTagId) {
        // don't allow chained parent tag relationships
        const { Tags } = context;
        if ((await Tags.find({parentTagId: tag._id}).count())) {
          throw Error(`Tag ${tag.name} is a parent tag of another tag.`);
        }
      }
      return tag.parentTagId
    },
    onUpdate: async ({data, oldDocument, context}) => {
      if (data.parentTagId) {
        if (data.parentTagId === oldDocument._id) {
          throw Error(`Can't set self as parent tag.`);
        }
        const { Tags } = context;
        // don't allow chained parent tag relationships
        if (await Tags.find({parentTagId: oldDocument._id}).count()) {
          throw Error(`Tag ${oldDocument.name} is a parent tag of another tag.`);
        }
      }
      return data.parentTagId
    },
  },
  subTagIds: {
    ...arrayOfForeignKeysField({
      idFieldName: "subTagIds",
      resolverName: "subTags",
      collectionName: "Tags",
      type: "Tag"
    }),
    optional: true,
    // To edit this, you have to edit the parent tag of the tag you are adding, and this will be automatically updated. It's like this for
    // largely historical reasons, we didn't used to materialise the sub tag ids at all, but this had performance issues
    hidden: true,
    viewableBy: ["guests"],
    editableBy: ['sunshineRegiment', 'admins'],
    insertableBy: ['sunshineRegiment', 'admins'],
  },
  'subTagIds.$': {
    type: String,
    foreignKey: "Tags",
    optional: true,
  },
  autoTagModel: {
    type: String,
    label: "Auto-tag classifier model ID",
    optional: true,
    viewableBy: ['admins'],
    editableBy: ['admins'],
    insertableBy: ['admins'],
    group: formGroups.advancedOptions,
    nullable: true,
    ...schemaDefaultValue(""),
  },
  
  autoTagPrompt: {
    type: String,
    label: "Auto-tag classifier prompt string",
    optional: true,
    viewableBy: ['admins'],
    editableBy: ['admins'],
    insertableBy: ['admins'],
    group: formGroups.advancedOptions,
    nullable: true,
    ...schemaDefaultValue(""),
  },
}

export default schema;

export const wikiGradeDefinitions: Partial<Record<number,string>> = {
  0: "Uncategorized",
  1: "Flagged",
  2: "Stub",
  3: "C-Class",
  4: "B-Class",
  5: "A-Class"
}<|MERGE_RESOLUTION|>--- conflicted
+++ resolved
@@ -12,11 +12,7 @@
 import { formGroups } from './formGroups';
 import Comments from '../comments/collection';
 import UserTagRels from '../userTagRels/collection';
-<<<<<<< HEAD
-import { userIsSubforumModerator } from './helpers';
-=======
 import { getDefaultViewSelector } from '../../utils/viewUtils';
->>>>>>> 4014752f
 
 addGraphQLSchema(`
   type TagContributor {
