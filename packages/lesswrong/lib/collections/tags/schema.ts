import { schemaDefaultValue, arrayOfForeignKeysField, denormalizedCountOfReferences, foreignKeyField, resolverOnlyField, accessFilterMultiple } from '../../utils/schemaUtils';
import SimpleSchema from 'simpl-schema';
import { Utils, slugify } from '../../vulcan-lib/utils';
import { addGraphQLSchema } from '../../vulcan-lib/graphql';
import { getWithLoader } from '../../loaders';
import GraphQLJSON from 'graphql-type-json';
import moment from 'moment';
<<<<<<< HEAD
import { forumTypeSetting, isEAForum, taggingNamePluralSetting, taggingNameSetting } from '../../instanceSettings';
=======
import { captureException } from '@sentry/core';
import { isEAForum, taggingNamePluralSetting, taggingNameSetting } from '../../instanceSettings';
>>>>>>> f9a3eabe
import { SORT_ORDER_OPTIONS, SettingsOption } from '../posts/dropdownOptions';
import { formGroups } from './formGroups';
import Comments from '../comments/collection';
import UserTagRels from '../userTagRels/collection';
import { getDefaultViewSelector } from '../../utils/viewUtils';
import { permissionGroups } from '../../permissions';
<<<<<<< HEAD
import { captureException } from '../../utils/errorUtil';
=======
import type { TagCommentType } from '../comments/types';
import { preferredHeadingCase } from '../../../themes/forumTheme';
>>>>>>> f9a3eabe

addGraphQLSchema(`
  type TagContributor {
    user: User
    contributionScore: Int!
    numCommits: Int!
    voteCount: Int!
  }
  type TagContributorsList {
    contributors: [TagContributor!]
    totalCount: Int!
  }
`);

export const TAG_POSTS_SORT_ORDER_OPTIONS: Record<string, SettingsOption>  = {
  relevance: { label: preferredHeadingCase('Most Relevant') },
  ...SORT_ORDER_OPTIONS,
}

const schema: SchemaType<"Tags"> = {
  name: {
    type: String,
    nullable: false,
    canRead: ['guests'],
    canCreate: ['members'],
    canUpdate: ['members'],
    order: 1,
  },
  shortName: {
    type: String,
    canRead: ['guests'],
    canCreate: ['admins', 'sunshineRegiment'],
    canUpdate: ['admins', 'sunshineRegiment'],
    optional: true,
    nullable: true,
    group: formGroups.advancedOptions,
  },
  subtitle: {
    type: String,
    canRead: ['guests'],
    canCreate: ['admins', 'sunshineRegiment'],
    canUpdate: ['admins', 'sunshineRegiment'],
    optional: true,
    nullable: true,
    group: formGroups.advancedOptions,
  },
  slug: {
    type: String,
    optional: true,
    nullable: false,
    canRead: ['guests'],
    canCreate: ['admins', 'sunshineRegiment'],
    canUpdate: ['admins', 'sunshineRegiment'],
    group: formGroups.advancedOptions,
    onInsert: async (tag) => {
      const basicSlug = slugify(tag.name);
      return await Utils.getUnusedSlugByCollectionName('Tags', basicSlug, true);
    },
    onUpdate: async ({data, oldDocument}) => {
      if (data.slug && data.slug !== oldDocument.slug) {
        const slugIsUsed = await Utils.slugIsUsed("Tags", data.slug)
        if (slugIsUsed) {
          throw Error(`Specified slug is already used: ${data.slug}`)
        }
      } else if (data.name && data.name !== oldDocument.name) {
        return await Utils.getUnusedSlugByCollectionName("Tags", slugify(data.name), true, oldDocument._id)
      }
    }
  },
  oldSlugs: {
    type: Array,
    optional: true,
    canRead: ['guests'],
    onUpdate: ({data, oldDocument}) => {
      if ((data.slug && data.slug !== oldDocument.slug) || (data.name && data.name !== oldDocument.name))  {
        return [...(oldDocument.oldSlugs || []), oldDocument.slug]
      } 
    }
  },
  'oldSlugs.$': {
    type: String,
    optional: true,
    canRead: ['guests'],
  },
  core: {
    label: "Core Tag (moderators check whether it applies when reviewing new posts)",
    type: Boolean,
    canRead: ['guests'],
    canCreate: ['admins', 'sunshineRegiment'],
    canUpdate: ['admins', 'sunshineRegiment'],
    group: formGroups.advancedOptions,
    optional: true,
    ...schemaDefaultValue(false),
  },
  isPostType: {
    label: "Is post type",
    type: Boolean,
    canRead: ['guests'],
    canCreate: ['admins', 'sunshineRegiment'],
    canUpdate: ['admins', 'sunshineRegiment'],
    group: formGroups.advancedOptions,
    optional: true,
    hidden: !isEAForum,
    ...schemaDefaultValue(false),
  },
  suggestedAsFilter: {
    label: "Suggested Filter (appears as a default option in filter settings without having to use the search box)",
    type: Boolean,
    canRead: ['guests'],
    canCreate: ['admins', 'sunshineRegiment'],
    canUpdate: ['admins', 'sunshineRegiment'],
    group: formGroups.advancedOptions,
    optional: true,
    ...schemaDefaultValue(false),
  },
  defaultOrder: {
    type: Number,
    canRead: ['guests'],
    canCreate: ['admins', 'sunshineRegiment'],
    canUpdate: ['admins', 'sunshineRegiment'],
    group: formGroups.advancedOptions,
    optional: true,
    ...schemaDefaultValue(0),
    tooltip: `Rank this ${taggingNameSetting.get()} higher in lists of ${taggingNamePluralSetting.get()}?`
  },
  descriptionTruncationCount: {
    // number of paragraphs to display above-the-fold
    type: Number,
    canRead: ['guests'],
    canCreate: ['admins', 'sunshineRegiment'],
    canUpdate: ['admins', 'sunshineRegiment'],
    group: formGroups.advancedOptions,
    optional: true,
    ...schemaDefaultValue(0),
    // schemaDefaultValue throws an error if this is set to null, but we want to allow that
    onUpdate: () => {},
  },
  postCount: {
    ...denormalizedCountOfReferences({
      fieldName: "postCount",
      collectionName: "Tags",
      foreignCollectionName: "TagRels",
      foreignTypeName: "TagRel",
      foreignFieldName: "tagId",
      //filterFn: tagRel => tagRel.baseScore > 0, //TODO: Didn't work with filter; votes are bypassing the relevant callback?
      filterFn: tagRel => !tagRel.deleted // TODO: per the above, we still need to make this check baseScore > 0
    }),
    canRead: ['guests'],
  },
  userId: {
    ...foreignKeyField({
      idFieldName: "userId",
      resolverName: "user",
      collectionName: "Users",
      type: "User",
      nullable: true,
    }),
    onCreate: ({currentUser}) => currentUser!._id,
    canRead: ['guests'],
    optional: true
  },
  adminOnly: {
    label: "Admin Only",
    type: Boolean,
    canRead: ['guests'],
    canCreate: ['admins', 'sunshineRegiment'],
    canUpdate: ['admins', 'sunshineRegiment'],
    group: formGroups.advancedOptions,
    optional: true,
    ...schemaDefaultValue(false),
  },
  canEditUserIds: {
    type: Array,
    canRead: ['guests'],
    canCreate: ['sunshineRegiment', 'admins'],
    canUpdate: ['sunshineRegiment', 'admins'],
    optional: true,
    label: "Restrict to these authors",
    tooltip: "Only these authors will be able to edit the topic",
    control: "FormUserMultiselect",
    group: formGroups.advancedOptions,
  },
  'canEditUserIds.$': {
    type: String,
    foreignKey: 'Users',
    optional: true,
  },
  charsAdded: {
    type: Number,
    optional: true,
    canRead: ['guests'],
  },
  charsRemoved: {
    type: Number,
    optional: true,
    canRead: ['guests'],
  },
  deleted: {
    type: Boolean,
    canRead: ['guests'],
    canUpdate: ['admins', 'sunshineRegiment'],
    optional: true,
    group: formGroups.advancedOptions,
    ...schemaDefaultValue(false),
  },
  lastCommentedAt: {
    type: Date,
    denormalized: true,
    optional: true,
    canRead: ['guests'],
  },
  lastSubforumCommentAt: {
    type: Date,
    denormalized: true,
    optional: true,
    canRead: ['guests'],
  },
  needsReview: {
    type: Boolean,
    canRead: ['guests'],
    canUpdate: ['admins', 'sunshineRegiment'],
    group: formGroups.advancedOptions,
    optional: true,
    ...schemaDefaultValue(true)
  },
  reviewedByUserId: {
    ...foreignKeyField({
      idFieldName: "reviewedByUserId",
      resolverName: "reviewedByUser",
      collectionName: "Users",
      type: "User",
    }),
    optional: true,
    canRead: ['guests'],
    canUpdate: ['sunshineRegiment', 'admins'],
    canCreate: ['sunshineRegiment', 'admins'],
    hidden: true,
  },
  // What grade is the current tag? See the wikiGradeDefinitions variable defined below for details.
  wikiGrade: {
    type: SimpleSchema.Integer, 
    canRead: ['guests'],
    canUpdate: ['admins', 'sunshineRegiment'],
    canCreate: ['admins', 'sunshineRegiment'],
    control: 'select',
    options: () => Object.entries(wikiGradeDefinitions).map(([grade, name]) => ({
      value: parseInt(grade),
      label: name
    })),
    group: formGroups.advancedOptions,
    optional: true,
    ...schemaDefaultValue(2),
  },

  recentComments: resolverOnlyField({
    type: Array,
    graphQLtype: "[Comment]",
    canRead: ['guests'],
    graphqlArguments: 'tagCommentsLimit: Int, maxAgeHours: Int, af: Boolean, tagCommentType: String',
    resolver: async (tag, args: { tagCommentsLimit?: number|null, maxAgeHours?: number, af?: boolean, tagCommentType?: TagCommentType }, context: ResolverContext) => {
      // assuming this might have the same issue as `recentComments` on the posts schema, w.r.t. tagCommentsLimit being null vs. undefined
      const { tagCommentsLimit, maxAgeHours=18, af=false, tagCommentType='DISCUSSION' } = args;
    
      const { currentUser, Comments } = context;
      // `lastCommentTime` can be `null`, which produces <Invalid Date> when passed through moment, rather than the desired Date.now() default
      const lastCommentTime = (
        tagCommentType === "SUBFORUM"
          ? tag.lastSubforumCommentAt
          : tag.lastCommentedAt
        ) ?? undefined;

      const timeCutoff = moment(lastCommentTime).subtract(maxAgeHours, 'hours').toDate();
      
      const comments = await Comments.find({
        ...getDefaultViewSelector("Comments"),
        tagId: tag._id,
        score: {$gt:0},
        deletedPublic: false,
        postedAt: {$gt: timeCutoff},
        tagCommentType: tagCommentType,
        ...(af ? {af:true} : {}),
      }, {
        limit: tagCommentsLimit ?? 5,
        sort: {postedAt:-1}
      }).fetch();
      return await accessFilterMultiple(currentUser, Comments, comments, context);
    }
  }),
  'recentComments.$': {
    type: Object,
    foreignKey: 'Comments',
  },

  wikiOnly: {
    type: Boolean,
    canRead: ['guests'],
    canUpdate: ['admins', 'sunshineRegiment'],
    canCreate: ['admins', 'sunshineRegiment'],
    group: formGroups.advancedOptions,
    optional: true,
    ...schemaDefaultValue(false),
  },
  
  // Cloudinary image id for the banner image (high resolution)
  bannerImageId: {
    type: String,
    optional: true,
    canRead: ['guests'],
    canUpdate: ['admins', 'sunshineRegiment'],
    canCreate: ['admins', 'sunshineRegiment'],
    label: "Banner Image",
    control: "ImageUpload",
    tooltip: "Minimum 200x600 px",
    group: formGroups.advancedOptions,
    hidden: isEAForum,
  },
  // Cloudinary image id for the square image which shows up in the all topics page, this will usually be a cropped version of the banner image
  squareImageId: {
    type: String,
    optional: true,
    canRead: ['guests'],
    canUpdate: ['admins', 'sunshineRegiment'],
    canCreate: ['admins', 'sunshineRegiment'],
    label: "Square Image",
    control: "ImageUpload",
    tooltip: "Minimum 200x200 px",
    group: formGroups.advancedOptions,
    hidden: isEAForum,
  },

  tagFlagsIds: {
    ...arrayOfForeignKeysField({
      idFieldName: "tagFlagsIds",
      resolverName: "tagFlags",
      collectionName: "TagFlags",
      type: "TagFlag",
    }),
    control: 'TagFlagToggleList',
    label: "Flags: ",
    order: 30,
    optional: true,
    canRead: ['guests'],
    canUpdate: ['members', 'sunshineRegiment', 'admins'],
    canCreate: ['sunshineRegiment', 'admins']
  },
  'tagFlagsIds.$': {
    type: String,
    foreignKey: 'TagFlags',
    optional: true
  },
  // Populated by the LW 1.0 wiki import, with the revision number
  // that has the last full state of the imported post
  lesswrongWikiImportRevision: {
    type: String,
    optional: true,
    canRead: ['guests']
  },
  lesswrongWikiImportSlug: {
    type: String,
    optional: true,
    canRead: ['guests']
  },
  lesswrongWikiImportCompleted: {
    type: Boolean,
    optional: true,
    canRead: ['guests']
  },
  
  // lastVisitedAt: If the user is logged in and has viewed this tag, the date
  // they last viewed it. Otherwise, null.
  lastVisitedAt: resolverOnlyField({
    type: Date,
    canRead: ['guests'],
    optional: true,
    resolver: async (tag: DbTag, args: void, context: ResolverContext) => {
      const { ReadStatuses, currentUser } = context;
      if (!currentUser) return null;

      const readStatus = await getWithLoader(context, ReadStatuses,
        `tagReadStatuses`,
        { userId: currentUser._id },
        'tagId', tag._id
      );
      if (!readStatus.length) return null;
      return readStatus[0].lastUpdated;
    }
  }),
  
  isRead: resolverOnlyField({
    type: Boolean,
    canRead: ['guests'],
    optional: true,
    resolver: async (tag: DbTag, args: void, context: ResolverContext) => {
      const { ReadStatuses, currentUser } = context;
      if (!currentUser) return false;
      
      const readStatus = await getWithLoader(context, ReadStatuses,
        `tagReadStatuses`,
        { userId: currentUser._id },
        'tagId', tag._id
      );
      if (!readStatus.length) return false;
      return readStatus[0].isRead;
    },
    sqlResolver: ({field, currentUserField, join}) => join({
      table: "ReadStatuses",
      type: "left",
      on: {
        tagId: field("_id"),
        userId: currentUserField("_id"),
      },
      resolver: (readStatusField) => `COALESCE(${readStatusField("isRead")}, FALSE)`,
    }),
  }),

  tableOfContents: resolverOnlyField({
    type: Object,
    canRead: ['guests'],
    graphQLtype: GraphQLJSON,
    graphqlArguments: 'version: String',
    resolver: async (document: DbTag, args: {version: string}, context: ResolverContext) => {
      try {
        return await Utils.getToCforTag({document, version: args.version||null, context});
      } catch(e) {
        captureException(e);
        return null;
      }
    }
  }),
  
  htmlWithContributorAnnotations: {
    type: String,
    canRead: ['guests'],
    optional: true,
    hidden: true,
    denormalized: true,
  },
  
  // See resolver in tagResolvers.ts. Takes optional limit and version arguments.
  // Returns a list of contributors and the total karma of their contributions
  // (counting only up to the specified revision, if a revision is specified).
  contributors: {
    canRead: ['guests'],
    type: "TagContributorsList",
    optional: true,
  },
  
  // Denormalized copy of contribution-stats, for the latest revision.
  // Replaces contributionScores, which was the same denormalized thing but for
  // contribution scores only, without number of commits and vote count, and
  // which is no longer on the schema.
  contributionStats: {
    type: Object,
    optional: true,
    blackbox: true,
    hidden: true,
    canRead: ['guests'],
    denormalized: true,
  },
  
  introSequenceId: {
    ...foreignKeyField({
      idFieldName: "introSequenceId",
      resolverName: "sequence",
      collectionName: "Sequences",
      type: "Sequence",
      nullable: true,
    }),
    optional: true,
    group: formGroups.advancedOptions,
    canRead: ['guests'],
    canUpdate: ['sunshineRegiment', 'admins'],
    canCreate: ['sunshineRegiment', 'admins'],
  },
  
  postsDefaultSortOrder: {
    type: String,
    optional: true,
    group: formGroups.advancedOptions,
    canRead: ['guests'],
    canUpdate: ['sunshineRegiment', 'admins'],
    canCreate: ['sunshineRegiment', 'admins'],
    control: 'select',
    options: () => Object.entries(TAG_POSTS_SORT_ORDER_OPTIONS).map(([key, val]) => ({
      value: key,
      label: val.label
    })),
  },

  canVoteOnRels: {
    type: Array,
    canRead: ['guests'],
    canUpdate: ['admins', 'sunshineRegiment'],
    canCreate: ['admins', 'sunshineRegiment'],
    optional: true,
    group: formGroups.advancedOptions,
  },
  'canVoteOnRels.$': {
    type: String,
    allowedValues: ["userOwns", "userOwnsOnlyUpvote", ...permissionGroups],
  },
  isSubforum: {
    type: Boolean,
    canRead: ['guests'],
    canCreate: ['admins', 'sunshineRegiment'],
    canUpdate: ['admins', 'sunshineRegiment'],
    group: formGroups.advancedOptions,
    optional: true,
    ...schemaDefaultValue(false),
  },
  subforumUnreadMessagesCount: resolverOnlyField({
    type: Number,
    nullable: true,
    canRead: ['guests'],
    resolver: async (tag: DbTag, args: void, context: ResolverContext) => {
      if (!tag.isSubforum) return null;
      const userTagRel = context.currentUser ? await UserTagRels.findOne({userId: context.currentUser._id, tagId: tag._id}) : null;
      // This is when this field was added, so assume all messages before then have been read
      const earliestDate = new Date('2022-09-30T15:07:34.026Z');
      
      if (!userTagRel) {
        return await Comments.find({tagId: tag._id, tagCommentType: "SUBFORUM", deleted: {$ne: true}, postedAt: {$gt: earliestDate}}).count()
      }

      if (!userTagRel?.subforumShowUnreadInSidebar) return null;

      const userLastVisitedAt = userTagRel?.subforumLastVisitedAt || earliestDate;
      const count = await Comments.find({tagId: tag._id, tagCommentType: "SUBFORUM", deleted: {$ne: true}, postedAt: {$gt: userLastVisitedAt}}).count()

      return count
    },
  }),
  subforumModeratorIds: {
    ...arrayOfForeignKeysField({
      idFieldName: "subforumModeratorIds",
      resolverName: "subforumModerators",
      collectionName: "Users",
      type: "User",
    }),
    canRead: ['guests'],
    canCreate: ['admins', 'sunshineRegiment'],
    canUpdate: ['admins', 'sunshineRegiment'],
    group: formGroups.advancedOptions,
    optional: true,
    control: "FormUserMultiselect",
    label: "Subforum Moderators",
  },
  'subforumModeratorIds.$': {
    type: String,
    foreignKey: "Users",
    optional: true,
  },
  subforumIntroPostId: {
    ...foreignKeyField({
      idFieldName: "subforumIntroPostId",
      resolverName: "subforumIntroPost",
      collectionName: "Posts",
      type: "Post",
    }),
    optional: true,
    canRead: ['guests'],
    canUpdate: ['sunshineRegiment', 'admins'],
    canCreate: ['sunshineRegiment', 'admins'],
    label: "Subforum intro post ID",
    tooltip: "Dismissable intro post that will appear at the top of the subforum feed",
    group: formGroups.advancedOptions,
  },
  parentTagId: {
    ...foreignKeyField({
      idFieldName: "parentTagId",
      resolverName: "parentTag",
      collectionName: "Tags",
      type: "Tag",
    }),
    optional: true,
    canRead: ['guests'],
    canUpdate: ['sunshineRegiment', 'admins'],
    canCreate: ['sunshineRegiment', 'admins'],
    label: "Parent Tag",
    tooltip: "Parent tag which will also be applied whenever this tag is applied to a post for the first time",
    group: formGroups.advancedOptions,
    control: 'TagSelect',
    onCreate: async ({newDocument: tag, context }) => {
      if (tag.parentTagId) {
        // don't allow chained parent tag relationships
        const { Tags } = context;
        if ((await Tags.find({parentTagId: tag._id}).count())) {
          throw Error(`Tag ${tag.name} is a parent tag of another tag.`);
        }
      }
      return tag.parentTagId
    },
    onUpdate: async ({data, oldDocument, context}) => {
      if (data.parentTagId) {
        if (data.parentTagId === oldDocument._id) {
          throw Error(`Can't set self as parent tag.`);
        }
        const { Tags } = context;
        // don't allow chained parent tag relationships
        if (await Tags.find({parentTagId: oldDocument._id}).count()) {
          throw Error(`Tag ${oldDocument.name} is a parent tag of another tag.`);
        }
      }
      return data.parentTagId
    },
  },
  subTagIds: {
    ...arrayOfForeignKeysField({
      idFieldName: "subTagIds",
      resolverName: "subTags",
      collectionName: "Tags",
      type: "Tag"
    }),
    optional: true,
    // To edit this, you have to edit the parent tag of the tag you are adding, and this will be automatically updated. It's like this for
    // largely historical reasons, we didn't used to materialise the sub tag ids at all, but this had performance issues
    hidden: true,
    canRead: ["guests"],
    canUpdate: ['sunshineRegiment', 'admins'],
    canCreate: ['sunshineRegiment', 'admins'],
  },
  'subTagIds.$': {
    type: String,
    foreignKey: "Tags",
    optional: true,
  },
  autoTagModel: {
    type: String,
    label: "Auto-tag classifier model ID",
    optional: true,
    canRead: ['admins'],
    canUpdate: ['admins'],
    canCreate: ['admins'],
    group: formGroups.advancedOptions,
    nullable: true,
  },
  
  autoTagPrompt: {
    type: String,
    label: "Auto-tag classifier prompt string",
    optional: true,
    canRead: ['admins'],
    canUpdate: ['admins'],
    canCreate: ['admins'],
    group: formGroups.advancedOptions,
    nullable: true,
  },
  noindex: {
    type: Boolean,
    optional: true,
    ...schemaDefaultValue(false),
    canRead: ['guests'],
    canUpdate: ['admins', 'sunshineRegiment'],
    group: formGroups.advancedOptions,
    label: "No Index",
    tooltip: `Hide this ${taggingNameSetting.get()} from search engines`,
  },
}

export default schema;

export const wikiGradeDefinitions: Partial<Record<number,string>> = {
  0: "Uncategorized",
  1: "Flagged",
  2: "Stub",
  3: "C-Class",
  4: "B-Class",
  5: "A-Class"
}<|MERGE_RESOLUTION|>--- conflicted
+++ resolved
@@ -5,24 +5,16 @@
 import { getWithLoader } from '../../loaders';
 import GraphQLJSON from 'graphql-type-json';
 import moment from 'moment';
-<<<<<<< HEAD
-import { forumTypeSetting, isEAForum, taggingNamePluralSetting, taggingNameSetting } from '../../instanceSettings';
-=======
-import { captureException } from '@sentry/core';
 import { isEAForum, taggingNamePluralSetting, taggingNameSetting } from '../../instanceSettings';
->>>>>>> f9a3eabe
 import { SORT_ORDER_OPTIONS, SettingsOption } from '../posts/dropdownOptions';
 import { formGroups } from './formGroups';
 import Comments from '../comments/collection';
 import UserTagRels from '../userTagRels/collection';
 import { getDefaultViewSelector } from '../../utils/viewUtils';
 import { permissionGroups } from '../../permissions';
-<<<<<<< HEAD
 import { captureException } from '../../utils/errorUtil';
-=======
 import type { TagCommentType } from '../comments/types';
 import { preferredHeadingCase } from '../../../themes/forumTheme';
->>>>>>> f9a3eabe
 
 addGraphQLSchema(`
   type TagContributor {
