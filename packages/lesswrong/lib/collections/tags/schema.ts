import { schemaDefaultValue, arrayOfForeignKeysField, denormalizedCountOfReferences, foreignKeyField, resolverOnlyField, accessFilterMultiple } from '../../utils/schemaUtils';
import SimpleSchema from 'simpl-schema';
import { Utils, slugify } from '../../vulcan-lib/utils';
import { addGraphQLSchema } from '../../vulcan-lib/graphql';
import { getWithLoader } from '../../loaders';
import GraphQLJSON from 'graphql-type-json';
import moment from 'moment';
import { captureException } from '@sentry/core';
import { isEAForum, taggingNamePluralSetting, taggingNameSetting } from '../../instanceSettings';
import { SORT_ORDER_OPTIONS, SettingsOption } from '../posts/dropdownOptions';
import { formGroups } from './formGroups';
import Comments from '../comments/collection';
import UserTagRels from '../userTagRels/collection';
import { getDefaultViewSelector } from '../../utils/viewUtils';
import { permissionGroups } from '../../permissions';
import type { TagCommentType } from '../comments/types';
import { preferredHeadingCase } from '../../../themes/forumTheme';

addGraphQLSchema(`
  type TagContributor {
    user: User
    contributionScore: Int!
    numCommits: Int!
    voteCount: Int!
  }
  type TagContributorsList {
    contributors: [TagContributor!]
    totalCount: Int!
  }
`);

export const TAG_POSTS_SORT_ORDER_OPTIONS: Record<string, SettingsOption>  = {
  relevance: { label: preferredHeadingCase('Most Relevant') },
  ...SORT_ORDER_OPTIONS,
}

const schema: SchemaType<DbTag> = {
  name: {
    type: String,
    nullable: false,
    canRead: ['guests'],
    canCreate: ['members'],
    canUpdate: ['members'],
    order: 1,
  },
  shortName: {
    type: String,
    canRead: ['guests'],
    canCreate: ['admins', 'sunshineRegiment'],
    canUpdate: ['admins', 'sunshineRegiment'],
    optional: true,
    nullable: true,
    group: formGroups.advancedOptions,
  },
  subtitle: {
    type: String,
    canRead: ['guests'],
    canCreate: ['admins', 'sunshineRegiment'],
    canUpdate: ['admins', 'sunshineRegiment'],
    optional: true,
    nullable: true,
    group: formGroups.advancedOptions,
  },
  slug: {
    type: String,
    optional: true,
    nullable: false,
    canRead: ['guests'],
    canCreate: ['admins', 'sunshineRegiment'],
    canUpdate: ['admins', 'sunshineRegiment'],
    group: formGroups.advancedOptions,
    onInsert: async (tag) => {
      const basicSlug = slugify(tag.name);
      return await Utils.getUnusedSlugByCollectionName('Tags', basicSlug, true);
    },
    onUpdate: async ({data, oldDocument}) => {
      if (data.slug && data.slug !== oldDocument.slug) {
        const slugIsUsed = await Utils.slugIsUsed("Tags", data.slug)
        if (slugIsUsed) {
          throw Error(`Specified slug is already used: ${data.slug}`)
        }
      } else if (data.name && data.name !== oldDocument.name) {
        return await Utils.getUnusedSlugByCollectionName("Tags", slugify(data.name), true, oldDocument._id)
      }
    }
  },
  oldSlugs: {
    type: Array,
    optional: true,
    canRead: ['guests'],
    onUpdate: ({data, oldDocument}) => {
      if ((data.slug && data.slug !== oldDocument.slug) || (data.name && data.name !== oldDocument.name))  {
        return [...(oldDocument.oldSlugs || []), oldDocument.slug]
      } 
    }
  },
  'oldSlugs.$': {
    type: String,
    optional: true,
    canRead: ['guests'],
  },
  core: {
    label: "Core Tag (moderators check whether it applies when reviewing new posts)",
    type: Boolean,
    canRead: ['guests'],
    canCreate: ['admins', 'sunshineRegiment'],
    canUpdate: ['admins', 'sunshineRegiment'],
    group: formGroups.advancedOptions,
    optional: true,
    ...schemaDefaultValue(false),
  },
  isPostType: {
    label: "Is post type",
    type: Boolean,
    canRead: ['guests'],
    canCreate: ['admins', 'sunshineRegiment'],
    canUpdate: ['admins', 'sunshineRegiment'],
    group: formGroups.advancedOptions,
    optional: true,
    hidden: !isEAForum,
    ...schemaDefaultValue(false),
  },
  suggestedAsFilter: {
    label: "Suggested Filter (appears as a default option in filter settings without having to use the search box)",
    type: Boolean,
    canRead: ['guests'],
    canCreate: ['admins', 'sunshineRegiment'],
    canUpdate: ['admins', 'sunshineRegiment'],
    group: formGroups.advancedOptions,
    optional: true,
    ...schemaDefaultValue(false),
  },
  defaultOrder: {
    type: Number,
    canRead: ['guests'],
    canCreate: ['admins', 'sunshineRegiment'],
    canUpdate: ['admins', 'sunshineRegiment'],
    group: formGroups.advancedOptions,
    optional: true,
    ...schemaDefaultValue(0),
    tooltip: `Rank this ${taggingNameSetting.get()} higher in lists of ${taggingNamePluralSetting.get()}?`
  },
  descriptionTruncationCount: {
    // number of paragraphs to display above-the-fold
    type: Number,
    canRead: ['guests'],
    canCreate: ['admins', 'sunshineRegiment'],
    canUpdate: ['admins', 'sunshineRegiment'],
    group: formGroups.advancedOptions,
    optional: true,
    ...schemaDefaultValue(0),
    // schemaDefaultValue throws an error if this is set to null, but we want to allow that
    onUpdate: () => {},
  },
  postCount: {
    ...denormalizedCountOfReferences({
      fieldName: "postCount",
      collectionName: "Tags",
      foreignCollectionName: "TagRels",
      foreignTypeName: "TagRel",
      foreignFieldName: "tagId",
      //filterFn: tagRel => tagRel.baseScore > 0, //TODO: Didn't work with filter; votes are bypassing the relevant callback?
    }),
    canRead: ['guests'],
  },
  userId: {
    ...foreignKeyField({
      idFieldName: "userId",
      resolverName: "user",
      collectionName: "Users",
      type: "User",
      nullable: true,
    }),
    onCreate: ({currentUser}) => currentUser!._id,
    canRead: ['guests'],
    optional: true
  },
  adminOnly: {
    label: "Admin Only",
    type: Boolean,
    canRead: ['guests'],
    canCreate: ['admins', 'sunshineRegiment'],
    canUpdate: ['admins', 'sunshineRegiment'],
    group: formGroups.advancedOptions,
    optional: true,
    ...schemaDefaultValue(false),
  },
  canEditUserIds: {
    type: Array,
    canRead: ['guests'],
    canCreate: ['sunshineRegiment', 'admins'],
    canUpdate: ['sunshineRegiment', 'admins'],
    optional: true,
    label: "Restrict to these authors",
    tooltip: "Only these authors will be able to edit the topic",
    control: "FormUsersListEditor",
    group: formGroups.advancedOptions,
  },
  'canEditUserIds.$': {
    type: String,
    foreignKey: 'Users',
    optional: true,
  },
  charsAdded: {
    type: Number,
    optional: true,
    canRead: ['guests'],
  },
  charsRemoved: {
    type: Number,
    optional: true,
    canRead: ['guests'],
  },
  deleted: {
    type: Boolean,
    canRead: ['guests'],
    canUpdate: ['admins', 'sunshineRegiment'],
    optional: true,
    group: formGroups.advancedOptions,
    ...schemaDefaultValue(false),
  },
  lastCommentedAt: {
    type: Date,
    denormalized: true,
    optional: true,
    canRead: ['guests'],
  },
  lastSubforumCommentAt: {
    type: Date,
    denormalized: true,
    optional: true,
    canRead: ['guests'],
  },
  needsReview: {
    type: Boolean,
    canRead: ['guests'],
    canUpdate: ['admins', 'sunshineRegiment'],
    group: formGroups.advancedOptions,
    optional: true,
    ...schemaDefaultValue(true)
  },
  reviewedByUserId: {
    ...foreignKeyField({
      idFieldName: "reviewedByUserId",
      resolverName: "reviewedByUser",
      collectionName: "Users",
      type: "User",
    }),
    optional: true,
    canRead: ['guests'],
    canUpdate: ['sunshineRegiment', 'admins'],
    canCreate: ['sunshineRegiment', 'admins'],
    hidden: true,
  },
  // What grade is the current tag? See the wikiGradeDefinitions variable defined below for details.
  wikiGrade: {
    type: SimpleSchema.Integer, 
    canRead: ['guests'],
    canUpdate: ['admins', 'sunshineRegiment'],
    canCreate: ['admins', 'sunshineRegiment'],
    control: 'select',
    options: () => Object.entries(wikiGradeDefinitions).map(([grade, name]) => ({
      value: parseInt(grade),
      label: name
    })),
    group: formGroups.advancedOptions,
    optional: true,
    ...schemaDefaultValue(2),
  },

  recentComments: resolverOnlyField({
    type: Array,
    graphQLtype: "[Comment]",
    canRead: ['guests'],
    graphqlArguments: 'tagCommentsLimit: Int, maxAgeHours: Int, af: Boolean, tagCommentType: String',
    resolver: async (tag, args: { tagCommentsLimit?: number|null, maxAgeHours?: number, af?: boolean, tagCommentType?: TagCommentType }, context: ResolverContext) => {
      // assuming this might have the same issue as `recentComments` on the posts schema, w.r.t. tagCommentsLimit being null vs. undefined
      const { tagCommentsLimit, maxAgeHours=18, af=false, tagCommentType='DISCUSSION' } = args;
    
      const { currentUser, Comments } = context;
      // `lastCommentTime` can be `null`, which produces <Invalid Date> when passed through moment, rather than the desired Date.now() default
      const lastCommentTime = (
        tagCommentType === "SUBFORUM"
          ? tag.lastSubforumCommentAt
          : tag.lastCommentedAt
        ) ?? undefined;

      const timeCutoff = moment(lastCommentTime).subtract(maxAgeHours, 'hours').toDate();
      
      const comments = await Comments.find({
        ...getDefaultViewSelector("Comments"),
        tagId: tag._id,
        score: {$gt:0},
        deletedPublic: false,
        postedAt: {$gt: timeCutoff},
        tagCommentType: tagCommentType,
        ...(af ? {af:true} : {}),
      }, {
        limit: tagCommentsLimit ?? 5,
        sort: {postedAt:-1}
      }).fetch();
      return await accessFilterMultiple(currentUser, Comments, comments, context);
    }
  }),
  'recentComments.$': {
    type: Object,
    foreignKey: 'Comments',
  },

  wikiOnly: {
    type: Boolean,
    canRead: ['guests'],
    canUpdate: ['admins', 'sunshineRegiment'],
    canCreate: ['admins', 'sunshineRegiment'],
    group: formGroups.advancedOptions,
    optional: true,
    ...schemaDefaultValue(false),
  },
  
  // Cloudinary image id for the banner image (high resolution)
  bannerImageId: {
    type: String,
    optional: true,
    canRead: ['guests'],
    canUpdate: ['admins', 'sunshineRegiment'],
    canCreate: ['admins', 'sunshineRegiment'],
    label: "Banner Image",
    control: "ImageUpload",
    tooltip: "Minimum 200x600 px",
    group: formGroups.advancedOptions,
    hidden: isEAForum,
  },
  // Cloudinary image id for the square image which shows up in the all topics page, this will usually be a cropped version of the banner image
  squareImageId: {
    type: String,
    optional: true,
    canRead: ['guests'],
    canUpdate: ['admins', 'sunshineRegiment'],
    canCreate: ['admins', 'sunshineRegiment'],
    label: "Square Image",
    control: "ImageUpload",
    tooltip: "Minimum 200x200 px",
    group: formGroups.advancedOptions,
    hidden: isEAForum,
  },

  tagFlagsIds: {
    ...arrayOfForeignKeysField({
      idFieldName: "tagFlagsIds",
      resolverName: "tagFlags",
      collectionName: "TagFlags",
      type: "TagFlag",
    }),
    control: 'TagFlagToggleList',
    label: "Flags: ",
    order: 30,
    optional: true,
    canRead: ['guests'],
    canUpdate: ['members', 'sunshineRegiment', 'admins'],
    canCreate: ['sunshineRegiment', 'admins']
  },
  'tagFlagsIds.$': {
    type: String,
    foreignKey: 'TagFlags',
    optional: true
  },
  // Populated by the LW 1.0 wiki import, with the revision number
  // that has the last full state of the imported post
  lesswrongWikiImportRevision: {
    type: String,
    optional: true,
    canRead: ['guests']
  },
  lesswrongWikiImportSlug: {
    type: String,
    optional: true,
    canRead: ['guests']
  },
  lesswrongWikiImportCompleted: {
    type: Boolean,
    optional: true,
    canRead: ['guests']
  },
  
  // lastVisitedAt: If the user is logged in and has viewed this tag, the date
  // they last viewed it. Otherwise, null.
  lastVisitedAt: resolverOnlyField({
    type: Date,
    canRead: ['guests'],
    optional: true,
    resolver: async (tag: DbTag, args: void, context: ResolverContext) => {
      const { ReadStatuses, currentUser } = context;
      if (!currentUser) return null;

      const readStatus = await getWithLoader(context, ReadStatuses,
        `tagReadStatuses`,
        { userId: currentUser._id },
        'tagId', tag._id
      );
      if (!readStatus.length) return null;
      return readStatus[0].lastUpdated;
    }
  }),
  
  isRead: resolverOnlyField({
    type: Boolean,
    canRead: ['guests'],
    optional: true,
    resolver: async (tag: DbTag, args: void, context: ResolverContext) => {
      const { ReadStatuses, currentUser } = context;
      if (!currentUser) return false;
      
      const readStatus = await getWithLoader(context, ReadStatuses,
        `tagReadStatuses`,
        { userId: currentUser._id },
        'tagId', tag._id
      );
      if (!readStatus.length) return false;
      return readStatus[0].isRead;
    }
  }),

  tableOfContents: resolverOnlyField({
    type: Object,
    canRead: ['guests'],
    graphQLtype: GraphQLJSON,
    graphqlArguments: 'version: String',
    resolver: async (document: DbTag, args: {version: string}, context: ResolverContext) => {
      try {
        return await Utils.getToCforTag({document, version: args.version||null, context});
      } catch(e) {
        captureException(e);
        return null;
      }
    }
  }),
  
  htmlWithContributorAnnotations: {
    type: String,
    canRead: ['guests'],
    optional: true,
    hidden: true,
    denormalized: true,
  },
  
  // See resolver in tagResolvers.ts. Takes optional limit and version arguments.
  // Returns a list of contributors and the total karma of their contributions
  // (counting only up to the specified revision, if a revision is specified).
  contributors: {
    canRead: ['guests'],
    type: "TagContributorsList",
    optional: true,
  },
  
  // Denormalized copy of contribution-stats, for the latest revision.
  // Replaces contributionScores, which was the same denormalized thing but for
  // contribution scores only, without number of commits and vote count, and
  // which is no longer on the schema.
  contributionStats: {
    type: Object,
    optional: true,
    blackbox: true,
    hidden: true,
    canRead: ['guests'],
    denormalized: true,
  },
  
  introSequenceId: {
    ...foreignKeyField({
      idFieldName: "introSequenceId",
      resolverName: "sequence",
      collectionName: "Sequences",
      type: "Sequence",
      nullable: true,
    }),
    optional: true,
    group: formGroups.advancedOptions,
    canRead: ['guests'],
    canUpdate: ['sunshineRegiment', 'admins'],
    canCreate: ['sunshineRegiment', 'admins'],
  },
  
  postsDefaultSortOrder: {
    type: String,
    optional: true,
    group: formGroups.advancedOptions,
    canRead: ['guests'],
    canUpdate: ['sunshineRegiment', 'admins'],
    canCreate: ['sunshineRegiment', 'admins'],
    control: 'select',
    options: () => Object.entries(TAG_POSTS_SORT_ORDER_OPTIONS).map(([key, val]) => ({
      value: key,
      label: val.label
    })),
  },

  canVoteOnRels: {
    type: Array,
    canRead: ['guests'],
    canUpdate: ['admins', 'sunshineRegiment'],
    canCreate: ['admins', 'sunshineRegiment'],
    optional: true,
    group: formGroups.advancedOptions,
  },
  'canVoteOnRels.$': {
    type: String,
    allowedValues: ["userOwns", "userOwnsOnlyUpvote", ...permissionGroups],
  },
  isSubforum: {
    type: Boolean,
    canRead: ['guests'],
    canCreate: ['admins', 'sunshineRegiment'],
    canUpdate: ['admins', 'sunshineRegiment'],
    group: formGroups.advancedOptions,
    optional: true,
    ...schemaDefaultValue(false),
  },
  subforumUnreadMessagesCount: resolverOnlyField({
    type: Number,
    nullable: true,
    canRead: ['guests'],
    resolver: async (tag: DbTag, args: void, context: ResolverContext) => {
      if (!tag.isSubforum) return null;
      const userTagRel = context.currentUser ? await UserTagRels.findOne({userId: context.currentUser._id, tagId: tag._id}) : null;
      // This is when this field was added, so assume all messages before then have been read
      const earliestDate = new Date('2022-09-30T15:07:34.026Z');
      
      if (!userTagRel) {
        return await Comments.find({tagId: tag._id, tagCommentType: "SUBFORUM", deleted: {$ne: true}, postedAt: {$gt: earliestDate}}).count()
      }

      if (!userTagRel?.subforumShowUnreadInSidebar) return null;

      const userLastVisitedAt = userTagRel?.subforumLastVisitedAt || earliestDate;
      const count = await Comments.find({tagId: tag._id, tagCommentType: "SUBFORUM", deleted: {$ne: true}, postedAt: {$gt: userLastVisitedAt}}).count()

      return count
    },
  }),
  subforumModeratorIds: {
    ...arrayOfForeignKeysField({
      idFieldName: "subforumModeratorIds",
      resolverName: "subforumModerators",
      collectionName: "Users",
      type: "User",
    }),
    canRead: ['guests'],
    canCreate: ['admins', 'sunshineRegiment'],
    canUpdate: ['admins', 'sunshineRegiment'],
    group: formGroups.advancedOptions,
    optional: true,
    control: "FormUsersListEditor",
    label: "Subforum Moderators",
  },
  'subforumModeratorIds.$': {
    type: String,
    foreignKey: "Users",
    optional: true,
  },
  subforumIntroPostId: {
    ...foreignKeyField({
      idFieldName: "subforumIntroPostId",
      resolverName: "subforumIntroPost",
      collectionName: "Posts",
      type: "Post",
    }),
    optional: true,
    canRead: ['guests'],
    canUpdate: ['sunshineRegiment', 'admins'],
    canCreate: ['sunshineRegiment', 'admins'],
    label: "Subforum intro post ID",
    tooltip: "Dismissable intro post that will appear at the top of the subforum feed",
    group: formGroups.advancedOptions,
  },
  parentTagId: {
    ...foreignKeyField({
      idFieldName: "parentTagId",
      resolverName: "parentTag",
      collectionName: "Tags",
      type: "Tag",
    }),
    optional: true,
    canRead: ['guests'],
    canUpdate: ['sunshineRegiment', 'admins'],
    canCreate: ['sunshineRegiment', 'admins'],
    label: "Parent Tag",
    tooltip: "Parent tag which will also be applied whenever this tag is applied to a post for the first time",
    group: formGroups.advancedOptions,
    control: 'TagSelect',
    onCreate: async ({newDocument: tag, context }) => {
      if (tag.parentTagId) {
        // don't allow chained parent tag relationships
        const { Tags } = context;
        if ((await Tags.find({parentTagId: tag._id}).count())) {
          throw Error(`Tag ${tag.name} is a parent tag of another tag.`);
        }
      }
      return tag.parentTagId
    },
    onUpdate: async ({data, oldDocument, context}) => {
      if (data.parentTagId) {
        if (data.parentTagId === oldDocument._id) {
          throw Error(`Can't set self as parent tag.`);
        }
        const { Tags } = context;
        // don't allow chained parent tag relationships
        if (await Tags.find({parentTagId: oldDocument._id}).count()) {
          throw Error(`Tag ${oldDocument.name} is a parent tag of another tag.`);
        }
      }
      return data.parentTagId
    },
  },
  subTagIds: {
    ...arrayOfForeignKeysField({
      idFieldName: "subTagIds",
      resolverName: "subTags",
      collectionName: "Tags",
      type: "Tag"
    }),
    optional: true,
    // To edit this, you have to edit the parent tag of the tag you are adding, and this will be automatically updated. It's like this for
    // largely historical reasons, we didn't used to materialise the sub tag ids at all, but this had performance issues
    hidden: true,
    canRead: ["guests"],
    canUpdate: ['sunshineRegiment', 'admins'],
    canCreate: ['sunshineRegiment', 'admins'],
  },
  'subTagIds.$': {
    type: String,
    foreignKey: "Tags",
    optional: true,
  },
  autoTagModel: {
    type: String,
    label: "Auto-tag classifier model ID",
    optional: true,
    canRead: ['admins'],
    canUpdate: ['admins'],
    canCreate: ['admins'],
    group: formGroups.advancedOptions,
    nullable: true,
  },
  
  autoTagPrompt: {
    type: String,
    label: "Auto-tag classifier prompt string",
    optional: true,
    canRead: ['admins'],
    canUpdate: ['admins'],
    canCreate: ['admins'],
    group: formGroups.advancedOptions,
    nullable: true,
  },
  noindex: {
    type: Boolean,
    optional: true,
<<<<<<< HEAD
    nullable:false,
    defaultValue: false,
=======
    ...schemaDefaultValue(false),
>>>>>>> 8f5b2964
    canRead: ['guests'],
    canUpdate: ['admins', 'sunshineRegiment'],
    group: formGroups.advancedOptions,
    label: "No Index",
    tooltip: `Hide this ${taggingNameSetting.get()} from search engines`,
  },
}

export default schema;

export const wikiGradeDefinitions: Partial<Record<number,string>> = {
  0: "Uncategorized",
  1: "Flagged",
  2: "Stub",
  3: "C-Class",
  4: "B-Class",
  5: "A-Class"
}<|MERGE_RESOLUTION|>--- conflicted
+++ resolved
@@ -655,12 +655,7 @@
   noindex: {
     type: Boolean,
     optional: true,
-<<<<<<< HEAD
-    nullable:false,
-    defaultValue: false,
-=======
-    ...schemaDefaultValue(false),
->>>>>>> 8f5b2964
+    ...schemaDefaultValue(false),
     canRead: ['guests'],
     canUpdate: ['admins', 'sunshineRegiment'],
     group: formGroups.advancedOptions,
