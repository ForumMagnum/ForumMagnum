import { schemaDefaultValue } from '../../collectionUtils'
<<<<<<< HEAD
import { denormalizedCountOfReferences, foreignKeyField, resolverOnlyField, accessFilterMultiple } from '../../utils/schemaUtils';
=======
import { arrayOfForeignKeysField, denormalizedCountOfReferences, foreignKeyField, SchemaType } from '../../utils/schemaUtils';
>>>>>>> 2599d13d
import SimpleSchema from 'simpl-schema';
import { Utils } from '../../vulcan-lib';
import moment from 'moment';

const formGroups = {
  advancedOptions: {
    name: "advancedOptions",
    order: 20,
    label: "Advanced Options",
    startCollapsed: true,
  },
};
<<<<<<< HEAD

export const schema = {
=======
  
export const schema: SchemaType<DbTag> = {
>>>>>>> 2599d13d
  createdAt: {
    optional: true,
    type: Date,
    canRead: ['guests'],
    onInsert: (document, currentUser) => new Date(),
  },
  name: {
    type: String,
    viewableBy: ['guests'],
    insertableBy: ['members'],
    editableBy: ['members'],
    order: 1,
  },
  slug: {
    type: String,
    optional: true,
    viewableBy: ['guests'],
    insertableBy: ['admins', 'sunshineRegiment'],
    editableBy: ['admins', 'sunshineRegiment'],
    group: formGroups.advancedOptions,
    onInsert: tag => {
      const basicSlug = Utils.slugify(tag.name);
      return Utils.getUnusedSlugByCollectionName('Tags', basicSlug, true);
    },
    onUpdate: async ({data, oldDocument}) => {
      if (data.slug && data.slug !== oldDocument.slug) {
        const slugIsUsed = await Utils.slugIsUsed("Tags", data.slug)
        if (slugIsUsed) {
          throw Error(`Specified slug is already used: ${data.slug}`)
        }
      } else if (data.name && data.name !== oldDocument.name) {
        return Utils.getUnusedSlugByCollectionName("Tags", Utils.slugify(data.name), true, oldDocument._id)
      }
    }
  },
  oldSlugs: {
    type: Array,
    optional: true,
    canRead: ['guests'],
    onUpdate: ({data, oldDocument}) => {
      if ((data.slug && data.slug !== oldDocument.slug) || (data.name && data.name !== oldDocument.name))  {
        return [...(oldDocument.oldSlugs || []), oldDocument.slug]
      } 
    }
  },
  'oldSlugs.$': {
    type: String,
    optional: true,
    canRead: ['guests'],
  },
  core: {
    label: "Core Tag (moderators check whether it applies when reviewing new posts)",
    type: Boolean,
    viewableBy: ['guests'],
    insertableBy: ['admins', 'sunshineRegiment'],
    editableBy: ['admins', 'sunshineRegiment'],
    group: formGroups.advancedOptions,
    ...schemaDefaultValue(false),
  },
  suggestedAsFilter: {
    label: "Suggested Filter (appears as a default option in filter settings without having to use the search box)",
    type: Boolean,
    viewableBy: ['guests'],
    insertableBy: ['admins', 'sunshineRegiment'],
    editableBy: ['admins', 'sunshineRegiment'],
    group: formGroups.advancedOptions,
    ...schemaDefaultValue(false),
  },
  defaultOrder: {
    type: Number,
    viewableBy: ['guests'],
    insertableBy: ['admins', 'sunshineRegiment'],
    editableBy: ['admins', 'sunshineRegiment'],
    group: formGroups.advancedOptions,
    ...schemaDefaultValue(0),
  },
  descriptionTruncationCount: {
    // number of paragraphs to display above-the-fold
    type: Number,
    viewableBy: ['guests'],
    insertableBy: ['admins', 'sunshineRegiment'],
    editableBy: ['admins', 'sunshineRegiment'],
    group: formGroups.advancedOptions,
    ...schemaDefaultValue(0),
  },
  postCount: {
    ...denormalizedCountOfReferences({
      fieldName: "postCount",
      collectionName: "Tags",
      foreignCollectionName: "TagRels",
      foreignTypeName: "TagRel",
      foreignFieldName: "tagId",
      //filterFn: tagRel => tagRel.baseScore > 0, //TODO: Didn't work with filter; votes are bypassing the relevant callback?
    }),
    viewableBy: ['guests'],
  },
  userId: {
    ...foreignKeyField({
      idFieldName: "userId",
      resolverName: "user",
      collectionName: "Users",
      type: "User",
<<<<<<< HEAD
      nullable: false,
=======
      nullable: true,
>>>>>>> 2599d13d
    }),
    onCreate: ({currentUser}) => currentUser._id,
    viewableBy: ['guests'],
    optional: true
  },
  adminOnly: {
    label: "Admin Only",
    type: Boolean,
    viewableBy: ['guests'],
    insertableBy: ['admins', 'sunshineRegiment'],
    editableBy: ['admins', 'sunshineRegiment'],
    group: formGroups.advancedOptions,
    ...schemaDefaultValue(false),
  },
  charsAdded: {
    type: Number,
    viewableBy: ['guests'],
  },
  charsRemoved: {
    type: Number,
    viewableBy: ['guests'],
  },
  deleted: {
    type: Boolean,
    viewableBy: ['guests'],
    editableBy: ['admins', 'sunshineRegiment'],
    optional: true,
    group: formGroups.advancedOptions,
    ...schemaDefaultValue(false),
  },
  lastCommentedAt: {
    type: Date,
    denormalized: true,
    optional: true,
    viewableBy: ['guests'],
  },
  needsReview: {
    type: Boolean,
    canRead: ['guests'],
    canUpdate: ['admins', 'sunshineRegiment'],
    group: formGroups.advancedOptions,
    optional: true,
    ...schemaDefaultValue(true)
  },
  reviewedByUserId: {
    ...foreignKeyField({
      idFieldName: "reviewedByUserId",
      resolverName: "reviewedByUser",
      collectionName: "Users",
      type: "User",
    }),
    optional: true,
    viewableBy: ['guests'],
    editableBy: ['sunshineRegiment', 'admins'],
    insertableBy: ['sunshineRegiment', 'admins'],
    hidden: true,
  },
  // What grade is the current tag? See the wikiGradeDefinitions variable defined below for details.
  wikiGrade: {
    type: SimpleSchema.Integer, 
    canRead: ['guests'],
    canUpdate: ['admins', 'sunshineRegiment'],
    canCreate: ['admins', 'sunshineRegiment'],
    control: 'select',
    ...schemaDefaultValue(2),
    options: () => Object.entries(wikiGradeDefinitions).map(([grade, name]) => ({
      value: parseInt(grade),
      label: name
    })),
    group: formGroups.advancedOptions,
  },
<<<<<<< HEAD
  
  recentComments: resolverOnlyField({
    type: Array,
    graphQLtype: "[Comment]",
    viewableBy: ['guests'],
    graphqlArguments: 'tagCommentsLimit: Int, maxAgeHours: Int, af: Boolean',
    resolver: async (tag, { tagCommentsLimit=5, maxAgeHours=18, af=false }, context: ResolverContext) => {
      const { currentUser, Comments } = context;
      const timeCutoff = moment(tag.lastCommentedAt).subtract(maxAgeHours, 'hours').toDate();
      const comments = await Comments.find({
        ...Comments.defaultView({}).selector,
        tagId: tag._id,
        score: {$gt:0},
        deletedPublic: false,
        postedAt: {$gt: timeCutoff},
        ...(af ? {af:true} : {}),
      }, {
        limit: tagCommentsLimit,
        sort: {postedAt:-1}
      }).fetch();
      return await accessFilterMultiple(currentUser, Comments, comments, context);
    }
  }),
  'recentComments.$': {
    type: Object,
    foreignKey: 'Comments',
  },
=======

  wikiOnly: {
    type: Boolean,
    canRead: ['guests'],
    canUpdate: ['admins', 'sunshineRegiment'],
    canCreate: ['admins', 'sunshineRegiment'],
    ...schemaDefaultValue(false),
    group: formGroups.advancedOptions
  },

  tagFlagsIds: {
    ...arrayOfForeignKeysField({
      idFieldName: "tagFlagsIds",
      resolverName: "tagFlags",
      collectionName: "TagFlags",
      type: "TagFlag",
    }),
    control: 'TagFlagToggleList',
    label: "Flags: ",
    optional: true,
    order: 30,
    viewableBy: ['guests'],
    editableBy: ['members', 'sunshineRegiment', 'admins'],
    insertableBy: ['sunshineRegiment', 'admins']
  },
  'tagFlagsIds.$': {
    type: String,
    foreignKey: 'TagFlags',
    optional: true
  },
  // Populated by the LW 1.0 wiki import, with the revision number
  // that has the last full state of the imported post
  lesswrongWikiImportRevision: {
    type: String,
    optional: true,
    viewableBy: ['guests']
  },
  lesswrongWikiImportSlug: {
    type: String,
    optional: true,
    viewableBy: ['guests']
  },
  lesswrongWikiImportCompleted: {
    type: Boolean,
    optional: true,
    viewableBy: ['guests']
  }
>>>>>>> 2599d13d
}

export const wikiGradeDefinitions = {
  0: "Uncategorized",
  1: "Flagged",
  2: "Stub",
  3: "C-Class",
  4: "B-Class",
  5: "A-Class"
}<|MERGE_RESOLUTION|>--- conflicted
+++ resolved
@@ -1,9 +1,5 @@
 import { schemaDefaultValue } from '../../collectionUtils'
-<<<<<<< HEAD
-import { denormalizedCountOfReferences, foreignKeyField, resolverOnlyField, accessFilterMultiple } from '../../utils/schemaUtils';
-=======
-import { arrayOfForeignKeysField, denormalizedCountOfReferences, foreignKeyField, SchemaType } from '../../utils/schemaUtils';
->>>>>>> 2599d13d
+import { arrayOfForeignKeysField, denormalizedCountOfReferences, foreignKeyField, SchemaType, resolverOnlyField, accessFilterMultiple } from '../../utils/schemaUtils';
 import SimpleSchema from 'simpl-schema';
 import { Utils } from '../../vulcan-lib';
 import moment from 'moment';
@@ -16,13 +12,8 @@
     startCollapsed: true,
   },
 };
-<<<<<<< HEAD
-
-export const schema = {
-=======
-  
+
 export const schema: SchemaType<DbTag> = {
->>>>>>> 2599d13d
   createdAt: {
     optional: true,
     type: Date,
@@ -125,11 +116,7 @@
       resolverName: "user",
       collectionName: "Users",
       type: "User",
-<<<<<<< HEAD
-      nullable: false,
-=======
       nullable: true,
->>>>>>> 2599d13d
     }),
     onCreate: ({currentUser}) => currentUser._id,
     viewableBy: ['guests'],
@@ -201,7 +188,6 @@
     })),
     group: formGroups.advancedOptions,
   },
-<<<<<<< HEAD
   
   recentComments: resolverOnlyField({
     type: Array,
@@ -229,7 +215,6 @@
     type: Object,
     foreignKey: 'Comments',
   },
-=======
 
   wikiOnly: {
     type: Boolean,
@@ -277,7 +262,6 @@
     optional: true,
     viewableBy: ['guests']
   }
->>>>>>> 2599d13d
 }
 
 export const wikiGradeDefinitions = {
