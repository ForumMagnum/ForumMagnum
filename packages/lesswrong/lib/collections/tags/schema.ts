import { schemaDefaultValue } from '../../collectionUtils'
import { arrayOfForeignKeysField, denormalizedCountOfReferences, foreignKeyField, resolverOnlyField, accessFilterMultiple } from '../../utils/schemaUtils';
import SimpleSchema from 'simpl-schema';
import { Utils, slugify } from '../../vulcan-lib/utils';
import { addGraphQLSchema } from '../../vulcan-lib/graphql';
import { getWithLoader } from '../../loaders';
import GraphQLJSON from 'graphql-type-json';
import moment from 'moment';
import { captureException } from '@sentry/core';
import { forumTypeSetting, isEAForum, taggingNamePluralSetting, taggingNameSetting } from '../../instanceSettings';
import { SORT_ORDER_OPTIONS, SettingsOption } from '../posts/dropdownOptions';
import { formGroups } from './formGroups';
import Comments from '../comments/collection';
import UserTagRels from '../userTagRels/collection';
import { getDefaultViewSelector } from '../../utils/viewUtils';
import { preferredHeadingCase } from '../../forumTypeUtils';
import { permissionGroups } from '../../permissions';
import type { TagCommentType } from '../comments/types';

addGraphQLSchema(`
  type TagContributor {
    user: User
    contributionScore: Int!
    numCommits: Int!
    voteCount: Int!
  }
  type TagContributorsList {
    contributors: [TagContributor!]
    totalCount: Int!
  }
`);

export const TAG_POSTS_SORT_ORDER_OPTIONS: Record<string, SettingsOption>  = {
  relevance: { label: preferredHeadingCase('Most Relevant') },
  ...SORT_ORDER_OPTIONS,
}

const schema: SchemaType<DbTag> = {
  name: {
    type: String,
    nullable: false,
    canRead: ['guests'],
    canCreate: ['members'],
    canUpdate: ['members'],
    order: 1,
  },
  shortName: {
    type: String,
    canRead: ['guests'],
    canCreate: ['admins', 'sunshineRegiment'],
    canUpdate: ['admins', 'sunshineRegiment'],
    optional: true,
    nullable: true,
    group: formGroups.advancedOptions,
  },
  subtitle: {
    type: String,
    canRead: ['guests'],
    canCreate: ['admins', 'sunshineRegiment'],
    canUpdate: ['admins', 'sunshineRegiment'],
    optional: true,
    nullable: true,
    group: formGroups.advancedOptions,
  },
  slug: {
    type: String,
    optional: true,
    nullable: false,
    canRead: ['guests'],
    canCreate: ['admins', 'sunshineRegiment'],
    canUpdate: ['admins', 'sunshineRegiment'],
    group: formGroups.advancedOptions,
    onInsert: async (tag) => {
      const basicSlug = slugify(tag.name);
      return await Utils.getUnusedSlugByCollectionName('Tags', basicSlug, true);
    },
    onUpdate: async ({data, oldDocument}) => {
      if (data.slug && data.slug !== oldDocument.slug) {
        const slugIsUsed = await Utils.slugIsUsed("Tags", data.slug)
        if (slugIsUsed) {
          throw Error(`Specified slug is already used: ${data.slug}`)
        }
      } else if (data.name && data.name !== oldDocument.name) {
        return await Utils.getUnusedSlugByCollectionName("Tags", slugify(data.name), true, oldDocument._id)
      }
    }
  },
  oldSlugs: {
    type: Array,
    optional: true,
    canRead: ['guests'],
    onUpdate: ({data, oldDocument}) => {
      if ((data.slug && data.slug !== oldDocument.slug) || (data.name && data.name !== oldDocument.name))  {
        return [...(oldDocument.oldSlugs || []), oldDocument.slug]
      } 
    }
  },
  'oldSlugs.$': {
    type: String,
    optional: true,
    canRead: ['guests'],
  },
  core: {
    label: "Core Tag (moderators check whether it applies when reviewing new posts)",
    type: Boolean,
    canRead: ['guests'],
    canCreate: ['admins', 'sunshineRegiment'],
    canUpdate: ['admins', 'sunshineRegiment'],
    group: formGroups.advancedOptions,
    optional: true,
    ...schemaDefaultValue(false),
  },
  isPostType: {
    label: "Is post type",
    type: Boolean,
    canRead: ['guests'],
    canCreate: ['admins', 'sunshineRegiment'],
    canUpdate: ['admins', 'sunshineRegiment'],
    group: formGroups.advancedOptions,
    optional: true,
    hidden: !isEAForum,
    ...schemaDefaultValue(false),
  },
  suggestedAsFilter: {
    label: "Suggested Filter (appears as a default option in filter settings without having to use the search box)",
    type: Boolean,
    canRead: ['guests'],
    canCreate: ['admins', 'sunshineRegiment'],
    canUpdate: ['admins', 'sunshineRegiment'],
    group: formGroups.advancedOptions,
    optional: true,
    ...schemaDefaultValue(false),
  },
  defaultOrder: {
    type: Number,
    canRead: ['guests'],
    canCreate: ['admins', 'sunshineRegiment'],
    canUpdate: ['admins', 'sunshineRegiment'],
    group: formGroups.advancedOptions,
    optional: true,
    ...schemaDefaultValue(0),
    tooltip: `Rank this ${taggingNameSetting.get()} higher in lists of ${taggingNamePluralSetting.get()}?`
  },
  descriptionTruncationCount: {
    // number of paragraphs to display above-the-fold
    type: Number,
    canRead: ['guests'],
    canCreate: ['admins', 'sunshineRegiment'],
    canUpdate: ['admins', 'sunshineRegiment'],
    group: formGroups.advancedOptions,
    optional: true,
    ...schemaDefaultValue(0),
    // schemaDefaultValue throws an error if this is set to null, but we want to allow that
    onUpdate: () => {},
  },
  postCount: {
    ...denormalizedCountOfReferences({
      fieldName: "postCount",
      collectionName: "Tags",
      foreignCollectionName: "TagRels",
      foreignTypeName: "TagRel",
      foreignFieldName: "tagId",
      //filterFn: tagRel => tagRel.baseScore > 0, //TODO: Didn't work with filter; votes are bypassing the relevant callback?
    }),
    canRead: ['guests'],
  },
  userId: {
    ...foreignKeyField({
      idFieldName: "userId",
      resolverName: "user",
      collectionName: "Users",
      type: "User",
      nullable: true,
    }),
    onCreate: ({currentUser}) => currentUser!._id,
    canRead: ['guests'],
    optional: true
  },
  adminOnly: {
    label: "Admin Only",
    type: Boolean,
    canRead: ['guests'],
    canCreate: ['admins', 'sunshineRegiment'],
    canUpdate: ['admins', 'sunshineRegiment'],
    group: formGroups.advancedOptions,
    optional: true,
    ...schemaDefaultValue(false),
  },
  canEditUserIds: {
    type: Array,
    canRead: ['guests'],
    canCreate: ['sunshineRegiment', 'admins'],
    canUpdate: ['sunshineRegiment', 'admins'],
    optional: true,
    label: "Restrict to these authors",
    tooltip: "Only these authors will be able to edit the topic",
    control: "FormUsersListEditor",
    group: formGroups.advancedOptions,
  },
  'canEditUserIds.$': {
    type: String,
    foreignKey: 'Users',
    optional: true,
  },
  charsAdded: {
    type: Number,
    optional: true,
    canRead: ['guests'],
  },
  charsRemoved: {
    type: Number,
    optional: true,
    canRead: ['guests'],
  },
  deleted: {
    type: Boolean,
    canRead: ['guests'],
    canUpdate: ['admins', 'sunshineRegiment'],
    optional: true,
    group: formGroups.advancedOptions,
    ...schemaDefaultValue(false),
  },
  lastCommentedAt: {
    type: Date,
    denormalized: true,
    optional: true,
    canRead: ['guests'],
  },
  lastSubforumCommentAt: {
    type: Date,
    denormalized: true,
    optional: true,
    canRead: ['guests'],
  },
  needsReview: {
    type: Boolean,
    canRead: ['guests'],
    canUpdate: ['admins', 'sunshineRegiment'],
    group: formGroups.advancedOptions,
    optional: true,
    ...schemaDefaultValue(true)
  },
  reviewedByUserId: {
    ...foreignKeyField({
      idFieldName: "reviewedByUserId",
      resolverName: "reviewedByUser",
      collectionName: "Users",
      type: "User",
    }),
    optional: true,
    canRead: ['guests'],
    canUpdate: ['sunshineRegiment', 'admins'],
    canCreate: ['sunshineRegiment', 'admins'],
    hidden: true,
  },
  // What grade is the current tag? See the wikiGradeDefinitions variable defined below for details.
  wikiGrade: {
    type: SimpleSchema.Integer, 
    canRead: ['guests'],
    canUpdate: ['admins', 'sunshineRegiment'],
    canCreate: ['admins', 'sunshineRegiment'],
    control: 'select',
    options: () => Object.entries(wikiGradeDefinitions).map(([grade, name]) => ({
      value: parseInt(grade),
      label: name
    })),
    group: formGroups.advancedOptions,
    optional: true,
    ...schemaDefaultValue(2),
  },

  recentComments: resolverOnlyField({
    type: Array,
    graphQLtype: "[Comment]",
    canRead: ['guests'],
    graphqlArguments: 'tagCommentsLimit: Int, maxAgeHours: Int, af: Boolean, tagCommentType: String',
    resolver: async (tag, args: { tagCommentsLimit?: number|null, maxAgeHours?: number, af?: boolean, tagCommentType?: TagCommentType }, context: ResolverContext) => {
      // assuming this might have the same issue as `recentComments` on the posts schema, w.r.t. tagCommentsLimit being null vs. undefined
      const { tagCommentsLimit, maxAgeHours=18, af=false, tagCommentType='DISCUSSION' } = args;
    
      const { currentUser, Comments } = context;
      // `lastCommentTime` can be `null`, which produces <Invalid Date> when passed through moment, rather than the desired Date.now() default
      const lastCommentTime = (
        tagCommentType === "SUBFORUM"
          ? tag.lastSubforumCommentAt
          : tag.lastCommentedAt
        ) ?? undefined;

      const timeCutoff = moment(lastCommentTime).subtract(maxAgeHours, 'hours').toDate();
      
      const comments = await Comments.find({
        ...getDefaultViewSelector("Comments"),
        tagId: tag._id,
        score: {$gt:0},
        deletedPublic: false,
        postedAt: {$gt: timeCutoff},
        tagCommentType: tagCommentType,
        ...(af ? {af:true} : {}),
      }, {
        limit: tagCommentsLimit ?? 5,
        sort: {postedAt:-1}
      }).fetch();
      return await accessFilterMultiple(currentUser, Comments, comments, context);
    }
  }),
  'recentComments.$': {
    type: Object,
    foreignKey: 'Comments',
  },

  wikiOnly: {
    type: Boolean,
    canRead: ['guests'],
    canUpdate: ['admins', 'sunshineRegiment'],
    canCreate: ['admins', 'sunshineRegiment'],
    group: formGroups.advancedOptions,
    optional: true,
    ...schemaDefaultValue(false),
  },
  
  // Cloudinary image id for the banner image (high resolution)
  bannerImageId: {
    type: String,
    optional: true,
    canRead: ['guests'],
    canUpdate: ['admins', 'sunshineRegiment'],
    canCreate: ['admins', 'sunshineRegiment'],
    label: "Banner Image",
    control: "ImageUpload",
    tooltip: "Minimum 200x600 px",
    group: formGroups.advancedOptions,
    hidden: forumTypeSetting.get() !== 'EAForum',
  },
  // Cloudinary image id for the square image which shows up in the all topics page, this will usually be a cropped version of the banner image
  squareImageId: {
    type: String,
    optional: true,
    canRead: ['guests'],
    canUpdate: ['admins', 'sunshineRegiment'],
    canCreate: ['admins', 'sunshineRegiment'],
    label: "Square Image",
    control: "ImageUpload",
    tooltip: "Minimum 200x200 px",
    group: formGroups.advancedOptions,
    hidden: forumTypeSetting.get() !== 'EAForum',
  },

  tagFlagsIds: {
    ...arrayOfForeignKeysField({
      idFieldName: "tagFlagsIds",
      resolverName: "tagFlags",
      collectionName: "TagFlags",
      type: "TagFlag",
    }),
    control: 'TagFlagToggleList',
    label: "Flags: ",
    order: 30,
    optional: true,
    canRead: ['guests'],
    canUpdate: ['members', 'sunshineRegiment', 'admins'],
    canCreate: ['sunshineRegiment', 'admins']
  },
  'tagFlagsIds.$': {
    type: String,
    foreignKey: 'TagFlags',
    optional: true
  },
  // Populated by the LW 1.0 wiki import, with the revision number
  // that has the last full state of the imported post
  lesswrongWikiImportRevision: {
    type: String,
    optional: true,
    canRead: ['guests']
  },
  lesswrongWikiImportSlug: {
    type: String,
    optional: true,
    canRead: ['guests']
  },
  lesswrongWikiImportCompleted: {
    type: Boolean,
    optional: true,
    canRead: ['guests']
  },
  
  // lastVisitedAt: If the user is logged in and has viewed this tag, the date
  // they last viewed it. Otherwise, null.
  lastVisitedAt: resolverOnlyField({
    type: Date,
    canRead: ['guests'],
    optional: true,
    resolver: async (tag: DbTag, args: void, context: ResolverContext) => {
      const { ReadStatuses, currentUser } = context;
      if (!currentUser) return null;

      const readStatus = await getWithLoader(context, ReadStatuses,
        `tagReadStatuses`,
        { userId: currentUser._id },
        'tagId', tag._id
      );
      if (!readStatus.length) return null;
      return readStatus[0].lastUpdated;
    }
  }),
  
  isRead: resolverOnlyField({
    type: Boolean,
    canRead: ['guests'],
    optional: true,
    resolver: async (tag: DbTag, args: void, context: ResolverContext) => {
      const { ReadStatuses, currentUser } = context;
      if (!currentUser) return false;
      
      const readStatus = await getWithLoader(context, ReadStatuses,
        `tagReadStatuses`,
        { userId: currentUser._id },
        'tagId', tag._id
      );
      if (!readStatus.length) return false;
      return readStatus[0].isRead;
    }
  }),

  tableOfContents: resolverOnlyField({
    type: Object,
    canRead: ['guests'],
    graphQLtype: GraphQLJSON,
    graphqlArguments: 'version: String',
    resolver: async (document: DbTag, args: {version: string}, context: ResolverContext) => {
      try {
        return await Utils.getToCforTag({document, version: args.version||null, context});
      } catch(e) {
        captureException(e);
        return null;
      }
    }
  }),
  
  htmlWithContributorAnnotations: {
    type: String,
    canRead: ['guests'],
    optional: true,
    hidden: true,
    denormalized: true,
  },
  
  // See resolver in tagResolvers.ts. Takes optional limit and version arguments.
  // Returns a list of contributors and the total karma of their contributions
  // (counting only up to the specified revision, if a revision is specified).
  contributors: {
    canRead: ['guests'],
    type: "TagContributorsList",
    optional: true,
  },
  
  // Denormalized copy of contribution-stats, for the latest revision.
  // Replaces contributionScores, which was the same denormalized thing but for
  // contribution scores only, without number of commits and vote count, and
  // which is no longer on the schema.
  contributionStats: {
    type: Object,
    optional: true,
    blackbox: true,
    hidden: true,
    canRead: ['guests'],
    denormalized: true,
  },
  
  introSequenceId: {
    ...foreignKeyField({
      idFieldName: "introSequenceId",
      resolverName: "sequence",
      collectionName: "Sequences",
      type: "Sequence",
      nullable: true,
    }),
    optional: true,
    group: formGroups.advancedOptions,
    canRead: ['guests'],
    canUpdate: ['sunshineRegiment', 'admins'],
    canCreate: ['sunshineRegiment', 'admins'],
  },
  
  postsDefaultSortOrder: {
    type: String,
    optional: true,
    group: formGroups.advancedOptions,
    canRead: ['guests'],
    canUpdate: ['sunshineRegiment', 'admins'],
    canCreate: ['sunshineRegiment', 'admins'],
    control: 'select',
    options: () => Object.entries(TAG_POSTS_SORT_ORDER_OPTIONS).map(([key, val]) => ({
      value: key,
      label: val.label
    })),
  },

  canVoteOnRels: {
    type: Array,
    canRead: ['guests'],
    canUpdate: ['admins', 'sunshineRegiment'],
    canCreate: ['admins', 'sunshineRegiment'],
    optional: true,
    group: formGroups.advancedOptions,
  },
  'canVoteOnRels.$': {
    type: String,
    allowedValues: ["userOwns", "userOwnsOnlyUpvote", ...permissionGroups],
  },
  isSubforum: {
    type: Boolean,
    canRead: ['guests'],
    canCreate: ['admins', 'sunshineRegiment'],
    canUpdate: ['admins', 'sunshineRegiment'],
    group: formGroups.advancedOptions,
    optional: true,
    ...schemaDefaultValue(false),
  },
  subforumUnreadMessagesCount: resolverOnlyField({
    type: Number,
    nullable: true,
    canRead: ['guests'],
    resolver: async (tag: DbTag, args: void, context: ResolverContext) => {
      if (!tag.isSubforum) return null;
      const userTagRel = context.currentUser ? await UserTagRels.findOne({userId: context.currentUser._id, tagId: tag._id}) : null;
      // This is when this field was added, so assume all messages before then have been read
      const earliestDate = new Date('2022-09-30T15:07:34.026Z');
      
      if (!userTagRel) {
        return await Comments.find({tagId: tag._id, tagCommentType: "SUBFORUM", deleted: {$ne: true}, postedAt: {$gt: earliestDate}}).count()
      }

      if (!userTagRel?.subforumShowUnreadInSidebar) return null;

      const userLastVisitedAt = userTagRel?.subforumLastVisitedAt || earliestDate;
      const count = await Comments.find({tagId: tag._id, tagCommentType: "SUBFORUM", deleted: {$ne: true}, postedAt: {$gt: userLastVisitedAt}}).count()

      return count
    },
  }),
  subforumModeratorIds: {
    ...arrayOfForeignKeysField({
      idFieldName: "subforumModeratorIds",
      resolverName: "subforumModerators",
      collectionName: "Users",
      type: "User",
    }),
    canRead: ['guests'],
    canCreate: ['admins', 'sunshineRegiment'],
    canUpdate: ['admins', 'sunshineRegiment'],
    group: formGroups.advancedOptions,
    optional: true,
<<<<<<< HEAD
    nullable: false,
    control: "UsersListEditor",
=======
    control: "FormUsersListEditor",
>>>>>>> 8036e155
    label: "Subforum Moderators",
  },
  'subforumModeratorIds.$': {
    type: String,
    foreignKey: "Users",
    optional: true,
  },
  subforumIntroPostId: {
    ...foreignKeyField({
      idFieldName: "subforumIntroPostId",
      resolverName: "subforumIntroPost",
      collectionName: "Posts",
      type: "Post",
    }),
    optional: true,
    canRead: ['guests'],
    canUpdate: ['sunshineRegiment', 'admins'],
    canCreate: ['sunshineRegiment', 'admins'],
    label: "Subforum intro post ID",
    tooltip: "Dismissable intro post that will appear at the top of the subforum feed",
    group: formGroups.advancedOptions,
  },
  parentTagId: {
    ...foreignKeyField({
      idFieldName: "parentTagId",
      resolverName: "parentTag",
      collectionName: "Tags",
      type: "Tag",
    }),
    optional: true,
    canRead: ['guests'],
    canUpdate: ['sunshineRegiment', 'admins'],
    canCreate: ['sunshineRegiment', 'admins'],
    label: "Parent Tag",
    tooltip: "Parent tag which will also be applied whenever this tag is applied to a post for the first time",
    group: formGroups.advancedOptions,
    control: 'TagSelect',
    onCreate: async ({newDocument: tag, context }) => {
      if (tag.parentTagId) {
        // don't allow chained parent tag relationships
        const { Tags } = context;
        if ((await Tags.find({parentTagId: tag._id}).count())) {
          throw Error(`Tag ${tag.name} is a parent tag of another tag.`);
        }
      }
      return tag.parentTagId
    },
    onUpdate: async ({data, oldDocument, context}) => {
      if (data.parentTagId) {
        if (data.parentTagId === oldDocument._id) {
          throw Error(`Can't set self as parent tag.`);
        }
        const { Tags } = context;
        // don't allow chained parent tag relationships
        if (await Tags.find({parentTagId: oldDocument._id}).count()) {
          throw Error(`Tag ${oldDocument.name} is a parent tag of another tag.`);
        }
      }
      return data.parentTagId
    },
  },
  subTagIds: {
    ...arrayOfForeignKeysField({
      idFieldName: "subTagIds",
      resolverName: "subTags",
      collectionName: "Tags",
      type: "Tag"
    }),
    optional: true,
    nullable: false,
    // To edit this, you have to edit the parent tag of the tag you are adding, and this will be automatically updated. It's like this for
    // largely historical reasons, we didn't used to materialise the sub tag ids at all, but this had performance issues
    hidden: true,
    canRead: ["guests"],
    canUpdate: ['sunshineRegiment', 'admins'],
    canCreate: ['sunshineRegiment', 'admins'],
  },
  'subTagIds.$': {
    type: String,
    foreignKey: "Tags",
    optional: true,
  },
  autoTagModel: {
    type: String,
    label: "Auto-tag classifier model ID",
    optional: true,
    canRead: ['admins'],
    canUpdate: ['admins'],
    canCreate: ['admins'],
    group: formGroups.advancedOptions,
    nullable: true,
  },
  
  autoTagPrompt: {
    type: String,
    label: "Auto-tag classifier prompt string",
    optional: true,
    canRead: ['admins'],
    canUpdate: ['admins'],
    canCreate: ['admins'],
    group: formGroups.advancedOptions,
    nullable: true,
  },
  noindex: {
    type: Boolean,
    optional: true,
    nullable:false,
    defaultValue: false,
    canRead: ['guests'],
    canUpdate: ['admins', 'sunshineRegiment'],
    group: formGroups.advancedOptions,
    label: "No Index",
    tooltip: `Hide this ${taggingNameSetting.get()} from search engines`,
  },
}

export default schema;

export const wikiGradeDefinitions: Partial<Record<number,string>> = {
  0: "Uncategorized",
  1: "Flagged",
  2: "Stub",
  3: "C-Class",
  4: "B-Class",
  5: "A-Class"
}<|MERGE_RESOLUTION|>--- conflicted
+++ resolved
@@ -550,12 +550,8 @@
     canUpdate: ['admins', 'sunshineRegiment'],
     group: formGroups.advancedOptions,
     optional: true,
-<<<<<<< HEAD
     nullable: false,
-    control: "UsersListEditor",
-=======
     control: "FormUsersListEditor",
->>>>>>> 8036e155
     label: "Subforum Moderators",
   },
   'subforumModeratorIds.$': {
