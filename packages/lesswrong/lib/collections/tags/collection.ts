--- conflicted
+++ resolved
@@ -3,12 +3,6 @@
 import { userIsAdmin } from '../../vulcan-users/permissions';
 import schema from './schema';
 import { tagUserHasSufficientKarma } from './helpers';
-<<<<<<< HEAD
-import { formGroups } from './formGroups';
-import { addSlugFields } from '@/lib/utils/schemaUtils';
-=======
-import { addUniversalFields } from "../../collectionUtils";
->>>>>>> 166d27b6
 import { getDefaultResolvers } from "../../vulcan-core/default_resolvers";
 import { getDefaultMutations } from '@/server/resolvers/defaultMutations';
 
@@ -58,24 +52,4 @@
     return true;
 }
 
-<<<<<<< HEAD
-addSlugFields({
-  collection: Tags,
-  collectionsToAvoidCollisionsWith: ["Tags", "MultiDocuments"],
-  getTitle: (t) => t.name,
-  slugOptions: {
-    canCreate: ['admins', 'sunshineRegiment'],
-    canUpdate: ['admins', 'sunshineRegiment'],
-    group: formGroups.advancedOptions,
-  },
-  includesOldSlugs: true,
-});
-=======
-addUniversalFields({collection: Tags, legacyDataOptions: {
-  canRead: ['guests'],
-  canCreate: ['admins'],
-  canUpdate: ['admins'],
-}});
->>>>>>> 166d27b6
-
 export default Tags;