import { registerFragment } from '../../vulcan-lib';

registerFragment(`
  fragment TagBasicInfo on Tag {
    _id
    name
    slug
    oldSlugs
    core
    postCount
    deleted
    adminOnly
    defaultOrder
    suggestedAsFilter
    needsReview
    reviewedByUserId
    descriptionTruncationCount
    wikiGrade
    createdAt
    wikiOnly
    lesswrongWikiImportSlug
    lesswrongWikiImportRevision
  }
`);

registerFragment(`
  fragment TagFragment on Tag {
    ...TagBasicInfo
    isRead
    description {
      _id
      html
      htmlHighlight
      plaintextDescription
      version
    }
  }
`);

registerFragment(`
  fragment TagHistoryFragment on Tag {
    ...TagBasicInfo
    user {
      ...UsersMinimumInfo
    }
  }
`);

registerFragment(`
  fragment TagCreationHistoryFragment on Tag {
    ...TagFragment
    user {
      ...UsersMinimumInfo
    }
    description {
      html
    }
  }
`);

registerFragment(`
  fragment TagRevisionFragment on Tag {
    ...TagBasicInfo
    isRead
    description(version: $version) {
<<<<<<< HEAD
      _id
=======
      version
>>>>>>> 54c811b2
      html
      htmlHighlight
      plaintextDescription
      
      user {
        ...UsersMinimumInfo
      }
    }
  }
`);

registerFragment(`
  fragment TagPreviewFragment on Tag {
    ...TagBasicInfo
    description {
      _id
      htmlHighlight
      version
    }
  }
`);

registerFragment(`
  fragment TagWithFlagsFragment on Tag {
    ...TagFragment
    tagFlagsIds
    tagFlags {
      ...TagFlagFragment
    } 
  }
`);

registerFragment(`
  fragment TagEditFragment on Tag {
    ...TagBasicInfo
    tagFlagsIds
    description {
      ...RevisionEdit
    }
  }
`);

registerFragment(`
  fragment TagRecentDiscussion on Tag {
    ...TagFragment
    lastVisitedAt
    recentComments(tagCommentsLimit: $tagCommentsLimit, maxAgeHours: $maxAgeHours, af: $af) {
      ...CommentsList
    }
  }
`);

registerFragment(`
  fragment SunshineTagFragment on Tag {
    ...TagFragment
    user {
      ...UsersMinimumInfo
    }
  }
`);<|MERGE_RESOLUTION|>--- conflicted
+++ resolved
@@ -63,11 +63,8 @@
     ...TagBasicInfo
     isRead
     description(version: $version) {
-<<<<<<< HEAD
       _id
-=======
       version
->>>>>>> 54c811b2
       html
       htmlHighlight
       plaintextDescription
