import { createCollection, getDefaultResolvers, getDefaultMutations, newMutation } from 'meteor/vulcan:core';
import Users from 'meteor/vulcan:users';
import schema from './schema.js';
<<<<<<< HEAD
=======
import './fragments.js'
import './permissions.js'


const options = {
  editCheck: (user, document) => {
    if (!user || !document) return false;
    return Users.owns(user, document) ? Users.canDo(user, 'sequences.edit.own') : Users.canDo(user, `sequences.edit.all`)
  },

  removeCheck: (user, document) => {
    if (!user || !document) return false;
    return Users.owns(user, document) ? Users.canDo(user, 'sequences.edit.own') : Users.canDo(user, `sequences.edit.all`)
  },
}

/*
  The sequenceNew mutation is altered to include the addition of a null Chapter.
*/

let mutations = getDefaultMutations('Sequences', options)

mutations.new = {

  name: 'sequencesNew',

  check(user, document) {
    if (!user) return false;
    return Users.canDo(user, 'posts.new');
  },

  mutation(root, {document}, context) {

    Utils.performCheck(this.check, context.currentUser, document);

    let chapterData = {
      number: 0,
    }

    let chapter = newMutation({
      collecton: context.Chapters,
      document: chapterData,
      curentUser: context.currentUser,
      validate: true,
      context,
    })

    document.chapterIds = [chapter._id]

    return newMutation({
      collection: context.Posts,
      document: document,
      currentUser: context.currentUser,
      validate: true,
      context,
    });
  },

}
>>>>>>> 9cb0c510

const Sequences = createCollection({

  collectionName: 'Sequences',

  typeName: 'Sequence',

  schema,

  resolvers: getDefaultResolvers('Sequences'),

  mutations: getDefaultResolvers('Sequences')
})

export default Sequences;<|MERGE_RESOLUTION|>--- conflicted
+++ resolved
@@ -1,8 +1,6 @@
 import { createCollection, getDefaultResolvers, getDefaultMutations, newMutation } from 'meteor/vulcan:core';
 import Users from 'meteor/vulcan:users';
 import schema from './schema.js';
-<<<<<<< HEAD
-=======
 import './fragments.js'
 import './permissions.js'
 
@@ -19,51 +17,6 @@
   },
 }
 
-/*
-  The sequenceNew mutation is altered to include the addition of a null Chapter.
-*/
-
-let mutations = getDefaultMutations('Sequences', options)
-
-mutations.new = {
-
-  name: 'sequencesNew',
-
-  check(user, document) {
-    if (!user) return false;
-    return Users.canDo(user, 'posts.new');
-  },
-
-  mutation(root, {document}, context) {
-
-    Utils.performCheck(this.check, context.currentUser, document);
-
-    let chapterData = {
-      number: 0,
-    }
-
-    let chapter = newMutation({
-      collecton: context.Chapters,
-      document: chapterData,
-      curentUser: context.currentUser,
-      validate: true,
-      context,
-    })
-
-    document.chapterIds = [chapter._id]
-
-    return newMutation({
-      collection: context.Posts,
-      document: document,
-      currentUser: context.currentUser,
-      validate: true,
-      context,
-    });
-  },
-
-}
->>>>>>> 9cb0c510
-
 const Sequences = createCollection({
 
   collectionName: 'Sequences',
@@ -74,7 +27,7 @@
 
   resolvers: getDefaultResolvers('Sequences'),
 
-  mutations: getDefaultResolvers('Sequences')
+  mutations: getDefaultMutations('Sequences', options)
 })
 
 export default Sequences;