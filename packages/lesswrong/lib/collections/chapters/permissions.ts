import Users from '../users/collection';
import Chapters from './collection';

const membersActions = [
  "chapters.view.own",
  "chapters.new.own",
  "chapters.edit.own",
  "chapters.remove.own",
];
Users.groups.members.can(membersActions);

const adminActions = [
  "chapters.view.all",
  "chapters.new.all",
  "chapters.edit.all",
  "chapters.remove.all",
];
Users.groups.admins.can(adminActions);

<<<<<<< HEAD
Chapters.checkAccess = (user, document) => {
=======
Chapters.checkAccess = async (user: DbUser|null, document: DbChapter, context: ResolverContext|null): Promise<boolean> => {
>>>>>>> f4b2f84e
  if (!document) return false;
  // Since chapters have no userIds there is no obvious way to check for permissions.
  // We might want to check the parent sequence, but that seems too costly, so for now just be permissinve
  return true
};<|MERGE_RESOLUTION|>--- conflicted
+++ resolved
@@ -17,11 +17,7 @@
 ];
 Users.groups.admins.can(adminActions);
 
-<<<<<<< HEAD
-Chapters.checkAccess = (user, document) => {
-=======
 Chapters.checkAccess = async (user: DbUser|null, document: DbChapter, context: ResolverContext|null): Promise<boolean> => {
->>>>>>> f4b2f84e
   if (!document) return false;
   // Since chapters have no userIds there is no obvious way to check for permissions.
   // We might want to check the parent sequence, but that seems too costly, so for now just be permissinve
