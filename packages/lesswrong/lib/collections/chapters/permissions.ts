import Users from '../users/collection';
import Chapters from './collection';

const membersActions = [
  "chapters.view.own",
  "chapters.new.own",
  "chapters.edit.own",
  "chapters.remove.own",
];
Users.groups.members.can(membersActions);

const adminActions = [
  "chapters.view.all",
  "chapters.new.all",
  "chapters.edit.all",
  "chapters.remove.all",
];
Users.groups.admins.can(adminActions);

<<<<<<< HEAD
Chapters.checkAccess = async (user: DbUser|null, document: DbChapter, context: ResolverContext|null): Promise<boolean> => {
  if (!user || !document) return false;
  return Users.owns(user, document) ? Users.canDo(user, 'chapters.view.own') : (Users.canDo(user, `conversations.view.all`) || !document.draft)
=======
Chapters.checkAccess = (user, document) => {
  if (!document) return false;
  // Since chapters have no userIds there is no obvious way to check for permissions.
  // We might want to check the parent sequence, but that seems too costly, so for now just be permissinve
  return true
>>>>>>> 370703a3
};<|MERGE_RESOLUTION|>--- conflicted
+++ resolved
@@ -17,15 +17,9 @@
 ];
 Users.groups.admins.can(adminActions);
 
-<<<<<<< HEAD
 Chapters.checkAccess = async (user: DbUser|null, document: DbChapter, context: ResolverContext|null): Promise<boolean> => {
-  if (!user || !document) return false;
-  return Users.owns(user, document) ? Users.canDo(user, 'chapters.view.own') : (Users.canDo(user, `conversations.view.all`) || !document.draft)
-=======
-Chapters.checkAccess = (user, document) => {
   if (!document) return false;
   // Since chapters have no userIds there is no obvious way to check for permissions.
   // We might want to check the parent sequence, but that seems too costly, so for now just be permissinve
   return true
->>>>>>> 370703a3
 };