--- conflicted
+++ resolved
@@ -208,18 +208,11 @@
  * ex: Mon, Jan 3 at 4:30 - 5:30 PM
  * 
  * @param {(PostsBase|DbPost)} post - The event to be checked.
-<<<<<<< HEAD
- * @param timezone
- * @param dense
+ * @param {string} [timezone] - (Optional) Convert datetimes to this timezone.
+ * @param {string} [dense] - (Optional) Use the denser format.
  * @returns {string} The formatted event datetimes.
  */
 export const prettyEventDateTimes = (post: PostsBase|DbPost, timezone?: string, dense?: boolean): string => {
-=======
- * @param {string} [timezone] - (Optional) Convert datetimes to this timezone.
- * @returns {string} The formatted event datetimes.
- */
-export const prettyEventDateTimes = (post: PostsBase|DbPost, timezone?: string): string => {
->>>>>>> dc225900
   // when no start time, just show "TBD"
   if (!post.startTime) return 'TBD'
   
@@ -227,14 +220,7 @@
   let end = post.endTime && moment(post.endTime)
   // if we have event times in the local timezone, use those instead
   const useLocalTimes = post.localStartTime && (!post.endTime || post.localEndTime)
-<<<<<<< HEAD
-
-  // prefer to use the provided timezone
-  if (timezone) {
-    start = start.tz(timezone)
-    end = end && end.tz(timezone)
-  } else if (useLocalTimes) {
-=======
+
   // prefer to use the provided timezone
   let tz = ` ${start.format('[UTC]ZZ')}`
   if (timezone) {
@@ -243,7 +229,6 @@
     tz = ` ${start.format('z')}`
   } else if (useLocalTimes) {
     // see postResolvers.ts for more on how local times work
->>>>>>> dc225900
     start = moment(post.localStartTime).utc()
     end = post.localEndTime && moment(post.localEndTime).utc()
     tz = ''
@@ -257,21 +242,12 @@
   const startDate = dense ? start.format('MMM D') : start.format('ddd, MMM D')
   const startTime = start.format('h:mm').replace(':00', '')
   let startAmPm = ` ${start.format('A')}`
-<<<<<<< HEAD
-  const tz = timezone ? ` ${start.format('z')}` : useLocalTimes ? '' : ` ${start.format('[UTC]ZZ')}`
-=======
->>>>>>> dc225900
   
   if (!end) {
     // just a start time
     // ex: Starts on Mon, Jan 3 at 4:30 PM
-<<<<<<< HEAD
-    // ex: Starts on Mon, Jan 3, 2023 at 4:30 PM
+    // ex: Starts on Mon, Jan 3, 2023 at 4:30 PM EST
     return `${dense ? '' : 'Starts on '}${startDate}${startYear} at ${startTime}${startAmPm}${tz}`
-=======
-    // ex: Starts on Mon, Jan 3, 2023 at 4:30 PM EST
-    return `Starts on ${startDate}${startYear} at ${startTime}${startAmPm}${tz}`
->>>>>>> dc225900
   }
 
   const endTime = end.format('h:mm A').replace(':00', '')
@@ -286,14 +262,8 @@
 
   // start and end time on different days
   // ex: Mon, Jan 3 at 4:30 PM - Tues, Jan 4 at 5:30 PM
-<<<<<<< HEAD
-  // ex: Mon, Jan 3, 2023 at 4:30 PM - Tues, Jan 4, 2023 at 5:30 PM
+  // ex: Mon, Jan 3, 2023 at 4:30 PM - Tues, Jan 4, 2023 at 5:30 PM EST
   const endDate = dense ? end.format('MMM D') : end.format('ddd, MMM D')
   const endYear = (now.isSame(end, 'year') || end.isBefore(sixMonthsFromNow)) ? '' : `, ${end.format('YYYY')}`
   return `${startDate}${startYear} at ${startTime}${startAmPm} - ${endDate}${endYear} at ${endTime}${tz}`
-=======
-  // ex: Mon, Jan 3, 2023 at 4:30 PM - Tues, Jan 4, 2023 at 5:30 PM EST
-  const endYear = (now.isSame(end, 'year') || end.isBefore(sixMonthsFromNow)) ? '' : `, ${end.format('YYYY')}`
-  return `${startDate}${startYear} at ${startTime}${startAmPm} - ${end.format('ddd, MMM D')}${endYear} at ${endTime}${tz}`
->>>>>>> dc225900
 }