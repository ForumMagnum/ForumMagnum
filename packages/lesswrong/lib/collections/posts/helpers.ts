--- conflicted
+++ resolved
@@ -89,20 +89,9 @@
   return `mailto:?subject=${encodeURIComponent(subject)}&body=${encodeURIComponent(body)}`;
 };
 
-<<<<<<< HEAD
 const getSocialImagePreviewPrefix = () =>
   `https://res.cloudinary.com/${cloudinaryCloudNameSetting.get()}/image/upload/c_fill,ar_1.91,g_auto/`;
 
-// Select the social preview image for the post, using the manually-set
-// cloudinary image if available, or the auto-set from the post contents. If
-// neither of those are available, it will return null.
-// When updating this you must also update `getSocialPreviewSql` below.
-export const getSocialPreviewImage = (post: DbPost): string => {
-  // Note: in case of bugs due to failed migration of socialPreviewImageId -> socialPreview.imageId,
-  // edit this to support the old field "socialPreviewImageId", which still has the old data
-  const manualId = post.socialPreview?.imageId
-  if (manualId) return `${getSocialImagePreviewPrefix()}${manualId}`
-=======
 // Select the social preview image for the post.
 // For events, we use their event image if that is set.
 // For other posts, we use the manually-set cloudinary image if available,
@@ -113,13 +102,13 @@
   // edit this to support the old field "socialPreviewImageId", which still has the old data
   const manualId = (post.isEvent && post.eventImageId) ? post.eventImageId : post.socialPreview?.imageId
   if (manualId) {
-    return `https://res.cloudinary.com/${cloudinaryCloudNameSetting.get()}/image/upload/c_fill,ar_1.91,g_auto/${manualId}`
-  }
->>>>>>> f0e60a4d
+    return getSocialImagePreviewPrefix() + manualId;
+  }
   const autoUrl = post.socialPreviewImageAutoUrl
   return autoUrl || ''
 }
 
+// TODO: Fix this logic that was broken by merging master
 export const getSocialPreviewSql = (tablePrefix: string) => `
   JSON_BUILD_OBJECT('imageUrl', COALESCE(
     '${getSocialImagePreviewPrefix()}' || (${tablePrefix}."socialPreview"->>'imageId'),
