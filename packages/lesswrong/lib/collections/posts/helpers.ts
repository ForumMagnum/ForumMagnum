--- conflicted
+++ resolved
@@ -7,6 +7,7 @@
 import { cloudinaryCloudNameSetting } from '../../publicSettings';
 import Localgroups from '../localgroups/collection';
 import moment from '../../moment-timezone';
+import { replace } from 'lodash';
 
 
 // EXAMPLE-FORUM Helpers
@@ -202,72 +203,16 @@
   return !!(user?.showHideKarmaOption && (!post || !postGetCommentCount(post)))
 }
 
-<<<<<<< HEAD
-export const prettyEventDateTimes = (post: PostsBase|DbPost, timezone?: string, dense?: boolean): string => {
-  // when no start time, just show "TBD"
-  let eventTime = 'TBD';
-
-  if (post.startTime) {
-    let start = moment(post.startTime)
-    let end = post.endTime && moment(post.endTime)
-    // if we have event times "in the local timezone", use those instead
-    const useLocalTimes = post.localStartTime && (!post.endTime || post.localEndTime)
-
-    // prefer to use the provided timezone
-    if (timezone) {
-      start = start.tz(timezone)
-      end = end && end.tz(timezone)
-    } else if (useLocalTimes) {
-      start = moment(post.localStartTime).utc()
-      end = post.localEndTime && moment(post.localEndTime).utc()
-    }
-    
-    // hide the year if it's reasonable to assume it
-    const now = moment()
-    const sixMonthsFromNow = moment().add(6, 'months')
-    const startYear = (now.isSame(start, 'year') || start.isBefore(sixMonthsFromNow)) ? '' : `, ${start.format('YYYY')}`
-    
-    const startDate = dense ? start.format('MMM D') : start.format('ddd, MMM D')
-    const startTime = start.format('h:mm')
-    let startAmPm = ` ${start.format('A')}`
-    const tz = timezone ? ` ${start.format('z')}` : useLocalTimes ? '' : ` ${start.format('[UTC]ZZ')}`
-    
-    if (!end) {
-      // just a start time
-      // ex: Starts on Mon, Jan 3 at 4:30 PM
-      // ex: Starts on Mon, Jan 3, 2023 at 4:30 PM
-      eventTime = `${dense ? '' : 'Starts on '}${startDate}${startYear} at ${startTime}${startAmPm}${tz}`
-    } else {
-      const endTime = end.format('h:mm A')
-      // start and end time on the same day
-      // ex: Mon, Jan 3 at 4:30 - 5:30 PM
-      // ex: Mon, Jan 3, 2023 at 4:30 - 5:30 PM
-      if (start.isSame(end, 'day')) {
-        // hide the start time am/pm if it's the same as the end time's
-        startAmPm = start.format('A') === end.format('A') ? '' : startAmPm
-        eventTime = `${startDate}${startYear} at ${startTime}${startAmPm} - ${endTime}${tz}`
-      }
-      // start and end time on different days
-      // ex: Mon, Jan 3 at 4:30 PM - Tues, Jan 4 at 5:30 PM
-      // ex: Mon, Jan 3, 2023 at 4:30 PM - Tues, Jan 4, 2023 at 5:30 PM
-      else {
-        const endDate = dense ? end.format('MMM D') : end.format('ddd, MMM D')
-        const endYear = (now.isSame(end, 'year') || end.isBefore(sixMonthsFromNow)) ? '' : `, ${end.format('YYYY')}`
-        eventTime = `${startDate}${startYear} at ${startTime}${startAmPm} - ${endDate}${endYear} at ${endTime}${tz}`
-      }
-    }
-  }
-  
-  return eventTime.replaceAll(':00', '')
-=======
 /**
  * Returns the event datetimes in a user-friendly format,
  * ex: Mon, Jan 3 at 4:30 - 5:30 PM
  * 
  * @param {(PostsBase|DbPost)} post - The event to be checked.
+ * @param timezone
+ * @param dense
  * @returns {string} The formatted event datetimes.
  */
-export const prettyEventDateTimes = (post: PostsBase|DbPost): string => {
+export const prettyEventDateTimes = (post: PostsBase|DbPost, timezone?: string, dense?: boolean): string => {
   // when no start time, just show "TBD"
   if (!post.startTime) return 'TBD'
   
@@ -275,7 +220,12 @@
   let end = post.endTime && moment(post.endTime)
   // if we have event times in the local timezone, use those instead
   const useLocalTimes = post.localStartTime && (!post.endTime || post.localEndTime)
-  if (useLocalTimes) {
+
+  // prefer to use the provided timezone
+  if (timezone) {
+    start = start.tz(timezone)
+    end = end && end.tz(timezone)
+  } else if (useLocalTimes) {
     start = moment(post.localStartTime).utc()
     end = post.localEndTime && moment(post.localEndTime).utc()
   }
@@ -285,19 +235,19 @@
   const sixMonthsFromNow = moment().add(6, 'months')
   const startYear = (now.isSame(start, 'year') || start.isBefore(sixMonthsFromNow)) ? '' : `, ${start.format('YYYY')}`
   
-  const startDate = start.format('ddd, MMM D')
-  const startTime = start.format('h:mm')
+  const startDate = dense ? start.format('MMM D') : start.format('ddd, MMM D')
+  const startTime = start.format('h:mm').replace(':00', '')
   let startAmPm = ` ${start.format('A')}`
-  const timezone = useLocalTimes ? '' : ` ${start.format('[UTC]ZZ')}`
+  const tz = timezone ? ` ${start.format('z')}` : useLocalTimes ? '' : ` ${start.format('[UTC]ZZ')}`
   
   if (!end) {
     // just a start time
     // ex: Starts on Mon, Jan 3 at 4:30 PM
     // ex: Starts on Mon, Jan 3, 2023 at 4:30 PM
-    return `Starts on ${startDate}${startYear} at ${startTime}${startAmPm}${timezone}`
-  }
-
-  const endTime = end.format('h:mm A')
+    return `${dense ? '' : 'Starts on '}${startDate}${startYear} at ${startTime}${startAmPm}${timezone}`
+  }
+
+  const endTime = end.format('h:mm A').replace(':00', '')
   // start and end time on the same day
   // ex: Mon, Jan 3 at 4:30 - 5:30 PM
   // ex: Mon, Jan 3, 2023 at 4:30 - 5:30 PM
@@ -310,7 +260,7 @@
   // start and end time on different days
   // ex: Mon, Jan 3 at 4:30 PM - Tues, Jan 4 at 5:30 PM
   // ex: Mon, Jan 3, 2023 at 4:30 PM - Tues, Jan 4, 2023 at 5:30 PM
+  const endDate = dense ? end.format('MMM D') : end.format('ddd, MMM D')
   const endYear = (now.isSame(end, 'year') || end.isBefore(sixMonthsFromNow)) ? '' : `, ${end.format('YYYY')}`
-  return `${startDate}${startYear} at ${startTime}${startAmPm} - ${end.format('ddd, MMM D')}${endYear} at ${endTime}${timezone}`
->>>>>>> aa6d7b15
+  return `${startDate}${startYear} at ${startTime}${startAmPm} - ${endDate}${endYear} at ${endTime}${timezone}`
 }