import { forumTypeSetting, siteUrlSetting } from '../../instanceSettings';
import { getOutgoingUrl, getSiteUrl } from '../../vulcan-lib/utils';
import { mongoFindOne } from '../../mongoQueries';
import { userOwns, userCanDo } from '../../vulcan-users/permissions';
import { userGetDisplayName, userIsSharedOn } from '../users/helpers';
import { postStatuses, postStatusLabels } from './constants';
import { cloudinaryCloudNameSetting } from '../../publicSettings';
import Localgroups from '../localgroups/collection';
import moment from '../../moment-timezone';


//////////////////
// Link Helpers //
//////////////////

// Return a post's link if it has one, else return its post page URL
export const postGetLink = function (post: PostsBase|DbPost, isAbsolute=false, isRedirected=true): string {
  const foreignId = "fmCrosspost" in post && post.fmCrosspost?.isCrosspost && !post.fmCrosspost.hostedHere
    ? post.fmCrosspost.foreignPostId
    : undefined;
  const url = isRedirected ? getOutgoingUrl(post.url, foreignId ?? undefined) : post.url;
  return !!post.url ? url : postGetPageUrl(post, isAbsolute);
};

// Whether a post's link should open in a new tab or not
export const postGetLinkTarget = function (post: PostsBase|DbPost): string {
  return !!post.url ? '_blank' : '';
};

///////////////////
// Other Helpers //
///////////////////

// Get a post author's name
export const postGetAuthorName = async function (post: DbPost) {
  var user = await mongoFindOne("Users", post.userId);
  if (user) {
    return userGetDisplayName(user);
  } else {
    return post.author;
  }
};

// Get default status for new posts.
export const postGetDefaultStatus = function (user: DbUser): number {
  return postStatuses.STATUS_APPROVED;
};

const findWhere = (array: any, criteria: any) => array.find((item: any) => Object.keys(criteria).every((key: any) => item[key] === criteria[key]));

// Get status name
export const postGetStatusName = function (post: DbPost): string {
  return findWhere(postStatusLabels, {value: post.status}).label;
};

// Check if a post is approved
export const postIsApproved = function (post: DbPost): boolean {
  return post.status === postStatuses.STATUS_APPROVED;
};

// Get URL for sharing on Twitter.
export const postGetTwitterShareUrl = (post: DbPost): string => {
  return `https://twitter.com/intent/tweet?text=${ encodeURIComponent(post.title) }%20${ encodeURIComponent(postGetLink(post, true)) }`;
};

// Get URL for sharing on Facebook.
export const postGetFacebookShareUrl = (post: DbPost): string => {
  return `https://www.facebook.com/sharer/sharer.php?u=${ encodeURIComponent(postGetLink(post, true)) }`;
};

// Get URL for sharing by Email.
export const postGetEmailShareUrl = (post: DbPost): string => {
  const subject = `Interesting link: ${post.title}`;
  const body = `I thought you might find this interesting:

${post.title}
${postGetLink(post, true, false)}

(found via ${siteUrlSetting.get()})
  `;
  return `mailto:?subject=${encodeURIComponent(subject)}&body=${encodeURIComponent(body)}`;
};

// Select the social preview image for the post, using the manually-set
// cloudinary image if available, or the auto-set from the post contents. If
// neither of those are available, it will return null.
export const getSocialPreviewImage = (post: DbPost): string => {
  const manualId = post.socialPreviewImageId
  if (manualId) return `https://res.cloudinary.com/${cloudinaryCloudNameSetting.get()}/image/upload/c_fill,ar_1.91,g_auto/${manualId}`
  const autoUrl = post.socialPreviewImageAutoUrl
  return autoUrl || ''
}

// The set of fields required for calling postGetPageUrl. Could be supplied by
// either a fragment or a DbPost.
export interface PostsMinimumForGetPageUrl {
  _id: string
  slug: string
  isEvent?: boolean
  groupId?: string|undefined
}

// Get URL of a post page.
export const postGetPageUrl = function(post: PostsMinimumForGetPageUrl, isAbsolute=false, sequenceId:string|null=null): string {
  const prefix = isAbsolute ? getSiteUrl().slice(0,-1) : '';

  // LESSWRONG – included event and group post urls
  if (sequenceId) {
    return `${prefix}/s/${sequenceId}/p/${post._id}`;
  } else if (post.isEvent) {
    return `${prefix}/events/${post._id}/${post.slug}`;
  } else if (post.groupId) {
    return `${prefix}/g/${post.groupId}/p/${post._id}/`;
  }
  return `${prefix}/posts/${post._id}/${post.slug}`;
};

export const getPostCollaborateUrl = function (postId: string, isAbsolute=false, linkSharingKey?: string): string {
  const prefix = isAbsolute ? getSiteUrl().slice(0,-1) : '';
  if (linkSharingKey) {
    return `${prefix}/collaborateOnPost?postId=${postId}&key=${linkSharingKey}`;
  } else {
    return `${prefix}/collaborateOnPost?postId=${postId}`;
  }
}

export const postGetEditUrl = function(postId: string, isAbsolute=false, linkSharingKey?: string): string {
  const prefix = isAbsolute ? getSiteUrl().slice(0,-1) : '';
  if (linkSharingKey) {
    return `${prefix}/editPost?postId=${postId}&key=${linkSharingKey}`;
  } else {
    return `${prefix}/editPost?postId=${postId}`;
  }
}

export const postGetCommentCount = (post: PostsBase|DbPost|PostSequenceNavigation_nextPost|PostSequenceNavigation_prevPost): number => {
  if (forumTypeSetting.get() === 'AlignmentForum') {
    return post.afCommentCount || 0;
  } else {
    return post.commentCount || 0;
  }
}

/**
 * Can pass in a manual comment count, or retrieve the post's cached comment count
 */
export const postGetCommentCountStr = (post?: PostsBase|DbPost|null, commentCount?: number|undefined): string => {
  const count = commentCount !== undefined ? commentCount : post ? postGetCommentCount(post) : 0;
  if (!count) {
    return "No comments";
  } else if (count === 1) {
    return "1 comment";
  } else {
    return count + " comments";
  }
}

export const postGetAnswerCountStr = (count: number): string => {
  if (!count) {
    return "No answers";
  } else if (count === 1) {
    return "1 answer";
  } else {
    return count + " answers";
  }
}

export const postGetLastCommentedAt = (post: PostsBase|DbPost): Date => {
  if (forumTypeSetting.get() === 'AlignmentForum') {
    return post.afLastCommentedAt;
  } else {
    return post.lastCommentedAt;
  }
}

export const postGetLastCommentPromotedAt = (post: PostsBase|DbPost):Date|null => {
  if (forumTypeSetting.get() === 'AlignmentForum') return null
  // TODO: add an afLastCommentPromotedAt
  return post.lastCommentPromotedAt;
}

/**
 * Whether or not the given user is an organizer for the post's group
 * @param user
 * @param post
 * @returns {Promise} Promise object resolves to true if the post has a group and the user is an organizer for that group
 */
export const userIsPostGroupOrganizer = async (user: UsersMinimumInfo|DbUser|null, post: PostsBase|DbPost): Promise<boolean> => {
  const groupId = ('group' in post) ? post.group?._id : post.groupId;
  if (!user || !groupId)
    return false
    
  const group = await Localgroups.findOne({_id: groupId});
  return !!group && group.organizerIds.some(id => id === user._id);
}

/**
 * Whether the user can make updates to the post document (including both the main post body and most other post fields)
 */
export const canUserEditPostMetadata = (currentUser: UsersCurrent|DbUser|null, post: PostsBase|DbPost): boolean => {
  if (!currentUser) return false;

  const organizerIds = (post as PostsBase)?.group?.organizerIds;
  const isPostGroupOrganizer = organizerIds ? organizerIds.some(id => id === currentUser?._id) : false;
  if (isPostGroupOrganizer) return true

  if (userOwns(currentUser, post)) return true
  if (userCanDo(currentUser, 'posts.edit.all')) return true
  // Shared as a coauthor? Always give access
  if (post.coauthorStatuses?.findIndex(({ userId }) => userId === currentUser._id) >= 0) return true

  if (userIsSharedOn(currentUser, post) && post.sharingSettings?.anyoneWithLinkCan === "edit") return true 

  if (post.shareWithUsers?.includes(currentUser._id) && post.sharingSettings?.explicitlySharedUsersCan === "edit") return true 

  return false
}

export const postCanDelete = (currentUser: UsersCurrent|null, post: PostsBase): boolean => {
  if (userCanDo(currentUser, "posts.remove.all")) {
    return true
  }
  const organizerIds = post.group?.organizerIds;
  const isPostGroupOrganizer = organizerIds ? organizerIds.some(id => id === currentUser?._id) : false;
  return (userOwns(currentUser, post) || isPostGroupOrganizer) && post.draft
}

export const postGetKarma = (post: PostsBase|DbPost): number => {
  const baseScore = forumTypeSetting.get() === 'AlignmentForum' ? post.afBaseScore : post.baseScore
  return baseScore || 0
}

// User can add/edit the hideCommentKarma setting if:
//  1) The user is logged in and has the requisite setting enabled
//  And
//  2) The post does not exist yet
//  Or if the post does exist
//  3) The post doesn't have any comments yet
export const postCanEditHideCommentKarma = (user: UsersCurrent|DbUser|null, post?: PostsBase|DbPost|null): boolean => {
  return !!(user?.showHideKarmaOption && (!post || !postGetCommentCount(post)))
}

/**
 * Returns the event datetimes in a user-friendly format,
 * ex: Mon, Jan 3 at 4:30 - 5:30 PM
 * 
 * @param {(PostsBase|DbPost)} post - The event to be checked.
 * @param {string} [timezone] - (Optional) Convert datetimes to this timezone.
 * @param {string} [dense] - (Optional) Exclude the day of the week.
 * @returns {string} The formatted event datetimes.
 */
export const prettyEventDateTimes = (post: PostsBase|DbPost, timezone?: string, dense?: boolean): string => {
  // when no start time, just show "TBD"
  if (!post.startTime) return 'TBD'
  
  let start = moment(post.startTime)
  let end = post.endTime && moment(post.endTime)
  // if we have event times in the local timezone, use those instead
  const useLocalTimes = post.localStartTime && (!post.endTime || post.localEndTime)

  // prefer to use the provided timezone
  let tz = ` ${start.format('[UTC]ZZ')}`
  if (timezone) {
    start = start.tz(timezone)
    end = end && end.tz(timezone)
    tz = ` ${start.format('z')}`
  } else if (useLocalTimes) {
    // see postResolvers.ts for more on how local times work
    start = moment(post.localStartTime).utc()
    end = post.localEndTime && moment(post.localEndTime).utc()
    tz = ''
  }
  
  // hide the year if it's reasonable to assume it
  const now = moment()
  const sixMonthsFromNow = moment().add(6, 'months')
  const startYear = (now.isSame(start, 'year') || start.isBefore(sixMonthsFromNow)) ? '' : `, ${start.format('YYYY')}`
  
  const startDate = dense ? start.format('MMM D') : start.format('ddd, MMM D')
  const startTime = start.format('h:mm').replace(':00', '')
  let startAmPm = ` ${start.format('A')}`
  
  if (!end) {
    // just a start time
    // ex: Starts on Mon, Jan 3 at 4:30 PM
    // ex: Starts on Mon, Jan 3, 2023 at 4:30 PM EST
    return `${dense ? '' : 'Starts on '}${startDate}${startYear} at ${startTime}${startAmPm}${tz}`
  }

  const endTime = end.format('h:mm A').replace(':00', '')
  // start and end time on the same day
  // ex: Mon, Jan 3 at 4:30 - 5:30 PM
  // ex: Mon, Jan 3, 2023 at 4:30 - 5:30 PM EST
  if (start.isSame(end, 'day')) {
    // hide the start time am/pm if it's the same as the end time's
    startAmPm = start.format('A') === end.format('A') ? '' : startAmPm
    return `${startDate}${startYear} at ${startTime}${startAmPm} - ${endTime}${tz}`
  }

  // start and end time on different days
  // ex: Mon, Jan 3 at 4:30 PM - Tues, Jan 4 at 5:30 PM
  // ex: Mon, Jan 3, 2023 at 4:30 PM - Tues, Jan 4, 2023 at 5:30 PM EST
  const endDate = dense ? end.format('MMM D') : end.format('ddd, MMM D')
  const endYear = (now.isSame(end, 'year') || end.isBefore(sixMonthsFromNow)) ? '' : `, ${end.format('YYYY')}`
  return `${startDate}${startYear} at ${startTime}${startAmPm} - ${endDate}${endYear} at ${endTime}${tz}`
}

export type CoauthoredPost = Pick<DbPost, "hasCoauthorPermission" | "coauthorStatuses">

export const postCoauthorIsPending = (post: CoauthoredPost, coauthorUserId: string) => {
  if (post.hasCoauthorPermission) {
    return false;
  }
  const status = post.coauthorStatuses.find(({ userId }) => coauthorUserId === userId);
  return status && !status.confirmed;
}

<<<<<<< HEAD
export type CoauthoredPost = Partial<Pick<DbPost, "coauthorStatuses" | "hasCoauthorPermission">>;

=======
>>>>>>> a6c76ada
export const getConfirmedCoauthorIds = (post: CoauthoredPost): string[] => {
  let { coauthorStatuses = [], hasCoauthorPermission = true } = post;
  if (!coauthorStatuses) return []

  if (!hasCoauthorPermission) {
    coauthorStatuses = coauthorStatuses.filter(({ confirmed }) => confirmed);
  }
  return coauthorStatuses.map(({ userId }) => userId);
}

export const userIsPostCoauthor = (user: UsersMinimumInfo|DbUser|null, post: CoauthoredPost): boolean => {
  if (!user) {
    return false;
  }
  const userIds = getConfirmedCoauthorIds(post);
  return userIds.indexOf(user._id) >= 0;
}

export const isNotHostedHere = (post: PostsPage|DbPost) => {
  return post?.fmCrosspost?.isCrosspost && !post?.fmCrosspost?.hostedHere
}<|MERGE_RESOLUTION|>--- conflicted
+++ resolved
@@ -305,21 +305,16 @@
   return `${startDate}${startYear} at ${startTime}${startAmPm} - ${endDate}${endYear} at ${endTime}${tz}`
 }
 
-export type CoauthoredPost = Pick<DbPost, "hasCoauthorPermission" | "coauthorStatuses">
+export type CoauthoredPost = Partial<Pick<DbPost, "hasCoauthorPermission" | "coauthorStatuses">>
 
 export const postCoauthorIsPending = (post: CoauthoredPost, coauthorUserId: string) => {
   if (post.hasCoauthorPermission) {
     return false;
   }
-  const status = post.coauthorStatuses.find(({ userId }) => coauthorUserId === userId);
+  const status = post.coauthorStatuses?.find(({ userId }) => coauthorUserId === userId);
   return status && !status.confirmed;
 }
 
-<<<<<<< HEAD
-export type CoauthoredPost = Partial<Pick<DbPost, "coauthorStatuses" | "hasCoauthorPermission">>;
-
-=======
->>>>>>> a6c76ada
 export const getConfirmedCoauthorIds = (post: CoauthoredPost): string[] => {
   let { coauthorStatuses = [], hasCoauthorPermission = true } = post;
   if (!coauthorStatuses) return []
