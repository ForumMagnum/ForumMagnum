--- conflicted
+++ resolved
@@ -85,22 +85,12 @@
 // Select the social preview image for the post, using the manually-set
 // cloudinary image if available, or the auto-set from the post contents. If
 // neither of those are available, it will return null.
-<<<<<<< HEAD
-Posts.getSocialPreviewImage = (post: DbPost): string => {
-  const manualId = post.socialPreviewImageId
-  if (manualId) return `https://res.cloudinary.com/cea/image/upload/c_fill,ar_1.91,g_auto/${manualId}`
-  const autoUrl = post.socialPreviewImageAutoUrl
-  return autoUrl || ''
-}
-
-=======
 export const getSocialPreviewImage = (post: DbPost): string => {
   const manualId = post.socialPreviewImageId
   if (manualId) return `https://res.cloudinary.com/${cloudinaryCloudNameSetting.get()}/image/upload/c_fill,ar_1.91,g_auto/${manualId}`
   const autoUrl = post.socialPreviewImageAutoUrl
   return autoUrl || ''
 }
->>>>>>> 4d9dde7a
 
 // Get URL of a post page.
 export const postGetPageUrl = function(post: PostsMinimumForGetPageUrl, isAbsolute=false, sequenceId:string|null=null): string {
