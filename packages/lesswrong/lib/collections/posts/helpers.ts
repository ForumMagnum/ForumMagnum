--- conflicted
+++ resolved
@@ -199,8 +199,6 @@
 export const postCanEditHideCommentKarma = (user: UsersCurrent|DbUser|null, post?: PostsBase|DbPost|null): boolean => {
   return !!(user?.showHideKarmaOption && (!post || !postGetCommentCount(post)))
 }
-<<<<<<< HEAD
-=======
 
 /**
  * Returns the event datetimes in a user-friendly format,
@@ -262,5 +260,4 @@
   // ex: Mon, Jan 3, 2023 at 4:30 PM - Tues, Jan 4, 2023 at 5:30 PM EST
   const endYear = (now.isSame(end, 'year') || end.isBefore(sixMonthsFromNow)) ? '' : `, ${end.format('YYYY')}`
   return `${startDate}${startYear} at ${startTime}${startAmPm} - ${end.format('ddd, MMM D')}${endYear} at ${endTime}${tz}`
-}
->>>>>>> a242ac15
+}