import { forumTypeSetting, siteUrlSetting } from '../../instanceSettings';
import { getOutgoingUrl, getSiteUrl } from '../../vulcan-lib/utils';
import { mongoFindOne } from '../../mongoQueries';
import { userOwns, userCanDo } from '../../vulcan-users/permissions';
import { userGetDisplayName } from '../users/helpers';
import { postStatuses, postStatusLabels } from './constants';
import { cloudinaryCloudNameSetting } from '../../publicSettings';
<<<<<<< HEAD
import * as _ from 'underscore';
=======
import Localgroups from '../localgroups/collection';
>>>>>>> 6af44295


//////////////////
// Link Helpers //
//////////////////

// Return a post's link if it has one, else return its post page URL
export const postGetLink = function (post: PostsBase|DbPost, isAbsolute=false, isRedirected=true): string {
  const url = isRedirected ? getOutgoingUrl(post.url) : post.url;
  return !!post.url ? url : postGetPageUrl(post, isAbsolute);
};

// Whether a post's link should open in a new tab or not
export const postGetLinkTarget = function (post: PostsBase|DbPost): string {
  return !!post.url ? '_blank' : '';
};

///////////////////
// Other Helpers //
///////////////////

// Get a post author's name
export const postGetAuthorName = async function (post: DbPost) {
  var user = await mongoFindOne("Users", post.userId);
  if (user) {
    return userGetDisplayName(user);
  } else {
    return post.author;
  }
};

// Get default status for new posts.
export const postGetDefaultStatus = function (user: DbUser): number {
  return postStatuses.STATUS_APPROVED;
};

const findWhere = (array: any, criteria: any) => array.find((item: any) => Object.keys(criteria).every((key: any) => item[key] === criteria[key]));

// Get status name
export const postGetStatusName = function (post: DbPost): string {
  return findWhere(postStatusLabels, {value: post.status}).label;
};

// Check if a post is approved
export const postIsApproved = function (post: DbPost): boolean {
  return post.status === postStatuses.STATUS_APPROVED;
};

// Check if a post is pending
export const postIsPending = function (post: DbPost): boolean {
  return post.status === postStatuses.STATUS_PENDING;
};


// Get URL for sharing on Twitter.
export const postGetTwitterShareUrl = (post: DbPost): string => {
  return `https://twitter.com/intent/tweet?text=${ encodeURIComponent(post.title) }%20${ encodeURIComponent(postGetLink(post, true)) }`;
};

// Get URL for sharing on Facebook.
export const postGetFacebookShareUrl = (post: DbPost): string => {
  return `https://www.facebook.com/sharer/sharer.php?u=${ encodeURIComponent(postGetLink(post, true)) }`;
};

// Get URL for sharing by Email.
export const postGetEmailShareUrl = (post: DbPost): string => {
  const subject = `Interesting link: ${post.title}`;
  const body = `I thought you might find this interesting:

${post.title}
${postGetLink(post, true, false)}

(found via ${siteUrlSetting.get()})
  `;
  return `mailto:?subject=${encodeURIComponent(subject)}&body=${encodeURIComponent(body)}`;
};

// Select the social preview image for the post, using the manually-set
// cloudinary image if available, or the auto-set from the post contents. If
// neither of those are available, it will return null.
export const getSocialPreviewImage = (post: DbPost): string => {
  const manualId = post.socialPreviewImageId
  if (manualId) return `https://res.cloudinary.com/${cloudinaryCloudNameSetting.get()}/image/upload/c_fill,ar_1.91,g_auto/${manualId}`
  const autoUrl = post.socialPreviewImageAutoUrl
  return autoUrl || ''
}

// The set of fields required for calling postGetPageUrl. Could be supplied by
// either a fragment or a DbPost.
export interface PostsMinimumForGetPageUrl {
  _id: string
  slug: string
  isEvent?: boolean
  groupId?: string|undefined
}

// Get URL of a post page.
export const postGetPageUrl = function(post: PostsMinimumForGetPageUrl, isAbsolute=false, sequenceId:string|null=null): string {
  const prefix = isAbsolute ? getSiteUrl().slice(0,-1) : '';

  // LESSWRONG – included event and group post urls
  if (sequenceId) {
    return `${prefix}/s/${sequenceId}/p/${post._id}`;
  } else if (post.isEvent) {
    return `${prefix}/events/${post._id}/${post.slug}`;
  } else if (post.groupId) {
    return `${prefix}/g/${post.groupId}/p/${post._id}/`;
  }
  return `${prefix}/posts/${post._id}/${post.slug}`;
};

export const postGetCommentCount = (post: PostsBase|DbPost): number => {
  if (forumTypeSetting.get() === 'AlignmentForum') {
    return post.afCommentCount || 0;
  } else {
    return post.commentCount || 0;
  }
}

export const postGetCommentCountStr = (post: PostsBase|DbPost, commentCount?: number|undefined): string => {
  // can be passed in a manual comment count, or retrieve the post's cached comment count

  const count = commentCount != undefined ? commentCount :  postGetCommentCount(post)

  if (!count) {
    return "No comments"
  } else if (count == 1) {
    return "1 comment"
  } else {
    return count + " comments"
  }
}


export const postGetLastCommentedAt = (post: PostsBase|DbPost): Date => {
  if (forumTypeSetting.get() === 'AlignmentForum') {
    return post.afLastCommentedAt;
  } else {
    return post.lastCommentedAt;
  }
}

export const postGetLastCommentPromotedAt = (post: PostsBase|DbPost):Date|null => {
  if (forumTypeSetting.get() === 'AlignmentForum') return null
  // TODO: add an afLastCommentPromotedAt
  return post.lastCommentPromotedAt;
}

/**
 * Whether or not the given user is an organizer for the post's group
 * @param user
 * @param post
 * @returns {Promise} Promise object resolves to true if the post has a group and the user is an organizer for that group
 */
export const userIsPostGroupOrganizer = async (user: UsersMinimumInfo|DbUser|null, post: PostsBase|DbPost): Promise<boolean> => {
  const groupId = ('group' in post) ? post.group?._id : post.groupId;
  if (!user || !groupId)
    return false
    
  const group = await Localgroups.findOne({_id: groupId});
  return !!group && group.organizerIds.some(id => id === user._id);
}

export const postCanEdit = (currentUser: UsersCurrent|null, post: PostsBase): boolean => {
  const organizerIds = post.group?.organizerIds;
  const isPostGroupOrganizer = organizerIds ? organizerIds.some(id => id === currentUser?._id) : false;
  return userOwns(currentUser, post) || userCanDo(currentUser, 'posts.edit.all') || isPostGroupOrganizer;
}

export const postCanDelete = (currentUser: UsersCurrent|null, post: PostsBase): boolean => {
  if (userCanDo(currentUser, "posts.remove.all")) {
    return true
  }
  const organizerIds = post.group?.organizerIds;
  const isPostGroupOrganizer = organizerIds ? organizerIds.some(id => id === currentUser?._id) : false;
  return (userOwns(currentUser, post) || isPostGroupOrganizer) && post.draft
}

export const postGetKarma = (post: PostsBase|DbPost): number => {
  const baseScore = forumTypeSetting.get() === 'AlignmentForum' ? post.afBaseScore : post.baseScore
  return baseScore || 0
}

// User can add/edit the hideCommentKarma setting if:
//  1) The user is logged in and has the requisite setting enabled
//  And
//  2) The post does not exist yet
//  Or if the post does exist
//  3) The post doesn't have any comments yet
export const postCanEditHideCommentKarma = (user: UsersCurrent|DbUser|null, post?: PostsBase|DbPost|null): boolean => {
  return !!(user?.showHideKarmaOption && (!post || !postGetCommentCount(post)))
}
<|MERGE_RESOLUTION|>--- conflicted
+++ resolved
@@ -5,11 +5,7 @@
 import { userGetDisplayName } from '../users/helpers';
 import { postStatuses, postStatusLabels } from './constants';
 import { cloudinaryCloudNameSetting } from '../../publicSettings';
-<<<<<<< HEAD
-import * as _ from 'underscore';
-=======
 import Localgroups from '../localgroups/collection';
->>>>>>> 6af44295
 
 
 //////////////////
