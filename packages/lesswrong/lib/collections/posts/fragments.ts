--- conflicted
+++ resolved
@@ -412,16 +412,11 @@
 
 registerFragment(`
   fragment PostsEdit on Post {
-<<<<<<< HEAD
     ...PostsDetails
     myEditorAccess
     linkSharingKey
     version
-    coauthorUserIds
-=======
-    ...PostsPage
     coauthorStatuses
->>>>>>> 092b01d1
     moderationGuidelines {
       ...RevisionEdit
     }
