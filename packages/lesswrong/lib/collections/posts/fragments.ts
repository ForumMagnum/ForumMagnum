--- conflicted
+++ resolved
@@ -584,7 +584,6 @@
     _id
     languageModelSummary
   }
-<<<<<<< HEAD
 `);
 
 registerFragment(`
@@ -595,6 +594,3 @@
     }
   }
 `);
-=======
-`);
->>>>>>> fa1dc6cb
