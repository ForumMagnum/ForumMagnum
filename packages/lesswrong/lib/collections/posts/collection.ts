--- conflicted
+++ resolved
@@ -1,10 +1,6 @@
 import schema from './schema';
 import { createCollection } from '../../vulcan-lib';
-<<<<<<< HEAD
-import { userOwns, userCanDo, userIsPodcaster } from '../../vulcan-users/permissions';
-=======
 import { userOwns, userCanDo, userIsMemberOf, userIsPodcaster } from '../../vulcan-users/permissions';
->>>>>>> e3e69e27
 import { addUniversalFields, getDefaultResolvers } from '../../collectionUtils'
 import { getDefaultMutations, MutationOptions } from '../../vulcan-core/default_mutations';
 import { canUserEditPostMetadata, userIsPostGroupOrganizer } from './helpers';
@@ -94,7 +90,7 @@
     fieldName: "moderationGuidelines",
     permissions: {
       viewableBy: ['guests'],
-      editableBy: [allOf(canUserEditPostMetadata, userHasModerationGuidelines), 'sunshineRegiment', 'admins'],
+      editableBy: ['members', 'sunshineRegiment', 'admins'],
       insertableBy: [userHasModerationGuidelines]
     },
   }
