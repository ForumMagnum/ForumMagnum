--- conflicted
+++ resolved
@@ -77,7 +77,6 @@
     moderationStyle
     submitToFrontpage
     shortform
-<<<<<<< HEAD
     convertedFromCommentId
     moveCommentsFromConvertedComment
     convertedFromComment {
@@ -90,9 +89,7 @@
         title
       }
     }
-=======
     canonicalSource
->>>>>>> 4e0357b0
   }
 `);
 
