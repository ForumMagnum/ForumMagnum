--- conflicted
+++ resolved
@@ -78,17 +78,14 @@
     submitToFrontpage
     shortform
     canonicalSource
-<<<<<<< HEAD
 
     shareWithUsers
     enableCollaboration
-=======
     
     group {
       _id
       name
     }
->>>>>>> a07c82bb
   }
 `);
 
