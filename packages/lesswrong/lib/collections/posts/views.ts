import moment from 'moment';
import { getKarmaInflationSeries, timeSeriesIndexExpr } from './karmaInflation';
import { combineIndexWithDefaultViewIndex, ensureIndex, ensureCustomPgIndex } from '../../collectionIndexUtils';
import type { FilterMode, FilterSettings, FilterTag } from '../../filterSettings';
import { isAF, isEAForum } from '../../instanceSettings';
import { defaultVisibilityTags } from '../../publicSettings';
import { frontpageTimeDecayExpr, postScoreModifiers, timeDecayExpr } from '../../scoring';
import { viewFieldAllowAny, viewFieldNullOrMissing } from '../../vulcan-lib';
import { Posts } from './collection';
import { postStatuses, startHerePostIdSetting } from './constants';
import uniq from 'lodash/uniq';
import { getPositiveVoteThreshold, QUICK_REVIEW_SCORE_THRESHOLD, ReviewPhase, REVIEW_AND_VOTING_PHASE_VOTECOUNT_THRESHOLD, VOTING_PHASE_REVIEW_THRESHOLD, longformReviewTagId } from '../../reviewUtils';
import { jsonArrayContainsSelector } from '../../utils/viewUtils';
import { EA_FORUM_COMMUNITY_TOPIC_ID } from '../tags/collection';
import { filter, isEmpty, pick } from 'underscore';
import { visitorGetsDynamicFrontpage } from '../../betas';
import { TupleSet, UnionOf } from '@/lib/utils/typeGuardUtils';

export const DEFAULT_LOW_KARMA_THRESHOLD = -10
export const MAX_LOW_KARMA_THRESHOLD = -1000

const eventBuffer = isEAForum
  ? { startBuffer: 1, endBuffer: null }
  : { startBuffer: 6, endBuffer: 3 };

export const POST_SORTING_MODES = new TupleSet([
  "magic", "top", "topAdjusted", "new", "old", "recentComments"
] as const);

type ReviewSortings = "fewestReviews"|"mostReviews"|"lastCommentedAt"

declare global {
  interface PostsViewTerms extends ViewTermsBase {
    view?: PostsViewName,
    includeRelatedQuestions?: "true"|"false",
    karmaThreshold?: number|string,
    meta?: boolean,
    userId?: string,
    filter?: any,
    filters?: any,
    filterSettings?: any,
    sortBy?: ReviewSortings,
    sortByMost?: boolean,
    sortedBy?: PostSortingModeWithRelevanceOption,
    af?: boolean,
    excludeEvents?: boolean,
    onlineEvent?: boolean,
    globalEvent?: boolean,
    eventType?: Array<string>,
    groupId?: string,
    lat?: number,
    lng?: number,
    slug?: string,
    sortDraftsBy?: string,
    forum?: boolean,
    question?: boolean,
    tagId?: string,
    subforumTagId?: string,
    legacyId?: string,
    postId?: string,
    authorIsUnreviewed?: boolean|null,
    before?: Date|string|null,
    after?: Date|string|null,
    curatedAfter?: Date|string|null,
    timeField?: keyof DbPost,
    postIds?: Array<string>,
    notPostIds?: Array<string>,
    reviewYear?: number,
    reviewPhase?: ReviewPhase,
    includeArchived?: boolean,
    includeDraftEvents?: boolean,
    includeShared?: boolean,
    hideCommunity?: boolean,
    distance?: number,
    audioOnly?: boolean,
    // BEGIN overrides for parameters in the frontpageTimeDecayExpr
    algoStartingAgeHours?: number
    algoDecayFactorSlowest?: number
    algoDecayFactorFastest?: number
    /** Will be used in favour of activityHalfLifeHours and activityWeight if provided */
    algoActivityFactor?: number
    algoActivityHalfLifeHours?: number
    algoActivityWeight?: number
    requiredUnnominated?: boolean,
    requiredFrontpage?: boolean,
    // END
  }
  type PostSortingMode = UnionOf<typeof POST_SORTING_MODES>;
  type PostSortingModeWithRelevanceOption = PostSortingMode|"relevance"
}

/**
 * @description In allPosts and elsewhere (every component that uses PostsListSettings and some
 * that use PostsList) we use the concept of filters which are like Vulcan's
 * views, but are more composable. Filters only specify selectors, and are
 * written with MongoDB query syntax.
 * To avoid duplication of code, views with the same name, will reference the
 * corresponding filter
 *
 * TODO: This should be worked to be more nicely tied in with the filterSettings
 * paradigm
 */
export const filters: Record<string,any> = {
  "curated": {
    curatedDate: {$gt: new Date(0)}
  },
  "uncurated": {
    curatedDate: viewFieldNullOrMissing
  },
  "nonSticky": {
    sticky: false,
  },
  "frontpage": {
    frontpageDate: {$gt: new Date(0)}
  },
  "all": {
    groupId: null
  },
  "questions": {
    question: true,
    hiddenRelatedQuestion: viewFieldAllowAny
  },
  "events": {
    isEvent: true,
    groupId: null
  },
  "untagged": {
    tagRelevance: {}
  },
  "unnominated2019": {
    nominationCount2019: 0
  },
  // TODO(Review) is this indexed?
  "unnominated": {
    positiveReviewVoteCount: {$lt: REVIEW_AND_VOTING_PHASE_VOTECOUNT_THRESHOLD}
  },
  "unNonCoreTagged": {
    tagRelevance: {$exists: true},
    baseScore: {$gt: 25},
    $expr: {
      $lt: [
          {$size: 
              {$filter: {
                  // this was a hack during the Tagging Sprint, where we wanted people to tag posts with non-core-tags
                  input: {$objectToArray: "$tagRelevance"},
                  cond: {$not: {$in: ["$$this.k", ["xexCWMyds6QLWognu", "sYm3HiWcfZvrGu3ui", "izp6eeJJEg9v5zcur", "fkABsGCJZ6y9qConW", "Ng8Gice9KNkncxqcj", "MfpEPj6kJneT9gWT6", "3uE2pXvbcnS9nnZRE"]]}}
              }}
          }, 
          1]
    } 
  },
  "tagged": {
    tagRelevance: {$ne: {}}
  },
  "includeMetaAndPersonal": {},
  "linkpost": {
    url: {$exists: true},
  }
}

/**
 * @summary Similar to filters (see docstring above), but specifying MongoDB-style sorts
 *
 * NB: Vulcan views overwrite sortings. If you are using a named view with a
 * sorting, do not try to supply your own.
 */
export const sortings: Record<PostSortingMode,MongoSelector<DbPost>> = {
  // filteredScore is added as a synthetic field by filterSettingsToParams
  magic: { filteredScore: -1 },
  top: { baseScore: -1 },
  topAdjusted: { karmaInflationAdjustedScore: -1 },
  new: { postedAt: -1 },
  old: { postedAt: 1 },
  recentComments: { lastCommentedAt: -1 }
}

/**
 * @summary Base parameters that will be common to all other view unless specific properties are overwritten
 *
 * When changing this, also update getViewablePostsSelector.
 *
 * NB: Specifying "before" into posts views is a bit of a misnomer at present,
 * as it is *inclusive*. The parameters callback that handles it outputs
 * ~ $lt: before.endOf('day').
 */
Posts.addDefaultView((terms: PostsViewTerms, _, context?: ResolverContext) => {
  const validFields: any = pick(terms, 'userId', 'groupId', 'af','question', 'authorIsUnreviewed');
  // Also valid fields: before, after, curatedAfter, timeField (select on postedAt), excludeEvents, and
  // karmaThreshold (selects on baseScore).

  const postCommentedExcludeCommunity = {$or: [
    {[`tagRelevance.${EA_FORUM_COMMUNITY_TOPIC_ID}`]: {$lt: 1}},
    {[`tagRelevance.${EA_FORUM_COMMUNITY_TOPIC_ID}`]: {$exists: false}},
  ]}

  const alignmentForum = isAF ? {af: true} : {}
  let params: any = {
    selector: {
      status: postStatuses.STATUS_APPROVED,
      draft: false,
      isFuture: false,
      unlisted: false,
      shortform: false,
      authorIsUnreviewed: false,
      rejected: { $ne: true },
      hiddenRelatedQuestion: false,
      groupId: viewFieldNullOrMissing,
      ...(terms.postIds && {_id: {$in: terms.postIds}}),
      ...(terms.notPostIds && {_id: {$nin: terms.notPostIds}}),
      ...(terms.hideCommunity ? postCommentedExcludeCommunity : {}),
      ...validFields,
      ...alignmentForum
    },
    options: {},
  }
  // TODO: Use default threshold in default view
  // TODO: Looks like a bug in cases where karmaThreshold = 0, because we'd
  // still want to filter.
  if (terms.karmaThreshold && terms.karmaThreshold !== "0") {
    params.selector.baseScore = {$gte: parseInt(terms.karmaThreshold+"", 10)}
    params.selector.maxBaseScore = {$gte: parseInt(terms.karmaThreshold+"", 10)}
  }
  if (terms.excludeEvents) {
    params.selector.isEvent = false
  }
  if (terms.userId) {
    params.selector.hideAuthor = false
  }
  if (terms.includeRelatedQuestions === "true") {
    params.selector.hiddenRelatedQuestion = viewFieldAllowAny
  }
  if (terms.filter) {
    if (filters[terms.filter]) {
      params.selector = {...params.selector, ...filters[terms.filter]}
    } else {
      // eslint-disable-next-line no-console
      console.warn(
        `Filter '${terms.filter}' not recognized while constructing defaultView`,
        terms.view ? ` for view ${terms.view}` : ''
      )
    }
  }
  if (terms.filterSettings) {
    const filterParams = filterSettingsToParams(terms.filterSettings, terms, context);
    params = {
      selector: { ...params.selector, ...filterParams.selector },
      options: { ...params.options, ...filterParams.options },
      syntheticFields: { ...params.syntheticFields, ...filterParams.syntheticFields },
    };
  } else {
    // The "magic" sorting needs a `filteredScore` to use when ordering. This
    // is normally filled in using the filter settings, but we need to just
    // copy over the normal score when filter settings are not supplied.
    params.syntheticFields = {
      ...params.syntheticFields,
      filteredScore: "$score",
    };
  }
  if (terms.sortedBy) {
    if (terms.sortedBy === 'topAdjusted') {
      params.syntheticFields = { ...params.syntheticFields, ...buildInflationAdjustedField() }
    }

    if ((sortings as AnyBecauseTodo)[terms.sortedBy]) {
      params.options = {sort: {...params.options.sort, ...(sortings as AnyBecauseTodo)[terms.sortedBy]}}
    } else {
      // eslint-disable-next-line no-console
      console.warn(
        `Sorting '${terms.sortedBy}' not recognized while constructing defaultView`,
        terms.view ? ` for view ${terms.view}` : ''
      )
    }
  }
  
  if (terms.after || terms.before) {
    let postedAt: any = {};

    if (terms.after) {
      postedAt.$gte = moment(terms.after).toDate();
    }
    if (terms.before) {
      postedAt.$lt = moment(terms.before).toDate();
    }

    if (!isEmpty(postedAt) && !terms.timeField) {
      params.selector.postedAt = postedAt;
    } else if (!isEmpty(postedAt) && terms.timeField) {
      params.selector[terms.timeField] = postedAt;
    }
  }
  if (terms.curatedAfter) {
    params.selector.curatedDate = {$gte: moment(terms.curatedAfter).toDate()}
  }
  
  return params;
})

const getFrontpageFilter = (filterSettings: FilterSettings): {filter: any, softFilter: Array<any>} => {
  if (filterSettings.personalBlog === "Hidden") {
    return {
      filter: {frontpageDate: {$gt: new Date(0)}},
      softFilter: []
    }
  } else if (filterSettings.personalBlog === "Required") {
    return {
      filter: {frontpageDate: viewFieldNullOrMissing},
      softFilter: []
    }
  } else {
    const personalBonus = filterModeToAdditiveKarmaModifier(filterSettings.personalBlog)
    return {
      filter: {},
      softFilter: personalBonus ? [
        {
          $cond: {
            if: "$frontpageDate",
            then: 0,
            else: personalBonus
          }
        },
      ] : []
    }
  }
}

export function buildInflationAdjustedField(): any {
  const karmaInflationSeries = getKarmaInflationSeries();
  return {
    karmaInflationAdjustedScore: {
      $multiply: [
        "$baseScore",
        {
          $ifNull: [
            {
              $arrayElemAt: [
                karmaInflationSeries.values,
                {
                  $max: [
                    timeSeriesIndexExpr("$postedAt", karmaInflationSeries.start, karmaInflationSeries.interval),
                    0 // fall back to first value if out of range
                  ]
                }]
            },
            karmaInflationSeries.values[karmaInflationSeries.values.length - 1] // fall back to final value if out of range
          ]
        }
      ]
    }
  }
}

function filterSettingsToParams(filterSettings: FilterSettings, terms: PostsViewTerms, context?: ResolverContext): any {
  // We get the default tag relevance from the database config
  const tagFilterSettingsWithDefaults: FilterTag[] = filterSettings.tags.map(t =>
    t.filterMode === "TagDefault" ? {
      tagId: t.tagId,
      tagName: t.tagName,
      filterMode: defaultVisibilityTags.get().find(dft => dft.tagId === t.tagId)?.filterMode || 'Default',
    } :
    t
  )
  const tagsRequired = filter(tagFilterSettingsWithDefaults, t=>t.filterMode==="Required");
  const tagsExcluded = filter(tagFilterSettingsWithDefaults, t=>t.filterMode==="Hidden");
  
  const frontpageFiltering = getFrontpageFilter(filterSettings)
  
  const {filter: frontpageFilter, softFilter: frontpageSoftFilter} = frontpageFiltering
  let tagsFilter = {};
  const tagFilters: any[] = [];
  for (let tag of tagsRequired) {
    tagFilters.push({[`tagRelevance.${tag.tagId}`]: {$gte: 1}});
  }
  for (let tag of tagsExcluded) {
    tagFilters.push({$or: [
      {[`tagRelevance.${tag.tagId}`]: {$lt: 1}},
      {[`tagRelevance.${tag.tagId}`]: {$exists: false}},
    ]});
  }
  
  const tagsSoftFiltered = tagFilterSettingsWithDefaults.filter(
    t => (t.filterMode!=="Hidden" && t.filterMode!=="Required" && t.filterMode!=="Default" && t.filterMode!==0)
  );

  const useSlowerFrontpage = !!context && ((!!context.currentUser && isEAForum) || visitorGetsDynamicFrontpage(context.currentUser ?? null));

  const syntheticFields = {
    filteredScore: {$divide:[
      {$multiply: [
        {$add:[
          "$baseScore",
          ...tagsSoftFiltered.map(t => (
            {$cond: {
              if: {$gt: ["$tagRelevance."+t.tagId, 0]},
              then: filterModeToAdditiveKarmaModifier(t.filterMode),
              else: 0
            }}
          )),
          ...postScoreModifiers(),
          ...frontpageSoftFilter,
        ]},
        ...tagsSoftFiltered.map(t => (
          {$cond: {
            if: {$gt: ["$tagRelevance."+t.tagId, 0]},
            then: filterModeToMultiplicativeKarmaModifier(t.filterMode),
            else: 1
          }}
        )),
      ]},
      useSlowerFrontpage ? frontpageTimeDecayExpr({
        startingAgeHours: terms.algoStartingAgeHours,
        decayFactorSlowest: terms.algoDecayFactorSlowest,
        decayFactorFastest: terms.algoDecayFactorFastest,
        activityHalfLifeHours: terms.algoActivityHalfLifeHours,
        activityWeight: terms.algoActivityWeight,
        overrideActivityFactor: terms.algoActivityFactor,
      }, context) : timeDecayExpr()
    ]}
  }
  
  return {
    selector: {
      ...frontpageFilter,
      ...(tagFilters.length ? {$and: tagFilters} : {}),
    },
    syntheticFields,
  };
}

function filterModeToAdditiveKarmaModifier(mode: FilterMode): number {
  if (typeof mode === "number" && (mode <= 0 || 1 <= mode)) {
    return mode;
  } else switch(mode) {
    default:
    case "Default": return 0;
    case "Subscribed": return 25;
  }
}

function filterModeToMultiplicativeKarmaModifier(mode: FilterMode): number {
  // Example: "x10.0" is a multiplier of 10
  const match = typeof mode === "string" && mode.match(/^x(\d+(?:\.\d+)?)$/);
  if (match) {
    return parseFloat(match[1]);
  } else if (typeof mode === "number" && 0 < mode && mode < 1) {
    return mode;
  } else {
    switch(mode) {
      default:
      case "Default": return 1;
      case "Reduced": return 0.5;
    }
  }
}

export function augmentForDefaultView(indexFields: MongoIndexKeyObj<DbPost>)
{
  return combineIndexWithDefaultViewIndex({
    viewFields: indexFields,
    prefix: {status:1, isFuture:1, draft:1, unlisted:1, shortform: 1, hiddenRelatedQuestion:1, authorIsUnreviewed:1, groupId:1},
    suffix: { _id:1, meta:1, isEvent:1, af:1, frontpageDate:1, curatedDate:1, postedAt:1, baseScore:1 },
  });
}


/**
 * @summary User posts view
 */

Posts.addView("userPosts", (terms: PostsViewTerms) => {
  const sortOverride = terms.sortedBy ? {} : {sort: {postedAt: -1}}
  return {
    selector: {
      userId: viewFieldAllowAny,
      hiddenRelatedQuestion: viewFieldAllowAny,
      shortform: viewFieldAllowAny,
      groupId: null, // TODO: fix vulcan so it doesn't do deep merges on viewFieldAllowAny
      $or: [{userId: terms.userId}, {"coauthorStatuses.userId": terms.userId}],
      rejected: null
    },
    options: {
      limit: 5,
      ...sortOverride
    }
  }
});
// This index is currently unused on LW.
// ensureIndex(Posts,
//   augmentForDefaultView({ userId: 1, hideAuthor: 1, postedAt: -1, }),
//   {
//     name: "posts.userId_postedAt",
//   }
// );
ensureIndex(Posts,
  augmentForDefaultView({ 'coauthorStatuses.userId': 1, userId: 1, postedAt: -1 }),
  {
    name: "posts.coauthorStatuses_postedAt",
  }
);

const setStickies = (sortOptions: MongoSort<DbPost>, terms: PostsViewTerms): MongoSort<DbPost> => {
  if (terms.af && terms.forum) {
    return { afSticky: -1, stickyPriority: -1, ...sortOptions}
  } else if (terms.meta && terms.forum) {
    return { metaSticky: -1, stickyPriority: -1, ...sortOptions}
  } else if (terms.forum) {
    return { sticky: -1, stickyPriority: -1, ...sortOptions}
  }
  return sortOptions
}

const stickiesIndexPrefix = {
  sticky: -1, afSticky: -1, metaSticky: -1, stickyPriority: -1
};


Posts.addView("magic", (terms: PostsViewTerms) => {
  let selector = { isEvent: false };
  if (isEAForum) {
    selector = {
      ...selector,
      ...filters.nonSticky,
    };
  }
  return {
    selector,
    options: {sort: setStickies(sortings.magic, terms)},
  };
});
ensureIndex(Posts,
  augmentForDefaultView({ score:-1, isEvent: 1 }),
  {
    name: "posts.score",
  }
);


// Wildcard index on tagRelevance, enables us to efficiently filter on tagRel scores
ensureIndex(Posts,{ "tagRelevance.$**" : 1 } )
// This index doesn't appear used, but seems like it should be.
// ensureIndex(Posts,
//   augmentForDefaultView({ afSticky:-1, score:-1 }),
//   {
//     name: "posts.afSticky_score",
//   }
// );


Posts.addView("top", (terms: PostsViewTerms) => ({
  options: {sort: setStickies(sortings.top, terms)}
}))
// unused on LW. If EA forum is also not using we can delete.
// ensureIndex(Posts,
//   augmentForDefaultView({ ...stickiesIndexPrefix, baseScore:-1 }),
//   {
//     name: "posts.stickies_baseScore",
//   }
// );
// ensureIndex(Posts,
//   augmentForDefaultView({ userId: 1, hideAuthor: 1, ...stickiesIndexPrefix, baseScore:-1 }),
//   {
//     name: "posts.userId_stickies_baseScore",
//   }
// );

// Used by "topAdjusted" sort
ensureIndex(Posts,
  augmentForDefaultView({ postedAt: 1, baseScore: 1, maxBaseScore: 1 }),
  {
    name: "posts.sort_by_topAdjusted",
    partialFilterExpression: {
      status: postStatuses.STATUS_APPROVED,
      draft: false,
      unlisted: false,
      isFuture: false,
      shortform: false,
      authorIsUnreviewed: false,
      hiddenRelatedQuestion: false,
      isEvent: false,
    },
  }
);

Posts.addView("new", (terms: PostsViewTerms) => ({
  options: {sort: setStickies(sortings.new, terms)}
}))

Posts.addView("recentComments", (terms: PostsViewTerms) => ({
  options: {sort: sortings.recentComments}
}))

Posts.addView("old", (terms: PostsViewTerms) => ({
  options: {sort: sortings.old}
}))
// Covered by the same index as `new`

Posts.addView("timeframe", (terms: PostsViewTerms) => ({
  options: {limit: terms.limit}
}))
ensureIndex(Posts,
  augmentForDefaultView({ postedAt:1, baseScore:1}),
  {
    name: "posts.postedAt_baseScore",
  }
);

Posts.addView("daily", (terms: PostsViewTerms) => ({
  options: {
    sort: {baseScore: -1}
  }
}));

Posts.addView("tagRelevance", ({ sortedBy, tagId }: PostsViewTerms) => ({
  // note: this relies on the selector filtering done in the default view
  // sorts by the "sortedBy" parameter if it's been passed in, or otherwise sorts by tag relevance
  options: {
    sort: sortedBy && sortedBy !== "relevance"
      ? sortings[sortedBy]
      : { [`tagRelevance.${tagId}`]: -1, baseScore: -1 },
  }
}));

Posts.addView("frontpage", (terms: PostsViewTerms) => ({
  selector: filters.frontpage,
  options: {
    sort: {sticky: -1, stickyPriority: -1, score: -1}
  }
}));
ensureIndex(Posts,
  augmentForDefaultView({ sticky: -1, stickyPriority: -1, score: -1, frontpageDate:1 }),
  {
    name: "posts.frontpage",
    partialFilterExpression: filters.frontpage,
  }
);

Posts.addView("frontpage-rss", (terms: PostsViewTerms) => ({
  selector: filters.frontpage,
  options: {
    sort: {frontpageDate: -1, postedAt: -1}
  }
}));
// Covered by the same index as `frontpage`

Posts.addView("curated", (terms: PostsViewTerms) => ({
  selector: filters.curated,
  options: {
    sort: {sticky: -1, curatedDate: -1, postedAt: -1}
  }
}));
ensureIndex(Posts,
  augmentForDefaultView({ sticky:-1, curatedDate:-1, postedAt:-1 }),
  {
    name: "posts.curated",
    partialFilterExpression: { curatedDate: {$gt: new Date(0)} },
  }
);

Posts.addView("curated-rss", (terms: PostsViewTerms) => ({
  selector: {
    curatedDate: {$gt: new Date(0)},
  },
  options: {
    sort: {curatedDate: -1, postedAt: -1}
  }
}));
// Covered by the same index as `curated`

Posts.addView("community", (terms: PostsViewTerms) => ({
  selector: {
    frontpageDatgroupId: { $exists: false },
    isEvent: false,
  },
  options: {
    sort: {sticky: -1, score: -1}
  }
}));
ensureIndex(Posts,
  augmentForDefaultView({ sticky: -1, score: -1 }),
  {
    name: "posts.community",
  }
);


Posts.addView("community-rss", (terms: PostsViewTerms) => ({
  selector: {
    frontpageDate: null,
    maxBaseScore: {$gt: 2}
  },
  options: {
    sort: {postedAt: -1}
  }
}));
// Covered by the same index as `new`

Posts.addView("meta-rss", (terms: PostsViewTerms) => ({
  selector: {
    meta: true,
  },
  options: {
    sort: {
      postedAt: -1
    }
  }
}))
// Covered by the same index as `new`

Posts.addView('rss', Posts.views['community-rss']); // default to 'community-rss' for rss


Posts.addView("topQuestions", (terms: PostsViewTerms) => ({
  selector: {
    question: true,
    hiddenRelatedQuestion: viewFieldAllowAny,
    baseScore: {$gte: 40}
  },
  options: {
    sort: { lastCommentedAt: -1 }
  }
}));
ensureIndex(Posts,
  augmentForDefaultView({ question:1, lastCommentedAt: -1 }),
  {
    name: "posts.topQuestions",
  }
);

Posts.addView("recentQuestionActivity", (terms: PostsViewTerms) => ({
  selector: {
    question: true,
    hiddenRelatedQuestion: viewFieldAllowAny,
  },
  options: {
    sort: {lastCommentedAt: -1}
  }
}));
// covered by same index as 'topQuestions'

/**
 * @summary Scheduled view
 */
Posts.addView("scheduled", (terms: PostsViewTerms) => ({
  selector: {
    status: postStatuses.STATUS_APPROVED,
    isFuture: true
  },
  options: {
    sort: {postedAt: -1}
  }
}));
// Covered by the same index as `new`

Posts.addView("rejected", (terms: PostsViewTerms) => ({
  selector: {
    rejected: true,
    authorIsUnreviewed: null
  },
  options: {
    sort: {postedAt: -1}
  }
}));
ensureIndex(Posts, augmentForDefaultView({ rejected: -1, authorIsUnreviewed:1, postedAt: -1 }));

/**
 * @summary Draft view
 */
Posts.addView("drafts", (terms: PostsViewTerms) => {
  let query: any = {
    selector: {
      userId: viewFieldAllowAny,
      $or: [
        {userId: terms.userId},
        {shareWithUsers: terms.userId},
        {"coauthorStatuses.userId": terms.userId},
      ],
      draft: true,
      hideAuthor: false,
      unlisted: null,
      groupId: null, // TODO: fix vulcan so it doesn't do deep merges on viewFieldAllowAny
      authorIsUnreviewed: viewFieldAllowAny,
      hiddenRelatedQuestion: viewFieldAllowAny,
      deletedDraft: false,
    },
    options: {
      sort: {}
    }
  }
  
  if (terms.includeDraftEvents) {
    query.selector.isEvent = viewFieldAllowAny
  }
  if (terms.includeArchived) {
    query.selector.deletedDraft = viewFieldAllowAny
  }
  if (!terms.includeShared) {
    query.selector.userId = terms.userId
  }
  if (terms.userId) {
    query.selector.hideAuthor = false
  }
  
  switch (terms.sortDraftsBy) {
    case 'wordCountAscending': {
      // FIXME: This should have "contents.wordCount": 1, but that crashes
      query.options.sort = {modifiedAt: -1, createdAt: -1}
      break
    }
    case 'wordCountDescending': {
      // FIXME: This should have "contents.wordCount": -1, but that crashes
      query.options.sort = {modifiedAt: -1, createdAt: -1}
      break
    }
    case 'lastModified': {
      query.options.sort = {modifiedAt: -1, createdAt: -1}
      break
    }
    case 'newest': {
      query.options.sort = {createdAt: -1, modifiedAt: -1}
      break
    }
    default: {
      query.options.sort = {modifiedAt: -1, createdAt: -1}
    }
  }
  return query
});

// not currently used, but seems like it should be?
// ensureIndex(Posts,
//   augmentForDefaultView({ wordCount: 1, userId: 1, hideAuthor: 1, deletedDraft: 1, modifiedAt: -1, createdAt: -1 }),
//   { name: "posts.userId_wordCount" }
// );
ensureIndex(Posts,
  augmentForDefaultView({ userId: 1, hideAuthor: 1, deletedDraft: 1, modifiedAt: -1, createdAt: -1 }),
  { name: "posts.userId_createdAt" }
);
ensureIndex(Posts,
  augmentForDefaultView({ shareWithUsers: 1, deletedDraft: 1, modifiedAt: -1, createdAt: -1 }),
  { name: "posts.userId_shareWithUsers" }
);

/**
 * @summary All drafts view
 */
Posts.addView("all_drafts", (terms: PostsViewTerms) => ({
  selector: {
    draft: true
  },
  options: {
    sort: {createdAt: -1}
  }
}));

Posts.addView("unlisted", (terms: PostsViewTerms) => {
  return {
    selector: {
      userId: terms.userId,
      unlisted: true,
      groupId: null,
    },
    options: {
      sort: {createdAt: -1}
    }
}});

Posts.addView("userAFSubmissions", (terms: PostsViewTerms) => {
  return {
    selector: {
      userId: terms.userId,
      af: false,
      suggestForAlignmentUserIds: terms.userId,
    },
    options: {
      sort: {createdAt: -1}
    }
  }});

Posts.addView("slugPost", (terms: PostsViewTerms) => ({
  selector: {
    slug: terms.slug,
  },
  options: {
    limit: 1,
  }
}));
ensureIndex(Posts, {"slug": "hashed"});

Posts.addView("legacyIdPost", (terms: PostsViewTerms) => {
  if (!terms.legacyId) throw new Error("Missing view argument: legacyId");
  const legacyId = parseInt(terms.legacyId, 36)
  if (isNaN(legacyId)) throw new Error("Invalid view argument: legacyId must be base36, was "+terms.legacyId);
  return {
    selector: {
      legacyId: ""+legacyId,
      af: viewFieldAllowAny,
    },
    options: {
      limit: 1
    }
  }
});
ensureIndex(Posts, {legacyId: "hashed"});


// Corresponds to the postCommented subquery in recentDiscussionFeed.ts
const postCommentedViewFields = {
  status: 1,
  isFuture: 1,
  draft: 1,
  unlisted: 1,
  authorIsUnreviewed: 1,
  hideFrontpageComments: 1,
  
  lastCommentedAt: -1,
  _id: 1,
  
  baseScore: 1,
  af: 1,
  isEvent: 1,
  globalEvent: 1,
  commentCount: 1,
}
ensureIndex(Posts, postCommentedViewFields);

const recentDiscussionFilter = {
  baseScore: {$gt:0},
  hideFrontpageComments: false,
  hiddenRelatedQuestion: viewFieldAllowAny,
  shortform: viewFieldAllowAny,
  groupId: null,
}
Posts.addView("recentDiscussionThreadsList", (terms: PostsViewTerms) => {
  return {
    selector: {
      ...recentDiscussionFilter
    },
    options: {
      sort: {lastCommentedAt:-1},
      limit: terms.limit || 12,
    }
  }
})
ensureIndex(Posts,
  augmentForDefaultView({ lastCommentedAt:-1, baseScore:1, hideFrontpageComments:1 }),
  { name: "posts.recentDiscussionThreadsList", }
);

Posts.addView("afRecentDiscussionThreadsList", (terms: PostsViewTerms) => {
  return {
    selector: {
      ...recentDiscussionFilter
    },
    options: {
      sort: {afLastCommentedAt:-1},
      limit: terms.limit || 12,
    }
  }
})
// this index appears unused
// ensureIndex(Posts,
//   augmentForDefaultView({ hideFrontpageComments:1, afLastCommentedAt:-1, baseScore:1 }),
//   { name: "posts.afRecentDiscussionThreadsList", }
// );

Posts.addView("2018reviewRecentDiscussionThreadsList", (terms: PostsViewTerms) => {
  return {
    selector: {
      ...recentDiscussionFilter,
      nominationCount2018: { $gt: 0 }
    },
    options: {
      sort: {lastCommentedAt:-1},
      limit: terms.limit || 12,
    }
  }
})
// ensureIndex(Posts,
//   augmentForDefaultView({ nominationCount2018: 1, lastCommentedAt:-1, baseScore:1, hideFrontpageComments:1 }),
//   { name: "posts.2018reviewRecentDiscussionThreadsList", }
// );

Posts.addView("2019reviewRecentDiscussionThreadsList", (terms: PostsViewTerms) => {
  return {
    selector: {
      ...recentDiscussionFilter,
      nominationCount2019: { $gt: 0 }
    },
    options: {
      sort: {lastCommentedAt:-1},
      limit: terms.limit || 12,
    }
  }
})
// ensureIndex(Posts,
//   augmentForDefaultView({ nominationCount2019: 1, lastCommentedAt:-1, baseScore:1, hideFrontpageComments:1 }),
//   { name: "posts.2019reviewRecentDiscussionThreadsList", }
// );

Posts.addView("globalEvents", (terms: PostsViewTerms) => {
  const timeSelector = {$or: [
    {startTime: {$gt: moment().subtract(eventBuffer.startBuffer).toDate()}},
    {endTime: {$gt: moment().subtract(eventBuffer.endBuffer).toDate()}}
  ]}
  
  let onlineEventSelector: {} = terms.onlineEvent ? {onlineEvent: true} : {}
  if (terms.onlineEvent === false) {
    onlineEventSelector = {$or: [
      {onlineEvent: false}, {onlineEvent: {$exists: false}}
    ]}
  }
  
  let query = {
    selector: {
      $or: [
        {globalEvent: true},
        {$and: [
          {onlineEvent: true},
          {mongoLocation: {$exists: false}},
        ]},
      ],
      isEvent: true,
      groupId: null,
      eventType: terms.eventType ? {$in: terms.eventType} : null,
      $and: [
        timeSelector, onlineEventSelector
      ],
    },
    options: {
      sort: {
        startTime: 1,
        _id: 1
      }
    }
  }
  return query
})
ensureIndex(Posts,
  augmentForDefaultView({ globalEvent:1, eventType:1, startTime:1, endTime:1 }),
  { name: "posts.globalEvents" }
);

Posts.addView("nearbyEvents", (terms: PostsViewTerms) => {
  const timeSelector = {$or: [
    {startTime: {$gt: moment().subtract(eventBuffer.startBuffer).toDate()}},
    {endTime: {$gt: moment().subtract(eventBuffer.endBuffer).toDate()}}
  ]}
  
  let onlineEventSelector: {} = terms.onlineEvent ? {onlineEvent: true} : {}
  if (terms.onlineEvent === false) {
    onlineEventSelector = {$or: [
      {onlineEvent: false}, {onlineEvent: {$exists: false}}
    ]}
  }
  
  // Note: distance is in miles
  let query: any = {
    selector: {
      groupId: null,
      isEvent: true,
      eventType: terms.eventType ? {$in: terms.eventType} : null,
      $and: [
        timeSelector, onlineEventSelector
      ],
      $or: [
        {
          mongoLocation: {
            $geoWithin: {
              // $centerSphere takes an array containing the grid coordinates of the circle's center
              // point and the circle's radius measured in radians. We convert the maximum distance
              // (which is specified in miles, with a default of 100) into radians by dividing by the
              // approximate equitorial radius of the earth, 3963.2 miles.
              // When converting this to Postgres, we actually want the location in the form of a raw
              // longitude and latitude, which isn't the case for Mongo. To do this, we pass the selector
              // to the query builder manually here using $comment. This is a hack, but it's the only
              // place in the codebase where we use this operator so it's probably not worth spending a
              // ton of time making this beautiful.
              $centerSphere: [ [ terms.lng, terms.lat ], (terms.distance || 100) / 3963.2 ],
              $comment: { locationName: `"googleLocation"->'geometry'->'location'` },
            }
          }
        },
        {$and: [{mongoLocation: {$exists: false}}, {onlineEvent: true}]},
        {globalEvent: true} // also include events that are open to everyone around the world
      ]
    },
    options: {
      sort: {
        startTime: 1, // show events in chronological order
        _id: 1
      }
    }
  };
  if(Array.isArray(terms.filters) && terms.filters.length) {
    query.selector.types = {$in: terms.filters};
  } else if (typeof terms.filters === "string") { //If there is only single value we can't distinguish between Array and value
    query.selector.types = {$in: [terms.filters]};
  }
  return query;
});
ensureIndex(Posts,
  augmentForDefaultView({ mongoLocation:"2dsphere", eventType:1, startTime:1, endTime: 1 }),
  { name: "posts.2dsphere" }
);

Posts.addView("events", (terms: PostsViewTerms) => {
  const timeSelector = {
    $or: [
      { startTime: { $gt: moment().subtract(eventBuffer.startBuffer, 'hours').toDate() } },
      { endTime: { $gt: moment().subtract(eventBuffer.endBuffer, 'hours').toDate() } },
    ],
  };
  const twoMonthsAgo = moment().subtract(60, 'days').toDate();
  // make sure that, by default, events are not global
  let globalEventSelector: {} = terms.globalEvent ? {globalEvent: true} : {};
  if (terms.globalEvent === false) {
    globalEventSelector = {$or: [
      {globalEvent: false}, {globalEvent: {$exists:false}}
    ]}
  }
  
  let onlineEventSelector: {} = terms.onlineEvent ? {onlineEvent: true} : {}
  if (terms.onlineEvent === false) {
    onlineEventSelector = {$or: [
      {onlineEvent: false}, {onlineEvent: {$exists: false}}
    ]}
  }
  
  return {
    selector: {
      isEvent: true,
      $and: [
        timeSelector, globalEventSelector, onlineEventSelector
      ],
      createdAt: {$gte: twoMonthsAgo},
      groupId: terms.groupId ? terms.groupId : null,
      baseScore: {$gte: 1},
    },
    options: {
      sort: {
        startTime: 1
      }
    }
  }
})
ensureIndex(Posts,
  augmentForDefaultView({ globalEvent: 1, onlineEvent: 1, startTime:1, endTime: 1, createdAt:1, baseScore:1 }),
  { name: "posts.events" }
);

Posts.addView("eventsInTimeRange", (terms: PostsViewTerms) => {
  return {
    selector: {
      isEvent: true,
      groupId: terms.groupId ? terms.groupId : null,
    },
    options: {
      sort: {
        startTime: -1,
      }
    }
  }
})
// Same index as events

Posts.addView("upcomingEvents", (terms: PostsViewTerms) => {
  const timeCutoff = moment().subtract(eventBuffer.startBuffer).toDate();
  
  return {
    selector: {
      isEvent: true,
      groupId: terms.groupId ? terms.groupId : null,
      startTime: {$gte: timeCutoff},
    },
    options: {
      sort: {
        startTime: 1,
      }
    }
  }
})

Posts.addView("pastEvents", (terms: PostsViewTerms) => {
  const timeCutoff = moment().subtract(eventBuffer.startBuffer).toDate();
  
  return {
    selector: {
      isEvent: true,
      groupId: terms.groupId ? terms.groupId : null,
      startTime: {$lt: timeCutoff},
    },
    options: {
      sort: {
        startTime: -1,
      }
    },
  }
});

Posts.addView("tbdEvents", (terms: PostsViewTerms) => {
  return {
    selector: {
      isEvent: true,
      groupId: terms.groupId ? terms.groupId : null,
      startTime: viewFieldNullOrMissing,
    },
    options: {
      sort: {
        postedAt: 1,
      }
    },
  }
});

Posts.addView("nonEventGroupPosts", (terms: PostsViewTerms) => {
  return {
    selector: {
      isEvent: false,
      groupId: terms.groupId ? terms.groupId : null,
    },
  }
});

Posts.addView("postsWithBannedUsers", function () {
  return {
    selector: {
      bannedUserIds: {$exists: true}
    },
  }
})
ensureIndex(Posts,
  augmentForDefaultView({ bannedUserIds:1, createdAt: 1 }),
  { name: "posts.postsWithBannedUsers" }
);

Posts.addView("communityResourcePosts", function () {
  return {
    selector: {
      _id: {$in: ['bDnFhJBcLQvCY3vJW', 'qMuAazqwJvkvo8teR', 'PqMT9zGrNsGJNfiFR', 'YdcF6WbBmJhaaDqoD', 'mQDoZ2yCX2ujLxJDk']}
    },
  }
})
// No index needed

Posts.addView("sunshineNewPosts", function () {
  return {
    selector: {
      reviewedByUserId: {$exists: false},
    },
    options: {
      sort: {
        createdAt: -1,
      }
    }
  }
})
ensureIndex(Posts,
  augmentForDefaultView({ status:1, reviewedByUserId:1, frontpageDate: 1, authorIsUnreviewed:1, meta: 1 }),
  { name: "posts.sunshineNewPosts" }
);

Posts.addView("sunshineNewUsersPosts", (terms: PostsViewTerms) => {
  return {
    selector: {
      status: null, // allow sunshines to see posts marked as spam
      userId: terms.userId,
      authorIsUnreviewed: null,
      groupId: null,
      draft: viewFieldAllowAny,
      rejected: null
    },
    options: {
      sort: {
        createdAt: -1,
      }
    }
  }
})
ensureIndex(Posts,
  augmentForDefaultView({ status:1, userId:1, hideAuthor: 1, reviewedByUserId:1, frontpageDate: 1, authorIsUnreviewed:1, createdAt: -1 }),
  { name: "posts.sunshineNewUsersPosts" }
);

Posts.addView("sunshineCuratedSuggestions", function (terms) {
  const audio = terms.audioOnly ? {podcastEpisodeId: {$exists: true}} : {}
  return {
    selector: {
      ...audio,
      suggestForCuratedUserIds: {$exists:true, $ne: []},
      reviewForCuratedUserId: {$exists:false}
    },
    options: {
      sort: {
        postedAt: -1,
      },
      hint: "posts.sunshineCuratedSuggestions",
    }
  }
})
ensureIndex(Posts,
  augmentForDefaultView({ postedAt:1, reviewForCuratedUserId:1, suggestForCuratedUserIds:1, }),
  {
    name: "posts.sunshineCuratedSuggestions",
    partialFilterExpression: {suggestForCuratedUserIds: {$exists:true}},
  }
);



// Used in Posts.find() in various places
ensureIndex(Posts, {userId:1, createdAt:-1});

// Used in routes
ensureIndex(Posts, {agentFoundationsId: "hashed"});

// Used in checkScheduledPosts cronjob
ensureIndex(Posts, {isFuture:1, postedAt:1});

// Used in scoring aggregate query
ensureIndex(Posts, {inactive:1,postedAt:1});

// Used for recommendations
ensureIndex(Posts,
  augmentForDefaultView({ meta:1, disableRecommendation:1, baseScore:1, curatedDate:1, frontpageDate:1 }),
  { name: "posts.recommendable" }
);

Posts.addView("hasEverDialogued", (terms: PostsViewTerms) => {
  return {
    selector: {
      $or: [
        {userId: terms.userId},
        {"coauthorStatuses.userId": terms.userId}
      ],
      collabEditorDialogue: true,
    },
  }
})

Posts.addView("pingbackPosts", (terms: PostsViewTerms) => {
  return {
    selector: {
      ...jsonArrayContainsSelector("pingbacks.Posts", terms.postId),
      baseScore: {$gt: 0}
    },
    options: {
      sort: { baseScore: -1 },
    },
  }
});
ensureIndex(Posts,
  augmentForDefaultView({ "pingbacks.Posts": 1, baseScore: 1 }),
  { name: "posts.pingbackPosts" }
);
void ensureCustomPgIndex(`CREATE INDEX IF NOT EXISTS idx_posts_pingbacks ON "Posts" USING gin(pingbacks);`);

// TODO: refactor nominations2018 to use nominationCount + postedAt
Posts.addView("nominations2018", (terms: PostsViewTerms) => {
  return {
    selector: {
      // FIXME: Should only apply during voting
      nominationCount2018: { $gt: 2 }
    },
    options: {
      sort: {
        nominationCount2018: terms.sortByMost ? -1 : 1
      }
    }
  }
})
// ensureIndex(Posts,
//   augmentForDefaultView({ nominationCount2018:1 }),
//   { name: "posts.nominations2018", }
// );

// TODO: refactor nominations2019 to filter for nominationsCount + postedAt
Posts.addView("nominations2019", (terms: PostsViewTerms) => {
  return {
    selector: {
      // FIXME: Should only apply during voting
      nominationCount2019: { $gt: 0 }
    },
    options: {
      sort: {
        nominationCount2019: terms.sortByMost ? -1 : 1
      }
    }
  }
})
// ensureIndex(Posts,
//   augmentForDefaultView({ nominationCount2019:1 }),
//   { name: "posts.nominations2019", }
// );

Posts.addView("reviews2018", (terms: PostsViewTerms) => {
  const sortings = {
    "fewestReviews" : {reviewCount2018: 1},
    "mostReviews" : {reviewCount2018: -1},
    "lastCommentedAt" :  {lastCommentedAt: -1}
  }

  return {
    selector: {
      nominationCount2018: { $gte: 2 },
      // FIXME: Should only apply to voting
      reviewCount2018: { $gte: 1 }
    },
    options: {
      sort: { ...(terms.sortBy ? sortings[terms.sortBy] : undefined), nominationCount2018: -1 }
    }
  }
})

const reviews2019Sortings: Record<ReviewSortings, MongoSort<DbPost>> = {
  "fewestReviews" : {reviewCount2019: 1},
  "mostReviews" : {reviewCount2019: -1},
  "lastCommentedAt" :  {lastCommentedAt: -1}
}

Posts.addView("reviews2019", (terms: PostsViewTerms) => {
  return {
    selector: {
      nominationCount2019: { $gte: 2 }
    },
    options: {
      sort: { ...(terms.sortBy && reviews2019Sortings[terms.sortBy]), nominationCount2019: -1 }
    }
  }
})

Posts.addView("voting2019", (terms: PostsViewTerms) => {
  return {
    selector: {
      nominationCount2019: { $gte: 2 },
      // FIXME: Should only apply to voting
      reviewCount2019: { $gte: 1 }
    },
    options: {
      sort: { ...(terms.sortBy && reviews2019Sortings[terms.sortBy]), nominationCount2019: -1 }
    }
  }
})
// We're filtering on nominationCount greater than 2, so do not need additional indexes
// using nominations2018

Posts.addView("stickied", (terms: PostsViewTerms, _, context?: ResolverContext) => ({
    selector: {
      sticky: true,
      ...(context?.currentUser?._id ? {_id: {$ne: startHerePostIdSetting.get()}} : {}),
    },
    options: {
      sort: {
        stickyPriority: -1,
      },
    },
  }
));

// used to find a user's upvoted posts, so they can nominate them for the Review
Posts.addView("nominatablePostsByVote", (terms: PostsViewTerms, _, context?: ResolverContext) => {
  const nominationFilter = terms.requiredUnnominated ? {positiveReviewVoteCount: { $lt: REVIEW_AND_VOTING_PHASE_VOTECOUNT_THRESHOLD }} : {}
  const frontpageFilter = terms.requiredFrontpage ? {frontpageDate: {$exists: true}} : {}
  return {
    selector: {
      userId: {$ne: context?.currentUser?._id,},
      ...frontpageFilter,
      ...nominationFilter,
      isEvent: false
    },
    options: {
      sort: {
        baseScore: -1
      }
    }
  }
})
ensureIndex(Posts,
  augmentForDefaultView({ _id: 1, userId: 1, isEvent:1, baseScore:1 }),
  { name: "posts.nominatablePostsByVote", }
);


// Exclude IDs that should not be included, e.g. were republished and postedAt date isn't actually in current review
const reviewExcludedPostIds = ['MquvZCGWyYinsN49c'];

// Nominations for the (≤)2020 review are determined by the number of votes
Posts.addView("reviewVoting", (terms: PostsViewTerms) => {
  return {
    selector: {
      $or: [{[`tagRelevance.${longformReviewTagId}`]: {$gte: 1}}, {positiveReviewVoteCount: { $gte: getPositiveVoteThreshold(terms.reviewPhase) }}],
      _id: { $nin: reviewExcludedPostIds }
    },
    options: {
      // This sorts the posts deterministically, which is important for the
      // relative stability of the seeded frontend sort
      sort: {
        lastCommentedAt: -1
      },
    }
  }
})
ensureIndex(Posts,
  augmentForDefaultView({ positiveReviewVoteCount: 1, tagRelevance: 1, createdAt: 1 }),
  { name: "posts.positiveReviewVoteCount", }
);

Posts.addView("frontpageReviewWidget", (terms: PostsViewTerms) => {
  if (!terms.reviewYear) {
    throw new Error("reviewYear is required for reviewVoting view");
  }
  return {
    selector: {
      $or: [
        {[`tagRelevance.${longformReviewTagId}`]: {$gte: 1}},
        {
          $and: [
            {postedAt: {$gte: moment.utc(`${terms.reviewYear}-01-01`).toDate()}},
            {postedAt: {$lt: moment.utc(`${terms.reviewYear+1}-01-01`).toDate()}},
            {positiveReviewVoteCount: { $gte: getPositiveVoteThreshold(terms.reviewPhase) }}
          ]
        }
      ],
      _id: { $nin: reviewExcludedPostIds }
    },
    options: {
      // This sorts the posts deterministically, which is important for the
      // relative stability of the seeded frontend sort
      sort: {
        lastCommentedAt: -1
      },
    }
  }
})


Posts.addView("reviewQuickPage", (terms: PostsViewTerms) => {
  return {
    selector: {
      reviewCount: 0,
      positiveReviewVoteCount: { $gte: REVIEW_AND_VOTING_PHASE_VOTECOUNT_THRESHOLD },
      reviewVoteScoreAllKarma: { $gte: QUICK_REVIEW_SCORE_THRESHOLD }
    },
    options: {
      sort: {
        reviewVoteScoreHighKarma: -1
      }
    }
  }
})


// During the Final Voting phase, posts need at least one positive vote and at least one review to qualify
Posts.addView("reviewFinalVoting", (terms: PostsViewTerms) => {
  return {
    selector: {
      reviewCount: { $gte: VOTING_PHASE_REVIEW_THRESHOLD },
      positiveReviewVoteCount: { $gte: REVIEW_AND_VOTING_PHASE_VOTECOUNT_THRESHOLD },
      _id: { $nin: reviewExcludedPostIds }
    },
    options: {
      // This sorts the posts deterministically, which is important for the
      // relative stability of the seeded frontend sort
      sort: {
        lastCommentedAt: -1
<<<<<<< HEAD
      },
=======
      }
>>>>>>> 2e89bb66
    }
  }
})
ensureIndex(Posts,
  augmentForDefaultView({ positiveReviewVoteCount: 1, reviewCount: 1, createdAt: 1 }),
  { name: "posts.positiveReviewVoteCountReviewCount", }
);

Posts.addView("myBookmarkedPosts", (terms: PostsViewTerms, _, context?: ResolverContext) => {
  // Get list of bookmarked posts from the user object. This is ordered by when
  // the bookmark was created (earlier is older).
  let bookmarkedPostIds = (context?.currentUser?.bookmarkedPostsMetadata
    ? uniq(context?.currentUser?.bookmarkedPostsMetadata.map(bookmark => bookmark.postId))
    : []
  );
  
  // If there's a limit, apply that limit to the list of IDs, before it's applied
  // to the query. (We do this because the $in operator isn't going to respect
  // the ordering of the IDs we give it).
  //
  // HACK: While the limit reflects the sort ordering of
  // currentUser.bookmarkedPostsMetadata, the results ordering doesn't. So the
  // BookmarksList component sorts the results itself after they come back.
  if (terms.limit) {
    bookmarkedPostIds = bookmarkedPostIds.reverse().slice(0, terms.limit);
  }
  
  return {
    selector: {
      _id: {$in: bookmarkedPostIds},
      isEvent: viewFieldAllowAny,
      groupId: null
    },
    options: {
      sort: {},
    },
  };
});


/**
 * For preventing both `PostsRepo.getRecentlyActiveDialogues` and `PostsRepo.getMyActiveDialogues` from being seq scans on Posts.
 * Given the relatively small number of dialogues, `getMyActiveDialogues` still ends up being fast even though it needs to check each dialogue for userId/coauthorStatuses.
 * 
 * This also speeds up `UsersRepo.getUsersWhoHaveMadeDialogues` a bunch.
 */
void ensureCustomPgIndex(`
  CREATE INDEX CONCURRENTLY IF NOT EXISTS "idx_Posts_max_postedAt_mostRecentPublishedDialogueResponseDate"
  ON "Posts" (GREATEST("postedAt", "mostRecentPublishedDialogueResponseDate") DESC)
  WHERE "collabEditorDialogue" IS TRUE;
`);

// Needed to speed up getPostsAndCommentsFromSubscriptions, which otherwise has a pretty slow nested loop when joining on Posts because of the "postedAt" filter
ensureIndex(Posts, { userId: 1, postedAt: 1 }, { concurrently: true });<|MERGE_RESOLUTION|>--- conflicted
+++ resolved
@@ -1561,11 +1561,7 @@
       // relative stability of the seeded frontend sort
       sort: {
         lastCommentedAt: -1
-<<<<<<< HEAD
       },
-=======
-      }
->>>>>>> 2e89bb66
     }
   }
 })
