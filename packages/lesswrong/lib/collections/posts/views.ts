import moment from 'moment';
import * as _ from 'underscore';
import { getKarmaInflationSeries, timeSeriesIndexExpr } from '../../../server/karmaInflation/cache';
import { combineIndexWithDefaultViewIndex, ensureIndex } from '../../collectionIndexUtils';
import type { FilterMode, FilterSettings, FilterTag } from '../../filterSettings';
import { forumTypeSetting } from '../../instanceSettings';
import { defaultVisibilityTags } from '../../publicSettings';
import { postScoreModifiers, timeDecayExpr } from '../../scoring';
import { viewFieldAllowAny, viewFieldNullOrMissing } from '../../vulcan-lib';
import { Posts } from './collection';
import { postStatuses, startHerePostIdSetting } from './constants';
import uniq from 'lodash/uniq';
import { INITIAL_REVIEW_THRESHOLD, getPositiveVoteThreshold, QUICK_REVIEW_SCORE_THRESHOLD, ReviewPhase, REVIEW_AND_VOTING_PHASE_VOTECOUNT_THRESHOLD, VOTING_PHASE_REVIEW_THRESHOLD } from '../../reviewUtils';
import { jsonArrayContainsSelector } from '../../utils/viewUtils';
import { EA_FORUM_COMMUNITY_TOPIC_ID } from '../tags/collection';

export const DEFAULT_LOW_KARMA_THRESHOLD = -10
export const MAX_LOW_KARMA_THRESHOLD = -1000

const isEAForum = forumTypeSetting.get() === 'EAForum'
const eventBuffer = isEAForum ? {startBuffer: '1 hour', endBuffer: null} : {startBuffer: '6 hours', endBuffer: '3 hours'}

type ReviewSortings = "fewestReviews"|"mostReviews"|"lastCommentedAt"

declare global {
  interface PostsViewTerms extends ViewTermsBase {
    view?: PostsViewName,
    includeRelatedQuestions?: "true"|"false",
    karmaThreshold?: number|string,
    meta?: boolean,
    userId?: string,
    filter?: any,
    filters?: any,
    filterSettings?: any,
    sortBy?: ReviewSortings,
    sortByMost?: boolean,
    sortedBy?: string,
    af?: boolean,
    excludeEvents?: boolean,
    onlineEvent?: boolean,
    globalEvent?: boolean,
    eventType?: Array<string>,
    groupId?: string,
    lat?: number,
    lng?: number,
    slug?: string,
    sortDraftsBy?: string,
    forum?: boolean,
    question?: boolean,
    tagId?: string,
    subforumTagId?: string,
    legacyId?: string,
    postId?: string,
    authorIsUnreviewed?: boolean|null,
    before?: Date|string|null,
    after?: Date|string|null,
    timeField?: keyof DbPost,
    postIds?: Array<string>,
    reviewYear?: number,
    reviewPhase?: ReviewPhase,
    excludeContents?: boolean,
    includeArchived?: boolean,
    includeDraftEvents?: boolean
    includeShared?: boolean
<<<<<<< HEAD
    hideCommunity?: boolean
    distance?: number
=======
    distance?: number,
    audioOnly?: boolean
>>>>>>> 641235c4
  }
}

/**
 * @description In allPosts and elsewhere (every component that uses PostsListSettings and some
 * that use PostsList) we use the concept of filters which are like Vulcan's
 * views, but are more composable. Filters only specify selectors, and are
 * written with MongoDB query syntax.
 * To avoid duplication of code, views with the same name, will reference the
 * corresponding filter
 *
 * TODO: This should be worked to be more nicely tied in with the filterSettings
 * paradigm
 */
export const filters: Record<string,any> = {
  "curated": {
    curatedDate: {$gt: new Date(0)}
  },
  "uncurated": {
    curatedDate: viewFieldNullOrMissing
  },
  "nonSticky": {
    sticky: false,
  },
  "frontpage": {
    frontpageDate: {$gt: new Date(0)}
  },
  "all": {
    groupId: null
  },
  "questions": {
    question: true,
    hiddenRelatedQuestion: viewFieldAllowAny
  },
  "events": {
    isEvent: true,
    groupId: null
  },
  "untagged": {
    tagRelevance: {}
  },
  "unnominated2019": {
    nominationCount2019: 0
  },
  // TODO(Review) is this indexed?
  "unnominated": {
    positiveReviewVoteCount: 0
  },
  "unNonCoreTagged": {
    tagRelevance: {$exists: true},
    baseScore: {$gt: 25},
    $expr: {
      $lt: [
          {$size: 
              {$filter: {
                  // this was a hack during the Tagging Sprint, where we wanted people to tag posts with non-core-tags
                  input: {$objectToArray: "$tagRelevance"},
                  cond: {$not: {$in: ["$$this.k", ["xexCWMyds6QLWognu", "sYm3HiWcfZvrGu3ui", "izp6eeJJEg9v5zcur", "fkABsGCJZ6y9qConW", "Ng8Gice9KNkncxqcj", "MfpEPj6kJneT9gWT6", "3uE2pXvbcnS9nnZRE"]]}}
              }}
          }, 
          1]
    } 
  },
  "tagged": {
    tagRelevance: {$ne: {}}
  },
  "includeMetaAndPersonal": {},
}

/**
 * @summary Similar to filters (see docstring above), but specifying MongoDB-style sorts
 *
 * NB: Vulcan views overwrite sortings. If you are using a named view with a
 * sorting, do not try to supply your own.
 */
export const sortings = {
  magic: { score: -1 },
  top: { baseScore: -1 },
  topAdjusted: { karmaInflationAdjustedScore: -1 },
  new: { postedAt: -1 },
  old: { postedAt: 1 },
  recentComments: { lastCommentedAt: -1 }
}

/**
 * @summary Base parameters that will be common to all other view unless specific properties are overwritten
 *
 * NB: Specifying "before" into posts views is a bit of a misnomer at present,
 * as it is *inclusive*. The parameters callback that handles it outputs
 * ~ $lt: before.endOf('day').
 */
Posts.addDefaultView((terms: PostsViewTerms) => {
  const validFields: any = _.pick(terms, 'userId', 'groupId', 'af','question', 'authorIsUnreviewed');
  // Also valid fields: before, after, timeField (select on postedAt), excludeEvents, and
  // karmaThreshold (selects on baseScore).

  const postCommentedExcludeCommunity = {$or: [
    {[`tagRelevance.${EA_FORUM_COMMUNITY_TOPIC_ID}`]: {$lt: 1}},
    {[`tagRelevance.${EA_FORUM_COMMUNITY_TOPIC_ID}`]: {$exists: false}},
  ]}

  const alignmentForum = forumTypeSetting.get() === 'AlignmentForum' ? {af: true} : {}
  let params: any = {
    selector: {
      status: postStatuses.STATUS_APPROVED,
      draft: false,
      isFuture: false,
      unlisted: false,
      shortform: false,
      authorIsUnreviewed: false,
      hiddenRelatedQuestion: false,
      groupId: viewFieldNullOrMissing,
      ...(terms.hideCommunity ? postCommentedExcludeCommunity : {}),
      ...validFields,
      ...alignmentForum
    },
    options: {},
  }
  // TODO: Use default threshold in default view
  // TODO: Looks like a bug in cases where karmaThreshold = 0, because we'd
  // still want to filter.
  if (terms.karmaThreshold && terms.karmaThreshold !== "0") {
    params.selector.baseScore = {$gte: parseInt(terms.karmaThreshold+"", 10)}
    params.selector.maxBaseScore = {$gte: parseInt(terms.karmaThreshold+"", 10)}
  }
  if (terms.excludeEvents) {
    params.selector.isEvent = false
  }
  if (terms.userId) {
    params.selector.hideAuthor = false
  }
  if (terms.includeRelatedQuestions === "true") {
    params.selector.hiddenRelatedQuestion = viewFieldAllowAny
  }
  if (terms.filter) {
    if (filters[terms.filter]) {
      params.selector = {...params.selector, ...filters[terms.filter]}
    } else {
      // eslint-disable-next-line no-console
      console.warn(
        `Filter '${terms.filter}' not recognized while constructing defaultView`,
        terms.view ? ` for view ${terms.view}` : ''
      )
    }
  }
  if (terms.filterSettings) {
    const filterParams = filterSettingsToParams(terms.filterSettings);
    params = {
      selector: { ...params.selector, ...filterParams.selector },
      options: { ...params.options, ...filterParams.options },
      syntheticFields: { ...params.syntheticFields, ...filterParams.syntheticFields },
    };
  }
  if (terms.sortedBy) {
    if (terms.sortedBy === 'topAdjusted') {
      params.syntheticFields = { ...params.syntheticFields, ...buildInflationAdjustedField() }
    }

    if (sortings[terms.sortedBy]) {
      params.options = {sort: {...params.options.sort, ...sortings[terms.sortedBy]}}
    } else {
      // eslint-disable-next-line no-console
      console.warn(
        `Sorting '${terms.sortedBy}' not recognized while constructing defaultView`,
        terms.view ? ` for view ${terms.view}` : ''
      )
    }
  }
  
  if (terms.after || terms.before) {
    let postedAt: any = {};

    if (terms.after) {
      postedAt.$gt = moment(terms.after).toDate();
    }
    if (terms.before) {
      postedAt.$lt = moment(terms.before).toDate();
    }

    if (!_.isEmpty(postedAt) && !terms.timeField) {
      params.selector.postedAt = postedAt;
    } else if (!_.isEmpty(postedAt) && terms.timeField) {
      params.selector[terms.timeField] = postedAt;
    }
  }
  
  return params;
})

const getFrontpageFilter = (filterSettings: FilterSettings): {filter: any, softFilter: Array<any>} => {
  if (filterSettings.personalBlog === "Hidden") {
    return {
      filter: {frontpageDate: {$gt: new Date(0)}},
      softFilter: []
    }
  } else if (filterSettings.personalBlog === "Required") {
    return {
      filter: {frontpageDate: viewFieldNullOrMissing},
      softFilter: []
    }
  } else {
    const personalBonus = filterModeToAdditiveKarmaModifier(filterSettings.personalBlog)
    return {
      filter: {},
      softFilter: personalBonus ? [
        {
          $cond: {
            if: "$frontpageDate",
            then: 0,
            else: personalBonus
          }
        },
      ] : []
    }
  }
}

function buildInflationAdjustedField(): any {
  const karmaInflationSeries = getKarmaInflationSeries();
  return {
    karmaInflationAdjustedScore: {
      $multiply: [
        "$baseScore",
        {
          $ifNull: [
            {
              $arrayElemAt: [
                karmaInflationSeries.values,
                {
                  $max: [
                    timeSeriesIndexExpr("$postedAt", karmaInflationSeries.start, karmaInflationSeries.interval),
                    0 // fall back to first value if out of range
                  ]
                }]
            },
            karmaInflationSeries.values[karmaInflationSeries.values.length - 1] // fall back to final value if out of range
          ]
        }
      ]
    }
  }
}

function filterSettingsToParams(filterSettings: FilterSettings): any {
  // We get the default tag relevance from the database config
  const tagFilterSettingsWithDefaults: FilterTag[] = filterSettings.tags.map(t =>
    t.filterMode === "TagDefault" ? {
      tagId: t.tagId,
      tagName: t.tagName,
      filterMode: defaultVisibilityTags.get().find(dft => dft.tagId === t.tagId)?.filterMode || 'Default',
    } :
    t
  )
  const tagsRequired = _.filter(tagFilterSettingsWithDefaults, t=>t.filterMode==="Required");
  const tagsExcluded = _.filter(tagFilterSettingsWithDefaults, t=>t.filterMode==="Hidden");
  
  const frontpageFiltering = getFrontpageFilter(filterSettings)
  
  const {filter: frontpageFilter, softFilter: frontpageSoftFilter} = frontpageFiltering
  let tagsFilter = {};
  const tagFilters: any[] = [];
  for (let tag of tagsRequired) {
    tagFilters.push({[`tagRelevance.${tag.tagId}`]: {$gte: 1}});
  }
  for (let tag of tagsExcluded) {
    tagFilters.push({$or: [
      {[`tagRelevance.${tag.tagId}`]: {$lt: 1}},
      {[`tagRelevance.${tag.tagId}`]: {$exists: false}},
    ]});
  }
  
  const tagsSoftFiltered = tagFilterSettingsWithDefaults.filter(
    t => (t.filterMode!=="Hidden" && t.filterMode!=="Required" && t.filterMode!=="Default" && t.filterMode!==0)
  );
  
  const syntheticFields = {
    score: {$divide:[
      {$multiply: [
        {$add:[
          "$baseScore",
          ...tagsSoftFiltered.map(t => (
            {$cond: {
              if: {$gt: ["$tagRelevance."+t.tagId, 0]},
              then: filterModeToAdditiveKarmaModifier(t.filterMode),
              else: 0
            }}
          )),
          ...postScoreModifiers(),
          ...frontpageSoftFilter,
        ]},
        ...tagsSoftFiltered.map(t => (
          {$cond: {
            if: {$gt: ["$tagRelevance."+t.tagId, 0]},
            then: filterModeToMultiplicativeKarmaModifier(t.filterMode),
            else: 1
          }}
        )),
      ]},
      timeDecayExpr()
    ]}
  }
  
  return {
    selector: {
      ...frontpageFilter,
      ...(tagFilters.length ? {$and: tagFilters} : {}),
    },
    syntheticFields,
  };
}

function filterModeToAdditiveKarmaModifier(mode: FilterMode): number {
  if (typeof mode === "number" && (mode <= 0 || 1 <= mode)) {
    return mode;
  } else switch(mode) {
    default:
    case "Default": return 0;
    case "Subscribed": return 25;
  }
}

function filterModeToMultiplicativeKarmaModifier(mode: FilterMode): number {
  if (typeof mode === "number" && 0 < mode && mode < 1) {
    return mode;
  } else switch(mode) {
    default:
    case "Default": return 1;
    case "Reduced": return 0.5;
  }
}

export function augmentForDefaultView(indexFields)
{
  return combineIndexWithDefaultViewIndex({
    viewFields: indexFields,
    prefix: {status:1, isFuture:1, draft:1, unlisted:1, shortform: 1, hiddenRelatedQuestion:1, authorIsUnreviewed:1, groupId:1 },
    suffix: { _id:1, meta:1, isEvent:1, af:1, frontpageDate:1, curatedDate:1, postedAt:1, baseScore:1 },
  });
}


/**
 * @summary User posts view
 */

Posts.addView("userPosts", (terms: PostsViewTerms) => {
  const sortOverride = terms.sortedBy ? {} : {sort: {postedAt: -1}}
  return {
    selector: {
      userId: viewFieldAllowAny,
      hiddenRelatedQuestion: viewFieldAllowAny,
      shortform: viewFieldAllowAny,
      groupId: null, // TODO: fix vulcan so it doesn't do deep merges on viewFieldAllowAny
      $or: [{userId: terms.userId}, {"coauthorStatuses.userId": terms.userId}],
    },
    options: {
      limit: 5,
      ...sortOverride
    }
  }
});
// This index is currently unused on LW.
// ensureIndex(Posts,
//   augmentForDefaultView({ userId: 1, hideAuthor: 1, postedAt: -1, }),
//   {
//     name: "posts.userId_postedAt",
//   }
// );
ensureIndex(Posts,
  augmentForDefaultView({ 'coauthorStatuses.userId': 1, userId: 1, postedAt: -1 }),
  {
    name: "posts.coauthorStatuses_postedAt",
  }
);

const setStickies = (sortOptions, terms: PostsViewTerms) => {
  if (terms.af && terms.forum) {
    return { afSticky: -1, stickyPriority: -1, ...sortOptions}
  } else if (terms.meta && terms.forum) {
    return { metaSticky: -1, stickyPriority: -1, ...sortOptions}
  } else if (terms.forum) {
    return { sticky: -1, stickyPriority: -1, ...sortOptions}
  }
  return sortOptions
}

const stickiesIndexPrefix = {
  sticky: -1, afSticky: -1, metaSticky: -1, stickyPriority: -1
};


Posts.addView("magic", (terms: PostsViewTerms) => {
  const selector = forumTypeSetting.get() === 'EAForum' ? filters.nonSticky : { isEvent: false };
  return {
    selector,
    options: {sort: setStickies(sortings.magic, terms)},
  };
});
ensureIndex(Posts,
  augmentForDefaultView({ score:-1, isEvent: 1 }),
  {
    name: "posts.score",
  }
);


// Wildcard index on tagRelevance, enables us to efficiently filter on tagRel scores
ensureIndex(Posts,{ "tagRelevance.$**" : 1 } )
// This index doesn't appear used, but seems like it should be.
// ensureIndex(Posts,
//   augmentForDefaultView({ afSticky:-1, score:-1 }),
//   {
//     name: "posts.afSticky_score",
//   }
// );


Posts.addView("top", (terms: PostsViewTerms) => ({
  options: {sort: setStickies(sortings.top, terms)}
}))
// unused on LW. If EA forum is also not using we can delete.
// ensureIndex(Posts,
//   augmentForDefaultView({ ...stickiesIndexPrefix, baseScore:-1 }),
//   {
//     name: "posts.stickies_baseScore",
//   }
// );
// ensureIndex(Posts,
//   augmentForDefaultView({ userId: 1, hideAuthor: 1, ...stickiesIndexPrefix, baseScore:-1 }),
//   {
//     name: "posts.userId_stickies_baseScore",
//   }
// );

// Used by "topAdjusted" sort
ensureIndex(Posts,
  augmentForDefaultView({ postedAt: 1, baseScore: 1, maxBaseScore: 1 }),
  {
    name: "posts.sort_by_topAdjusted",
    partialFilterExpression: {
      status: postStatuses.STATUS_APPROVED,
      draft: false,
      unlisted: false,
      isFuture: false,
      shortform: false,
      authorIsUnreviewed: false,
      hiddenRelatedQuestion: false,
      isEvent: false,
    },
  }
);

Posts.addView("new", (terms: PostsViewTerms) => ({
  options: {sort: setStickies(sortings.new, terms)}
}))

Posts.addView("recentComments", (terms: PostsViewTerms) => ({
  options: {sort: sortings.recentComments}
}))

Posts.addView("old", (terms: PostsViewTerms) => ({
  options: {sort: sortings.old}
}))
// Covered by the same index as `new`

Posts.addView("timeframe", (terms: PostsViewTerms) => ({
  options: {limit: terms.limit}
}))
ensureIndex(Posts,
  augmentForDefaultView({ postedAt:1, baseScore:1}),
  {
    name: "posts.postedAt_baseScore",
  }
);

Posts.addView("daily", (terms: PostsViewTerms) => ({
  options: {
    sort: {baseScore: -1}
  }
}));
ensureIndex(Posts,
  augmentForDefaultView({ postedAt:1, baseScore:1}),
  {
    name: "posts.postedAt_baseScore",
  }
);

Posts.addView("tagRelevance", ({ sortedBy, tagId }: PostsViewTerms) => ({
  // note: this relies on the selector filtering done in the default view
  // sorts by the "sortedBy" parameter if it's been passed in, or otherwise sorts by tag relevance
  options: {
    sort: sortedBy && sortedBy !== "relevance"
      ? sortings[sortedBy]
      : { [`tagRelevance.${tagId}`]: -1, baseScore: -1 },
  }
}));

Posts.addView("frontpage", (terms: PostsViewTerms) => ({
  selector: filters.frontpage,
  options: {
    sort: {sticky: -1, stickyPriority: -1, score: -1}
  }
}));
ensureIndex(Posts,
  augmentForDefaultView({ sticky: -1, stickyPriority: -1, score: -1, frontpageDate:1 }),
  {
    name: "posts.frontpage",
    partialFilterExpression: filters.frontpage,
  }
);

Posts.addView("frontpage-rss", (terms: PostsViewTerms) => ({
  selector: filters.frontpage,
  options: {
    sort: {frontpageDate: -1, postedAt: -1}
  }
}));
// Covered by the same index as `frontpage`

Posts.addView("curated", (terms: PostsViewTerms) => ({
  selector: filters.curated,
  options: {
    sort: {sticky: -1, curatedDate: -1, postedAt: -1}
  }
}));
ensureIndex(Posts,
  augmentForDefaultView({ sticky:-1, curatedDate:-1, postedAt:-1 }),
  {
    name: "posts.curated",
    partialFilterExpression: { curatedDate: {$gt: new Date(0)} },
  }
);

Posts.addView("curated-rss", (terms: PostsViewTerms) => ({
  selector: {
    curatedDate: {$gt: new Date(0)},
  },
  options: {
    sort: {curatedDate: -1, postedAt: -1}
  }
}));
// Covered by the same index as `curated`

Posts.addView("community", (terms: PostsViewTerms) => ({
  selector: {
    frontpageDatgroupId: { $exists: false },
    isEvent: false,
  },
  options: {
    sort: {sticky: -1, score: -1}
  }
}));
ensureIndex(Posts,
  augmentForDefaultView({ sticky: -1, score: -1 }),
  {
    name: "posts.community",
  }
);

Posts.addView("community-rss", (terms: PostsViewTerms) => ({
  selector: {
    frontpageDate: null,
    maxBaseScore: {$gt: 2}
  },
  options: {
    sort: {postedAt: -1}
  }
}));
// Covered by the same index as `new`

Posts.addView("meta-rss", (terms: PostsViewTerms) => ({
  selector: {
    meta: true,
  },
  options: {
    sort: {
      postedAt: -1
    }
  }
}))
// Covered by the same index as `new`

Posts.addView('rss', Posts.views['community-rss']); // default to 'community-rss' for rss


Posts.addView("topQuestions", (terms: PostsViewTerms) => ({
  selector: {
    question: true,
    hiddenRelatedQuestion: viewFieldAllowAny,
    baseScore: {$gte: 40}
  },
  options: {
    sort: { lastCommentedAt: -1 }
  }
}));
ensureIndex(Posts,
  augmentForDefaultView({ question:1, lastCommentedAt: -1 }),
  {
    name: "posts.topQuestions",
  }
);

Posts.addView("recentQuestionActivity", (terms: PostsViewTerms) => ({
  selector: {
    question: true,
    hiddenRelatedQuestion: viewFieldAllowAny,
  },
  options: {
    sort: {lastCommentedAt: -1}
  }
}));
// covered by same index as 'topQuestions'

/**
 * @summary Scheduled view
 */
Posts.addView("scheduled", (terms: PostsViewTerms) => ({
  selector: {
    status: postStatuses.STATUS_APPROVED,
    isFuture: true
  },
  options: {
    sort: {postedAt: -1}
  }
}));
// Covered by the same index as `new`


/**
 * @summary Draft view
 */
Posts.addView("drafts", (terms: PostsViewTerms) => {
  let query: any = {
    selector: {
      userId: viewFieldAllowAny,
      $or: [
        {userId: terms.userId},
        {shareWithUsers: terms.userId},
        {"coauthorStatuses.userId": terms.userId},
      ],
      draft: true,
      hideAuthor: false,
      unlisted: null,
      groupId: null, // TODO: fix vulcan so it doesn't do deep merges on viewFieldAllowAny
      authorIsUnreviewed: viewFieldAllowAny,
      hiddenRelatedQuestion: viewFieldAllowAny,
      deletedDraft: false,
    },
    options: {
      sort: {}
    }
  }
  
  if (terms.includeDraftEvents) {
    query.selector.isEvent = viewFieldAllowAny
  }
  if (terms.includeArchived) {
    query.selector.deletedDraft = viewFieldAllowAny
  }
  if (!terms.includeShared) {
    query.selector.userId = terms.userId
  }
  if (terms.userId) {
    query.selector.hideAuthor = false
  }
  
  switch (terms.sortDraftsBy) {
    case 'wordCountAscending': {
      query.options.sort = {"contents.wordCount": 1, modifiedAt: -1, createdAt: -1}
      break
    }
    case 'wordCountDescending': {
      query.options.sort = {"contents.wordCount": -1, modifiedAt: -1, createdAt: -1}
      break
    }
    case 'lastModified': {
      query.options.sort = {modifiedAt: -1, createdAt: -1}
      break
    }
    case 'newest': {
      query.options.sort = {createdAt: -1, modifiedAt: -1}
      break
    }
    default: {
      query.options.sort = {modifiedAt: -1, createdAt: -1}
    }
  }
  return query
});

// not currently used, but seems like it should be?
// ensureIndex(Posts,
//   augmentForDefaultView({ wordCount: 1, userId: 1, hideAuthor: 1, deletedDraft: 1, modifiedAt: -1, createdAt: -1 }),
//   { name: "posts.userId_wordCount" }
// );
ensureIndex(Posts,
  augmentForDefaultView({ userId: 1, hideAuthor: 1, deletedDraft: 1, modifiedAt: -1, createdAt: -1 }),
  { name: "posts.userId_createdAt" }
);
ensureIndex(Posts,
  augmentForDefaultView({ shareWithUsers: 1, deletedDraft: 1, modifiedAt: -1, createdAt: -1 }),
  { name: "posts.userId_shareWithUsers" }
);

/**
 * @summary All drafts view
 */
Posts.addView("all_drafts", (terms: PostsViewTerms) => ({
  selector: {
    draft: true
  },
  options: {
    sort: {createdAt: -1}
  }
}));

Posts.addView("unlisted", (terms: PostsViewTerms) => {
  return {
    selector: {
      userId: terms.userId,
      unlisted: true,
      groupId: null,
    },
    options: {
      sort: {createdAt: -1}
    }
}});

Posts.addView("userAFSubmissions", (terms: PostsViewTerms) => {
  return {
    selector: {
      userId: terms.userId,
      af: false,
      suggestForAlignmentUserIds: terms.userId,
    },
    options: {
      sort: {createdAt: -1}
    }
  }});

Posts.addView("slugPost", (terms: PostsViewTerms) => ({
  selector: {
    slug: terms.slug,
  },
  options: {
    limit: 1,
  }
}));
ensureIndex(Posts, {"slug": "hashed"});

Posts.addView("legacyIdPost", (terms: PostsViewTerms) => {
  if (!terms.legacyId) throw new Error("Missing view argument: legacyId");
  const legacyId = parseInt(terms.legacyId, 36)
  if (isNaN(legacyId)) throw new Error("Invalid view argument: legacyId must be base36, was "+terms.legacyId);
  return {
    selector: {
      legacyId: ""+legacyId
    },
    options: {
      limit: 1
    }
  }
});
ensureIndex(Posts, {legacyId: "hashed"});


// Corresponds to the postCommented subquery in recentDiscussionFeed.ts
const postCommentedViewFields = {
  status: 1,
  isFuture: 1,
  draft: 1,
  unlisted: 1,
  authorIsUnreviewed: 1,
  hideFrontpageComments: 1,
  
  lastCommentedAt: -1,
  _id: 1,
  
  baseScore: 1,
  af: 1,
  isEvent: 1,
  globalEvent: 1,
  commentCount: 1,
}
ensureIndex(Posts, postCommentedViewFields);

const recentDiscussionFilter = {
  baseScore: {$gt:0},
  hideFrontpageComments: false,
  hiddenRelatedQuestion: viewFieldAllowAny,
  shortform: viewFieldAllowAny,
  groupId: null,
}
Posts.addView("recentDiscussionThreadsList", (terms: PostsViewTerms) => {
  return {
    selector: {
      ...recentDiscussionFilter
    },
    options: {
      sort: {lastCommentedAt:-1},
      limit: terms.limit || 12,
    }
  }
})
ensureIndex(Posts,
  augmentForDefaultView({ lastCommentedAt:-1, baseScore:1, hideFrontpageComments:1 }),
  { name: "posts.recentDiscussionThreadsList", }
);

Posts.addView("afRecentDiscussionThreadsList", (terms: PostsViewTerms) => {
  return {
    selector: {
      ...recentDiscussionFilter
    },
    options: {
      sort: {afLastCommentedAt:-1},
      limit: terms.limit || 12,
    }
  }
})
// this index appears unused
// ensureIndex(Posts,
//   augmentForDefaultView({ hideFrontpageComments:1, afLastCommentedAt:-1, baseScore:1 }),
//   { name: "posts.afRecentDiscussionThreadsList", }
// );

Posts.addView("2018reviewRecentDiscussionThreadsList", (terms: PostsViewTerms) => {
  return {
    selector: {
      ...recentDiscussionFilter,
      nominationCount2018: { $gt: 0 }
    },
    options: {
      sort: {lastCommentedAt:-1},
      limit: terms.limit || 12,
    }
  }
})
// ensureIndex(Posts,
//   augmentForDefaultView({ nominationCount2018: 1, lastCommentedAt:-1, baseScore:1, hideFrontpageComments:1 }),
//   { name: "posts.2018reviewRecentDiscussionThreadsList", }
// );

Posts.addView("2019reviewRecentDiscussionThreadsList", (terms: PostsViewTerms) => {
  return {
    selector: {
      ...recentDiscussionFilter,
      nominationCount2019: { $gt: 0 }
    },
    options: {
      sort: {lastCommentedAt:-1},
      limit: terms.limit || 12,
    }
  }
})
// ensureIndex(Posts,
//   augmentForDefaultView({ nominationCount2019: 1, lastCommentedAt:-1, baseScore:1, hideFrontpageComments:1 }),
//   { name: "posts.2019reviewRecentDiscussionThreadsList", }
// );

Posts.addView("globalEvents", (terms: PostsViewTerms) => {
  const timeSelector = {$or: [
    {startTime: {$gt: moment().subtract(eventBuffer.startBuffer).toDate()}},
    {endTime: {$gt: moment().subtract(eventBuffer.endBuffer).toDate()}}
  ]}
  
  let onlineEventSelector: {} = terms.onlineEvent ? {onlineEvent: true} : {}
  if (terms.onlineEvent === false) {
    onlineEventSelector = {$or: [
      {onlineEvent: false}, {onlineEvent: {$exists: false}}
    ]}
  }
  
  let query = {
    selector: {
      globalEvent: true,
      isEvent: true,
      groupId: null,
      eventType: terms.eventType ? {$in: terms.eventType} : null,
      $and: [
        timeSelector, onlineEventSelector
      ],
    },
    options: {
      sort: {
        startTime: 1,
        _id: 1
      }
    }
  }
  return query
})
ensureIndex(Posts,
  augmentForDefaultView({ globalEvent:1, eventType:1, startTime:1, endTime:1 }),
  { name: "posts.globalEvents" }
);

Posts.addView("nearbyEvents", (terms: PostsViewTerms) => {
  const timeSelector = {$or: [
    {startTime: {$gt: moment().subtract(eventBuffer.startBuffer).toDate()}},
    {endTime: {$gt: moment().subtract(eventBuffer.endBuffer).toDate()}}
  ]}
  
  let onlineEventSelector: {} = terms.onlineEvent ? {onlineEvent: true} : {}
  if (terms.onlineEvent === false) {
    onlineEventSelector = {$or: [
      {onlineEvent: false}, {onlineEvent: {$exists: false}}
    ]}
  }
  
  // Note: distance is in miles
  let query: any = {
    selector: {
      groupId: null,
      isEvent: true,
      eventType: terms.eventType ? {$in: terms.eventType} : null,
      $and: [
        timeSelector, onlineEventSelector
      ],
      $or: [
        {
          mongoLocation: {
            $geoWithin: {
              // $centerSphere takes an array containing the grid coordinates of the circle's center
              // point and the circle's radius measured in radians. We convert the maximum distance
              // (which is specified in miles, with a default of 100) into radians by dividing by the
              // approximate equitorial radius of the earth, 3963.2 miles.
              // When converting this to Postgres, we actually want the location in the form of a raw
              // longitude and latitude, which isn't the case for Mongo. To do this, we pass the selector
              // to the query builder manually here using $comment. This is a hack, but it's the only
              // place in the codebase where we use this operator so it's probably not worth spending a
              // ton of time making this beautiful.
              $centerSphere: [ [ terms.lng, terms.lat ], (terms.distance || 100) / 3963.2 ],
              ...(Posts.isPostgres()
                ? { $comment: { locationName: `"googleLocation"->'geometry'->'location'` } }
                : {}
              ),
            }
          }
        },
        {globalEvent: true} // also include events that are open to everyone around the world
      ]
    },
    options: {
      sort: {
        startTime: 1, // show events in chronological order
        _id: 1
      }
    }
  };
  if(Array.isArray(terms.filters) && terms.filters.length) {
    query.selector.types = {$in: terms.filters};
  } else if (typeof terms.filters === "string") { //If there is only single value we can't distinguish between Array and value
    query.selector.types = {$in: [terms.filters]};
  }
  return query;
});
ensureIndex(Posts,
  augmentForDefaultView({ mongoLocation:"2dsphere", eventType:1, startTime:1, endTime: 1 }),
  { name: "posts.2dsphere" }
);

Posts.addView("events", (terms: PostsViewTerms) => {
  const timeSelector = {$or: [
    {startTime: {$gt: moment().subtract(eventBuffer.startBuffer).toDate()}},
    {endTime: {$gt: moment().subtract(eventBuffer.endBuffer).toDate()}}
  ]}
  const twoMonthsAgo = moment().subtract(60, 'days').toDate();
  // make sure that, by default, events are not global
  let globalEventSelector: {} = terms.globalEvent ? {globalEvent: true} : {};
  if (terms.globalEvent === false) {
    globalEventSelector = {$or: [
      {globalEvent: false}, {globalEvent: {$exists:false}}
    ]}
  }
  
  let onlineEventSelector: {} = terms.onlineEvent ? {onlineEvent: true} : {}
  if (terms.onlineEvent === false) {
    onlineEventSelector = {$or: [
      {onlineEvent: false}, {onlineEvent: {$exists: false}}
    ]}
  }
  
  return {
    selector: {
      isEvent: true,
      $and: [
        timeSelector, globalEventSelector, onlineEventSelector
      ],
      createdAt: {$gte: twoMonthsAgo},
      groupId: terms.groupId ? terms.groupId : null,
      baseScore: {$gte: 1},
    },
    options: {
      sort: {
        startTime: 1
      }
    }
  }
})
ensureIndex(Posts,
  augmentForDefaultView({ globalEvent: 1, onlineEvent: 1, startTime:1, endTime: 1, createdAt:1, baseScore:1 }),
  { name: "posts.events" }
);

Posts.addView("eventsInTimeRange", (terms: PostsViewTerms) => {
  return {
    selector: {
      isEvent: true,
      groupId: terms.groupId ? terms.groupId : null,
    },
    options: {
      sort: {
        startTime: -1,
      }
    }
  }
})
// Same index as events

Posts.addView("upcomingEvents", (terms: PostsViewTerms) => {
  const timeCutoff = moment().subtract(eventBuffer.startBuffer).toDate();
  
  return {
    selector: {
      isEvent: true,
      groupId: terms.groupId ? terms.groupId : null,
      startTime: {$gte: timeCutoff},
    },
    options: {
      sort: {
        startTime: 1,
      }
    }
  }
})

Posts.addView("pastEvents", (terms: PostsViewTerms) => {
  const timeCutoff = moment().subtract(eventBuffer.startBuffer).toDate();
  
  return {
    selector: {
      isEvent: true,
      groupId: terms.groupId ? terms.groupId : null,
      startTime: {$lt: timeCutoff},
    },
    options: {
      sort: {
        startTime: -1,
      }
    },
  }
});

Posts.addView("tbdEvents", (terms: PostsViewTerms) => {
  return {
    selector: {
      isEvent: true,
      groupId: terms.groupId ? terms.groupId : null,
      startTime: viewFieldNullOrMissing,
    },
    options: {
      sort: {
        postedAt: 1,
      }
    },
  }
});

Posts.addView("nonEventGroupPosts", (terms: PostsViewTerms) => {
  return {
    selector: {
      isEvent: false,
      groupId: terms.groupId ? terms.groupId : null,
    },
  }
});

Posts.addView("postsWithBannedUsers", function () {
  return {
    selector: {
      bannedUserIds: {$exists: true}
    },
  }
})
ensureIndex(Posts,
  augmentForDefaultView({ bannedUserIds:1, createdAt: 1 }),
  { name: "posts.postsWithBannedUsers" }
);

Posts.addView("communityResourcePosts", function () {
  return {
    selector: {
      _id: {$in: ['bDnFhJBcLQvCY3vJW', 'qMuAazqwJvkvo8teR', 'PqMT9zGrNsGJNfiFR', 'YdcF6WbBmJhaaDqoD', 'mQDoZ2yCX2ujLxJDk']}
    },
  }
})
// No index needed

Posts.addView("sunshineNewPosts", function () {
  return {
    selector: {
      reviewedByUserId: {$exists: false},
    },
    options: {
      sort: {
        createdAt: -1,
      }
    }
  }
})
ensureIndex(Posts,
  augmentForDefaultView({ status:1, reviewedByUserId:1, frontpageDate: 1, authorIsUnreviewed:1, meta: 1 }),
  { name: "posts.sunshineNewPosts" }
);

Posts.addView("sunshineNewUsersPosts", (terms: PostsViewTerms) => {
  return {
    selector: {
      status: null, // allow sunshines to see posts marked as spam
      userId: terms.userId,
      authorIsUnreviewed: null,
      groupId: null,
      draft: viewFieldAllowAny
    },
    options: {
      sort: {
        createdAt: -1,
      }
    }
  }
})
ensureIndex(Posts,
  augmentForDefaultView({ status:1, userId:1, hideAuthor: 1, reviewedByUserId:1, frontpageDate: 1, authorIsUnreviewed:1, createdAt: -1 }),
  { name: "posts.sunshineNewUsersPosts" }
);

Posts.addView("sunshineCuratedSuggestions", function (terms) {
  const audio = terms.audioOnly ? {podcastEpisodeId: {$exists: true}} : {}
  return {
    selector: {
      ...audio,
      suggestForCuratedUserIds: {$exists:true, $ne: []},
      reviewForCuratedUserId: {$exists:false}
    },
    options: {
      sort: {
        createdAt: -1,
      },
      hint: "posts.sunshineCuratedSuggestions",
    }
  }
})
ensureIndex(Posts,
  augmentForDefaultView({ createdAt:1, reviewForCuratedUserId:1, suggestForCuratedUserIds:1, }),
  {
    name: "posts.sunshineCuratedSuggestions",
    partialFilterExpression: {suggestForCuratedUserIds: {$exists:true}},
  }
);



// Used in Posts.find() in various places
ensureIndex(Posts, {userId:1, createdAt:-1});

// Used in routes
ensureIndex(Posts, {agentFoundationsId: "hashed"});

// Used in checkScheduledPosts cronjob
ensureIndex(Posts, {isFuture:1, postedAt:1});

// Used in scoring aggregate query
ensureIndex(Posts, {inactive:1,postedAt:1});

// Used for recommendations
ensureIndex(Posts,
  augmentForDefaultView({ meta:1, disableRecommendation:1, baseScore:1, curatedDate:1, frontpageDate:1 }),
  { name: "posts.recommendable" }
);

Posts.addView("pingbackPosts", (terms: PostsViewTerms) => {
  return {
    selector: {
      ...jsonArrayContainsSelector(Posts, "pingbacks.Posts", terms.postId),
      baseScore: {$gt: 0}
    },
    options: {
      sort: { baseScore: -1 },
    },
  }
});
ensureIndex(Posts,
  augmentForDefaultView({ "pingbacks.Posts": 1, baseScore: 1 }),
  { name: "posts.pingbackPosts" }
);

// TODO: refactor nominations2018 to use nominationCount + postedAt
Posts.addView("nominations2018", (terms: PostsViewTerms) => {
  return {
    selector: {
      // FIXME: Should only apply during voting
      nominationCount2018: { $gt: 2 }
    },
    options: {
      sort: {
        nominationCount2018: terms.sortByMost ? -1 : 1
      }
    }
  }
})
// ensureIndex(Posts,
//   augmentForDefaultView({ nominationCount2018:1 }),
//   { name: "posts.nominations2018", }
// );

// TODO: refactor nominations2019 to filter for nominationsCount + postedAt
Posts.addView("nominations2019", (terms: PostsViewTerms) => {
  return {
    selector: {
      // FIXME: Should only apply during voting
      nominationCount2019: { $gt: 0 }
    },
    options: {
      sort: {
        nominationCount2019: terms.sortByMost ? -1 : 1
      }
    }
  }
})
// ensureIndex(Posts,
//   augmentForDefaultView({ nominationCount2019:1 }),
//   { name: "posts.nominations2019", }
// );

Posts.addView("reviews2018", (terms: PostsViewTerms) => {
  const sortings = {
    "fewestReviews" : {reviewCount2018: 1},
    "mostReviews" : {reviewCount2018: -1},
    "lastCommentedAt" :  {lastCommentedAt: -1}
  }

  return {
    selector: {
      nominationCount2018: { $gte: 2 },
      // FIXME: Should only apply to voting
      reviewCount2018: { $gte: 1 }
    },
    options: {
      sort: { ...(terms.sortBy ? sortings[terms.sortBy] : undefined), nominationCount2018: -1 }
    }
  }
})

const reviews2019Sortings : Record<ReviewSortings, MongoSort<DbPost>> = {
  "fewestReviews" : {reviewCount2019: 1},
  "mostReviews" : {reviewCount2019: -1},
  "lastCommentedAt" :  {lastCommentedAt: -1}
}

Posts.addView("reviews2019", (terms: PostsViewTerms) => {
  return {
    selector: {
      nominationCount2019: { $gte: 2 }
    },
    options: {
      sort: { ...(terms.sortBy && reviews2019Sortings[terms.sortBy]), nominationCount2019: -1 }
    }
  }
})

Posts.addView("voting2019", (terms: PostsViewTerms) => {
  return {
    selector: {
      nominationCount2019: { $gte: 2 },
      // FIXME: Should only apply to voting
      reviewCount2019: { $gte: 1 }
    },
    options: {
      sort: { ...(terms.sortBy && reviews2019Sortings[terms.sortBy]), nominationCount2019: -1 }
    }
  }
})
// We're filtering on nominationCount greater than 2, so do not need additional indexes
// using nominations2018

Posts.addView("stickied", (terms: PostsViewTerms, _, context?: ResolverContext) => ({
    selector: {
      sticky: true,
      ...(context?.currentUser?._id ? {_id: {$ne: startHerePostIdSetting.get()}} : {}),
    },
    options: {
      sort: {
        stickyPriority: -1,
      },
    },
  }
));

// used to find a user's upvoted posts, so they can nominate them for the Review
Posts.addView("nominatablePostsByVote", (terms: PostsViewTerms, _, context?: ResolverContext) => {
  return {
    selector: {
      _id: {$in: terms.postIds},
      userId: {$ne: context?.currentUser?._id,},
      isEvent: false
    },
    options: {
      sort: {
        baseScore: -1
      }
    }
  }
})
ensureIndex(Posts,
  augmentForDefaultView({ _id: 1, userId: 1, isEvent:1, baseScore:1 }),
  { name: "posts.nominatablePostsByVote", }
);


// Nominations for the (≤)2020 review are determined by the number of votes
Posts.addView("reviewVoting", (terms: PostsViewTerms) => {
  return {
    selector: {
      positiveReviewVoteCount: { $gte: getPositiveVoteThreshold(terms.reviewPhase) },
      reviewCount: { $gte: INITIAL_REVIEW_THRESHOLD }
    },
    options: {
      // This sorts the posts deterministically, which is important for the
      // relative stability of the seeded frontend sort
      sort: {
        lastCommentedAt: -1
      },
      ...(terms.excludeContents ?
        {projection: {contents: 0}} :
        {})
    }
  }
})
ensureIndex(Posts,
  augmentForDefaultView({ positiveReviewVoteCount: 1, createdAt: 1 }),
  { name: "posts.positiveReviewVoteCount", }
);

Posts.addView("reviewQuickPage", (terms: PostsViewTerms) => {
  return {
    selector: {
      reviewCount: 0,
      positiveReviewVoteCount: { $gte: REVIEW_AND_VOTING_PHASE_VOTECOUNT_THRESHOLD },
      reviewVoteScoreAllKarma: { $gte: QUICK_REVIEW_SCORE_THRESHOLD }
    },
    options: {
      sort: {
        reviewVoteScoreHighKarma: -1
      }
    }
  }
})


// During the Final Voting phase, posts need at least one positive vote and at least one review to qualify
Posts.addView("reviewFinalVoting", (terms: PostsViewTerms) => {
  return {
    selector: {
      reviewCount: { $gte: VOTING_PHASE_REVIEW_THRESHOLD },
      positiveReviewVoteCount: { $gte: REVIEW_AND_VOTING_PHASE_VOTECOUNT_THRESHOLD }
    },
    options: {
      // This sorts the posts deterministically, which is important for the
      // relative stability of the seeded frontend sort
      sort: {
        lastCommentedAt: -1
      },
      ...(terms.excludeContents ?
        {projection: {contents: 0}} :
        {})
    }
  }
})
ensureIndex(Posts,
  augmentForDefaultView({ positiveReviewVoteCount: 1, reviewCount: 1, createdAt: 1 }),
  { name: "posts.positiveReviewVoteCountReviewCount", }
);

Posts.addView("myBookmarkedPosts", (terms: PostsViewTerms, _, context?: ResolverContext) => {
  // Get list of bookmarked posts from the user object. This is ordered by when
  // the bookmark was created (earlier is older).
  let bookmarkedPostIds = (context?.currentUser?.bookmarkedPostsMetadata
    ? uniq(context?.currentUser?.bookmarkedPostsMetadata.map(bookmark => bookmark.postId))
    : []
  );
  
  // If there's a limit, apply that limit to the list of IDs, before it's applied
  // to the query. (We do this because the $in operator isn't going to respect
  // the ordering of the IDs we give it).
  //
  // HACK: While the limit reflects the sort ordering of
  // currentUser.bookmarkedPostsMetadata, the results ordering doesn't. So the
  // BookmarksList component sorts the results itself after they come back.
  if (terms.limit) {
    bookmarkedPostIds = bookmarkedPostIds.reverse().slice(0, terms.limit);
  }
  
  return {
    selector: {
      _id: {$in: bookmarkedPostIds}
    },
    options: {
      sort: {},
    },
  };
});<|MERGE_RESOLUTION|>--- conflicted
+++ resolved
@@ -60,15 +60,11 @@
     reviewPhase?: ReviewPhase,
     excludeContents?: boolean,
     includeArchived?: boolean,
-    includeDraftEvents?: boolean
-    includeShared?: boolean
-<<<<<<< HEAD
-    hideCommunity?: boolean
-    distance?: number
-=======
+    includeDraftEvents?: boolean,
+    includeShared?: boolean,
+    hideCommunity?: boolean,
     distance?: number,
-    audioOnly?: boolean
->>>>>>> 641235c4
+    audioOnly?: boolean,
   }
 }
 
