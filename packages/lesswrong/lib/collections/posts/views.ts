--- conflicted
+++ resolved
@@ -147,43 +147,6 @@
   return params;
 })
 
-<<<<<<< HEAD
-const lwafGetFrontpageFilter = (filterSettings: FilterSettings): any => {
-  if (filterSettings.personalBlog === "Hidden") {
-    return {frontpageDate: {$gt: new Date(0)}}
-  }
-  if (filterSettings.personalBlog === "Required") {
-    return {meta: true}
-  }
-  return {}
-}
-
-// In ea-land, personal blog does not mean personal blog, it means community
-const eaGetFrontpageFilter = (filterSettings: FilterSettings): any => {
-  if (filterSettings.personalBlog === "Hidden") {
-    return {frontpageDate: {$gt: new Date(0)}, meta: {$ne: true}}
-  }
-  if (filterSettings.personalBlog === "Required") {
-    return {frontpageDate: viewFieldNullOrMissing, meta: true}
-  }
-  return {
-    $or: [
-      {frontpageDate: {$gt: new Date(0)}},
-      {meta: true}
-    ]
-  }
-}
-
-function filterSettingsToSelector(filterSettings: FilterSettings): any {
-  const tagsRequired = _.filter(filterSettings.tags, t=>t.filterMode==="Required");
-  const tagsExcluded = _.filter(filterSettings.tags, t=>t.filterMode==="Hidden");
-  
-  let frontpageFilter: any;
-  if (getSetting('forumType') as string === 'EAForum') {
-    frontpageFilter = eaGetFrontpageFilter(filterSettings)
-  } else {
-    frontpageFilter = lwafGetFrontpageFilter(filterSettings)
-=======
 const lwafGetFrontpageFilter = (filterSettings: FilterSettings): {filter: any, softFilter: Array<any>} => {
   if (filterSettings.personalBlog === "Hidden") {
     return {
@@ -250,7 +213,6 @@
     frontpageFiltering = eaGetFrontpageFilter(filterSettings)
   } else {
     frontpageFiltering = lwafGetFrontpageFilter(filterSettings)
->>>>>>> af2e0f7a
   }
   
   const {filter: frontpageFilter, softFilter: frontpageSoftFilter} = frontpageFiltering
