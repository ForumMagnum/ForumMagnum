--- conflicted
+++ resolved
@@ -17,13 +17,8 @@
 import { forumSelect } from '../../forumTypeUtils';
 import * as _ from 'underscore';
 import { localGroupTypeFormOptions } from '../localgroups/groupTypes';
-<<<<<<< HEAD
 import { userCanDo, userOwns } from '../../vulcan-users/permissions';
 import { userCanCommentLock, userCanModeratePost, userCanUpdateRequireCommentApproval, userIsSharedOn } from '../users/helpers';
-=======
-import { userOwns } from '../../vulcan-users/permissions';
-import { userCanCommentLock, userCanModeratePost } from '../users/helpers';
->>>>>>> e0599eb4
 import { sequenceGetNextPostID, sequenceGetPrevPostID, sequenceContainsPost, getPrevPostIdFromPrevSequence, getNextPostIdFromNextSequence } from '../sequences/helpers';
 import { userOverNKarmaFunc } from "../../vulcan-users";
 import { allOf } from '../../utils/functionUtils';
@@ -2351,7 +2346,6 @@
     type: Object,
     foreignKey: 'Comments',
   },
-<<<<<<< HEAD
 
   requireCommentApproval: {
     type: Boolean,
@@ -2362,7 +2356,7 @@
     optional: true,
     nullable: true,
     control: "checkbox",
-=======
+  },
   
   languageModelSummary: {
     type: String,
@@ -2370,7 +2364,6 @@
     hidden: true,
     canRead: ['admins'],
     // Implementation in postSummaryResolver.ts
->>>>>>> e0599eb4
   },
 };
 
