--- conflicted
+++ resolved
@@ -33,13 +33,10 @@
 import { getDefaultViewSelector } from '../../utils/viewUtils';
 import GraphQLJSON from 'graphql-type-json';
 import { addGraphQLSchema } from '../../vulcan-lib/graphql';
-<<<<<<< HEAD
 import SideCommentCaches from '../sideCommentCaches/collection';
 import { hasSideComments } from '../../betas';
-=======
 import { isFriendlyUI } from '../../../themes/forumTheme';
 import { getPostReviewWinnerInfo } from '../reviewWinners/cache';
->>>>>>> 9722e3a9
 
 // TODO: This disagrees with the value used for the book progress bar
 export const READ_WORDS_PER_MINUTE = 250;
