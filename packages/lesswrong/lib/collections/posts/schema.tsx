import { Utils, slugify, getDomain, getOutgoingUrl } from '../../vulcan-lib/utils';
import moment from 'moment';
import { arrayOfForeignKeysField, foreignKeyField, googleLocationToMongoLocation, resolverOnlyField, denormalizedField, denormalizedCountOfReferences, accessFilterMultiple, accessFilterSingle } from '../../utils/schemaUtils'
import { schemaDefaultValue } from '../../collectionUtils';
import { PostRelations } from "../postRelations/collection"
import { postCanEditHideCommentKarma, postGetPageUrl, postGetEmailShareUrl, postGetTwitterShareUrl, postGetFacebookShareUrl, postGetDefaultStatus, getSocialPreviewImage, canUserEditPostMetadata } from './helpers';
import { postStatuses, postStatusLabels } from './constants';
import { userGetDisplayNameById } from '../../vulcan-users/helpers';
import { TagRels } from "../tagRels/collection";
import { loadByIds, getWithLoader } from '../../loaders';
import { formGroups } from './formGroups';
import SimpleSchema from 'simpl-schema'
import { DEFAULT_QUALITATIVE_VOTE } from '../reviewVotes/schema';
import { getCollaborativeEditorAccess } from './collabEditingPermissions';
import { getVotingSystems } from '../../voting/votingSystems';
import { fmCrosspostBaseUrlSetting, fmCrosspostSiteNameSetting, forumTypeSetting } from '../../instanceSettings';
import { forumSelect } from '../../forumTypeUtils';
import * as _ from 'underscore';
import { localGroupTypeFormOptions } from '../localgroups/groupTypes';
import { userOwns } from '../../vulcan-users/permissions';
import { userCanCommentLock, userCanModeratePost } from '../users/helpers';
import { sequenceGetNextPostID, sequenceGetPrevPostID, sequenceContainsPost, getPrevPostIdFromPrevSequence, getNextPostIdFromNextSequence } from '../sequences/helpers';
import { userOverNKarmaFunc } from "../../vulcan-users";
import { allOf } from '../../utils/functionUtils';
import { crosspostKarmaThreshold } from '../../publicSettings';
import { userHasSideComments } from '../../betas';
import { getDefaultViewSelector } from '../../utils/viewUtils';

const isEAForum = (forumTypeSetting.get() === 'EAForum')

const urlHintText = isEAForum
    ? 'UrlHintText'
    : 'Please write what you liked about the post and sample liberally! If the author allows it, copy in the entire post text. (Link-posts without text get far fewer views and most people don\'t click offsite links.)'

const STICKY_PRIORITIES = {
  1: "Low",
  2: "Normal",
  3: "Elevated",
  4: "Max",
}

const forumDefaultVotingSystem = forumSelect({
  EAForum: "twoAxis",
  LessWrong: "twoAxis",
  AlignmentForum: "twoAxis",
  default: "default",
})

export interface RSVPType {
  name: string
  email: string
  nonPublic: boolean
  response: "yes" | "maybe" | "no"
  userId: string
  createdAt: Date
}
const rsvpType = new SimpleSchema({
  name: {
    type: String,
  },
  email: {
    type: String,
    optional: true,
  },
  nonPublic: {
    type: Boolean,
    optional: true,
  },
  response: {
    type: String,
    allowedValues: ["yes", "maybe", "no"],
  },
  userId: {
    type: String,
    optional: true,
    nullable: true
  },
  createdAt: {
    type: Date,
    optional: true
  },
})

const MINIMUM_COAUTHOR_KARMA = 10;

export const EVENT_TYPES = [
  {value: 'presentation', label: 'Presentation'},
  {value: 'discussion', label: 'Discussion'},
  {value: 'workshop', label: 'Workshop'},
  {value: 'social', label: 'Social'},
  {value: 'coworking', label: 'Coworking'},
  {value: 'course', label: 'Course'},
  {value: 'conference', label: 'Conference'},
]

async function getLastReadStatus(post: DbPost, context: ResolverContext) {
  const { currentUser, ReadStatuses } = context;
  if (!currentUser) return null;

  const readStatus = await getWithLoader(context, ReadStatuses,
    `readStatuses`,
    { userId: currentUser._id },
    'postId', post._id
  );
  if (!readStatus.length) return null;
  return readStatus[0];
}

const eaFrontpageDateDefault = (
  isEvent?: boolean,
  submitToFrontpage?: boolean,
  draft?: boolean,
) => {
  if (isEvent || !submitToFrontpage || draft) {
    return null;
  }
  return new Date();
}

export const sideCommentCacheVersion = 1;
export interface SideCommentsCache {
  version: number,
  generatedAt: Date,
  annotatedHtml: string
  commentsByBlock: Record<string,string[]>
}
export interface SideCommentsResolverResult {
  html: string,
  commentsByBlock: Record<string,string[]>,
  highKarmaCommentsByBlock: Record<string,string[]>,
}

/**
 * Structured this way to ensure lazy evaluation of `crosspostKarmaThreshold` each time we check for a given user, rather than once on server start
 */
const userPassesCrosspostingKarmaThreshold = (user: DbUser | UsersMinimumInfo | null) => {
  const currentKarmaThreshold = crosspostKarmaThreshold.get();

  return currentKarmaThreshold === null
    ? true
    // userOverNKarmaFunc checks greater than, while we want greater than or equal to, since that's the check we're performing elsewhere
    // so just subtract one
    : userOverNKarmaFunc(currentKarmaThreshold - 1)(user);
}

const schemaDefaultValueFmCrosspost = schemaDefaultValue({
  isCrosspost: false,
})

const schema: SchemaType<DbPost> = {
  // Timestamp of post first appearing on the site (i.e. being approved)
  postedAt: {
    type: Date,
    optional: true,
    canRead: ['guests'],
    canCreate: ['admins'],
    canUpdate: ['admins'],
    control: 'datetime',
    group: formGroups.adminOptions,
    onInsert: (post, currentUser) => {
      // Set the post's postedAt if it's going to be approved
      if (!post.postedAt && postGetDefaultStatus(currentUser!) === postStatuses.STATUS_APPROVED) {
        return new Date();
      }
    },
    onEdit: (modifier, post) => {
      // Set the post's postedAt if it's going to be approved
      if (!post.postedAt && modifier.$set.status === postStatuses.STATUS_APPROVED) {
        return new Date();
      }
    }
  },
  // Timestamp of last post modification
  modifiedAt: {
    type: Date,
    optional: true,
    canRead: ['guests'],
    ...denormalizedField({
      getValue: () => {
        return new Date()
      }
    }),
  },
  // URL
  url: {
    type: String,
    optional: true,
    max: 500,
    canRead: ['guests'],
    canCreate: ['members'],
    canUpdate: ['members', 'sunshineRegiment', 'admins'],
    control: 'EditUrl',
    order: 12,
    form: {
      labels: {
        inactive: 'Link-post?',
        active: 'Add a linkpost URL',
      },
      hintText: urlHintText
    },
    group: formGroups.options,
    hidden: (props) => props.eventForm || props.debateForm,
  },
  // Title
  title: {
    type: String,
    optional: false,
    max: 500,
    canRead: ['guests'],
    canCreate: ['members'],
    canUpdate: ['members', 'sunshineRegiment', 'admins'],
    order: 10,
    placeholder: "Title",
    control: 'EditTitle',
    group: formGroups.title,
  },
  // Slug
  slug: {
    type: String,
    optional: true,
    canRead: ['guests'],
    onInsert: async (post) => {
      return await Utils.getUnusedSlugByCollectionName("Posts", slugify(post.title))
    },
    onEdit: async (modifier, post) => {
      if (modifier.$set.title) {
        return await Utils.getUnusedSlugByCollectionName("Posts", slugify(modifier.$set.title), false, post._id)
      }
    }
  },
  // Count of how many times the post's page was viewed
  viewCount: {
    type: Number,
    optional: true,
    canRead: ['admins'],
    defaultValue: 0
  },
  // Timestamp of the last comment
  lastCommentedAt: {
    type: Date,
    denormalized: true,
    optional: true,
    canRead: ['guests'],
    hidden: true,
    onInsert: (post: DbPost) => post.postedAt || new Date(),
  },
  // Count of how many times the post's link was clicked
  clickCount: {
    type: Number,
    optional: true,
    canRead: ['admins'],
    defaultValue: 0
  },

  deletedDraft: {
    type: Boolean,
    optional: true,
    ...schemaDefaultValue(false),
    canRead: ['guests'],
    canUpdate: ['members'],
    hidden: true,
  },

  // The post's status. One of pending (`1`), approved (`2`), rejected (`3`), spam (`4`) or deleted (`5`)
  status: {
    type: Number,
    optional: true,
    canRead: ['guests'],
    canCreate: ['admins'],
    canUpdate: ['admins', 'sunshineRegiment'],
    control: 'select',
    onInsert: (document, currentUser) => {
      if (!document.status) {
        return postGetDefaultStatus(currentUser!);
      }
    },
    onEdit: (modifier, document, currentUser) => {
      // if for some reason post status has been removed, give it default status
      if (modifier.$unset && modifier.$unset.status) {
        return postGetDefaultStatus(currentUser!);
      }
    },
    options: () => postStatusLabels,
    group: formGroups.adminOptions
  },
  // Whether a post is scheduled in the future or not
  isFuture: {
    type: Boolean,
    optional: true,
    canRead: ['guests'],
    onInsert: (post) => {
      // Set the post's isFuture to true if necessary
      if (post.postedAt) {
        const postTime = new Date(post.postedAt).getTime();
        const currentTime = new Date().getTime() + 1000;
        return postTime > currentTime; // round up to the second
      } else {
        return false;
      }
    },
    onEdit: (modifier, post) => {
      // Set the post's isFuture to true if necessary
      if (modifier.$set.postedAt) {
        const postTime = new Date(modifier.$set.postedAt).getTime();
        const currentTime = new Date().getTime() + 1000;
        if (postTime > currentTime) {
          // if a post's postedAt date is in the future, set isFuture to true
          return true;
        } else if (post.isFuture) {
          // else if a post has isFuture to true but its date is in the past, set isFuture to false
          return false;
        }
      }
    }
  },
  // Whether the post is sticky (pinned to the top of posts lists)
  sticky: {
    type: Boolean,
    optional: true,
    ...schemaDefaultValue(false),
    canRead: ['guests'],
    canCreate: ['sunshineRegiment', 'admins'],
    canUpdate: ['sunshineRegiment', 'admins'],
    control: 'checkbox',
    order: 10,
    group: formGroups.adminOptions,
    onInsert: (post) => {
      if(!post.sticky) {
        return false;
      }
    },
    onEdit: (modifier, post) => {
      if (!modifier.$set.sticky) {
        return false;
      }
    }
  },
  // Priority of the stickied post. Higher priorities will be sorted before
  // lower priorities.
  stickyPriority: {
    type: SimpleSchema.Integer,
    ...schemaDefaultValue(2),
    canRead: ['guests'],
    canCreate: ['sunshineRegiment', 'admins'],
    canUpdate: ['sunshineRegiment', 'admins'],
    control: 'select',
    options: () => Object.entries(STICKY_PRIORITIES).map(([level, name]) => ({
      value: parseInt(level),
      label: name
    })),
    group: formGroups.adminOptions,
    order: 11,
    optional: true,
  },
  // Save info for later spam checking on a post. We will use this for the akismet package
  userIP: {
    type: String,
    optional: true,
    canRead: ['admins'],
  },
  userAgent: {
    type: String,
    optional: true,
    canRead: ['admins'],
  },
  referrer: {
    type: String,
    optional: true,
    canRead: ['admins'],
  },
  // The post author's name
  author: {
    type: String,
    denormalized: true,
    optional: true,
    canRead: ['guests'],
    onEdit: async (modifier, document, currentUser) => {
      // if userId is changing, change the author name too
      if (modifier.$set && modifier.$set.userId) {
        return await userGetDisplayNameById(modifier.$set.userId)
      }
    }
  },
  // The post author's `_id`.
  userId: {
    ...foreignKeyField({
      idFieldName: "userId",
      resolverName: "user",
      collectionName: "Users",
      type: "User",
      nullable: true
    }),
    optional: true,
    control: 'text',
    canRead: ['guests'],
    canUpdate: ['admins'],
    canCreate: ['admins'],
    tooltip: 'The user id of the author',
    
    group: formGroups.adminOptions,
  },

  // GraphQL-only fields

  domain: resolverOnlyField({
    type: String,
    canRead: ['guests'],
    resolver: (post: DbPost, args: void, context: ResolverContext) => getDomain(post.url),
  }),

  pageUrl: resolverOnlyField({
    type: String,
    canRead: ['guests'],
    resolver: (post: DbPost, args: void, context: ResolverContext) => postGetPageUrl(post, true),
  }),
  
  pageUrlRelative: resolverOnlyField({
    type: String,
    canRead: ['guests'],
    resolver: (post: DbPost, args: void, context: ResolverContext) => postGetPageUrl(post, false),
  }),

  linkUrl: resolverOnlyField({
    type: String,
    canRead: ['guests'],
    resolver: (post: DbPost, args: void, context: ResolverContext) => {
      return post.url ? getOutgoingUrl(post.url) : postGetPageUrl(post, true);
    },
  }),

  postedAtFormatted: resolverOnlyField({
    type: String,
    canRead: ['guests'],
    resolver: (post: DbPost, args: void, context: ResolverContext) => {
      return moment(post.postedAt).format('dddd, MMMM Do YYYY');
    }
  }),

  emailShareUrl: resolverOnlyField({
    type: String,
    canRead: ['guests'],
    resolver: (post: DbPost, args: void, context: ResolverContext) => postGetEmailShareUrl(post),
  }),

  twitterShareUrl: resolverOnlyField({
    type: String,
    canRead: ['guests'],
    resolver: (post: DbPost, args: void, context: ResolverContext) => postGetTwitterShareUrl(post),
  }),

  facebookShareUrl: resolverOnlyField({
    type: String,
    canRead: ['guests'],
    resolver: (post: DbPost, args: void, context: ResolverContext) => postGetFacebookShareUrl(post),
  }),
  
  socialPreviewImageUrl: resolverOnlyField({
    type: String,
    canRead: ['guests'],
    resolver: (post: DbPost, args: void, context: ResolverContext) => getSocialPreviewImage(post)
  }),

  question: {
    type: Boolean,
    optional: true,
    ...schemaDefaultValue(false),
    canRead: ['guests'],
    canCreate: ['members'],
    hidden: true,
  },

  authorIsUnreviewed: {
    type: Boolean,
    optional: true,
    denormalized: true,
    ...schemaDefaultValue(false),
    canRead: ['guests'],
    canCreate: ['admins', 'sunshineRegiment'],
    canUpdate: ['admins', 'sunshineRegiment'],
    group: formGroups.adminOptions,
  },

  // By default, the read time for a post is calculated automatically from the word count.
  // Sometimes this incorrect (often due to link posts, videos, etc.) so it can be overridden
  // manually by setting this field.
  readTimeMinutesOverride: {
    type: Number,
    optional: true,
    canRead: ['guests'],
    canCreate: ['admins'],
    canUpdate: ['admins'],
    group: formGroups.adminOptions,
    control: 'FormComponentNumber',
    label: 'Read time (minutes)',
    tooltip: 'By default, this is calculated from the word count. Enter a value to override.',
  },
  readTimeMinutes: resolverOnlyField({
    type: Number,
    canRead: ['guests'],
    resolver: ({readTimeMinutesOverride, contents}: DbPost) =>
      Math.max(
        1,
        Math.round(typeof readTimeMinutesOverride === "number"
          ? readTimeMinutesOverride
          : (contents?.wordCount ?? 0) / 250)
      ),
  }),

  // DEPRECATED field for GreaterWrong backwards compatibility
  wordCount: resolverOnlyField({
    type: Number,
    canRead: ['guests'],
    resolver: (post: DbPost, args: void, { Posts }: ResolverContext) => {
      const contents = post.contents;
      if (!contents) return 0;
      return contents.wordCount;
    }
  }),
  // DEPRECATED field for GreaterWrong backwards compatibility
  htmlBody: resolverOnlyField({
    type: String,
    canRead: ['guests'],
    resolver: (post: DbPost, args: void, { Posts }: ResolverContext) => {
      const contents = post.contents;
      if (!contents) return "";
      return contents.html;
    }
  }),

  submitToFrontpage: {
    type: Boolean,
    canRead: ['guests'],
    canCreate: ['members'],
    canUpdate: ['members', 'admins', 'sunshineRegiment'],
    optional: true,
    hidden: true,
    ...schemaDefaultValue(true),
    onCreate: ({newDocument}: { newDocument: DbPost }) => {
      if (newDocument.isEvent) return false
      if ('submitToFrontpage' in newDocument) return newDocument.submitToFrontpage
      return true
    },
    onUpdate: ({data, document}: { data: Partial<DbPost>, document: DbPost }) => {
      const updatedDocIsEvent = ('isEvent' in document) ? document.isEvent : false
      if (updatedDocIsEvent) return false
      return ('submitToFrontpage' in document) ? document.submitToFrontpage : true
    }
  },

  hiddenRelatedQuestion: {
    type: Boolean,
    canRead: ['guests'],
    canCreate: ['members'],
    canUpdate: ['members', 'admins', 'sunshineRegiment'],
    hidden: true,
    optional: true,
    ...schemaDefaultValue(false),
  },

  originalPostRelationSourceId: {
    type: String,
    optional: true,
    canRead: ['guests'],
    canCreate: ['members'],
    hidden: true,
  },

  sourcePostRelations: resolverOnlyField({
    type: Array,
    graphQLtype: '[PostRelation!]!',
    canRead: ['guests'],
    resolver: async (post: DbPost, args: void, context: ResolverContext) => {
      const result = await PostRelations.find({targetPostId: post._id}).fetch()
      return await accessFilterMultiple(context.currentUser, PostRelations, result, context);
    }
  }),
  'sourcePostRelations.$': {
    type: String,
    optional: true,
  },

  targetPostRelations: resolverOnlyField({
    type: Array,
    graphQLtype: '[PostRelation!]!',
    canRead: ['guests'],
    resolver: async (post: DbPost, args: void, context: ResolverContext) => {
      const { Posts, currentUser, repos } = context;
      let postRelations: DbPostRelation[] = [];
      if (Posts.isPostgres()) {
        postRelations = await repos.postRelations.getPostRelationsByPostId(post._id);
      } else {
        postRelations = await Posts.aggregate([
          { $match: { _id: post._id }},
          { $graphLookup: {
            from: "postrelations",
            as: "relatedQuestions",
            startWith: post._id,
            connectFromField: "targetPostId",
            connectToField: "sourcePostId",
            maxDepth: 3
          }
          },
          {
            $project: {
              relatedQuestions: 1
            }
          },
          {
            $unwind: "$relatedQuestions"
          },
          {
            $replaceRoot: {
              newRoot: "$relatedQuestions"
            }
          }
        ]).toArray()
      }
     if (!postRelations || postRelations.length < 1) return []
     return await accessFilterMultiple(currentUser, PostRelations, postRelations, context);
    }
  }),
  'targetPostRelations.$': {
    type: String,
    optional: true,
  },
  
  // A post should have the shortform flag set iff its author's shortformFeedId
  // field is set to this post's ID.
  shortform: {
    type: Boolean,
    optional: true,
    hidden: true,
    canRead: ['guests'],
    canCreate: ['admins'],
    canUpdate: ['admins'],
    denormalized: true,
    ...schemaDefaultValue(false),
  },

  canonicalSource: {
    type: String,
    optional: true,
    canRead: ['guests'],
    canCreate: ['admins'],
    canUpdate: ['admins'],
    group: formGroups.adminOptions,
  },

  nominationCount2018: {
    ...denormalizedCountOfReferences({
      fieldName: "nominationCount2018",
      collectionName: "Posts",
      foreignCollectionName: "Comments",
      foreignTypeName: "comment",
      foreignFieldName: "postId",
      filterFn: comment => !comment.deleted && comment.nominatedForReview === "2018"
    }),
    canRead: ['guests'],
  },

  nominationCount2019: {
    ...denormalizedCountOfReferences({
      fieldName: "nominationCount2019",
      collectionName: "Posts",
      foreignCollectionName: "Comments",
      foreignTypeName: "comment",
      foreignFieldName: "postId",
      filterFn: comment => !comment.deleted && comment.nominatedForReview === "2019"
    }),
    canRead: ['guests'],
  },

  reviewCount2018: {
    ...denormalizedCountOfReferences({
      fieldName: "reviewCount2018",
      collectionName: "Posts",
      foreignCollectionName: "Comments",
      foreignTypeName: "comment",
      foreignFieldName: "postId",
      filterFn: comment => !comment.deleted && comment.reviewingForReview === "2018"
    }),
    canRead: ['guests'],
  },

  reviewCount2019: {
    ...denormalizedCountOfReferences({
      fieldName: "reviewCount2019",
      collectionName: "Posts",
      foreignCollectionName: "Comments",
      foreignTypeName: "comment",
      foreignFieldName: "postId",
      filterFn: comment => !comment.deleted && comment.reviewingForReview === "2019"
    }),
    canRead: ['guests'],
  },

  reviewCount: {
    ...denormalizedCountOfReferences({
      fieldName: "reviewCount",
      collectionName: "Posts",
      foreignCollectionName: "Comments",
      foreignTypeName: "comment",
      foreignFieldName: "postId",
      filterFn: comment => !comment.deleted && !!comment.reviewingForReview
    }),
    canRead: ['guests'],
  },

  reviewVoteCount: {
    type: Number,
    optional: true,
    defaultValue: 0,
    ...denormalizedCountOfReferences({
      fieldName: "reviewVoteCount",
      collectionName: "Posts",
      foreignCollectionName: "ReviewVotes",
      foreignTypeName: "reviewVote",
      foreignFieldName: "postId",
    }),
    canRead: ['guests'],
  },

  positiveReviewVoteCount: {
    type: Number,
    optional: true,
    defaultValue: 0,
    ...denormalizedCountOfReferences({
      fieldName: "positiveReviewVoteCount",
      collectionName: "Posts",
      foreignCollectionName: "ReviewVotes",
      foreignTypeName: "reviewVote",
      foreignFieldName: "postId",
      filterFn: vote => vote.qualitativeScore > DEFAULT_QUALITATIVE_VOTE || vote.quadraticScore > 0
    }),
    canRead: ['guests'],
  },

  // The various reviewVoteScore and reviewVotes fields are for caching the results of the updateQuadraticVotes migration (which calculates the score of posts during the LessWrong Review)
  reviewVoteScoreAF: {
    type: Number, 
    optional: true,
    defaultValue: 0,
    canRead: ['guests']
  },
  reviewVotesAF: {
    type: Array,
    optional: true,
    defaultValue: [],
    canRead: ['guests']
  },
  'reviewVotesAF.$': {
    type: Number,
    optional: true,
  },
  // Results (sum) of the quadratic votes when filtering only for users with >1000 karma
  reviewVoteScoreHighKarma: {
    type: Number, 
    optional: true,
    defaultValue: 0,
    canRead: ['guests']
  },
  // A list of each individual user's calculated quadratic vote, for users with >1000 karma
  reviewVotesHighKarma: {
    type: Array,
    optional: true,
    defaultValue: [],
    canRead: ['guests']
  },
  'reviewVotesHighKarma.$': {
    type: Number,
    optional: true,
  },
  // Results (sum) of the quadratic votes for all users
  reviewVoteScoreAllKarma: {
    type: Number, 
    optional: true,
    defaultValue: 0,
    canRead: ['guests']
  },
  // A list of each individual user's calculated quadratic vote, for all users
  reviewVotesAllKarma: {
    type: Array,
    optional: true,
    defaultValue: [],
    canRead: ['guests']
  },
  'reviewVotesAllKarma.$': {
    type: Number,
    optional: true,
  },

  // the final review scores for each post, at the end of the review.
  finalReviewVoteScoreHighKarma: {
    type: Number, 
    optional: true,
    defaultValue: 0,
    canRead: ['guests']
  },
  finalReviewVotesHighKarma: {
    type: Array,
    optional: true,
    defaultValue: [],
    canRead: ['guests']
  },
  'finalReviewVotesHighKarma.$': {
    type: Number,
    optional: true,
  },

  finalReviewVoteScoreAllKarma: {
    type: Number, 
    optional: true,
    defaultValue: 0,
    canRead: ['guests']
  },
  finalReviewVotesAllKarma: {
    type: Array,
    optional: true,
    defaultValue: [],
    canRead: ['guests']
  },
  'finalReviewVotesAllKarma.$': {
    type: Number,
    optional: true,
  },

  finalReviewVoteScoreAF: {
    type: Number, 
    optional: true,
    defaultValue: 0,
    canRead: ['guests']
  },
  finalReviewVotesAF: {
    type: Array,
    optional: true,
    defaultValue: [],
    canRead: ['guests']
  },
  'finalReviewVotesAF.$': {
    type: Number,
    optional: true,
  },

  lastCommentPromotedAt: {
    type: Date,
    optional: true,
    hidden: true,
    canRead: ['guests']
  },

  tagRel: resolverOnlyField({
    type: "TagRel",
    graphQLtype: "TagRel",
    canRead: ['guests'],
    graphqlArguments: 'tagId: String',
    resolver: async (post: DbPost, args: {tagId: string}, context: ResolverContext) => {
      const { tagId } = args;
      const { currentUser } = context;
      const tagRels = await getWithLoader(context, TagRels,
        "tagRelByDocument",
        {
          tagId: tagId
        },
        'postId', post._id
      );
      const filteredTagRels = await accessFilterMultiple(currentUser, TagRels, tagRels, context)
      if (filteredTagRels?.length) {
        return filteredTagRels[0]
      }
    }
  }),

  tags: resolverOnlyField({
    type: "[Tag]",
    graphQLtype: "[Tag]",
    canRead: ['guests'],
    resolver: async (post: DbPost, args: void, context: ResolverContext) => {
      const { currentUser } = context;
      const tagRelevanceRecord:Record<string, number> = post.tagRelevance || {}
      const tagIds = Object.entries(tagRelevanceRecord).filter(([id, score]) => score && score > 0).map(([id]) => id)
      const tags = await loadByIds(context, "Tags", tagIds);
      return await accessFilterMultiple(currentUser, context.Tags, tags, context)
    }
  }),
  
  // Denormalized, with manual callbacks. Mapping from tag ID to baseScore, ie
  // Record<string,number>. If submitted as part of a new-post submission, the
  // submitter applies/upvotes relevance for any tags included as keys.
  tagRelevance: {
    type: Object,
    optional: true,
    canCreate: ['members'],
    // This must be set to editable to allow the data to be sent from the edit form, but in practice it's always overwritten by updatePostDenormalizedTags
    canUpdate: [userOwns, 'sunshineRegiment', 'admins'],
    canRead: ['guests'],
    
    blackbox: true,
    group: formGroups.tags,
    control: "FormComponentPostEditorTagging",
    hidden: (props) => props.eventForm,
  },
  "tagRelevance.$": {
    type: Number,
    optional: true,
    hidden: true,
  },

  lastPromotedComment: resolverOnlyField({
    type: "Comment",
    graphQLtype: "Comment",
    canRead: ['guests'],
    resolver: async (post, args, context: ResolverContext) => {
      const { currentUser, Comments } = context;
      if (post.lastCommentPromotedAt) {
        const comment = await Comments.findOne({postId: post._id, promoted: true}, {sort:{promotedAt: -1}})
        return await accessFilterSingle(currentUser, Comments, comment, context)
      }
    }
  }),

  bestAnswer: resolverOnlyField({
    type: "Comment",
    graphQLtype: "Comment",
    canRead: ['guests'],
    resolver: async (post: DbPost, args: void, context: ResolverContext) => {
      const { currentUser, Comments } = context;
      if (post.question) {
        if (post.lastCommentPromotedAt) {
          const comment = await Comments.findOne({postId: post._id, answer: true, promoted: true}, {sort:{promotedAt: -1}})
          return await accessFilterSingle(currentUser, Comments, comment, context)
        } else {
          const comment = await Comments.findOne({postId: post._id, answer: true, baseScore: {$gt: 15}}, {sort:{baseScore: -1}})
          return await accessFilterSingle(currentUser, Comments, comment, context)
        }
      }
    }
  }),

  // Tell search engines not to index this post. Useful for old posts that were
  // from a time with different quality standards. Posts will still be findable
  // in algolia. See PostsPage and HeadTags for their use of this field and the
  // noIndexLowKarma migration for the setting of it.
  noIndex: {
    type: Boolean,
    optional: true,
    canRead: ['guests'],
    canCreate: ['admins'],
    canUpdate: ['admins'],
    group: formGroups.adminOptions,
    ...schemaDefaultValue(false),
  },
  
  // TODO: doc
  rsvps: {
    type: Array,
    canRead: ['guests'],
    optional: true,
    // TODO: how to remove people without db access?
    hidden: true,
  },
  
  'rsvps.$': {
    type: rsvpType,
    canRead: ['guests'],
  },

  activateRSVPs: {
    type: Boolean,
    canRead: ['guests'],
    canCreate: ['members'],
    canUpdate: ['members', 'sunshineRegiment', 'admins'],
    hidden: (props) => !props.eventForm,
    group: formGroups.event,
    control: 'checkbox',
    label: "Enable RSVPs for this event",
    tooltip: "RSVPs are public, but the associated email addresses are only visible to organizers.",
    optional: true
  },
  
  nextDayReminderSent: {
    type: Boolean,
    canRead: ['guests'],
    canCreate: ['admins'],
    canUpdate: ['admins'],
    optional: true,
    hidden: true,
    ...schemaDefaultValue(false),
  },
  
  onlyVisibleToLoggedIn: {
    type: Boolean,
    canRead: ['guests'],
    canCreate: ['admins', 'sunshineRegiment'],
    canUpdate: ['admins', 'sunshineRegiment'],
    optional: true,
    group: formGroups.adminOptions,
    label: "Hide this post from users who are not logged in",
    ...schemaDefaultValue(false),
  },
  
  onlyVisibleToEstablishedAccounts: {
    type: Boolean,
    canRead: ['guests'],
    canCreate: ['admins', 'sunshineRegiment'],
    canUpdate: ['admins', 'sunshineRegiment'],
    optional: true,
    group: formGroups.adminOptions,
    label: "Hide this post from logged out users and newly created accounts",
    ...schemaDefaultValue(false),
  },

  hideFromRecentDiscussions: {
    type: Boolean,
    optional: true,
    nullable: true,
    canRead: ['guests'],
    canUpdate: ['sunshineRegiment', 'admins'],
    canCreate: ['sunshineRegiment', 'admins'],
    control: 'checkbox',
    group: formGroups.adminOptions,
    label: 'Hide this post from recent discussions',
    ...schemaDefaultValue(false),
  },

  currentUserReviewVote: resolverOnlyField({
    type: "ReviewVote",
    graphQLtype: "ReviewVote",
    canRead: ['members'],
    resolver: async (post: DbPost, args: void, context: ResolverContext): Promise<DbReviewVote|null> => {
      const { ReviewVotes, currentUser } = context;
      if (!currentUser) return null;
      const votes = await getWithLoader(context, ReviewVotes,
        `reviewVotesByUser${currentUser._id}`,
        {
          userId: currentUser._id
        },
        "postId", post._id
      );
      if (!votes.length) return null;
      const vote = await accessFilterSingle(currentUser, ReviewVotes, votes[0], context);
      return vote;
    }
  }),
  
  votingSystem: {
    type: String,
    optional: true,
    canRead: ['guests'],
    canCreate: ['admins', 'sunshineRegiment'],
    canUpdate: ['admins', 'sunshineRegiment'],
    group: formGroups.adminOptions,
    control: "select",
    form: {
      options: () => {
        return getVotingSystems()
          .map(votingSystem => ({label: votingSystem.description, value: votingSystem.name}));
      }
    },
    ...schemaDefaultValue(forumDefaultVotingSystem),
  },  
  myEditorAccess: resolverOnlyField({
    type: String,
    canRead: ['guests'],
    resolver: async (post: DbPost, args: void, context: ResolverContext) => {
      // We need access to the linkSharingKey field here, which the user (of course) does not have access to. 
      // Since the post at this point is already filtered by fields that this user has access, we have to grab
      // an unfiltered version of the post from cache
      const unfilteredPost = await context.loaders["Posts"].load(post._id)
      return getCollaborativeEditorAccess({
        formType: "edit",
        post: unfilteredPost, user: context.currentUser,
        context, 
        useAdminPowers: false,
      });
    }
  }),
  podcastEpisodeId: {
    ...foreignKeyField({
      idFieldName: 'podcastEpisodeId',
      resolverName: 'podcastEpisode',
      collectionName: 'PodcastEpisodes',
      type: 'PodcastEpisode',
      nullable: true
    }),
    optional: true,
    canRead: ['guests'],
    canCreate: ['admins', 'podcasters'],
    canUpdate: ['admins', 'podcasters'],
    control: 'PodcastEpisodeInput',
    group: formGroups.audio,
    nullable: true
  },
  // Legacy: Boolean used to indicate that post was imported from old LW database
  legacy: {
    type: Boolean,
    optional: true,
    hidden: false,
    defaultValue: false,
    canRead: ['guests'],
    canUpdate: ['admins'],
    canCreate: ['admins'],
    control: "checkbox",
    order: 12,
    group: formGroups.adminOptions,
  },

  // Legacy ID: ID used in the original LessWrong database
  legacyId: {
    type: String,
    optional: true,
    hidden: true,
    canRead: ['guests'],
    canUpdate: ['admins'],
    canCreate: ['admins'],
  },

  // Legacy Spam: True if the original post in the legacy LW database had this post
  // marked as spam
  legacySpam: {
    type: Boolean,
    optional: true,
    defaultValue: false,
    hidden: true,
    canRead: ['guests'],
    canUpdate: ['admins'],
    canCreate: ['admins'],
  },

  // Feed Id: If this post was automatically generated by an integrated RSS feed
  // then this field will have the ID of the relevant feed
  feedId: {
    ...foreignKeyField({
      idFieldName: "feedId",
      resolverName: "feed",
      collectionName: "RSSFeeds",
      type: "RSSFeed",
      nullable: true,
    }),
    optional: true,
    canRead: ['guests'],
    canUpdate: ['admins'],
    canCreate: ['admins'],
    group: formGroups.adminOptions,
  },

  // Feed Link: If this post was automatically generated by an integrated RSS feed
  // then this field will have the link to the original blogpost it was posted from
  feedLink: {
    type: String,
    optional: true,
    canRead: ['guests'],
    canUpdate: ['admins'],
    canCreate: ['admins'],
    group: formGroups.adminOptions
  },
 

  // lastVisitedAt: If the user is logged in and has viewed this post, the date
  // they last viewed it. Otherwise, null.
  lastVisitedAt: resolverOnlyField({
    type: Date,
    canRead: ['guests'],
    resolver: async (post: DbPost, args: void, context: ResolverContext) => {
      const lastReadStatus = await getLastReadStatus(post, context);
      return lastReadStatus?.lastUpdated;
    }
  }),
  
  isRead: resolverOnlyField({
    type: Boolean,
    canRead: ['guests'],
    resolver: async (post: DbPost, args: void, context: ResolverContext) => {
      const lastReadStatus = await getLastReadStatus(post, context);
      return lastReadStatus?.isRead;
    }
  }),

  // curatedDate: Date at which the post was promoted to curated (null or false
  // if it never has been promoted to curated)
  curatedDate: {
    type: Date,
    control: 'datetime',
    optional: true,
    canRead: ['guests'],
    canUpdate: isEAForum ? ['admins'] : ['sunshineRegiment', 'admins'],
    canCreate: isEAForum ? ['admins'] : ['sunshineRegiment', 'admins'],
    group: formGroups.adminOptions,
  },
  // metaDate: Date at which the post was marked as meta (null or false if it
  // never has been marked as meta)
  metaDate: {
    type: Date,
    control: 'datetime',
    optional: true,
    canRead: ['guests'],
    canCreate: ['sunshineRegiment', 'admins'],
    canUpdate: ['sunshineRegiment', 'admins'],
    group: formGroups.adminOptions,
  },
  suggestForCuratedUserIds: {
    // FIXME: client-side mutations of this are rewriting the whole thing,
    // when they should be doing add or delete. The current set up can cause
    // overwriting of other people's changes in a race.
    type: Array,
    canRead: ['members'],
    canCreate: ['sunshineRegiment', 'admins', 'canSuggestCuration'],
    canUpdate: ['sunshineRegiment', 'admins', 'canSuggestCuration'],
    optional: true,
    label: "Suggested for Curated by",
    control: "UsersListEditor",
    group: formGroups.adminOptions,
    resolveAs: {
      fieldName: 'suggestForCuratedUsernames',
      type: 'String',
      resolver: async (post: DbPost, args: void, context: ResolverContext): Promise<string|null> => {
        // TODO - Turn this into a proper resolve field.
        // Ran into weird issue trying to get this to be a proper "users"
        // resolve field. Wasn't sure it actually needed to be anyway,
        // did a hacky thing.
        const users = await Promise.all(_.map(post.suggestForCuratedUserIds,
          async userId => {
            const user = await context.loaders.Users.load(userId)
            return user.displayName;
          }
        ))
        if (users.length) {
          return users.join(", ")
        } else {
          return null
        }
      },
      addOriginalField: true,
    }
  },
  'suggestForCuratedUserIds.$': {
    type: String,
    foreignKey: 'Users',
    optional: true,
  },

  // frontpageDate: Date at which the post was promoted to frontpage (null or
  // false if it never has been promoted to frontpage)
  frontpageDate: {
    type: Date,
    control: 'datetime',
    canRead: ['guests'],
    canUpdate: ['sunshineRegiment', 'admins'],
    canCreate: ['members'],
    optional: true,
    hidden: true,
    ...(isEAForum && {
      onInsert: ({isEvent, submitToFrontpage, draft}) => eaFrontpageDateDefault(
        isEvent,
        submitToFrontpage,
        draft,
      ),
      onUpdate: ({data, oldDocument}) => {
        if (oldDocument.draft && data.draft === false && !oldDocument.frontpageDate) {
          return eaFrontpageDateDefault(
            data.isEvent ?? oldDocument.isEvent,
            data.submitToFrontpage ?? oldDocument.submitToFrontpage,
            false,
          );
        }
        // Setting frontpageDate to null is a special case that means "move to personal blog",
        // if frontpageDate is actually undefined then we want to use the old value.
        return data.frontpageDate === undefined ? oldDocument.frontpageDate : data.frontpageDate;
      },
    }),
  },

  collectionTitle: {
    type: String,
    optional: true,
    canRead: ['guests'],
    canUpdate: ['admins', 'sunshineRegiment'],
    canCreate: ['admins', 'sunshineRegiment'],
    group: formGroups.canonicalSequence,
  },

  coauthorStatuses: {
    type: Array,
    resolveAs: {
      fieldName: 'coauthors',
      type: '[User!]!',
      resolver: async (post: DbPost, args: void, context: ResolverContext) =>  {
        const resolvedDocs = await loadByIds(context, "Users",
          post.coauthorStatuses?.map(({ userId }) => userId) || []
        );
        return await accessFilterMultiple(context.currentUser, context['Users'], resolvedDocs, context);
      },
      addOriginalField: true,
    },
    canRead: ['guests'],
    canUpdate: ['sunshineRegiment', 'admins', userOverNKarmaFunc(MINIMUM_COAUTHOR_KARMA)],
    canCreate: ['sunshineRegiment', 'admins', userOverNKarmaFunc(MINIMUM_COAUTHOR_KARMA)],
    optional: true,
    label: "Co-Authors",
    control: "CoauthorsListEditor",
    group: formGroups.coauthors,
  },
  'coauthorStatuses.$': {
    type: new SimpleSchema({
      userId: String,
      confirmed: Boolean,
      requested: Boolean,
    }),
    optional: true,
  },

  hasCoauthorPermission: {
    type: Boolean,
    canRead: ['guests'],
    canUpdate: ['members'],
    canCreate: ['members'],
    optional: true,
    hidden: true,
    ...schemaDefaultValue(true),
  },

  // Cloudinary image id for an image that will be used as the OpenGraph image
  socialPreviewImageId: {
    type: String,
    optional: true,
    label: "Social Preview Image",
    canRead: ['guests'],
    canUpdate: ['members', 'sunshineRegiment', 'admins'],
    canCreate: ['members', 'sunshineRegiment', 'admins'],
    control: "SocialPreviewUpload",
    group: formGroups.socialPreview,
    hidden: (props) => props.eventForm || props.prefilledProps?.question,
    order: 4,
  },
  
  // Autoset OpenGraph image, derived from the first post image in a callback
  socialPreviewImageAutoUrl: {
    type: String,
    optional: true,
    hidden: true,
    label: "Social Preview Image Auto-generated URL",
    canRead: ['guests'],
    // TODO: should this be more restrictive?
    canUpdate: ['members'],
    canCreate: ['members'],
  },

  fmCrosspost: {
    type: new SimpleSchema({
      isCrosspost: Boolean,
      hostedHere: { type: Boolean, optional: true, nullable: true },
      foreignPostId: { type: String, optional: true, nullable: true },
    }),
    optional: true,
    nullable: true,
    canRead: ['guests'],
    canUpdate: [allOf(userOwns, userPassesCrosspostingKarmaThreshold), 'admins'],
    canCreate: [userPassesCrosspostingKarmaThreshold, 'admins'],
    control: "FMCrosspostControl",
    tooltip: fmCrosspostBaseUrlSetting.get()?.includes("forum.effectivealtruism.org") ?
      "The EA Forum is for discussions that are relevant to doing good effectively. If you're not sure what this means, consider exploring the Forum's Frontpage before posting on it." :
      undefined,
    group: formGroups.advancedOptions,
    order: 3,
    hidden: (props) => !fmCrosspostSiteNameSetting.get() || props.eventForm,
    ...schemaDefaultValueFmCrosspost,
    // Users aren't allowed to directly select the foreignPostId of a crosspost
    onCreate: (args) => {
      const { document, context } = args;
      // If we're handling a request from our peer site, then we have just set
      // the foreignPostId ourselves
      if (document.fmCrosspost?.foreignPostId && !context.isFMCrosspostRequest) {
        throw new Error("Cannot set the foreign post ID of a crosspost");
      }
      return schemaDefaultValueFmCrosspost.onCreate?.(args);
    },
    onUpdate: (args) => {
      const { data, oldDocument } = args;
      if (
        data.fmCrosspost?.foreignPostId &&
        data.fmCrosspost.foreignPostId !== oldDocument.fmCrosspost?.foreignPostId
      ) {
        throw new Error("Cannot change the foreign post ID of a crosspost");
      }
      return schemaDefaultValueFmCrosspost.onUpdate?.(args);
    },
  },

  canonicalSequenceId: {
    ...foreignKeyField({
      idFieldName: "canonicalSequenceId",
      resolverName: "canonicalSequence",
      collectionName: "Sequences",
      type: "Sequence",
      nullable: true,
    }),
    optional: true,
    canRead: ['guests'],
    canUpdate: ['admins', 'sunshineRegiment'],
    canCreate: ['admins', 'sunshineRegiment'],
    group: formGroups.canonicalSequence,
    hidden: false,
    control: "text",
  },

  canonicalCollectionSlug: {
    type: String,
    foreignKey: {
      collection: 'Collections',
      field: 'slug'
    },
    optional: true,
    canRead: ['guests'],
    canUpdate: ['admins', 'sunshineRegiment'],
    canCreate: ['admins', 'sunshineRegiment'],
    hidden: false,
    control: "text",
    group: formGroups.canonicalSequence,
    resolveAs: {
      fieldName: 'canonicalCollection',
      addOriginalField: true,
      type: "Collection",
      // TODO: Make sure we run proper access checks on this. Using slugs means it doesn't
      // work out of the box with the id-resolver generators
      resolver: async (post: DbPost, args: void, context: ResolverContext): Promise<DbCollection|null> => {
        if (!post.canonicalCollectionSlug) return null;
        const collection = await context.Collections.findOne({slug: post.canonicalCollectionSlug})
        return await accessFilterSingle(context.currentUser, context.Collections, collection, context);
      }
    },
  },

  canonicalBookId: {
    ...foreignKeyField({
      idFieldName: "canonicalBookId",
      resolverName: "canonicalBook",
      collectionName: "Books",
      type: "Book",
      nullable: true,
    }),
    optional: true,
    canRead: ['guests'],
    canUpdate: ['admins', 'sunshineRegiment'],
    canCreate: ['admins', 'sunshineRegiment'],
    group: formGroups.canonicalSequence,
    hidden: false,
    control: "text",
  },

  canonicalNextPostSlug: {
    type: String,
    foreignKey: {
      collection: "Posts",
      field: 'slug',
    },
    optional: true,
    canRead: ['guests'],
    canUpdate: ['admins', 'sunshineRegiment'],
    canCreate: ['admins', 'sunshineRegiment'],
    group: formGroups.canonicalSequence,
    hidden: false,
    control: "text"
  },

  canonicalPrevPostSlug: {
    type: String,
    foreignKey: {
      collection: "Posts",
      field: 'slug',
    },
    optional: true,
    canRead: ['guests'],
    canUpdate: ['admins', 'sunshineRegiment'],
    canCreate: ['admins', 'sunshineRegiment'],
    group: formGroups.canonicalSequence,
    hidden: false,
    control: "text"
  },

  /**
   * The next post. If a sequenceId is provided, that sequence must contain this
   * post, and this returns the next post after this one in that sequence.  If
   * there is no next post in the same sequence, we check if this sequence is in a
   * collection, and if there's a next sequence after this one.  If so, return the
   * first post in the next sequence. If no sequenceId is provided, uses this post's canonical sequence.
   */
  nextPost: resolverOnlyField({
    type: "Post",
    graphQLtype: "Post",
    canRead: ['guests'],
    graphqlArguments: 'sequenceId: String',
    resolver: async (post: DbPost, args: {sequenceId: string}, context: ResolverContext) => {
      const { sequenceId } = args;
      const { currentUser, Posts } = context;
      if (sequenceId) {
        const nextPostID = await sequenceGetNextPostID(sequenceId, post._id, context);
        if (nextPostID) {
          const nextPost = await context.loaders.Posts.load(nextPostID);
          return accessFilterSingle(currentUser, Posts, nextPost, context);
        } else {
          const nextSequencePostIdTuple = await getNextPostIdFromNextSequence(sequenceId, post._id, context);
          if (!nextSequencePostIdTuple) {
            return null;
          }

          const nextPost = await context.loaders.Posts.load(nextSequencePostIdTuple.postId);
          return accessFilterSingle(currentUser, Posts, nextPost, context);
        }
      }
      if(post.canonicalSequenceId) {
        const nextPostID = await sequenceGetNextPostID(post.canonicalSequenceId, post._id, context);
        if (nextPostID) {
          const nextPost = await context.loaders.Posts.load(nextPostID);
          const nextPostFiltered = await accessFilterSingle(currentUser, Posts, nextPost, context);
          if (nextPostFiltered)
            return nextPostFiltered;
        }
      }
      if (post.canonicalNextPostSlug) {
        const nextPost = await Posts.findOne({ slug: post.canonicalNextPostSlug });
        const nextPostFiltered = await accessFilterSingle(currentUser, Posts, nextPost, context);
        if (nextPostFiltered)
          return nextPostFiltered;
      }

      return null;
    }
  }),

  /**
   * The previous post. If a sequenceId is provided, that sequence must contain
   * this post, and this returns the post before this one in that sequence. If
   * there is no previous post in the same sequence, we check if this sequence is in a
   * collection, and if there's a previous sequence before this one.  If so, return the
   * last post in the previous sequence. If no sequenceId is provided, uses this post's canonical sequence.
   */
  prevPost: resolverOnlyField({
    type: "Post",
    graphQLtype: "Post",
    canRead: ['guests'],
    graphqlArguments: 'sequenceId: String',
    resolver: async (post: DbPost, args: {sequenceId: string}, context: ResolverContext) => {
      const { sequenceId } = args;
      const { currentUser, Posts } = context;
      if (sequenceId) {
        const prevPostID = await sequenceGetPrevPostID(sequenceId, post._id, context);
        if (prevPostID) {
          const prevPost = await context.loaders.Posts.load(prevPostID);
          return accessFilterSingle(currentUser, Posts, prevPost, context);
        } else {
          const prevSequencePostIdTuple = await getPrevPostIdFromPrevSequence(sequenceId, post._id, context);
          if (!prevSequencePostIdTuple) {
            return null;
          }

          const prevPost = await context.loaders.Posts.load(prevSequencePostIdTuple.postId);
          return accessFilterSingle(currentUser, Posts, prevPost, context);
        }
      }
      if(post.canonicalSequenceId) {
        const prevPostID = await sequenceGetPrevPostID(post.canonicalSequenceId, post._id, context);
        if (prevPostID) {
          const prevPost = await context.loaders.Posts.load(prevPostID);
          const prevPostFiltered = await accessFilterSingle(currentUser, Posts, prevPost, context);
          if (prevPostFiltered) {
            return prevPostFiltered;
          }
        }
      }
      if (post.canonicalPrevPostSlug) {
        const prevPost = await Posts.findOne({ slug: post.canonicalPrevPostSlug });
        const prevPostFiltered = await accessFilterSingle(currentUser, Posts, prevPost, context);
        if (prevPostFiltered) {
          return prevPostFiltered;
        }
      }

      return null;
    }
  }),

  /**
   * A sequence this post is part of. Takes an optional sequenceId and an optional
   * flag indicating whether we're in the context of a "next" or "previous" post;
   * if the sequenceId is given and it contains this post, returns that sequence.
   * If it doesn't contain this post, and we have a prevOrNext flag, check the
   * previous or next sequence (as requested) for this post, and return it if
   * it's part of that sequence, return the sequence. Otherwise, if this post
   * has a canonical sequence, return that. If no sequence ID is given and
   * there is no canonical sequence for this post, returns null.
   */
  sequence: resolverOnlyField({
    type: "Sequence",
    graphQLtype: "Sequence",
    canRead: ['guests'],
    graphqlArguments: 'sequenceId: String, prevOrNext: String',
    resolver: async (post: DbPost, args: {sequenceId: string, prevOrNext?: 'prev' | 'next'}, context: ResolverContext) => {
      const { sequenceId, prevOrNext } = args;
      const { currentUser } = context;
      let sequence: DbSequence|null = null;
      if (sequenceId && await sequenceContainsPost(sequenceId, post._id, context)) {
        sequence = await context.loaders.Sequences.load(sequenceId);
      } else if (sequenceId && prevOrNext) {
        const sequencePostIdTuple = prevOrNext === 'prev'
          ? await getPrevPostIdFromPrevSequence(sequenceId, post._id, context)
          : await getNextPostIdFromNextSequence(sequenceId, post._id, context);

        if (sequencePostIdTuple) {
          sequence = await context.loaders.Sequences.load(sequencePostIdTuple.sequenceId);
        }
      } else if (!sequence && post.canonicalSequenceId) {
        sequence = await context.loaders.Sequences.load(post.canonicalSequenceId);
      }

      return await accessFilterSingle(currentUser, context.Sequences, sequence, context);
    }
  }),

  // unlisted: If true, the post is not featured on the frontpage and is not
  // featured on the user page. Only accessible via it's ID
  unlisted: {
    type: Boolean,
    optional: true,
    canRead: ['guests'],
    canUpdate: ['admins', 'sunshineRegiment'],
    canCreate: ['admins', 'sunshineRegiment'],
    label: "Make only accessible via link",
    control: "checkbox",
    order: 11,
    group: formGroups.adminOptions,
    ...schemaDefaultValue(false),
  },

  // disableRecommendation: If true, this post will never appear as a
  // recommended post (but will still appear in all other places, ie on its
  // author's profile, in archives, etc).
  // Use for things that lose their relevance with age, like announcements, or
  // for things that aged poorly, like results that didn't replicate.
  disableRecommendation: {
    type: Boolean,
    optional: true,
    canRead: ['guests'],
    canUpdate: ['admins', 'sunshineRegiment'],
    canCreate: ['admins', 'sunshineRegiment'],
    label: "Exclude from Recommendations",
    control: "checkbox",
    order: 12,
    group: formGroups.adminOptions,
    ...schemaDefaultValue(false),
  },

  // defaultRecommendation: If true, always include this post in the recommendations
  defaultRecommendation: {
    type: Boolean,
    optional: true,
    canRead: ['guests'],
    canUpdate: ['admins', 'sunshineRegiment'],
    canCreate: ['admins', 'sunshineRegiment'],
    label: "Include in default recommendations",
    control: "checkbox",
    order: 13,
    group: formGroups.adminOptions,
    ...schemaDefaultValue(false),
  },

  // Drafts
  draft: {
    label: 'Save to Drafts',
    type: Boolean,
    optional: true,
    ...schemaDefaultValue(false),
    canRead: ['members'],
    canCreate: ['members'],
    canUpdate: ['members', 'sunshineRegiment', 'admins'],
    hidden: true,
  },


  // meta: The post is published to the meta section of the page
  meta: {
    type: Boolean,
    optional: true,
    canRead: ['guests'],
    canUpdate: ['members', 'sunshineRegiment', 'admins'],
    canCreate: ['members'],
    hidden: true,
    label: "Publish to meta",
    control: "checkbox",
    ...schemaDefaultValue(false)
  },

  hideFrontpageComments: {
    type: Boolean,
    optional: true,
    canRead: ['guests'],
    canUpdate: ['admins'],
    canCreate: ['admins'],
    control: 'checkbox',
    group: formGroups.moderationGroup,
    ...schemaDefaultValue(false),
  },

  // maxBaseScore: Highest baseScore this post ever had, used for RSS feed generation
  maxBaseScore: {
    type: Number,
    optional: true,
    canRead: ['guests'],
    hidden: true,
    onInsert: (document) => document.baseScore || 0,
  },
  // The timestamp when the post's maxBaseScore first exceeded 2
  scoreExceeded2Date: {
    type: Date,
    optional: true,
    nullable: true,
    canRead: ['guests'],
    onInsert: document => document.baseScore >= 2 ? new Date() : null
  },
  // The timestamp when the post's maxBaseScore first exceeded 30
  scoreExceeded30Date: {
    type: Date,
    optional: true,
    nullable: true,
    canRead: ['guests'],
    onInsert: document => document.baseScore >= 30 ? new Date() : null
  },
  // The timestamp when the post's maxBaseScore first exceeded 45
  scoreExceeded45Date: {
    type: Date,
    optional: true,
    nullable: true,
    canRead: ['guests'],
    onInsert: document => document.baseScore >= 45 ? new Date() : null
  },
  // The timestamp when the post's maxBaseScore first exceeded 75
  scoreExceeded75Date: {
    type: Date,
    optional: true,
    nullable: true,
    canRead: ['guests'],
    onInsert: document => document.baseScore >= 75 ? new Date() : null
  },
  // The timestamp when the post's maxBaseScore first exceeded 125
  scoreExceeded125Date: {
    type: Date,
    optional: true,
    nullable: true,
    canRead: ['guests'],
    onInsert: document => document.baseScore >= 125 ? new Date() : null
  },
  // The timestamp when the post's maxBaseScore first exceeded 200
  scoreExceeded200Date: {
    type: Date,
    optional: true,
    nullable: true,
    canRead: ['guests'],
    onInsert: document => document.baseScore >= 200 ? new Date() : null
  },
  bannedUserIds: {
    type: Array,
    canRead: ['guests'],
    group: formGroups.moderationGroup,
    canCreate: [userCanModeratePost],
    canUpdate: ['sunshineRegiment', 'admins'],
    hidden: true,
    optional: true,
    // label: "Users banned from commenting on this post",
    // control: "UsersListEditor",
  },
  'bannedUserIds.$': {
    type: String,
    foreignKey: "Users",
    optional: true
  },
  commentsLocked: {
    type: Boolean,
    canRead: ['guests'],
    group: formGroups.moderationGroup,
    canCreate: (currentUser: DbUser|null) => userCanCommentLock(currentUser, null),
    canUpdate: (currentUser: DbUser|null, document: DbPost) => userCanCommentLock(currentUser, document),
    optional: true,
    control: "checkbox",
  },
  commentsLockedToAccountsCreatedAfter: {
    type: Date,
    control: 'datetime',
    canRead: ['guests'],
    group: formGroups.moderationGroup,
    canCreate: (currentUser: DbUser|null) => userCanCommentLock(currentUser, null),
    canUpdate: (currentUser: DbUser|null, document: DbPost) => userCanCommentLock(currentUser, document),
    optional: true,
  },

  // Event specific fields:
  /////////////////////////////////////////////////////////////////////////////

  organizerIds: {
    ...arrayOfForeignKeysField({
      idFieldName: "organizerIds",
      resolverName: "organizers",
      collectionName: "Users",
      type: "User"
    }),
    canRead: ['guests'],
    canCreate: ['members'],
    canUpdate: ['members', 'sunshineRegiment', 'admins'],
    optional: true,
    hidden: true,
    control: "UsersListEditor",
    group: formGroups.event,
  },

  'organizerIds.$': {
    type: String,
    foreignKey: "Users",
    optional: true,
  },

  groupId: {
    ...foreignKeyField({
      idFieldName: "groupId",
      resolverName: "group",
      collectionName: "Localgroups",
      type: "Localgroup",
      nullable: true,
    }),
    canRead: ['guests'],
    canUpdate: ['members', 'sunshineRegiment', 'admins'],
    canCreate: ['members'],
    optional: true,
    order: 1,
    control: 'SelectLocalgroup',
    label: 'Group',
    group: formGroups.event,
    hidden: (props) => !props.eventForm,
  },
  
  eventType: {
    type: String,
    canRead: ['guests'],
    canCreate: ['members'],
    canUpdate: ['members'],
    hidden: (props) => !props.eventForm,
    control: 'select',
    group: formGroups.event,
    optional: true,
    order: 2,
    label: 'Event Format',
    form: {
      options: EVENT_TYPES
    },
  },

  isEvent: {
    type: Boolean,
    hidden: true,
    group: formGroups.event,
    canRead: ['guests'],
    canUpdate: ['admins', 'sunshineRegiment'],
    canCreate: ['members'],
    optional: true,
    ...schemaDefaultValue(false),
    
    onCreate: ({newDocument}: {newDocument: DbInsertion<DbPost>}) => {
      // HACK: This replaces the `onCreate` that normally comes with
      // `schemaDefaultValue`. In addition to enforcing that the field must
      // be present (not undefined), it also enforces that it cannot be null.
      // There is a bug where GreaterWrong somehow submits posts with isEvent
      // set to null (instead of false), which causes some post-views to filter
      // it out (because they filter for non-events using isEvent:false which
      // does not match null).
      if (newDocument.isEvent===undefined || newDocument.isEvent===null)
        return false;
      else
        return undefined;
    }
  },

  reviewedByUserId: {
    ...foreignKeyField({
      idFieldName: "reviewedByUserId",
      resolverName: "reviewedByUser",
      collectionName: "Users",
      type: "User",
      nullable: true,
    }),
    optional: true,
    canRead: ['guests'],
    canUpdate: ['sunshineRegiment', 'admins'],
    canCreate: ['sunshineRegiment', 'admins'],
    hidden: true,
  },

  reviewForCuratedUserId: {
    type: String,
    foreignKey: "Users",
    optional: true,
    canRead: ['guests'],
    canUpdate: isEAForum ? ['admins'] : ['sunshineRegiment', 'admins'],
    canCreate: isEAForum ? ['admins'] : ['sunshineRegiment', 'admins'],
    group: formGroups.adminOptions,
    label: "Curated Review UserId"
  },

  startTime: {
    type: Date,
    hidden: (props) => !props.eventForm,
    canRead: ['guests'],
    canUpdate: ['members', 'sunshineRegiment', 'admins'],
    canCreate: ['members'],
    control: 'datetime',
    label: "Start Time",
    group: formGroups.event,
    optional: true,
    nullable: true,
    tooltip: 'For courses/programs, this is the application deadline.'
  },

  localStartTime: {
    type: Date,
    canRead: ['guests'],
  },

  endTime: {
    type: Date,
    hidden: (props) => !props.eventForm || props.document.eventType === 'course',
    canRead: ['guests'],
    canUpdate: ['members', 'sunshineRegiment', 'admins'],
    canCreate: ['members'],
    control: 'datetime',
    label: "End Time",
    group: formGroups.event,
    optional: true,
    nullable: true,
  },

  localEndTime: {
    type: Date,
    canRead: ['guests'],
  },
  
  eventRegistrationLink: {
    type: String,
    hidden: (props) => !props.eventForm,
    canRead: ['guests'],
    canCreate: ['members'],
    canUpdate: ['members'],
    label: "Event Registration Link",
    control: "MuiTextField",
    optional: true,
    group: formGroups.event,
    regEx: SimpleSchema.RegEx.Url,
    tooltip: 'https://...'
  },
  
  joinEventLink: {
    type: String,
    hidden: (props) => !props.eventForm,
    canRead: ['guests'],
    canCreate: ['members'],
    canUpdate: ['members'],
    label: "Join Online Event Link",
    control: "MuiTextField",
    optional: true,
    group: formGroups.event,
    regEx: SimpleSchema.RegEx.Url,
    tooltip: 'https://...'
  },

  onlineEvent: {
    type: Boolean,
    hidden: (props) => !props.eventForm,
    canRead: ['guests'],
    canUpdate: ['members', 'sunshineRegiment', 'admins'],
    canCreate: ['members'],
    optional: true,
    group: formGroups.event,
    order: 0,
    ...schemaDefaultValue(false),
  },
  
  globalEvent: {
    type: Boolean,
    hidden: (props) => !props.eventForm,
    canRead: ['guests'],
    canUpdate: ['members', 'sunshineRegiment', 'admins'],
    canCreate: ['members'],
    optional: true,
    group: formGroups.event,
    label: "This event is intended for a global audience",
    tooltip: 'By default, events are only advertised to people who are located nearby (for both in-person and online events). Check this to advertise it people located anywhere.',
    ...schemaDefaultValue(false),
  },

  mongoLocation: {
    type: Object,
    canRead: ['guests'],
    hidden: true,
    blackbox: true,
    optional: true,
    ...denormalizedField({
      needsUpdate: data => ('googleLocation' in data),
      getValue: async (post) => {
        if (post.googleLocation) return googleLocationToMongoLocation(post.googleLocation)
        return null
      }
    }),
  },

  googleLocation: {
    type: Object,
    form: {
      stringVersionFieldName: "location",
    },
    hidden: (props) => !props.eventForm,
    canRead: ['guests'],
    canCreate: ['members'],
    canUpdate: ['members', 'sunshineRegiment', 'admins'],
    label: "Event Location",
    control: 'LocationFormComponent',
    blackbox: true,
    group: formGroups.event,
    optional: true
  },

  location: {
    type: String,
    canRead: ['guests'],
    canUpdate: ['members', 'sunshineRegiment', 'admins'],
    canCreate: ['members'],
    hidden: true,
    optional: true
  },

  contactInfo: {
    type: String,
    hidden: (props) => !props.eventForm,
    canRead: ['guests'],
    canCreate: ['members'],
    canUpdate: ['members'],
    label: "Contact Info",
    control: "MuiTextField",
    optional: true,
    group: formGroups.event,
  },

  facebookLink: {
    type: String,
    hidden: (props) => !props.eventForm,
    canRead: ['guests'],
    canCreate: ['members'],
    canUpdate: ['members', 'sunshineRegiment', 'admins'],
    label: "Facebook Event",
    control: "MuiTextField",
    optional: true,
    group: formGroups.event,
    regEx: SimpleSchema.RegEx.Url,
    tooltip: 'https://www.facebook.com/events/...'
  },
  
  meetupLink: {
    type: String,
    hidden: (props) => !props.eventForm,
    canRead: ['guests'],
    canCreate: ['members'],
    canUpdate: ['members', 'sunshineRegiment', 'admins'],
    label: "Meetup.com Event",
    control: "MuiTextField",
    optional: true,
    group: formGroups.event,
    regEx: SimpleSchema.RegEx.Url,
    tooltip: 'https://www.meetup.com/...'
  },

  website: {
    type: String,
    hidden: (props) => !props.eventForm,
    canRead: ['guests'],
    canCreate: ['members'],
    canUpdate: ['members', 'sunshineRegiment', 'admins'],
    control: "MuiTextField",
    optional: true,
    group: formGroups.event,
    regEx: SimpleSchema.RegEx.Url,
    tooltip: 'https://...'
  },
  
  eventImageId: {
    type: String,
    optional: true,
    hidden: (props) => !props.eventForm || !isEAForum,
    label: "Event Image",
    canRead: ['guests'],
    canCreate: ['members'],
    canUpdate: ['members'],
    control: "ImageUpload",
    group: formGroups.event,
    tooltip: "Recommend 1920x1080 px, 16:9 aspect ratio (same as Facebook)"
  },

  types: {
    type: Array,
    canRead: ['guests'],
    canCreate: ['members'],
    canUpdate: ['members', 'sunshineRegiment', 'admins'],
    hidden: (props) => isEAForum || !props.eventForm,
    control: 'MultiSelectButtons',
    label: "Group Type:",
    group: formGroups.event,
    optional: true,
    form: {
      options: localGroupTypeFormOptions
    },
  },

  'types.$': {
    type: String,
    optional: true,
  },

  metaSticky: {
    order:10,
    type: Boolean,
    optional: true,
    label: "Sticky (Meta)",
    ...schemaDefaultValue(false),
    group: formGroups.adminOptions,
    canRead: ['guests'],
    canUpdate: ['admins'],
    canCreate: ['admins'],
    control: 'checkbox',
    onInsert: (post) => {
      if(!post.metaSticky) {
        return false;
      }
    },
    onEdit: (modifier, post) => {
      if (!modifier.$set.metaSticky) {
        return false;
      }
    }
  },

  sharingSettings: {
    type: Object,
    order: 15,
    canRead: ['guests'],
    canUpdate: [userOwns, 'admins'],
    canCreate: ['members'],
    optional: true,
    control: "PostSharingSettings",
    label: "Sharing Settings",
    group: formGroups.options,
    blackbox: true,
    hidden: (props) => !!props.debateForm
  },
  
  shareWithUsers: {
    type: Array,
    order: 15,
    canRead: ['guests'],
    canCreate: ['members'],
    canUpdate: ['members', 'sunshineRegiment', 'admins'],
    optional: true,
    hidden: true, 
  },

  'shareWithUsers.$': {
    type: String,
    foreignKey: "Users",
    optional: true
  },
  
  // linkSharingKey: An additional ID for this post which is used for link-sharing,
  // and not made accessible to people who merely have access to the published version
  // of a post. Only populated if some form of link sharing is (or has been) enabled.
  linkSharingKey: {
    type: String,
    canRead: [userOwns, 'admins'],
    canUpdate: ['admins'],
    optional: true,
    nullable: true,
    hidden: true,
  },

  // linkSharingKeyUsedBy: An array of user IDs who have used the link-sharing key
  // to unlock access.
  linkSharingKeyUsedBy: {
    type: Array,
    canRead: ['admins'],
    optional: true,
    hidden: true,
  },
  'linkSharingKeyUsedBy.$': {
    type: String,
    foreignKey: "Users",
    optional: true
  },
  
  postSpecificRateLimit: {
    type: Date,
    nullable: true,
<<<<<<< HEAD
    canRead: [userOwns, 'admins'],
=======
    canRead: ['members'],
>>>>>>> a2ea1b96
    optional: true, hidden: true,
    // Implementation in postResolvers.ts
  },
  
  
  commentSortOrder: {
    type: String,
    canRead: ['guests'],
    canCreate: ['admins'],
    canUpdate: ['admins'],
    optional: true,
    group: formGroups.adminOptions,
  },

  // hideAuthor: Post stays online, but doesn't show on your user profile anymore, and doesn't
  // link back to your account
  hideAuthor: {
    type: Boolean,
    canRead: ['guests'],
    canCreate: ['admins'],
    canUpdate: ['admins'],
    optional: true,
    group: formGroups.adminOptions,
    ...schemaDefaultValue(false),
  },

  tableOfContents: {
    type: Object,
    optional: true,
    hidden: true,
    canRead: ['guests'],
    // Implementation in postResolvers.ts
  },

  tableOfContentsRevision: {
    type: Object,
    optional: true,
    hidden: true,
    canRead: ['guests'],
    // Implementation in postResolvers.ts
  },
  
  sideComments: {
    type: Object,
    optional: true,
    hidden: true,
    canRead: ['guests'],
    // Implementation in postResolvers.ts
  },
  
  // sideCommentsCache: Stores the matching between comments on a post,
  // and paragraph IDs within the post. Invalid if the cache-generation
  // time is older than when the post was last modified (modifiedAt) or
  // commented on (lastCommentedAt).
  // SideCommentsCache
  sideCommentsCache: {
    type: Object,
    canRead: ['admins'], //doesn't need to be publicly readable because it's internal to the sideComments resolver
    optional: true, nullable: true, hidden: true,
  },
  
  sideCommentVisibility: {
    type: String,
    optional: true,
    control: "select",
    group: formGroups.advancedOptions,
    hidden: (props) => props.eventForm || !userHasSideComments(props.currentUser),
    
    label: "Replies in sidebar",
    canRead: ['guests'],
    canUpdate: ['members', 'sunshineRegiment', 'admins'],
    canCreate: ['members', 'sunshineRegiment', 'admins'],
    blackbox: true,
    form: {
      options: () => {
        return [
          {value: "highKarma", label: "10+ karma (default)"},
          {value: "hidden", label: "Hide all"},
        ];
      }
    },
  },

  // GraphQL only field that resolves based on whether the current user has closed
  // this posts author's moderation guidelines in the past
  showModerationGuidelines: {
    type: Boolean,
    optional: true,
    canRead: ['guests'],
    resolveAs: {
      type: 'Boolean',
      resolver: async (post: DbPost, args: void, context: ResolverContext): Promise<boolean> => {
        const { LWEvents, currentUser } = context;
        if(currentUser){
          const query = {
            name:'toggled-user-moderation-guidelines',
            documentId: post.userId,
            userId: currentUser._id
          }
          const sort = {sort:{createdAt:-1}}
          const event = await LWEvents.findOne(query, sort);
          const author = await context.Users.findOne({_id: post.userId});
          if (event) {
            return !!(event.properties && event.properties.targetState)
          } else {
            return !!(author?.collapseModerationGuidelines ? false : ((post.moderationGuidelines && post.moderationGuidelines.html) || post.moderationStyle))
          }
        } else {
          return false
        }
      },
      addOriginalField: false
    }
  },

  moderationStyle: {
    type: String,
    optional: true,
    control: "select",
    group: formGroups.moderationGroup,
    label: "Style",
    canRead: ['guests'],
    canUpdate: ['members', 'sunshineRegiment', 'admins'],
    canCreate: ['members', 'sunshineRegiment', 'admins'],
    blackbox: true,
    order: 55,
    form: {
      options: function () { // options for the select form control
        return [
          {value: "", label: "No Moderation"},
          {value: "easy-going", label: "Easy Going - I just delete obvious spam and trolling."},
          {value: "norm-enforcing", label: "Norm Enforcing - I try to enforce particular rules (see below)"},
          {value: "reign-of-terror", label: "Reign of Terror - I delete anything I judge to be annoying or counterproductive"},
        ];
      }
    },
  },

  ignoreRateLimits: {
    type: Boolean,
    optional: true,
    nullable: true,
    hidden: isEAForum,
    tooltip: "Allow rate-limited users to comment freely on this post",
    group: formGroups.moderationGroup,
    canRead: ["guests"],
    canUpdate: ['members', 'sunshineRegiment', 'admins'],
    canCreate: ['members', 'sunshineRegiment', 'admins'],
    order: 60
  },
  
  // On a post, do not show comment karma
  hideCommentKarma: {
    type: Boolean,
    optional: true,
    group: formGroups.moderationGroup,
    canRead: ['guests'],
    canCreate: ['admins', postCanEditHideCommentKarma],
    canUpdate: ['admins', postCanEditHideCommentKarma],
    hidden: !isEAForum,
    denormalized: true,
    ...schemaDefaultValue(false),
  },

  commentCount: {
    type: Number,
    optional: true,
    defaultValue: 0,
    
    ...denormalizedCountOfReferences({
      fieldName: "commentCount",
      collectionName: "Posts",
      foreignCollectionName: "Comments",
      foreignTypeName: "comment",
      foreignFieldName: "postId",
      filterFn: comment => !comment.deleted && !comment.rejected
    }),
    canRead: ['guests'],
  },
  
  recentComments: resolverOnlyField({
    type: Array,
    graphQLtype: "[Comment]",
    canRead: ['guests'],
    graphqlArguments: 'commentsLimit: Int, maxAgeHours: Int, af: Boolean',
    resolver: async (post: DbPost, args: {commentsLimit?: number, maxAgeHours?: number, af?: boolean}, context: ResolverContext) => {
      const { commentsLimit=5, maxAgeHours=18, af=false } = args;
      const { currentUser, Comments } = context;
      const timeCutoff = moment(post.lastCommentedAt).subtract(maxAgeHours, 'hours').toDate();
      const comments = await Comments.find({
        ...getDefaultViewSelector("Comments"),
        postId: post._id,
        score: {$gt:0},
        deletedPublic: false,
        postedAt: {$gt: timeCutoff},
        ...(af ? {af:true} : {}),
      }, {
        limit: commentsLimit,
        sort: {postedAt:-1}
      }).fetch();
      return await accessFilterMultiple(currentUser, Comments, comments, context);
    }
  }),
  'recentComments.$': {
    type: Object,
    foreignKey: 'Comments',
  },
  
  languageModelSummary: {
    type: String,
    optional: true,
    hidden: true,
    canRead: ['admins'],
    // Implementation in postSummaryResolver.ts
  },

  debate: {
    type: Boolean,
    optional: true,
    nullable: true,
    canRead: ['guests'],
    canCreate: ['debaters', 'sunshineRegiment', 'admins'],
    canUpdate: ['sunshineRegiment', 'admins'],
    hidden: true,
    ...schemaDefaultValue(false)
  },

  unreadDebateResponseCount: resolverOnlyField({
    type: Number,
    nullable: true,
    canRead: ['guests'],
    resolver: async (post, _, context) => {
      const { Comments, currentUser } = context;

      const lastReadStatus = await getLastReadStatus(post, context);
      if (!lastReadStatus) return null;

      const comments = await Comments.find({
        ...getDefaultViewSelector("Comments"),
        postId: post._id,
        // This actually forces `deleted: false` by combining with the default view selector
        deletedPublic: false,
        debateResponse: true,
        postedAt: { $gt: lastReadStatus.lastUpdated },
      }, {
        sort: { postedAt: 1 }
      }).fetch();

      const filteredComments = await accessFilterMultiple(currentUser, Comments, comments, context);
      const count = filteredComments.length;

      return count;
    }
  }),

  rejected: {
    type: Boolean,
    optional: true,
    canRead: ['guests'],
    canCreate: ['sunshineRegiment', 'admins'],
    canUpdate: ['sunshineRegiment', 'admins'],
    hidden: true,
    ...schemaDefaultValue(false),
  },

  rejectedReason: {
    type: String,
    optional: true,
    nullable: true,
    canRead: [userOwns, 'sunshineRegiment', 'admins'],
    canCreate: ['sunshineRegiment', 'admins'],
    canUpdate: ['sunshineRegiment', 'admins'],
    hidden: true
  },

  rejectedByUserId: {
    ...foreignKeyField({
      idFieldName: "rejectedByUserId",
      resolverName: "rejectedByUser",
      collectionName: "Users",
      type: "User",
      nullable: true,
    }),
    optional: true,
    canRead: ['guests'],
    canUpdate: ['sunshineRegiment', 'admins'],
    canCreate: ['sunshineRegiment', 'admins'],
    hidden: true,
    onEdit: (modifier, document, currentUser) => {
      if (modifier.$set?.rejected && currentUser) {
        return modifier.$set.rejectedByUserId || currentUser._id
      }
    },
  },

  /* subforum-related fields */

  // If this post is associated with a subforum, the _id of the tag
  subforumTagId: {
    ...foreignKeyField({
      idFieldName: "subforumTagId",
      resolverName: "subforumTag",
      collectionName: "Tags",
      type: "Tag",
      nullable: true,
    }),
    optional: true,
    canRead: ['guests'],
    canCreate: ['members'], // TODO: maybe use userOwns, or actually maybe limit to subforum members
    canUpdate: ['admins'],
    hidden: true,
  },

  /* Alignment Forum fields */

  af: {
    order:10,
    type: Boolean,
    optional: true,
    label: "Alignment Forum",
    ...schemaDefaultValue(false),
    canRead: ['guests'],
    canUpdate: ['alignmentForum'],
    canCreate: ['alignmentForum'],
    control: 'checkbox',
    group: formGroups.options,
  },

  afDate: {
    order:10,
    type: Date,
    optional: true,
    label: "Alignment Forum",
    hidden: true,
    canRead: ['guests'],
    canUpdate: ['alignmentForum'],
    canCreate: ['alignmentForum'],
    group: formGroups.options,
  },

  afCommentCount: {
    ...denormalizedCountOfReferences({
      fieldName: "afCommentCount",
      collectionName: "Posts",
      foreignCollectionName: "Comments",
      foreignTypeName: "comment",
      foreignFieldName: "postId",
      filterFn: (comment: DbComment) => comment.af && !comment.deleted,
    }),
    label: "Alignment Comment Count",
    canRead: ['guests'],
  },

  afLastCommentedAt: {
    type: Date,
    optional: true,
    hidden: true,
    canRead: ['guests'],
    onInsert: () => new Date(),
  },

  afSticky: {
    order: 10,
    type: Boolean,
    optional: true,
    label: "Sticky (Alignment)",
    ...schemaDefaultValue(false),
    group: formGroups.adminOptions,
    hidden: forumTypeSetting.get() === 'EAForum',
    canRead: ['guests'],
    canUpdate: ['alignmentForumAdmins', 'admins'],
    canCreate: ['alignmentForumAdmins', 'admins'],
    control: 'checkbox',
    onInsert: (post: DbPost) => {
      if(!post.afSticky) {
        return false;
      }
    },
    onEdit: (modifier: MongoModifier<DbPost>, post: DbPost) => {
      if (!(modifier.$set && modifier.$set.afSticky)) {
        return false;
      }
    }
  },

  suggestForAlignmentUserIds: {
    ...arrayOfForeignKeysField({
      idFieldName: "suggestForAlignmentUserIds",
      resolverName: "suggestForAlignmentUsers",
      collectionName: "Users",
      type: "User"
    }),
    canRead: ['members'],
    canCreate: ['members', 'sunshineRegiment', 'admins'],
    canUpdate: ['members', 'alignmentForum', 'alignmentForumAdmins'],
    optional: true,
    hidden: true,
    label: "Suggested for Alignment by",
    control: "UsersListEditor",
    group: formGroups.adminOptions,
  },
  'suggestForAlignmentUserIds.$': {
    type: String,
    optional: true
  },

  reviewForAlignmentUserId: {
    type: String,
    optional: true,
    hidden: forumTypeSetting.get() === 'EAForum',
    canRead: ['guests'],
    canUpdate: ['alignmentForumAdmins', 'admins'],
    canCreate: ['alignmentForumAdmins', 'admins'],
    group: formGroups.adminOptions,
    label: "AF Review UserId"
  },

  agentFoundationsId: {
    type: String,
    optional: true,
    hidden: true,
    canRead: ['guests'],
    canCreate: ['admins'],
    canUpdate: [userOwns, 'admins'],
  },
};

export default schema;<|MERGE_RESOLUTION|>--- conflicted
+++ resolved
@@ -2199,11 +2199,7 @@
   postSpecificRateLimit: {
     type: Date,
     nullable: true,
-<<<<<<< HEAD
-    canRead: [userOwns, 'admins'],
-=======
     canRead: ['members'],
->>>>>>> a2ea1b96
     optional: true, hidden: true,
     // Implementation in postResolvers.ts
   },
