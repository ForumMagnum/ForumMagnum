import { getDomain, getOutgoingUrl } from '../../vulcan-lib/utils';
import moment from 'moment';
import { schemaDefaultValue, arrayOfForeignKeysField, foreignKeyField, googleLocationToMongoLocation, resolverOnlyField, denormalizedField, denormalizedCountOfReferences, accessFilterMultiple, accessFilterSingle, slugFields } from '../../utils/schemaUtils';
import { postCanEditHideCommentKarma, postGetPageUrl, postGetEmailShareUrl, postGetTwitterShareUrl, postGetFacebookShareUrl, postGetDefaultStatus, getSocialPreviewImage, postCategories, postDefaultCategory } from './helpers';
import { postStatuses, postStatusLabels } from './constants';
import { userGetDisplayNameById } from '../../vulcan-users/helpers';
import { loadByIds, getWithLoader, getWithCustomLoader } from '../../loaders';
import { formGroups } from './formGroups';
import SimpleSchema from 'simpl-schema';
import { DEFAULT_QUALITATIVE_VOTE } from '../reviewVotes/newSchema';
import { getCollaborativeEditorAccess } from './collabEditingPermissions';
import { getVotingSystems } from '../../voting/votingSystems';
import {
  eaFrontpageDateDefault,
  fmCrosspostBaseUrlSetting,
  fmCrosspostSiteNameSetting,
  forumTypeSetting,
  isEAForum,
  isLWorAF,
  requireReviewToFrontpagePostsSetting,
  reviewUserBotSetting,
} from '../../instanceSettings';
import { forumSelect } from '../../forumTypeUtils';
import * as _ from 'underscore';
import { localGroupTypeFormOptions } from '../localgroups/groupTypes';
import { userCanCommentLock, userCanModeratePost, userIsSharedOn } from '../users/helpers';
import { sequenceGetNextPostID, sequenceGetPrevPostID, sequenceContainsPost, getPrevPostIdFromPrevSequence, getNextPostIdFromNextSequence } from '../sequences/helpers';
import { allOf } from '../../utils/functionUtils';
import { crosspostKarmaThreshold } from '../../publicSettings';
import { getDefaultViewSelector } from '../../utils/viewUtils';
import GraphQLJSON from 'graphql-type-json';
import { hasAuthorModeration, hasSideComments, hasSidenotes, userCanCreateAndEditJargonTerms, userCanViewJargonTerms } from '../../betas';
import { isFriendlyUI } from '../../../themes/forumTheme';
import { stableSortTags } from '../tags/helpers';
import { getLatestContentsRevision } from '../../../server/collections/revisions/helpers';
import { marketInfoLoader } from './annualReviewMarkets';
import mapValues from 'lodash/mapValues';
import groupBy from 'lodash/groupBy';
import { documentIsNotDeleted, userOverNKarmaFunc, userOverNKarmaOrApproved, userOwns } from "../../vulcan-users/permissions";
import { editableFields } from '@/lib/editor/make_editable';
import { universalFields } from "../../collectionUtils";
import { getVoteableSchemaFields } from '@/lib/make_voteable';
<<<<<<< HEAD
import { SmartFormProps } from '@/components/vulcan-forms/propTypes';
=======
import gql from 'graphql-tag';
>>>>>>> 4930db04

// TODO: This disagrees with the value used for the book progress bar
export const READ_WORDS_PER_MINUTE = 250;

const urlHintText = isEAForum
    ? 'UrlHintText'
    : 'Please write what you liked about the post and sample liberally! If the author allows it, copy in the entire post text. (Link-posts without text get far fewer views and most people don\'t click offsite links.)'

const STICKY_PRIORITIES = {
  1: "Low",
  2: "Normal",
  3: "Elevated",
  4: "Max",
}

export function getDefaultVotingSystem() {
  return forumSelect({
    EAForum: "eaEmojis",
    LessWrong: "namesAttachedReactions",
    AlignmentForum: "namesAttachedReactions",
    default: "default",
  })
}

export interface RSVPType {
  name: string
  email: string
  nonPublic: boolean
  response: "yes" | "maybe" | "no"
  userId: string
  createdAt: Date
}
const rsvpType = new SimpleSchema({
  name: {
    type: String,
  },
  email: {
    type: String,
    optional: true,
  },
  nonPublic: {
    type: Boolean,
    optional: true,
  },
  response: {
    type: String,
    allowedValues: ["yes", "maybe", "no"],
  },
  userId: {
    type: String,
    optional: true,
    nullable: true
  },
  createdAt: {
    type: Date,
    optional: true
  },
})

<<<<<<< HEAD
const coauthorStatusSchema = new SimpleSchema({
  userId: String,
  confirmed: Boolean,
  requested: Boolean,
});

const socialPreviewSchema = new SimpleSchema({
  imageId: {
    type: String,
    optional: true,
    nullable: true
  },
  text: {
    type: String,
    optional: true,
    nullable: true
  },
});

const crosspostSchema = new SimpleSchema({
  isCrosspost: Boolean,
  hostedHere: { type: Boolean, optional: true, nullable: true },
  foreignPostId: { type: String, optional: true, nullable: true },
});
=======
export const graphqlTypeDefs = gql`
  type SocialPreviewType {
    _id: String
    imageId: String
    imageUrl: String
    text: String
  }
`
>>>>>>> 4930db04

export const MINIMUM_COAUTHOR_KARMA = 1;

export const EVENT_TYPES = [
  {value: 'presentation', label: 'Presentation'},
  {value: 'discussion', label: 'Discussion'},
  {value: 'workshop', label: 'Workshop'},
  {value: 'social', label: 'Social'},
  {value: 'coworking', label: 'Coworking'},
  {value: 'course', label: 'Course'},
  {value: 'conference', label: 'Conference'},
]

export async function getLastReadStatus(post: DbPost, context: ResolverContext) {
  const { currentUser, ReadStatuses } = context;
  if (!currentUser) return null;

  const readStatus = await getWithLoader(context, ReadStatuses,
    `readStatuses`,
    { userId: currentUser._id },
    'postId', post._id
  );
  if (!readStatus.length) return null;
  return readStatus[0];
}

export const sideCommentCacheVersion = 1;
export interface SideCommentsCache {
  version: number,
  createdAt: Date,
  annotatedHtml: string
  commentsByBlock: Record<string,string[]>
}
export interface SideCommentsResolverResult {
  html: string,
  commentsByBlock: Record<string,string[]>,
  highKarmaCommentsByBlock: Record<string,string[]>,
}

/**
 * Structured this way to ensure lazy evaluation of `crosspostKarmaThreshold` each time we check for a given user, rather than once on server start
 */
const userPassesCrosspostingKarmaThreshold = (user: DbUser | UsersMinimumInfo | null) => {
  const currentKarmaThreshold = crosspostKarmaThreshold.get();

  return currentKarmaThreshold === null
    ? true
    // userOverNKarmaFunc checks greater than, while we want greater than or equal to, since that's the check we're performing elsewhere
    // so just subtract one
    : userOverNKarmaFunc(currentKarmaThreshold - 1)(user);
}

const schemaDefaultValueFmCrosspost = schemaDefaultValue<'Posts'>({
  isCrosspost: false,
})

const userHasModerationGuidelines = (currentUser: DbUser|null): boolean => {
  if (!hasAuthorModeration) {
    return false;
  }
  return !!(currentUser && ((currentUser.moderationGuidelines && currentUser.moderationGuidelines.html) || currentUser.moderationStyle))
}

function shouldHideEndTime(props: SmartFormProps<"Posts">): boolean {
  return !props.eventForm || props.document?.eventType === 'course';
}

const schema: SchemaType<"Posts"> = {
  ...universalFields({
    createdAtOptions: {canRead: ['admins']},
  }),
  
  ...editableFields("Posts", {
    formGroup: () => formGroups.content,
    order: 25,
    pingbacks: true,
    permissions: {
      canRead: ['guests'],
      // TODO: we also need to cover userIsPostGroupOrganizer somehow, but we can't right now since it's async
      canUpdate: ['members', 'sunshineRegiment', 'admins'],
      canCreate: ['members']
    },
    hasToc: true,
    normalized: true,
  }),

  ...editableFields("Posts", {
    fieldName: "moderationGuidelines",
    commentEditor: true,
    commentStyles: true,
    formGroup: () => formGroups.moderationGroup,
    hidden: isFriendlyUI,
    order: 50,
    permissions: {
      canRead: ['guests'],
      canUpdate: ['members', 'sunshineRegiment', 'admins'],
      canCreate: ['members', 'sunshineRegiment', 'admins'],
    },
    normalized: true,
  }),

  ...editableFields("Posts", {
    fieldName: "customHighlight",
    formGroup: () => formGroups.highlight,
    permissions: {
      canRead: ['guests'],
      canUpdate: ['sunshineRegiment', 'admins'],
      canCreate: ['sunshineRegiment', 'admins'],
    },
  }),

  ...slugFields("Posts", {
    getTitle: (post) => post.title,
    includesOldSlugs: false,
  }),
  
  // Timestamp of post first appearing on the site (i.e. being approved)
  postedAt: {
    type: Date,
    optional: true,
    nullable: false,
    canRead: ['guests'],
    canCreate: ['admins'],
    canUpdate: ['admins'],
    control: 'datetime',
    group: () => formGroups.adminOptions,
    onCreate: ({document: post, currentUser}) => {
      // Set the post's postedAt if it's going to be approved
      if (!post.postedAt && postGetDefaultStatus(currentUser!) === postStatuses.STATUS_APPROVED) {
        return new Date();
      }
    },
    onUpdate: ({modifier, newDocument: post}) => {
      // Set the post's postedAt if it's going to be approved
      if (!post.postedAt && modifier.$set.status === postStatuses.STATUS_APPROVED) {
        return new Date();
      }
    }
  },
  // Timestamp of last post modification
  modifiedAt: {
    type: Date,
    optional: true,
    canRead: ['guests'],
    ...denormalizedField({
      getValue: () => {
        return new Date()
      }
    }),
  },
  // URL
  url: {
    type: String,
    optional: true,
    max: 500,
    canRead: ['guests'],
    canCreate: ['members'],
    canUpdate: ['members', 'sunshineRegiment', 'admins'],
    control: 'EditLinkpostUrl',
    order: 12,
    form: {
      labels: {
        inactive: 'Link-post?',
        active: 'Add a linkpost URL',
      },
      hintText: () => urlHintText
    },
    group: () => formGroups.options,
    hidden: (props) => props.eventForm || props.debateForm || props.collabEditorDialogue,
  },
  // Category (post, linkpost, or question)
  postCategory: {
    type: String,
    allowedValues: [...postCategories],
    optional: true,
    canRead: ['guests'],
    canCreate: ['members'],
    canUpdate: ['members', 'sunshineRegiment', 'admins'],
    order: 9,
    group: () => formGroups.category,
    control: 'EditPostCategory',
    hidden: (props) => props.eventForm || props.debateForm || props.collabEditorDialogue,
    ...schemaDefaultValue(postDefaultCategory),
  },
  // Title
  title: {
    type: String,
    optional: false,
    nullable: false,
    max: 500,
    canRead: ['guests'],
    canCreate: ['members'],
    canUpdate: ['members', 'sunshineRegiment', 'admins'],
    order: 10,
    placeholder: "Title",
    control: 'EditTitle',
    group: () => formGroups.title,
  },
  // Count of how many times the post's page was viewed
  viewCount: {
    type: Number,
    optional: true,
    nullable: false,
    canRead: ['admins'],
    ...schemaDefaultValue(0),
  },
  // Timestamp of the last comment
  lastCommentedAt: {
    type: Date,
    denormalized: true,
    optional: true,
    canRead: ['guests'],
    hidden: true,
    onCreate: ({document: post}) => post.postedAt || new Date(),
  },
  // Count of how many times the post's link was clicked
  clickCount: {
    type: Number,
    optional: true,
    nullable: false,
    canRead: ['admins'],
    ...schemaDefaultValue(0),
  },

  deletedDraft: {
    type: Boolean,
    optional: true,
    ...schemaDefaultValue(false),
    canRead: ['guests'],
    canUpdate: ['members'],
    hidden: true,
    onUpdate: ({data, document, oldDocument, currentUser}) => {
      if (!currentUser?.isAdmin && oldDocument.deletedDraft && !document.deletedDraft) {
        throw new Error("You cannot un-delete posts");
      }
      return data.deletedDraft;
    },
  },

  // The post's status. One of pending (`1`), approved (`2`), rejected (`3`), spam (`4`) or deleted (`5`)
  status: {
    type: Number,
    optional: true,
    nullable: false,
    canRead: ['guests'],
    canCreate: ['admins'],
    canUpdate: ['admins', 'sunshineRegiment'],
    control: 'select',
    onCreate: ({document, currentUser}) => {
      if (!document.status) {
        return postGetDefaultStatus(currentUser!);
      }
    },
    onUpdate: ({modifier, document, currentUser}) => {
      // if for some reason post status has been removed, give it default status
      if (modifier.$unset && modifier.$unset.status) {
        return postGetDefaultStatus(currentUser!);
      }
    },
    options: () => postStatusLabels,
    group: () => formGroups.adminOptions
  },
  // Whether a post is scheduled in the future or not
  isFuture: {
    type: Boolean,
    optional: true,
    nullable: false,
    canRead: ['guests'],
    onCreate: ({document: post}) => {
      // Set the post's isFuture to true if necessary
      if (post.postedAt) {
        const postTime = new Date(post.postedAt).getTime();
        const currentTime = new Date().getTime() + 1000;
        return postTime > currentTime; // round up to the second
      } else {
        return false;
      }
    },
    onUpdate: ({modifier, newDocument: post}) => {
      // Set the post's isFuture to true if necessary
      if (modifier.$set.postedAt) {
        const postTime = new Date(modifier.$set.postedAt).getTime();
        const currentTime = new Date().getTime() + 1000;
        if (postTime > currentTime) {
          // if a post's postedAt date is in the future, set isFuture to true
          return true;
        } else if (post.isFuture) {
          // else if a post has isFuture to true but its date is in the past, set isFuture to false
          return false;
        }
      }
    }
  },
  // Whether the post is sticky (pinned to the top of posts lists)
  sticky: {
    type: Boolean,
    optional: true,
    ...schemaDefaultValue(false),
    canRead: ['guests'],
    canCreate: ['sunshineRegiment', 'admins'],
    canUpdate: ['sunshineRegiment', 'admins'],
    control: 'checkbox',
    order: 10,
    group: () => formGroups.adminOptions,
    onCreate: ({document: post}) => {
      if(!isEAForum && !post.sticky) {
        return false;
      }
    },
    onUpdate: ({modifier}) => {
      // WH 2025-03-17: I think this is a bug in general, as a non-admin editing this post will cause
      // sticky to be set to false. Forum-gating to EAF to speed up fixing this live bug for us, but
      // I believe this function and `onCreate`
      if (!isEAForum && !modifier.$set.sticky) {
        return false;
      }
    }
  },
  // Priority of the stickied post. Higher priorities will be sorted before
  // lower priorities.
  stickyPriority: {
    type: SimpleSchema.Integer,
    ...schemaDefaultValue(2),
    canRead: ['guests'],
    canCreate: ['sunshineRegiment', 'admins'],
    canUpdate: ['sunshineRegiment', 'admins'],
    control: 'select',
    options: () => Object.entries(STICKY_PRIORITIES).map(([level, name]) => ({
      value: parseInt(level),
      label: name
    })),
    group: () => formGroups.adminOptions,
    order: 11,
    optional: true,
  },
  // Save info for later spam checking on a post. We will use this for the akismet package
  userIP: {
    type: String,
    optional: true,
    canRead: ['admins'],
  },
  userAgent: {
    type: String,
    optional: true,
    canRead: ['admins'],
  },
  referrer: {
    type: String,
    optional: true,
    canRead: ['admins'],
  },
  // The post author's name
  author: {
    type: String,
    denormalized: true,
    optional: true,
    canRead: [documentIsNotDeleted],
    onUpdate: async ({modifier, document, currentUser, context}) => {
      // if userId is changing, change the author name too
      if (modifier.$set && modifier.$set.userId) {
        return await userGetDisplayNameById(modifier.$set.userId, context)
      }
    }
  },
  // The post author's `_id`.
  userId: {
    ...foreignKeyField({
      idFieldName: "userId",
      resolverName: "user",
      collectionName: "Users",
      type: "User",
      nullable: true
    }),
    optional: true,
    nullable: false,
    control: 'text',
    canRead: [documentIsNotDeleted],
    canUpdate: ['admins'],
    canCreate: ['admins'],
    tooltip: 'The user id of the author',
    
    group: () => formGroups.adminOptions,
  },

  // GraphQL-only fields

  domain: resolverOnlyField({
    type: String,
    canRead: ['guests'],
    resolver: (post: DbPost, args: void, context: ResolverContext) => getDomain(post.url),
  }),

  pageUrl: resolverOnlyField({
    type: 'String',
    graphQLtype: 'String!',
    canRead: ['guests'],
    resolver: (post: DbPost, args: void, context: ResolverContext): string => postGetPageUrl(post, true),
  }),
  
  pageUrlRelative: resolverOnlyField({
    type: String,
    canRead: ['guests'],
    resolver: (post: DbPost, args: void, context: ResolverContext) => postGetPageUrl(post, false),
  }),

  linkUrl: resolverOnlyField({
    type: String,
    canRead: ['guests'],
    resolver: (post: DbPost, args: void, context: ResolverContext) => {
      return post.url ? getOutgoingUrl(post.url) : postGetPageUrl(post, true);
    },
  }),

  postedAtFormatted: resolverOnlyField({
    type: String,
    canRead: ['guests'],
    resolver: (post: DbPost, args: void, context: ResolverContext) => {
      return moment(post.postedAt).format('dddd, MMMM Do YYYY');
    }
  }),

  emailShareUrl: resolverOnlyField({
    type: String,
    canRead: ['guests'],
    resolver: (post: DbPost, args: void, context: ResolverContext) => postGetEmailShareUrl(post),
  }),

  twitterShareUrl: resolverOnlyField({
    type: String,
    canRead: ['guests'],
    resolver: (post: DbPost, args: void, context: ResolverContext) => postGetTwitterShareUrl(post),
  }),

  facebookShareUrl: resolverOnlyField({
    type: String,
    canRead: ['guests'],
    resolver: (post: DbPost, args: void, context: ResolverContext) => postGetFacebookShareUrl(post),
  }),

  // DEPRECATED: use socialPreview.imageUrl instead
  socialPreviewImageUrl: resolverOnlyField({
    type: String,
    canRead: ['guests'],
    resolver: (post: DbPost, args: void, context: ResolverContext) => getSocialPreviewImage(post)
  }),

  question: {
    type: Boolean,
    optional: true,
    ...schemaDefaultValue(false),
    canRead: ['guests'],
    canCreate: ['members'],
    canUpdate: ['members'],
    hidden: true,
  },

  authorIsUnreviewed: {
    type: Boolean,
    optional: true,
    denormalized: true,
    ...schemaDefaultValue(false),
    canRead: ['guests'],
    canCreate: ['admins', 'sunshineRegiment'],
    canUpdate: ['admins', 'sunshineRegiment'],
    group: () => formGroups.adminOptions,
  },

  // By default, the read time for a post is calculated automatically from the word count.
  // Sometimes this incorrect (often due to link posts, videos, etc.) so it can be overridden
  // manually by setting this field.
  readTimeMinutesOverride: {
    type: Number,
    optional: true,
    canRead: ['guests'],
    canCreate: ['admins'],
    canUpdate: ['admins'],
    group: () => formGroups.adminOptions,
    control: 'FormComponentNumber',
    label: 'Read time (minutes)',
    tooltip: 'By default, this is calculated from the word count. Enter a value to override.',
  },
  readTimeMinutes: resolverOnlyField({
    graphQLtype: 'Int!',
    type: Number,
    canRead: ['guests'],
    resolver: async (post: DbPost, _args: void, context: ResolverContext) => {
      const normalizeValue = (value: number): number =>
        Math.max(1, Math.round(value));
      if (typeof post.readTimeMinutesOverride === "number") {
        return normalizeValue(post.readTimeMinutesOverride);
      }
      const revision = await getLatestContentsRevision(post, context);
      return revision?.wordCount
        ? normalizeValue(revision.wordCount / READ_WORDS_PER_MINUTE)
        : 1;
    },
    sqlResolver: ({field, join}) => join({
      table: "Revisions",
      type: "left",
      on: {_id: field("contents_latest")},
      resolver: (revisionsField) => `GREATEST(1, ROUND(COALESCE(
        ${field("readTimeMinutesOverride")},
        ${revisionsField("wordCount")}
      ) / ${READ_WORDS_PER_MINUTE}))`,
    }),
  }),

  // DEPRECATED field for GreaterWrong backwards compatibility
  wordCount: resolverOnlyField({
    type: Number,
    canRead: ['guests'],
    resolver: async (post: DbPost, _args: void, context: ResolverContext) => {
      const revision = await getLatestContentsRevision(post, context);
      return revision?.wordCount ?? 0;
    },
    sqlResolver: ({field, join}) => join({
      table: "Revisions",
      type: "left",
      on: {_id: field("contents_latest")},
      resolver: (revisionsField) => revisionsField("wordCount"),
    }),
  }),
  // DEPRECATED field for GreaterWrong backwards compatibility
  htmlBody: resolverOnlyField({
    type: String,
    canRead: [documentIsNotDeleted],
    resolver: async (post: DbPost, _args: void, context: ResolverContext) => {
      const revision = await getLatestContentsRevision(post, context);
      return revision?.html;
    },
    sqlResolver: ({field, join}) => join({
      table: "Revisions",
      type: "left",
      on: {_id: field("contents_latest")},
      resolver: (revisionsField) => revisionsField("html"),
    }),
  }),

  submitToFrontpage: {
    type: Boolean,
    canRead: ['guests'],
    canCreate: ['members'],
    canUpdate: ['members', 'admins', 'sunshineRegiment'],
    optional: true,
    hidden: true,
    ...schemaDefaultValue(true),
    onCreate: ({newDocument}: { newDocument: DbPost }) => {
      if (newDocument.isEvent) return false
      if ('submitToFrontpage' in newDocument) return newDocument.submitToFrontpage
      return true
    },
    onUpdate: ({data, document}: { data: Partial<DbPost>, document: DbPost }) => {
      const updatedDocIsEvent = ('isEvent' in document) ? document.isEvent : false
      if (updatedDocIsEvent) return false
      return ('submitToFrontpage' in document) ? document.submitToFrontpage : true
    }
  },

  // (I'm not totally sure but this is my understanding of what this field is for):
  // Back when we had a form where you could create a related question from a question post,
  // you could set this to true to prevent the related question from appearing on the frontpage.
  // Now that we've removed the form to create a related question, I think we can drop
  // this field entirely?
  hiddenRelatedQuestion: {
    type: Boolean,
    canRead: ['guests'],
    canCreate: ['members'],
    canUpdate: ['members', 'admins', 'sunshineRegiment'],
    hidden: true,
    optional: true,
    ...schemaDefaultValue(false),
  },

  originalPostRelationSourceId: {
    type: String,
    optional: true,
    canRead: ['guests'],
    canCreate: ['members'],
    hidden: true,
  },

  sourcePostRelations: resolverOnlyField({
    type: Array,
    graphQLtype: '[PostRelation!]!',
    canRead: ['guests'],
    resolver: async (post: DbPost, args: void, context: ResolverContext) => {
      if (!post.question) return [];

      const { currentUser, PostRelations } = context;
      const result = await PostRelations.find({targetPostId: post._id}).fetch()
      return await accessFilterMultiple(currentUser, 'PostRelations', result, context);
    }
  }),
  'sourcePostRelations.$': {
    type: String,
    optional: true,
  },

  targetPostRelations: resolverOnlyField({
    type: Array,
    graphQLtype: '[PostRelation!]!',
    canRead: ['guests'],
    resolver: async (post: DbPost, args: void, context: ResolverContext) => {
      if (!post.question) return [];

      const {currentUser, repos, PostRelations} = context;
      const postRelations = await repos.postRelations.getPostRelationsByPostId(post._id);
      if (!postRelations || postRelations.length < 1) return []
      return await accessFilterMultiple(currentUser, 'PostRelations', postRelations, context);
    }
  }),
  'targetPostRelations.$': {
    type: String,
    optional: true,
  },
  
  // A post should have the shortform flag set iff its author's shortformFeedId
  // field is set to this post's ID.
  shortform: {
    type: Boolean,
    optional: true,
    hidden: true,
    canRead: ['guests'],
    canCreate: ['admins'],
    canUpdate: ['admins'],
    denormalized: true,
    ...schemaDefaultValue(false),
  },

  canonicalSource: {
    type: String,
    optional: true,
    canRead: ['guests'],
    canCreate: ['admins'],
    canUpdate: ['admins'],
    group: () => formGroups.adminOptions,
  },

  nominationCount2018: {
    ...denormalizedCountOfReferences({
      fieldName: "nominationCount2018",
      collectionName: "Posts",
      foreignCollectionName: "Comments",
      foreignTypeName: "comment",
      foreignFieldName: "postId",
      filterFn: comment => !comment.deleted && comment.nominatedForReview === "2018"
    }),
    canRead: ['guests'],
  },

  nominationCount2019: {
    ...denormalizedCountOfReferences({
      fieldName: "nominationCount2019",
      collectionName: "Posts",
      foreignCollectionName: "Comments",
      foreignTypeName: "comment",
      foreignFieldName: "postId",
      filterFn: comment => !comment.deleted && comment.nominatedForReview === "2019"
    }),
    canRead: ['guests'],
  },

  reviewCount2018: {
    ...denormalizedCountOfReferences({
      fieldName: "reviewCount2018",
      collectionName: "Posts",
      foreignCollectionName: "Comments",
      foreignTypeName: "comment",
      foreignFieldName: "postId",
      filterFn: comment => !comment.deleted && comment.reviewingForReview === "2018"
    }),
    canRead: ['guests'],
  },

  reviewCount2019: {
    ...denormalizedCountOfReferences({
      fieldName: "reviewCount2019",
      collectionName: "Posts",
      foreignCollectionName: "Comments",
      foreignTypeName: "comment",
      foreignFieldName: "postId",
      filterFn: comment => !comment.deleted && comment.reviewingForReview === "2019"
    }),
    canRead: ['guests'],
  },

  reviewCount: {
    ...denormalizedCountOfReferences({
      fieldName: "reviewCount",
      collectionName: "Posts",
      foreignCollectionName: "Comments",
      foreignTypeName: "comment",
      foreignFieldName: "postId",
      filterFn: comment => !comment.deleted && !!comment.reviewingForReview
    }),
    canRead: ['guests'],
  },

  reviewVoteCount: {
    type: Number,
    optional: true,
    ...denormalizedCountOfReferences({
      fieldName: "reviewVoteCount",
      collectionName: "Posts",
      foreignCollectionName: "ReviewVotes",
      foreignTypeName: "reviewVote",
      foreignFieldName: "postId",
    }),
    canRead: ['guests'],
  },

  positiveReviewVoteCount: {
    type: Number,
    optional: true,
    ...denormalizedCountOfReferences({
      fieldName: "positiveReviewVoteCount",
      collectionName: "Posts",
      foreignCollectionName: "ReviewVotes",
      foreignTypeName: "reviewVote",
      foreignFieldName: "postId",
      filterFn: vote => vote.qualitativeScore > DEFAULT_QUALITATIVE_VOTE || vote.quadraticScore > 0
    }),
    canRead: ['guests'],
  },

  manifoldReviewMarketId: {
    type: String,
    nullable: true,
    optional: true,
    canRead: ['guests'],
    canCreate: ['admins'],
    canUpdate: ['admins'],
    hidden: !isLWorAF,
    group: () => formGroups.adminOptions,
  },

  annualReviewMarketProbability: {
    type: Number,
    optional: true,
    nullable: true,
    canRead: ['guests'],
    hidden: !isLWorAF
    // Implementation in postResolvers.ts TODO: migrate this and other annual review market resolvers into the schema, for nicer developer experience
  },
  annualReviewMarketIsResolved: {
    type: Boolean,
    optional: true,
    nullable: true,
    canRead: ['guests'],
    hidden: !isLWorAF
    // Implementation in postResolvers.ts
  },
  annualReviewMarketYear: {
    type: Number,
    optional: true,
    nullable: true,
    canRead: ['guests'],
    hidden: !isLWorAF
    // Implementation in postResolvers.ts
  },

  annualReviewMarketUrl: {
    type: String,
    resolveAs: {
      type: 'String',
      resolver: async (post: DbPost, args: void, context: ResolverContext) => {
        if (!isLWorAF) {
          return 0;
        }
        const market = await getWithCustomLoader(context, 'manifoldMarket', post._id, marketInfoLoader(context))
        return market?.url
      }
    },
    optional: true,
    nullable: true,
    canRead: ['guests'],
    hidden: !isLWorAF
  },

  // We get this to show up in the PostsEditForm by adding it to the addFields array
  // Trying to do that by having `canUpdate` doesn't work because it then tries to validate the jargon terms in the glossary, and barfs
  glossary: resolverOnlyField({
    type: Array,
    graphQLtype: '[JargonTerm!]!',
    optional: true,
    canRead: ['guests'],
    control: "GlossaryEditFormWrapper",
    group: () => formGroups.glossary,
    hidden: ({currentUser}) => !userCanCreateAndEditJargonTerms(currentUser),

    resolver: async (post: DbPost, args: void, context: ResolverContext): Promise<Partial<DbJargonTerm>[]> => {
      // Forum-gating/beta-gating is done here, rather than just client side,
      // so that users don't have to download the glossary if it isn't going
      // to be displayed.
      if (!userCanViewJargonTerms(context.currentUser)) {
        return [];
      }

      const jargonTerms = await context.JargonTerms.find({ postId: post._id }, { sort: { term: 1 }}).fetch();

      return await accessFilterMultiple(context.currentUser, 'JargonTerms', jargonTerms, context);
    },
    sqlResolver: ({ field, currentUserField }) => `(
      SELECT ARRAY_AGG(ROW_TO_JSON(jt.*) ORDER BY jt."term" ASC)
      FROM "JargonTerms" jt
      WHERE jt."postId" = ${field('_id')}
      LIMIT 1
    )`
  }),
  
  'glossary.$': {
    type: Object,
    optional: true,
  },

  // The various reviewVoteScore and reviewVotes fields are for caching the results of the updateQuadraticVotes migration (which calculates the score of posts during the LessWrong Review)
  reviewVoteScoreAF: {
    type: Number, 
    optional: true,
    ...schemaDefaultValue(0),
    canRead: ['guests']
  },
  reviewVotesAF: {
    type: Array,
    optional: true,
    ...schemaDefaultValue([]),
    canRead: ['guests']
  },
  'reviewVotesAF.$': {
    type: Number,
    optional: true,
  },
  // Results (sum) of the quadratic votes when filtering only for users with >1000 karma
  // NOTE: as of the 2023 Review (in 2025), this is now used to store the voting power including
  // karma weighting (from the Strong Vote multiplier)
  reviewVoteScoreHighKarma: {
    type: Number, 
    optional: true,
    ...schemaDefaultValue(0),
    canRead: ['guests']
  },
  // A list of each individual user's calculated quadratic vote, for users with >1000 karma
  // NOTE: as of the 2023 Review (in 2025), this is now used to store the voting power including
  // karma weighting (from the Strong Vote multiplier)
  reviewVotesHighKarma: {
    type: Array,
    optional: true,
    ...schemaDefaultValue([]),
    canRead: ['guests']
  },
  'reviewVotesHighKarma.$': {
    type: Number,
    optional: true,
  },
  // Results (sum) of the quadratic votes for all users
  // uses the raw voting power, without karma multiplier
  reviewVoteScoreAllKarma: {
    type: Number, 
    optional: true,
    ...schemaDefaultValue(0),
    canRead: ['guests']
  },
  // A list of each individual user's calculated quadratic vote, for all users
  reviewVotesAllKarma: {
    type: Array,
    optional: true,
    ...schemaDefaultValue([]),
    canRead: ['guests']
  },
  'reviewVotesAllKarma.$': {
    type: Number,
    optional: true,
  },

  // the final review scores for each post, at the end of the review.
  finalReviewVoteScoreHighKarma: {
    type: Number, 
    optional: true,
    ...schemaDefaultValue(0),
    canRead: ['guests']
  },
  finalReviewVotesHighKarma: {
    type: Array,
    optional: true,
    ...schemaDefaultValue([]),
    canRead: ['guests']
  },
  'finalReviewVotesHighKarma.$': {
    type: Number,
    optional: true,
  },

  finalReviewVoteScoreAllKarma: {
    type: Number, 
    optional: true,
    ...schemaDefaultValue(0),
    canRead: ['guests']
  },
  finalReviewVotesAllKarma: {
    type: Array,
    optional: true,
    ...schemaDefaultValue([]),
    canRead: ['guests']
  },
  'finalReviewVotesAllKarma.$': {
    type: Number,
    optional: true,
  },

  // DEPRECATED. Af Users didn't really vote in interesting enough ways to justify the UI complexity
  // of displaying these.
  finalReviewVoteScoreAF: {
    type: Number, 
    optional: true,
    ...schemaDefaultValue(0),
    canRead: ['guests']
  },
  finalReviewVotesAF: {
    type: Array,
    optional: true,
    ...schemaDefaultValue([]),
    canRead: ['guests']
  },
  'finalReviewVotesAF.$': {
    type: Number,
    optional: true,
  },

  lastCommentPromotedAt: {
    type: Date,
    optional: true,
    hidden: true,
    canRead: ['guests']
  },

  tagRel: resolverOnlyField({
    type: "TagRel",
    graphQLtype: "TagRel",
    canRead: ['guests'],
    graphqlArguments: 'tagId: String',
    resolver: async (post: DbPost, args: {tagId: string}, context: ResolverContext) => {
      const { tagId } = args;
      const { currentUser, TagRels } = context;
      const tagRels = await getWithLoader(context, TagRels,
        "tagRelByDocument",
        {
          tagId: tagId
        },
        'postId', post._id
      );
      const filteredTagRels = await accessFilterMultiple(currentUser, 'TagRels', tagRels, context)
      if (filteredTagRels?.length) {
        return filteredTagRels[0]
      }
    },
    sqlResolver: ({field, resolverArg, join}) => join({
      table: "TagRels",
      type: "left",
      on: {
        postId: field("_id"),
        tagId: resolverArg("tagId"),
      },
      resolver: (tagRelField) => tagRelField("*"),
    }),
  }),

  tags: resolverOnlyField({
    type: "[Tag]",
    graphQLtype: "[Tag]",
    canRead: ['guests'],
    resolver: async (post: DbPost, args: void, context: ResolverContext) => {
      const { currentUser } = context;
      const tagRelevanceRecord: Record<string, number> = post.tagRelevance || {};
      const tagIds = Object.keys(tagRelevanceRecord).filter(id => tagRelevanceRecord[id] > 0);
      const tags = (await loadByIds(context, "Tags", tagIds)).filter(tag => !!tag) as DbTag[];

      const tagInfo = tags.map(tag => ({
        tag: tag,
        tagRel: { baseScore: tagRelevanceRecord[tag._id] } as TagRelMinimumFragment
      }));
      const sortedTagInfo = stableSortTags(tagInfo);

      const sortedTags = sortedTagInfo.map(({ tag }) => tag);

      return await accessFilterMultiple(currentUser, 'Tags', sortedTags, context);
    }
  }),
  
  // Denormalized, with manual callbacks. Mapping from tag ID to baseScore, ie
  // Record<string,number>. If submitted as part of a new-post submission, the
  // submitter applies/upvotes relevance for any tags included as keys.
  tagRelevance: {
    type: Object,
    optional: true,
    canCreate: ['members'],
    // This must be set to editable to allow the data to be sent from the edit form, but in practice it's always overwritten by updatePostDenormalizedTags
    canUpdate: [userOwns, 'sunshineRegiment', 'admins'],
    canRead: ['guests'],
    
    blackbox: true,
    group: () => formGroups.tags,
    control: "FormComponentPostEditorTagging",
    hidden: ({eventForm, document}) => eventForm ||
      (isLWorAF && !!document?.collabEditorDialogue),
  },
  "tagRelevance.$": {
    type: Number,
    optional: true,
    hidden: true,
  },

  lastPromotedComment: resolverOnlyField({
    type: "Comment",
    graphQLtype: "Comment",
    canRead: ['guests'],
    resolver: async (post, args, context: ResolverContext) => {
      const { currentUser, Comments } = context;
      if (post.lastCommentPromotedAt) {
        const comment: DbComment|null = await getWithCustomLoader<DbComment|null,string>(context, "lastPromotedComments", post._id, async (postIds: string[]): Promise<Array<DbComment|null>> => {
          return await context.repos.comments.getPromotedCommentsOnPosts(postIds);
        });
        return await accessFilterSingle(currentUser, 'Comments', comment, context)
      }
    }
  }),

  bestAnswer: resolverOnlyField({
    type: "Comment",
    graphQLtype: "Comment",
    canRead: ['guests'],
    resolver: async (post: DbPost, args: void, context: ResolverContext) => {
      const { currentUser, Comments } = context;
      if (post.question) {
        if (post.lastCommentPromotedAt) {
          const comment = await Comments.findOne({postId: post._id, answer: true, promoted: true}, {sort:{promotedAt: -1}})
          return await accessFilterSingle(currentUser, 'Comments', comment, context)
        } else {
          const comment = await Comments.findOne({postId: post._id, answer: true, baseScore: {$gt: 15}}, {sort:{baseScore: -1}})
          return await accessFilterSingle(currentUser, 'Comments', comment, context)
        }
      }
    }
  }),

  // Tell search engines not to index this post. Useful for old posts that were
  // from a time with different quality standards. Posts will still be findable
  // in elastic. See PostsPage and HeadTags for their use of this field and the
  // noIndexLowKarma migration for the setting of it.
  noIndex: {
    type: Boolean,
    optional: true,
    canRead: ['guests'],
    canCreate: ['admins', 'sunshineRegiment'],
    canUpdate: ['admins', 'sunshineRegiment'],
    group: () => formGroups.adminOptions,
    ...schemaDefaultValue(false),
  },
  
  // TODO: doc
  rsvps: {
    type: Array,
    canRead: ['guests'],
    optional: true,
    // TODO: how to remove people without db access?
    hidden: true,
  },
  
  rsvpCounts: resolverOnlyField({
    type: "Object",
    graphQLtype: "JSON!",
    canRead: ['guests'],
    resolver: async (post: DbPost, args: void, context: ResolverContext) => {
      return mapValues(groupBy(post.rsvps, rsvp=>rsvp.response), v=>v.length);
    }
  }),
  
  'rsvps.$': {
    type: rsvpType,
    canRead: ['guests'],
  },

  activateRSVPs: {
    type: Boolean,
    canRead: ['guests'],
    canCreate: ['members'],
    canUpdate: ['members', 'sunshineRegiment', 'admins'],
    hidden: (props) => !props.eventForm,
    group: () => formGroups.event,
    control: 'checkbox',
    label: "Enable RSVPs for this event",
    tooltip: "RSVPs are public, but the associated email addresses are only visible to organizers.",
    optional: true
  },
  
  nextDayReminderSent: {
    type: Boolean,
    canRead: ['guests'],
    canCreate: ['admins'],
    canUpdate: ['admins'],
    optional: true,
    hidden: true,
    ...schemaDefaultValue(false),
  },
  
  onlyVisibleToLoggedIn: {
    type: Boolean,
    canRead: ['guests'],
    canCreate: ['admins', 'sunshineRegiment'],
    canUpdate: ['admins', 'sunshineRegiment'],
    optional: true,
    group: () => formGroups.adminOptions,
    label: "Hide this post from users who are not logged in",
    ...schemaDefaultValue(false),
  },
  
  onlyVisibleToEstablishedAccounts: {
    type: Boolean,
    canRead: ['guests'],
    canCreate: ['admins', 'sunshineRegiment'],
    canUpdate: ['admins', 'sunshineRegiment'],
    optional: true,
    group: () => formGroups.adminOptions,
    label: "Hide this post from logged out users and newly created accounts",
    ...schemaDefaultValue(false),
  },

  hideFromRecentDiscussions: {
    type: Boolean,
    optional: true,
    nullable: true,
    canRead: ['guests'],
    canUpdate: ['sunshineRegiment', 'admins'],
    canCreate: ['sunshineRegiment', 'admins'],
    control: 'checkbox',
    group: () => formGroups.adminOptions,
    label: 'Hide this post from recent discussions',
    ...schemaDefaultValue(false),
  },

  currentUserReviewVote: resolverOnlyField({
    type: "ReviewVote",
    graphQLtype: "ReviewVote",
    canRead: ['members'],
    resolver: async (post: DbPost, args: void, context: ResolverContext): Promise<Partial<DbReviewVote>|null> => {
      if (!isLWorAF) {
        return null;
      }
      const { ReviewVotes, currentUser } = context;
      if (!currentUser) return null;
      const votes = await getWithLoader(context, ReviewVotes,
        `reviewVotesByUser${currentUser._id}`,
        {
          userId: currentUser._id
        },
        "postId", post._id
      );
      if (!votes.length) return null;
      const vote = await accessFilterSingle(currentUser, 'ReviewVotes', votes[0], context);
      return vote;
    },
    sqlResolver: ({field, currentUserField, join}) => join({
      table: "ReviewVotes",
      type: "left",
      on: {
        postId: field("_id"),
        userId: currentUserField("_id"),
      },
      resolver: (reviewVotesField) => reviewVotesField("*"),
    }),
  }),

  reviewWinner: {
    type: "ReviewWinner",
    canRead: ['guests'],
    optional: true,
    // Implemented in server/resolvers/postResolvers.ts
  },

  spotlight: resolverOnlyField({
    type: "Spotlight",
    graphQLtype: "Spotlight",
    canRead: ['guests'],
    resolver: async (post: DbPost, args: void, context: ResolverContext) => {
      const { currentUser, Spotlights } = context;
      const spotlight = await getWithLoader(context, Spotlights,
        "postSpotlight",
        {
          documentId: post._id,
          draft: false,
          deletedDraft: false
        },
        "documentId", post._id
      );
      return accessFilterSingle(currentUser, 'Spotlights', spotlight[0], context);
    },
    sqlResolver: ({field, join}) => join({
      table: "Spotlights",
      type: "left",
      on: {
        documentId: field("_id"),
        draft: "false",
        deletedDraft: "false"
      },
      resolver: (spotlightsField) => spotlightsField("*"),
    })
  }),

  votingSystem: {
    type: String,
    optional: true,
    canRead: ['guests'],
    canUpdate: ['admins', 'sunshineRegiment'],
    group: () => formGroups.adminOptions,
    control: "select",
    form: {
      options: ({currentUser}: {currentUser: UsersCurrent}) => {
        const votingSystems = getVotingSystems()
        const filteredVotingSystems = currentUser.isAdmin ? votingSystems : votingSystems.filter(votingSystem => votingSystem.userCanActivate)
        return filteredVotingSystems.map(votingSystem => ({label: votingSystem.description, value: votingSystem.name}));
      }
    },

    // This can't use schemaDefaultValue because it varies by forum-type.
    // Trying to use schemaDefaultValue here with a branch by forum type broke
    // schema generation/migrations.
    defaultValue: "twoAxis",
    onCreate: ({document}) => document.votingSystem ?? getDefaultVotingSystem(),
    canAutofillDefault: true,
  },
  myEditorAccess: resolverOnlyField({
    type: String,
    graphQLtype: 'String!',
    canRead: ['guests'],
    resolver: async (post: DbPost, args: void, context: ResolverContext): Promise<string> => {
      // We need access to the linkSharingKey field here, which the user (of course) does not have access to. 
      // Since the post at this point is already filtered by fields that this user has access, we have to grab
      // an unfiltered version of the post from cache
      const unfilteredPost = await context.loaders["Posts"].load(post._id)
      return getCollaborativeEditorAccess({
        formType: "edit",
        post: unfilteredPost, user: context.currentUser,
        context, 
        useAdminPowers: false,
      });
    }
  }),
  podcastEpisodeId: {
    ...foreignKeyField({
      idFieldName: 'podcastEpisodeId',
      resolverName: 'podcastEpisode',
      collectionName: 'PodcastEpisodes',
      type: 'PodcastEpisode',
      nullable: true,
      autoJoin: true,
    }),
    optional: true,
    canRead: ['guests'],
    canCreate: ['admins', 'podcasters'],
    canUpdate: ['admins', 'podcasters'],
    control: 'PodcastEpisodeInput',
    group: () => formGroups.audio,
    nullable: true
  },
  // Forces allowing the type 3 audio player even if the post is not new or high karma enough. Note
  // this doesn't override every other condition (e.g. questions and events still can't have type 3 audio)
  forceAllowType3Audio: {
    type: Boolean,
    optional: true,
    nullable: false,
    hidden: false,
    ...schemaDefaultValue(false),
    canRead: ['guests'],
    canUpdate: ['admins'],
    canCreate: ['admins'],
    control: "checkbox",
    order: 13,
    group: () => formGroups.adminOptions,
  },
  // Legacy: Boolean used to indicate that post was imported from old LW database
  legacy: {
    type: Boolean,
    optional: true,
    nullable: false,
    hidden: false,
    ...schemaDefaultValue(false),
    canRead: ['guests'],
    canUpdate: ['admins'],
    canCreate: ['admins'],
    control: "checkbox",
    order: 12,
    group: () => formGroups.adminOptions,
  },

  // Legacy ID: ID used in the original LessWrong database
  legacyId: {
    type: String,
    optional: true,
    hidden: true,
    canRead: ['guests'],
    canUpdate: ['admins'],
    canCreate: ['admins'],
  },

  // Legacy Spam: True if the original post in the legacy LW database had this post
  // marked as spam
  legacySpam: {
    type: Boolean,
    optional: true,
    ...schemaDefaultValue(false),
    hidden: true,
    canRead: ['guests'],
    canUpdate: ['admins'],
    canCreate: ['admins'],
  },

  // Feed Id: If this post was automatically generated by an integrated RSS feed
  // then this field will have the ID of the relevant feed
  feedId: {
    ...foreignKeyField({
      idFieldName: "feedId",
      resolverName: "feed",
      collectionName: "RSSFeeds",
      type: "RSSFeed",
      nullable: true,
    }),
    optional: true,
    canRead: ['guests'],
    canUpdate: ['admins'],
    canCreate: ['admins'],
    group: () => formGroups.adminOptions,
  },

  // Feed Link: If this post was automatically generated by an integrated RSS feed
  // then this field will have the link to the original blogpost it was posted from
  feedLink: {
    type: String,
    optional: true,
    canRead: ['guests'],
    canUpdate: ['admins'],
    canCreate: ['admins'],
    group: () => formGroups.adminOptions
  },
 

  // lastVisitedAt: If the user is logged in and has viewed this post, the date
  // they last viewed it. Otherwise, null.
  lastVisitedAt: resolverOnlyField({
    type: Date,
    canRead: ['guests'],
    resolver: async (post: DbPost, args: void, context: ResolverContext) => {
      const lastReadStatus = await getLastReadStatus(post, context);
      return lastReadStatus?.lastUpdated;
    },
    sqlResolver: ({field, currentUserField, join}) => join({
      table: "ReadStatuses",
      type: "left",
      on: {
        postId: field("_id"),
        userId: currentUserField("_id"),
      },
      resolver: (readStatusField) => `${readStatusField("lastUpdated")}`,
    }),
  }),

  isRead: resolverOnlyField({
    type: Boolean,
    canRead: ['guests'],
    resolver: async (post: DbPost, args: void, context: ResolverContext) => {
      const lastReadStatus = await getLastReadStatus(post, context);
      return lastReadStatus?.isRead;
    },
    sqlResolver: ({field, currentUserField, join}) => join({
      table: "ReadStatuses",
      type: "left",
      on: {
        postId: field("_id"),
        userId: currentUserField("_id"),
      },
      resolver: (readStatusField) => `${readStatusField("isRead")} IS TRUE`,
    }),
  }),

  // curatedDate: Date at which the post was promoted to curated (null or false
  // if it never has been promoted to curated)
  curatedDate: {
    type: Date,
    control: 'datetime',
    optional: true,
    canRead: ['guests'],
    canUpdate: isEAForum ? ['admins'] : ['sunshineRegiment', 'admins'],
    canCreate: isEAForum ? ['admins'] : ['sunshineRegiment', 'admins'],
    group: () => formGroups.adminOptions,
  },
  // metaDate: Date at which the post was marked as meta (null or false if it
  // never has been marked as meta)
  metaDate: {
    type: Date,
    control: 'datetime',
    optional: true,
    canRead: ['guests'],
    canCreate: ['sunshineRegiment', 'admins'],
    canUpdate: ['sunshineRegiment', 'admins'],
    group: () => formGroups.adminOptions,
  },
  suggestForCuratedUserIds: {
    // FIXME: client-side mutations of this are rewriting the whole thing,
    // when they should be doing add or delete. The current set up can cause
    // overwriting of other people's changes in a race.
    type: Array,
    canRead: ['members'],
    canCreate: ['sunshineRegiment', 'admins', 'canSuggestCuration'],
    canUpdate: ['sunshineRegiment', 'admins', 'canSuggestCuration'],
    optional: true,
    label: "Suggested for Curated by",
    control: "FormUserMultiselect",
    group: () => formGroups.adminOptions,
    resolveAs: {
      fieldName: 'suggestForCuratedUsernames',
      type: 'String',
      resolver: async (post: DbPost, args: void, context: ResolverContext): Promise<string|null> => {
        // TODO - Turn this into a proper resolve field.
        // Ran into weird issue trying to get this to be a proper "users"
        // resolve field. Wasn't sure it actually needed to be anyway,
        // did a hacky thing.
        if (!post.suggestForCuratedUserIds) return null;
        const users = await Promise.all(_.map(post.suggestForCuratedUserIds,
          async userId => {
            const user = await context.loaders.Users.load(userId)
            return user.displayName;
          }
        ))
        if (users.length) {
          return users.join(", ")
        } else {
          return null
        }
      },
      sqlResolver: ({field}) => `(
        SELECT ARRAY_AGG(u."displayName")
        FROM UNNEST(${field("suggestForCuratedUserIds")}) AS "ids"
        JOIN "Users" u ON u."_id" = "ids"
      )`,
      addOriginalField: true,
    }
  },
  'suggestForCuratedUserIds.$': {
    type: String,
    foreignKey: 'Users',
    optional: true,
  },

  // frontpageDate: Date at which the post was promoted to frontpage (null or
  // false if it never has been promoted to frontpage)
  frontpageDate: {
    type: Date,
    control: 'datetime',
    canRead: ['guests'],
    canUpdate: ['sunshineRegiment', 'admins'],
    canCreate: ['members'],
    optional: true,
    hidden: true,
    ...(!requireReviewToFrontpagePostsSetting.get() && {
      onCreate: ({document: {isEvent, submitToFrontpage, draft}}) => eaFrontpageDateDefault(
        isEvent,
        submitToFrontpage,
        draft,
      ),
      onUpdate: ({data, oldDocument}) => {
        if (oldDocument.draft && data.draft === false && !oldDocument.frontpageDate) {
          return eaFrontpageDateDefault(
            data.isEvent ?? oldDocument.isEvent,
            data.submitToFrontpage ?? oldDocument.submitToFrontpage,
            false,
          );
        }
        // Setting frontpageDate to null is a special case that means "move to personal blog",
        // if frontpageDate is actually undefined then we want to use the old value.
        return data.frontpageDate === undefined ? oldDocument.frontpageDate : data.frontpageDate;
      },
    }),
  },

  autoFrontpage: {
    type: String,
    allowedValues: ["show", "hide"],
    canRead: ['sunshineRegiment', 'admins'],
    canUpdate: ['admins'],
    canCreate: ['admins'],
    hidden: true,
    optional: true,
    nullable: true,
  },

  collectionTitle: {
    type: String,
    optional: true,
    canRead: ['guests'],
    canUpdate: ['admins', 'sunshineRegiment'],
    canCreate: ['admins', 'sunshineRegiment'],
    group: () => formGroups.canonicalSequence,
  },

  coauthorStatuses: {
    type: Array,
    resolveAs: {
      fieldName: 'coauthors',
      type: '[User!]',
      resolver: async (post: DbPost, args: void, context: ResolverContext) =>  {
        const resolvedDocs = await loadByIds(context, "Users",
          post.coauthorStatuses?.map(({ userId }) => userId) || []
        );
        return await accessFilterMultiple(context.currentUser, 'Users', resolvedDocs, context);
      },
      addOriginalField: true,
    },
    canRead: [documentIsNotDeleted],
    canUpdate: ['sunshineRegiment', 'admins', userOverNKarmaOrApproved(MINIMUM_COAUTHOR_KARMA)],
    canCreate: ['sunshineRegiment', 'admins', userOverNKarmaOrApproved(MINIMUM_COAUTHOR_KARMA)],
    optional: true,
    nullable: true,
    label: "Co-Authors",
    control: "CoauthorsListEditor",
    group: () => formGroups.coauthors
  },
  'coauthorStatuses.$': {
    type: coauthorStatusSchema,
    optional: true,
  },

  hasCoauthorPermission: {
    type: Boolean,
    canRead: ['guests'],
    canUpdate: ['members'],
    canCreate: ['members'],
    optional: true,
    hidden: true,
    ...schemaDefaultValue(true),
  },

  // Cloudinary image id for an image that will be used as the OpenGraph image
  // DEPRECATED: use socialPreview.imageId instead
  socialPreviewImageId: {
    type: String,
    optional: true,
    hidden: true,
    label: "Social Preview Image",
    canRead: ['guests'],
    canUpdate: ['members', 'sunshineRegiment', 'admins'],
    canCreate: ['members', 'sunshineRegiment', 'admins'],
    group: () => formGroups.socialPreview,
    order: 4,
  },
  
  // Autoset OpenGraph image, derived from the first post image in a callback
  socialPreviewImageAutoUrl: {
    type: String,
    optional: true,
    hidden: true,
    label: "Social Preview Image Auto-generated URL",
    canRead: ['guests'],
    // TODO: should this be more restrictive?
    canUpdate: ['members'],
    canCreate: ['members'],
  },

  socialPreview: {
    type: socialPreviewSchema,
    resolveAs: {
      type: "SocialPreviewType",
      fieldName: "socialPreviewData",
      addOriginalField: true,
      resolver: async (post: DbPost, args, context: ResolverContext) => {
        const { imageId, text } = post.socialPreview || {};
        const imageUrl = getSocialPreviewImage(post);
        return {
          _id: post._id,
          imageId,
          imageUrl,
          text,
        }
      }
    },
    optional: true,
    label: "Social Preview Image",
    canRead: ['guests'],
    canUpdate: [userOwns, 'sunshineRegiment', 'admins'],
    canCreate: ['members', 'sunshineRegiment', 'admins'],
    control: "SocialPreviewUpload",
    group: () => formGroups.socialPreview,
    order: 4,
    hidden: ({document}) => (isLWorAF && !!document?.collabEditorDialogue) || (isEAForum && !!document?.isEvent),
  },

  fmCrosspost: {
    type: crosspostSchema,
    optional: true,
    canRead: [documentIsNotDeleted],
    canUpdate: [allOf(userOwns, userPassesCrosspostingKarmaThreshold), 'admins'],
    canCreate: [userPassesCrosspostingKarmaThreshold, 'admins'],
    control: "FMCrosspostControl",
    tooltip: fmCrosspostBaseUrlSetting.get()?.includes("forum.effectivealtruism.org") ?
      "The EA Forum is for discussions that are relevant to doing good effectively. If you're not sure what this means, consider exploring the Forum's Frontpage before posting on it." :
      undefined,
    group: () => formGroups.advancedOptions,
    order: 3,
    hidden: (props) => !fmCrosspostSiteNameSetting.get() || props.eventForm,
    ...schemaDefaultValueFmCrosspost,
    // Users aren't allowed to directly select the foreignPostId of a crosspost
    onCreate: (args) => {
      const { document, context } = args;
      // If we're handling a request from our peer site, then we have just set
      // the foreignPostId ourselves
      if (document.fmCrosspost?.foreignPostId && !context.isFMCrosspostRequest) {
        throw new Error("Cannot set the foreign post ID of a crosspost");
      }
      return schemaDefaultValueFmCrosspost.onCreate?.(args);
    },
    onUpdate: (args) => {
      const { data, oldDocument } = args;
      if (
        data.fmCrosspost?.foreignPostId &&
        data.fmCrosspost.foreignPostId !== oldDocument.fmCrosspost?.foreignPostId
      ) {
        throw new Error("Cannot change the foreign post ID of a crosspost");
      }
      return schemaDefaultValueFmCrosspost.onUpdate?.(args);
    },
  },

  canonicalSequenceId: {
    ...foreignKeyField({
      idFieldName: "canonicalSequenceId",
      resolverName: "canonicalSequence",
      collectionName: "Sequences",
      type: "Sequence",
      nullable: true,
    }),
    optional: true,
    canRead: ['guests'],
    canUpdate: ['admins', 'sunshineRegiment'],
    canCreate: ['admins', 'sunshineRegiment'],
    group: () => formGroups.canonicalSequence,
    hidden: false,
    control: "text",
  },

  canonicalCollectionSlug: {
    type: String,
    foreignKey: {
      collection: 'Collections',
      field: 'slug'
    },
    optional: true,
    canRead: ['guests'],
    canUpdate: ['admins', 'sunshineRegiment'],
    canCreate: ['admins', 'sunshineRegiment'],
    hidden: false,
    control: "text",
    group: () => formGroups.canonicalSequence,
    resolveAs: {
      fieldName: 'canonicalCollection',
      addOriginalField: true,
      type: "Collection",
      // TODO: Make sure we run proper access checks on this. Using slugs means it doesn't
      // work out of the box with the id-resolver generators
      resolver: async (post: DbPost, args: void, context: ResolverContext): Promise<Partial<DbCollection>|null> => {
        if (!post.canonicalCollectionSlug) return null;
        const collection = await context.Collections.findOne({slug: post.canonicalCollectionSlug})
        return await accessFilterSingle(context.currentUser, 'Collections', collection, context);
      }
    },
  },

  canonicalBookId: {
    ...foreignKeyField({
      idFieldName: "canonicalBookId",
      resolverName: "canonicalBook",
      collectionName: "Books",
      type: "Book",
      nullable: true,
    }),
    optional: true,
    canRead: ['guests'],
    canUpdate: ['admins', 'sunshineRegiment'],
    canCreate: ['admins', 'sunshineRegiment'],
    group: () => formGroups.canonicalSequence,
    hidden: false,
    control: "text",
  },

  canonicalNextPostSlug: {
    type: String,
    foreignKey: {
      collection: "Posts",
      field: 'slug',
    },
    optional: true,
    canRead: ['guests'],
    canUpdate: ['admins', 'sunshineRegiment'],
    canCreate: ['admins', 'sunshineRegiment'],
    group: () => formGroups.canonicalSequence,
    hidden: false,
    control: "text"
  },

  canonicalPrevPostSlug: {
    type: String,
    foreignKey: {
      collection: "Posts",
      field: 'slug',
    },
    optional: true,
    canRead: ['guests'],
    canUpdate: ['admins', 'sunshineRegiment'],
    canCreate: ['admins', 'sunshineRegiment'],
    group: () => formGroups.canonicalSequence,
    hidden: false,
    control: "text"
  },

  /**
   * The next post. If a sequenceId is provided, that sequence must contain this
   * post, and this returns the next post after this one in that sequence.  If
   * there is no next post in the same sequence, we check if this sequence is in a
   * collection, and if there's a next sequence after this one.  If so, return the
   * first post in the next sequence. If no sequenceId is provided, uses this post's canonical sequence.
   */
  nextPost: resolverOnlyField({
    type: "Post",
    graphQLtype: "Post",
    canRead: ['guests'],
    graphqlArguments: 'sequenceId: String',
    resolver: async (post: DbPost, args: {sequenceId: string}, context: ResolverContext) => {
      const { sequenceId } = args;
      const { currentUser, Posts } = context;
      if (sequenceId) {
        const nextPostID = await sequenceGetNextPostID(sequenceId, post._id, context);
        if (nextPostID) {
          const nextPost = await context.loaders.Posts.load(nextPostID);
          return accessFilterSingle(currentUser, 'Posts', nextPost, context);
        } else {
          const nextSequencePostIdTuple = await getNextPostIdFromNextSequence(sequenceId, post._id, context);
          if (!nextSequencePostIdTuple) {
            return null;
          }

          const nextPost = await context.loaders.Posts.load(nextSequencePostIdTuple.postId);
          return accessFilterSingle(currentUser, 'Posts', nextPost, context);
        }
      }
      if(post.canonicalSequenceId) {
        const nextPostID = await sequenceGetNextPostID(post.canonicalSequenceId, post._id, context);
        if (nextPostID) {
          const nextPost = await context.loaders.Posts.load(nextPostID);
          const nextPostFiltered = await accessFilterSingle(currentUser, 'Posts', nextPost, context);
          if (nextPostFiltered)
            return nextPostFiltered;
        }
      }
      if (post.canonicalNextPostSlug) {
        const nextPost = await Posts.findOne({ slug: post.canonicalNextPostSlug });
        const nextPostFiltered = await accessFilterSingle(currentUser, 'Posts', nextPost, context);
        if (nextPostFiltered)
          return nextPostFiltered;
      }

      return null;
    }
  }),

  /**
   * The previous post. If a sequenceId is provided, that sequence must contain
   * this post, and this returns the post before this one in that sequence. If
   * there is no previous post in the same sequence, we check if this sequence is in a
   * collection, and if there's a previous sequence before this one.  If so, return the
   * last post in the previous sequence. If no sequenceId is provided, uses this post's canonical sequence.
   */
  prevPost: resolverOnlyField({
    type: "Post",
    graphQLtype: "Post",
    canRead: ['guests'],
    graphqlArguments: 'sequenceId: String',
    resolver: async (post: DbPost, args: {sequenceId: string}, context: ResolverContext) => {
      const { sequenceId } = args;
      const { currentUser, Posts } = context;
      if (sequenceId) {
        const prevPostID = await sequenceGetPrevPostID(sequenceId, post._id, context);
        if (prevPostID) {
          const prevPost = await context.loaders.Posts.load(prevPostID);
          return accessFilterSingle(currentUser, 'Posts', prevPost, context);
        } else {
          const prevSequencePostIdTuple = await getPrevPostIdFromPrevSequence(sequenceId, post._id, context);
          if (!prevSequencePostIdTuple) {
            return null;
          }

          const prevPost = await context.loaders.Posts.load(prevSequencePostIdTuple.postId);
          return accessFilterSingle(currentUser, 'Posts', prevPost, context);
        }
      }
      if(post.canonicalSequenceId) {
        const prevPostID = await sequenceGetPrevPostID(post.canonicalSequenceId, post._id, context);
        if (prevPostID) {
          const prevPost = await context.loaders.Posts.load(prevPostID);
          const prevPostFiltered = await accessFilterSingle(currentUser, 'Posts', prevPost, context);
          if (prevPostFiltered) {
            return prevPostFiltered;
          }
        }
      }
      if (post.canonicalPrevPostSlug) {
        const prevPost = await Posts.findOne({ slug: post.canonicalPrevPostSlug });
        const prevPostFiltered = await accessFilterSingle(currentUser, 'Posts', prevPost, context);
        if (prevPostFiltered) {
          return prevPostFiltered;
        }
      }

      return null;
    }
  }),

  /**
   * A sequence this post is part of. Takes an optional sequenceId and an optional
   * flag indicating whether we're in the context of a "next" or "previous" post;
   * if the sequenceId is given and it contains this post, returns that sequence.
   * If it doesn't contain this post, and we have a prevOrNext flag, check the
   * previous or next sequence (as requested) for this post, and return it if
   * it's part of that sequence, return the sequence. Otherwise, if this post
   * has a canonical sequence, return that. If no sequence ID is given and
   * there is no canonical sequence for this post, returns null.
   */
  sequence: resolverOnlyField({
    type: "Sequence",
    graphQLtype: "Sequence",
    canRead: ['guests'],
    graphqlArguments: 'sequenceId: String, prevOrNext: String',
    resolver: async (post: DbPost, args: {sequenceId: string, prevOrNext?: 'prev' | 'next'}, context: ResolverContext) => {
      const { sequenceId, prevOrNext } = args;
      const { currentUser } = context;
      let sequence: DbSequence|null = null;
      if (sequenceId && await sequenceContainsPost(sequenceId, post._id, context)) {
        sequence = await context.loaders.Sequences.load(sequenceId);
      } else if (sequenceId && prevOrNext) {
        const sequencePostIdTuple = prevOrNext === 'prev'
          ? await getPrevPostIdFromPrevSequence(sequenceId, post._id, context)
          : await getNextPostIdFromNextSequence(sequenceId, post._id, context);

        if (sequencePostIdTuple) {
          sequence = await context.loaders.Sequences.load(sequencePostIdTuple.sequenceId);
        }
      } else if (!sequence && post.canonicalSequenceId) {
        sequence = await context.loaders.Sequences.load(post.canonicalSequenceId);
      }

      return await accessFilterSingle(currentUser, 'Sequences', sequence, context);
    }
  }),

  // unlisted: If true, the post is not featured on the frontpage and is not
  // featured on the user page. Only accessible via it's ID
  unlisted: {
    type: Boolean,
    optional: true,
    canRead: ['guests'],
    canUpdate: ['admins', 'sunshineRegiment'],
    canCreate: ['admins', 'sunshineRegiment'],
    label: "Make only accessible via link",
    control: "checkbox",
    order: 11,
    group: () => formGroups.adminOptions,
    ...schemaDefaultValue(false),
  },

  // disableRecommendation: If true, this post will never appear as a
  // recommended post (but will still appear in all other places, ie on its
  // author's profile, in archives, etc).
  // Use for things that lose their relevance with age, like announcements, or
  // for things that aged poorly, like results that didn't replicate.
  disableRecommendation: {
    type: Boolean,
    optional: true,
    canRead: ['guests'],
    canUpdate: ['admins', 'sunshineRegiment'],
    canCreate: ['admins', 'sunshineRegiment'],
    label: "Exclude from Recommendations",
    control: "checkbox",
    order: 12,
    group: () => formGroups.adminOptions,
    ...schemaDefaultValue(false),
  },

  // defaultRecommendation: If true, always include this post in the recommendations
  defaultRecommendation: {
    type: Boolean,
    optional: true,
    canRead: ['guests'],
    canUpdate: ['admins', 'sunshineRegiment'],
    canCreate: ['admins', 'sunshineRegiment'],
    label: "Include in default recommendations",
    control: "checkbox",
    order: 13,
    group: () => formGroups.adminOptions,
    ...schemaDefaultValue(false),
  },

  hideFromPopularComments: {
    type: Boolean,
    optional: true,
    canRead: ['admins', 'sunshineRegiment'],
    canUpdate: ['admins', 'sunshineRegiment'],
    canCreate: ['admins', 'sunshineRegiment'],
    label: "Hide comments on this post from Popular Comments",
    hidden: !isEAForum,
    control: "checkbox",
    order: 14,
    group: () => formGroups.adminOptions,
    ...schemaDefaultValue(false),
  },

  // Drafts
  draft: {
    label: 'Save to Drafts',
    type: Boolean,
    optional: true,
    ...schemaDefaultValue(false),
    canRead: ['members'],
    canCreate: ['members'],
    canUpdate: ['members', 'sunshineRegiment', 'admins'],
    hidden: true,
  },

  // If the post has ever been undrafted and published
  wasEverUndrafted: {
    type: Boolean,
    optional: true,
    nullable: false,
    ...schemaDefaultValue(false),
    canRead: ['members'],
    canCreate: ['members'],
    canUpdate: ['members'],
    hidden: true,
  },

  // meta: The post is published to the meta section of the page
  meta: {
    type: Boolean,
    optional: true,
    canRead: ['guests'],
    canUpdate: ['members', 'sunshineRegiment', 'admins'],
    canCreate: ['members'],
    hidden: true,
    label: "Publish to meta",
    control: "checkbox",
    ...schemaDefaultValue(false)
  },

  hideFrontpageComments: {
    type: Boolean,
    optional: true,
    canRead: ['guests'],
    canUpdate: ['admins'],
    canCreate: ['admins'],
    control: 'checkbox',
    group: () => formGroups.moderationGroup,
    ...schemaDefaultValue(false),
  },

  // maxBaseScore: Highest baseScore this post ever had, used for RSS feed generation
  maxBaseScore: {
    type: Number,
    optional: true,
    nullable: false,
    canRead: ['guests'],
    hidden: true,
    onCreate: ({document}) => document.baseScore ?? 0,
  },
  // The timestamp when the post's maxBaseScore first exceeded 2
  scoreExceeded2Date: {
    type: Date,
    optional: true,
    nullable: true,
    canRead: ['guests'],
    onCreate: ({document}) => document.baseScore >= 2 ? new Date() : null
  },
  // The timestamp when the post's maxBaseScore first exceeded 30
  scoreExceeded30Date: {
    type: Date,
    optional: true,
    nullable: true,
    canRead: ['guests'],
    onCreate: ({document}) => document.baseScore >= 30 ? new Date() : null
  },
  // The timestamp when the post's maxBaseScore first exceeded 45
  scoreExceeded45Date: {
    type: Date,
    optional: true,
    nullable: true,
    canRead: ['guests'],
    onCreate: ({document}) => document.baseScore >= 45 ? new Date() : null
  },
  // The timestamp when the post's maxBaseScore first exceeded 75
  scoreExceeded75Date: {
    type: Date,
    optional: true,
    nullable: true,
    canRead: ['guests'],
    onCreate: ({document}) => document.baseScore >= 75 ? new Date() : null
  },
  // The timestamp when the post's maxBaseScore first exceeded 125
  scoreExceeded125Date: {
    type: Date,
    optional: true,
    nullable: true,
    canRead: ['guests'],
    onCreate: ({document}) => document.baseScore >= 125 ? new Date() : null
  },
  // The timestamp when the post's maxBaseScore first exceeded 200
  scoreExceeded200Date: {
    type: Date,
    optional: true,
    nullable: true,
    canRead: ['guests'],
    onCreate: ({document}) => document.baseScore >= 200 ? new Date() : null
  },
  bannedUserIds: {
    type: Array,
    canRead: ['guests'],
    group: () => formGroups.moderationGroup,
    canCreate: [userCanModeratePost],
    canUpdate: ['sunshineRegiment', 'admins'],
    hidden: true,
    optional: true,
    // label: "Users banned from commenting on this post",
    // control: "FormUserMultiselect",
  },
  'bannedUserIds.$': {
    type: String,
    foreignKey: "Users",
    optional: true
  },
  commentsLocked: {
    type: Boolean,
    canRead: ['guests'],
    group: () => formGroups.moderationGroup,
    canCreate: (currentUser: DbUser|null) => userCanCommentLock(currentUser, null),
    canUpdate: (currentUser: DbUser|null, document: DbPost) => userCanCommentLock(currentUser, document),
    optional: true,
    control: "checkbox",
  },
  commentsLockedToAccountsCreatedAfter: {
    type: Date,
    control: 'datetime',
    canRead: ['guests'],
    group: () => formGroups.moderationGroup,
    canCreate: (currentUser: DbUser|null) => userCanCommentLock(currentUser, null),
    canUpdate: (currentUser: DbUser|null, document: DbPost) => userCanCommentLock(currentUser, document),
    optional: true,
  },

  // Event specific fields:
  /////////////////////////////////////////////////////////////////////////////

  organizerIds: {
    ...arrayOfForeignKeysField({
      idFieldName: "organizerIds",
      resolverName: "organizers",
      collectionName: "Users",
      type: "User"
    }),
    canRead: [documentIsNotDeleted],
    canCreate: ['members'],
    canUpdate: ['members', 'sunshineRegiment', 'admins'],
    optional: true,
    hidden: true,
    control: "FormUserMultiselect",
    group: () => formGroups.event,
  },

  'organizerIds.$': {
    type: String,
    foreignKey: "Users",
    optional: true,
  },

  groupId: {
    ...foreignKeyField({
      idFieldName: "groupId",
      resolverName: "group",
      collectionName: "Localgroups",
      type: "Localgroup",
      nullable: true,
    }),
    canRead: [documentIsNotDeleted],
    canUpdate: ['members', 'sunshineRegiment', 'admins'],
    canCreate: ['members'],
    optional: true,
    order: 1,
    control: 'SelectLocalgroup',
    label: 'Group',
    group: () => formGroups.event,
    hidden: (props) => !props.eventForm,
  },
  
  eventType: {
    type: String,
    canRead: ['guests'],
    canCreate: ['members'],
    canUpdate: ['members'],
    hidden: (props) => !props.eventForm || isLWorAF,
    control: 'select',
    group: () => formGroups.event,
    optional: true,
    order: 2,
    label: 'Event Format',
    form: {
      options: () => EVENT_TYPES
    },
  },

  isEvent: {
    type: Boolean,
    hidden: true,
    group: () => formGroups.event,
    canRead: ['guests'],
    canUpdate: ['admins', 'sunshineRegiment'],
    canCreate: ['members'],
    optional: true,
    ...schemaDefaultValue(false),
    
    onCreate: ({newDocument}: {newDocument: DbInsertion<DbPost>}) => {
      // HACK: This replaces the `onCreate` that normally comes with
      // `schemaDefaultValue`. In addition to enforcing that the field must
      // be present (not undefined), it also enforces that it cannot be null.
      // There is a bug where GreaterWrong somehow submits posts with isEvent
      // set to null (instead of false), which causes some post-views to filter
      // it out (because they filter for non-events using isEvent:false which
      // does not match null).
      if (newDocument.isEvent===undefined || newDocument.isEvent===null)
        return false;
      else
        return undefined;
    }
  },

  reviewedByUserId: {
    ...foreignKeyField({
      idFieldName: "reviewedByUserId",
      resolverName: "reviewedByUser",
      collectionName: "Users",
      type: "User",
      nullable: true,
    }),
    optional: true,
    canRead: ['guests'],
    canUpdate: ['sunshineRegiment', 'admins'],
    canCreate: ['sunshineRegiment', 'admins'],
    hidden: true,
  },

  reviewForCuratedUserId: {
    type: String,
    foreignKey: "Users",
    optional: true,
    canRead: ['guests'],
    canUpdate: isEAForum ? ['admins'] : ['sunshineRegiment', 'admins'],
    canCreate: isEAForum ? ['admins'] : ['sunshineRegiment', 'admins'],
    group: () => formGroups.adminOptions,
    label: "Curated Review UserId"
  },

  startTime: {
    type: Date,
    hidden: (props) => !props.eventForm,
    canRead: ['guests'],
    canUpdate: ['members', 'sunshineRegiment', 'admins'],
    canCreate: ['members'],
    control: 'datetime',
    label: "Start Time",
    group: () => formGroups.event,
    optional: true,
    nullable: true,
    tooltip: 'For courses/programs, this is the application deadline.'
  },

  localStartTime: {
    type: Date,
    canRead: ['guests'],
  },

  endTime: {
    type: Date,
    hidden: (props) => shouldHideEndTime(props),
    canRead: ['guests'],
    canUpdate: ['members', 'sunshineRegiment', 'admins'],
    canCreate: ['members'],
    control: 'datetime',
    label: "End Time",
    group: () => formGroups.event,
    optional: true,
    nullable: true,
  },

  localEndTime: {
    type: Date,
    canRead: ['guests'],
  },
  
  eventRegistrationLink: {
    type: String,
    hidden: (props) => !props.eventForm,
    canRead: ['guests'],
    canCreate: ['members'],
    canUpdate: ['members'],
    label: "Event Registration Link",
    control: "MuiTextField",
    optional: true,
    group: () => formGroups.event,
    regEx: SimpleSchema.RegEx.Url,
    tooltip: 'https://...'
  },
  
  joinEventLink: {
    type: String,
    hidden: (props) => !props.eventForm,
    canRead: ['guests'],
    canCreate: ['members'],
    canUpdate: ['members'],
    label: "Join Online Event Link",
    control: "MuiTextField",
    optional: true,
    group: () => formGroups.event,
    regEx: SimpleSchema.RegEx.Url,
    tooltip: 'https://...'
  },

  onlineEvent: {
    type: Boolean,
    hidden: (props) => !props.eventForm,
    canRead: ['guests'],
    canUpdate: ['members', 'sunshineRegiment', 'admins'],
    canCreate: ['members'],
    optional: true,
    group: () => formGroups.event,
    order: 0,
    ...schemaDefaultValue(false),
  },
  
  globalEvent: {
    type: Boolean,
    hidden: (props) => !props.eventForm,
    canRead: ['guests'],
    canUpdate: ['members', 'sunshineRegiment', 'admins'],
    canCreate: ['members'],
    optional: true,
    group: () => formGroups.event,
    label: "This event is intended for a global audience",
    tooltip: 'By default, events are only advertised to people who are located nearby (for both in-person and online events). Check this to advertise it people located anywhere.',
    ...schemaDefaultValue(false),
  },

  mongoLocation: {
    type: Object,
    canRead: [documentIsNotDeleted],
    hidden: true,
    blackbox: true,
    optional: true,
    ...denormalizedField({
      needsUpdate: data => ('googleLocation' in data),
      getValue: async (post) => {
        if (post.googleLocation) return googleLocationToMongoLocation(post.googleLocation)
        return null
      }
    }),
  },

  googleLocation: {
    type: Object,
    form: {
      stringVersionFieldName: "location",
    },
    hidden: (props) => !props.eventForm,
    canRead: [documentIsNotDeleted],
    canCreate: ['members'],
    canUpdate: ['members', 'sunshineRegiment', 'admins'],
    label: "Event Location",
    control: 'LocationFormComponent',
    blackbox: true,
    group: () => formGroups.event,
    optional: true
  },

  location: {
    type: String,
    canRead: [documentIsNotDeleted],
    canUpdate: ['members', 'sunshineRegiment', 'admins'],
    canCreate: ['members'],
    hidden: true,
    optional: true
  },

  contactInfo: {
    type: String,
    hidden: (props) => !props.eventForm,
    canRead: [documentIsNotDeleted],
    canCreate: ['members'],
    canUpdate: ['members'],
    label: "Contact Info",
    control: "MuiTextField",
    optional: true,
    group: () => formGroups.event,
  },

  facebookLink: {
    type: String,
    hidden: (props) => !props.eventForm,
    canRead: [documentIsNotDeleted],
    canCreate: ['members'],
    canUpdate: ['members', 'sunshineRegiment', 'admins'],
    label: "Facebook Event",
    control: "MuiTextField",
    optional: true,
    group: () => formGroups.event,
    regEx: SimpleSchema.RegEx.Url,
    tooltip: 'https://www.facebook.com/events/...'
  },
  
  meetupLink: {
    type: String,
    hidden: (props) => !props.eventForm,
    canRead: [documentIsNotDeleted],
    canCreate: ['members'],
    canUpdate: ['members', 'sunshineRegiment', 'admins'],
    label: "Meetup.com Event",
    control: "MuiTextField",
    optional: true,
    group: () => formGroups.event,
    regEx: SimpleSchema.RegEx.Url,
    tooltip: 'https://www.meetup.com/...'
  },

  website: {
    type: String,
    hidden: (props) => !props.eventForm,
    canRead: [documentIsNotDeleted],
    canCreate: ['members'],
    canUpdate: ['members', 'sunshineRegiment', 'admins'],
    control: "MuiTextField",
    optional: true,
    group: () => formGroups.event,
    regEx: SimpleSchema.RegEx.Url,
    tooltip: 'https://...'
  },
  
  eventImageId: {
    type: String,
    optional: true,
    hidden: (props) => !props.eventForm || !isEAForum,
    label: "Event Image",
    canRead: [documentIsNotDeleted],
    canCreate: ['members'],
    canUpdate: ['members'],
    control: "ImageUpload",
    group: () => formGroups.event,
    tooltip: "Recommend 1920x1005 px, 1.91:1 aspect ratio (same as Facebook)"
  },

  types: {
    type: Array,
    canRead: ['guests'],
    canCreate: ['members'],
    canUpdate: ['members', 'sunshineRegiment', 'admins'],
    hidden: (props) => !isLWorAF || !props.eventForm,
    control: 'MultiSelectButtons',
    label: "Group Type:",
    group: () => formGroups.event,
    optional: true,
    form: {
      options: () => localGroupTypeFormOptions
    },
  },

  'types.$': {
    type: String,
    optional: true,
  },

  metaSticky: {
    order:10,
    type: Boolean,
    optional: true,
    label: "Sticky (Meta)",
    ...schemaDefaultValue(false),
    group: () => formGroups.adminOptions,
    canRead: ['guests'],
    canUpdate: ['admins'],
    canCreate: ['admins'],
    control: 'checkbox',
    onCreate: ({document: post}) => {
      if(!post.metaSticky) {
        return false;
      }
    },
    onUpdate: ({modifier}) => {
      if (!modifier.$set.metaSticky) {
        return false;
      }
    }
  },

  sharingSettings: {
    type: Object,
    order: 15,
    canRead: ['guests'],
    canUpdate: [userOwns, 'admins'],
    canCreate: ['members'],
    optional: true,
    control: "PostSharingSettings",
    label: "Sharing Settings",
    group: () => formGroups.category,
    blackbox: true,
    hidden: (props) => !!props.debateForm
  },
  
  shareWithUsers: {
    order: 15,
    canRead: [documentIsNotDeleted],
    canCreate: ['members'],
    canUpdate: ['members', 'sunshineRegiment', 'admins'],
    optional: true,
    hidden: true, 
    
    ...arrayOfForeignKeysField({
      idFieldName: "shareWithUsers",
      resolverName: "usersSharedWith",
      collectionName: "Users",
      type: "User"
    }),
  },

  'shareWithUsers.$': {
    type: String,
    foreignKey: "Users",
    optional: true
  },
  
  // linkSharingKey: An additional ID for this post which is used for link-sharing,
  // and not made accessible to people who merely have access to the published version
  // of a post. Only populated if some form of link sharing is (or has been) enabled.
  linkSharingKey: {
    type: String,
    canRead: [userIsSharedOn, userOwns, 'admins'],
    canUpdate: ['admins'],
    optional: true,
    nullable: true,
    hidden: true,
  },

  // linkSharingKeyUsedBy: An array of user IDs who have used the link-sharing key
  // to unlock access.
  linkSharingKeyUsedBy: {
    type: Array,
    canRead: ['admins'],
    optional: true,
    hidden: true,
  },
  'linkSharingKeyUsedBy.$': {
    type: String,
    foreignKey: "Users",
    optional: true
  },
  
  commentSortOrder: {
    type: String,
    canRead: ['guests'],
    canCreate: ['admins'],
    canUpdate: ['admins'],
    optional: true,
    group: () => formGroups.adminOptions,
  },

  // hideAuthor: Post stays online, but doesn't show on your user profile anymore, and doesn't
  // link back to your account
  hideAuthor: {
    type: Boolean,
    canRead: ['guests'],
    canCreate: ['admins'],
    canUpdate: ['admins'],
    optional: true,
    group: () => formGroups.adminOptions,
    ...schemaDefaultValue(false),
  },

  tableOfContents: {
    type: Object,
    optional: true,
    hidden: true,
    canRead: ['guests'],
    // Implementation in postResolvers.ts
  },

  tableOfContentsRevision: {
    type: Object,
    optional: true,
    hidden: true,
    canRead: ['guests'],
    // Implementation in postResolvers.ts
  },
  
  sideComments: {
    type: Object,
    optional: true,
    hidden: true,
    canRead: ['guests'],
    // Implementation in postResolvers.ts
  },

  /**
   * Resolver to fetch the relevant data from the side comment caches table.
   * This data isn't directly viewable on the client, which instead uses the
   * data generated by the resolver for the `sideComments` field above. The
   * permissions here allow anybody to read this field (which is needed to
   * make this data accessible in the resolver) but the sqlPostProcess function
   * always sets the result to null to avoid sending large amounts of duplicated
   * data to the client (the data isn't sensitive though - just large).
   */
  sideCommentsCache: resolverOnlyField({
    type: "SideCommentCache",
    graphQLtype: "SideCommentCache",
    canRead: ["guests"],
    resolver: ({_id}: DbPost, _, context: ResolverContext) => {
      const { SideCommentCaches } = context;
      if (!hasSideComments) {
        return null;
      }
      return SideCommentCaches.findOne({
        postId: _id,
        version: sideCommentCacheVersion,
      });
    },
    ...(hasSideComments && {
      sqlResolver: ({field, join}) => join({
        table: "SideCommentCaches",
        type: "left",
        on: {
          postId: field("_id"),
          version: `${sideCommentCacheVersion}`,
        },
        resolver: (sideCommentsField) => sideCommentsField("*"),
      }),
      sqlPostProcess: () => null,
    }),
  }),
  
  // This is basically deprecated. We now have them enabled by default
  // for all users. Leaving this field for legacy reasons.
  sideCommentVisibility: {
    type: String,
    optional: true,
    control: "select",
    group: () => formGroups.advancedOptions,
    hidden: true,
    
    label: "Replies in sidebar",
    canRead: ['guests'],
    canUpdate: ['members', 'sunshineRegiment', 'admins'],
    canCreate: ['members', 'sunshineRegiment', 'admins'],
    blackbox: true,
    form: {
      options: () => {
        return [
          {value: "highKarma", label: "10+ karma (default)"},
          {value: "hidden", label: "Hide all"},
        ];
      }
    },
  },
  
  /**
   * Author-controlled option to disable sidenotes (display of footnotes in the
   * right margin).
   */
  disableSidenotes: {
    type: Boolean,
    optional: true,
    group: () => formGroups.advancedOptions,
    canRead: ['guests'],
    // HACK: canCreate is more restrictive than canUpdate so that it's hidden on the new-post page, for clutter-reduction reasons, while leaving it still visible on the edit-post page
    canCreate: ['sunshineRegiment'],
    canUpdate: ['members'],
    hidden: !hasSidenotes,
    ...schemaDefaultValue(false),
  },

  moderationStyle: {
    type: String,
    optional: true,
    control: "select",
    group: () => formGroups.moderationGroup,
    label: "Style",
    canRead: ['guests'],
    canUpdate: ['members', 'sunshineRegiment', 'admins'],
    canCreate: ['members', 'sunshineRegiment', 'admins'],
    blackbox: true,
    order: 55,
    hidden: ({document}) => isFriendlyUI || !!document?.collabEditorDialogue,
    form: {
      options: function () { // options for the select form control
        return [
          {value: "", label: "No Moderation"},
          {value: "easy-going", label: "Easy Going - I just delete obvious spam and trolling."},
          {value: "norm-enforcing", label: "Norm Enforcing - I try to enforce particular rules (see below)"},
          {value: "reign-of-terror", label: "Reign of Terror - I delete anything I judge to be annoying or counterproductive"},
        ];
      }
    },
  },

  ignoreRateLimits: {
    type: Boolean,
    optional: true,
    nullable: true,
    hidden: ({document}) => isEAForum || !!document?.collabEditorDialogue,
    tooltip: "Allow rate-limited users to comment freely on this post",
    group: () => formGroups.moderationGroup,
    canRead: ["guests"],
    canUpdate: ['members', 'sunshineRegiment', 'admins'],
    canCreate: ['members', 'sunshineRegiment', 'admins'],
    order: 60
  },
  
  // On a post, do not show comment karma
  hideCommentKarma: {
    type: Boolean,
    optional: true,
    group: () => formGroups.moderationGroup,
    canRead: ['guests'],
    canCreate: ['admins', postCanEditHideCommentKarma],
    canUpdate: ['admins', postCanEditHideCommentKarma],
    hidden: !isEAForum,
    denormalized: true,
    ...schemaDefaultValue(false),
  },

  commentCount: {
    type: Number,
    optional: true,
    ...denormalizedCountOfReferences({
      fieldName: "commentCount",
      collectionName: "Posts",
      foreignCollectionName: "Comments",
      foreignTypeName: "comment",
      foreignFieldName: "postId",
      filterFn: comment => !comment.deleted && !comment.rejected && !comment.debateResponse && !comment.authorIsUnreviewed,
    }),
    canRead: ['guests'],
  },

  topLevelCommentCount: {
    type: Number,
    optional: true,
    ...denormalizedCountOfReferences({
      fieldName: "topLevelCommentCount",
      collectionName: "Posts",
      foreignCollectionName: "Comments",
      foreignTypeName: "comment",
      foreignFieldName: "postId",
      filterFn: comment => !comment.deleted && !comment.parentCommentId
    }),
    canRead: ['guests'],
  },
  
  recentComments: resolverOnlyField({
    type: Array,
    graphQLtype: "[Comment]",
    canRead: ['guests'],
    graphqlArguments: 'commentsLimit: Int, maxAgeHours: Int, af: Boolean',
    // commentsLimit for some reason can receive a null (which was happening in one case)
    // we haven't figured out why yet
    resolver: async (post: DbPost, args: {commentsLimit?: number|null, maxAgeHours?: number, af?: boolean}, context: ResolverContext) => {
      const { commentsLimit, maxAgeHours=18, af=false } = args;
      const { currentUser, Comments } = context;
      const oneHourInMs = 60*60*1000;
      const lastCommentedOrNow = post.lastCommentedAt ?? new Date();
      const timeCutoff = new Date(lastCommentedOrNow.getTime() - (maxAgeHours*oneHourInMs));
      const loaderName = af?"recentCommentsAf" : "recentComments";
      const filter: MongoSelector<DbComment> = {
        ...getDefaultViewSelector("Comments"),
        score: {$gt:0},
        deletedPublic: false,
        postedAt: {$gt: timeCutoff},
        ...(af ? {af:true} : {}),
        ...(isLWorAF ? {userId: {$ne: reviewUserBotSetting.get()}} : {}),
      };
      const comments = await getWithCustomLoader<DbComment[],string>(context, loaderName, post._id, (postIds): Promise<DbComment[][]> => {
        return context.repos.comments.getRecentCommentsOnPosts(postIds, commentsLimit ?? 5, filter);
      });
      return await accessFilterMultiple(currentUser, 'Comments', comments, context);
    }
  }),
  'recentComments.$': {
    type: Object,
    foreignKey: 'Comments',
  },
  
  languageModelSummary: {
    type: String,
    optional: true,
    hidden: true,
    canRead: ['admins'],
    // Implementation in postSummaryResolver.ts
  },

  // This flag corresponds to the comments-in-the-post debate mode, not to be
  // confused with collab-editor debates.
  debate: {
    type: Boolean,
    optional: true,
    nullable: true,
    canRead: ['guests'],
    canCreate: ['debaters', 'sunshineRegiment', 'admins'],
    canUpdate: ['sunshineRegiment', 'admins'],
    hidden: true,
    ...schemaDefaultValue(false)
  },
  
  // This flag corresponds to the collab-editor dialogue type, not to be confused
  // with comments-in-the-post style dialogues (which is the `debate`) flag.
  collabEditorDialogue: {
    type: Boolean,
    optional: true,
    nullable: true,
    canRead: ['guests'],
    canCreate: ['members', 'sunshineRegiment', 'admins'],
    canUpdate: ['members', 'sunshineRegiment', 'admins'],
    hidden: true,
    ...schemaDefaultValue(false)
  },

  totalDialogueResponseCount: {
    type: Number,
    optional: true,
    canRead: ['guests'],
    // Implementation in postResolvers.ts
  },

  mostRecentPublishedDialogueResponseDate: {
    type: Date,
    optional: true,
    nullable: true,
    canRead: ['guests'],
    // Implementation in postResolvers.ts
  },

  unreadDebateResponseCount: {
    type: Number,
    optional: true,
    canRead: ['guests'],
    // Implementation in postResolvers.ts
  },
  
  emojiReactors: resolverOnlyField({
    type: Object,
    graphQLtype: GraphQLJSON,
    blackbox: true,
    nullable: true,
    optional: true,
    hidden: true,
    canRead: ["guests"],
    resolver: async (post, _, context) => {
      const {extendedScore} = post;
      if (
        !isEAForum ||
        !extendedScore ||
        Object.keys(extendedScore).length < 1 ||
        "agreement" in extendedScore
      ) {
        return {};
      }
      const reactors = await context.repos.posts.getPostEmojiReactorsWithCache(post._id);
      return reactors ?? {};
    },
  }),

  commentEmojiReactors: resolverOnlyField({
    type: Object,
    graphQLtype: GraphQLJSON,
    blackbox: true,
    nullable: true,
    optional: true,
    hidden: true,
    canRead: ['guests'],
    resolver: (post, _, context) => {
      if (post.votingSystem !== "eaEmojis") {
        return null;
      }
      return context.repos.posts.getCommentEmojiReactorsWithCache(post._id);
    },
  }),

  rejected: {
    type: Boolean,
    optional: true,
    canRead: ['guests'],
    canCreate: ['sunshineRegiment', 'admins'],
    canUpdate: ['sunshineRegiment', 'admins'],
    hidden: true,
    ...schemaDefaultValue(false),
  },

  rejectedReason: {
    type: String,
    optional: true,
    nullable: true,
    canRead: ['guests'],
    canCreate: ['sunshineRegiment', 'admins'],
    canUpdate: ['sunshineRegiment', 'admins'],
    hidden: true,
  },

  rejectedByUserId: {
    ...foreignKeyField({
      idFieldName: "rejectedByUserId",
      resolverName: "rejectedByUser",
      collectionName: "Users",
      type: "User",
      nullable: true,
    }),
    optional: true,
    canRead: ['guests'],
    canUpdate: ['sunshineRegiment', 'admins'],
    canCreate: ['sunshineRegiment', 'admins'],
    hidden: true,
    onUpdate: ({modifier, document, currentUser}) => {
      if (modifier.$set?.rejected && currentUser) {
        return modifier.$set.rejectedByUserId || currentUser._id
      }
    },
  },

  dialogTooltipPreview: resolverOnlyField({
    type: String,
    nullable: true,
    canRead: ['guests'],
    resolver: async (post, _, context) => {
      if (!post.debate) return null;

      const { Comments } = context;

      const firstComment = await Comments.findOne({
        ...getDefaultViewSelector("Comments"),
        postId: post._id,
        // This actually forces `deleted: false` by combining with the default view selector
        deletedPublic: false,
        debateResponse: true,
      }, { sort: { postedAt: 1 } });

      if (!firstComment) return null;

      return firstComment.contents?.html;
    }
  }),

  dialogueMessageContents: {
    type: Object,
    canRead: ['guests'],
    hidden: true,
    optional: true
    //implementation in postResolvers.ts
  },
  
  firstVideoAttribsForPreview: {
    type: GraphQLJSON,
    canRead: ['guests'],
    hidden: true,
    optional: true
    //implementation in postResolvers.ts
  },

  /* subforum-related fields */

  // If this post is associated with a subforum, the _id of the tag
  subforumTagId: {
    ...foreignKeyField({
      idFieldName: "subforumTagId",
      resolverName: "subforumTag",
      collectionName: "Tags",
      type: "Tag",
      nullable: true,
    }),
    optional: true,
    canRead: ['guests'],
    canCreate: ['members'], // TODO: maybe use userOwns, or actually maybe limit to subforum members
    canUpdate: ['admins'],
    hidden: true,
  },

  /* Alignment Forum fields */

  af: {
    order:10,
    type: Boolean,
    optional: true,
    label: "Alignment Forum",
    ...schemaDefaultValue(false),
    canRead: ['guests'],
    canUpdate: ['alignmentForum'],
    canCreate: ['alignmentForum'],
    control: 'checkbox',
    group: () => formGroups.advancedOptions,
  },

  afDate: {
    order:10,
    type: Date,
    optional: true,
    label: "Alignment Forum",
    hidden: true,
    canRead: ['guests'],
    canUpdate: ['alignmentForum'],
    canCreate: ['alignmentForum'],
    group: () => formGroups.advancedOptions,
  },

  afCommentCount: {
    ...denormalizedCountOfReferences({
      fieldName: "afCommentCount",
      collectionName: "Posts",
      foreignCollectionName: "Comments",
      foreignTypeName: "comment",
      foreignFieldName: "postId",
      filterFn: (comment: DbComment) => comment.af && !comment.deleted && !comment.debateResponse,
    }),
    label: "Alignment Comment Count",
    canRead: ['guests'],
  },

  afLastCommentedAt: {
    type: Date,
    optional: true,
    hidden: true,
    canRead: ['guests'],
    onCreate: () => new Date(),
  },

  afSticky: {
    order: 10,
    type: Boolean,
    optional: true,
    label: "Sticky (Alignment)",
    ...schemaDefaultValue(false),
    group: () => formGroups.adminOptions,
    hidden: forumTypeSetting.get() === 'EAForum',
    canRead: ['guests'],
    canUpdate: ['alignmentForumAdmins', 'admins'],
    canCreate: ['alignmentForumAdmins', 'admins'],
    control: 'checkbox',
    onCreate: ({document: post}) => {
      if(!post.afSticky) {
        return false;
      }
    },
    onUpdate: ({modifier}) => {
      if (!(modifier.$set && modifier.$set.afSticky)) {
        return false;
      }
    }
  },

  suggestForAlignmentUserIds: {
    ...arrayOfForeignKeysField({
      idFieldName: "suggestForAlignmentUserIds",
      resolverName: "suggestForAlignmentUsers",
      collectionName: "Users",
      type: "User"
    }),
    canRead: ['members'],
    canCreate: ['members', 'sunshineRegiment', 'admins'],
    canUpdate: ['members', 'alignmentForum', 'alignmentForumAdmins'],
    optional: true,
    hidden: true,
    label: "Suggested for Alignment by",
    control: "FormUserMultiselect",
    group: () => formGroups.adminOptions,
  },
  'suggestForAlignmentUserIds.$': {
    type: String,
    optional: true
  },

  reviewForAlignmentUserId: {
    type: String,
    optional: true,
    hidden: forumTypeSetting.get() === 'EAForum',
    canRead: ['guests'],
    canUpdate: ['alignmentForumAdmins', 'admins'],
    canCreate: ['alignmentForumAdmins', 'admins'],
    group: () => formGroups.adminOptions,
    label: "AF Review UserId"
  },

  agentFoundationsId: {
    type: String,
    optional: true,
    hidden: true,
    canRead: ['guests'],
    canCreate: ['admins'],
    canUpdate: [userOwns, 'admins'],
  },

  /**
   * @deprecated Remove after 2024-06-14
   */
  swrCachingEnabled: {
    type: Boolean,
    optional: true,
    nullable: false,
    canRead: ['admins'],
    canCreate: ['admins'],
    canUpdate: ['admins'],
    label: "stale-while-revalidate caching enabled",
    group: () => formGroups.adminOptions,
    ...schemaDefaultValue(false),
  },
  generateDraftJargon: {
    type: Boolean,
    optional: true,
    hidden: true,
    canRead: ['members'],
    canCreate: ['members'],
    canUpdate: [userOwns, "admins"],
    ...schemaDefaultValue(false)
  },

  curationNotices: resolverOnlyField({
    type: Array,
    graphQLtype: '[CurationNotice]',
    canRead: ['guests'],
    resolver: async (post: DbPost, args: void, context: ResolverContext) => {
      const { currentUser, CurationNotices } = context;
      const curationNotices = await CurationNotices.find({
        postId: post._id,
        deleted: { $ne: true },
      }).fetch();
      return await accessFilterMultiple(currentUser, 'CurationNotices', curationNotices, context);
    }
  }),
  'curationNotices.$': {
    type: Object,
    foreignKey: 'CurationNotices',
  },
  // reviews that appear on SpotlightItem
  reviews: resolverOnlyField({
    type: Array,
    graphQLtype: "[Comment]",
    canRead: ['guests'],
    resolver: async (post: DbPost, args: {}, context: ResolverContext) => {
      const { currentUser, Comments } = context;
      const reviews = await getWithCustomLoader(
        context,
        'postReviews',
        post._id,
        (postIds: string[]) => context.repos.comments.getPostReviews(postIds, 2, 10),
      );
      return await accessFilterMultiple(currentUser, 'Comments', reviews, context);
    }
  }),
  'reviews.$': {
    type: Object,
    foreignKey: 'Comments',
  },

  ...getVoteableSchemaFields('Posts'),
};

export default schema;
<|MERGE_RESOLUTION|>--- conflicted
+++ resolved
@@ -40,11 +40,7 @@
 import { editableFields } from '@/lib/editor/make_editable';
 import { universalFields } from "../../collectionUtils";
 import { getVoteableSchemaFields } from '@/lib/make_voteable';
-<<<<<<< HEAD
 import { SmartFormProps } from '@/components/vulcan-forms/propTypes';
-=======
-import gql from 'graphql-tag';
->>>>>>> 4930db04
 
 // TODO: This disagrees with the value used for the book progress bar
 export const READ_WORDS_PER_MINUTE = 250;
@@ -104,7 +100,6 @@
   },
 })
 
-<<<<<<< HEAD
 const coauthorStatusSchema = new SimpleSchema({
   userId: String,
   confirmed: Boolean,
@@ -129,16 +124,6 @@
   hostedHere: { type: Boolean, optional: true, nullable: true },
   foreignPostId: { type: String, optional: true, nullable: true },
 });
-=======
-export const graphqlTypeDefs = gql`
-  type SocialPreviewType {
-    _id: String
-    imageId: String
-    imageUrl: String
-    text: String
-  }
-`
->>>>>>> 4930db04
 
 export const MINIMUM_COAUTHOR_KARMA = 1;
 
