--- conflicted
+++ resolved
@@ -25,10 +25,7 @@
 import { userOverNKarmaFunc } from "../../vulcan-users";
 import { getSqlClientOrThrow } from '../../sql/sqlClient';
 import { allOf } from '../../utils/functionUtils';
-<<<<<<< HEAD
-=======
 import { crosspostKarmaThreshold } from '../../publicSettings';
->>>>>>> 2cb97a92
 
 const isEAForum = (forumTypeSetting.get() === 'EAForum')
 
