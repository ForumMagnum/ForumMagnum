import { DEFAULT_CREATED_AT_FIELD, DEFAULT_ID_FIELD, DEFAULT_LATEST_REVISION_ID_FIELD, DEFAULT_LEGACY_DATA_FIELD, DEFAULT_SCHEMA_VERSION_FIELD } from "@/lib/collections/helpers/sharedFieldConstants";
import { getDomain, getOutgoingUrl } from "../../vulcan-lib/utils";
import moment from "moment";
import {
  googleLocationToMongoLocation, accessFilterMultiple,
  accessFilterSingle, arrayOfForeignKeysOnCreate,
  generateIdResolverMulti,
  generateIdResolverSingle,
  getDenormalizedCountOfReferencesGetValue,
  getDenormalizedFieldOnCreate,
  getDenormalizedFieldOnUpdate,
  getForeignKeySqlResolver,
  getFillIfMissing,
  throwIfSetToNull,
  optionalUrlRegex
} from "../../utils/schemaUtils";
import {
  postCanEditHideCommentKarma,
  postGetPageUrl,
  postGetEmailShareUrl,
  postGetTwitterShareUrl,
  postGetFacebookShareUrl,
  postGetDefaultStatus,
  getSocialPreviewImage,
  isNotHostedHere,
  isDialogueParticipant,
  MINIMUM_COAUTHOR_KARMA,
  DEFAULT_QUALITATIVE_VOTE,
  userPassesCrosspostingKarmaThreshold
} from "./helpers";
import { postStatuses, sideCommentAlwaysExcludeKarma, sideCommentFilterMinKarma } from "./constants";
import { userGetDisplayNameById } from "../../vulcan-users/helpers";
import { loadByIds, getWithLoader, getWithCustomLoader } from "../../loaders";
import SimpleSchema from "@/lib/utils/simpleSchema";
import { getCollaborativeEditorAccess } from "./collabEditingPermissions";
import { eaFrontpageDateDefault, isEAForum, isLWorAF, requireReviewToFrontpagePostsSetting, reviewUserBotSetting } from "../../instanceSettings";
import * as _ from "underscore";
import { userCanCommentLock, userCanModeratePost, userIsSharedOn } from "../users/helpers";
import {
  sequenceGetNextPostID,
  sequenceGetPrevPostID,
  sequenceContainsPost,
  getPrevPostIdFromPrevSequence,
  getNextPostIdFromNextSequence,
} from '../sequences/sequenceServerHelpers';
import { allOf } from "../../utils/functionUtils";
import { getDefaultViewSelector } from "../../utils/viewUtils";
import { hasSideComments, userCanViewJargonTerms } from "../../betas";
import { stableSortTags } from "../tags/helpers";
import { getLatestContentsRevision } from "../../../server/collections/revisions/helpers";
import { marketInfoLoader } from "./annualReviewMarkets";
import mapValues from "lodash/mapValues";
import groupBy from "lodash/groupBy";
import {
  documentIsNotDeleted,
  userOverNKarmaOrApproved,
  userOwns,
} from "../../vulcan-users/permissions";
import { getDenormalizedEditableResolver, getNormalizedEditableResolver, getNormalizedEditableSqlResolver, getRevisionsResolver, getNormalizedVersionResolver } from "@/lib/editor/make_editable";
import { RevisionStorageType } from "../revisions/revisionSchemaTypes";
import { DEFAULT_AF_BASE_SCORE_FIELD, DEFAULT_AF_EXTENDED_SCORE_FIELD, DEFAULT_AF_VOTE_COUNT_FIELD, DEFAULT_BASE_SCORE_FIELD, DEFAULT_CURRENT_USER_EXTENDED_VOTE_FIELD, DEFAULT_CURRENT_USER_VOTE_FIELD, DEFAULT_EXTENDED_SCORE_FIELD, DEFAULT_INACTIVE_FIELD, DEFAULT_SCORE_FIELD, defaultVoteCountField } from "@/lib/make_voteable";
import { dataToMarkdown } from "@/server/editor/conversionUtils";
import { getLatestRev } from "@/server/editor/utils";
import { languageModelGenerateText } from "@/server/languageModels/languageModelIntegration";
import { getLocalTime } from "@/server/mapsUtils";
import { getDefaultPostLocationFields, getDialogueMessageTimestamps, getPostHTML, getDialogueResponseIds } from "@/server/posts/utils";
import { getPostReviewWinnerInfo } from "@/server/review/reviewWinnersCache";
import { matchSideComments } from "@/server/sideComments";
import { getToCforPost } from "@/server/tableOfContents";
import { cheerioParse } from "@/server/utils/htmlUtil";
import { captureException } from "@sentry/nextjs";
import keyBy from "lodash/keyBy";
import { filterNonnull } from "@/lib/utils/typeGuardUtils";
import gql from "graphql-tag";
import { CommentsViews } from "../comments/views";
import { commentIncludedInCounts } from "../comments/helpers";
<<<<<<< HEAD
import { getDefaultVotingSystem } from "./helpers";
import { votingSystemNames } from "@/lib/voting/votingSystemNames";
=======
import { backgroundTask } from "@/server/utils/backgroundTask";
>>>>>>> 0f7e093b

export const graphqlTypeDefs = gql`
  type SocialPreviewType {
    _id: String!
    imageId: String
    imageUrl: String!
    text: String
  }

  input CoauthorStatusInput {
    userId: String!
    confirmed: Boolean!
    requested: Boolean!
  }

  input SocialPreviewInput {
    imageId: String
    text: String
  }

  input CrosspostInput {
    isCrosspost: Boolean!
    hostedHere: Boolean
    foreignPostId: String
  }

  type CoauthorStatusOutput {
    userId: String!
    confirmed: Boolean!
    requested: Boolean!
  }

  type SocialPreviewOutput {
    imageId: String
    text: String
  }

  type CrosspostOutput {
    isCrosspost: Boolean!
    hostedHere: Boolean
    foreignPostId: String
  }
`

// TODO: This disagrees with the value used for the book progress bar
export const READ_WORDS_PER_MINUTE = 250;

const rsvpType = new SimpleSchema({
  name: {
    type: String,
  },
  email: {
    type: String,
    optional: true,
  },
  nonPublic: {
    type: Boolean,
    optional: true,
  },
  response: {
    type: String,
    allowedValues: ["yes", "maybe", "no"],
  },
  userId: {
    type: String,
    optional: true,
    nullable: true,
  },
  createdAt: {
    type: Date,
    optional: true,
  },
});

export async function getLastReadStatus(post: DbPost, context: ResolverContext) {
  const { currentUser, ReadStatuses } = context;
  if (!currentUser) return null;

  const readStatus = await getWithLoader(
    context,
    ReadStatuses,
    `readStatuses`,
    { userId: currentUser._id },
    "postId",
    post._id
  );
  if (!readStatus.length) return null;
  return readStatus[0];
}

export const sideCommentCacheVersion = 1;
export interface SideCommentsCache {
  version: number;
  createdAt: Date;
  annotatedHtml: string;
  commentsByBlock: Record<string, string[]>;
}
export interface SideCommentsResolverResult {
  html: string;
  commentsByBlock: Record<string, string[]>;
  highKarmaCommentsByBlock: Record<string, string[]>;
}

const fmCrosspostOnCreate = getFillIfMissing({ isCrosspost: false });
const fmCrosspostOnUpdate = throwIfSetToNull;

function getCurrentDate() {
  return new Date();
}

function postHasStartTimeOrGoogleLocation(data: Partial<DbPost> | CreatePostDataInput | UpdatePostDataInput) {
  return "startTime" in data || "googleLocation" in data;
}

async function getUpdatedLocalStartTime(post: DbPost, context: ResolverContext) {
  if (!post.startTime) return null;
  const googleLocation = post.googleLocation || (await getDefaultPostLocationFields(post, context)).googleLocation;
  if (!googleLocation) return null;
  const localTime = await getLocalTime(post.startTime, googleLocation);
  if (localTime) return localTime;
  return post.startTime;
}

function postHasEndTimeOrGoogleLocation(data: Partial<DbPost> | CreatePostDataInput | UpdatePostDataInput) {
  return "endTime" in data || "googleLocation" in data;
}

async function getUpdatedLocalEndTime(post: DbPost, context: ResolverContext) {
  if (!post.endTime) return null;
  const googleLocation = post.googleLocation || (await getDefaultPostLocationFields(post, context)).googleLocation;
  if (!googleLocation) return null;
  const localTime = await getLocalTime(post.endTime, googleLocation);
  if (localTime) return localTime;
  return post.endTime;
}

function postHasGoogleLocation(data: Partial<DbPost> | CreatePostDataInput | UpdatePostDataInput) {
  return "googleLocation" in data;
}

function convertGoogleToMongoLocation(post: DbPost) {
  if (post.googleLocation) return googleLocationToMongoLocation(post.googleLocation);
  return null;
}

async function getLastPublishedDialogueMessageTimestamp(post: DbPost, context: ResolverContext) {
  if ((!post.debate && !post.collabEditorDialogue) || post.draft) return null;
  const messageTimestamps = await getDialogueMessageTimestamps(post, context);
  if (messageTimestamps.length === 0) {
    return null;
  }
  const lastTimestamp = messageTimestamps[messageTimestamps.length - 1];
  return lastTimestamp;
};

const schema = {
  _id: DEFAULT_ID_FIELD,
  schemaVersion: DEFAULT_SCHEMA_VERSION_FIELD,
  createdAt: {
    database: DEFAULT_CREATED_AT_FIELD.database,
    graphql: {
      ...DEFAULT_CREATED_AT_FIELD.graphql,
      outputType: "Date",
      canRead: ["admins"],
    },
  },
  legacyData: DEFAULT_LEGACY_DATA_FIELD,
  contents: {
    graphql: {
      outputType: "Revision",
      inputType: "CreateRevisionDataInput",
      canRead: ["guests"],
      // TODO: we also need to cover userIsPostGroupOrganizer somehow, but we can't right now since it's async
      canUpdate: ["members", "sunshineRegiment", "admins"],
      canCreate: ["members"],
      editableFieldOptions: { pingbacks: true, normalized: true },
      arguments: "version: String",
      resolver: getNormalizedEditableResolver("contents"),
      sqlResolver: getNormalizedEditableSqlResolver("contents"),
      validation: {
        simpleSchema: RevisionStorageType,
        optional: true,
      },
    },
  },
  contents_latest: DEFAULT_LATEST_REVISION_ID_FIELD,
  revisions: {
    graphql: {
      outputType: "[Revision!]",
      canRead: ["guests"],
      arguments: "limit: Int = 5",
      resolver: getRevisionsResolver("contents"),
    },
  },
  version: {
    graphql: {
      outputType: "String",
      canRead: ["guests"],
      resolver: getNormalizedVersionResolver("contents"),
    },
  },
  pingbacks: {
    database: {
      type: "JSONB",
      denormalized: true,
    },
    graphql: {
      outputType: "JSON",
      canRead: "guests",
      validation: {
        optional: true,
      },
    },
  },
  moderationGuidelines: {
    graphql: {
      outputType: "Revision",
      inputType: "CreateRevisionDataInput",
      canRead: ["guests"],
      canUpdate: ["members", "sunshineRegiment", "admins"],
      canCreate: ['members', 'sunshineRegiment', 'admins'],
      editableFieldOptions: { pingbacks: false, normalized: true },
      arguments: "version: String",
      resolver: getNormalizedEditableResolver("moderationGuidelines"),
      sqlResolver: getNormalizedEditableSqlResolver("moderationGuidelines"),
      validation: {
        simpleSchema: RevisionStorageType,
        optional: true,
      },
    },
  },
  moderationGuidelines_latest: DEFAULT_LATEST_REVISION_ID_FIELD,
  customHighlight: {
    database: {
      type: "JSONB",
      nullable: true,
      logChanges: false,
      typescriptType: "EditableFieldContents",
    },
    graphql: {
      outputType: "Revision",
      inputType: "CreateRevisionDataInput",
      canRead: ["guests"],
      canUpdate: ["sunshineRegiment", "admins"],
      canCreate: ["sunshineRegiment", "admins"],
      editableFieldOptions: { pingbacks: false, normalized: false },
      arguments: "version: String",
      resolver: getDenormalizedEditableResolver("Posts", "customHighlight"),
      validation: {
        simpleSchema: RevisionStorageType,
        optional: true,
      },
    },
  },
  customHighlight_latest: DEFAULT_LATEST_REVISION_ID_FIELD,
  slug: {
    database: {
      type: "TEXT",
      nullable: false,
    },
    graphql: {
      outputType: "String!",
      inputType: "String",
      canRead: ["guests"],
      canCreate: ["admins"],
      canUpdate: ["admins"],
      slugCallbackOptions: {
        collectionsToAvoidCollisionsWith: ["Posts"],
        // The cast is somewhat unfortunately but posts can't be missing titles
        getTitle: (post) => post.title!,
        onCollision: "newDocumentGetsSuffix",
        includesOldSlugs: false,
      },
      validation: {
        optional: true,
      },
    },
  },
  postedAt: {
    database: {
      type: "TIMESTAMPTZ",
      nullable: false,
    },
    graphql: {
      outputType: "Date!",
      inputType: "Date",
      canRead: ["guests"],
      canUpdate: ["admins"],
      canCreate: ["admins"],
      onCreate: ({ document: post, currentUser }) => {
        // Set the post's postedAt if it's going to be approved
        if (!post.postedAt && postGetDefaultStatus(currentUser!) === postStatuses.STATUS_APPROVED) {
          return new Date();
        }
      },
      onUpdate: ({ modifier, newDocument: post }) => {
        // Set the post's postedAt if it's going to be approved
        if (!post.postedAt && modifier.$set.status === postStatuses.STATUS_APPROVED) {
          return new Date();
        }
      },
      validation: {
        optional: true,
      },
    },
  },
  modifiedAt: {
    database: {
      type: "TIMESTAMPTZ",
      denormalized: true,
      canAutoDenormalize: true,
      getValue: getCurrentDate,
    },
    graphql: {
      outputType: "Date",
      canRead: ["guests"],
      onCreate: getDenormalizedFieldOnCreate<"Posts">({ getValue: getCurrentDate }),
      onUpdate: getDenormalizedFieldOnUpdate<"Posts">({ getValue: getCurrentDate }),
      validation: {
        optional: true,
      },
    },
  },
  url: {
    database: {
      type: "VARCHAR(500)",
    },
    graphql: {
      outputType: "String",
      canRead: ["guests"],
      canUpdate: ["members", "sunshineRegiment", "admins"],
      canCreate: ["members"],
      validation: {
        optional: true,
      },
    },
  },
  postCategory: {
    database: {
      type: "TEXT",
      defaultValue: "post",
      canAutofillDefault: true,
      nullable: false,
    },
    graphql: {
      outputType: "PostCategory!",
      inputType: "PostCategory",
      canRead: ["guests"],
      canUpdate: ["members", "sunshineRegiment", "admins"],
      canCreate: ["members"],
      validation: {
        allowedValues: ["post", "linkpost", "question"],
      }
    },
  },
  title: {
    database: {
      type: "VARCHAR(500)",
      nullable: false,
    },
    graphql: {
      outputType: "String!",
      canRead: ["guests"],
      canUpdate: ["members", "sunshineRegiment", "admins"],
      canCreate: ["members"],
    },
  },
  viewCount: {
    database: {
      type: "DOUBLE PRECISION",
      defaultValue: 0,
      canAutofillDefault: true,
      nullable: false,
    },
    graphql: {
      outputType: "Float",
      canRead: ["admins"],
      validation: {
        optional: true,
      },
    },
  },
  lastCommentedAt: {
    database: {
      type: "TIMESTAMPTZ",
      denormalized: true,
      nullable: false,
    },
    graphql: {
      outputType: "Date!",
      canRead: ["guests"],
      onCreate: ({ document: post }) => post.postedAt || new Date(),
      validation: {
        optional: true,
      },
    },
  },
  clickCount: {
    database: {
      type: "DOUBLE PRECISION",
      defaultValue: 0,
      canAutofillDefault: true,
      nullable: false,
    },
    graphql: {
      outputType: "Float",
      canRead: ["admins"],
      validation: {
        optional: true,
      },
    },
  },
  deletedDraft: {
    database: {
      type: "BOOL",
      defaultValue: false,
      canAutofillDefault: true,
      nullable: false,
    },
    graphql: {
      outputType: "Boolean!",
      inputType: "Boolean",
      canRead: ["guests"],
      canUpdate: ["members"],
      onUpdate: ({ data, newDocument, oldDocument, currentUser }) => {
        if (!currentUser?.isAdmin && oldDocument.deletedDraft && !newDocument.deletedDraft) {
          throw new Error("You cannot un-delete posts");
        }
        return data.deletedDraft;
      },
      validation: {
        optional: true,
      },
    },
  },
  // The post's status. One of pending (`1`), approved (`2`), rejected (`3`), spam (`4`) or deleted (`5`)
  status: {
    database: {
      type: "DOUBLE PRECISION",
      nullable: false,
    },
    graphql: {
      outputType: "Float!",
      inputType: "Float",
      canRead: ["guests"],
      canUpdate: ["admins", "sunshineRegiment"],
      canCreate: ["admins"],
      onCreate: ({ document, currentUser }) => {
        if (!document.status) {
          return postGetDefaultStatus(currentUser!);
        }
      },
      onUpdate: ({ modifier, currentUser }) => {
        // if for some reason post status has been removed, give it default status
        if (modifier.$unset && modifier.$unset.status) {
          return postGetDefaultStatus(currentUser!);
        }
      },
      validation: {
        optional: true,
      },
    },
  },
  isFuture: {
    database: {
      type: "BOOL",
      nullable: false,
    },
    graphql: {
      outputType: "Boolean!",
      inputType: "Boolean",
      canRead: ["guests"],
      onCreate: ({ document: post }) => {
        // Set the post's isFuture to true if necessary
        if (post.postedAt) {
          const postTime = new Date(post.postedAt).getTime();
          const currentTime = new Date().getTime() + 1000;
          return postTime > currentTime; // round up to the second
        } else {
          return false;
        }
      },
      onUpdate: ({ modifier, newDocument: post }) => {
        // Set the post's isFuture to true if necessary
        if (modifier.$set.postedAt) {
          const postTime = new Date(modifier.$set.postedAt).getTime();
          const currentTime = new Date().getTime() + 1000;
          if (postTime > currentTime) {
            // if a post's postedAt date is in the future, set isFuture to true
            return true;
          } else if (post.isFuture) {
            // else if a post has isFuture to true but its date is in the past, set isFuture to false
            return false;
          }
        }
      },
      validation: {
        optional: true,
      },
    },
  },
  // Whether the post is sticky (pinned to the top of posts lists)
  sticky: {
    database: {
      type: "BOOL",
      defaultValue: false,
      canAutofillDefault: true,
      nullable: false,
    },
    graphql: {
      outputType: "Boolean!",
      inputType: "Boolean",
      canRead: ["guests"],
      canUpdate: ["sunshineRegiment", "admins"],
      canCreate: ["sunshineRegiment", "admins"],
      onCreate: ({ document: post }) => {
        if (!isEAForum && !post.sticky) {
          return false;
        }
      },
      onUpdate: ({ modifier }) => {
        // WH 2025-03-17: I think this is a bug in general, as a non-admin editing this post will cause
        // sticky to be set to false. Forum-gating to EAF to speed up fixing this live bug for us, but
        // I believe this function and `onCreate`
        if (!isEAForum && !modifier.$set.sticky) {
          return false;
        }
      },
      validation: {
        optional: true,
      },
    },
  },
  // Priority of the stickied post. Higher priorities will be sorted before
  // lower priorities.
  stickyPriority: {
    database: {
      type: "INTEGER",
      defaultValue: 2,
      canAutofillDefault: true,
      nullable: false,
    },
    graphql: {
      outputType: "Int!",
      inputType: "Int",
      canRead: ["guests"],
      canUpdate: ["sunshineRegiment", "admins"],
      canCreate: ["sunshineRegiment", "admins"],
      validation: {
        optional: true,
      },
    },
  },
  userIP: {
    database: {
      type: "TEXT",
    },
    graphql: {
      outputType: "String",
      canRead: ["admins"],
      validation: {
        optional: true,
      },
    },
  },
  userAgent: {
    database: {
      type: "TEXT",
    },
    graphql: {
      outputType: "String",
      canRead: ["admins"],
      validation: {
        optional: true,
      },
    },
  },
  referrer: {
    database: {
      type: "TEXT",
    },
    graphql: {
      outputType: "String",
      canRead: ["admins"],
      validation: {
        optional: true,
      },
    },
  },
  author: {
    database: {
      type: "TEXT",
      denormalized: true,
    },
    graphql: {
      outputType: "String",
      canRead: [documentIsNotDeleted],
      onUpdate: async ({ modifier, context }) => {
        // if userId is changing, change the author name too
        if (modifier.$set && modifier.$set.userId) {
          return await userGetDisplayNameById(modifier.$set.userId, context);
        }
      },
      validation: {
        optional: true,
      },
    },
  },
  userId: {
    database: {
      type: "VARCHAR(27)",
      foreignKey: "Users",
      nullable: false,
    },
    graphql: {
      outputType: "String",
      canRead: [documentIsNotDeleted],
      canUpdate: ["admins"],
      canCreate: ["admins"],
      validation: {
        optional: true,
      },
    },
  },
  user: {
    graphql: {
      outputType: "User",
      canRead: [documentIsNotDeleted],
      resolver: generateIdResolverSingle({ foreignCollectionName: "Users", fieldName: "userId" }),
    },
  },
  domain: {
    graphql: {
      outputType: "String",
      canRead: ["guests"],
      resolver: (post, args, context) => getDomain(post.url),
    },
  },
  pageUrl: {
    graphql: {
      outputType: "String!",
      canRead: ["guests"],
      resolver: (post, args, context) => postGetPageUrl(post, true),
    },
  },
  pageUrlRelative: {
    graphql: {
      outputType: "String",
      canRead: ["guests"],
      resolver: (post, args, context) => postGetPageUrl(post, false),
    },
  },
  linkUrl: {
    graphql: {
      outputType: "String",
      canRead: ["guests"],
      resolver: (post, args, context) => {
        return post.url ? getOutgoingUrl(post.url) : postGetPageUrl(post, true);
      },
    },
  },
  postedAtFormatted: {
    graphql: {
      outputType: "String",
      canRead: ["guests"],
      resolver: (post, args, context) => {
        return moment(post.postedAt).format("dddd, MMMM Do YYYY");
      },
    },
  },
  emailShareUrl: {
    graphql: {
      outputType: "String",
      canRead: ["guests"],
      resolver: (post, args, context) => postGetEmailShareUrl(post),
    },
  },
  twitterShareUrl: {
    graphql: {
      outputType: "String",
      canRead: ["guests"],
      resolver: (post, args, context) => postGetTwitterShareUrl(post),
    },
  },
  facebookShareUrl: {
    graphql: {
      outputType: "String",
      canRead: ["guests"],
      resolver: (post, args, context) => postGetFacebookShareUrl(post),
    },
  },
  // DEPRECATED: use socialPreview.imageUrl instead
  socialPreviewImageUrl: {
    graphql: {
      outputType: "String",
      canRead: ["guests"],
      resolver: (post, args, context) => getSocialPreviewImage(post),
    },
  },
  question: {
    database: {
      type: "BOOL",
      defaultValue: false,
      canAutofillDefault: true,
      nullable: false,
    },
    graphql: {
      outputType: "Boolean!",
      inputType: "Boolean",
      canRead: ["guests"],
      canUpdate: ["members"],
      canCreate: ["members"],
      validation: {
        optional: true,
      },
    },
  },
  authorIsUnreviewed: {
    database: {
      type: "BOOL",
      defaultValue: false,
      denormalized: true,
      canAutofillDefault: true,
      nullable: false,
    },
    graphql: {
      outputType: "Boolean!",
      inputType: "Boolean",
      canRead: ["guests"],
      canUpdate: ["admins", "sunshineRegiment"],
      canCreate: ["admins", "sunshineRegiment"],
      validation: {
        optional: true,
      },
    },
  },
  // By default, the read time for a post is calculated automatically from the word count.
  // Sometimes this incorrect (often due to link posts, videos, etc.) so it can be overridden
  // manually by setting this field.
  readTimeMinutesOverride: {
    database: {
      type: "DOUBLE PRECISION",
    },
    graphql: {
      outputType: "Float",
      canRead: ["guests"],
      canUpdate: ["admins"],
      canCreate: ["admins"],
      validation: {
        optional: true,
      },
    },
  },
  readTimeMinutes: {
    graphql: {
      outputType: "Int!",
      canRead: ["guests"],
      resolver: async (post, _args, context) => {
        const normalizeValue = (value: number) => Math.max(1, Math.round(value));

        if (typeof post.readTimeMinutesOverride === "number") {
          return normalizeValue(post.readTimeMinutesOverride);
        }
        const revision = await getLatestContentsRevision(post, context);
        return revision?.wordCount ? normalizeValue(revision.wordCount / READ_WORDS_PER_MINUTE) : 1;
      },
      sqlResolver: ({ field, join }) =>
        join({
          table: "Revisions",
          type: "left",
          on: {
            _id: field("contents_latest"),
          },
          resolver: (revisionsField) => `GREATEST(1, ROUND(COALESCE(
        ${field("readTimeMinutesOverride")},
        ${revisionsField("wordCount")}
      ) / ${READ_WORDS_PER_MINUTE}))`,
        }),
    },
  },
  // DEPRECATED field for GreaterWrong backwards compatibility
  wordCount: {
    graphql: {
      outputType: "Int",
      canRead: ["guests"],
      resolver: async (post, _args, context) => {
        const revision = await getLatestContentsRevision(post, context);
        return revision?.wordCount ?? 0;
      },
      sqlResolver: ({ field, join }) =>
        join({
          table: "Revisions",
          type: "left",
          on: {
            _id: field("contents_latest"),
          },
          resolver: (revisionsField) => revisionsField("wordCount"),
        }),
    },
  },
  // DEPRECATED field for GreaterWrong backwards compatibility
  htmlBody: {
    graphql: {
      outputType: "String",
      canRead: [documentIsNotDeleted],
      resolver: async (post, _args, context) => {
        const revision = await getLatestContentsRevision(post, context);
        return revision?.html;
      },
      sqlResolver: ({ field, join }) =>
        join({
          table: "Revisions",
          type: "left",
          on: {
            _id: field("contents_latest"),
          },
          resolver: (revisionsField) => revisionsField("html"),
        }),
    },
  },
  submitToFrontpage: {
    database: {
      type: "BOOL",
      defaultValue: true,
      canAutofillDefault: true,
      nullable: false,
    },
    graphql: {
      outputType: "Boolean!",
      inputType: "Boolean",
      canRead: ["guests"],
      canUpdate: ["members", "admins", "sunshineRegiment"],
      canCreate: ["members"],
      onCreate: ({ newDocument }) => {
        if (newDocument.isEvent) return false;
        if ("submitToFrontpage" in newDocument) return newDocument.submitToFrontpage;
        return true;
      },
      onUpdate: ({ newDocument }) => {
        const updatedDocIsEvent = "isEvent" in newDocument ? newDocument.isEvent : false;
        if (updatedDocIsEvent) return false;
        return "submitToFrontpage" in newDocument ? newDocument.submitToFrontpage : true;
      },
      validation: {
        optional: true,
      },
    },
  },
  // (I'm not totally sure but this is my understanding of what this field is for):
  // Back when we had a form where you could create a related question from a question post,
  // you could set this to true to prevent the related question from appearing on the frontpage.
  // Now that we've removed the form to create a related question, I think we can drop
  // this field entirely?
  hiddenRelatedQuestion: {
    database: {
      type: "BOOL",
      defaultValue: false,
      canAutofillDefault: true,
      nullable: false,
    },
    graphql: {
      outputType: "Boolean!",
      inputType: "Boolean",
      canRead: ["guests"],
      canUpdate: ["members", "admins", "sunshineRegiment"],
      canCreate: ["members"],
      validation: {
        optional: true,
      },
    },
  },
  originalPostRelationSourceId: {
    database: {
      type: "TEXT",
    },
    graphql: {
      outputType: "String",
      canRead: ["guests"],
      canCreate: ["members"],
      validation: {
        optional: true,
      },
    },
  },
  sourcePostRelations: {
    graphql: {
      outputType: "[PostRelation!]!",
      canRead: ["guests"],
      resolver: async (post, args, context) => {
        if (!post.question) return [];
        const { currentUser, PostRelations } = context;
        const result = await PostRelations.find({
          targetPostId: post._id,
        }).fetch();
        return await accessFilterMultiple(currentUser, "PostRelations", result, context);
      },
    },
  },
  targetPostRelations: {
    graphql: {
      outputType: "[PostRelation!]!",
      canRead: ["guests"],
      resolver: async (post, args, context) => {
        if (!post.question) return [];
        const { currentUser, repos, PostRelations } = context;
        const postRelations = await repos.postRelations.getPostRelationsByPostId(post._id);
        if (!postRelations || postRelations.length < 1) return [];
        return await accessFilterMultiple(currentUser, "PostRelations", postRelations, context);
      },
    },
  },
  // A post should have the shortform flag set iff its author's shortformFeedId
  // field is set to this post's ID.
  shortform: {
    database: {
      type: "BOOL",
      defaultValue: false,
      denormalized: true,
      canAutofillDefault: true,
      nullable: false,
    },
    graphql: {
      outputType: "Boolean!",
      inputType: "Boolean",
      canRead: ["guests"],
      canUpdate: ["admins"],
      canCreate: ["admins"],
      validation: {
        optional: true,
      },
    },
  },
  canonicalSource: {
    database: {
      type: "TEXT",
    },
    graphql: {
      outputType: "String",
      canRead: ["guests"],
      canUpdate: ["admins"],
      canCreate: ["admins"],
      validation: {
        optional: true,
      },
    },
  },
  nominationCount2018: {
    database: {
      type: "DOUBLE PRECISION",
      defaultValue: 0,
      denormalized: true,
      canAutoDenormalize: true,
      canAutofillDefault: true,
      getValue: getDenormalizedCountOfReferencesGetValue({
        collectionName: "Posts",
        fieldName: "nominationCount2018",
        foreignCollectionName: "Comments",
        foreignFieldName: "postId",
        filterFn: (comment) => !comment.deleted && comment.nominatedForReview === "2018",
      }),
      nullable: false,
    },
    graphql: {
      outputType: "Float!",
      inputType: "Float",
      canRead: ["guests"],
      onCreate: () => 0,
      countOfReferences: {
        foreignCollectionName: "Comments",
        foreignFieldName: "postId",
        filterFn: (comment) => !comment.deleted && comment.nominatedForReview === "2018",
        resyncElastic: false,
      },
      validation: {
        optional: true,
      },
    },
  },
  nominationCount2019: {
    database: {
      type: "DOUBLE PRECISION",
      defaultValue: 0,
      denormalized: true,
      canAutoDenormalize: true,
      canAutofillDefault: true,
      getValue: getDenormalizedCountOfReferencesGetValue({
        collectionName: "Posts",
        fieldName: "nominationCount2019",
        foreignCollectionName: "Comments",
        foreignFieldName: "postId",
        filterFn: (comment) => !comment.deleted && comment.nominatedForReview === "2019",
      }),
      nullable: false,
    },
    graphql: {
      outputType: "Float!",
      inputType: "Float",
      canRead: ["guests"],
      onCreate: () => 0,
      countOfReferences: {
        foreignCollectionName: "Comments",
        foreignFieldName: "postId",
        filterFn: (comment) => !comment.deleted && comment.nominatedForReview === "2019",
        resyncElastic: false,
      },
      validation: {
        optional: true,
      },
    },
  },
  reviewCount2018: {
    database: {
      type: "DOUBLE PRECISION",
      defaultValue: 0,
      denormalized: true,
      canAutoDenormalize: true,
      canAutofillDefault: true,
      getValue: getDenormalizedCountOfReferencesGetValue({
        collectionName: "Posts",
        fieldName: "reviewCount2018",
        foreignCollectionName: "Comments",
        foreignFieldName: "postId",
        filterFn: (comment) => !comment.deleted && comment.reviewingForReview === "2018",
      }),
      nullable: false,
    },
    graphql: {
      outputType: "Float!",
      inputType: "Float",
      canRead: ["guests"],
      onCreate: () => 0,
      countOfReferences: {
        foreignCollectionName: "Comments",
        foreignFieldName: "postId",
        filterFn: (comment) => !comment.deleted && comment.reviewingForReview === "2018",
        resyncElastic: false,
      },
      validation: {
        optional: true,
      },
    },
  },
  reviewCount2019: {
    database: {
      type: "DOUBLE PRECISION",
      defaultValue: 0,
      denormalized: true,
      canAutoDenormalize: true,
      canAutofillDefault: true,
      getValue: getDenormalizedCountOfReferencesGetValue({
        collectionName: "Posts",
        fieldName: "reviewCount2019",
        foreignCollectionName: "Comments",
        foreignFieldName: "postId",
        filterFn: (comment) => !comment.deleted && comment.reviewingForReview === "2019",
      }),
      nullable: false,
    },
    graphql: {
      outputType: "Float!",
      inputType: "Float",
      canRead: ["guests"],
      onCreate: () => 0,
      countOfReferences: {
        foreignCollectionName: "Comments",
        foreignFieldName: "postId",
        filterFn: (comment) => !comment.deleted && comment.reviewingForReview === "2019",
        resyncElastic: false,
      },
      validation: {
        optional: true,
      },
    },
  },
  reviewCount: {
    database: {
      type: "DOUBLE PRECISION",
      defaultValue: 0,
      denormalized: true,
      canAutoDenormalize: true,
      canAutofillDefault: true,
      getValue: getDenormalizedCountOfReferencesGetValue({
        collectionName: "Posts",
        fieldName: "reviewCount",
        foreignCollectionName: "Comments",
        foreignFieldName: "postId",
        filterFn: (comment) => !comment.deleted && !!comment.reviewingForReview,
      }),
      nullable: false,
    },
    graphql: {
      outputType: "Float!",
      inputType: "Float",
      canRead: ["guests"],
      onCreate: () => 0,
      countOfReferences: {
        foreignCollectionName: "Comments",
        foreignFieldName: "postId",
        filterFn: (comment) => !comment.deleted && !!comment.reviewingForReview,
        resyncElastic: false,
      },
      validation: {
        optional: true,
      },
    },
  },
  reviewVoteCount: {
    database: {
      type: "DOUBLE PRECISION",
      defaultValue: 0,
      denormalized: true,
      canAutoDenormalize: true,
      canAutofillDefault: true,
      getValue: getDenormalizedCountOfReferencesGetValue({
        collectionName: "Posts",
        fieldName: "reviewVoteCount",
        foreignCollectionName: "ReviewVotes",
        foreignFieldName: "postId",
        filterFn: (doc) => true,
      }),
      nullable: false,
    },
    graphql: {
      outputType: "Float!",
      inputType: "Float",
      canRead: ["guests"],
      onCreate: () => 0,
      countOfReferences: {
        foreignCollectionName: "ReviewVotes",
        foreignFieldName: "postId",
        filterFn: (doc) => true,
        resyncElastic: false,
      },
      validation: {
        optional: true,
      },
    },
  },
  positiveReviewVoteCount: {
    database: {
      type: "DOUBLE PRECISION",
      defaultValue: 0,
      denormalized: true,
      canAutoDenormalize: true,
      canAutofillDefault: true,
      getValue: getDenormalizedCountOfReferencesGetValue({
        collectionName: "Posts",
        fieldName: "positiveReviewVoteCount",
        foreignCollectionName: "ReviewVotes",
        foreignFieldName: "postId",
        filterFn: (vote) => vote.qualitativeScore > DEFAULT_QUALITATIVE_VOTE || vote.quadraticScore > 0,
      }),
      nullable: false,
    },
    graphql: {
      outputType: "Float!",
      inputType: "Float",
      canRead: ["guests"],
      onCreate: () => 0,
      countOfReferences: {
        foreignCollectionName: "ReviewVotes",
        foreignFieldName: "postId",
        filterFn: (vote) => vote.qualitativeScore > DEFAULT_QUALITATIVE_VOTE || vote.quadraticScore > 0,
        resyncElastic: false,
      },
      validation: {
        optional: true,
      },
    },
  },
  manifoldReviewMarketId: {
    database: {
      type: "TEXT",
      nullable: true,
    },
    graphql: {
      outputType: "String",
      canRead: ["guests"],
      canUpdate: ["admins"],
      canCreate: ["admins"],
      validation: {
        optional: true,
      },
    },
  },
  annualReviewMarketProbability: {
    graphql: {
      outputType: "Float",
      canRead: ["guests"],
      resolver: async (post, args, context) => {
        if (!isLWorAF) {
          return 0;
        }
        const market = await getWithCustomLoader(context, "manifoldMarket", post._id, marketInfoLoader(context));
        return market?.probability;
      },
    },
  },
  annualReviewMarketIsResolved: {
    graphql: {
      outputType: "Boolean",
      canRead: ["guests"],
      resolver: async (post, args, context) => {
        if (!isLWorAF) {
          return false;
        }
        const market = await getWithCustomLoader(context, "manifoldMarket", post._id, marketInfoLoader(context));
        return market?.isResolved;
      },
    },
  },
  annualReviewMarketYear: {
    graphql: {
      outputType: "Int",
      canRead: ["guests"],
      resolver: async (post, args, context) => {
        if (!isLWorAF) {
          return 0;
        }
        const market = await getWithCustomLoader(context, "manifoldMarket", post._id, marketInfoLoader(context));
        return market?.year;
      },
    },
  },
  annualReviewMarketUrl: {
    graphql: {
      outputType: "String",
      canRead: ["guests"],
      resolver: async (post, args, context) => {
        if (!isLWorAF) {
          return 0;
        }
        const market = await getWithCustomLoader(context, "manifoldMarket", post._id, marketInfoLoader(context));
        return market?.url;
      },
    },
  },
  // We get this to show up in the PostsEditForm by adding it to the addFields array
  // Trying to do that by having `canUpdate` doesn't work because it then tries to validate the jargon terms in the glossary, and barfs
  glossary: {
    graphql: {
      outputType: "[JargonTerm!]!",
      canRead: ["guests"],
      resolver: async (post, args, context) => {
        // Forum-gating/beta-gating is done here, rather than just client side,
        // so that users don't have to download the glossary if it isn't going
        // to be displayed.
        if (!userCanViewJargonTerms(context.currentUser)) {
          return [];
        }
        const jargonTerms = await context.JargonTerms.find({ postId: post._id }, { sort: { term: 1 } }).fetch();
        return await accessFilterMultiple(context.currentUser, "JargonTerms", jargonTerms, context);
      },
      sqlResolver: ({ field }) => `(
        SELECT ARRAY_AGG(ROW_TO_JSON(jt.*) ORDER BY jt."term" ASC)
        FROM "JargonTerms" jt
        WHERE jt."postId" = ${field("_id")}
        LIMIT 1
      )`,
      // Necessary to include, otherwise trying to create a new post will fail
      // because the glossary field is a "form" field and so is included in the simpleSchema validation
      // (even though it's a resolver-only field)
      validation: {
        optional: true,
      }
    },
  },
  // The various reviewVoteScore and reviewVotes fields are for caching the results of the updateQuadraticVotes migration (which calculates the score of posts during the LessWrong Review)
  reviewVoteScoreAF: {
    database: {
      type: "DOUBLE PRECISION",
      defaultValue: 0,
      canAutofillDefault: true,
      nullable: false,
    },
    graphql: {
      outputType: "Float!",
      inputType: "Float",
      canRead: ["guests"],
      validation: {
        optional: true,
      },
    },
  },
  reviewVotesAF: {
    database: {
      type: "DOUBLE PRECISION[]",
      defaultValue: [],
      canAutofillDefault: true,
      nullable: false,
    },
    graphql: {
      outputType: "[Float!]!",
      inputType: "[Float!]",
      canRead: ["guests"],
      validation: {
        optional: true,
      },
    },
  },
  // Results (sum) of the quadratic votes when filtering only for users with >1000 karma
  // NOTE: as of the 2023 Review (in 2025), this is now used to store the voting power including
  // karma weighting (from the Strong Vote multiplier)
  reviewVoteScoreHighKarma: {
    database: {
      type: "DOUBLE PRECISION",
      defaultValue: 0,
      canAutofillDefault: true,
      nullable: false,
    },
    graphql: {
      outputType: "Float!",
      inputType: "Float",
      canRead: ["guests"],
      validation: {
        optional: true,
      },
    },
  },
  // A list of each individual user's calculated quadratic vote, for users with >1000 karma
  // NOTE: as of the 2023 Review (in 2025), this is now used to store the voting power including
  // karma weighting (from the Strong Vote multiplier)
  reviewVotesHighKarma: {
    database: {
      type: "DOUBLE PRECISION[]",
      defaultValue: [],
      canAutofillDefault: true,
      nullable: false,
    },
    graphql: {
      outputType: "[Float!]!",
      inputType: "[Float!]",
      canRead: ["guests"],
      validation: {
        optional: true,
      },
    },
  },
  // Results (sum) of the quadratic votes for all users
  // uses the raw voting power, without karma multiplier
  reviewVoteScoreAllKarma: {
    database: {
      type: "DOUBLE PRECISION",
      defaultValue: 0,
      canAutofillDefault: true,
      nullable: false,
    },
    graphql: {
      outputType: "Float!",
      inputType: "Float",
      canRead: ["guests"],
      validation: {
        optional: true,
      },
    },
  },
  // A list of each individual user's calculated quadratic vote, for all users
  reviewVotesAllKarma: {
    database: {
      type: "DOUBLE PRECISION[]",
      defaultValue: [],
      canAutofillDefault: true,
      nullable: false,
    },
    graphql: {
      outputType: "[Float!]!",
      inputType: "[Float!]",
      canRead: ["guests"],
      validation: {
        optional: true,
      },
    },
  },
  // the final review scores for each post, at the end of the review.
  finalReviewVoteScoreHighKarma: {
    database: {
      type: "DOUBLE PRECISION",
      defaultValue: 0,
      canAutofillDefault: true,
      nullable: false,
    },
    graphql: {
      outputType: "Float!",
      inputType: "Float",
      canRead: ["guests"],
      validation: {
        optional: true,
      },
    },
  },
  finalReviewVotesHighKarma: {
    database: {
      type: "DOUBLE PRECISION[]",
      defaultValue: [],
      canAutofillDefault: true,
      nullable: false,
    },
    graphql: {
      outputType: "[Float!]!",
      inputType: "[Float!]",
      canRead: ["guests"],
      validation: {
        optional: true,
      },
    },
  },
  finalReviewVoteScoreAllKarma: {
    database: {
      type: "DOUBLE PRECISION",
      defaultValue: 0,
      canAutofillDefault: true,
      nullable: false,
    },
    graphql: {
      outputType: "Float!",
      inputType: "Float",
      canRead: ["guests"],
      validation: {
        optional: true,
      },
    },
  },
  finalReviewVotesAllKarma: {
    database: {
      type: "DOUBLE PRECISION[]",
      defaultValue: [],
      canAutofillDefault: true,
      nullable: false,
    },
    graphql: {
      outputType: "[Float!]!",
      inputType: "[Float!]",
      canRead: ["guests"],
      validation: {
        optional: true,
      },
    },
  },
  // DEPRECATED. Af Users didn't really vote in interesting enough ways to justify the UI complexity
  // of displaying these.
  finalReviewVoteScoreAF: {
    database: {
      type: "DOUBLE PRECISION",
      defaultValue: 0,
      canAutofillDefault: true,
      nullable: false,
    },
    graphql: {
      outputType: "Float!",
      inputType: "Float",
      canRead: ["guests"],
      validation: {
        optional: true,
      },
    },
  },
  finalReviewVotesAF: {
    database: {
      type: "DOUBLE PRECISION[]",
      defaultValue: [],
      canAutofillDefault: true,
      nullable: false,
    },
    graphql: {
      outputType: "[Float!]!",
      inputType: "[Float!]",
      canRead: ["guests"],
      validation: {
        optional: true,
      },
    },
  },
  lastCommentPromotedAt: {
    database: {
      type: "TIMESTAMPTZ",
    },
    graphql: {
      outputType: "Date",
      canRead: ["guests"],
      validation: {
        optional: true,
      },
    },
  },
  tagRel: {
    graphql: {
      outputType: "TagRel",
      canRead: ["guests"],
      arguments: "tagId: String",
      resolver: async (post, args: { tagId: string }, context) => {
        const { tagId } = args;
        const { currentUser, TagRels } = context;
        const tagRels = await getWithLoader(
          context,
          TagRels,
          "tagRelByDocument",
          {
            tagId: tagId,
          },
          "postId",
          post._id
        );
        const filteredTagRels = await accessFilterMultiple(currentUser, "TagRels", tagRels, context);
        if (filteredTagRels?.length) {
          return filteredTagRels[0];
        }
      },
      sqlResolver: ({ field, resolverArg, join }) =>
        join({
          table: "TagRels",
          type: "left",
          on: {
            postId: field("_id"),
            tagId: resolverArg("tagId"),
          },
          resolver: (tagRelField) => tagRelField("*"),
        }),
    },
  },
  tags: {
    graphql: {
      outputType: "[Tag!]!",
      canRead: ["guests"],
      resolver: async (post, args, context): Promise<Partial<DbTag>[]> => {
        const { currentUser } = context;
        const tagRelevanceRecord = post.tagRelevance || {};
        const tagIds = Object.keys(tagRelevanceRecord).filter((id) => tagRelevanceRecord[id] > 0);
        const tags = filterNonnull(await loadByIds(context, "Tags", tagIds));
        const tagInfo = tags.map((tag) => ({
          tag: tag,
          tagRel: {
            baseScore: tagRelevanceRecord[tag._id],
          },
        }));
        const sortedTagInfo = stableSortTags(tagInfo);
        const sortedTags = sortedTagInfo.map(({ tag }) => tag);
        return await accessFilterMultiple(currentUser, "Tags", sortedTags, context);
      },
    },
  },
  // Denormalized, with manual callbacks. Mapping from tag ID to baseScore, ie
  // Record<string,number>. If submitted as part of a new-post submission, the
  // submitter applies/upvotes relevance for any tags included as keys.
  tagRelevance: {
    database: {
      type: "JSONB",
    },
    graphql: {
      outputType: "JSON",
      canRead: ["guests"],
      // This must be set to editable to allow the data to be sent from the edit form, but in practice it's always overwritten by updatePostDenormalizedTags
      canUpdate: [userOwns, "sunshineRegiment", "admins"],
      canCreate: ["members"],
      validation: {
        optional: true,
        blackbox: true,
      },
    },
  },
  lastPromotedComment: {
    graphql: {
      outputType: "Comment",
      canRead: ["guests"],
      resolver: async (post, args, context) => {
        const { currentUser, Comments } = context;
        if (post.lastCommentPromotedAt) {
          const comment = await getWithCustomLoader(context, "lastPromotedComments", post._id, async (postIds) => {
            return await context.repos.comments.getPromotedCommentsOnPosts(postIds);
          });
          return await accessFilterSingle(currentUser, "Comments", comment, context);
        }
      },
    },
  },
  bestAnswer: {
    graphql: {
      outputType: "Comment",
      canRead: ["guests"],
      resolver: async (post, args, context) => {
        const { currentUser, Comments } = context;
        if (post.question) {
          if (post.lastCommentPromotedAt) {
            const comment = await Comments.findOne(
              {
                postId: post._id,
                answer: true,
                promoted: true,
              },
              {
                sort: {
                  promotedAt: -1,
                },
              }
            );
            return await accessFilterSingle(currentUser, "Comments", comment, context);
          } else {
            const comment = await Comments.findOne(
              {
                postId: post._id,
                answer: true,
                baseScore: {
                  $gt: 15,
                },
              },
              {
                sort: {
                  baseScore: -1,
                },
              }
            );
            return await accessFilterSingle(currentUser, "Comments", comment, context);
          }
        }
      },
    },
  },
  // Tell search engines not to index this post. Useful for old posts that were
  // from a time with different quality standards. Posts will still be findable
  // in elastic. See PostsPage and HeadTags for their use of this field and the
  // noIndexLowKarma migration for the setting of it.
  noIndex: {
    database: {
      type: "BOOL",
      defaultValue: false,
      canAutofillDefault: true,
      nullable: false,
    },
    graphql: {
      outputType: "Boolean!",
      inputType: "Boolean",
      canRead: ["guests"],
      canUpdate: ["admins", "sunshineRegiment"],
      canCreate: ["admins", "sunshineRegiment"],
      validation: {
        optional: true,
      },
    },
  },
  rsvps: {
    database: {
      type: "JSONB[]",
    },
    // TODO: how to remove people without db access?
    graphql: {
      outputType: "[JSON!]",
      inputType: "[JSON!]",
      canRead: ["guests"],
      validation: {
        simpleSchema: [rsvpType],
        optional: true,
      },
    },
  },
  rsvpCounts: {
    graphql: {
      outputType: "JSON!",
      canRead: ["guests"],
      resolver: async (post, args, context) => {
        return mapValues(
          groupBy(post.rsvps, (rsvp) => rsvp.response),
          (v) => v.length
        );
      },
    },
  },
  activateRSVPs: {
    database: {
      type: "BOOL",
    },
    graphql: {
      outputType: "Boolean",
      canRead: ["guests"],
      canUpdate: ["members", "sunshineRegiment", "admins"],
      canCreate: ["members"],
      validation: {
        optional: true,
      },
    },
  },
  nextDayReminderSent: {
    database: {
      type: "BOOL",
      defaultValue: false,
      canAutofillDefault: true,
      nullable: false,
    },
    graphql: {
      outputType: "Boolean!",
      inputType: "Boolean",
      canRead: ["guests"],
      canUpdate: ["admins"],
      canCreate: ["admins"],
      validation: {
        optional: true,
      },
    },
  },
  onlyVisibleToLoggedIn: {
    database: {
      type: "BOOL",
      defaultValue: false,
      canAutofillDefault: true,
      nullable: false,
    },
    graphql: {
      outputType: "Boolean!",
      inputType: "Boolean",
      canRead: ["guests"],
      canUpdate: ["admins", "sunshineRegiment"],
      canCreate: ["admins", "sunshineRegiment"],
      validation: {
        optional: true,
      },
    },
  },
  onlyVisibleToEstablishedAccounts: {
    database: {
      type: "BOOL",
      defaultValue: false,
      canAutofillDefault: true,
      nullable: false,
    },
    graphql: {
      outputType: "Boolean!",
      inputType: "Boolean",
      canRead: ["guests"],
      canUpdate: ["admins", "sunshineRegiment"],
      canCreate: ["admins", "sunshineRegiment"],
      validation: {
        optional: true,
      },
    },
  },
  hideFromRecentDiscussions: {
    database: {
      type: "BOOL",
      defaultValue: false,
      canAutofillDefault: true,
      nullable: false,
    },
    graphql: {
      outputType: "Boolean!",
      inputType: "Boolean",
      canRead: ["guests"],
      canUpdate: ["sunshineRegiment", "admins"],
      canCreate: ["sunshineRegiment", "admins"],
      validation: {
        optional: true,
      },
    },
  },
  currentUserReviewVote: {
    graphql: {
      outputType: "ReviewVote",
      canRead: ["members"],
      resolver: async (post, args, context) => {
        if (!isLWorAF) {
          return null;
        }
        const { ReviewVotes, currentUser } = context;
        if (!currentUser) return null;
        const votes = await getWithLoader(
          context,
          ReviewVotes,
          `reviewVotesByUser${currentUser._id}`,
          {
            userId: currentUser._id,
          },
          "postId",
          post._id
        );
        if (!votes.length) return null;
        const vote = await accessFilterSingle(currentUser, "ReviewVotes", votes[0], context);
        return vote;
      },
      sqlResolver: ({ field, currentUserField, join }) =>
        join({
          table: "ReviewVotes",
          type: "left",
          on: {
            postId: field("_id"),
            userId: currentUserField("_id"),
          },
          resolver: (reviewVotesField) => reviewVotesField("*"),
        }),
    },
  },
  reviewWinner: {
    graphql: {
      outputType: "ReviewWinner",
      canRead: ["guests"],
      resolver: async (post, args, context) => {
        if (!isLWorAF) {
          return null;
        }
        const { currentUser } = context;
        const winner = await getPostReviewWinnerInfo(post._id, context);
        return accessFilterSingle(currentUser, "ReviewWinners", winner, context);
      },
    },
  },
  spotlight: {
    graphql: {
      outputType: "Spotlight",
      canRead: ["guests"],
      resolver: async (post, args, context) => {
        const { currentUser, Spotlights } = context;
        const spotlight = await getWithLoader(
          context,
          Spotlights,
          "postSpotlight",
          {
            documentId: post._id,
            draft: false,
            deletedDraft: false,
          },
          "documentId",
          post._id
        );
        return accessFilterSingle(currentUser, "Spotlights", spotlight[0], context);
      },
      sqlResolver: ({ field, join }) =>
        join({
          table: "Spotlights",
          type: "left",
          on: {
            documentId: field("_id"),
            draft: "false",
            deletedDraft: "false",
          },
          resolver: (spotlightsField) => spotlightsField("*"),
        }),
    },
  },
  votingSystem: {
    database: {
      type: "TEXT",
      defaultValue: "twoAxis",
      canAutofillDefault: true,
    },
    graphql: {
      outputType: "String",
      canRead: ["guests"],
      canUpdate: ["admins", "sunshineRegiment"],
      // This differs from the `defaultValue` because it varies by forum-type
      // and we don't have a setup for `accepted_schema.sql` to vary by forum type.
      onCreate: async ({ document }) => {
        const votingSystem = ('votingSystem' in document && !!votingSystemNames.safeParse(document.votingSystem as string).success)
          ? document.votingSystem
          : getDefaultVotingSystem();

        return votingSystem;
      },
      validation: {
        optional: true,
      },
    },
  },
  myEditorAccess: {
    graphql: {
      outputType: "String!",
      canRead: ["guests"],
      resolver: async (post, args, context) => {
        // We need access to the linkSharingKey field here, which the user (of course) does not have access to.
        // Since the post at this point is already filtered by fields that this user has access, we have to grab
        // an unfiltered version of the post from cache
        const unfilteredPost = await context.loaders["Posts"].load(post._id);
        return getCollaborativeEditorAccess({
          formType: "edit",
          post: unfilteredPost,
          user: context.currentUser,
          context,
          useAdminPowers: false,
        });
      },
    },
  },
  podcastEpisodeId: {
    database: {
      type: "VARCHAR(27)",
      foreignKey: "PodcastEpisodes",
      nullable: true,
    },
    graphql: {
      outputType: "String",
      canRead: ["guests"],
      canUpdate: ["admins", "podcasters"],
      canCreate: ["admins", "podcasters"],
      validation: {
        optional: true,
      },
    },
  },
  podcastEpisode: {
    graphql: {
      outputType: "PodcastEpisode",
      canRead: ["guests"],
      resolver: generateIdResolverSingle({ foreignCollectionName: "PodcastEpisodes", fieldName: "podcastEpisodeId" }),
      sqlResolver: getForeignKeySqlResolver({
        collectionName: "PodcastEpisodes",
        nullable: true,
        idFieldName: "podcastEpisodeId",
      }),
    },
  },
  // Forces allowing the type 3 audio player even if the post is not new or high karma enough. Note
  // this doesn't override every other condition (e.g. questions and events still can't have type 3 audio)
  forceAllowType3Audio: {
    database: {
      type: "BOOL",
      defaultValue: false,
      canAutofillDefault: true,
      nullable: false,
    },
    graphql: {
      outputType: "Boolean!",
      inputType: "Boolean",
      canRead: ["guests"],
      canUpdate: ["admins"],
      canCreate: ["admins"],
      validation: {
        optional: true,
      },
    },
  },
  // Legacy: Boolean used to indicate that post was imported from old LW database
  legacy: {
    database: {
      type: "BOOL",
      defaultValue: false,
      canAutofillDefault: true,
      nullable: false,
    },
    graphql: {
      outputType: "Boolean!",
      inputType: "Boolean",
      canRead: ["guests"],
      canUpdate: ["admins"],
      canCreate: ["admins"],
      validation: {
        optional: true,
      },
    },
  },
  // Legacy ID: ID used in the original LessWrong database
  legacyId: {
    database: {
      type: "TEXT",
    },
    graphql: {
      outputType: "String",
      canRead: ["guests"],
      canUpdate: ["admins"],
      canCreate: ["admins"],
      validation: {
        optional: true,
      },
    },
  },
  // Legacy Spam: True if the original post in the legacy LW database had this post
  // marked as spam
  legacySpam: {
    database: {
      type: "BOOL",
      defaultValue: false,
      canAutofillDefault: true,
      nullable: false,
    },
    graphql: {
      outputType: "Boolean!",
      inputType: "Boolean",
      canRead: ["guests"],
      canUpdate: ["admins"],
      canCreate: ["admins"],
      validation: {
        optional: true,
      },
    },
  },
  // Feed Id: If this post was automatically generated by an integrated RSS feed
  // then this field will have the ID of the relevant feed
  feedId: {
    database: {
      type: "VARCHAR(27)",
      foreignKey: "RSSFeeds",
    },
    graphql: {
      outputType: "String",
      canRead: ["guests"],
      canUpdate: ["admins"],
      canCreate: ["admins"],
      validation: {
        optional: true,
      },
    },
  },
  feed: {
    graphql: {
      outputType: "RSSFeed",
      canRead: ["guests"],
      resolver: generateIdResolverSingle({ foreignCollectionName: "RSSFeeds", fieldName: "feedId" }),
    },
  },
  // Feed Link: If this post was automatically generated by an integrated RSS feed
  // then this field will have the link to the original blogpost it was posted from
  feedLink: {
    database: {
      type: "TEXT",
    },
    graphql: {
      outputType: "String",
      canRead: ["guests"],
      canUpdate: ["admins"],
      canCreate: ["admins"],
      validation: {
        optional: true,
      },
    },
  },
  // lastVisitedAt: If the user is logged in and has viewed this post, the date
  // they last viewed it. Otherwise, null.
  lastVisitedAt: {
    graphql: {
      outputType: "Date",
      canRead: ["guests"],
      resolver: async (post, args, context) => {
        const lastReadStatus = await getLastReadStatus(post, context);
        return lastReadStatus?.lastUpdated;
      },
      sqlResolver: ({ field, currentUserField, join }) =>
        join({
          table: "ReadStatuses",
          type: "left",
          on: {
            postId: field("_id"),
            userId: currentUserField("_id"),
          },
          resolver: (readStatusField) => `${readStatusField("lastUpdated")}`,
        }),
    },
  },
  isRead: {
    graphql: {
      outputType: "Boolean",
      canRead: ["guests"],
      resolver: async (post, args, context) => {
        const lastReadStatus = await getLastReadStatus(post, context);
        return lastReadStatus?.isRead;
      },
      sqlResolver: ({ field, currentUserField, join }) =>
        join({
          table: "ReadStatuses",
          type: "left",
          on: {
            postId: field("_id"),
            userId: currentUserField("_id"),
          },
          resolver: (readStatusField) => `${readStatusField("isRead")} IS TRUE`,
        }),
    },
  },
  // curatedDate: Date at which the post was promoted to curated (null or false
  // if it never has been promoted to curated)
  curatedDate: {
    database: {
      type: "TIMESTAMPTZ",
    },
    graphql: {
      outputType: "Date",
      canRead: ["guests"],
      canUpdate: isEAForum ? ['admins'] : ['sunshineRegiment', 'admins'],
      canCreate: isEAForum ? ['admins'] : ['sunshineRegiment', 'admins'],
      validation: {
        optional: true,
      },
    },
  },
  // metaDate: Date at which the post was marked as meta (null or false if it
  // never has been marked as meta)
  metaDate: {
    database: {
      type: "TIMESTAMPTZ",
    },
    graphql: {
      outputType: "Date",
      canRead: ["guests"],
      canUpdate: ["sunshineRegiment", "admins"],
      canCreate: ["sunshineRegiment", "admins"],
      validation: {
        optional: true,
      },
    },
  },
  suggestForCuratedUserIds: {
    database: {
      type: "VARCHAR(27)[]",
    },
    // FIXME: client-side mutations of this are rewriting the whole thing,
    // when they should be doing add or delete. The current set up can cause
    // overwriting of other people's changes in a race.
    graphql: {
      outputType: "[String!]",
      inputType: "[String!]",
      canRead: ["members"],
      canUpdate: ["sunshineRegiment", "admins", "canSuggestCuration"],
      canCreate: ["sunshineRegiment", "admins", "canSuggestCuration"],
      validation: {
        optional: true,
      },
    },
  },
  suggestForCuratedUsernames: {
    graphql: {
      outputType: "String",
      canRead: ["members"],
      resolver: async (post, args, context) => {
        // TODO(JB) - Turn this into a proper resolver field.
        // Ran into weird issue trying to get this to be a proper "users"
        // resolver field. Wasn't sure it actually needed to be anyway,
        // did a hacky thing.
        if (!post.suggestForCuratedUserIds) return null;
        const users = await Promise.all(
          _.map(post.suggestForCuratedUserIds, async (userId) => {
            const user = await context.loaders.Users.load(userId);
            return user.displayName;
          })
        );
        if (users.length) {
          return users.join(", ");
        } else {
          return null;
        }
      },
      // RM: This used to have a sqlResolver, but it was incorrectly returning an array of strings
      // rather than a comma-concatenated string
      // I don't think there's an enormous perf implication, but can fix it if there is
    },
  },
  frontpageDate: {
    database: {
      type: "TIMESTAMPTZ",
    },
    graphql: {
      outputType: "Date",
      canRead: ["guests"],
      canUpdate: ["sunshineRegiment", "admins"],
      canCreate: ["members"],
      ...(!requireReviewToFrontpagePostsSetting.get() && {
        onCreate: ({ document: { isEvent, submitToFrontpage, draft } }) => eaFrontpageDateDefault(
          isEvent ?? undefined,
          submitToFrontpage ?? undefined,
          draft ?? undefined,
        ),
        onUpdate: ({ data, oldDocument }) => {
          if (oldDocument.draft && data.draft === false && !oldDocument.frontpageDate) {
            return eaFrontpageDateDefault(
              data.isEvent ?? oldDocument.isEvent,
              data.submitToFrontpage ?? oldDocument.submitToFrontpage,
              false,
            );
          }
          // Setting frontpageDate to null is a special case that means "move to personal blog",
          // if frontpageDate is actually undefined then we want to use the old value.
          return data.frontpageDate === undefined ? oldDocument.frontpageDate : data.frontpageDate;
        },
      }),
      validation: {
        optional: true,
      },
    },
  },
  autoFrontpage: {
    database: {
      type: "TEXT",
      nullable: true,
    },
    graphql: {
      outputType: "String",
      canRead: ["sunshineRegiment", "admins"],
      canUpdate: ["admins"],
      canCreate: ["admins"],
      validation: {
        allowedValues: ["show", "hide"],
        optional: true,
      },
    },
  },
  collectionTitle: {
    database: {
      type: "TEXT",
    },
    graphql: {
      outputType: "String",
      canRead: ["guests"],
      canUpdate: ["admins", "sunshineRegiment"],
      canCreate: ["admins", "sunshineRegiment"],
      validation: {
        optional: true,
      },
    },
  },
  coauthorStatuses: {
    database: {
      type: "JSONB[]",
      nullable: true,
    },
    graphql: {
      outputType: "[CoauthorStatusOutput!]",
      inputType: "[CoauthorStatusInput!]",
      validation: { blackbox: true },
      canRead: [documentIsNotDeleted],
      canUpdate: ["sunshineRegiment", "admins", userOverNKarmaOrApproved(MINIMUM_COAUTHOR_KARMA)],
      canCreate: ["sunshineRegiment", "admins", userOverNKarmaOrApproved(MINIMUM_COAUTHOR_KARMA)],
    },
  },
  coauthors: {
    graphql: {
      outputType: "[User!]",
      canRead: [documentIsNotDeleted],
      resolver: async (post, args, context) => {
        const resolvedDocs = await loadByIds(
          context,
          "Users",
          post.coauthorStatuses?.map(({ userId }) => userId) || []
        );
        return await accessFilterMultiple(context.currentUser, "Users", resolvedDocs, context);
      },
    },
  },
  hasCoauthorPermission: {
    database: {
      type: "BOOL",
      defaultValue: true,
      canAutofillDefault: true,
      nullable: false,
    },
    graphql: {
      outputType: "Boolean!",
      inputType: "Boolean",
      canRead: ["guests"],
      canUpdate: ["members"],
      canCreate: ["members"],
      validation: {
        optional: true,
      },
    },
  },
  // Cloudinary image id for an image that will be used as the OpenGraph image
  // DEPRECATED: use socialPreview.imageId instead
  socialPreviewImageId: {
    database: {
      type: "TEXT",
    },
    graphql: {
      outputType: "String",
      canRead: ["guests"],
      canUpdate: ["members", "sunshineRegiment", "admins"],
      canCreate: ["members", "sunshineRegiment", "admins"],
      validation: {
        optional: true,
      },
    },
  },
  // Autoset OpenGraph image, derived from the first post image in a callback
  socialPreviewImageAutoUrl: {
    database: {
      type: "TEXT",
    },
    graphql: {
      outputType: "String",
      canRead: ["guests"],
      // TODO: should this be more restrictive?
      canUpdate: ["members"],
      canCreate: ["members"],
      validation: {
        optional: true,
      },
    },
  },
  socialPreview: {
    database: {
      type: "JSONB",
    },
    graphql: {
      outputType: "SocialPreviewOutput",
      inputType: "SocialPreviewInput",
      validation: { blackbox: true },
      canRead: ["guests"],
      canUpdate: ["members", "sunshineRegiment", "admins"],
      canCreate: ["members", "sunshineRegiment", "admins"],
    },
  },
  socialPreviewData: {
    graphql: {
      outputType: "SocialPreviewType!",
      canRead: ["guests"],
      resolver: async (post, args, context): Promise<SocialPreviewType> => {
        const { imageId = null, text = null } = post.socialPreview || {};
        const imageUrl = getSocialPreviewImage(post);
        return {
          _id: post._id,
          imageId,
          imageUrl,
          text,
        };
      },
    },
  },
  fmCrosspost: {
    database: {
      type: "JSONB",
      defaultValue: { isCrosspost: false },
      canAutofillDefault: true,
      nullable: false,
    },
    graphql: {
      outputType: "CrosspostOutput",
      inputType: "CrosspostInput",
      validation: { blackbox: true },
      canRead: [documentIsNotDeleted],
      canUpdate: [allOf(userOwns, userPassesCrosspostingKarmaThreshold), "admins"],
      canCreate: [userPassesCrosspostingKarmaThreshold, "admins"],
      // Users aren't allowed to directly select the foreignPostId of a crosspost
      onCreate: (args) => {
        const { document, context } = args;
        // If we're handling a request from our peer site, then we have just set
        // the foreignPostId ourselves
        if (document.fmCrosspost?.foreignPostId && !context.isFMCrosspostRequest) {
          throw new Error("Cannot set the foreign post ID of a crosspost");
        }
        return fmCrosspostOnCreate<'Posts'>(args);
      },
      onUpdate: (args) => {
        const { data, oldDocument } = args;
        if (
          data.fmCrosspost?.foreignPostId &&
          data.fmCrosspost.foreignPostId !== oldDocument.fmCrosspost?.foreignPostId
        ) {
          throw new Error("Cannot change the foreign post ID of a crosspost");
        }
        return fmCrosspostOnUpdate<'Posts'>(args);
      },
    },
  },
  canonicalSequenceId: {
    database: {
      type: "VARCHAR(27)",
      foreignKey: "Sequences",
    },
    graphql: {
      outputType: "String",
      canRead: ["guests"],
      canUpdate: ["admins", "sunshineRegiment"],
      canCreate: ["admins", "sunshineRegiment"],
      validation: {
        optional: true,
      },
    },
  },
  canonicalSequence: {
    graphql: {
      outputType: "Sequence",
      canRead: ["guests"],
      resolver: generateIdResolverSingle({ foreignCollectionName: "Sequences", fieldName: "canonicalSequenceId" }),
    },
  },
  canonicalCollectionSlug: {
    database: {
      type: "TEXT",
      foreignKey: { collection: "Collections", field: "slug" },
    },
    graphql: {
      outputType: "String",
      canRead: ["guests"],
      canUpdate: ["admins", "sunshineRegiment"],
      canCreate: ["admins", "sunshineRegiment"],
      validation: {
        optional: true,
      },
    },
  },
  canonicalCollection: {
    graphql: {
      outputType: "Collection",
      canRead: ["guests"],
      resolver: async (post, args, context) => {
        if (!post.canonicalCollectionSlug) return null;
        const collection = await context.Collections.findOne({ slug: post.canonicalCollectionSlug });
        return await accessFilterSingle(context.currentUser, "Collections", collection, context);
      },
    },
  },
  canonicalBookId: {
    database: {
      type: "VARCHAR(27)",
      foreignKey: "Books",
    },
    graphql: {
      outputType: "String",
      canRead: ["guests"],
      canUpdate: ["admins", "sunshineRegiment"],
      canCreate: ["admins", "sunshineRegiment"],
      validation: {
        optional: true,
      },
    },
  },
  canonicalBook: {
    graphql: {
      outputType: "Book",
      canRead: ["guests"],
      resolver: generateIdResolverSingle({ foreignCollectionName: "Books", fieldName: "canonicalBookId" }),
    },
  },
  canonicalNextPostSlug: {
    database: {
      type: "TEXT",
      foreignKey: { collection: "Posts", field: "slug" },
    },
    graphql: {
      outputType: "String",
      canRead: ["guests"],
      canUpdate: ["admins", "sunshineRegiment"],
      canCreate: ["admins", "sunshineRegiment"],
      validation: {
        optional: true,
      },
    },
  },
  canonicalPrevPostSlug: {
    database: {
      type: "TEXT",
      foreignKey: { collection: "Posts", field: "slug" },
    },
    graphql: {
      outputType: "String",
      canRead: ["guests"],
      canUpdate: ["admins", "sunshineRegiment"],
      canCreate: ["admins", "sunshineRegiment"],
      validation: {
        optional: true,
      },
    },
  },
  /**
   * The next post. If a sequenceId is provided, that sequence must contain this
   * post, and this returns the next post after this one in that sequence.  If
   * there is no next post in the same sequence, we check if this sequence is in a
   * collection, and if there's a next sequence after this one.  If so, return the
   * first post in the next sequence. If no sequenceId is provided, uses this post's canonical sequence.
   */
  nextPost: {
    graphql: {
      outputType: "Post",
      canRead: ["guests"],
      arguments: "sequenceId: String",
      resolver: async (post, args: { sequenceId: string }, context) => {
        const { sequenceId } = args;
        const { currentUser, Posts } = context;
        if (sequenceId) {
          const nextPostID = await sequenceGetNextPostID(sequenceId, post._id, context);
          if (nextPostID) {
            const nextPost = await context.loaders.Posts.load(nextPostID);
            return accessFilterSingle(currentUser, "Posts", nextPost, context);
          } else {
            const nextSequencePostIdTuple = await getNextPostIdFromNextSequence(sequenceId, post._id, context);
            if (!nextSequencePostIdTuple) {
              return null;
            }
            const nextPost = await context.loaders.Posts.load(nextSequencePostIdTuple.postId);
            return accessFilterSingle(currentUser, "Posts", nextPost, context);
          }
        }
        if (post.canonicalSequenceId) {
          const nextPostID = await sequenceGetNextPostID(post.canonicalSequenceId, post._id, context);
          if (nextPostID) {
            const nextPost = await context.loaders.Posts.load(nextPostID);
            const nextPostFiltered = await accessFilterSingle(currentUser, "Posts", nextPost, context);
            if (nextPostFiltered) return nextPostFiltered;
          }
        }
        if (post.canonicalNextPostSlug) {
          const nextPost = await Posts.findOne({
            slug: post.canonicalNextPostSlug,
          });
          const nextPostFiltered = await accessFilterSingle(currentUser, "Posts", nextPost, context);
          if (nextPostFiltered) return nextPostFiltered;
        }
        return null;
      },
    },
  },
  /**
   * The previous post. If a sequenceId is provided, that sequence must contain
   * this post, and this returns the post before this one in that sequence. If
   * there is no previous post in the same sequence, we check if this sequence is in a
   * collection, and if there's a previous sequence before this one.  If so, return the
   * last post in the previous sequence. If no sequenceId is provided, uses this post's canonical sequence.
   */
  prevPost: {
    graphql: {
      outputType: "Post",
      canRead: ["guests"],
      arguments: "sequenceId: String",
      resolver: async (post, args: { sequenceId: string }, context) => {
        const { sequenceId } = args;
        const { currentUser, Posts } = context;
        if (sequenceId) {
          const prevPostID = await sequenceGetPrevPostID(sequenceId, post._id, context);
          if (prevPostID) {
            const prevPost = await context.loaders.Posts.load(prevPostID);
            return accessFilterSingle(currentUser, "Posts", prevPost, context);
          } else {
            const prevSequencePostIdTuple = await getPrevPostIdFromPrevSequence(sequenceId, post._id, context);
            if (!prevSequencePostIdTuple) {
              return null;
            }
            const prevPost = await context.loaders.Posts.load(prevSequencePostIdTuple.postId);
            return accessFilterSingle(currentUser, "Posts", prevPost, context);
          }
        }
        if (post.canonicalSequenceId) {
          const prevPostID = await sequenceGetPrevPostID(post.canonicalSequenceId, post._id, context);
          if (prevPostID) {
            const prevPost = await context.loaders.Posts.load(prevPostID);
            const prevPostFiltered = await accessFilterSingle(currentUser, "Posts", prevPost, context);
            if (prevPostFiltered) {
              return prevPostFiltered;
            }
          }
        }
        if (post.canonicalPrevPostSlug) {
          const prevPost = await Posts.findOne({
            slug: post.canonicalPrevPostSlug,
          });
          const prevPostFiltered = await accessFilterSingle(currentUser, "Posts", prevPost, context);
          if (prevPostFiltered) {
            return prevPostFiltered;
          }
        }
        return null;
      },
    },
  },
  /**
   * A sequence this post is part of. Takes an optional sequenceId and an optional
   * flag indicating whether we're in the context of a "next" or "previous" post;
   * if the sequenceId is given and it contains this post, returns that sequence.
   * If it doesn't contain this post, and we have a prevOrNext flag, check the
   * previous or next sequence (as requested) for this post, and return it if
   * it's part of that sequence, return the sequence. Otherwise, if this post
   * has a canonical sequence, return that. If no sequence ID is given and
   * there is no canonical sequence for this post, returns null.
   */
  sequence: {
    graphql: {
      outputType: "Sequence",
      canRead: ["guests"],
      arguments: "sequenceId: String, prevOrNext: String",
      resolver: async (post, args: { sequenceId: string, prevOrNext?: 'prev' | 'next' }, context) => {
        const { sequenceId, prevOrNext } = args;
        const { currentUser } = context;
        let sequence = null;
        if (sequenceId && (await sequenceContainsPost(sequenceId, post._id, context))) {
          sequence = await context.loaders.Sequences.load(sequenceId);
        } else if (sequenceId && prevOrNext) {
          const sequencePostIdTuple =
            prevOrNext === "prev"
              ? await getPrevPostIdFromPrevSequence(sequenceId, post._id, context)
              : await getNextPostIdFromNextSequence(sequenceId, post._id, context);
          if (sequencePostIdTuple) {
            sequence = await context.loaders.Sequences.load(sequencePostIdTuple.sequenceId);
          }
        } else if (!sequence && post.canonicalSequenceId) {
          sequence = await context.loaders.Sequences.load(post.canonicalSequenceId);
        }
        return await accessFilterSingle(currentUser, "Sequences", sequence, context);
      },
    },
  },
  // unlisted: If true, the post is not featured on the frontpage and is not
  // featured on the user page. Only accessible via it's ID
  unlisted: {
    database: {
      type: "BOOL",
      defaultValue: false,
      canAutofillDefault: true,
      nullable: false,
    },
    graphql: {
      outputType: "Boolean!",
      inputType: "Boolean",
      canRead: ["guests"],
      canUpdate: ["admins", "sunshineRegiment"],
      canCreate: ["admins", "sunshineRegiment"],
      validation: {
        optional: true,
      },
    },
  },
  // disableRecommendation: If true, this post will never appear as a
  // recommended post (but will still appear in all other places, ie on its
  // author's profile, in archives, etc).
  // Use for things that lose their relevance with age, like announcements, or
  // for things that aged poorly, like results that didn't replicate.
  disableRecommendation: {
    database: {
      type: "BOOL",
      defaultValue: false,
      canAutofillDefault: true,
      nullable: false,
    },
    graphql: {
      outputType: "Boolean!",
      inputType: "Boolean",
      canRead: ["guests"],
      canUpdate: ["admins", "sunshineRegiment"],
      canCreate: ["admins", "sunshineRegiment"],
      validation: {
        optional: true,
      },
    },
  },
  // defaultRecommendation: If true, always include this post in the recommendations
  defaultRecommendation: {
    database: {
      type: "BOOL",
      defaultValue: false,
      canAutofillDefault: true,
      nullable: false,
    },
    graphql: {
      outputType: "Boolean!",
      inputType: "Boolean",
      canRead: ["guests"],
      canUpdate: ["admins", "sunshineRegiment"],
      canCreate: ["admins", "sunshineRegiment"],
      validation: {
        optional: true,
      },
    },
  },
  hideFromPopularComments: {
    database: {
      type: "BOOL",
      defaultValue: false,
      canAutofillDefault: true,
      nullable: false,
    },
    graphql: {
      outputType: "Boolean",
      canRead: ["admins", "sunshineRegiment"],
      canUpdate: ["admins", "sunshineRegiment"],
      canCreate: ["admins", "sunshineRegiment"],
      validation: {
        optional: true,
      },
    },
  },
  draft: {
    database: {
      type: "BOOL",
      defaultValue: false,
      canAutofillDefault: true,
      nullable: false,
    },
    graphql: {
      outputType: "Boolean",
      canRead: ["members"],
      canUpdate: ["members", "sunshineRegiment", "admins"],
      canCreate: ["members"],
      validation: {
        optional: true,
      },
    },
  },
  // If the post has ever been undrafted and published
  wasEverUndrafted: {
    database: {
      type: "BOOL",
      defaultValue: false,
      canAutofillDefault: true,
      nullable: false,
    },
    graphql: {
      outputType: "Boolean",
      canRead: ["members"],
      canUpdate: ["members"],
      canCreate: ["members"],
      validation: {
        optional: true,
      },
    },
  },
  meta: {
    database: {
      type: "BOOL",
      defaultValue: false,
      canAutofillDefault: true,
      nullable: false,
    },
    graphql: {
      outputType: "Boolean!",
      inputType: "Boolean",
      canRead: ["guests"],
      canUpdate: ["members", "sunshineRegiment", "admins"],
      canCreate: ["members"],
      validation: {
        optional: true,
      },
    },
  },
  hideFrontpageComments: {
    database: {
      type: "BOOL",
      defaultValue: false,
      canAutofillDefault: true,
      nullable: false,
    },
    graphql: {
      outputType: "Boolean!",
      inputType: "Boolean",
      canRead: ["guests"],
      canUpdate: ["admins"],
      canCreate: ["admins"],
      validation: {
        optional: true,
      },
    },
  },
  // maxBaseScore: Highest baseScore this post ever had, used for RSS feed generation
  maxBaseScore: {
    database: {
      type: "DOUBLE PRECISION",
      nullable: false,
    },
    graphql: {
      outputType: "Float!",
      inputType: "Float",
      canRead: ["guests"],
      // This needs to be a `||` rather than `??` because otherwise it coalesces to `false`, which isn't a number and causes a db error.
      onCreate: ({ document }) => ('baseScore' in document && document.baseScore) || 0,
      validation: {
        optional: true,
      },
    },
  },
  // The timestamp when the post's maxBaseScore first exceeded 2
  scoreExceeded2Date: {
    database: {
      type: "TIMESTAMPTZ",
      nullable: true,
    },
    graphql: {
      outputType: "Date",
      canRead: ["guests"],
      onCreate: ({ document }) => ('baseScore' in document && document.baseScore && (document.baseScore as number) >= 2 ? new Date() : null),
      validation: {
        optional: true,
      },
    },
  },
  scoreExceeded30Date: {
    database: {
      type: "TIMESTAMPTZ",
      nullable: true,
    },
    graphql: {
      outputType: "Date",
      canRead: ["guests"],
      onCreate: ({ document }) => ('baseScore' in document && document.baseScore && (document.baseScore as number) >= 30 ? new Date() : null),
      validation: {
        optional: true,
      },
    },
  },
  scoreExceeded45Date: {
    database: {
      type: "TIMESTAMPTZ",
      nullable: true,
    },
    graphql: {
      outputType: "Date",
      canRead: ["guests"],
      onCreate: ({ document }) => ('baseScore' in document && document.baseScore && (document.baseScore as number) >= 45 ? new Date() : null),
      validation: {
        optional: true,
      },
    },
  },
  scoreExceeded75Date: {
    database: {
      type: "TIMESTAMPTZ",
      nullable: true,
    },
    graphql: {
      outputType: "Date",
      canRead: ["guests"],
      onCreate: ({ document }) => ('baseScore' in document && document.baseScore && (document.baseScore as number) >= 75 ? new Date() : null),
      validation: {
        optional: true,
      },
    },
  },
  scoreExceeded125Date: {
    database: {
      type: "TIMESTAMPTZ",
      nullable: true,
    },
    graphql: {
      outputType: "Date",
      canRead: ["guests"],
      onCreate: ({ document }) => ('baseScore' in document && document.baseScore && (document.baseScore as number) >= 125 ? new Date() : null),
      validation: {
        optional: true,
      },
    },
  },
  scoreExceeded200Date: {
    database: {
      type: "TIMESTAMPTZ",
      nullable: true,
    },
    graphql: {
      outputType: "Date",
      canRead: ["guests"],
      onCreate: ({ document }) => ('baseScore' in document && document.baseScore && (document.baseScore as number) >= 200 ? new Date() : null),
      validation: {
        optional: true,
      },
    },
  },
  bannedUserIds: {
    database: {
      type: "VARCHAR(27)[]",
    },
    graphql: {
      outputType: "[String!]",
      inputType: "[String!]",
      canRead: ["guests"],
      canUpdate: ["sunshineRegiment", "admins"],
      canCreate: [userCanModeratePost],
      validation: {
        optional: true,
      },
    },
  },
  commentsLocked: {
    database: {
      type: "BOOL",
    },
    graphql: {
      outputType: "Boolean",
      canRead: ["guests"],
      canUpdate: (currentUser, document) => userCanCommentLock(currentUser, document),
      canCreate: (currentUser) => userCanCommentLock(currentUser, null),
      validation: {
        optional: true,
      },
    },
  },
  commentsLockedToAccountsCreatedAfter: {
    database: {
      type: "TIMESTAMPTZ",
    },
    graphql: {
      outputType: "Date",
      canRead: ["guests"],
      canUpdate: (currentUser, document) => userCanCommentLock(currentUser, document),
      canCreate: (currentUser) => userCanCommentLock(currentUser, null),
      validation: {
        optional: true,
      },
    },
  },
  organizerIds: {
    database: {
      type: "VARCHAR(27)[]",
      defaultValue: [],
      canAutofillDefault: true,
      nullable: false,
    },
    graphql: {
      outputType: "[String!]",
      inputType: "[String!]",
      canRead: [documentIsNotDeleted],
      canUpdate: ["members", "sunshineRegiment", "admins"],
      canCreate: ["members"],
      onCreate: arrayOfForeignKeysOnCreate,
      validation: {
        optional: true,
      },
    },
  },
  organizers: {
    graphql: {
      outputType: "[User!]",
      canRead: [documentIsNotDeleted],
      resolver: generateIdResolverMulti({ foreignCollectionName: "Users", fieldName: "organizerIds" }),
    },
  },
  groupId: {
    database: {
      type: "VARCHAR(27)",
      foreignKey: "Localgroups",
    },
    graphql: {
      outputType: "String",
      canRead: [documentIsNotDeleted],
      canUpdate: ["members", "sunshineRegiment", "admins"],
      canCreate: ["members"],
      validation: {
        optional: true,
      },
    },
  },
  group: {
    graphql: {
      outputType: "Localgroup",
      canRead: [documentIsNotDeleted],
      resolver: generateIdResolverSingle({ foreignCollectionName: "Localgroups", fieldName: "groupId" }),
    },
  },
  eventType: {
    database: {
      type: "TEXT",
    },
    graphql: {
      outputType: "String",
      canRead: ["guests"],
      canUpdate: ["members"],
      canCreate: ["members"],
      validation: {
        optional: true,
      },
    },
  },
  isEvent: {
    database: {
      type: "BOOL",
      defaultValue: false,
      canAutofillDefault: true,
      nullable: false,
    },
    graphql: {
      outputType: "Boolean!",
      inputType: "Boolean",
      canRead: ["guests"],
      canUpdate: ["admins", "sunshineRegiment"],
      canCreate: ["members"],
      onCreate: ({ newDocument }) => {
        // In addition to enforcing that the field must
        // be present (not undefined), it also enforces that it cannot be null.
        // There is a bug where GreaterWrong somehow submits posts with isEvent
        // set to null (instead of false), which causes some post-views to filter
        // it out (because they filter for non-events using isEvent:false which
        // does not match null).
        if (newDocument.isEvent === undefined || newDocument.isEvent === null) return false;
        else return undefined;
      },
      validation: {
        optional: true,
      },
    },
  },
  reviewedByUserId: {
    database: {
      type: "VARCHAR(27)",
      foreignKey: "Users",
    },
    graphql: {
      outputType: "String",
      canRead: ["guests"],
      canUpdate: ["sunshineRegiment", "admins"],
      canCreate: ["sunshineRegiment", "admins"],
      validation: {
        optional: true,
      },
    },
  },
  reviewedByUser: {
    graphql: {
      outputType: "User",
      canRead: ["guests"],
      resolver: generateIdResolverSingle({ foreignCollectionName: "Users", fieldName: "reviewedByUserId" }),
    },
  },
  reviewForCuratedUserId: {
    database: {
      type: "VARCHAR(27)",
      foreignKey: "Users",
    },
    graphql: {
      outputType: "String",
      canRead: ["guests"],
      canUpdate: isEAForum ? ['admins'] : ['sunshineRegiment', 'admins'],
      canCreate: isEAForum ? ['admins'] : ['sunshineRegiment', 'admins'],
      validation: {
        optional: true,
      },
    },
  },
  startTime: {
    database: {
      type: "TIMESTAMPTZ",
      nullable: true,
    },
    graphql: {
      outputType: "Date",
      canRead: ["guests"],
      canUpdate: ["members", "sunshineRegiment", "admins"],
      canCreate: ["members"],
      validation: {
        optional: true,
      },
    },
  },
  localStartTime: {
    database: {
      type: "TIMESTAMPTZ",
      denormalized: true,
      canAutoDenormalize: true,
      needsUpdate: postHasStartTimeOrGoogleLocation,
      getValue: getUpdatedLocalStartTime,
    },
    graphql: {
      outputType: "Date",
      canRead: ["guests"],
      onCreate: getDenormalizedFieldOnCreate<"Posts">({ getValue: getUpdatedLocalStartTime, needsUpdate: postHasStartTimeOrGoogleLocation }),
      onUpdate: getDenormalizedFieldOnUpdate<"Posts">({ getValue: getUpdatedLocalStartTime, needsUpdate: postHasStartTimeOrGoogleLocation }),
      validation: {
        optional: true,
      },
    },
  },
  endTime: {
    database: {
      type: "TIMESTAMPTZ",
      nullable: true,
    },
    graphql: {
      outputType: "Date",
      canRead: ["guests"],
      canUpdate: ["members", "sunshineRegiment", "admins"],
      canCreate: ["members"],
      validation: {
        optional: true,
      },
    },
  },
  localEndTime: {
    database: {
      type: "TIMESTAMPTZ",
      denormalized: true,
      canAutoDenormalize: true,
      needsUpdate: postHasEndTimeOrGoogleLocation,
      getValue: getUpdatedLocalEndTime,
    },
    graphql: {
      outputType: "Date",
      canRead: ["guests"],
      onCreate: getDenormalizedFieldOnCreate<"Posts">({ getValue: getUpdatedLocalEndTime, needsUpdate: postHasEndTimeOrGoogleLocation }),
      onUpdate: getDenormalizedFieldOnUpdate<"Posts">({ getValue: getUpdatedLocalEndTime, needsUpdate: postHasEndTimeOrGoogleLocation }),
      validation: {
        optional: true,
      },
    },
  },
  eventRegistrationLink: {
    database: {
      type: "TEXT",
    },
    graphql: {
      outputType: "String",
      canRead: ["guests"],
      canUpdate: ["members"],
      canCreate: ["members"],
      validation: {
        regEx: optionalUrlRegex,
        optional: true,
      },
    },
  },
  joinEventLink: {
    database: {
      type: "TEXT",
    },
    graphql: {
      outputType: "String",
      canRead: ["guests"],
      canUpdate: ["members"],
      canCreate: ["members"],
      validation: {
        regEx: optionalUrlRegex,
        optional: true,
      },
    },
  },
  onlineEvent: {
    database: {
      type: "BOOL",
      defaultValue: false,
      canAutofillDefault: true,
      nullable: false,
    },
    graphql: {
      outputType: "Boolean!",
      inputType: "Boolean",
      canRead: ["guests"],
      canUpdate: ["members", "sunshineRegiment", "admins"],
      canCreate: ["members"],
      validation: {
        optional: true,
      },
    },
  },
  globalEvent: {
    database: {
      type: "BOOL",
      defaultValue: false,
      canAutofillDefault: true,
      nullable: false,
    },
    graphql: {
      outputType: "Boolean!",
      inputType: "Boolean",
      canRead: ["guests"],
      canUpdate: ["members", "sunshineRegiment", "admins"],
      canCreate: ["members"],
      validation: {
        optional: true,
      },
    },
  },
  mongoLocation: {
    database: {
      type: "JSONB",
      denormalized: true,
      canAutoDenormalize: true,
      needsUpdate: postHasGoogleLocation,
      getValue: convertGoogleToMongoLocation,
    },
    graphql: {
      outputType: "JSON",
      canRead: [documentIsNotDeleted],
      onCreate: getDenormalizedFieldOnCreate<"Posts">({ getValue: convertGoogleToMongoLocation, needsUpdate: postHasGoogleLocation }),
      onUpdate: getDenormalizedFieldOnUpdate<"Posts">({ getValue: convertGoogleToMongoLocation, needsUpdate: postHasGoogleLocation }),
      validation: {
        optional: true,
        blackbox: true,
      },
    },
  },
  googleLocation: {
    database: {
      type: "JSONB",
    },
    graphql: {
      outputType: "JSON",
      canRead: [documentIsNotDeleted],
      canUpdate: ["members", "sunshineRegiment", "admins"],
      canCreate: ["members"],
      validation: {
        optional: true,
        blackbox: true,
      },
    },
  },
  location: {
    database: {
      type: "TEXT",
    },
    graphql: {
      outputType: "String",
      canRead: [documentIsNotDeleted],
      canUpdate: ["members", "sunshineRegiment", "admins"],
      canCreate: ["members"],
      validation: {
        optional: true,
      },
    },
  },
  contactInfo: {
    database: {
      type: "TEXT",
    },
    graphql: {
      outputType: "String",
      canRead: [documentIsNotDeleted],
      canUpdate: ["members"],
      canCreate: ["members"],
      validation: {
        optional: true,
      },
    },
  },
  facebookLink: {
    database: {
      type: "TEXT",
    },
    graphql: {
      outputType: "String",
      canRead: [documentIsNotDeleted],
      canUpdate: ["members", "sunshineRegiment", "admins"],
      canCreate: ["members"],
      validation: {
        regEx: optionalUrlRegex,
        optional: true,
      },
    },
  },
  meetupLink: {
    database: {
      type: "TEXT",
    },
    graphql: {
      outputType: "String",
      canRead: [documentIsNotDeleted],
      canUpdate: ["members", "sunshineRegiment", "admins"],
      canCreate: ["members"],
      validation: {
        regEx: optionalUrlRegex,
        optional: true,
      },
    },
  },
  website: {
    database: {
      type: "TEXT",
    },
    graphql: {
      outputType: "String",
      canRead: [documentIsNotDeleted],
      canUpdate: ["members", "sunshineRegiment", "admins"],
      canCreate: ["members"],
      validation: {
        regEx: optionalUrlRegex,
        optional: true,
      },
    },
  },
  eventImageId: {
    database: {
      type: "TEXT",
    },
    graphql: {
      outputType: "String",
      canRead: [documentIsNotDeleted],
      canUpdate: ["members"],
      canCreate: ["members"],
      validation: {
        optional: true,
      },
    },
  },
  types: {
    database: {
      type: "TEXT[]",
    },
    graphql: {
      outputType: "[String!]",
      canRead: ["guests"],
      canUpdate: ["members", "sunshineRegiment", "admins"],
      canCreate: ["members"],
      validation: {
        optional: true,
      },
    },
  },
  metaSticky: {
    database: {
      type: "BOOL",
      defaultValue: false,
      canAutofillDefault: true,
      nullable: false,
    },
    graphql: {
      outputType: "Boolean!",
      inputType: "Boolean",
      canRead: ["guests"],
      canUpdate: ["admins"],
      canCreate: ["admins"],
      onCreate: ({ document: post }) => {
        if (!post.metaSticky) {
          return false;
        }
      },
      onUpdate: ({ modifier }) => {
        if (!modifier.$set.metaSticky) {
          return false;
        }
      },
      validation: {
        optional: true,
      },
    },
  },
  sharingSettings: {
    database: {
      type: "JSONB",
    },
    graphql: {
      outputType: "JSON",
      canRead: ["guests"],
      canUpdate: [userOwns, "admins"],
      canCreate: ["members"],
      validation: {
        optional: true,
        blackbox: true,
      },
    },
  },
  shareWithUsers: {
    database: {
      type: "VARCHAR(27)[]",
      defaultValue: [],
      canAutofillDefault: true,
      nullable: false,
    },
    graphql: {
      outputType: "[String!]",
      inputType: "[String!]",
      canRead: [documentIsNotDeleted],
      canUpdate: ["members", "sunshineRegiment", "admins"],
      canCreate: ["members"],
      onCreate: arrayOfForeignKeysOnCreate,
      validation: {
        optional: true,
      },
    },
  },
  usersSharedWith: {
    graphql: {
      outputType: "[User!]",
      canRead: [documentIsNotDeleted],
      resolver: generateIdResolverMulti({ foreignCollectionName: "Users", fieldName: "shareWithUsers" }),
    },
  },
  // linkSharingKey: An additional ID for this post which is used for link-sharing,
  // and not made accessible to people who merely have access to the published version
  // of a post. Only populated if some form of link sharing is (or has been) enabled.
  linkSharingKey: {
    database: {
      type: "TEXT",
      nullable: true,
    },
    graphql: {
      outputType: "String",
      canRead: [userIsSharedOn, userOwns, "admins"],
      canUpdate: ["admins"],
      validation: {
        optional: true,
      },
    },
  },
  // linkSharingKeyUsedBy: An array of user IDs who have used the link-sharing key
  // to unlock access.
  linkSharingKeyUsedBy: {
    database: {
      type: "VARCHAR(27)[]",
    },
    graphql: {
      outputType: "[String!]",
      inputType: "[String!]",
      canRead: ["admins"],
      validation: {
        optional: true,
      },
    },
  },
  commentSortOrder: {
    database: {
      type: "TEXT",
    },
    graphql: {
      outputType: "String",
      canRead: ["guests"],
      canUpdate: ["admins"],
      canCreate: ["admins"],
      validation: {
        optional: true,
      },
    },
  },
  // hideAuthor: Post stays online, but doesn't show on your user profile anymore, and doesn't
  // link back to your account
  hideAuthor: {
    database: {
      type: "BOOL",
      defaultValue: false,
      canAutofillDefault: true,
      nullable: false,
    },
    graphql: {
      outputType: "Boolean!",
      inputType: "Boolean",
      canRead: ["guests"],
      canUpdate: ["admins"],
      canCreate: ["admins"],
      validation: {
        optional: true,
      },
    },
  },
  tableOfContents: {
    graphql: {
      outputType: "JSON",
      canRead: ["guests"],
      resolver: async (document, args, context) => {
        try {
          return await getToCforPost({
            document,
            version: null,
            context,
          });
        } catch (e) {
          captureException(e);
          return null;
        }
      },
    },
  },
  tableOfContentsRevision: {
    graphql: {
      outputType: "JSON",
      canRead: ["guests"],
      arguments: "version: String",
      resolver: async (document, args, context) => {
        const { version = null } = args;
        try {
          return await getToCforPost({
            document,
            version,
            context,
          });
        } catch (e) {
          captureException(e);
          return null;
        }
      },
    },
  },
  sideComments: {
    graphql: {
      outputType: "JSON",
      canRead: ["guests"],
      resolver: async (post, _args, context) => {
        const { SideCommentCaches, Comments } = context;
        if (!hasSideComments || isNotHostedHere(post)) {
          return null;
        }
        // If the post was fetched with a SQL resolver then we will already
        // have the side comments cache available (even though the type system
        // doesn't know about it), otherwise we have to fetch it from the DB.
        const sqlFetchedPost = post as unknown as PostSideComments;
        // `undefined` means we didn't run a SQL resolver. `null` means we ran
        // a SQL resolver, but no relevant cache record was found.
        const cache =
          sqlFetchedPost.sideCommentsCache === undefined
            ? await SideCommentCaches.findOne({
                postId: post._id,
                version: sideCommentCacheVersion,
              })
            : sqlFetchedPost.sideCommentsCache;

        const cachedAt = new Date(cache?.createdAt ?? 0);
        const editedAt = new Date(post.modifiedAt ?? 0);

        const cacheIsValid = cache
          && (!post.lastCommentedAt || cachedAt > post.lastCommentedAt)
          && cachedAt > editedAt;

        // Here we fetch the comments for the post. For the sake of speed, we
        // project as few fields as possible. If the cache is invalid then we
        // need to fetch _all_ of the comments on the post complete with contents.
        // If the cache is valid then we only need the comments referenced in
        // the cache, and we don't need the contents.
        type CommentForSideComments =
          Pick<DbComment, "_id" | "userId" | "baseScore"> &
          Partial<Pick<DbComment, "contents">>;

        const comments: CommentForSideComments[] = await Comments.find({
          ...getDefaultViewSelector(CommentsViews),
          postId: post._id,
          ...(cacheIsValid && {
            _id: {
              $in: Object.values(cache.commentsByBlock).flat(),
            },
          }),
        }, {}, {
          userId: 1,
          baseScore: 1,
          contents: cacheIsValid ? 0 : 1,
        }).fetch();

        let unfilteredResult: {
          annotatedHtml: string,
          commentsByBlock: Record<string, string[]>
        } | null = null;

        if (cacheIsValid) {
          unfilteredResult = {
            // We know that annotatedHtml is not null, it just looks that way cos of GraphQL-based perms
            // TODO: rip out the GraphQL stuff for sideCommentsCache
            annotatedHtml: cache.annotatedHtml!,
            commentsByBlock: cache.commentsByBlock,
          };
        } else {
          const toc = await getToCforPost({
            document: post,
            version: null,
            context,
          });
          const html = toc?.html || (await getPostHTML(post, context));
          const sideCommentMatches = matchSideComments({
            html: html ?? "",
            comments: comments.map((comment) => ({
              _id: comment._id,
              html: comment.contents?.html ?? "",
            })),
          });

          backgroundTask(context.repos.sideComments.saveSideCommentCache(
            post._id,
            sideCommentMatches.html,
            sideCommentMatches.sideCommentsByBlock
          ));

          unfilteredResult = {
            annotatedHtml: sideCommentMatches.html,
            commentsByBlock: sideCommentMatches.sideCommentsByBlock,
          };
        }

        const alwaysShownIds = new Set<string>([]);
        alwaysShownIds.add(post.userId);
        if (post.coauthorStatuses) {
          for (let { userId } of post.coauthorStatuses) {
            alwaysShownIds.add(userId);
          }
        }

        const commentsById = keyBy(comments, (comment) => comment._id);
        let highKarmaCommentsByBlock: Record<string, string[]> = {};
        let nonnegativeKarmaCommentsByBlock: Record<string, string[]> = {};

        for (let blockID of Object.keys(unfilteredResult.commentsByBlock)) {
          const commentIdsHere = unfilteredResult.commentsByBlock[blockID];
          const highKarmaCommentIdsHere = commentIdsHere.filter((commentId) => {
            const comment = commentsById[commentId];
            if (!comment)
                return false;
            else if (comment.baseScore >= sideCommentFilterMinKarma)
              return true;
            else if (alwaysShownIds.has(comment.userId))
              return true;
            else
              return false;
          });
          if (highKarmaCommentIdsHere.length > 0) {
            highKarmaCommentsByBlock[blockID] = highKarmaCommentIdsHere;
          }

          const nonnegativeKarmaCommentIdsHere = commentIdsHere.filter((commentId) => {
            const comment = commentsById[commentId];
            if (!comment)
              return false;
            else if (alwaysShownIds.has(comment.userId))
              return true;
            else if (comment.baseScore <= sideCommentAlwaysExcludeKarma)
              return false;
            else
              return true;
          });
          if (nonnegativeKarmaCommentIdsHere.length > 0) {
            nonnegativeKarmaCommentsByBlock[blockID] = nonnegativeKarmaCommentIdsHere;
          }
        }

        return {
          html: unfilteredResult.annotatedHtml,
          commentsByBlock: nonnegativeKarmaCommentsByBlock,
          highKarmaCommentsByBlock: highKarmaCommentsByBlock,
        };
      },
    },
  },
  /**
   * Resolver to fetch the relevant data from the side comment caches table.
   * This data isn't directly viewable on the client, which instead uses the
   * data generated by the resolver for the `sideComments` field above. The
   * permissions here allow anybody to read this field (which is needed to
   * make this data accessible in the resolver) but the sqlPostProcess function
   * always sets the result to null to avoid sending large amounts of duplicated
   * data to the client (the data isn't sensitive though - just large).
   */
  sideCommentsCache: {
    graphql: {
      outputType: "SideCommentCache",
      canRead: ["guests"],
      resolver: ({ _id }, _, context) => {
        const { SideCommentCaches } = context;
        if (!hasSideComments) {
          return null;
        }
        return SideCommentCaches.findOne({
          postId: _id,
          version: sideCommentCacheVersion,
        });
      },
      ...(hasSideComments && {
        sqlResolver: ({field, join}) => join({
          table: "SideCommentCaches",
          type: "left",
          on: {
            postId: field("_id"),
            version: `${sideCommentCacheVersion}`,
          },
          resolver: (sideCommentsField) => sideCommentsField("*"),
        }),
        sqlPostProcess: () => null,
      }),
    },
  },
  // This is basically deprecated. We now have them enabled by default
  // for all users. Leaving this field for legacy reasons.
  sideCommentVisibility: {
    database: {
      type: "TEXT",
    },
    graphql: {
      outputType: "String",
      canRead: ["guests"],
      canUpdate: ["members", "sunshineRegiment", "admins"],
      canCreate: ["members", "sunshineRegiment", "admins"],
      validation: {
        optional: true,
        blackbox: true,
      },
    },
  },
  /**
   * Author-controlled option to disable sidenotes (display of footnotes in the
   * right margin).
   */
  disableSidenotes: {
    database: {
      type: "BOOL",
      defaultValue: false,
      canAutofillDefault: true,
      nullable: false,
    },
    graphql: {
      outputType: "Boolean!",
      inputType: "Boolean",
      canRead: ["guests"],
      // HACK: canCreate is more restrictive than canUpdate so that it's hidden on the new-post page, for clutter-reduction reasons, while leaving it still visible on the edit-post page
      canCreate: ["sunshineRegiment"],
      canUpdate: ["members"],
      validation: {
        optional: true,
      },
    },
  },
  moderationStyle: {
    database: {
      type: "TEXT",
    },
    graphql: {
      outputType: "String",
      canRead: ["guests"],
      canUpdate: ["members", "sunshineRegiment", "admins"],
      canCreate: ["members", "sunshineRegiment", "admins"],
      validation: {
        optional: true,
        blackbox: true,
      },
    },
  },
  ignoreRateLimits: {
    database: {
      type: "BOOL",
      nullable: true,
    },
    graphql: {
      outputType: "Boolean",
      canRead: ["guests"],
      canUpdate: ["members", "sunshineRegiment", "admins"],
      canCreate: ["members", "sunshineRegiment", "admins"],
      validation: {
        optional: true,
      },
    },
  },
  hideCommentKarma: {
    database: {
      type: "BOOL",
      defaultValue: false,
      denormalized: true,
      canAutofillDefault: true,
      nullable: false,
    },
    graphql: {
      outputType: "Boolean!",
      inputType: "Boolean",
      canRead: ["guests"],
      canUpdate: ["admins", postCanEditHideCommentKarma],
      canCreate: ["admins", postCanEditHideCommentKarma],
      validation: {
        optional: true,
      },
    },
  },
  commentCount: {
    database: {
      type: "DOUBLE PRECISION",
      defaultValue: 0,
      denormalized: true,
      canAutoDenormalize: true,
      canAutofillDefault: true,
      getValue: getDenormalizedCountOfReferencesGetValue({
        collectionName: "Posts",
        fieldName: "commentCount",
        foreignCollectionName: "Comments",
        foreignFieldName: "postId",
        filterFn: commentIncludedInCounts,
      }),
      nullable: false,
    },
    graphql: {
      outputType: "Float!",
      inputType: "Float",
      canRead: ["guests"],
      onCreate: () => 0,
      countOfReferences: {
        foreignCollectionName: "Comments",
        foreignFieldName: "postId",
        filterFn: commentIncludedInCounts,
        resyncElastic: false,
      },
      validation: {
        optional: true,
      },
    },
  },
  topLevelCommentCount: {
    database: {
      type: "DOUBLE PRECISION",
      defaultValue: 0,
      denormalized: true,
      canAutoDenormalize: true,
      canAutofillDefault: true,
      getValue: getDenormalizedCountOfReferencesGetValue({
        collectionName: "Posts",
        fieldName: "topLevelCommentCount",
        foreignCollectionName: "Comments",
        foreignFieldName: "postId",
        filterFn: (comment) => commentIncludedInCounts(comment) && !comment.parentCommentId,
      }),
      nullable: false,
    },
    graphql: {
      outputType: "Float!",
      inputType: "Float",
      canRead: ["guests"],
      onCreate: () => 0,
      countOfReferences: {
        foreignCollectionName: "Comments",
        foreignFieldName: "postId",
        filterFn: (comment) => commentIncludedInCounts(comment) && !comment.parentCommentId,
        resyncElastic: false,
      },
      validation: {
        optional: true,
      },
    },
  },
  recentComments: {
    graphql: {
      outputType: "[Comment!]",
      canRead: ["guests"],
      arguments: "commentsLimit: Int, maxAgeHours: Int, af: Boolean",
      // commentsLimit for some reason can receive a null (which was happening in one case)
      // we haven't figured out why yet
      resolver: async (post, args: { commentsLimit?: number|null, maxAgeHours?: number, af?: boolean }, context) => {
        const { commentsLimit, maxAgeHours = 18, af = false } = args;
        const { currentUser, Comments } = context;
        const oneHourInMs = 60 * 60 * 1000;
        const lastCommentedOrNow = post.lastCommentedAt ?? new Date();
        const timeCutoff = new Date(lastCommentedOrNow.getTime() - (maxAgeHours * oneHourInMs));
        const loaderName = af ? "recentCommentsAf" : "recentComments";
        const filter = {
          ...getDefaultViewSelector(CommentsViews),
          score: { $gt: 0 },
          draft: false,
          deletedPublic: false,
          postedAt: { $gt: timeCutoff },
          ...(af ? { af: true } : {}),
          ...(isLWorAF ? { userId: { $ne: reviewUserBotSetting.get() } } : {}),
        };
        const comments = await getWithCustomLoader(context, loaderName, post._id, (postIds) => {
          return context.repos.comments.getRecentCommentsOnPosts(postIds, commentsLimit ?? 5, filter);
        });
        return await accessFilterMultiple(currentUser, "Comments", comments, context);
      },
    },
  },
  languageModelSummary: {
    graphql: {
      outputType: "String",
      canRead: ["admins"],
      resolver: async (post, _args, context) => {
        if (!post.contents_latest) {
          return "";
        }

        // This replaced the use of a `fetchFragmentSingle` for getting the post contents,
        // in order to eliminate a dependency cycle
        // TODO: test that this works correctly!
        const postWithContents = await context.repos.posts.getPostWithContents(post._id);

        if (!postWithContents?.contents?.originalContents) {
          return "";
        }
        const markdownPostBody = dataToMarkdown(
          postWithContents.contents?.originalContents?.data,
          postWithContents.contents?.originalContents?.type
        );
        const authorName = "Authorname"; //TODO
        return await languageModelGenerateText({
          taskName: "summarize",
          inputs: {
            title: post.title,
            author: authorName,
            text: markdownPostBody,
          },
          maxTokens: 1000,
          context,
        });
      },
    },
  },
  // This flag corresponds to the comments-in-the-post debate mode, not to be
  // confused with collab-editor debates. Should be DEPRECATED.
  debate: {
    database: {
      type: "BOOL",
      defaultValue: false,
      canAutofillDefault: true,
      nullable: false,
    },
    graphql: {
      outputType: "Boolean!",
      inputType: "Boolean",
      canRead: ["guests"],
      validation: {
        optional: true,
      },
    },
  },
  // This flag corresponds to the collab-editor dialogue type, not to be confused
  // with comments-in-the-post style dialogues (which is the `debate`) flag.
  collabEditorDialogue: {
    database: {
      type: "BOOL",
      defaultValue: false,
      canAutofillDefault: true,
      nullable: false,
    },
    graphql: {
      outputType: "Boolean!",
      inputType: "Boolean",
      canRead: ["guests"],
      canUpdate: ["members", "sunshineRegiment", "admins"],
      canCreate: ["members", "sunshineRegiment", "admins"],
      validation: {
        optional: true,
      },
    },
  },
  totalDialogueResponseCount: {
    graphql: {
      outputType: "Int!",
      canRead: ["guests"],
      resolver: async (post, _, context) => {
        if (!post.debate) return 0;
        const responseIds = await getDialogueResponseIds(post, context);
        return responseIds.length;
      },
    },
  },
  mostRecentPublishedDialogueResponseDate: {
    database: {
      type: "TIMESTAMPTZ",
      denormalized: true,
      canAutoDenormalize: true,
      getValue: getLastPublishedDialogueMessageTimestamp,
      nullable: true,
    },
    graphql: {
      outputType: "Date",
      canRead: ["guests"],
      onCreate: getDenormalizedFieldOnCreate<"Posts">({ getValue: getLastPublishedDialogueMessageTimestamp }),
      onUpdate: getDenormalizedFieldOnUpdate<"Posts">({ getValue: getLastPublishedDialogueMessageTimestamp }),
      validation: {
        optional: true,
      },
    },
  },
  unreadDebateResponseCount: {
    graphql: {
      outputType: "Int!",
      canRead: ["guests"],
      resolver: async (post, _, context) => {
        if (!post.collabEditorDialogue) return 0;
        const lastReadStatus = await getLastReadStatus(post, context);
        if (!lastReadStatus) return 0;
        const messageTimestamps = await getDialogueMessageTimestamps(post, context);
        const newMessageTimestamps = messageTimestamps.filter((ts) => ts > lastReadStatus.lastUpdated);
        return newMessageTimestamps.length ?? 0;
      },
    },
  },
  emojiReactors: {
    graphql: {
      outputType: "JSON",
      canRead: ["guests"],
      resolver: async (post, _, context) => {
        const { extendedScore } = post;
        if (!isEAForum || !extendedScore || Object.keys(extendedScore).length < 1 || "agreement" in extendedScore) {
          return {};
        }
        const reactors = await context.repos.posts.getPostEmojiReactorsWithCache(post._id);
        return reactors ?? {};
      },
    },
  },
  commentEmojiReactors: {
    graphql: {
      outputType: "JSON",
      canRead: ["guests"],
      resolver: (post, _, context) => {
        if (post.votingSystem !== "eaEmojis") {
          return null;
        }
        return context.repos.posts.getCommentEmojiReactorsWithCache(post._id);
      },
    },
  },
  rejected: {
    database: {
      type: "BOOL",
      defaultValue: false,
      canAutofillDefault: true,
      nullable: false,
    },
    graphql: {
      outputType: "Boolean!",
      inputType: "Boolean",
      canRead: ["guests"],
      canUpdate: ["sunshineRegiment", "admins"],
      canCreate: ["sunshineRegiment", "admins"],
      validation: {
        optional: true,
      },
    },
  },
  rejectedReason: {
    database: {
      type: "TEXT",
      nullable: true,
    },
    graphql: {
      outputType: "String",
      canRead: ["guests"],
      canUpdate: ["sunshineRegiment", "admins"],
      canCreate: ["sunshineRegiment", "admins"],
      validation: {
        optional: true,
      },
    },
  },
  rejectedByUserId: {
    database: {
      type: "VARCHAR(27)",
      foreignKey: "Users",
    },
    graphql: {
      outputType: "String",
      canRead: ["guests"],
      canUpdate: ["sunshineRegiment", "admins"],
      canCreate: ["sunshineRegiment", "admins"],
      onUpdate: ({ modifier, currentUser }) => {
        if (modifier.$set?.rejected && currentUser) {
          return modifier.$set.rejectedByUserId || currentUser._id;
        }
      },
      validation: {
        optional: true,
      },
    },
  },
  rejectedByUser: {
    graphql: {
      outputType: "User",
      canRead: ["guests"],
      resolver: generateIdResolverSingle({ foreignCollectionName: "Users", fieldName: "rejectedByUserId" }),
    },
  },
  dialogTooltipPreview: {
    graphql: {
      outputType: "String",
      canRead: ["guests"],
      resolver: async (post, _, context) => {
        if (!post.debate) return null;
        const { Comments } = context;
        const firstComment = await Comments.findOne(
          {
            ...getDefaultViewSelector(CommentsViews),
            postId: post._id,
            // This actually forces `deleted: false` by combining with the default view selector
            deletedPublic: false,
            debateResponse: true,
          },
          {
            sort: {
              postedAt: 1,
            },
          }
        );
        if (!firstComment) return null;
        return firstComment.contents?.html;
      },
    },
  },
  dialogueMessageContents: {
    graphql: {
      outputType: "String",
      canRead: ["guests"],
      arguments: "dialogueMessageId: String",
      resolver: async (post, args, context) => {
        const { currentUser } = context;
        const { dialogueMessageId } = args;
        if (!post.collabEditorDialogue) return null;
        if (!dialogueMessageId) return null;
        if (!currentUser) return null;
        const isParticipant = isDialogueParticipant(currentUser._id, post);
        if (!isParticipant) return null;
        const html =
          (await getLatestRev(post._id, "contents", context))?.html ??
          (await getLatestContentsRevision(post, context))?.html ??
          "";
        const $ = cheerioParse(html);
        const message = $(`[message-id="${dialogueMessageId}"]`);
        return message.html();
      },
    },
  },
  firstVideoAttribsForPreview: {
    graphql: {
      outputType: "JSON",
      canRead: ["guests"],
      resolver: async (post, args, context) => {
        const videoHosts = ["https://www.youtube.com", "https://youtube.com", "https://youtu.be"];
        const html = await getPostHTML(post, context);
        const $ = cheerioParse(html);
        const iframes = $("iframe").toArray();
        for (const iframe of iframes) {
          if ("attribs" in iframe) {
            const src = iframe.attribs.src ?? "";
            for (const host of videoHosts) {
              if (src.indexOf(host) === 0) {
                return iframe.attribs;
              }
            }
          }
        }
        return null;
      },
    },
  },
  subforumTagId: {
    database: {
      type: "VARCHAR(27)",
      foreignKey: "Tags",
    },
    graphql: {
      outputType: "String",
      canRead: ["guests"],
      canUpdate: ["admins"],
      canCreate: ["members"],
      validation: {
        optional: true,
      },
    },
  },
  subforumTag: {
    graphql: {
      outputType: "Tag",
      canRead: ["guests"],
      resolver: generateIdResolverSingle({ foreignCollectionName: "Tags", fieldName: "subforumTagId" }),
    },
  },
  af: {
    database: {
      type: "BOOL",
      defaultValue: false,
      canAutofillDefault: true,
      nullable: false,
    },
    graphql: {
      outputType: "Boolean!",
      inputType: "Boolean",
      canRead: ["guests"],
      canUpdate: ["alignmentForum"],
      canCreate: ["alignmentForum"],
      validation: {
        optional: true,
      },
    },
  },
  afDate: {
    database: {
      type: "TIMESTAMPTZ",
    },
    graphql: {
      outputType: "Date",
      canRead: ["guests"],
      canUpdate: ["alignmentForum"],
      canCreate: ["alignmentForum"],
      validation: {
        optional: true,
      },
    },
  },
  afCommentCount: {
    database: {
      type: "DOUBLE PRECISION",
      defaultValue: 0,
      denormalized: true,
      canAutoDenormalize: true,
      canAutofillDefault: true,
      getValue: getDenormalizedCountOfReferencesGetValue({
        collectionName: "Posts",
        fieldName: "afCommentCount",
        foreignCollectionName: "Comments",
        foreignFieldName: "postId",
        filterFn: (comment) => commentIncludedInCounts(comment) && comment.af,
      }),
      nullable: false,
    },
    graphql: {
      outputType: "Float!",
      inputType: "Float",
      canRead: ["guests"],
      onCreate: () => 0,
      countOfReferences: {
        foreignCollectionName: "Comments",
        foreignFieldName: "postId",
        filterFn: (comment) => commentIncludedInCounts(comment) && comment.af,
        resyncElastic: false,
      },
      validation: {
        optional: true,
      },
    },
  },
  afLastCommentedAt: {
    database: {
      type: "TIMESTAMPTZ",
    },
    graphql: {
      outputType: "Date",
      canRead: ["guests"],
      onCreate: () => new Date(),
      validation: {
        optional: true,
      },
    },
  },
  afSticky: {
    database: {
      type: "BOOL",
      defaultValue: false,
      canAutofillDefault: true,
      nullable: false,
    },
    graphql: {
      outputType: "Boolean!",
      inputType: "Boolean",
      canRead: ["guests"],
      canUpdate: ["alignmentForumAdmins", "admins"],
      canCreate: ["alignmentForumAdmins", "admins"],
      onCreate: ({ document: post }) => {
        if (!post.afSticky) {
          return false;
        }
      },
      onUpdate: ({ modifier }) => {
        if (!(modifier.$set && modifier.$set.afSticky)) {
          return false;
        }
      },
      validation: {
        optional: true,
      },
    },
  },
  suggestForAlignmentUserIds: {
    database: {
      type: "TEXT[]",
      defaultValue: [],
      canAutofillDefault: true,
      nullable: false,
    },
    graphql: {
      outputType: "[String!]!",
      inputType: "[String!]",
      canRead: ["guests"],
      canUpdate: ["members", "alignmentForum", "alignmentForumAdmins"],
      canCreate: ["members", "sunshineRegiment", "admins"],
      onCreate: arrayOfForeignKeysOnCreate,
      validation: {
        optional: true,
      },
    },
  },
  suggestForAlignmentUsers: {
    graphql: {
      outputType: "[User!]!",
      canRead: ["guests"],
      resolver: generateIdResolverMulti({ foreignCollectionName: "Users", fieldName: "suggestForAlignmentUserIds" }),
    },
  },
  reviewForAlignmentUserId: {
    database: {
      type: "TEXT",
    },
    graphql: {
      outputType: "String",
      canRead: ["guests"],
      canUpdate: ["alignmentForumAdmins", "admins"],
      canCreate: ["alignmentForumAdmins", "admins"],
      validation: {
        optional: true,
      },
    },
  },
  agentFoundationsId: {
    database: {
      type: "TEXT",
    },
    graphql: {
      outputType: "String",
      canRead: ["guests"],
      canUpdate: [userOwns, "admins"],
      canCreate: ["admins"],
      validation: {
        optional: true,
      },
    },
  },
  /**
   * @deprecated Remove after 2024-06-14
   */
  swrCachingEnabled: {
    database: {
      type: "BOOL",
      defaultValue: false,
      canAutofillDefault: true,
      nullable: false,
    },
    graphql: {
      outputType: "Boolean",
      canRead: ["admins"],
      canUpdate: ["admins"],
      canCreate: ["admins"],
      validation: {
        optional: true,
      },
    },
  },
  generateDraftJargon: {
    database: {
      type: "BOOL",
      defaultValue: false,
      canAutofillDefault: true,
      nullable: false,
    },
    graphql: {
      outputType: "Boolean",
      canRead: ["members"],
      canCreate: ['members'],
      canUpdate: [userOwns, "admins"],
      validation: {
        optional: true,
      },
    },
  },
  curationNotices: {
    graphql: {
      outputType: "[CurationNotice!]",
      canRead: ["guests"],
      resolver: async (post, args, context) => {
        const { currentUser, CurationNotices } = context;
        const curationNotices = await CurationNotices.find({
          postId: post._id,
          deleted: {
            $ne: true,
          },
        }).fetch();
        return await accessFilterMultiple(currentUser, "CurationNotices", curationNotices, context);
      },
    },
  },
  // reviews that appear on SpotlightItem
  reviews: {
    graphql: {
      outputType: "[Comment!]",
      canRead: ["guests"],
      resolver: async (post, args, context) => {
        const { currentUser, Comments } = context;
        const reviews = await getWithCustomLoader(context, "postReviews", post._id, (postIds) =>
          context.repos.comments.getPostReviews(postIds, 2, 10)
        );
        return await accessFilterMultiple(currentUser, "Comments", reviews, context);
      },
    },
  },
  currentUserVote: DEFAULT_CURRENT_USER_VOTE_FIELD,
  currentUserExtendedVote: DEFAULT_CURRENT_USER_EXTENDED_VOTE_FIELD,
  voteCount: defaultVoteCountField('Posts'),
  baseScore: DEFAULT_BASE_SCORE_FIELD,
  extendedScore: DEFAULT_EXTENDED_SCORE_FIELD,
  score: DEFAULT_SCORE_FIELD,
  inactive: DEFAULT_INACTIVE_FIELD,
  afBaseScore: DEFAULT_AF_BASE_SCORE_FIELD,
  afExtendedScore: DEFAULT_AF_EXTENDED_SCORE_FIELD,
  afVoteCount: DEFAULT_AF_VOTE_COUNT_FIELD,
} satisfies Record<string, CollectionFieldSpecification<"Posts">>;

export default schema;<|MERGE_RESOLUTION|>--- conflicted
+++ resolved
@@ -74,12 +74,9 @@
 import gql from "graphql-tag";
 import { CommentsViews } from "../comments/views";
 import { commentIncludedInCounts } from "../comments/helpers";
-<<<<<<< HEAD
 import { getDefaultVotingSystem } from "./helpers";
 import { votingSystemNames } from "@/lib/voting/votingSystemNames";
-=======
 import { backgroundTask } from "@/server/utils/backgroundTask";
->>>>>>> 0f7e093b
 
 export const graphqlTypeDefs = gql`
   type SocialPreviewType {
