--- conflicted
+++ resolved
@@ -22,11 +22,7 @@
       fieldName: 'user',
       type: 'User',
       resolver: (message, args, context) => {
-<<<<<<< HEAD
-        return context.Users.findOne({_id: message.UserId}, {fields: context.getViewableFields(context.currentUser, context.Users)});
-=======
         return context.Users.findOne({_id: message.userId}, {fields: context.getViewableFields(context.currentUser, context.Users)});
->>>>>>> ba99af0d
       },
       addOriginalField: true,
     },
