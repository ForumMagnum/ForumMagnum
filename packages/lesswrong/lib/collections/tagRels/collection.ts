import { createCollection } from '../../vulcan-lib';
import { addUniversalFields, getDefaultResolvers, getDefaultMutations, schemaDefaultValue } from '../../collectionUtils'
import { foreignKeyField, resolverOnlyField } from '../../utils/schemaUtils'
import { makeVoteable } from '../../make_voteable';
import { userCanUseTags } from '../../betas';
import { userCanVoteOnTag } from '../../voting/tagRelVoteRules';
import { forumTypeSetting, isEAForum } from '../../instanceSettings';
import { userOwns } from '../../vulcan-users/permissions';

const schema: SchemaType<DbTagRel> = {
  tagId: {
    ...foreignKeyField({
      idFieldName: "tagId",
      resolverName: "tag",
      collectionName: "Tags",
      type: "Tag",
      nullable: true,
    }),
    canRead: ['guests'],
    canCreate: ['members'],
  },
  postId: {
    ...foreignKeyField({
      idFieldName: "postId",
      resolverName: "post",
      collectionName: "Posts",
      type: "Post",
      nullable: true,
    }),
    canRead: ['guests'],
    canCreate: ['members'],
  },
  deleted: {
    type: Boolean,
    canRead: ['guests'],
    canUpdate: ['admins', 'sunshineRegiment'],
    hidden: true,
    optional: true,
    ...schemaDefaultValue(false),
  },
  // The user who first tagged the post with this tag
  userId: {
    ...foreignKeyField({
      idFieldName: "userId",
      resolverName: "user",
      collectionName: "Users",
      type: "User",
      nullable: true,
    }),
    // Hide who applied the tag on the EA Forum
    canRead: isEAForum ? [userOwns, 'sunshineRegiment', 'admins'] : ['guests'],
    canCreate: ['members'],
  },

  currentUserCanVote: resolverOnlyField({
    type: Boolean,
    graphQLtype: 'Boolean',
<<<<<<< HEAD
    viewableBy: ['guests'],
    resolver: async (document: DbTagRel, args: void, context: ResolverContext) => {
=======
    canRead: ['guests'],
    resolver: async (document: DbTagRel, args: void, {currentUser}: ResolverContext) => {
>>>>>>> a6c76ada
      // Return true for a null user so we can show them a login/signup prompt
      return context.currentUser
        ? !(await userCanVoteOnTag(context.currentUser, document.tagId, document.postId, context)).fail
        : true;
    },
  }),
  autoApplied: {
    type: Boolean,
    canRead: ['guests'],
    optional: true, hidden: true,
    // Implementation in tagResolvers.ts
  },
  // Indicates that a tagRel was applied via the script backfillParentTags.ts
  backfilled: {
    type: Boolean,
    canRead: ['guests'],
    optional: true,
    hidden: true,
    ...schemaDefaultValue(false),
  }
};

export const TagRels: TagRelsCollection = createCollection({
  collectionName: 'TagRels',
  typeName: 'TagRel',
  collectionType: forumTypeSetting.get() === 'EAForum' ? 'pg' : 'mongo',
  schema,
  resolvers: getDefaultResolvers('TagRels'),
  mutations: getDefaultMutations('TagRels', {
    newCheck: (user: DbUser|null, tag: DbTagRel|null) => {
      return userCanUseTags(user);
    },
    editCheck: (user: DbUser|null, tag: DbTagRel|null) => {
      return userCanUseTags(user);
    },
    removeCheck: (user: DbUser|null, tag: DbTagRel|null) => {
      return false;
    },
  }),
});

TagRels.checkAccess = async (currentUser: DbUser|null, tagRel: DbTagRel, context: ResolverContext|null): Promise<boolean> => {
  if (userCanUseTags(currentUser))
    return true;
  else if (tagRel.deleted)
    return false;
  else
    return true;
}

addUniversalFields({collection: TagRels})
makeVoteable(TagRels, {
  timeDecayScoresCronjob: true,
  userCanVoteOn: (
    user: DbUser,
    document: DbTagRel,
    _voteType: string|null,
    _extendedVote: any,
    context: ResolverContext,
  ) => userCanVoteOnTag(user, document.tagId, document.postId, context),
});

export default TagRels;<|MERGE_RESOLUTION|>--- conflicted
+++ resolved
@@ -55,13 +55,8 @@
   currentUserCanVote: resolverOnlyField({
     type: Boolean,
     graphQLtype: 'Boolean',
-<<<<<<< HEAD
-    viewableBy: ['guests'],
+    canRead: ['guests'],
     resolver: async (document: DbTagRel, args: void, context: ResolverContext) => {
-=======
-    canRead: ['guests'],
-    resolver: async (document: DbTagRel, args: void, {currentUser}: ResolverContext) => {
->>>>>>> a6c76ada
       // Return true for a null user so we can show them a login/signup prompt
       return context.currentUser
         ? !(await userCanVoteOnTag(context.currentUser, document.tagId, document.postId, context)).fail
