import { foreignKeyField, SchemaType } from '../../utils/schemaUtils'

const schema: SchemaType<DbPostRelation> = {
  createdAt: {
    type: Date,
    optional: true,
    onInsert: (document, currentUser) => new Date(),
    viewableBy: ['guests'],
  },
  type: {
    // "subQuestion"
    type: String,
    optional: true,
    viewableBy: ['guests'],
    insertableBy: ['members'],
    editableBy: ['members'],
  },
  sourcePostId: {
    ...foreignKeyField({
      idFieldName: "sourcePostId",
      resolverName: "sourcePost",
      collectionName: "Posts",
      type: "Post",
<<<<<<< HEAD
      nullable: false,
=======
      nullable: true
>>>>>>> 2599d13d
    }),
    viewableBy: ['guests'],
    insertableBy: ['members'],
  },
  targetPostId: {
    ...foreignKeyField({
      idFieldName: "targetPostId",
      resolverName: "targetPost",
      collectionName: "Posts",
      type: "Post",
<<<<<<< HEAD
      nullable: false,
=======
      nullable: true
>>>>>>> 2599d13d
    }),
    viewableBy: ['guests'],
    insertableBy: ['members'],
  },
  order: {
    type: Number,
    optional: true,
    viewableBy: ['guests'],
    editableBy: ['admins'],
    insertableBy: ['admins'],
  }
};

export default schema;<|MERGE_RESOLUTION|>--- conflicted
+++ resolved
@@ -21,11 +21,7 @@
       resolverName: "sourcePost",
       collectionName: "Posts",
       type: "Post",
-<<<<<<< HEAD
-      nullable: false,
-=======
       nullable: true
->>>>>>> 2599d13d
     }),
     viewableBy: ['guests'],
     insertableBy: ['members'],
@@ -36,11 +32,7 @@
       resolverName: "targetPost",
       collectionName: "Posts",
       type: "Post",
-<<<<<<< HEAD
-      nullable: false,
-=======
       nullable: true
->>>>>>> 2599d13d
     }),
     viewableBy: ['guests'],
     insertableBy: ['members'],
