import { foreignKeyField, SchemaType } from '../../utils/schemaUtils'
import { schemaDefaultValue } from '../../collectionUtils';

const schema: SchemaType<DbRSSFeed> = {
  userId: {
    ...foreignKeyField({
      idFieldName: "userId",
      resolverName: "user",
      collectionName: "Users",
      type: "User",
<<<<<<< HEAD
      nullable: false,
=======
      nullable: true,
>>>>>>> 2599d13d
    }),
    hidden: true,
    viewableBy: ['guests'],
    insertableBy: ['members'],
    editableBy: ['admins'],
    optional: true,
  },
  createdAt: {
    optional: true,
    type: Date,
    viewableBy: ['guests'],
    onInsert: (document, currentUser) => new Date(),
  },
  ownedByUser: {
    type: Boolean,
    viewableBy: ['guests'],
    insertableBy: ['members'],
    editableBy: ['admins'],
    control: "checkbox",
    optional: true,
    order: 30,
    defaultValue: false,
  },
  displayFullContent: {
    type: Boolean,
    viewableBy: ['guests'],
    insertableBy: ['members'],
    editableBy: ['admins'],
    control: "checkbox",
    optional: true,
    order: 40,
    defaultValue: false,
  },
  nickname: {
    type: String,
    viewableBy: ['guests'],
    insertableBy: ['members'],
    editableBy: ['admins'],
    optional: true,
    order: 10,
  },
  url: {
    type: String,
    viewableBy: ['guests'],
    insertableBy: ['members'],
    editableBy: ['admins'],
    optional: true,
    order: 20,
  },
  // Set to 'inactive' to prevent posting
  status: {
    type: String,
    viewableBy: ['guests'],
    editableBy: ['admins'],
    optional: true,
  },
  rawFeed: {
    type: Object,
    hidden: true,
    viewableBy: ['guests'],
    insertableBy: ['members'],
    editableBy: ['admins'],
    optional: true,
  },
  setCanonicalUrl: {
    type: Boolean,
    viewableBy: ['guests'],
    insertableBy: ['members'],
    editableBy: ['members'],
    optional: true,
    control: "checkbox",
    label: "Set the canonical url tag on crossposted posts",
    ...schemaDefaultValue(false)
  }
};

export default schema;<|MERGE_RESOLUTION|>--- conflicted
+++ resolved
@@ -8,11 +8,7 @@
       resolverName: "user",
       collectionName: "Users",
       type: "User",
-<<<<<<< HEAD
-      nullable: false,
-=======
       nullable: true,
->>>>>>> 2599d13d
     }),
     hidden: true,
     viewableBy: ['guests'],
