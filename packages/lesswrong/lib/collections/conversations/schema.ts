import { accessFilterSingle, arrayOfForeignKeysField, denormalizedCountOfReferences, resolverOnlyField, schemaDefaultValue } from '../../utils/schemaUtils'
import * as _ from 'underscore';
import { isLWorAF } from '../../instanceSettings';
import { getWithCustomLoader } from '../../loaders';
<<<<<<< HEAD
=======
import { schemaDefaultValue } from '../../collectionUtils';
import { isFriendlyUI } from '../../../themes/forumTheme';
>>>>>>> 4d2c371d

const schema: SchemaType<DbConversation> = {
  title: {
    type: String,
    canRead: ['members'],
    canUpdate: ['members'],
    canCreate: ['members'],
    optional: true,
    label: isFriendlyUI ? "Conversation title (visible to all)" : "Conversation Title"
  },
  participantIds: {
    ...arrayOfForeignKeysField({
      idFieldName: "participantIds",
      resolverName: "participants",
      collectionName: "Users",
      type: "User"
    }),
    canRead: ['members'],
    canCreate: ['members'],
    canUpdate: ['members'],
    optional: true,
    control: "FormUsersListEditor",
    label: "Participants",
  },
  'participantIds.$': {
    type: String,
    foreignKey: "Users",
    optional: true,
  },
  latestActivity: {
    type: Date,
    denormalized: true,
    canRead: ['members'],
    onInsert: (document) => {
      return new Date(); // if this is an insert, set latestActivity to current timestamp
    },
    optional: true,
  },
  af: {
    type: Boolean,
    canRead: ['guests'],
    canCreate: ['members'],
    canUpdate: ['admins'],
    optional: true,
    hidden: !isLWorAF
  },
  messageCount: {
    ...denormalizedCountOfReferences({
      fieldName: "messageCount",
      collectionName: "Conversations",
      foreignCollectionName: "Messages",
      foreignTypeName: "message",
      foreignFieldName: "conversationId"
    }),
    canRead: ['guests'],
  },
  moderator: {
    type: Boolean,
    canRead: ['admins', 'sunshineRegiment'],
    canCreate: ['admins', 'sunshineRegiment'],
    canUpdate: ['admins', 'sunshineRegiment'],
    optional: true,
    nullable: true
  },
  archivedByIds: {
    ...arrayOfForeignKeysField({
      idFieldName: "archivedByIds",
      resolverName: "archivedBy",
      collectionName: "Users",
      type: "User"
    }),
    optional: true,
    hidden: true,
    canRead: ['guests'],
    canCreate: ['members'],
    canUpdate: ['members'],
    ...schemaDefaultValue([]), // Note: this sets onUpdate and onCreate. onUpdate is overridden below
    // Allow users to only update their own archived status, this has some potential concurrency problems,
    // but I don't expect this to ever come up, and it fails relatively gracefully in case one does occur
    onUpdate: ({data, currentUser, oldDocument}) => {
      if (data?.archivedByIds) {
        const changedIds = _.difference(oldDocument?.archivedByIds || [], data?.archivedByIds)
        changedIds.forEach((id => {
          if (id !== currentUser!._id) {
            throw new Error(`You can't archive or unarchive a conversation for another user. Attempted update: ${JSON.stringify(data)}`)
          }
        }))
      }
      return data.archivedByIds ?? []
    }
  },
  'archivedByIds.$': {
    type: String,
    foreignKey: "Users",
    optional: true,
  },
  latestMessage: resolverOnlyField({
    type: "Message",
    graphQLtype: "Message",
    canRead: ['members'],
    resolver: async (conversation: DbConversation, args, context: ResolverContext) => {
      const { tagId } = args;
      const { currentUser } = context;
      const message: DbMessage | null = await getWithCustomLoader<DbMessage | null, string>(
        context,
        "latestMessage",
        conversation._id,
        async (conversationIds: string[]): Promise<(DbMessage | null)[]> => {
          return await context.repos.conversations.getLatestMessages(conversationIds);
        }
      );
      const filteredMessage = await accessFilterSingle(currentUser, context.Messages, message, context)
      return filteredMessage;
    }
  }),
};

export default schema;<|MERGE_RESOLUTION|>--- conflicted
+++ resolved
@@ -2,11 +2,7 @@
 import * as _ from 'underscore';
 import { isLWorAF } from '../../instanceSettings';
 import { getWithCustomLoader } from '../../loaders';
-<<<<<<< HEAD
-=======
-import { schemaDefaultValue } from '../../collectionUtils';
 import { isFriendlyUI } from '../../../themes/forumTheme';
->>>>>>> 4d2c371d
 
 const schema: SchemaType<DbConversation> = {
   title: {
