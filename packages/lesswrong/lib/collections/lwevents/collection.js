--- conflicted
+++ resolved
@@ -1,20 +1,11 @@
 import schema from './schema.js';
 import Users from 'meteor/vulcan:users'
 import { getDefaultResolvers, getDefaultMutations, createCollection } from 'meteor/vulcan:core';
-import Users from 'meteor/vulcan:users';
 /**
  * @summary Initiate LWEvents collection
  * @namespace LWEvents
  */
 
-<<<<<<< HEAD
- const options = {
-   newCheck: (user, document) => {
-     if (!user || !document) return false;
-     return Users.owns(user, document) ? Users.canDo(user, 'events.new') : Users.canDo(user, 'events.new')
-   }
- }
-=======
 const options = {
 
   newCheck: (user, document) => {
@@ -35,7 +26,6 @@
 }
 
 
->>>>>>> 83b94294
 const LWEvents = createCollection({
 
   // collection: Meteor.notifications,
