/**
 * Each entry maps an *ordered pair* of candidate ids concatenated together (e.g. "ADoKFRmPkWbmyWwGw-cF8iwCmwFjbmCqYkQ") to
 * the relative value of the candidates. If AtoB is true, then this means the first candidate is `multiplier` times as
 * valuable as the second candidate (and vice versa if AtoB is false).
 *
 * CompareStateUI allows strings because this is needed to allow intermediate values like "0." as the user is typing.
 */
export type CompareStateUI = Record<string, {multiplier: number | string, AtoB: boolean}>;
/**
 * Each entry maps an *ordered pair* of candidate ids concatenated together (e.g. "ADoKFRmPkWbmyWwGw-cF8iwCmwFjbmCqYkQ") to
 * the relative value of the candidates. If AtoB is true, then this means the first candidate is `multiplier` times as
 * valuable as the second candidate (and vice versa if AtoB is false).
 */
export type CompareState = Record<string, {multiplier: number, AtoB: boolean}>;

/** Latest midnight on 2023-12-15 */
const VOTING_DEADLINE = new Date("2023-12-15T23:59:59-12:00");
/** Earliest start of 2023-10-22 */
const ACCOUNT_CREATION_DEADLINE = new Date("2023-10-22T00:00:00+12:00");

export const isPastVotingDeadline = () => new Date() > VOTING_DEADLINE;
export const isPastAccountCreationDeadline = (user: { createdAt: Date }) => user.createdAt > ACCOUNT_CREATION_DEADLINE;

export const getCompareKey = (candidate1: ElectionCandidateBasicInfo, candidate2: ElectionCandidateBasicInfo) => {
  return `${candidate1._id}-${candidate2._id}`;
}

export const getInitialCompareState = (candidatePairs: ElectionCandidateBasicInfo[][]): CompareStateUI => {
  return Object.fromEntries(
    candidatePairs.map(([candidate, otherCandidate]) => {
      const key = getCompareKey(candidate, otherCandidate);
      return [key, {multiplier: 1, AtoB: true}];
    })
  );
}

export const validateVote = ({data}: {data: Partial<DbElectionVote>}) => {
  if (data.vote && typeof data.vote !== 'object') {
    throw new Error("Invalid vote value");
  }
  for (let key in data.vote) {
    if (typeof data.vote[key] !== 'number' && data.vote[key] !== null) {
      throw new Error("Invalid vote value");
    }
    if (data.vote[key] !== null && (data.vote[key] < 0 || !Number.isFinite(data.vote[key]))) {
      throw new Error("Invalid vote value: allocation cannot be negative, NaN, or Infinity");
    }
  }
  return data.vote;
};

export const validateCompareState = ({data}: {data: Partial<DbElectionVote>}) => {
  const compareState: CompareState = data.compareState;

  for (let key in compareState) {
    const { multiplier, AtoB } = compareState[key];
    if (typeof multiplier !== 'number' || multiplier <= 0 || !Number.isFinite(multiplier)) {
      throw new Error("Invalid compareState value: multiplier must be a positive finite number");
    }
    if (typeof AtoB !== 'boolean') {
      throw new Error("Invalid compareState value: AtoB must be a boolean");
    }
  }
  return compareState;
};

/**
 * Convert a number to a string in a way that doesn't use scientific notation, so that the
 * result comes out the same as what the user entered.
 */
export const numberToEditableString = (num: number, maxLength = 10): string => {
  return num.toFixed(maxLength).replace(/\.?0+$/, "");
}

export const convertCompareStateToVote = (compareState: CompareState): Record<string, number> => {
  const pairs = Object.keys(compareState).map(key => {
    const [candidate1Id, candidate2Id] = key.split("-");
    const {multiplier, AtoB} = compareState[key];
    const secondTimesFirstMultiplier = AtoB ? 1 / multiplier : multiplier;
    return [candidate1Id, candidate2Id, secondTimesFirstMultiplier];
  }) as [string, string, number][];

  // Process them in an order like [[A, B, x], [B, C, y], [C, D, z]], and throw an error if this ordering isn't possible
  // A (the head id) appears only once, and in the first position. D (the tail id) appears only once, and in the last position.
  const headIds = pairs.map(([headId]) => headId)
  const tailIds = pairs.map(([, tailId]) => tailId)
  const allExpectedIds = new Set([...headIds, ...tailIds]);

  const headId = headIds.find(id => !tailIds.includes(id));
  const tailId = tailIds.find(id => !headIds.includes(id));

  if (!headId || !tailId) {
    throw new Error("No unique head and tail ids found");
  }

  const vote = {
    [headId]: 1,
  };

  let currentId = headId;
  while (currentId !== tailId) {
    // Find the pair based on the id of the first element
    const pair = pairs.find(([id]) => id === currentId);
    if (!pair) {
      throw new Error("No next pair found");
    }
    // Note: firstId == currentId here
    const [firstId, secondId, secondTimesFirstMultiplier] = pair;

    if (vote[secondId]) {
      throw new Error("Second id already found");
    }

    const firstValue = vote[firstId];
    const secondValue = firstValue * secondTimesFirstMultiplier;
    vote[secondId] = secondValue;
    currentId = secondId;
  }

  // Assert all the ids are present
  const voteIds = Object.keys(vote);
  if (voteIds.length !== allExpectedIds.size || !voteIds.every(id => allExpectedIds.has(id))) {
    throw new Error("Vote ids don't match expected ids");
  }

<<<<<<< HEAD
  // Normalize (to a total of 100_000) and round to 4 sig figs
  const total = Object.values(vote).reduce((sum, value) => sum + value, 0);
  const normalizedVote = Object.fromEntries(
    Object.entries(vote).map(([id, value]) => [id, Number((value / total * 100_000).toPrecision(4))])
=======
  // Normalize (to 1) and round
  const total = Object.values(vote).reduce((sum, value) => sum + value, 0);
  const normalizedVote = Object.fromEntries(
    Object.entries(vote).map(([id, value]) => [id, Number((value / total).toPrecision(4))])
>>>>>>> 9e41b8d7
  );

  return normalizedVote;
}<|MERGE_RESOLUTION|>--- conflicted
+++ resolved
@@ -123,17 +123,10 @@
     throw new Error("Vote ids don't match expected ids");
   }
 
-<<<<<<< HEAD
-  // Normalize (to a total of 100_000) and round to 4 sig figs
-  const total = Object.values(vote).reduce((sum, value) => sum + value, 0);
-  const normalizedVote = Object.fromEntries(
-    Object.entries(vote).map(([id, value]) => [id, Number((value / total * 100_000).toPrecision(4))])
-=======
-  // Normalize (to 1) and round
+  // Normalize (to 1) and round to 4 sf
   const total = Object.values(vote).reduce((sum, value) => sum + value, 0);
   const normalizedVote = Object.fromEntries(
     Object.entries(vote).map(([id, value]) => [id, Number((value / total).toPrecision(4))])
->>>>>>> 9e41b8d7
   );
 
   return normalizedVote;
