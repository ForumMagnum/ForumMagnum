import { schemaDefaultValue } from "../../collectionUtils";
<<<<<<< HEAD
import { eaGivingSeason23ElectionName } from "../../eaGivingSeason";
=======
>>>>>>> 0aa046d3
import { foreignKeyField } from "../../utils/schemaUtils";

const schema: SchemaType<DbElectionCandidate> = {
  /** The name of the election this is a candidate in */
  electionName: {
    type: String,
    canRead: ["guests"],
    canCreate: ["sunshineRegiment", "admins"],
    canUpdate: ["sunshineRegiment", "admins"],
    optional: false,
    nullable: false,
    control: "select",
    options: () => [
      {
        value: eaGivingSeason23ElectionName,
        label: "EA Giving Season 2023",
      },
    ],
  },
  /** The name of this candidate */
  name: {
    type: String,
    canRead: ["guests"],
    canCreate: ["sunshineRegiment", "admins"],
    canUpdate: ["sunshineRegiment", "admins"],
    optional: false,
    nullable: false,
    control: "MuiTextField",
    label: "Candidate name",
  },
  /** URL for this candidates logo */
  logoSrc: {
    type: String,
    canRead: ["guests"],
    canCreate: ["sunshineRegiment", "admins"],
    canUpdate: ["sunshineRegiment", "admins"],
    optional: false,
    nullable: false,
    control: "MuiTextField",
    label: "Logo image URL",
  },
  /** Link for this candidate (i.e. to the org's website) */
  href: {
    type: String,
    canRead: ["guests"],
    canCreate: ["sunshineRegiment", "admins"],
    canUpdate: ["sunshineRegiment", "admins"],
    optional: false,
    nullable: false,
    control: "MuiTextField",
    label: "Candidate website URL",
  },
  /** Link for this candidate's GWWC fundraiser page */
  fundraiserLink: {
    type: String,
    canRead: ["guests"],
    canCreate: ["sunshineRegiment", "admins"],
    canUpdate: ["sunshineRegiment", "admins"],
    optional: true,
    nullable: true,
    control: "MuiTextField",
    label: "GWWC fundraiser URL",
  },
  /** Link for this candidate's page on GWWC (ex: https://www.givingwhatwecan.org/en-US/charities/helen-keller-international) */
  gwwcLink: {
    type: String,
    canRead: ["guests"],
    canCreate: ["sunshineRegiment", "admins"],
    canUpdate: ["sunshineRegiment", "admins"],
    optional: true,
    nullable: true,
    control: "MuiTextField",
    label: "GWWC charity link",
  },
  /** Short plaintext description */
  description: {
    type: String,
    canRead: ["guests"],
    canCreate: ["sunshineRegiment", "admins"],
    canUpdate: ["sunshineRegiment", "admins"],
    optional: false,
    nullable: false,
    control: "MuiTextField",
    label: "Candidate description",
    form: {
      multiLine: true,
      rows: 4,
    },
  },
  /** The user who created this candidate (this is required by makeVoteable) */
  userId: {
    ...foreignKeyField({
      idFieldName: "userId",
      resolverName: "user",
      collectionName: "Users",
      type: "User",
      nullable: true,
    }),
    optional: true,
    nullable: false,
    canRead: ["guests"],
    canCreate: ["sunshineRegiment", "admins"],
    canUpdate: ["sunshineRegiment", "admins"],
    onCreate: ({currentUser}) => currentUser!._id,
    hidden: true,
  },
  /** Denormalized count of posts referencing this candidate in this election */
  postCount: {
    type: Number,
    canRead: ["guests"],
    optional: true,
    nullable: false,
    hidden: true,
    ...schemaDefaultValue(0),
  },
  /** The tag user for marking posts as being relevant to this candidate */
  tagId: {
    ...foreignKeyField({
      idFieldName: "tagId",
      resolverName: "tag",
      collectionName: "Tags",
      type: "Tag",
      nullable: true,
    }),
    optional: false,
    nullable: true,
    canRead: ["guests"],
    canCreate: ["sunshineRegiment", "admins"],
    canUpdate: ["sunshineRegiment", "admins"],
    control: "TagSelect",
    label: "Tag (type to search)",
  },
  /** Whether this is the main fundraiser (that will be distributed among the winning candidates), as opposed to being a particular candidate */
  isElectionFundraiser: {
    type: Boolean,
    canRead: ["guests"],
    canCreate: ["sunshineRegiment", "admins"],
    canUpdate: ["sunshineRegiment", "admins"],
    ...schemaDefaultValue(false),
  },
  /**
   * The id of the fundraiser ("Parfit slug" in gwwc's CMS). This can be different from the slug in the fundraiser link
   * (although they are often the same)
   */
  gwwcId: {
    type: String,
    canRead: ["guests"],
    canCreate: ["sunshineRegiment", "admins"],
    canUpdate: ["sunshineRegiment", "admins"],
    optional: true,
    nullable: true,
  },
  /** The amount of money raised in the fundraiser for this candidate */
  amountRaised: {
    type: Number,
    canRead: ["guests"],
    canCreate: ["sunshineRegiment", "admins"],
    canUpdate: ["sunshineRegiment", "admins"],
    optional: true,
    nullable: true,
  },
  /** The target amount of money to raise in the fundraiser for this candidate */
  targetAmount: {
    type: Number,
    canRead: ["guests"],
    canCreate: ["sunshineRegiment", "admins"],
    canUpdate: ["sunshineRegiment", "admins"],
    optional: true,
    nullable: true,
  },
};

export default schema;<|MERGE_RESOLUTION|>--- conflicted
+++ resolved
@@ -1,9 +1,6 @@
 import { schemaDefaultValue } from "../../collectionUtils";
-<<<<<<< HEAD
+import { foreignKeyField } from "../../utils/schemaUtils";
 import { eaGivingSeason23ElectionName } from "../../eaGivingSeason";
-=======
->>>>>>> 0aa046d3
-import { foreignKeyField } from "../../utils/schemaUtils";
 
 const schema: SchemaType<DbElectionCandidate> = {
   /** The name of the election this is a candidate in */
