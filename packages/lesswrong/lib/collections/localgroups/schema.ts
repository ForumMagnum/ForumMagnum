--- conflicted
+++ resolved
@@ -4,6 +4,7 @@
 import { schemaDefaultValue } from '../../collectionUtils';
 import { isEAForum, isLW } from '../../instanceSettings';
 import { isFriendlyUI } from '../../../themes/forumTheme';
+import { preferredHeadingCase } from '../../forumTypeUtils';
 
 export const GROUP_CATEGORIES = [
   {value: 'national', label: 'National'},
@@ -60,13 +61,8 @@
     canCreate: ['members'],
     canUpdate: ['members'],
     order: 20,
-<<<<<<< HEAD
-    control: "UsersListEditor",
-    label: isFriendlyUI ? "Add organizers" : "Add Organizers",
-=======
     control: "FormUsersListEditor",
-    label: isEAForum ? "Add organizers" : "Add Organizers",
->>>>>>> 897495cd
+    label: preferredHeadingCase("Add Organizers"),
   },
 
   'organizerIds.$': {
