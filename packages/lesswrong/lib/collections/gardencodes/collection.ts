--- conflicted
+++ resolved
@@ -68,18 +68,6 @@
   //   canCreate: ['members', 'admins', 'sunshineRegiment'],
   //   label: "Your Walled Garden Username"
   // },
-<<<<<<< HEAD
-=======
-  slug: {
-    type: String,
-    optional: true,
-    canRead: ['guests'],
-    nullable: false,
-    onCreate: async ({document: gardenCode}) => {
-      return await getUnusedSlugByCollectionName("GardenCodes", slugify(gardenCode.title))
-    },
-  },
->>>>>>> 2bb677d0
   startTime: {
     type: Date,
     canRead: ['guests'],
