--- conflicted
+++ resolved
@@ -6,12 +6,8 @@
 import { editableFields } from '../../editor/make_editable';
 import { addUniversalFields } from "../../collectionUtils";
 import { getDefaultResolvers } from "../../vulcan-core/default_resolvers";
-<<<<<<< HEAD
 import { getDefaultMutations } from '@/server/resolvers/defaultMutations';
-=======
-import { getDefaultMutations } from "../../vulcan-core/default_mutations";
 import { DatabaseIndexSet } from '@/lib/utils/databaseIndexSet';
->>>>>>> 6793facc
 
 function generateCode(length: number) {
   let result = '';
