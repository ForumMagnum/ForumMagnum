--- conflicted
+++ resolved
@@ -1,11 +1,7 @@
 import Messages from './collections/messages/collection.js';
 import Conversations from './collections/conversations/collection.js';
-<<<<<<< HEAD
-import { Utils } from 'meteor/vulcan:core';
-=======
 import Users from 'meteor/vulcan:users';
 import { Utils, getCollection } from 'meteor/vulcan:core';
->>>>>>> 567cb91d
 
 
 /**
@@ -24,22 +20,7 @@
   return `/inbox/${message.conversationId}`;
 };
 
-
 /**
-<<<<<<< HEAD
-* @summary Navigates user to url, if they did not click on any child link. We need
-* this because sometimes we have nested navigation areas, such as SequencesGridItems,
-* in which the whole item navigates you to the sequences page when clicked, but it also
-* has a link to the author's user page inside of the GridItem. To avoid triggering both
-* events we check whether any parent of the clicked element is an a tag.
-* @param {Event} event
-* @param {String} url
-* @param {Function} navigate
-**/
-Utils.manualClickNavigation = (event, url, navigate) => {
-  if (!event.target.closest('a')) { // Checks whether any parent is a tag (polyfilled for IE and Edge)
-    navigate(url)
-=======
 * @summary Check whether User is subscribed to a document
 * @param {Object} user
 * @param {Object} document
@@ -59,6 +40,7 @@
     return false;
   }
 };
+
 // LESSWRONG version of getting unused slug. Modified to also include "oldSlugs" array
 Utils.getUnusedSlug = function (collection, slug, useOldSlugs = false) {
   let suffix = '';
@@ -68,7 +50,6 @@
   while (!!collection.findOne(useOldSlugs ? {$or: [{slug: slug+suffix},{oldSlugs: slug+suffix}]} : {slug: slug+suffix})) {
     index++
     suffix = '-'+index;
->>>>>>> 567cb91d
   }
 
   return slug+suffix;
