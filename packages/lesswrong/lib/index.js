--- conflicted
+++ resolved
@@ -1,15 +1,12 @@
 // # Vulcan Modifications
 
-<<<<<<< HEAD
 // schema utils
 import { generateIdResolverMulti, generateIdResolverSingle } from './modules/schemaUtils.js'
-=======
 // Permissions
 import './modules/permissions.js';
 
 // Head tags
 import './modules/headtags.js'
->>>>>>> 8bea0fb0
 
 // ## Accounts
 import './modules/accounts/modify_accounts_ui.js';
@@ -161,14 +158,8 @@
   Reports,
   Books,
   Bans,
-<<<<<<< HEAD
   Localgroups,
   generateIdResolverMulti,
-  generateIdResolverSingle
-=======
-  UserSequenceRels,
-  UserCollectionRels,
-  Localgroups,
+  generateIdResolverSingle,
   Comments
->>>>>>> 8bea0fb0
 }