--- conflicted
+++ resolved
@@ -51,11 +51,6 @@
 import './components.js';
 import './routes.js';
 import './views.js';
-<<<<<<< HEAD
-
-
-export { Conversations, Messages, Notifications, Votes }
-=======
 //
 // Settings for Vulcan
 import './modules/settings.js';
@@ -63,5 +58,4 @@
 // Closed Beta Stuff
 import './closed-beta/configuration.js';
 //
-export { Conversations, Messages, Notifications, RSSFeeds }
->>>>>>> 50a41518
+export { Conversations, Messages, Notifications, RSSFeeds }