// Note: this file is modified by the `create-collection` codegen script.
// Keep that in mind if changing the structure.

// Helper imports
import SimpleSchema, { SchemaDefinition } from 'simpl-schema';
import { isAnyTest, isCodegen } from '../executionEnvironment';
import { collectionNameToTypeName } from '../generated/collectionTypeNames';

// Collection imports
import { default as AdvisorRequests } from '../collections/advisorRequests/newSchema';
import { default as ArbitalCaches } from '../collections/arbitalCache/newSchema';
import { default as ArbitalTagContentRels } from '../collections/arbitalTagContentRels/newSchema';
import { default as Bans } from '../collections/bans/newSchema';
import { default as Books } from '../collections/books/newSchema';
import { default as Chapters } from '../collections/chapters/newSchema';
import { default as CkEditorUserSessions } from '../collections/ckEditorUserSessions/newSchema';
import { default as ClientIds } from '../collections/clientIds/newSchema';
import { default as Collections } from '../collections/collections/newSchema';
import { default as CommentModeratorActions } from '../collections/commentModeratorActions/newSchema';
import { default as Comments } from '../collections/comments/newSchema';
import { default as Conversations } from '../collections/conversations/newSchema';
import { default as CronHistories } from '../collections/cronHistories/newSchema';
import { default as CurationEmails } from '../collections/curationEmails/newSchema';
import { default as CurationNotices } from '../collections/curationNotices/newSchema';
import { default as DatabaseMetadata } from '../collections/databaseMetadata/newSchema';
import { default as DebouncerEvents } from '../collections/debouncerEvents/newSchema';
import { default as DialogueChecks } from '../collections/dialogueChecks/newSchema';
import { default as DialogueMatchPreferences } from '../collections/dialogueMatchPreferences/newSchema';
import { default as DigestPosts } from '../collections/digestPosts/newSchema';
import { default as Digests } from '../collections/digests/newSchema';
import { default as ElectionCandidates } from '../collections/electionCandidates/newSchema';
import { default as ElectionVotes } from '../collections/electionVotes/newSchema';
import { default as ElicitQuestionPredictions } from '../collections/elicitQuestionPredictions/newSchema';
import { default as ElicitQuestions } from '../collections/elicitQuestions/newSchema';
import { default as EmailTokens } from '../collections/emailTokens/newSchema';
import { default as FeaturedResources } from '../collections/featuredResources/newSchema';
import { default as FieldChanges } from '../collections/fieldChanges/newSchema';
import { default as ForumEvents } from '../collections/forumEvents/newSchema';
import { default as GardenCodes } from '../collections/gardencodes/newSchema';
import { default as GoogleServiceAccountSessions } from '../collections/googleServiceAccountSessions/newSchema';
import { default as Images } from '../collections/images/newSchema';
import { default as JargonTerms } from '../collections/jargonTerms/newSchema';
import { default as LegacyData } from '../collections/legacyData/newSchema';
import { default as LlmConversations } from '../collections/llmConversations/newSchema';
import { default as LlmMessages } from '../collections/llmMessages/newSchema';
import { default as Localgroups } from '../collections/localgroups/newSchema';
import { default as LWEvents } from '../collections/lwevents/newSchema';
import { default as ManifoldProbabilitiesCaches } from '../collections/manifoldProbabilitiesCaches/newSchema';
import { default as Messages } from '../collections/messages/newSchema';
import { default as Migrations } from '../collections/migrations/newSchema';
import { default as ModerationTemplates } from '../collections/moderationTemplates/newSchema';
import { default as ModeratorActions } from '../collections/moderatorActions/newSchema';
import { default as MultiDocuments } from '../collections/multiDocuments/newSchema';
import { default as Notifications } from '../collections/notifications/newSchema';
import { default as PageCache } from '../collections/pagecache/newSchema';
import { default as PetrovDayActions } from '../collections/petrovDayActions/newSchema';
import { default as PetrovDayLaunchs } from '../collections/petrovDayLaunchs/newSchema';
import { default as PodcastEpisodes } from '../collections/podcastEpisodes/newSchema';
import { default as Podcasts } from '../collections/podcasts/newSchema';
import { default as PostEmbeddings } from '../collections/postEmbeddings/newSchema';
import { default as PostRecommendations } from '../collections/postRecommendations/newSchema';
import { default as PostRelations } from '../collections/postRelations/newSchema';
import { default as PostViewTimes } from '../collections/postViewTimes/newSchema';
import { default as PostViews } from '../collections/postViews/newSchema';
import { default as Posts } from '../collections/posts/newSchema';
import { default as ReadStatuses } from '../collections/readStatus/newSchema';
import { default as RecommendationsCaches } from '../collections/recommendationsCaches/newSchema';
import { default as Reports } from '../collections/reports/newSchema';
import { default as ReviewVotes } from '../collections/reviewVotes/newSchema';
import { default as ReviewWinnerArts } from '../collections/reviewWinnerArts/newSchema';
import { default as ReviewWinners } from '../collections/reviewWinners/newSchema';
import { default as Revisions } from '../collections/revisions/newSchema';
import { default as RSSFeeds } from '../collections/rssfeeds/newSchema';
import { default as Sequences } from '../collections/sequences/newSchema';
import { default as Sessions } from '../collections/sessions/newSchema';
import { default as SideCommentCaches } from '../collections/sideCommentCaches/newSchema';
import { default as SplashArtCoordinates } from '../collections/splashArtCoordinates/newSchema';
import { default as Spotlights } from '../collections/spotlights/newSchema';
import { default as Subscriptions } from '../collections/subscriptions/newSchema';
import { default as SurveyQuestions } from '../collections/surveyQuestions/newSchema';
import { default as SurveyResponses } from '../collections/surveyResponses/newSchema';
import { default as SurveySchedules } from '../collections/surveySchedules/newSchema';
import { default as Surveys } from '../collections/surveys/newSchema';
import { default as TagFlags } from '../collections/tagFlags/newSchema';
import { default as TagRels } from '../collections/tagRels/newSchema';
import { default as Tags } from '../collections/tags/newSchema';
import { default as Tweets } from '../collections/tweets/newSchema';
import { default as TypingIndicators } from '../collections/typingIndicators/newSchema';
import { default as UserEAGDetails } from '../collections/userEAGDetails/newSchema';
import { default as UserJobAds } from '../collections/userJobAds/newSchema';
import { default as UserMostValuablePosts } from '../collections/userMostValuablePosts/newSchema';
import { default as UserRateLimits } from '../collections/userRateLimits/newSchema';
import { default as UserTagRels } from '../collections/userTagRels/newSchema';
import { default as UserActivities } from '../collections/useractivities/newSchema';
import { default as Users } from '../collections/users/newSchema';
import { default as Votes } from '../collections/votes/newSchema';
import GraphQLJSON from 'graphql-type-json';

let testSchemas: Record<never, never>;
if (isAnyTest || isCodegen) {
  // TODO: does this need fixing to avoid esbuild headaches?
  // Seems like no, but it might be a footgun.
  ({ testSchemas } = require('../../server/sql/tests/testSchemas'));
} else {
  testSchemas = {};
}

export const allSchemas = {
  AdvisorRequests, ArbitalCaches, ArbitalTagContentRels, Bans, Books,
  Chapters, CkEditorUserSessions, ClientIds, Collections, CommentModeratorActions,
  Comments, Conversations, CronHistories, CurationEmails, CurationNotices,
  DatabaseMetadata, DebouncerEvents, DialogueChecks, DialogueMatchPreferences,
  DigestPosts, Digests, ElectionCandidates, ElectionVotes, ElicitQuestionPredictions,
  ElicitQuestions, EmailTokens, FeaturedResources, FieldChanges, ForumEvents, GardenCodes,
  GoogleServiceAccountSessions, Images, JargonTerms, LegacyData, LlmConversations,
  LlmMessages, Localgroups, LWEvents, ManifoldProbabilitiesCaches, Messages,
  Migrations, ModerationTemplates, ModeratorActions, MultiDocuments, Notifications,
  PageCache, PetrovDayActions, PetrovDayLaunchs, PodcastEpisodes, Podcasts,
  PostEmbeddings, PostRecommendations, PostRelations, PostViewTimes, PostViews,
  Posts, ReadStatuses, RecommendationsCaches, Reports, ReviewVotes,
  ReviewWinnerArts, ReviewWinners, Revisions, RSSFeeds,
  Sequences, Sessions, SideCommentCaches, SplashArtCoordinates,
  Spotlights, Subscriptions, SurveyQuestions, SurveyResponses,
  SurveySchedules, Surveys, TagFlags, TagRels, Tags,
  Tweets, TypingIndicators, UserEAGDetails, UserJobAds,
  UserMostValuablePosts, UserRateLimits, UserTagRels, UserActivities,
  Users, Votes, ...testSchemas,
} satisfies Record<CollectionNameString, Record<string, NewCollectionFieldSpecification<CollectionNameString>>>;

export function getSchema<N extends CollectionNameString>(collectionName: N): Record<string, NewCollectionFieldSpecification<N>> {
  return allSchemas[collectionName] as Record<string, NewCollectionFieldSpecification<N>>;
}


function getBaseType(typeString: string) {
  switch (typeString) {
    case 'String':
      return String;
    case 'Float':
      return Number;
    case 'Int':
      return SimpleSchema.Integer;
    case 'Boolean':
      return Boolean;
    case 'Date':
      return Date;
    default:
      return Object;
  }
}

function stripRequired(typeString: string) {
  const required = typeString.endsWith('!');
  return {
    typeString: required ? typeString.slice(0, -1) : typeString,
    required,
  };
}

function stripArray(typeString: string) {
  const array = typeString.startsWith('[') && typeString.endsWith(']');
  return {
    typeString: array ? typeString.slice(1, -1) : typeString,
    array,
  };
}

function getSimpleSchemaType(fieldName: string, graphqlSpec: GraphQLFieldSpecification<CollectionNameString>) {
  const { validation = {} } = graphqlSpec;
  const { simpleSchema, ...remainingSimpleSchemaValidationFields } = validation;
  if (simpleSchema) {
    if (Array.isArray(simpleSchema)) {
      const [innerSchema] = simpleSchema;
      return {
        [fieldName]: {
          type: Array,
          ...remainingSimpleSchemaValidationFields,
        },
        [`${fieldName}.$`]: {
          type: innerSchema,
          ...remainingSimpleSchemaValidationFields,
        },
      };
    }
    return {
      [fieldName]: {
        type: simpleSchema,
        ...remainingSimpleSchemaValidationFields,
      },
    };
  }

  const validatorType = 'inputType' in graphqlSpec ? graphqlSpec.inputType : graphqlSpec.outputType;
  if (!validatorType) {
    throw new Error(`No validator type found for ${fieldName}`);
  }

  if (typeof validatorType === 'object') {
    const isGraphQLJSON = validatorType === GraphQLJSON;
    return {
      [fieldName]: {
        type: isGraphQLJSON ? GraphQLJSON : Object,
        ...remainingSimpleSchemaValidationFields,
      },
    };
  }

  const { typeString: outerTypeStringWithoutRequired, required: outerRequired } = stripRequired(validatorType);
  const { typeString: typeStringWithoutArray, array } = stripArray(outerTypeStringWithoutRequired);
  const { typeString: innerTypeWithoutRequired, required: innerRequired } = stripRequired(typeStringWithoutArray);
  const baseType = getBaseType(array ? innerTypeWithoutRequired : outerTypeStringWithoutRequired);

  if (array) {
    const outerType = {
      ...remainingSimpleSchemaValidationFields,
      optional: remainingSimpleSchemaValidationFields.optional || !outerRequired,
      type: Array,
    };
  
    const innerType = {
      ...remainingSimpleSchemaValidationFields,
      optional: remainingSimpleSchemaValidationFields.optional || !innerRequired,
      type: baseType,
    };

    return {
      [fieldName]: outerType,
      [`${fieldName}.$`]: innerType,
    };
  }

  return {
    [fieldName]: {
      ...remainingSimpleSchemaValidationFields,
      optional: remainingSimpleSchemaValidationFields.optional || !outerRequired,
      type: baseType,
    },
  };
}

function isPlausiblyFormField(field: NewCollectionFieldSpecification<CollectionNameString>) {
  return field.form || !!field.graphql?.canCreate?.length || !!field.graphql?.canUpdate?.length;
}

function getSchemaDefinition(schema: NewSchemaType<CollectionNameString>): Record<string, SchemaDefinition> {
  return Object.entries(schema).reduce((acc, [key, value]) => {
    if (!value.graphql) {
      return acc;
    }

    // type, optional, regEx, allowedValues, and blackbox are handled by getSimpleSchemaType
    const typeDefs = getSimpleSchemaType(key, value.graphql);

    // database field which is nontheless used for form generation
    const defaultValue = value.database?.defaultValue;

    // database field which is used for type codegen
    const nullable = value.database?.nullable;

    // api-layer fields which are used for form generation
    const canRead = value.graphql?.canRead;
    const canUpdate = value.graphql?.canUpdate;
    const canCreate = value.graphql?.canCreate;

    // We need to include a bunch of fields in the validation schema that technically aren't form fields for codegen purposes,
    // but we don't want them to cause validation errors when checking that inserts/updates are valid.
    // So we need to add an `optional` prop to the schema definition for them.
    const isNonWriteableField = !isPlausiblyFormField(value);
    const implicitOptionalProp = isNonWriteableField ? { optional: true } : {};

    const originalTypeDef = typeDefs[key];
    const indexTypeDef = typeDefs[`${key}.$`];

    const fieldSchemaDefinition: SchemaDefinition = {
      ...originalTypeDef,
      ...value.form,
      ...implicitOptionalProp,
      // This needs to be included even if false because it's used for type codegen in a way that relies on the difference between undefined and false
      // (i.e. the implicit default value of `nullable` in the context of database type codegen is `true`)
      ...(nullable !== undefined ? { nullable } : {}),
      ...(defaultValue ? { defaultValue } : {}),
      ...(canRead ? { canRead } : {}),
      ...(canUpdate ? { canUpdate } : {}),
      ...(canCreate ? { canCreate } : {}),
    };

    acc[key] = fieldSchemaDefinition;
    if (indexTypeDef) {
      acc[`${key}.$`] = indexTypeDef;
    }
    return acc;
  }, {} as Record<string, SchemaDefinition>);
}

const allSimpleSchemas: Record<CollectionNameString, SimpleSchema> = new Proxy({} as Record<CollectionNameString, SimpleSchema>, {
  get<N extends CollectionNameString>(target: Partial<Record<CollectionNameString, SimpleSchema>>, collectionName: N) {
    if (!target[collectionName]) {
      if (!(collectionName in allSchemas)) {
        throw new Error(`Invalid collection name: ${collectionName}`);
      }

      const schemaDefinition = getSchemaDefinition(allSchemas[collectionName]);
      target[collectionName] = new SimpleSchema(schemaDefinition);
    }

    return target[collectionName];
  }
});

<<<<<<< HEAD
export function getSimpleSchema<N extends CollectionNameString>(collectionName: N): NewSimpleSchemaType<N> {
  const simpleSchema = allSimpleSchemas[collectionName] as NewSimpleSchemaType<N>;
  return simpleSchema;
}

export function apolloCacheVoteablePossibleTypes() {
  return {
    Voteable: Object.entries(allSchemas)
      .filter(([_, schema]) => 'score' in schema && 'currentUserVote' in schema)
      .map(([collectionName]) => collectionNameToTypeName[collectionName as CollectionNameString]),
  }
=======
export function getSimpleSchema<N extends CollectionNameString>(collectionName: N): SimpleSchemaType<N> {
  return allSimpleSchemas[collectionName] as SimpleSchemaType<N>;
>>>>>>> 4930db04
}<|MERGE_RESOLUTION|>--- conflicted
+++ resolved
@@ -4,7 +4,6 @@
 // Helper imports
 import SimpleSchema, { SchemaDefinition } from 'simpl-schema';
 import { isAnyTest, isCodegen } from '../executionEnvironment';
-import { collectionNameToTypeName } from '../generated/collectionTypeNames';
 
 // Collection imports
 import { default as AdvisorRequests } from '../collections/advisorRequests/newSchema';
@@ -307,20 +306,7 @@
   }
 });
 
-<<<<<<< HEAD
 export function getSimpleSchema<N extends CollectionNameString>(collectionName: N): NewSimpleSchemaType<N> {
   const simpleSchema = allSimpleSchemas[collectionName] as NewSimpleSchemaType<N>;
   return simpleSchema;
-}
-
-export function apolloCacheVoteablePossibleTypes() {
-  return {
-    Voteable: Object.entries(allSchemas)
-      .filter(([_, schema]) => 'score' in schema && 'currentUserVote' in schema)
-      .map(([collectionName]) => collectionNameToTypeName[collectionName as CollectionNameString]),
-  }
-=======
-export function getSimpleSchema<N extends CollectionNameString>(collectionName: N): SimpleSchemaType<N> {
-  return allSimpleSchemas[collectionName] as SimpleSchemaType<N>;
->>>>>>> 4930db04
 }