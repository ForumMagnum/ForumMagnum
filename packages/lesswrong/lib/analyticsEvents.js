--- conflicted
+++ resolved
@@ -32,10 +32,7 @@
 };
 
 export function captureEvent(eventType, eventProps) {
-<<<<<<< HEAD
-=======
   console.log({eventType, eventProps}) //useful during development
->>>>>>> d55ffbe7
   try {
     if (Meteor.isServer) {
       // If run from the server, put this directly into the server's write-to-SQL
