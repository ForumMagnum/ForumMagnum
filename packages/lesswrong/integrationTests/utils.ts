import { createMutator, runQuery, setOnGraphQLError, waitUntilCallbacksFinished } from '../server/vulcan-lib';
import Users from '../lib/collections/users/collection';
import { Posts } from '../lib/collections/posts'
import { Comments } from '../lib/collections/comments'
import { Votes } from '../lib/collections/votes'
import Tags from '../lib/collections/tags/collection'
import Revisions from '../lib/collections/revisions/collection'
import Conversations from '../lib/collections/conversations/collection';
import Messages from '../lib/collections/messages/collection';
import {ContentState, convertToRaw} from 'draft-js';
import { randomId } from '../lib/random';
import type { PartialDeep } from 'type-fest'
import { asyncForeachSequential } from '../lib/utils/asyncUtils';
import Localgroups from '../lib/collections/localgroups/collection';
import { UserRateLimits } from '../lib/collections/userRateLimits';

// Hooks Vulcan's runGraphQL to handle errors differently. By default, Vulcan
// would dump errors to stderr; instead, we want to (a) suppress that output,
// (b) assert that particular errors are present in unit tests, and (c) if no
// error was asserted to be present, assert that there were no errors.
//
// This should be called in unit tests from inside describe() but outside of
// it(). For example:
//
//   describe('Thing that uses GraphQL', () => {
//     let graphQLErrorCatcher = catchGraphQLErrors();
//
//     it('produces a permission-denied error', async () => {
//       // Do a thing that produces an error
//
//       graphQLErrorCatcher.getErrors().should.equal(["app.mutation_not_allowed"]);
//     })
//
//     it('does not produce errors', async () => {
//       // Do a thing that should not produce errors
//       // Because this test does not interact with graphQLErrorCatcher, when
//       // it returns, it will implicitly assert that there were no errors.
//     })
//   });
export const catchGraphQLErrors = function(before?: any, after?: any) {
  class ErrorCatcher {
    errors: Array<any>
    errorsRetrieved: boolean

    constructor() {
      this.errors = [];
      this.errorsRetrieved = false;
    }

    getErrors() {
      this.errorsRetrieved = true;
      return this.errors;
    }
    cleanup() {
      if (!this.errorsRetrieved && this.errors.length>0) {
        //eslint-disable-next-line no-console
        console.error("Unexpected GraphQL errors in test:");
        //eslint-disable-next-line no-console
        console.error(this.errors);
        this.errors = [];
        this.errorsRetrieved = false;
        throw new Error(this.errors as any);
      }
      this.errors = [];
      this.errorsRetrieved = false;
    }
    addError(error: any) {
      if (Array.isArray(error)) {
        for (let i=0; i<error.length; i++) {
          this.errors.push(error);
        }
      } else {
        this.errors.push(error);
      }
    }
  }

  let errorCatcher = new ErrorCatcher();

  (before ? before : beforeEach)(() => {
    setOnGraphQLError((errors: any) => {
      errorCatcher.addError(errors);
    });
  });
  (after ? after : afterEach)(() => {
    errorCatcher.cleanup();
    setOnGraphQLError(null);
  });

  return errorCatcher;
};

// Given an error thrown from GraphQL, assert that it is permissions-flavored
// (as opposed to a type error, syntax error, or random unrecognized thing). If
// given an array of errors, asserts that all of them are permissions flavored.
export const assertIsPermissionsFlavoredError = (error: any): void => {
  if (!isPermissionsFlavoredError(error)) {
    //eslint-disable-next-line no-console
    console.error(JSON.stringify(error));
    throw new Error("Error is not permissions-flavored");
  }
}

const isPermissionsFlavoredError = (error: any): boolean => {
  if (Array.isArray(error)) {
    if (error.length === 0)
      return false;
    for(let i=0; i<error.length; i++) {
      if (!isPermissionsFlavoredError(error[i]))
        return false;
    }
    return true;
  }
  if (!error) {
    return false;
  }

  if ("app.validation_error" in error) {
    return true;
  }

  if (!error.message)
    return false;
  if (isPermissionsFlavoredErrorString(error.message))
    return true;

  let errorData: any = null;
  try {
    errorData = JSON.parse(error.message);
  } catch(e) {
    return false;
  }
  if (!errorData) return false;
  if (Array.isArray(errorData)) errorData = errorData[0];
  if (isPermissionsFlavoredErrorString(errorData)) return true;
  if (errorData.id && isPermissionsFlavoredErrorString(errorData.id)) return true;

  return false;
};

const isPermissionsFlavoredErrorString = (str: any): boolean => {
  switch (str)
  {
  case 'errors.disallowed_property_detected':
  case 'app.operation_not_allowed':
  case 'app.mutation_not_allowed':
  case 'app.user_cannot_moderate_post':
    return true;
  default:
    return false;
  }
}

export const createDefaultUser = async() => {
  // Creates defaultUser if they don't already exist
  const defaultUser = await Users.findOne({username:"defaultUser"})
  if (!defaultUser) {
    return createDummyUser({username:"defaultUser"})
  } else {
    return defaultUser
  }
}

// Posts can be created pretty flexibly
type TestPost = Omit<PartialDeep<DbPost>, 'postedAt'> & {postedAt?: Date | number}

export const createDummyPost = async (user?: AtLeast<DbUser, '_id'> | null, data?: TestPost) => {
  let user_ = user || await createDefaultUser()
  const defaultData = {
    _id: randomId(),
    userId: user_._id,
    title: randomId(),
    "contents_latest": randomId(),
    "moderationGuidelines_latest": randomId(),
    fmCrosspost: {isCrosspost: false},
    createdAt: new Date(),
  }
  const postData = {...defaultData, ...data};
  const newPostResponse = await createMutator({
    collection: Posts,
    // Not the best, createMutator should probably be more flexible about what
    // it accepts, as long as validate is false
    document: postData as DbPost,
    // As long as user has a _id it should be fine
    currentUser: user_ as DbUser,
    validate: false,
  });
  return newPostResponse.data
}

export const createDummyUser = async (data?: any) => {
  const testUsername = randomId()
  const defaultData = {
    _id: randomId(),
    username: testUsername,
    email: testUsername + "@test.lesserwrong.com",
    reviewedByUserId: "fakeuserid", // TODO: make this user_id correspond to something real that would hold up if we had proper validation
    previousDisplayName: randomId(),
    acceptedTos: true,
  }
  const userData = {...defaultData, ...data};
  const newUserResponse = await createMutator({
    collection: Users,
    document: userData,
    validate: false,
  })
  return newUserResponse.data;
}
export const createDummyComment = async (user: any, data?: any) => {
  const defaultUser = await createDefaultUser();
  let defaultData: any = {
    _id: randomId(),
    userId: (user || defaultUser)._id,
    contents: {
      originalContents: {
        type: "markdown",
        data: "This is a test comment"
      }
    },
  }
  if (!data.postId) {
    const randomPost = await Posts.findOne()
    if (!randomPost) throw Error("Can't find any post to generate random comment for")
    defaultData.postId = randomPost._id; // By default, just grab ID from a random post
  }
  const commentData = {...defaultData, ...data};
  const newCommentResponse = await createMutator({
    collection: Comments,
    document: commentData,
    currentUser: user || defaultUser,
    validate: false,
  });
  return newCommentResponse.data
}

export const createDummyConversation = async (user: any, data?: any) => {
  let defaultData = {
    _id: randomId(),
    title: user.displayName,
    participantIds: [user._id],
  }
  const conversationData = {...defaultData, ...data};
  const newConversationResponse = await createMutator({
    collection: Conversations,
    document: conversationData,
    currentUser: user,
    validate: false,
  });
  return newConversationResponse.data
}

export const createDummyMessage = async (user: any, data?: any) => {
  let defaultData = {
    _id: randomId(),
    contents: convertToRaw(ContentState.createFromText('Dummy Message Content')),
    userId: user._id,
  }
  const messageData = {...defaultData, ...data};
  const newMessageResponse = await createMutator({
    collection: Messages,
    document: messageData,
    currentUser: user,
    validate: false,
  });
  return newMessageResponse.data
}

export const createDummyLocalgroup = async (data?: any) => {
  let defaultData = {
    _id: randomId(),
    name: randomId(),
    organizerIds: [],
  }
  const groupData = {...defaultData, ...data};
  const groupResponse = await createMutator({
    collection: Localgroups,
    document: groupData,
    validate: false,
  });
  return groupResponse.data
}

const generateDummyVoteData = (user: DbUser, data?: Partial<DbVote>) => {
  const defaultData = {
    _id: randomId(),
    documentId: randomId(),
    collectionName: "Posts" as const,
    voteType: "smallUpvote",
    userId: user._id,
    authorIds: [],
    power: 1,
    cancelled: false,
    isUnvote: false,
<<<<<<< HEAD
    votedAt: new Date()
=======
    silenceNotification: false,
>>>>>>> e10d4bb6
  };
  return {...defaultData, ...data};
}

export const createDummyVote = async (user: DbUser, data?: Partial<DbVote>) => {
  const voteData = generateDummyVoteData(user, data);
  const newVoteResponse = await createMutator({
    collection: Votes,
    document: voteData,
    currentUser: user,
    validate: false,
  });
  return newVoteResponse.data;
}

export const createManyDummyVotes = async (count: number, user: DbUser, data?: Partial<DbVote>) => {
  const thirtyMinsAgo = Date.now() - (30 * 60 * 1000);
  const votes = Array.from(new Array(count).keys()).map((i: number) => generateDummyVoteData(
    user,
    {...data, votedAt: new Date(thirtyMinsAgo + i)},
  ));
  await Votes.rawCollection().bulkWrite(votes.map((document) => ({
    insertOne: {document},
  })));
  return votes;
}

export const createDummyTag = async (user: DbUser, data?: Partial<DbTag>) => {
  const defaultData = {
    _id: randomId(),
    name: "Test Tag",
    userId: user._id,
    deleted: false,
    adminOnly: false,
    postCount: 0,
    createdAt: new Date(Date.now()),
  };
  const tagData = {...defaultData, ...data};
  const newTagResponse = await createMutator({
    collection: Tags,
    document: tagData,
    currentUser: user,
    validate: false,
  });
  return newTagResponse.data;
}

export const createDummyRevision = async (user: DbUser, data?: Partial<DbRevision>) => {
  const defaultData = {
    _id: randomId(),
    userId: user._id,
    inactive: false,
    editedAt: new Date(Date.now()),
    version: "1.0.0",
    changeMetrics: {} // not nullable field
  };
  const revisionData = {...defaultData, ...data};
  const newRevisionResponse = await createMutator({
    collection: Revisions,
    document: revisionData,
    currentUser: user,
    validate: false,
  });
  return newRevisionResponse.data;
}

export const createDummyUserRateLimit = async (user: DbUser, data: Partial<DbUserRateLimit>) => {
  const userRateLimit = await createMutator({
    collection: UserRateLimits,
    document: data,
    currentUser: user,
    validate: false,
  });
  return {...userRateLimit};
}

export const clearDatabase = async () => {
  await asyncForeachSequential(await Users.find().fetch(), async (i) => {
    await Users.rawRemove(i._id)
  });
  await asyncForeachSequential(await Posts.find().fetch(), async (i) => {
    await Posts.rawRemove(i._id)
  });
  await asyncForeachSequential(await Comments.find().fetch(), async (i) => {
    await Comments.rawRemove(i._id)
  });
}

// Replacement for JSON.stringify, because that puts quotes around keys, and GraphQL does not
// accept objects with quotes around the keys. 
// Copied from here: https://stackoverflow.com/a/11233515/8083739

// Jim's note: This will not work on objects that contain arrays that contain objects
function stringifyObject(obj_from_json: any): string {
  if(typeof obj_from_json !== "object" || Array.isArray(obj_from_json) || obj_from_json instanceof Date){
      // not an object or is a Date, stringify using native function
      return JSON.stringify(obj_from_json);
  }
  // Implements recursive object serialization according to JSON spec
  // but without quotes around the keys.
  let props = Object
      .keys(obj_from_json)
      .map((key: any) => `${key}:${stringifyObject(obj_from_json[key])}`)
      .join(",");
  return `{${props}}`;
}

export const userUpdateFieldFails = async ({user, document, fieldName, newValue, collectionType, fragment}: any) => {
  if (newValue === undefined) {
    newValue = randomId()
  }

  let newValueString = JSON.stringify(newValue)
  if (typeof newValue === "object") {
    newValueString = stringifyObject(newValue)
  } 

  const query = `
    mutation {
      update${collectionType}(selector: {_id:"${document._id}"},data:{${fieldName}:${newValueString}}) {
        data {
          ${fragment || fieldName}
        }
      }
    }
  `;
  await withNoLogs(async () => {
    const response = runQuery(query,{},{currentUser:user})
    await (response as any).should.be.rejected;
  });
}

export const userUpdateFieldSucceeds = async ({user, document, fieldName, collectionType, newValue, fragment}: any) => {
  let comparedValue = newValue

  if (newValue === undefined) {
    comparedValue = randomId()
    newValue = comparedValue;
  }

  let newValueString = JSON.stringify(newValue)
  if (typeof newValue === "object") {
    newValueString = stringifyObject(newValue)
  }

  const query = `
      mutation {
        update${collectionType}(selector: {_id:"${document._id}"},data:{${fieldName}:${newValueString}}) {
          data {
            ${fragment || fieldName}
          }
        }
      }
    `;
  const response = runQuery(query,{},{currentUser:user})
  const expectedOutput = { data: { [`update${collectionType}`]: { data: { [fieldName]: comparedValue} }}}
  return (response as any).should.eventually.deep.equal(expectedOutput);
}

/**
 * Please don't use this unless the test is actually expecting an error
 */
export const withNoLogs = async (fn: () => Promise<void>) => {
  const {log, warn, error, info} = console;
  //eslint-disable-next-line no-console
  console.log = console.warn = console.error = console.info = () => {}
  await fn();
  await waitUntilCallbacksFinished();
  console.log = log; //eslint-disable-line no-console
  console.warn = warn; //eslint-disable-line no-console
  console.error = error; //eslint-disable-line no-console
  console.info = info; //eslint-disable-line no-console
}<|MERGE_RESOLUTION|>--- conflicted
+++ resolved
@@ -291,11 +291,8 @@
     power: 1,
     cancelled: false,
     isUnvote: false,
-<<<<<<< HEAD
-    votedAt: new Date()
-=======
+    votedAt: new Date(),
     silenceNotification: false,
->>>>>>> e10d4bb6
   };
   return {...defaultData, ...data};
 }
