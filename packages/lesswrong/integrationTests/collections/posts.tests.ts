--- conflicted
+++ resolved
@@ -7,10 +7,6 @@
   assertIsPermissionsFlavoredError,
   waitUntilCallbacksFinished,
 } from '../utils'
-<<<<<<< HEAD
-import { waitUntilCallbacksFinished } from "../../server/utils/callbackHooks";
-=======
->>>>>>> b112cf71
 import Posts from '../../lib/collections/posts/collection';
 import * as _ from 'underscore';
 
