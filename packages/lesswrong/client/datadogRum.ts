import { datadogRum } from '@datadog/browser-rum';
import { getDatadogUser } from '../lib/collections/users/helpers';
import { forumTypeSetting } from '../lib/instanceSettings';
import { ddRumSampleRate, ddSessionReplaySampleRate, ddTracingSampleRate } from '../lib/publicSettings';

<<<<<<< HEAD
function initDatadog() {
  if (forumTypeSetting.get() !== 'EAForum') return

  datadogRum.init({
    applicationId: '2e902643-baff-466d-8882-db60acbdf13b',
    clientToken: 'puba413e9fd2759b4b17c1909d396ba122a',
    site: 'datadoghq.com',
    service:'eaforum-client',
    env: ddEnv,
    // version: '1.0.0',
    sampleRate: 100,
    sessionReplaySampleRate: 100,
    trackInteractions: true,
    trackResources: true,
    trackLongTasks: true,
    defaultPrivacyLevel:'mask-user-input',
    allowedTracingOrigins: [
      "http://localhost:3000",
      "https://forum.effectivealtruism.org",
      "https://forum-staging.effectivealtruism.org"
      // TODO add LW domains here if they want to use datadog
    ]
  });
}

initDatadog();
=======
datadogRum.init({
  applicationId: '2e902643-baff-466d-8882-db60acbdf13b',
  clientToken: 'puba413e9fd2759b4b17c1909d396ba122a',
  site: 'datadoghq.com',
  service:'eaforum-client',
  env: ddEnv,
  // version: '1.0.0',
  tracingSampleRate: ddTracingSampleRate.get(),
  sampleRate: ddRumSampleRate.get(),
  sessionReplaySampleRate: ddSessionReplaySampleRate.get(),
  trackInteractions: true,
  trackResources: true,
  trackLongTasks: true,
  defaultPrivacyLevel:'mask-user-input',
  allowedTracingOrigins: [
    "http://localhost:3000",
    "https://forum.effectivealtruism.org",
    "https://forum-staging.effectivealtruism.org"
    // TODO add LW domains here if they want to use datadog
  ]
})
>>>>>>> bfeca133

export function configureDatadogRum(user: UsersCurrent | UsersEdit | DbUser | null) {
  if (forumTypeSetting.get() !== 'EAForum') return

  // Set the user which will appear in traces. This info should match what
  datadogRum.setUser(user ? getDatadogUser(user) : {});

  if (user && !user.allowDatadogSessionReplay) {
    // eslint-disable-next-line no-console
    console.log("Session Replay disabled")
    datadogRum.stopSessionReplayRecording();
  } else {
    // eslint-disable-next-line no-console
    console.log("Session Replay enabled")
    datadogRum.startSessionReplayRecording();
  }
}

export default datadogRum;<|MERGE_RESOLUTION|>--- conflicted
+++ resolved
@@ -3,7 +3,6 @@
 import { forumTypeSetting } from '../lib/instanceSettings';
 import { ddRumSampleRate, ddSessionReplaySampleRate, ddTracingSampleRate } from '../lib/publicSettings';
 
-<<<<<<< HEAD
 function initDatadog() {
   if (forumTypeSetting.get() !== 'EAForum') return
 
@@ -14,8 +13,9 @@
     service:'eaforum-client',
     env: ddEnv,
     // version: '1.0.0',
-    sampleRate: 100,
-    sessionReplaySampleRate: 100,
+    tracingSampleRate: ddTracingSampleRate.get(),
+    sampleRate: ddRumSampleRate.get(),
+    sessionReplaySampleRate: ddSessionReplaySampleRate.get(),
     trackInteractions: true,
     trackResources: true,
     trackLongTasks: true,
@@ -30,29 +30,6 @@
 }
 
 initDatadog();
-=======
-datadogRum.init({
-  applicationId: '2e902643-baff-466d-8882-db60acbdf13b',
-  clientToken: 'puba413e9fd2759b4b17c1909d396ba122a',
-  site: 'datadoghq.com',
-  service:'eaforum-client',
-  env: ddEnv,
-  // version: '1.0.0',
-  tracingSampleRate: ddTracingSampleRate.get(),
-  sampleRate: ddRumSampleRate.get(),
-  sessionReplaySampleRate: ddSessionReplaySampleRate.get(),
-  trackInteractions: true,
-  trackResources: true,
-  trackLongTasks: true,
-  defaultPrivacyLevel:'mask-user-input',
-  allowedTracingOrigins: [
-    "http://localhost:3000",
-    "https://forum.effectivealtruism.org",
-    "https://forum-staging.effectivealtruism.org"
-    // TODO add LW domains here if they want to use datadog
-  ]
-})
->>>>>>> bfeca133
 
 export function configureDatadogRum(user: UsersCurrent | UsersEdit | DbUser | null) {
   if (forumTypeSetting.get() !== 'EAForum') return
