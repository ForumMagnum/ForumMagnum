--- conflicted
+++ resolved
@@ -1,15 +1,7 @@
 import type { ForumTypeString } from "@/lib/instanceSettings";
-<<<<<<< HEAD
-// @ts-ignore
-// import { getCommentEditor, getPostEditor, getPostEditorCollaboration } from '../../../public/lesswrong-editor/build/ckeditor';
-
-export const getCkEditor = (forumType: ForumTypeString) => {
-  const ckEditor = bundleIsServer ? {} : require(`../../../public/lesswrong-editor/build/ckeditor`);
-=======
 
 export const getCkEditor = (forumType: ForumTypeString) => {
   const ckEditor = bundleIsServer ? {} : require(`../../../ckEditor/build/ckeditor`);
->>>>>>> ece37f59
   const { getCommentEditor, getPostEditor, getPostEditorCollaboration } = ckEditor;
   return { getCommentEditor, getPostEditor, getPostEditorCollaboration };
 }
