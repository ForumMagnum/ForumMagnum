import { onError } from '@apollo/client/link/error';
import type { SourceLocation } from 'graphql';

const locationsToStr = (locations: readonly SourceLocation[] = []) => locations.map(({column, line}) => `line ${line}, col ${column}`).join(';');

const errorLink = onError(({ graphQLErrors, networkError }) => {
  if (graphQLErrors)
    graphQLErrors.map(({ message, locations, path }) => {
      const locationStr = locations && locationsToStr([...locations])
      // eslint-disable-next-line no-console
<<<<<<< HEAD
      console.log(`[GraphQL error]: Message: ${message}, Location: ${locationsToStr(locations)}, Path: ${path}`);
=======
      console.log(`[GraphQL error]: Message: ${message}, Location: ${locationStr}, Path: ${path}`);
>>>>>>> 08248dcc
    });
  if (networkError) {
    // eslint-disable-next-line no-console
    console.log(`[Network error]: ${networkError}`);
  }
});

export default errorLink;<|MERGE_RESOLUTION|>--- conflicted
+++ resolved
@@ -8,11 +8,7 @@
     graphQLErrors.map(({ message, locations, path }) => {
       const locationStr = locations && locationsToStr([...locations])
       // eslint-disable-next-line no-console
-<<<<<<< HEAD
       console.log(`[GraphQL error]: Message: ${message}, Location: ${locationsToStr(locations)}, Path: ${path}`);
-=======
-      console.log(`[GraphQL error]: Message: ${message}, Location: ${locationStr}, Path: ${path}`);
->>>>>>> 08248dcc
     });
   if (networkError) {
     // eslint-disable-next-line no-console
