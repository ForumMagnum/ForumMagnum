<<<<<<< HEAD
import { ApolloLink } from '@apollo/client'
import { Accounts } from 'meteor/accounts-base'
=======
import { ApolloLink } from 'apollo-link'
import { Accounts } from '../../../../lib/meteorAccounts';
>>>>>>> b8405440

// From https://github.com/apollographql/meteor-integration/blob/master/src/client.js
const DEFAULT_HEADER = 'authorization'

const createMeteorAccountsLink = ({ headerName = DEFAULT_HEADER } = {}) =>
  new ApolloLink((operation: any, forward: any) => {
    const token = Accounts._storedLoginToken()

    if (token) {
      operation.setContext(() => ({
        headers: {
          [headerName]: token
        }
      }))
    }

    return forward(operation)
  })

const meteorAccountsLink = createMeteorAccountsLink();
export default meteorAccountsLink;<|MERGE_RESOLUTION|>--- conflicted
+++ resolved
@@ -1,10 +1,5 @@
-<<<<<<< HEAD
 import { ApolloLink } from '@apollo/client'
-import { Accounts } from 'meteor/accounts-base'
-=======
-import { ApolloLink } from 'apollo-link'
 import { Accounts } from '../../../../lib/meteorAccounts';
->>>>>>> b8405440
 
 // From https://github.com/apollographql/meteor-integration/blob/master/src/client.js
 const DEFAULT_HEADER = 'authorization'
