--- conflicted
+++ resolved
@@ -58,11 +58,7 @@
     // that if the option was left on too long, not-in-cache queries wouldn't
     // run at all (which is pretty bad). That is no longer an issue in
     // apollo-client 4.x.
-<<<<<<< HEAD
-    apolloClient.prioritizeCacheValues = true;
-=======
     apolloClient.prioritizeCacheValues = false;
->>>>>>> 7b21039a
   }, 3000);
 };
 
