import React from 'react';
import { hydrateRoot } from 'react-dom/client';
import AppGenerator from './AppGenerator';
import { onStartup } from '../lib/executionEnvironment';
import type { TimeOverride } from '../lib/utils/timeUtil';

import { createApolloClient } from './apolloClient';
import { populateComponentsAppDebug } from '../lib/vulcan-lib';

onStartup(() => {
  populateComponentsAppDebug();
  const apolloClient = createApolloClient();
  apolloClient.disableNetworkFetches = true;
  
  const ssrRenderedAt: Date = (window as any).ssrRenderedAt;
  const timeOverride: TimeOverride = {currentTime: ssrRenderedAt};

  // Create the root element, if it doesn't already exist.
  if (!document.getElementById('react-app')) {
    const rootElement = document.createElement('div');
    rootElement.id = 'react-app';
    document.body.appendChild(rootElement);
  }

  const Main = () => (
<<<<<<< HEAD
    <AppGenerator apolloClient={apolloClient} abTestGroupsUsed={{}} themeOptions={(window as any).themeOptions} />
  );

  ReactDOM.hydrate(
    <Main />,
    document.getElementById('react-app'),
    () => { // On hydration finished
      apolloClient.disableNetworkFetches = false;
      
      // Remove server-side injected CSS. Material-UI elements (which bypass
      // our styling system and bypass the static stylesheet) put some styles
      // into the page header, and hydration makes a duplicate. This removes
      // the duplicate.
      const jssStyles = document.getElementById('jss-server-side');
      if (jssStyles && jssStyles.parentNode) {
        jssStyles.parentNode.removeChild(jssStyles);
      }
    }
=======
    <AppGenerator apolloClient={apolloClient} abTestGroupsUsed={{}} timeOverride={timeOverride}/>
>>>>>>> e119bc84
  );
  
  const container = document.getElementById('react-app');
  const root = hydrateRoot(container!, <Main/>);
  setTimeout(() => {
    apolloClient.disableNetworkFetches = false;
    timeOverride.currentTime = null;
  }, 0);
});<|MERGE_RESOLUTION|>--- conflicted
+++ resolved
@@ -23,30 +23,9 @@
   }
 
   const Main = () => (
-<<<<<<< HEAD
-    <AppGenerator apolloClient={apolloClient} abTestGroupsUsed={{}} themeOptions={(window as any).themeOptions} />
+    <AppGenerator apolloClient={apolloClient} abTestGroupsUsed={{}} themeOptions={(window as any).themeOptions} timeOverride={timeOverride} />
   );
 
-  ReactDOM.hydrate(
-    <Main />,
-    document.getElementById('react-app'),
-    () => { // On hydration finished
-      apolloClient.disableNetworkFetches = false;
-      
-      // Remove server-side injected CSS. Material-UI elements (which bypass
-      // our styling system and bypass the static stylesheet) put some styles
-      // into the page header, and hydration makes a duplicate. This removes
-      // the duplicate.
-      const jssStyles = document.getElementById('jss-server-side');
-      if (jssStyles && jssStyles.parentNode) {
-        jssStyles.parentNode.removeChild(jssStyles);
-      }
-    }
-=======
-    <AppGenerator apolloClient={apolloClient} abTestGroupsUsed={{}} timeOverride={timeOverride}/>
->>>>>>> e119bc84
-  );
-  
   const container = document.getElementById('react-app');
   const root = hydrateRoot(container!, <Main/>);
   setTimeout(() => {
