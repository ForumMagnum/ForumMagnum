--- conflicted
+++ resolved
@@ -3,10 +3,6 @@
 
 import { createApolloClient } from './apolloClient';
 import { fmCrosspostBaseUrlSetting } from "../lib/instanceSettings";
-<<<<<<< HEAD
-import { populateComponentsAppDebug } from '@/lib/vulcan-lib/importAllComponents';
-=======
->>>>>>> 82998baf
 import { initServerSentEvents } from "./serverSentEventsClient";
 import { hydrateRoot } from 'react-dom/client';
 
