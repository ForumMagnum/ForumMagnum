--- conflicted
+++ resolved
@@ -1,10 +1,8 @@
 // Client-side React wrapper/context provider
 import React, { useEffect, useMemo, useState, useTransition } from 'react';
-<<<<<<< HEAD
 // import { ApolloProvider } from '@apollo/client/react';
 // import type { ApolloClient, NormalizedCacheObject } from '@apollo/client';
 // import { ForeignApolloClientProvider } from '../components/hooks/useForeignApolloClient';
-// import { PrefersDarkModeProvider } from '../components/themes/usePrefersDarkMode';
 // import CookiesProvider from "@/lib/vendor/react-cookie/CookiesProvider";
 // // eslint-disable-next-line no-restricted-imports
 // import { BrowserRouter } from 'react-router-dom';
@@ -15,21 +13,6 @@
 // import { ThemeContextProvider } from '@/components/themes/ThemeContextProvider';
 // import AppComponent from '../components/vulcan-core/App';
 // import { HelmetProvider } from 'react-helmet-async';
-=======
-import { ApolloProvider } from '@apollo/client/react';
-import type { ApolloClient, NormalizedCacheObject } from '@apollo/client';
-import { ForeignApolloClientProvider } from '../components/hooks/useForeignApolloClient';
-import CookiesProvider from "@/lib/vendor/react-cookie/CookiesProvider";
-// eslint-disable-next-line no-restricted-imports
-import { BrowserRouter } from 'react-router-dom';
-import { ABTestGroupsUsedContext, RelevantTestGroupAllocation } from '../lib/abTestImpl';
-import type { AbstractThemeOptions } from '../themes/themeNames';
-import { LayoutOptionsContextProvider } from '../components/hooks/useLayoutOptions';
-import { SSRMetadata, EnvironmentOverride, EnvironmentOverrideContext } from '../lib/utils/timeUtil';
-import { ThemeContextProvider } from '@/components/themes/ThemeContextProvider';
-import AppComponent from '../components/vulcan-core/App';
-import { HelmetProvider } from 'react-helmet-async';
->>>>>>> 6f7ec9dd
 
 // Client-side wrapper around the app. There's another AppGenerator which is
 // the server-side version, which differs in how it sets up the wrappers for
@@ -43,7 +26,6 @@
   // themeOptions: AbstractThemeOptions,
   // ssrMetadata?: SSRMetadata,
 }) => {
-<<<<<<< HEAD
   // return (
   //   <HelmetProvider>
   //   <ApolloProvider client={apolloClient}>
@@ -52,13 +34,11 @@
   //         <ThemeContextProvider options={themeOptions}>
   //         <BrowserRouter>
   //           <ABTestGroupsUsedContext.Provider value={abTestGroupsUsed}>
-  //             <PrefersDarkModeProvider>
-  //               <LayoutOptionsContextProvider>
-  //                 <EnvironmentOverrideContextProvider ssrMetadata={ssrMetadata}>
-  //                   <AppComponent apolloClient={apolloClient} />
-  //                 </EnvironmentOverrideContextProvider>
-  //               </LayoutOptionsContextProvider>
-  //             </PrefersDarkModeProvider>
+  //             <LayoutOptionsContextProvider>
+  //               <EnvironmentOverrideContextProvider ssrMetadata={ssrMetadata}>
+  //                 <AppComponent apolloClient={apolloClient} />
+  //               </EnvironmentOverrideContextProvider>
+  //             </LayoutOptionsContextProvider>
   //           </ABTestGroupsUsedContext.Provider>
   //         </BrowserRouter>
   //         </ThemeContextProvider>
@@ -68,29 +48,6 @@
   //   </HelmetProvider>
   // );
   return <></>;
-=======
-  return (
-    <HelmetProvider>
-    <ApolloProvider client={apolloClient}>
-      <ForeignApolloClientProvider value={foreignApolloClient}>
-        <CookiesProvider>
-          <BrowserRouter>
-          <ThemeContextProvider options={themeOptions} isEmail={false}>
-            <ABTestGroupsUsedContext.Provider value={abTestGroupsUsed}>
-              <LayoutOptionsContextProvider>
-                <EnvironmentOverrideContextProvider ssrMetadata={ssrMetadata}>
-                  <AppComponent apolloClient={apolloClient} />
-                </EnvironmentOverrideContextProvider>
-              </LayoutOptionsContextProvider>
-            </ABTestGroupsUsedContext.Provider>
-          </ThemeContextProvider>
-          </BrowserRouter>
-        </CookiesProvider>
-      </ForeignApolloClientProvider>
-    </ApolloProvider>
-    </HelmetProvider>
-  );
->>>>>>> 6f7ec9dd
 };
 
 // const EnvironmentOverrideContextProvider = ({ssrMetadata, children}: {
