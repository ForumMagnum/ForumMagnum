--- conflicted
+++ resolved
@@ -4,11 +4,7 @@
 import { create } from 'jss';
 import type { AbstractThemeOptions } from '../themes/themeNames';
 import { ThemeContextProvider } from '../components/themes/useTheme';
-<<<<<<< HEAD
-import { FMJssProvider } from '@/components/hooks/FMJssProvider';
-=======
 import { FMJssProvider } from '@/components/hooks/useStyles';
->>>>>>> e47c4ff3
 
 export function wrapWithMuiTheme (app: React.ReactNode, themeOptions: AbstractThemeOptions) {
   const generateClassName = createGenerateClassName({
