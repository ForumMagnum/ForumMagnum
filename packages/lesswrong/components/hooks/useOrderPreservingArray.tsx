import { useMemo, useRef } from "react";

type OrderPreservingArrayPolicy = "prepend-new" | "append-new" | "interleave-new" | "no-reorder";
type IndexType = string | number;

const arrayToIndexMap = (arr: IndexType[]): Record<IndexType, number> =>
<<<<<<< HEAD
  Object.fromEntries(
    Object.entries(arr).map(([key, val]) => [val, Number(key)] as const)
  );
  // TODO: verify that this is identical
  // Object.keys(arr).reduce(function (map, idx) {
  //   map[arr[idx]] = idx;
  //   return map;
  // }, {});
=======
  Object.keys(arr).reduce(function (map, idxStr) {
    const idx = parseInt(idxStr);
    map[arr[idx]] = idx;
    return map;
  }, {});
>>>>>>> 2cb97a92

const indexMapToArray = (map: Record<IndexType, number>): IndexType[] => {
  const unsortedKeys = Object.keys(map);
  const sortedKeys = unsortedKeys.sort((a, b) => map[a] - map[b]);
  return sortedKeys;
};

function buildOrderIndexMap<T>(
  array: T[],
  keyFunc: (elem: T) => IndexType,
  policy: OrderPreservingArrayPolicy,
  currentOrderingIndexMap: Record<IndexType, number>
): Record<IndexType, number> {
  const naiveOrdering = array.map(keyFunc);

  if (policy === "no-reorder" || Object.keys(currentOrderingIndexMap).length === 0) {
    return arrayToIndexMap(naiveOrdering);
  }

  if (policy === "append-new" || policy === "prepend-new") {
    const newElems = naiveOrdering.filter((id) => currentOrderingIndexMap[id] === undefined);
    return arrayToIndexMap([
      ...(policy === "prepend-new" ? newElems : []),
      ...indexMapToArray(currentOrderingIndexMap),
      ...(policy === "append-new" ? newElems : []),
    ]);
  }

  if (policy === "interleave-new") {
    // fill the new ordering array:
    // 1. leave new elements in the same index
    // 2. insert current elements in the order they appear in the current ordering
    const currentElems = naiveOrdering
      .filter((id) => id in currentOrderingIndexMap)
      .sort((a, b) => currentOrderingIndexMap[a] - currentOrderingIndexMap[b])
      .reverse();
    const newOrdering = naiveOrdering
      .map((elem) => (elem in currentOrderingIndexMap ? currentElems.pop() : elem)) as IndexType[];
    return arrayToIndexMap(newOrdering);
  }
  // Can't actually reach this line, but typescript can't work that out
  return arrayToIndexMap(naiveOrdering);
}

/**
 * Keeps elements that have already appeared in the array in the same order, useful for preventing reordering of elements when refetching.
 *
 * @param array
 * @param keyFunc
 * @param policy
 *  - "prepend-new": New elements are prepended to the array, existing elements are kept in the same order
 *  - "append-new": New elements are appended to the array, existing elements are kept in the same order
 *  - "interleave-new": New elements are interleaved with the existing elements (see useOrderPreservingArray.test.tsx for example)
 *  - "no-reorder": No reordering is done, useful for disabling this behavior without needing to call the hook conditionally
 * @returns
 */
export function useOrderPreservingArray<T>(
  array: T[],
  keyFunc: (elem: T) => IndexType,
  policy: OrderPreservingArrayPolicy = "interleave-new"
): T[] {
  const orderIndexMapRef = useRef<Record<IndexType, number>>({});

  orderIndexMapRef.current = useMemo(
    () => buildOrderIndexMap(array, keyFunc, policy, orderIndexMapRef.current),
    [array, keyFunc, policy]
  );

  const sortedArray = array
    .slice()
    .sort((a, b) => orderIndexMapRef.current[keyFunc(a)] - orderIndexMapRef.current[keyFunc(b)]);
  return sortedArray;
}<|MERGE_RESOLUTION|>--- conflicted
+++ resolved
@@ -4,22 +4,15 @@
 type IndexType = string | number;
 
 const arrayToIndexMap = (arr: IndexType[]): Record<IndexType, number> =>
-<<<<<<< HEAD
   Object.fromEntries(
-    Object.entries(arr).map(([key, val]) => [val, Number(key)] as const)
+    Object.entries(arr).map(([key, val]) => [val, parseInt(key)] as const)
   );
   // TODO: verify that this is identical
-  // Object.keys(arr).reduce(function (map, idx) {
+  // Object.keys(arr).reduce(function (map, idxStr) {
+  //   const idx = parseInt(idxStr);
   //   map[arr[idx]] = idx;
   //   return map;
   // }, {});
-=======
-  Object.keys(arr).reduce(function (map, idxStr) {
-    const idx = parseInt(idxStr);
-    map[arr[idx]] = idx;
-    return map;
-  }, {});
->>>>>>> 2cb97a92
 
 const indexMapToArray = (map: Record<IndexType, number>): IndexType[] => {
   const unsortedKeys = Object.keys(map);
