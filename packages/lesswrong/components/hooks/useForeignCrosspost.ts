<<<<<<< HEAD
import { ApolloError, gql } from "@apollo/client";
=======
import { ApolloError, WatchQueryFetchPolicy } from "@apollo/client";
>>>>>>> 822e601a
import { useQuery } from "@/lib/crud/useQuery";
import { postGetCommentCountStr } from "../../lib/collections/posts/helpers";
import { gql } from "@/lib/generated/gql-codegen";

export type PostWithForeignId = {
  fmCrosspost: {
    isCrosspost: true,
    hostedHere: boolean,
    foreignPostId: string,
  },
};

export const isPostWithForeignId =
  <T extends {fmCrosspost?: PostsList["fmCrosspost"]}>(post: T): post is T & PostWithForeignId =>
    !!post.fmCrosspost &&
    !!post.fmCrosspost.isCrosspost &&
    typeof post.fmCrosspost.hostedHere === "boolean" &&
    !!post.fmCrosspost.foreignPostId;

const hasTableOfContents =
  <
    Post extends PostWithForeignId,
    WithContents extends Post & {tableOfContents: {sections: any[]}}
  >(post: Post): post is WithContents =>
    "tableOfContents" in post && Array.isArray((post as WithContents).tableOfContents?.sections);

/**
 * If this post was crossposted from elsewhere then we want to take some of the fields from
 * our local copy (for correct links/ids/etc.), but we want to override many of the fields
 * with foreign data, to keep the origin post as the source of truth, and get some metadata
 * that isn't denormalized across sites.
 */
const overrideFields = [
  "contents",
  "tableOfContents",
  "url",
  "readTimeMinutes",
] as const;

const getCrosspostQuery = gql(`
  query GetCrosspostQuery($args: JSON) {
    getCrosspost(args: $args)
  }
`);

/**
 * These queries can be slow (and the timing is unpredictable), so use
 * `batchKey: "crosspost"` to make sure it doesn't get batched together with
 * other queries and block them
 */
const crosspostBatchKey = "crosspost";

// export type PostFetchProps<FragmentTypeName extends CrosspostFragments> =
//   Omit<UseSingleProps<FragmentTypeName>, "documentId" | "apolloClient">;

export type PostFetchProps<FragmentTypeName extends CrosspostFragments> = {
  collectionName: 'Posts',
  fragmentName?: FragmentTypeName,
  fragment?: any,
  extraVariables?: Record<string,any>,
  extraVariablesValues?: any,
  fetchPolicy?: WatchQueryFetchPolicy,
  nextFetchPolicy?: WatchQueryFetchPolicy,
  notifyOnNetworkStatusChange?: boolean,
  allowNull?: boolean,
  skip?: boolean,
  ssr?: boolean,
}

/**
 * This lists the valid fragment names that can be passed to the foreign site
 * when fetching a post with a cross-site request. Note that the fragment name
 * passed to the foreign site _is_ validated against this list and will throw
 * an error if the fragment name isn't here, so additions to this list need to
 * be deployed to _both_ sites before deploying any logic that relies on them
 * otherwise your cross-site requests with be rejected.
 */
export const crosspostFragments = [
  "PostsWithNavigation",
  "PostsWithNavigationAndRevision",
  "PostsList",
  "SunshinePostsList",
  "PostsPage",
] as const;

export type CrosspostFragments = typeof crosspostFragments[number];

/**
 * Load foreign crosspost data from the foreign site
 */
export function useForeignCrosspost<Post extends FragmentTypes[CrosspostFragments], FragmentTypeName extends CrosspostFragments>(
  localPost: Post,
  fetchProps: PostFetchProps<FragmentTypeName>,
): {
  loading: boolean,
  error?: ApolloError,
  localPost: Post,
  foreignPost?: FragmentTypes[FragmentTypeName],
  combinedPost?: Post & FragmentTypes[FragmentTypeName] & PostWithForeignId,
} {
  const skip = !isPostWithForeignId(localPost);
  // From the user's perspective crossposts are created atomically (ie; failing to create a crosspost
  // will also fail to create a local post), so this should never create a race condition - if we hit
  // this then something's actually gone seriously wrong
  if (!localPost.fmCrosspost?.foreignPostId && !skip) {
    throw new Error("Crosspost has not been created yet");
  }

  const {data, loading, error} = useQuery(getCrosspostQuery, {
    variables: {
      args: {
        ...fetchProps,
        documentId: localPost.fmCrosspost?.foreignPostId,
      },
    },
    skip,
    context: { batchKey: crosspostBatchKey },
  });

  const foreignPost: FragmentTypes[FragmentTypeName] = data?.getCrosspost;

  let combinedPost: (Post & FragmentTypes[FragmentTypeName] & PostWithForeignId) | undefined;
  if (isPostWithForeignId(localPost) && !localPost.fmCrosspost?.hostedHere) {
    combinedPost = {...foreignPost, ...localPost};
    for (const field of overrideFields) {
      Object.assign(combinedPost, { [field]: (foreignPost as AnyBecauseTodo)?.[field] ?? (localPost as AnyBecauseTodo)[field] });
    }
    // We just took the table of contents from the foreign version, but we want to use the local comment count
    if (hasTableOfContents(combinedPost)) {
      combinedPost.tableOfContents = {
        ...combinedPost.tableOfContents,
        sections: combinedPost.tableOfContents.sections.map((section: {anchor?: string}) =>
          section.anchor === "comments"
            ? {...section, title: postGetCommentCountStr(localPost as unknown as PostsBase)}
            : section
        ),
      };
    }
  }

  return {
    loading: loading && !skip,
    error,
    localPost,
    foreignPost,
    combinedPost,
  };
}

/**
 * Returns the post contents for any post, abstracting over whether or not the
 * post is a crosspost. If the post is a crosspost then a request will be made
 * to fetch the body from the foreign site, and it it's not a crosspost then
 * the body will be returned directly from the input post.
 */
export const usePostContents = <FragmentTypeName extends CrosspostFragments>({
  post,
  fragmentName,
  fetchProps,
  skip,
}: {
  post: FragmentTypes[FragmentTypeName],
  fragmentName: FragmentTypeName,
  fetchProps?: PostFetchProps<FragmentTypeName>,
  skip?: boolean,
}): {
  postContents?: FragmentTypes[FragmentTypeName]["contents"],
  loading: boolean,
  error?: ApolloError,
} => {
  const isCrosspost = isPostWithForeignId(post);
  const isForeign = isCrosspost && !post.fmCrosspost.hostedHere;

  const {data, loading, error} = useQuery(getCrosspostQuery, {
    variables: {
      args: {
        ...fetchProps,
        collectionName: "Posts",
        fragmentName,
        documentId: post.fmCrosspost?.foreignPostId,
      },
    },
    skip: !isForeign || skip,
    context: { batchKey: crosspostBatchKey },
  });

  if (isForeign) {
    if (error) {
      // eslint-disable-next-line no-console
      console.error("Error fetching crosspost body:", error);
    }

    const foreignPost: FragmentTypes[FragmentTypeName] | undefined = data?.getCrosspost;
    return {
      postContents: foreignPost?.contents,
      loading,
      error,
    };
  }

  return {
    postContents: post.contents,
    loading: false,
    error: undefined,
  };
}<|MERGE_RESOLUTION|>--- conflicted
+++ resolved
@@ -1,8 +1,4 @@
-<<<<<<< HEAD
-import { ApolloError, gql } from "@apollo/client";
-=======
 import { ApolloError, WatchQueryFetchPolicy } from "@apollo/client";
->>>>>>> 822e601a
 import { useQuery } from "@/lib/crud/useQuery";
 import { postGetCommentCountStr } from "../../lib/collections/posts/helpers";
 import { gql } from "@/lib/generated/gql-codegen";
