import { useState } from "react";
import { type OperationVariables } from "@apollo/client";
import { useQuery } from "@/lib/crud/useQuery";
import { useQuery as useQueryApollo } from "@apollo/client/react";
import type { TypedDocumentNode } from "@graphql-typed-document-node/core";
import { Kind } from "graphql";
import { apolloSSRFlag } from "@/lib/helpers";
import isEqual from "lodash/isEqual";
import { useStabilizedCallbackAsync } from "./useDebouncedCallback";

export type LoadMoreCallback = () => Promise<unknown> | void;

export type LoadMoreProps = {
  loadMore: LoadMoreCallback;
  count: number;
  totalCount?: number;
  loading: boolean;
  hidden?: boolean;
};

interface PaginatedQueryVariables extends OperationVariables {
  selector?: Record<string, unknown>;
  limit?: number;
  enableTotal?: boolean;
}

interface PaginatedQueryOptions {
  itemsPerPage?: number;
  alwaysShowLoadMore?: boolean;
}

// Type constraint for paginated results
interface PaginatedResult {
  results: any[];
  totalCount?: number | null;
}

// Helper to check if a query returns paginated data
type HasPaginatedField<TData> = {
  [K in keyof TData]: TData[K] extends PaginatedResult | null | undefined ? K : never;
}[keyof TData];

// Constrain TData to have at least one field with paginated results
type ValidPaginatedData<TData> = HasPaginatedField<TData> extends never | undefined ? never : TData;

export type WrappedFetchMore = () => Promise<void>

export function useQueryWithLoadMore<
  TData extends Record<string, any>,
  TVariables extends OperationVariables
>(
  query: TypedDocumentNode<ValidPaginatedData<TData>, TVariables>,
  options: useQueryApollo.Options<NoInfer<ValidPaginatedData<TData>>, NoInfer<TVariables>> & PaginatedQueryOptions & {
    variables: TVariables & PaginatedQueryVariables;
    // Prevent anyone from pointlessly passing `true`, which we assign by default inside the hook.
    notifyOnNetworkStatusChange?: false;
  }
) {
  const {
    variables,
    ssr = true,
    notifyOnNetworkStatusChange = true,
    itemsPerPage = 10,
    alwaysShowLoadMore = false,
    ...remainingOptions
  } = options;

  const { limit, selector, ...remainingVariables } = variables ?? {};
  const initialLimit = (selector && 'limit' in selector && typeof selector.limit === 'number')
    ? selector.limit
    : (limit ?? 10);

  const queryOutput = useQuery(query, {
    ...remainingOptions,
    ssr: apolloSSRFlag(ssr),
    notifyOnNetworkStatusChange,
    variables: {
      ...({ selector, ...remainingVariables }) as TVariables,
      limit: initialLimit,
    }
  });
  const { data, loading, fetchMore } = queryOutput;

  const queryName = query.definitions.find(d => d.kind === Kind.OPERATION_DEFINITION)?.selectionSet?.selections?.find(s => s.kind === Kind.FIELD)?.name?.value;
  const queryResult = data?.[queryName as keyof typeof data];

  const [limitState, setLimitState] = useState(initialLimit);
  const resetTrigger = variables.selector;
  const [lastResetTrigger, setLastResetTrigger] = useState(resetTrigger);
  const enableTotal = variables.enableTotal;

  let effectiveLimit = limitState;
  if (!isEqual(resetTrigger, lastResetTrigger)) {
    setLastResetTrigger(resetTrigger);
    setLimitState(initialLimit);
    effectiveLimit = initialLimit;
  }

<<<<<<< HEAD
  const count = data?.results?.length ?? 0;
  const totalCount = data?.totalCount ?? undefined;
=======
  const count = queryResult?.results?.length ?? 0;
  const totalCount = queryResult?.totalCount ?? undefined;
>>>>>>> 7b21039a

  const showLoadMore = alwaysShowLoadMore || (enableTotal ? (count < (totalCount ?? 0)) : (count >= effectiveLimit));

  const loadMore = useStabilizedCallbackAsync<void>(async () => {
    const newLimit: number = effectiveLimit + itemsPerPage;
    
    const result = await fetchMore({
      variables: { limit: newLimit } as AnyBecauseHard,
      updateQuery: (prev, {fetchMoreResult}) => fetchMoreResult ?? prev,
    });
    setLimitState(newLimit);
  });

  return {
    ...queryOutput,
    loadMoreProps: {
      loadMore,
      count,
      totalCount,
      loading,
      hidden: !showLoadMore,
      limit: effectiveLimit,
      showLoadMore,
    },
  };
}<|MERGE_RESOLUTION|>--- conflicted
+++ resolved
@@ -96,13 +96,8 @@
     effectiveLimit = initialLimit;
   }
 
-<<<<<<< HEAD
-  const count = data?.results?.length ?? 0;
-  const totalCount = data?.totalCount ?? undefined;
-=======
   const count = queryResult?.results?.length ?? 0;
   const totalCount = queryResult?.totalCount ?? undefined;
->>>>>>> 7b21039a
 
   const showLoadMore = alwaysShowLoadMore || (enableTotal ? (count < (totalCount ?? 0)) : (count >= effectiveLimit));
 
