--- conflicted
+++ resolved
@@ -1,11 +1,6 @@
 import React, { FC, ReactNode, createContext, useCallback, useContext, useEffect, useMemo } from 'react';
-<<<<<<< HEAD
-import { gql } from '@apollo/client';
+import { gql } from '@/lib/generated/gql-codegen';
 import { useQuery } from "@/lib/crud/useQuery";
-=======
-import { useQuery } from "@/lib/crud/useQuery";
-import { gql } from '@/lib/generated/gql-codegen';
->>>>>>> 822e601a
 import { useOnNavigate } from '../hooks/useOnNavigate';
 import { useOnFocusTab } from '../hooks/useOnFocusTab';
 import { useCurrentUser } from '../common/withUser';
