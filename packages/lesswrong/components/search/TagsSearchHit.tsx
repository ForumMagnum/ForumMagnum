import React from 'react';
import { registerComponent } from '../../lib/vulcan-lib';
import Tags from '../../lib/collections/tags/collection';
import { Link } from '../../lib/reactRouterWrapper';
import { Snippet } from 'react-instantsearch-dom';

const styles = (theme: ThemeType): JssStyles => ({
  root: {
    marginLeft: theme.spacing.unit,
    marginTop: 6,
    marginBottom: theme.spacing.unit/2
  },
  name: {
    ...theme.typography.body2,
  },
  snippet: {
    ...theme.typography.body2,
    color: 'rgba(0,0,0,0.5)'
  }
})

const isLeftClick = (event: MouseEvent): boolean => {
  return event.button === 0 && !event.ctrlKey && !event.metaKey;
}

const TagsSearchHit = ({hit, clickAction, classes}: {
  hit: any,
  clickAction?: any,
  classes: ClassesType,
<<<<<<< HEAD
}) => <div className={classes.root}>
  <Link to={Tags.getUrl(hit)} onClick={(event: MouseEvent) => isLeftClick(event) && clickAction && clickAction()}>
    <Components.MetaInfo>
      {hit.name}
    </Components.MetaInfo>
  </Link>
</div>
=======
}) => {

return <div className={classes.root}>
    <Link to={Tags.getUrl(hit)} onClick={(event) => isLeftClick(event) && clickAction && clickAction()}>
      <div className={classes.name}>
        {hit.name}
      </div>
      <div className={classes.snippet}>
        <Snippet attribute="description" hit={hit} tagName="mark" />
      </div>
    </Link>
  </div>
}
>>>>>>> 02a7d104

const TagsSearchHitComponent = registerComponent("TagsSearchHit", TagsSearchHit, {styles});

declare global {
  interface ComponentTypes {
    TagsSearchHit: typeof TagsSearchHitComponent
  }
}
<|MERGE_RESOLUTION|>--- conflicted
+++ resolved
@@ -27,19 +27,9 @@
   hit: any,
   clickAction?: any,
   classes: ClassesType,
-<<<<<<< HEAD
-}) => <div className={classes.root}>
-  <Link to={Tags.getUrl(hit)} onClick={(event: MouseEvent) => isLeftClick(event) && clickAction && clickAction()}>
-    <Components.MetaInfo>
-      {hit.name}
-    </Components.MetaInfo>
-  </Link>
-</div>
-=======
 }) => {
-
-return <div className={classes.root}>
-    <Link to={Tags.getUrl(hit)} onClick={(event) => isLeftClick(event) && clickAction && clickAction()}>
+  return <div className={classes.root}>
+    <Link to={Tags.getUrl(hit)} onClick={(event: MouseEvent) => isLeftClick(event) && clickAction && clickAction()}>
       <div className={classes.name}>
         {hit.name}
       </div>
@@ -49,7 +39,6 @@
     </Link>
   </div>
 }
->>>>>>> 02a7d104
 
 const TagsSearchHitComponent = registerComponent("TagsSearchHit", TagsSearchHit, {styles});
 
