--- conflicted
+++ resolved
@@ -15,15 +15,11 @@
   return event.button === 0 && !event.ctrlKey && !event.metaKey;
 }
 
-<<<<<<< HEAD
-const UsersSearchHit = ({hit, clickAction, classes}: {hit: any, classes: any, clickAction?: any}) => <div className={classes.root}>
-=======
 const UsersSearchHit = ({hit, clickAction, classes}: {
   hit: any,
   clickAction?: any,
   classes: ClassesType,
 }) => <div className={classes.root}>
->>>>>>> 4bcab90f
   <Link to={Users.getProfileUrl(hit)} onClick={(event) => isLeftClick(event) && clickAction && clickAction()}>
     <Components.MetaInfo>
       <Components.FormatDate date={hit.createdAt}/>
