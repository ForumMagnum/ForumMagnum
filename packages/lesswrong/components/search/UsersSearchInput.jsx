--- conflicted
+++ resolved
@@ -9,12 +9,7 @@
   input: {
     // this needs to be here because of Bootstrap. I am sorry :(
     padding: "6px 0 7px !important",
-<<<<<<< HEAD
-    fontSize: "13px !important",
-    width: 180,
-=======
     fontSize: "13px !important"
->>>>>>> 8317ce7f
   }
 })
 
