import React from 'react';
import { registerComponent } from '../../lib/vulcan-lib'
import { InstantSearch, Configure } from 'react-instantsearch-dom';
import { isAlgoliaEnabled, getSearchClient } from '../../lib/algoliaUtil';
import { connectAutoComplete } from 'react-instantsearch/connectors';
import Autosuggest, { OnSuggestionSelected } from 'react-autosuggest';

const styles = (theme: ThemeType): JssStyles => ({
  autoComplete: {
    '& input': {
      ...theme.typography.body2,
      backgroundColor: "transparent"
    },
    "& li": {
      listStyle: "none",
    },
    "& .react-autosuggest__suggestion--highlighted": {
      backgroundColor: theme.palette.panelBackground.darken05,
    },
    "& ul": {
      marginLeft: 0,
      paddingLeft: 0,
    },
  }
});

const SearchAutoComplete = ({ clickAction, placeholder, noSearchPlaceholder, renderSuggestion, hitsPerPage=7, indexName, classes, renderInputComponent }: {
<<<<<<< HEAD
  clickAction: (id: string) => void,
=======
  clickAction: (_id: string, object: any) => void,
>>>>>>> 1ca6ebfb
  placeholder: string,
  noSearchPlaceholder: string,
  renderSuggestion: any,
  hitsPerPage?: number,
  indexName: string,
  classes: ClassesType,
  renderInputComponent?: any,
}) => {
  if (!isAlgoliaEnabled()) {
    // Fallback for when Algolia is unavailable (ie, local development installs).
    // This isn't a particularly nice UI, but it's functional enough to be able
    // to test other things.
    return <input type="text" placeholder={noSearchPlaceholder} onKeyPress={ev => {
      if (ev.charCode===13) {
        const id = (ev.target as HTMLInputElement).value;
        clickAction(id, null);
        ev.preventDefault();
      }
    }}/>;
  }
  
  const onSuggestionSelected: OnSuggestionSelected<any> = (event, { suggestion }) => {
    event.preventDefault();
    event.stopPropagation();
    clickAction(suggestion._id, suggestion)
  }
  return <InstantSearch
    indexName={indexName}
    searchClient={getSearchClient()}
  >
    <div className={classes.autoComplete}>
      { /* @ts-ignore */ }
      <AutocompleteTextbox onSuggestionSelected={onSuggestionSelected} placeholder={placeholder} renderSuggestion={renderSuggestion} renderInputComponent={renderInputComponent}/>
      <Configure hitsPerPage={hitsPerPage} />
    </div>
  </InstantSearch>
}

const AutocompleteTextbox = connectAutoComplete(
  ({
    // From connectAutoComplete HoC
    hits, currentRefinement, refine,
    // From SearchAutoComplete
    // Extra props that DefinitelyTyped didn't annotate, but which we do pass
    // (in the usage in SearchAutoComplete above). We could maybe eliminate the
    // need for this ts-ignore by merging the functions.
    // @ts-ignore
    onSuggestionSelected, placeholder, renderSuggestion, renderInputComponent
  }) => {
    return (
      <Autosuggest
        suggestions={hits}
        onSuggestionSelected={onSuggestionSelected}
        onSuggestionsFetchRequested={({ value }) => refine(value)}
        onSuggestionsClearRequested={() => refine('')}
        getSuggestionValue={hit => hit.title}
        renderInputComponent={renderInputComponent}
        renderSuggestion={renderSuggestion}
        inputProps={{
          placeholder: placeholder,
          value: currentRefinement,
          onChange: () => {},
        }}
        highlightFirstSuggestion
      />
    );
  }
);

const SearchAutoCompleteComponent = registerComponent("SearchAutoComplete", SearchAutoComplete, {styles});

declare global {
  interface ComponentTypes {
    SearchAutoComplete: typeof SearchAutoCompleteComponent
  }
}
<|MERGE_RESOLUTION|>--- conflicted
+++ resolved
@@ -25,11 +25,7 @@
 });
 
 const SearchAutoComplete = ({ clickAction, placeholder, noSearchPlaceholder, renderSuggestion, hitsPerPage=7, indexName, classes, renderInputComponent }: {
-<<<<<<< HEAD
-  clickAction: (id: string) => void,
-=======
   clickAction: (_id: string, object: any) => void,
->>>>>>> 1ca6ebfb
   placeholder: string,
   noSearchPlaceholder: string,
   renderSuggestion: any,
