--- conflicted
+++ resolved
@@ -3,11 +3,8 @@
 import { Hits, Configure, Index, CurrentRefinements } from 'react-instantsearch-dom';
 import Typography from '@material-ui/core/Typography';
 import { algoliaIndexNames } from '../../lib/algoliaUtil';
-<<<<<<< HEAD
 import { forumTypeSetting } from '../../lib/instanceSettings';
-=======
 import { Link } from '../../lib/reactRouterWrapper';
->>>>>>> 9fbb9076
 
 const styles = theme => ({
   root: {
