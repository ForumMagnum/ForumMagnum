import React from 'react';
import { registerComponent, Components } from '../../lib/vulcan-lib'
import { getAlgoliaIndexName } from '../../lib/algoliaUtil';

<<<<<<< HEAD
const TagsSearchAutoComplete = ({clickAction, placeholder='Search for posts', hidePostCount=false, filters}:{
  clickAction: (id: string, tag: AlgoliaTag | null) => void,
  placeholder?: string,
  hidePostCount?: boolean,
  filters?: string
=======
const TagsSearchAutoComplete = ({clickAction, placeholder='Search for posts', hidePostCount=false, isVotingContext}:{
  clickAction: (id: string, tag: AlgoliaTag | null) => void,
  placeholder?: string,
  hidePostCount?: boolean,
  isVotingContext?: boolean
>>>>>>> c88dec59
}) => {
  return <Components.SearchAutoComplete
    indexName={getAlgoliaIndexName("Tags")}
    clickAction={clickAction}
    renderSuggestion={(hit: any) => <Components.TagSearchHit hit={hit} hidePostCount={hidePostCount} isVotingContext={isVotingContext} />}
    placeholder={placeholder}
    noSearchPlaceholder='Tag ID'
    filters={filters}
  />
}

const TagsSearchAutoCompleteComponent = registerComponent("TagsSearchAutoComplete", TagsSearchAutoComplete);

declare global {
  interface ComponentTypes {
    TagsSearchAutoComplete: typeof TagsSearchAutoCompleteComponent
  }
}
<|MERGE_RESOLUTION|>--- conflicted
+++ resolved
@@ -2,19 +2,12 @@
 import { registerComponent, Components } from '../../lib/vulcan-lib'
 import { getAlgoliaIndexName } from '../../lib/algoliaUtil';
 
-<<<<<<< HEAD
-const TagsSearchAutoComplete = ({clickAction, placeholder='Search for posts', hidePostCount=false, filters}:{
+const TagsSearchAutoComplete = ({clickAction, placeholder='Search for posts', hidePostCount=false, filters, isVotingContext}:{
   clickAction: (id: string, tag: AlgoliaTag | null) => void,
   placeholder?: string,
   hidePostCount?: boolean,
   filters?: string
-=======
-const TagsSearchAutoComplete = ({clickAction, placeholder='Search for posts', hidePostCount=false, isVotingContext}:{
-  clickAction: (id: string, tag: AlgoliaTag | null) => void,
-  placeholder?: string,
-  hidePostCount?: boolean,
   isVotingContext?: boolean
->>>>>>> c88dec59
 }) => {
   return <Components.SearchAutoComplete
     indexName={getAlgoliaIndexName("Tags")}
