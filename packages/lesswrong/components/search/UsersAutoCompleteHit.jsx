import { Components, registerComponent } from 'meteor/vulcan:core';
import React from 'react';
import moment from 'moment';
import defineComponent from '../../lib/defineComponent';

const styles = theme => ({
  root: {
    cursor: "pointer"
  }
});

const UsersAutoCompleteHit = ({document, removeItem, classes}) => {
  if (document) {
    return <div className={classes.root}>
      <Components.MetaInfo>
        {document.displayName}
      </Components.MetaInfo>
      <Components.MetaInfo>
        {document.karma} points
      </Components.MetaInfo>
      <Components.MetaInfo>
        {moment(new Date(document.createdAt)).fromNow()}
      </Components.MetaInfo>
    </div>
  } else {
    return <Components.Loading />
  }
};
<<<<<<< HEAD
export default defineComponent({
  name: 'UsersAutoCompleteHit',
  component: UsersAutoCompleteHit,
  styles: styles,
});
=======
registerComponent('UsersAutoCompleteHit', UsersAutoCompleteHit, withStyles(styles, { name: "UsersAutoCompleteHit"}));
>>>>>>> 382f51c2
<|MERGE_RESOLUTION|>--- conflicted
+++ resolved
@@ -26,12 +26,9 @@
     return <Components.Loading />
   }
 };
-<<<<<<< HEAD
+
 export default defineComponent({
   name: 'UsersAutoCompleteHit',
   component: UsersAutoCompleteHit,
   styles: styles,
-});
-=======
-registerComponent('UsersAutoCompleteHit', UsersAutoCompleteHit, withStyles(styles, { name: "UsersAutoCompleteHit"}));
->>>>>>> 382f51c2
+});