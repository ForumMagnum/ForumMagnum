import { Components, registerComponent} from '../../lib/vulcan-lib';
import { Link } from '../../lib/reactRouterWrapper';
import { Snippet } from 'react-instantsearch-dom';
import type { Hit } from 'react-instantsearch-core';
import React from 'react';
import ChatBubbleOutlineIcon from '@material-ui/icons/ChatBubbleOutline';
import { TagCommentType } from '../../lib/collections/comments/types';
import { tagGetCommentLink } from '../../lib/collections/tags/helpers';
import { postGetPageUrl } from '../../lib/collections/posts/helpers';

const styles = (theme: ThemeType): JssStyles => ({
  root: {
    padding: 8,
    paddingLeft: 10,
    paddingRight: 10,
    display: 'flex',
    alignItems: 'center',
  },
  icon: {
    width: 20,
    color: theme.palette.grey[600],
    marginRight: 12,
    marginLeft: 4
  },
  snippet: {
    overflowWrap: "break-word",
    ...theme.typography.body2,
    wordBreak: "break-word",
    color: theme.palette.grey[600],
  }
})

const isLeftClick = (event: React.MouseEvent): boolean => {
  return event.button === 0 && !event.ctrlKey && !event.metaKey;
}

const CommentsSearchHit = ({hit, clickAction, classes, showIcon=false}: {
  hit: Hit<any>,
  clickAction?: any,
  classes: ClassesType,
  showIcon?: boolean
}) => {
  const comment = (hit as AlgoliaComment);
  const { LWTooltip } = Components

  let url = "";
<<<<<<< HEAD
  if (comment.tagSlug && comment.tagCommentType) {
    url = tagGetCommentLink({tagSlug: comment.tagSlug, commentId: comment._id, tagCommentType: comment.tagCommentType});
  } else if (comment.postId && comment.postSlug) {
=======
  if (comment.postId && comment.postSlug) {
>>>>>>> 72fb4ab3
    url = `${postGetPageUrl({
      _id: comment.postId ?? "",
      slug: comment.postSlug ?? "",
      isEvent: comment.postIsEvent,
      groupId: comment.postGroupId,
    })}#${comment._id}`;
  } else if (comment.tagSlug && comment.tagCommentType) {
    url = tagGetCommentLink(comment.tagSlug, comment._id, comment.tagCommentType as TagCommentType)
  }

  return <div className={classes.root}>
    {showIcon && <LWTooltip title="Comment">
      <ChatBubbleOutlineIcon className={classes.icon}/>
    </LWTooltip>}
    <Link to={url} onClick={(event: React.MouseEvent) => isLeftClick(event) && clickAction && clickAction()}>
      <div>
        <Components.MetaInfo>{comment.authorDisplayName}</Components.MetaInfo>
        <Components.MetaInfo>{comment.baseScore} karma </Components.MetaInfo>
        <Components.MetaInfo>
          <Components.FormatDate date={comment.postedAt}/>
        </Components.MetaInfo>
      </div>
      <div className={classes.snippet}>
        <Snippet className={classes.snippet} attribute="body" hit={comment} tagName="mark" />
      </div>
    </Link>
  </div>
}

const CommentsSearchHitComponent = registerComponent("CommentsSearchHit", CommentsSearchHit, {styles});

declare global {
  interface ComponentTypes {
    CommentsSearchHit: typeof CommentsSearchHitComponent
  }
}
<|MERGE_RESOLUTION|>--- conflicted
+++ resolved
@@ -4,7 +4,6 @@
 import type { Hit } from 'react-instantsearch-core';
 import React from 'react';
 import ChatBubbleOutlineIcon from '@material-ui/icons/ChatBubbleOutline';
-import { TagCommentType } from '../../lib/collections/comments/types';
 import { tagGetCommentLink } from '../../lib/collections/tags/helpers';
 import { postGetPageUrl } from '../../lib/collections/posts/helpers';
 
@@ -44,13 +43,7 @@
   const { LWTooltip } = Components
 
   let url = "";
-<<<<<<< HEAD
-  if (comment.tagSlug && comment.tagCommentType) {
-    url = tagGetCommentLink({tagSlug: comment.tagSlug, commentId: comment._id, tagCommentType: comment.tagCommentType});
-  } else if (comment.postId && comment.postSlug) {
-=======
   if (comment.postId && comment.postSlug) {
->>>>>>> 72fb4ab3
     url = `${postGetPageUrl({
       _id: comment.postId ?? "",
       slug: comment.postSlug ?? "",
@@ -58,7 +51,7 @@
       groupId: comment.postGroupId,
     })}#${comment._id}`;
   } else if (comment.tagSlug && comment.tagCommentType) {
-    url = tagGetCommentLink(comment.tagSlug, comment._id, comment.tagCommentType as TagCommentType)
+    url = tagGetCommentLink({tagSlug: comment.tagSlug, commentId: comment._id, tagCommentType: comment.tagCommentType})
   }
 
   return <div className={classes.root}>
