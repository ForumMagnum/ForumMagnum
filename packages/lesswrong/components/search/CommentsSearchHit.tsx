--- conflicted
+++ resolved
@@ -18,15 +18,11 @@
   return event.button === 0 && !event.ctrlKey && !event.metaKey;
 }
 
-<<<<<<< HEAD
-const CommentsSearchHit = ({hit, clickAction, classes}: {hit: any, classes: any, clickAction?: any}) => {
-=======
 const CommentsSearchHit = ({hit, clickAction, classes}: {
   hit: any,
   clickAction?: any,
   classes: ClassesType,
 }) => {
->>>>>>> 4bcab90f
   const url = "/posts/" + hit.postId + "/" + hit.postSlug + "#" + hit._id
   return <div className={classes.root}>
     <Link to={url} onClick={(event) => isLeftClick(event) && clickAction && clickAction()}>
