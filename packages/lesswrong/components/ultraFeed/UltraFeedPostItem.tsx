--- conflicted
+++ resolved
@@ -271,24 +271,11 @@
   const { captureEvent } = useTracking();
   const { recordPostView, isRead } = useRecordPostView(post);
   const [hasRecordedViewOnExpand, setHasRecordedViewOnExpand] = useState(false);
-<<<<<<< HEAD
-  const [isLoadingFull, setIsLoadingFull] = useState(false);
-  const [shouldShowLoading, setShouldShowLoading] = useState(false);
-  const [resetSig, setResetSig] = useState(0);
-
   const { displaySettings } = settings;
-=======
-  const isForeignCrosspost = isPostWithForeignId(post) && !post.fmCrosspost.hostedHere
-  const { displaySettings } = settings;
-  const apolloClient = useForeignApolloClient();
-  
-  const documentId = isForeignCrosspost ? (post.fmCrosspost.foreignPostId ?? undefined) : post._id;
-  
   const needsFullPostInitially = displaySettings.postInitialWords > (highlightMaxChars / 5);
-  const [isLoadingFull, setIsLoadingFull] = useState(isForeignCrosspost || needsFullPostInitially);
+  const [isLoadingFull, setIsLoadingFull] = useState(needsFullPostInitially);
   const [resetSig, setResetSig] = useState(0);
   const [isContentExpanded, setIsContentExpanded] = useState(false);
->>>>>>> 5e8bf07b
 
   const { document: fullPost, loading: loadingFullPost } = useSingle({
     documentId: post._id,
