import React, { useState, useCallback, useRef, useEffect, useMemo } from "react";
import { registerComponent } from "../../lib/vulcan-lib/components";
import { AnalyticsContext, useTracking } from "../../lib/analyticsEvents";
import { defineStyles, useStyles } from "../hooks/useStyles";
import { postGetPageUrl } from "@/lib/collections/posts/helpers";
import { FeedPostMetaInfo, FeedItemSourceType } from "./ultraFeedTypes";
import { nofollowKarmaThreshold } from "../../lib/publicSettings";
import { UltraFeedSettingsType, DEFAULT_SETTINGS } from "./ultraFeedSettingsTypes";
import { useUltraFeedObserver } from "./UltraFeedObserver";
import { useRecordPostView } from "../hooks/useRecordPostView";
import classnames from "classnames";
import { highlightMaxChars } from "../../lib/editor/ellipsize";
import { useOverflowNav } from "./OverflowNavObserverContext";
import { useDialog } from "../common/withDialog";
import { isPostWithForeignId } from "../hooks/useForeignCrosspost";
import { useForeignApolloClient } from "../hooks/useForeignApolloClient";
import UltraFeedPostDialog from "./UltraFeedPostDialog";
import UltraFeedCommentsDialog from "./UltraFeedCommentsDialog";
import FormatDate from "../common/FormatDate";
import PostActionsButton from "../dropdowns/posts/PostActionsButton";
import FeedContentBody from "./FeedContentBody";
import UltraFeedItemFooter from "./UltraFeedItemFooter";
import Loading from "../vulcan-core/Loading";
import OverflowNavButtons from "./OverflowNavButtons";
import { useQuery } from "@/lib/crud/useQuery";
import { gql } from "@/lib/generated/gql-codegen";
import UltraFeedPostActions from "./UltraFeedPostActions";
import BookmarksIcon from "@/lib/vendor/@material-ui/icons/src/Bookmarks";
import ClockIcon from "@/lib/vendor/@material-ui/icons/src/AccessTime";
import SubscriptionsIcon from "@/lib/vendor/@material-ui/icons/src/NotificationsNone";
import LWTooltip from "../common/LWTooltip";
import { SparkleIcon } from "../icons/sparkleIcon";
import SeeLessFeedback from "./SeeLessFeedback";
import { useCurrentUser } from "../common/withUser";
import { useSeeLess } from "./useSeeLess";
import { UltraFeedCommentItem } from "./UltraFeedCommentItem";
import type { FeedCommentMetaInfo } from "./ultraFeedTypes";
import PostsUserAndCoauthors from "../posts/PostsUserAndCoauthors";
import TruncatedAuthorsList from "../posts/TruncatedAuthorsList";

const localPostQuery = gql(`
  query LocalPostQuery($documentId: String!) {
    post(selector: { _id: $documentId }) {
      result {
        ...UltraFeedPostFragment
      }
    }
  }
`);

const foreignPostQuery = gql(`
  query ForeignPostQuery($documentId: String!) {
    post(selector: { _id: $documentId }) {
      result {
        ...PostsPage
      }
    }
  }
`);

const styles = defineStyles("UltraFeedPostItem", (theme: ThemeType) => ({
  root: {
    position: 'relative',
    paddingTop: 12,
    paddingLeft: 16,
    paddingRight: 16,
    fontFamily: theme.palette.fonts.sansSerifStack,
    background: theme.palette.panelBackground.bannerAdTranslucentHeavy,
    backdropFilter: theme.palette.filters.bannerAdBlurHeavy,
    borderRadius: 4,
  },
  mainContent: {
    display: 'flex',
    flexDirection: 'column',
  },
  greyedOut: {
    opacity: 0.5,
    filter: 'blur(0.5px)',
    pointerEvents: 'none',
  },
  tripleDotMenu: {
    position: 'relative',
    bottom: 1,
    color: theme.palette.ultraFeed.dim,
    opacity: 0.7,
    "& svg": {
      fontSize: 18,
      cursor: "pointer",
    },
    [theme.breakpoints.down('sm')]: {
      position: 'absolute',
      right: 16,
      top: 12,
      padding: 5,
      marginLeft: 4,
      zIndex: 10,
    },
  },
  header: {
    display: 'flex',
    marginBottom: 12,
    marginRight: -10, //so triple dot lines up on both posts and comments
    flexDirection: 'row',
    justifyContent: 'space-between',
    alignItems: 'baseline',
    gap: 16,
    [theme.breakpoints.down('sm')]: {
      marginRight: 0,
      position: 'relative',
      flexDirection: 'column',
      gap: '4px',
      alignItems: 'stretch',
    },
  },
  titleContainer: {
    display: 'flex',
    alignItems: 'center',
    flexGrow: 1,
    minWidth: 0,
    [theme.breakpoints.down('sm')]: {
      width: '100%',
      paddingRight: '30px', // To leave space for the absolutely positioned triple-dot menu
    },
  },
  title: {
    fontFamily: theme.palette.fonts.sansSerifStack,
    fontWeight: 600,
    opacity: 0.8,
    lineHeight: 1.15,
    textWrap: 'balance',
    color: theme.palette.text.bannerAdOverlay,
    '&:hover': {
      opacity: 0.9,
      textDecoration: 'none',
      cursor: 'pointer',
    },
    fontSize: '1.3rem',
    whiteSpace: 'normal',
    [theme.breakpoints.down('sm')]: {
      fontSize: 20.5,
      width: '100%',
      flexGrow: 1,
      paddingRight: 8,
    },
  },
  titleIsRead: {
    opacity: 0.5,
    color: theme.palette.text.bannerAdOverlay,
    '&:hover': {
      opacity: 0.9,
    },
  },
  metaRow: {
    display: "flex",
    color: theme.palette.text.dim,
    fontFamily: theme.palette.fonts.sansSerifStack,
    fontSize: theme.typography.body2.fontSize,
    alignItems: 'center',
    flexShrink: 0,
    flexWrap: 'nowrap',
    columnGap: '8px',
    [theme.breakpoints.down('sm')]: {
      flexWrap: "nowrap",
      alignItems: "baseline",
      rowGap: "6px",
      fontSize: "1.3rem",
      flexShrink: 1,
      width: 'auto',
    },
  },
  sourceIcon: {
    width: 16,
    height: 16,
    color: theme.palette.grey[600],
    opacity: 0.7,
    position: 'relative',
    top: 2,
    flexShrink: 0,
  },
  metaDateContainer: {
    order: 3,
    [theme.breakpoints.down('sm')]: {
      order: 2,
      flexShrink: 0,
    },
  },
  footer: {
    marginTop: 12,
    marginBottom: 12,
  },
  footerGreyedOut: {
    opacity: 0.5,
    filter: 'blur(0.5px)',
    '& > *': {
      pointerEvents: 'none',
    },
    '& .SeeLessButton-root': {
      pointerEvents: 'auto !important',
    },
  },
  loadingContainer: {
    display: "flex",
    justifyContent: "center",
    padding: "20px 0",
  },
  authorsListWrapper: {
    flexGrow: 1,
    minWidth: 0,
    order: 2,
    display: 'none',
    whiteSpace: 'nowrap',
    overflow: 'hidden',
    [theme.breakpoints.up('sm')]: {
      display: 'block',
    },
  },
  mobileAuthorsListWrapper: {
    order: 1,
    minWidth: 0,
    display: 'block',
    [theme.breakpoints.up('sm')]: {
      display: 'none',
    },
  },
  authorsList: {
    fontSize: 'inherit',
    color: 'inherit',
    fontFamily: 'inherit',
  },
  newCommentContainer: {
    marginTop: 16,
    marginLeft: -16,
    marginRight: -16,
    paddingLeft: 16,
    paddingRight: 16,
    borderTop: `1px solid ${theme.palette.greyAlpha(0.1)}`,
    paddingTop: 8,
  },
  sourceIconsContainer: {
    display: 'flex',
    alignItems: 'center',
    order: 1,
    gap: '8px',
    [theme.breakpoints.down('sm')]: {
      order: 3,
      flexShrink: 0,
    },
  },
  desktopTripleDotWrapper: {
    display: 'block',
    order: 4,
    [theme.breakpoints.down('sm')]: {
      display: 'none',
    },
  },
  mobileTripleDotWrapper: {
    display: 'none',
    [theme.breakpoints.down('sm')]: {
      display: 'block',
      position: 'absolute',
      right: -10,
      top: 0,
      height: 'auto',
      width: 'auto',
    },
  },
}));

const sourceIconMap: Array<{ source: FeedItemSourceType, icon: any, tooltip: string }> = [
  { source: 'bookmarks' as FeedItemSourceType, icon: BookmarksIcon, tooltip: "From your bookmarks" },
  { source: 'subscriptionsPosts' as FeedItemSourceType, icon: SubscriptionsIcon, tooltip: "From users you follow" },
  { source: 'recombee-lesswrong-custom' as FeedItemSourceType, icon: SparkleIcon, tooltip: "Recommended for you" },
  { source: 'hacker-news' as FeedItemSourceType, icon: ClockIcon, tooltip: "Latest posts" },
];

interface UltraFeedPostItemHeaderProps {
  post: PostsListWithVotes;
  isRead: boolean;
  handleOpenDialog: () => void;
  sources: FeedItemSourceType[];
  isSeeLessMode: boolean;
}

const UltraFeedPostItemHeader = ({
  post,
  isRead,
  handleOpenDialog,
  sources,
  isSeeLessMode,
}: UltraFeedPostItemHeaderProps) => {
  const classes = useStyles(styles);
  const metaRowRef = useRef<HTMLDivElement>(null);

  const handleTitleClick = (event: React.MouseEvent<HTMLAnchorElement>) => {
    if (event.button === 0 && !event.metaKey && !event.ctrlKey && !event.altKey && !event.shiftKey) {
      event.preventDefault();
      handleOpenDialog();
    }
  };

  const sourceIcons = sourceIconMap
    .filter(({ source }) => sources.includes(source))
    .map(({ source, icon, tooltip }) => ({ icon, tooltip, key: source }));

  return (
    <div className={classes.header}>
      <div className={classes.titleContainer}>
        <a
          href={postGetPageUrl(post)}
          onClick={handleTitleClick}
          className={classnames(classes.title, { [classes.titleIsRead]: isRead })}
        >
          {post.title}
        </a>
      </div>
      <div className={classes.metaRow} ref={metaRowRef}>
        <div className={classes.mobileAuthorsListWrapper}>
          <TruncatedAuthorsList post={post} useMoreSuffix={false} expandContainer={metaRowRef} className={classes.authorsList} />
        </div>
        <div className={classes.authorsListWrapper}>
          <PostsUserAndCoauthors post={post} abbreviateIfLong={true} tooltipPlacement="top" />
        </div>
        {post.postedAt && (
          <span className={classes.metaDateContainer}>
            <FormatDate date={post.postedAt} />
          </span>
        )}
        <div className={classes.sourceIconsContainer}>
          {sourceIcons.map((iconInfo) => (
            <LWTooltip key={iconInfo.key} title={iconInfo.tooltip} placement="top">
              <span>
                <iconInfo.icon className={classes.sourceIcon} />
              </span>
            </LWTooltip>
          ))}
        </div>
        <div className={classes.desktopTripleDotWrapper}>
          <AnalyticsContext pageElementContext="tripleDotMenu">
            <PostActionsButton
              post={post}
              vertical={true}
              autoPlace
              ActionsComponent={UltraFeedPostActions}
              className={classnames(classes.tripleDotMenu, { [classes.greyedOut]: isSeeLessMode })}
            />
          </AnalyticsContext>
        </div>
      </div>
    </div>
  );
};

const calculateDisplayWordCount = (
  fullPost: PostsPage | UltraFeedPostFragment | null | undefined,
  post: PostsListWithVotes,
  displayHtml: string | undefined
): number | undefined => {
  if (fullPost?.contents?.wordCount) {
    return fullPost.contents.wordCount;
  }
  if (displayHtml === post.contents?.htmlHighlight && displayHtml) {
    return Math.floor(displayHtml.length / 5);
  }
  if (post.shortform) {
    return 0;
  }
  return post.contents?.wordCount;
};

const UltraFeedPostItem = ({
  post,
  postMetaInfo,
  index,
  showKarma,
  settings = DEFAULT_SETTINGS,
}: {
  post: PostsListWithVotes,
  postMetaInfo: FeedPostMetaInfo,
  index: number,
  showKarma?: boolean,
  settings?: UltraFeedSettingsType,
}) => {
  const classes = useStyles(styles);
  const { observe, trackExpansion } = useUltraFeedObserver();
  const elementRef = useRef<HTMLDivElement | null>(null);
  const { openDialog } = useDialog();
  const overflowNav = useOverflowNav(elementRef);
  const { captureEvent } = useTracking();
  const { recordPostView, isRead } = useRecordPostView(post);
  const [hasRecordedViewOnExpand, setHasRecordedViewOnExpand] = useState(false);
  const isForeignCrosspost = isPostWithForeignId(post) && !post.fmCrosspost.hostedHere
  const { displaySettings } = settings;
  const apolloClient = useForeignApolloClient();
  const currentUser = useCurrentUser();
  
  const documentId = isForeignCrosspost ? (post.fmCrosspost.foreignPostId ?? undefined) : post._id;
  
  const needsFullPostInitially = displaySettings.postInitialWords > (highlightMaxChars / 5);
  const [isLoadingFull, setIsLoadingFull] = useState(isForeignCrosspost || needsFullPostInitially);
  const [resetSig, setResetSig] = useState(0);
  const [isContentExpanded, setIsContentExpanded] = useState(false);
  const [isReplying, setIsReplying] = useState(false);
  const [newComment, setNewComment] = useState<UltraFeedComment | null>(null);
  const [newCommentMetaInfo, setNewCommentMetaInfo] = useState<FeedCommentMetaInfo | null>(null);
  
  const {
    isSeeLessMode,
    handleSeeLess,
    handleUndoSeeLess,
    handleFeedbackChange,
  } = useSeeLess({
    documentId: post._id,
    documentType: 'post',
    recommId: postMetaInfo.recommInfo?.recommId,
  });

  const { data: localPostData, loading: loadingLocalPost } = useQuery(localPostQuery, {
    skip: isForeignCrosspost || !isLoadingFull,
    fetchPolicy: "cache-first",
    variables: {
      documentId,
    },
  });

  const localPost = localPostData?.post?.result;

  const { data: foreignPostData, loading: loadingForeignPost } = useQuery(foreignPostQuery, {
    skip: !isForeignCrosspost || !isLoadingFull,
    fetchPolicy: "cache-first",
    variables: {
      documentId,
    },
    client: apolloClient,
  });

  const foreignPost = foreignPostData?.post?.result;

  const fullPost = isForeignCrosspost ? foreignPost : localPost;
  const loadingFullPost = isForeignCrosspost ? loadingForeignPost : loadingLocalPost;

  useEffect(() => {
    const currentElement = elementRef.current;
    if (currentElement) {
      observe(currentElement, { 
        documentId: post._id, 
        documentType: 'post',
        servedEventId: postMetaInfo.servedEventId
      });
    }
  }, [observe, post._id, postMetaInfo.servedEventId]);

  const handleContentExpand = useCallback((expanded: boolean, wordCount: number) => {
    setIsContentExpanded(expanded);
    
    if (expanded && !isLoadingFull && !fullPost) {
      setIsLoadingFull(true);
    }

    trackExpansion({
      documentId: post._id,
      documentType: 'post',
      level: expanded ? 1 : 0,
      maxLevelReached: expanded,
      wordCount,
      servedEventId: postMetaInfo.servedEventId,
    });

    captureEvent("ultraFeedPostItemExpanded", {
      expanded,
      wordCount,
    });

    if (!hasRecordedViewOnExpand) {
      void recordPostView({ post, extraEventProperties: { type: 'ultraFeedExpansion' } });
      setHasRecordedViewOnExpand(true);
    }

  }, [
    trackExpansion, 
    post, 
    captureEvent, 
    recordPostView, 
    hasRecordedViewOnExpand, 
    isLoadingFull, 
    fullPost,
    postMetaInfo.servedEventId,
  ]);

  const handleCollapse = () => {
    setResetSig((s) => s + 1);
    setIsContentExpanded(false);
  };

  const handleReplyClick = useCallback(() => {
    setIsReplying(!isReplying);
  }, [isReplying]);

  const handleReplySubmit = useCallback((newComment: UltraFeedComment) => {
    setIsReplying(false);
    setNewComment(newComment);
    
    const defaultMetaInfo: FeedCommentMetaInfo = {
      displayStatus: 'expanded',
      sources: [],
      descendentCount: 0,
      directDescendentCount: 0,
      highlight: false,
      lastServed: new Date(),
      lastViewed: null,
      lastInteracted: new Date(),
      postedAt: newComment.postedAt ? new Date(newComment.postedAt) : new Date(),
    };
    setNewCommentMetaInfo(defaultMetaInfo);
  }, []);

  const handleReplyCancel = useCallback(() => {
    setIsReplying(false);
  }, []);

  const handleCommentEdit = useCallback((editedComment: CommentsList) => {
    if (newComment && editedComment._id === newComment._id) {
      setNewComment({
        ...editedComment,
        post,
      });
    }
  }, [newComment, post]);

  const replyConfig = useMemo(() => ({
    isReplying,
    onReplyClick: handleReplyClick,
    onReplySubmit: handleReplySubmit,
    onReplyCancel: handleReplyCancel,
  }), [isReplying, handleReplyClick, handleReplySubmit, handleReplyCancel]);

  const handleOpenDialog = useCallback((location: "title" | "content") => {
<<<<<<< HEAD
    captureEvent("ultraFeedPostItemDialogOpened", {postId: post._id});
=======
    captureEvent("ultraFeedPostItemTitleClicked", { location });
>>>>>>> 1c83b3bc
    trackExpansion({
      documentId: post._id,
      documentType: 'post',
      level: 1,
      maxLevelReached: true,
      wordCount: post.contents?.wordCount ?? 0,
      servedEventId: postMetaInfo.servedEventId,
    });
    
    if (!hasRecordedViewOnExpand) {
      void recordPostView({ post, extraEventProperties: { type: 'ultraFeedExpansion' } });
      setHasRecordedViewOnExpand(true);
    }
    
    openDialog({
      name: "UltraFeedPostDialog",
      closeOnNavigate: true,
      contents: ({ onClose }) => (
        <UltraFeedPostDialog
          {...(fullPost ? { post: fullPost } : { partialPost: post })}
          postMetaInfo={postMetaInfo}
          onClose={onClose}
        />
      )
    });
  }, [
    openDialog,
    post,
    captureEvent,
    fullPost,
    trackExpansion,
    postMetaInfo,
    hasRecordedViewOnExpand,
    recordPostView,
  ]);

  const shortformHtml = post.shortform 
    ? `This is a special post for quick takes (aka "shortform"). Only the owner can create top-level comments.`
    : undefined

  const displayHtml = fullPost?.contents?.html ?? post.contents?.htmlHighlight ?? shortformHtml;
  
  // Calculate the appropriate word count based on what content we're displaying
  const displayWordCount = calculateDisplayWordCount(fullPost, post, displayHtml);

  const truncationParams = useMemo(() => {
    return {
      initialWordCount: displaySettings.postInitialWords,
      maxWordCount: displaySettings.postMaxWords
    };
  }, [displaySettings.postInitialWords, displaySettings.postMaxWords]);

  if (!displayHtml) {
    return null; 
  }

  return (
    <AnalyticsContext ultraFeedElementType="feedPost" postId={post._id} ultraFeedCardIndex={index}>
    <div className={classes.root}>
      <div ref={elementRef} className={classes.mainContent}>
        {/* On small screens, the triple dot menu is positioned absolutely to the root */}
        <div className={classes.mobileTripleDotWrapper}>
          <AnalyticsContext pageElementContext="tripleDotMenu">
            <PostActionsButton
              post={post}
              vertical={true}
              autoPlace
              ActionsComponent={UltraFeedPostActions}
              className={classnames(classes.tripleDotMenu, { [classes.greyedOut]: isSeeLessMode })}
            />
          </AnalyticsContext>
        </div>

        <div className={classnames({ [classes.greyedOut]: isSeeLessMode })}>
          <UltraFeedPostItemHeader
            post={post}
            isRead={isRead}
            handleOpenDialog={() => handleOpenDialog("title")}
            sources={postMetaInfo.sources}
            isSeeLessMode={isSeeLessMode}
          />
        </div>

        {isSeeLessMode && (
          <SeeLessFeedback
            onUndo={handleUndoSeeLess}
            onFeedbackChange={handleFeedbackChange}
          />
        )}
        
        {!isSeeLessMode && (
          <FeedContentBody
            html={displayHtml}
            initialWordCount={truncationParams.initialWordCount}
            maxWordCount={truncationParams.maxWordCount}
            wordCount={displayWordCount ?? 200}
            nofollow={(post.user?.karma ?? 0) < nofollowKarmaThreshold.get()}
            onContinueReadingClick={() => handleOpenDialog("content")}
            onExpand={handleContentExpand}
            hideSuffix={loadingFullPost}
            resetSignal={resetSig}
          />
        )}
        
        {/* Show loading indicator below content if we're loading the full post */}
        {loadingFullPost && displayHtml && !isSeeLessMode && (
          <div className={classes.loadingContainer}>
            <Loading />
          </div>
        )}
        
        <UltraFeedItemFooter 
          document={post} 
          collectionName="Posts" 
          metaInfo={postMetaInfo} 
          className={classnames(classes.footer, { [classes.footerGreyedOut]: isSeeLessMode })}
          onSeeLess={isSeeLessMode ? handleUndoSeeLess : handleSeeLess}
          isSeeLessMode={isSeeLessMode}
          replyConfig={replyConfig}
        />
        
        {/* Show new comment if one was just created */}
        {newComment && newCommentMetaInfo && !isSeeLessMode && (
          <div className={classes.newCommentContainer}>
            <UltraFeedCommentItem
              comment={newComment}
              metaInfo={newCommentMetaInfo}
              onChangeDisplayStatus={() => {}}
              showPostTitle={false}
              highlight={false}
              isFirstComment={true}
              isLastComment={true}
              settings={settings}
              parentAuthorName={null}
              isHighlightAnimating={false}
              replyConfig={{
                isReplying: false,
                onReplyClick: () => {},
                onReplySubmit: () => {},
                onReplyCancel: () => {},
              }}
              cannotReplyReason="You cannot reply to your own comment within the feed"
              onEditSuccess={handleCommentEdit}
            />
          </div>
        )}
      </div>
      
      {(overflowNav.showUp || overflowNav.showDown) && <OverflowNavButtons nav={overflowNav} onCollapse={isContentExpanded ? handleCollapse : undefined} />}
    </div>
    </AnalyticsContext>
  );
};

export default registerComponent("UltraFeedPostItem", UltraFeedPostItem);<|MERGE_RESOLUTION|>--- conflicted
+++ resolved
@@ -534,11 +534,7 @@
   }), [isReplying, handleReplyClick, handleReplySubmit, handleReplyCancel]);
 
   const handleOpenDialog = useCallback((location: "title" | "content") => {
-<<<<<<< HEAD
-    captureEvent("ultraFeedPostItemDialogOpened", {postId: post._id});
-=======
     captureEvent("ultraFeedPostItemTitleClicked", { location });
->>>>>>> 1c83b3bc
     trackExpansion({
       documentId: post._id,
       documentType: 'post',
