--- conflicted
+++ resolved
@@ -23,9 +23,9 @@
 import UltraFeedItemFooter from "./UltraFeedItemFooter";
 import Loading from "../vulcan-core/Loading";
 import OverflowNavButtons from "./OverflowNavButtons";
-<<<<<<< HEAD
 import { useQuery } from "@apollo/client";
 import { gql } from "@/lib/generated/gql-codegen/gql";
+import UltraFeedPostActions from "./UltraFeedPostActions";
 
 const localPostQuery = gql(`
   query LocalPostQuery($documentId: String!) {
@@ -46,9 +46,6 @@
     }
   }
 `);
-=======
-import UltraFeedPostActions from "./UltraFeedPostActions";
->>>>>>> 4d0d1da6
 
 const styles = defineStyles("UltraFeedPostItem", (theme: ThemeType) => ({
   root: {
