--- conflicted
+++ resolved
@@ -106,188 +106,6 @@
   },
 }));
 
-<<<<<<< HEAD
-=======
-const UltraFeedContent = ({alwaysShow = false}: {
-  alwaysShow?: boolean
-}) => {
-  const classes = useStyles(styles);
-  const currentUser = useCurrentUser();
-  const [settingsVisible, setSettingsVisible] = useState(false);
-
-  const { openDialog } = useDialog();
-  const { captureEvent } = useTracking();
-  const [settings, setSettings] = useState<UltraFeedSettingsType>(getStoredSettings);
-  const [sessionId] = useState<string>(() => {
-    if (typeof window === 'undefined') return randomId();
-    const storage = window.sessionStorage;
-    const currentId = storage ? storage.getItem(ULTRAFEED_SESSION_ID_KEY) ?? randomId() : randomId();
-    storage.setItem(ULTRAFEED_SESSION_ID_KEY, currentId);
-    return currentId;
-  });
-  const refetchSubscriptionContentRef = useRef<null | ObservableQuery['refetch']>(null);
-
-  const handleOpenQuickTakeDialog = () => {
-    captureEvent("ultraFeedComposerQuickTakeDialogOpened");
-    openDialog({
-      name: "UltraFeedQuickTakeDialog",
-      contents: ({onClose}) => <UltraFeedQuickTakeDialog onClose={onClose} currentUser={currentUser} />
-    });
-  };
-
-  if (!currentUser) {
-    return null;
-  }
-
-  const toggleSettings = (e: React.MouseEvent) => {
-    e.stopPropagation();
-    captureEvent("ultraFeedSettingsToggled", { open: !settingsVisible });
-    setSettingsVisible(!settingsVisible);
-  };
-  
-  const updateSettings = (newSettings: Partial<UltraFeedSettingsType>) => {
-    const updatedSettings = saveSettings(newSettings);
-    setSettings(updatedSettings);
-    captureEvent("ultraFeedSettingsUpdated", { 
-      changedSettings: Object.keys(newSettings) 
-    });
-  };
-  
-  const resetSettingsToDefault = () => {
-    const defaultSettings = saveSettings(DEFAULT_SETTINGS);
-    setSettings(defaultSettings);
-    captureEvent("ultraFeedSettingsReset");
-  };
-
-  const { resolverSettings } = settings;
-  
-  const customTitle = <>
-    <div className={classes.titleContainer}>
-      <span className={classes.titleText}>
-        <Link to="/feed" className={classes.titleLink}>
-          Update Feed
-        </Link>
-      </span>
-    </div>
-  </>;
-
-  return (
-    <AnalyticsContext pageSectionContext="ultraFeed" ultraFeedContext={{ feedSessionId: sessionId }}>
-      <AnalyticsInViewTracker eventProps={{inViewType: "ultraFeed"}}>
-      <div className={classes.root}>
-        <UltraFeedObserverProvider incognitoMode={resolverSettings.incognitoMode}>
-        <OverflowNavObserverProvider>
-          <SingleColumnSection>
-            <SectionTitle title={customTitle} titleClassName={classes.sectionTitle}>
-              <div className={classes.feedCheckboxAndSettingsContainer}>
-              {!alwaysShow && <FeedSelectorDropdown currentFeedType="new" />}
-              <div className={classes.settingsButtonContainer}>
-                <SettingsButton 
-                  showIcon={true}
-                  onClick={toggleSettings}
-                />
-              </div>
-            </div>
-            </SectionTitle>
-
-            {settingsVisible && (
-              <div className={classes.settingsContainer}>
-                <UltraFeedSettings 
-                  settings={settings}
-                  updateSettings={updateSettings}
-                  resetSettingsToDefault={resetSettingsToDefault}
-                  onClose={() => setSettingsVisible(false)} 
-                />
-              </div>
-            )}
-            
-            <div className={classes.ultraFeedNewContentContainer}>
-              <MixedTypeFeed
-                query={UltraFeedQuery}
-                variables={{
-                  sessionId,
-                  settings: JSON.stringify(resolverSettings),
-                }}
-                firstPageSize={15}
-                pageSize={30}
-                refetchRef={refetchSubscriptionContentRef}
-                loadMoreDistanceProp={1000}
-                fetchPolicy="cache-first"
-                renderers={{
-                  feedCommentThread: {
-                    render: (item: FeedCommentThreadFragment, index: number) => {
-                      if (!item) {
-                        return null;
-                      }
-                      
-                      return (
-                        <FeedItemWrapper>
-                          <UltraFeedThreadItem
-                            thread={item}
-                            settings={settings}
-                            index={index}
-                          />
-                        </FeedItemWrapper>
-                      );
-                    }
-                  },
-                  feedPost: {
-                    render: (item: FeedPostFragment, index: number) => {
-                      if (!item) {
-                        return null;
-                      }
-                      
-                      return (
-                        <FeedItemWrapper>
-                          <UltraFeedPostItem
-                            post={item.post}
-                            postMetaInfo={item.postMetaInfo}
-                            settings={settings}
-                            index={index} 
-                          />
-                        </FeedItemWrapper>
-                      );
-                    }
-                  },
-                  feedSpotlight: {
-                    render: (item: FeedSpotlightFragment, index: number) => {
-                      const { spotlight, post, spotlightMetaInfo } = item;
-                      if (!spotlight) {
-                        return null;
-                      }
-
-                      return (
-                        <FeedItemWrapper>
-                          <UltraFeedSpotlightItem 
-                            spotlight={spotlight}
-                            post={post ?? undefined}
-                            spotlightMetaInfo={spotlightMetaInfo}
-                            showSubtitle={true}
-                            index={index}
-                          />
-                        </FeedItemWrapper>
-                      );
-                    }
-                  }
-                }}
-              />
-            </div>
-          </SingleColumnSection>
-        </OverflowNavObserverProvider>
-        </UltraFeedObserverProvider>
-        
-        {userIsAdminOrMod(currentUser) && (
-          <div className={classes.composerButton} onClick={handleOpenQuickTakeDialog}>
-            <ForumIcon icon="Plus" className={classes.composerIcon} />
-          </div>
-        )}
-      </div>
-      </AnalyticsInViewTracker>
-    </AnalyticsContext>
-  );
-};
-
->>>>>>> 5c284851
 const UltraFeed = ({alwaysShow = false}: {
   alwaysShow?: boolean
 }) => {
