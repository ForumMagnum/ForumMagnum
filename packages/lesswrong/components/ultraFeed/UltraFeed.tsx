import React, { useEffect, useRef, useState } from 'react';
import { registerComponent } from "../../lib/vulcan-lib/components";
import { useCurrentUser } from '../common/withUser';
import type { ObservableQuery } from '@apollo/client';
import { randomId } from '../../lib/random';
import DeferRender from '../common/DeferRender';
import { defineStyles, useStyles } from '../hooks/useStyles';
import { UltraFeedObserverProvider } from './UltraFeedObserver';
import { OverflowNavObserverProvider } from './OverflowNavObserverContext';
import { AnalyticsContext, useTracking } from '@/lib/analyticsEvents';
import { userIsAdminOrMod } from '@/lib/vulcan-users/permissions';
import UltraFeedHeader from './UltraFeedHeader';
import SingleColumnSection from "../common/SingleColumnSection";
import SettingsButton from "../icons/SettingsButton";
import InfoButton from "../icons/InfoButton";
import UltraFeedSettings from "./UltraFeedSettings";
import UltraFeedInfo from "./UltraFeedInfo";
import UltraFeedFollowingSettings from './UltraFeedFollowingSettings';
import ForumIcon from '../common/ForumIcon';
import UltraFeedQuickTakeDialog from './UltraFeedQuickTakeDialog';
import { useDialog } from '../common/withDialog';
import { ultraFeedEnabledSetting } from '../../lib/publicSettings';
import { useUltraFeedSettings } from '../hooks/useUltraFeedSettings';
import type { UltraFeedSettingsType, TruncationLevel } from './ultraFeedSettingsTypes';
import AnalyticsInViewTracker from '../common/AnalyticsInViewTracker';
import UltraFeedBottomBar from './UltraFeedBottomBar';
import Loading from '../vulcan-core/Loading';
import UltraFeedSubscriptionsFeed from './UltraFeedSubscriptionsFeed';
import UltraFeedMainFeed from './UltraFeedMainFeed';
import { UltraFeedContextProvider } from './UltraFeedContextProvider';
import { useCookiesWithConsent } from '../hooks/useCookiesWithConsent';
import { ULTRA_FEED_ACTIVE_TAB_COOKIE } from '../../lib/cookies/cookies';
import { FeedType } from './ultraFeedTypes';

const FEED_MIN_HEIGHT = 1500;

const styles = defineStyles("UltraFeed", (theme: ThemeType) => ({
  root: {
  },
  feedComementItem: {
    marginBottom: 16
  },
  sectionTitle: {
    display: 'flex',
    alignItems: 'center',
    justifyContent: 'space-between',
    overflow: 'visible',
  },
  feedCheckboxAndSettingsContainer: {
    display: 'flex',
    justifyContent: 'flex-end',
    alignItems: 'center',
    marginLeft: 'auto',
  },
  settingsButtonContainer: {
    display: 'flex',
    alignItems: 'center',
    marginLeft: 'auto',
  },
  headerButtons: {
    display: 'flex',
    alignItems: 'center',
  },
  ultraFeedNewContentContainer: {
    position: 'relative',
    width: '100%',
  },
  returnToTopBar: {
    display: 'flex',
    justifyContent: 'center',
    alignItems: 'center',
    paddingTop: 12,
    paddingBottom: 24,
  },
  returnToTopLink: {
    ...theme.typography.body2,
    ...theme.typography.commentStyle,
    color: theme.palette.lwTertiary.main,
    cursor: 'pointer',
    textAlign: 'center',
  },
  tabsBar: {
    display: 'flex',
    alignItems: 'center',
    gap: 0,
    marginLeft: 24,
    marginRight: 24,
    flex: '1 1 auto',
    paddingBottom: 0,
  },
  tabButton: {
    display: 'flex',
    justifyContent: 'center',
    alignItems: 'center',
    fontFamily: theme.typography.fontFamily,
    fontSize: 14,
    lineHeight: '20px',
    fontWeight: 600,
    padding: '20px 12px',
    cursor: 'pointer',
    position: 'relative',
    transition: 'color 0.2s',
    flex: 1,
    '&:hover': {
      backgroundColor: theme.palette.background.hover,
    },
  },
  tabButtonInactive: {
    color: theme.palette.grey[500],
  },
  tabButtonActive: {
    color: theme.palette.text.primary,
  },
  tabLabel: {
    position: 'relative',
    display: 'inline-flex',
    flexDirection: 'column',
  },
  tabUnderline: {
    position: 'absolute',
    bottom: -16,
    left: 0,
    right: 0,
    height: 2,
    backgroundColor: theme.palette.primary.main,
    borderRadius: '3px 3px 0 0',
  },
  settingsContainer: {
    marginBottom: 16,
  },
  settingsContainerExternal: {
    marginTop: 16,
    marginBottom: 32,
  },
  composerButton: {
    display: 'none',
    [theme.breakpoints.down('sm')]: {
      display: 'flex',
      position: 'fixed',
      bottom: 18,
      right: 18,
      width: 42,
      height: 42,
      borderRadius: 8,
      backgroundColor: theme.palette.primary.main,
      color: theme.palette.text.alwaysWhite,
      alignItems: 'center',
      justifyContent: 'center',
      boxShadow: theme.palette.boxShadow.default,
      cursor: 'pointer',
      zIndex: theme.zIndexes.intercomButton,
      '&:hover': {
        backgroundColor: theme.palette.primary.dark,
      },
      '&:active': {
        transform: 'scale(0.95)',
      },
    },
  },
  composerIcon: {
    fontSize: 24,
  },
  disabledMessage: {
    textAlign: 'center',
    padding: 40,
    ...theme.typography.body1,
    color: theme.palette.text.dim,
  },
  titleLink: {
    color: 'inherit',
    '&:hover': {
      color: 'inherit',
      opacity: 0.8,
    },
  },
  refetchLoading: {
    position: 'absolute',
    top: 100,
    left: '50%',
    transform: 'translateX(-50%) scale(2)',
    zIndex: 10,
  },

}));

const UltraFeedContent = ({
  settings,
  updateSettings,
  resetSettings,
  truncationMaps,
  settingsVisible,
  onCloseSettings,
  infoVisible,
  useExternalContainer,
  activeTab,
}: {
  settings: UltraFeedSettingsType,
  updateSettings: (newSettings: Partial<UltraFeedSettingsType>) => void,
  resetSettings: () => void,
  truncationMaps: { commentMap: Record<TruncationLevel, number>, postMap: Record<TruncationLevel, number> },
  alwaysShow?: boolean
  settingsVisible?: boolean
  onCloseSettings?: () => void
  infoVisible?: boolean
  useExternalContainer?: boolean
  activeTab: FeedType
}) => {
  const classes = useStyles(styles);
  const currentUser = useCurrentUser();
  const [isRefreshing, setIsRefreshing] = useState(false);
  const [isTopVisible, setIsTopVisible] = useState(true);
  const [isFeedInView, setIsFeedInView] = useState(false);

  const { openDialog } = useDialog();
  const { captureEvent } = useTracking();
  const [sessionId] = useState<string>(randomId);
  const refetchForYouRef = useRef<null | ObservableQuery['refetch']>(null);
  const refetchFollowingRef = useRef<null | (() => void)>(null);
  const topSentinelRef = useRef<HTMLDivElement | null>(null);
  const feedContainerRef = useRef<HTMLDivElement | null>(null);
  const forYouWrapperRef = useRef<HTMLDivElement | null>(null);
  const followingWrapperRef = useRef<HTMLDivElement | null>(null);
  const [hasRenderedForYou, setHasRenderedForYou] = useState(activeTab === 'ultraFeed');
  const [hasRenderedFollowing, setHasRenderedFollowing] = useState(activeTab === 'following');
  const [isTransitioning, setIsTransitioning] = useState(false);

  const handleOpenQuickTakeDialog = () => {
    captureEvent("ultraFeedComposerQuickTakeDialogOpened");
    openDialog({
      name: "UltraFeedQuickTakeDialog",
      contents: ({onClose}) => <UltraFeedQuickTakeDialog onClose={onClose} currentUser={currentUser} />
    });
  };

  useEffect(() => {
    const topEl = topSentinelRef.current;
    const containerEl = feedContainerRef.current;
    if (!topEl || !containerEl) return;

    const topObserver = new IntersectionObserver(([entry]) => {
      setIsTopVisible(entry.isIntersecting);
    }, { root: null, threshold: 0 });

    const presenceObserver = new IntersectionObserver(([entry]) => {
      setIsFeedInView(entry.isIntersecting);
    }, { root: null, threshold: 0 });

    topObserver.observe(topEl);
    presenceObserver.observe(containerEl);

    return () => {
      topObserver.disconnect();
      presenceObserver.disconnect();
    };
  }, []);

  // When switching to a tab for the first time, mark it as mounted
  useEffect(() => {
    if (activeTab === 'following' && !hasRenderedFollowing) {
      setHasRenderedFollowing(true);
    }
    if (activeTab === 'ultraFeed' && !hasRenderedForYou) {
      setHasRenderedForYou(true);
    }
  }, [activeTab, hasRenderedFollowing, hasRenderedForYou]);

  // Handle tab transitions
  useEffect(() => {
    setIsTransitioning(true);
    const timer = setTimeout(() => {
      setIsTransitioning(false);
    }, 300);
    return () => clearTimeout(timer);
  }, [activeTab]);

  const handleRefreshFeed = () => {
    const refetchFn = activeTab === 'ultraFeed' ? refetchForYouRef.current : refetchFollowingRef.current;
    if (refetchFn) {
      setIsRefreshing(true);
      void Promise.resolve(refetchFn()).finally(() => {
        setIsRefreshing(false);
      });
    }
  };

  if (!currentUser) {
    return null;
  }
  
  const resetSettingsToDefault = () => {
    resetSettings();
  };

  const { resolverSettings } = settings;

  return (
    <AnalyticsContext pageSectionContext="ultraFeed" ultraFeedContext={{ feedSessionId: sessionId }}>
      <AnalyticsInViewTracker eventProps={{inViewType: "ultraFeed"}}>
      <div className={classes.root} ref={feedContainerRef}>
        <UltraFeedObserverProvider incognitoMode={resolverSettings.incognitoMode}>
        <OverflowNavObserverProvider>
            <div ref={topSentinelRef} style={{ scrollMarginTop: 400 }} />
            
            {settingsVisible && (
              <div className={useExternalContainer ? classes.settingsContainerExternal : classes.settingsContainer}>
                {activeTab === 'ultraFeed' ? (
                  <UltraFeedSettings 
                    settings={settings}
                    updateSettings={updateSettings}
                    resetSettingsToDefault={resetSettingsToDefault}
                    onClose={() => onCloseSettings?.()} 
                    truncationMaps={truncationMaps}
                    showFeedSelector
                  />
                ) : (
                  <UltraFeedFollowingSettings
                    settings={settings}
                    updateSettings={updateSettings}
                    onClose={() => onCloseSettings?.()}
                  />
                )}
              </div>
            )}

            {infoVisible && activeTab === 'ultraFeed' && (
              <div className={useExternalContainer ? classes.settingsContainerExternal : classes.settingsContainer}>
                <UltraFeedInfo />
              </div>
            )}
            
            <div className={classes.ultraFeedNewContentContainer} style={isTransitioning ? { minHeight: FEED_MIN_HEIGHT } : undefined}>
              {isRefreshing && <div className={classes.refetchLoading}>
                <Loading />
              </div>}
              {hasRenderedForYou && (
                <div
                  ref={forYouWrapperRef}
                  style={activeTab === 'ultraFeed' ? undefined : { position: 'absolute', inset: 0, visibility: 'hidden', pointerEvents: 'none' }}
                >
                  <UltraFeedMainFeed
                    settings={settings}
                    sessionId={sessionId}
                    refetchRef={refetchForYouRef}
                    fetchPolicy="cache-first"
                    loadMoreDistanceProp={1000}
                    firstPageSize={15}
                    pageSize={30}
                  />
                </div>
              )}
              {hasRenderedFollowing && (
                <div
                  ref={followingWrapperRef}
                  style={activeTab === 'following' ? undefined : { position: 'absolute', inset: 0, visibility: 'hidden', pointerEvents: 'none' }}
                >
                  <UltraFeedContextProvider feedType="following">
                    <UltraFeedSubscriptionsFeed 
                      embedded={true} 
                      refetchRef={refetchFollowingRef}
                      settings={settings}
                      updateSettings={updateSettings}
                      showHideReadToggle={false}
                    />
                  </UltraFeedContextProvider>
                </div>
              )}
            </div>
        </OverflowNavObserverProvider>
        </UltraFeedObserverProvider>
        
        {userIsAdminOrMod(currentUser) && (
          <div className={classes.composerButton} onClick={handleOpenQuickTakeDialog}>
            <ForumIcon icon="Plus" className={classes.composerIcon} />
          </div>
        )}
      </div>
      </AnalyticsInViewTracker>
      {isFeedInView && (
        <UltraFeedBottomBar
          refetchFeed={handleRefreshFeed}
          isTopVisible={isTopVisible}
          feedRootEl={feedContainerRef.current} />
      )}
    </AnalyticsContext>
  );
};

const UltraFeed = ({
  alwaysShow = false,
  hideTitle = false,
  settingsVisible,
  onSettingsToggle,
}: {
  alwaysShow?: boolean
  hideTitle?: boolean
  settingsVisible?: boolean
  onSettingsToggle?: () => void
}) => {
  const classes = useStyles(styles);
  const currentUser = useCurrentUser();
  const [cookies, setCookie] = useCookiesWithConsent([ULTRA_FEED_ACTIVE_TAB_COOKIE]);
  const [internalSettingsVisible, setInternalSettingsVisible] = useState(false);
<<<<<<< HEAD
  const [internalInfoVisible, setInternalInfoVisible] = useState(false);
  const [activeTab, setActiveTab] = useState<FeedType>(() => (cookies[cookieKey] === 'following' ? 'following' : 'ultraFeed'));
=======
  const [activeTab, setActiveTab] = useState<FeedType>(() => (cookies[ULTRA_FEED_ACTIVE_TAB_COOKIE] === 'following' ? 'following' : 'ultraFeed'));
>>>>>>> 6321da0e
  const { captureEvent } = useTracking();
  const { settings, updateSettings, resetSettings, truncationMaps } = useUltraFeedSettings();

  const handleTabChange = (tab: FeedType) => {
    setActiveTab(tab);
<<<<<<< HEAD
    setCookie(cookieKey, tab, { path: '/' });
    // Close info panel when switching to Following tab
    if (tab === 'following' && internalInfoVisible) {
      setInternalInfoVisible(false);
    }
=======
    setCookie(ULTRA_FEED_ACTIVE_TAB_COOKIE, tab, { path: '/' });
>>>>>>> 6321da0e
  };

  if (!currentUser) {
    return null;
  }

  if (!ultraFeedEnabledSetting.get()) {
    return (
      <SingleColumnSection>
        <div className={classes.disabledMessage}>
          The New Feed is currently disabled.
        </div>
      </SingleColumnSection>
    );
  }

  const isControlled = onSettingsToggle !== undefined;
  const actualSettingsVisible = isControlled ? settingsVisible : internalSettingsVisible;

  const toggleSettings = (e: React.MouseEvent) => {
    e.stopPropagation();
    captureEvent("ultraFeedSettingsToggled", { open: !actualSettingsVisible });
    if (isControlled) {
      onSettingsToggle?.();
    } else {
      setInternalSettingsVisible(!internalSettingsVisible);
      if (!internalSettingsVisible && internalInfoVisible) {
        setInternalInfoVisible(false);
      }
    }
  };

  const toggleInfo = (e: React.MouseEvent) => {
    e.stopPropagation();
    captureEvent("ultraFeedInfoToggled", { open: !internalInfoVisible });
    setInternalInfoVisible(!internalInfoVisible);
    // Close settings when opening info
    if (!internalInfoVisible && internalSettingsVisible) {
      setInternalSettingsVisible(false);
    }
  };


  return (
    <>
      <SingleColumnSection>
        <UltraFeedHeader
          hideTitle={hideTitle}
          activeTab={activeTab}
          onTabChange={handleTabChange}
          settingsButton={!isControlled ? (
            <div className={classes.headerButtons}>
              {activeTab === 'ultraFeed' && <InfoButton onClick={toggleInfo} isActive={internalInfoVisible} tooltip="What is the For You feed?" />}
              <SettingsButton showIcon={true} onClick={toggleSettings} />
            </div>
          ) : undefined}
          feedSettings={settings}
          updateFeedSettings={updateSettings}
        />
        <DeferRender ssr={false}>
          <UltraFeedContent 
            settings={settings}
            updateSettings={updateSettings}
            resetSettings={resetSettings}
            truncationMaps={truncationMaps}
            alwaysShow={alwaysShow}
            settingsVisible={actualSettingsVisible}
            onCloseSettings={isControlled ? onSettingsToggle : () => setInternalSettingsVisible(false)}
            infoVisible={internalInfoVisible}
            useExternalContainer={isControlled}
            activeTab={activeTab}
          />
        </DeferRender>
      </SingleColumnSection>
    </>
  );
};

export default registerComponent('UltraFeed', UltraFeed);

 <|MERGE_RESOLUTION|>--- conflicted
+++ resolved
@@ -400,26 +400,18 @@
   const currentUser = useCurrentUser();
   const [cookies, setCookie] = useCookiesWithConsent([ULTRA_FEED_ACTIVE_TAB_COOKIE]);
   const [internalSettingsVisible, setInternalSettingsVisible] = useState(false);
-<<<<<<< HEAD
   const [internalInfoVisible, setInternalInfoVisible] = useState(false);
   const [activeTab, setActiveTab] = useState<FeedType>(() => (cookies[cookieKey] === 'following' ? 'following' : 'ultraFeed'));
-=======
-  const [activeTab, setActiveTab] = useState<FeedType>(() => (cookies[ULTRA_FEED_ACTIVE_TAB_COOKIE] === 'following' ? 'following' : 'ultraFeed'));
->>>>>>> 6321da0e
   const { captureEvent } = useTracking();
   const { settings, updateSettings, resetSettings, truncationMaps } = useUltraFeedSettings();
 
   const handleTabChange = (tab: FeedType) => {
     setActiveTab(tab);
-<<<<<<< HEAD
     setCookie(cookieKey, tab, { path: '/' });
     // Close info panel when switching to Following tab
     if (tab === 'following' && internalInfoVisible) {
       setInternalInfoVisible(false);
     }
-=======
-    setCookie(ULTRA_FEED_ACTIVE_TAB_COOKIE, tab, { path: '/' });
->>>>>>> 6321da0e
   };
 
   if (!currentUser) {
