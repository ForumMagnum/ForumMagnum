import React, { useState } from 'react';
import { ultraFeedEnabledSetting } from '../../lib/instanceSettings';
import { registerComponent } from "../../lib/vulcan-lib/components";
import DeferRender from '../common/DeferRender';
import { defineStyles, useStyles } from '../hooks/useStyles';
import UltraFeedHeader from './UltraFeedHeader';
import SingleColumnSection from "../common/SingleColumnSection";
import { useCurrentUser } from '../common/withUser';
import SettingsButton from "../icons/SettingsButton";
<<<<<<< HEAD

import dynamic from 'next/dynamic';
=======
import InfoButton from "../icons/InfoButton";
import UltraFeedSettings from "./UltraFeedSettings";
import UltraFeedInfo from "./UltraFeedInfo";
import UltraFeedFollowingSettings from './UltraFeedFollowingSettings';
import ForumIcon from '../common/ForumIcon';
import UltraFeedQuickTakeDialog from './UltraFeedQuickTakeDialog';
import { useDialog } from '../common/withDialog';
import { ultraFeedEnabledSetting } from '../../lib/publicSettings';
import { useUltraFeedSettings } from '../hooks/useUltraFeedSettings';
import type { UltraFeedSettingsType, TruncationLevel } from './ultraFeedSettingsTypes';
import AnalyticsInViewTracker from '../common/AnalyticsInViewTracker';
import UltraFeedBottomBar from './UltraFeedBottomBar';
import Loading from '../vulcan-core/Loading';
import UltraFeedSubscriptionsFeed from './UltraFeedSubscriptionsFeed';
import UltraFeedMainFeed from './UltraFeedMainFeed';
import { UltraFeedContextProvider } from './UltraFeedContextProvider';
>>>>>>> e28e1bd0
import { useCookiesWithConsent } from '../hooks/useCookiesWithConsent';
import { ULTRA_FEED_ACTIVE_TAB_COOKIE } from '@/lib/cookies/cookies';
import { FeedType } from './ultraFeedTypes';
import { useTracking } from '@/lib/analyticsEvents';
import useUltraFeedSettings from '../hooks/useUltraFeedSettings';
const UltraFeedContent = dynamic(() => import('./UltraFeedContent'), { ssr: false });

const styles = defineStyles("UltraFeed", (theme: ThemeType) => ({
<<<<<<< HEAD
=======
  root: {
  },
  feedComementItem: {
    marginBottom: 16
  },
  sectionTitle: {
    display: 'flex',
    alignItems: 'center',
    justifyContent: 'space-between',
    overflow: 'visible',
  },
  feedCheckboxAndSettingsContainer: {
    display: 'flex',
    justifyContent: 'flex-end',
    alignItems: 'center',
    marginLeft: 'auto',
  },
  settingsButtonContainer: {
    display: 'flex',
    alignItems: 'center',
    marginLeft: 'auto',
  },
  headerButtons: {
    display: 'flex',
    alignItems: 'center',
  },
  ultraFeedNewContentContainer: {
    position: 'relative',
    width: '100%',
  },
  returnToTopBar: {
    display: 'flex',
    justifyContent: 'center',
    alignItems: 'center',
    paddingTop: 12,
    paddingBottom: 24,
  },
  returnToTopLink: {
    ...theme.typography.body2,
    ...theme.typography.commentStyle,
    color: theme.palette.lwTertiary.main,
    cursor: 'pointer',
    textAlign: 'center',
  },
  tabsBar: {
    display: 'flex',
    alignItems: 'center',
    gap: 0,
    marginLeft: 24,
    marginRight: 24,
    flex: '1 1 auto',
    paddingBottom: 0,
  },
  tabButton: {
    display: 'flex',
    justifyContent: 'center',
    alignItems: 'center',
    fontFamily: theme.typography.fontFamily,
    fontSize: 14,
    lineHeight: '20px',
    fontWeight: 600,
    padding: '20px 12px',
    cursor: 'pointer',
    position: 'relative',
    transition: 'color 0.2s',
    flex: 1,
    '&:hover': {
      backgroundColor: theme.palette.background.hover,
    },
  },
  tabButtonInactive: {
    color: theme.palette.grey[500],
  },
  tabButtonActive: {
    color: theme.palette.text.primary,
  },
  tabLabel: {
    position: 'relative',
    display: 'inline-flex',
    flexDirection: 'column',
  },
  tabUnderline: {
    position: 'absolute',
    bottom: -16,
    left: 0,
    right: 0,
    height: 2,
    backgroundColor: theme.palette.primary.main,
    borderRadius: '3px 3px 0 0',
  },
  settingsContainer: {
    marginBottom: 16,
  },
  settingsContainerExternal: {
    marginTop: 16,
    marginBottom: 32,
  },
  composerButton: {
    display: 'none',
    [theme.breakpoints.down('sm')]: {
      display: 'flex',
      position: 'fixed',
      bottom: 18,
      right: 18,
      width: 42,
      height: 42,
      borderRadius: 8,
      backgroundColor: theme.palette.primary.main,
      color: theme.palette.text.alwaysWhite,
      alignItems: 'center',
      justifyContent: 'center',
      boxShadow: theme.palette.boxShadow.default,
      cursor: 'pointer',
      zIndex: theme.zIndexes.intercomButton,
      '&:hover': {
        backgroundColor: theme.palette.primary.dark,
      },
      '&:active': {
        transform: 'scale(0.95)',
      },
    },
  },
  composerIcon: {
    fontSize: 24,
  },
>>>>>>> e28e1bd0
  disabledMessage: {
    textAlign: 'center',
    padding: 40,
    ...theme.typography.body1,
    color: theme.palette.text.dim,
  },
}));

<<<<<<< HEAD
=======
const UltraFeedContent = ({
  settings,
  updateSettings,
  resetSettings,
  truncationMaps,
  settingsVisible,
  onCloseSettings,
  infoVisible,
  useExternalContainer,
  activeTab,
}: {
  settings: UltraFeedSettingsType,
  updateSettings: (newSettings: Partial<UltraFeedSettingsType>) => void,
  resetSettings: () => void,
  truncationMaps: { commentMap: Record<TruncationLevel, number>, postMap: Record<TruncationLevel, number> },
  alwaysShow?: boolean
  settingsVisible?: boolean
  onCloseSettings?: () => void
  infoVisible?: boolean
  useExternalContainer?: boolean
  activeTab: FeedType
}) => {
  const classes = useStyles(styles);
  const currentUser = useCurrentUser();
  const [isRefreshing, setIsRefreshing] = useState(false);
  const [isTopVisible, setIsTopVisible] = useState(true);
  const [isFeedInView, setIsFeedInView] = useState(false);

  const { openDialog } = useDialog();
  const { captureEvent } = useTracking();
  const [sessionId] = useState<string>(randomId);
  const refetchForYouRef = useRef<null | ObservableQuery['refetch']>(null);
  const refetchFollowingRef = useRef<null | (() => void)>(null);
  const topSentinelRef = useRef<HTMLDivElement | null>(null);
  const feedContainerRef = useRef<HTMLDivElement | null>(null);
  const forYouWrapperRef = useRef<HTMLDivElement | null>(null);
  const followingWrapperRef = useRef<HTMLDivElement | null>(null);
  const [hasRenderedForYou, setHasRenderedForYou] = useState(activeTab === 'ultraFeed');
  const [hasRenderedFollowing, setHasRenderedFollowing] = useState(activeTab === 'following');
  const [isTransitioning, setIsTransitioning] = useState(false);

  const handleOpenQuickTakeDialog = () => {
    captureEvent("ultraFeedComposerQuickTakeDialogOpened");
    openDialog({
      name: "UltraFeedQuickTakeDialog",
      contents: ({onClose}) => <UltraFeedQuickTakeDialog onClose={onClose} currentUser={currentUser} />
    });
  };

  useEffect(() => {
    const topEl = topSentinelRef.current;
    const containerEl = feedContainerRef.current;
    if (!topEl || !containerEl) return;

    const topObserver = new IntersectionObserver(([entry]) => {
      setIsTopVisible(entry.isIntersecting);
    }, { root: null, threshold: 0 });

    const presenceObserver = new IntersectionObserver(([entry]) => {
      setIsFeedInView(entry.isIntersecting);
    }, { root: null, threshold: 0 });

    topObserver.observe(topEl);
    presenceObserver.observe(containerEl);

    return () => {
      topObserver.disconnect();
      presenceObserver.disconnect();
    };
  }, []);

  // When switching to a tab for the first time, mark it as mounted
  useEffect(() => {
    if (activeTab === 'following' && !hasRenderedFollowing) {
      setHasRenderedFollowing(true);
    }
    if (activeTab === 'ultraFeed' && !hasRenderedForYou) {
      setHasRenderedForYou(true);
    }
  }, [activeTab, hasRenderedFollowing, hasRenderedForYou]);

  // Handle tab transitions
  useEffect(() => {
    setIsTransitioning(true);
    const timer = setTimeout(() => {
      setIsTransitioning(false);
    }, 300);
    return () => clearTimeout(timer);
  }, [activeTab]);

  const handleRefreshFeed = () => {
    const refetchFn = activeTab === 'ultraFeed' ? refetchForYouRef.current : refetchFollowingRef.current;
    if (refetchFn) {
      setIsRefreshing(true);
      void Promise.resolve(refetchFn()).finally(() => {
        setIsRefreshing(false);
      });
    }
  };

  if (!currentUser) {
    return null;
  }
  
  const resetSettingsToDefault = () => {
    resetSettings();
  };

  const { resolverSettings } = settings;

  return (
    <AnalyticsContext pageSectionContext="ultraFeed" ultraFeedContext={{ feedSessionId: sessionId }}>
      <AnalyticsInViewTracker eventProps={{inViewType: "ultraFeed"}}>
      <div className={classes.root} ref={feedContainerRef}>
        <UltraFeedObserverProvider incognitoMode={resolverSettings.incognitoMode}>
        <OverflowNavObserverProvider>
            <div ref={topSentinelRef} style={{ scrollMarginTop: 400 }} />
            
            {settingsVisible && (
              <div className={useExternalContainer ? classes.settingsContainerExternal : classes.settingsContainer}>
                {activeTab === 'ultraFeed' ? (
                  <UltraFeedSettings 
                    settings={settings}
                    updateSettings={updateSettings}
                    resetSettingsToDefault={resetSettingsToDefault}
                    onClose={() => onCloseSettings?.()} 
                    truncationMaps={truncationMaps}
                    showFeedSelector
                  />
                ) : (
                  <UltraFeedFollowingSettings
                    settings={settings}
                    updateSettings={updateSettings}
                    onClose={() => onCloseSettings?.()}
                  />
                )}
              </div>
            )}

            {infoVisible && activeTab === 'ultraFeed' && (
              <div className={useExternalContainer ? classes.settingsContainerExternal : classes.settingsContainer}>
                <UltraFeedInfo />
              </div>
            )}
            
            <div className={classes.ultraFeedNewContentContainer} style={isTransitioning ? { minHeight: FEED_MIN_HEIGHT } : undefined}>
              {isRefreshing && <div className={classes.refetchLoading}>
                <Loading />
              </div>}
              {hasRenderedForYou && (
                <div
                  ref={forYouWrapperRef}
                  style={activeTab === 'ultraFeed' ? undefined : { position: 'absolute', inset: 0, visibility: 'hidden', pointerEvents: 'none' }}
                >
                  <UltraFeedMainFeed
                    settings={settings}
                    sessionId={sessionId}
                    refetchRef={refetchForYouRef}
                    fetchPolicy="cache-first"
                    loadMoreDistanceProp={1000}
                    firstPageSize={15}
                    pageSize={30}
                  />
                </div>
              )}
              {hasRenderedFollowing && (
                <div
                  ref={followingWrapperRef}
                  style={activeTab === 'following' ? undefined : { position: 'absolute', inset: 0, visibility: 'hidden', pointerEvents: 'none' }}
                >
                  <UltraFeedContextProvider feedType="following">
                    <UltraFeedSubscriptionsFeed 
                      embedded={true} 
                      refetchRef={refetchFollowingRef}
                      settings={settings}
                      updateSettings={updateSettings}
                      showHideReadToggle={false}
                    />
                  </UltraFeedContextProvider>
                </div>
              )}
            </div>
        </OverflowNavObserverProvider>
        </UltraFeedObserverProvider>
        
        {userIsAdminOrMod(currentUser) && (
          <div className={classes.composerButton} onClick={handleOpenQuickTakeDialog}>
            <ForumIcon icon="Plus" className={classes.composerIcon} />
          </div>
        )}
      </div>
      </AnalyticsInViewTracker>
      {isFeedInView && (
        <UltraFeedBottomBar
          refetchFeed={handleRefreshFeed}
          isTopVisible={isTopVisible}
          feedRootEl={feedContainerRef.current} />
      )}
    </AnalyticsContext>
  );
};

>>>>>>> e28e1bd0
const UltraFeed = ({
  alwaysShow = false,
  hideTitle = false,
  settingsVisible,
  onSettingsToggle,
}: {
  alwaysShow?: boolean
  hideTitle?: boolean
  settingsVisible?: boolean
  onSettingsToggle?: () => void
}) => {
  const classes = useStyles(styles);
  const currentUser = useCurrentUser();
  const [cookies, setCookie] = useCookiesWithConsent([ULTRA_FEED_ACTIVE_TAB_COOKIE]);
  const [internalSettingsVisible, setInternalSettingsVisible] = useState(false);
  const [internalInfoVisible, setInternalInfoVisible] = useState(false);
  const [activeTab, setActiveTab] = useState<FeedType>(() => (cookies[ULTRA_FEED_ACTIVE_TAB_COOKIE] === 'following' ? 'following' : 'ultraFeed'));
  const { captureEvent } = useTracking();
  const { settings, updateSettings, resetSettings, truncationMaps } = useUltraFeedSettings();

  const handleTabChange = (tab: FeedType) => {
    setActiveTab(tab);
    setCookie(ULTRA_FEED_ACTIVE_TAB_COOKIE, tab, { path: '/' });
    // Close info panel when switching to Following tab
    if (tab === 'following' && internalInfoVisible) {
      setInternalInfoVisible(false);
    }
    captureEvent("ultraFeedTabChanged", { tab });
  };

  if (!currentUser) {
    return null;
  }

  if (!ultraFeedEnabledSetting.get()) {
    return (
      <SingleColumnSection>
        <div className={classes.disabledMessage}>
          The New Feed is currently disabled.
        </div>
      </SingleColumnSection>
    );
  }

  const isControlled = onSettingsToggle !== undefined;
  const actualSettingsVisible = isControlled ? settingsVisible : internalSettingsVisible;

  const toggleSettings = (e: React.MouseEvent) => {
    e.stopPropagation();
    captureEvent("ultraFeedSettingsToggled", { open: !actualSettingsVisible });
    if (isControlled) {
      onSettingsToggle?.();
    } else {
      setInternalSettingsVisible(!internalSettingsVisible);
      if (!internalSettingsVisible && internalInfoVisible) {
        setInternalInfoVisible(false);
      }
    }
  };

  const toggleInfo = (e: React.MouseEvent) => {
    e.stopPropagation();
    captureEvent("ultraFeedInfoToggled", { open: !internalInfoVisible });
    setInternalInfoVisible(!internalInfoVisible);
    // Close settings when opening info
    if (!internalInfoVisible && internalSettingsVisible) {
      setInternalSettingsVisible(false);
    }
  };


  return (
    <>
      <SingleColumnSection>
        <UltraFeedHeader
          hideTitle={hideTitle}
          activeTab={activeTab}
          onTabChange={handleTabChange}
          settingsButton={!isControlled ? (
            <div className={classes.headerButtons}>
              {activeTab === 'ultraFeed' && <InfoButton onClick={toggleInfo} isActive={internalInfoVisible} tooltip="What is the For You feed?" />}
              <SettingsButton showIcon={true} onClick={toggleSettings} />
            </div>
          ) : undefined}
          feedSettings={settings}
          updateFeedSettings={updateSettings}
        />
        <DeferRender ssr={false}>
          <UltraFeedContent 
            settings={settings}
            updateSettings={updateSettings}
            resetSettings={resetSettings}
            truncationMaps={truncationMaps}
            alwaysShow={alwaysShow}
            settingsVisible={actualSettingsVisible}
            onCloseSettings={isControlled ? onSettingsToggle : () => setInternalSettingsVisible(false)}
            infoVisible={internalInfoVisible}
            useExternalContainer={isControlled}
            activeTab={activeTab}
          />
        </DeferRender>
      </SingleColumnSection>
    </>
  );
};

export default registerComponent('UltraFeed', UltraFeed);

 <|MERGE_RESOLUTION|>--- conflicted
+++ resolved
@@ -7,163 +7,21 @@
 import SingleColumnSection from "../common/SingleColumnSection";
 import { useCurrentUser } from '../common/withUser';
 import SettingsButton from "../icons/SettingsButton";
-<<<<<<< HEAD
 
 import dynamic from 'next/dynamic';
-=======
-import InfoButton from "../icons/InfoButton";
-import UltraFeedSettings from "./UltraFeedSettings";
-import UltraFeedInfo from "./UltraFeedInfo";
-import UltraFeedFollowingSettings from './UltraFeedFollowingSettings';
-import ForumIcon from '../common/ForumIcon';
-import UltraFeedQuickTakeDialog from './UltraFeedQuickTakeDialog';
-import { useDialog } from '../common/withDialog';
-import { ultraFeedEnabledSetting } from '../../lib/publicSettings';
-import { useUltraFeedSettings } from '../hooks/useUltraFeedSettings';
-import type { UltraFeedSettingsType, TruncationLevel } from './ultraFeedSettingsTypes';
-import AnalyticsInViewTracker from '../common/AnalyticsInViewTracker';
-import UltraFeedBottomBar from './UltraFeedBottomBar';
-import Loading from '../vulcan-core/Loading';
-import UltraFeedSubscriptionsFeed from './UltraFeedSubscriptionsFeed';
-import UltraFeedMainFeed from './UltraFeedMainFeed';
-import { UltraFeedContextProvider } from './UltraFeedContextProvider';
->>>>>>> e28e1bd0
 import { useCookiesWithConsent } from '../hooks/useCookiesWithConsent';
 import { ULTRA_FEED_ACTIVE_TAB_COOKIE } from '@/lib/cookies/cookies';
 import { FeedType } from './ultraFeedTypes';
 import { useTracking } from '@/lib/analyticsEvents';
 import useUltraFeedSettings from '../hooks/useUltraFeedSettings';
+import InfoButton from '../icons/InfoButton';
 const UltraFeedContent = dynamic(() => import('./UltraFeedContent'), { ssr: false });
 
 const styles = defineStyles("UltraFeed", (theme: ThemeType) => ({
-<<<<<<< HEAD
-=======
-  root: {
-  },
-  feedComementItem: {
-    marginBottom: 16
-  },
-  sectionTitle: {
-    display: 'flex',
-    alignItems: 'center',
-    justifyContent: 'space-between',
-    overflow: 'visible',
-  },
-  feedCheckboxAndSettingsContainer: {
-    display: 'flex',
-    justifyContent: 'flex-end',
-    alignItems: 'center',
-    marginLeft: 'auto',
-  },
-  settingsButtonContainer: {
-    display: 'flex',
-    alignItems: 'center',
-    marginLeft: 'auto',
-  },
   headerButtons: {
     display: 'flex',
     alignItems: 'center',
   },
-  ultraFeedNewContentContainer: {
-    position: 'relative',
-    width: '100%',
-  },
-  returnToTopBar: {
-    display: 'flex',
-    justifyContent: 'center',
-    alignItems: 'center',
-    paddingTop: 12,
-    paddingBottom: 24,
-  },
-  returnToTopLink: {
-    ...theme.typography.body2,
-    ...theme.typography.commentStyle,
-    color: theme.palette.lwTertiary.main,
-    cursor: 'pointer',
-    textAlign: 'center',
-  },
-  tabsBar: {
-    display: 'flex',
-    alignItems: 'center',
-    gap: 0,
-    marginLeft: 24,
-    marginRight: 24,
-    flex: '1 1 auto',
-    paddingBottom: 0,
-  },
-  tabButton: {
-    display: 'flex',
-    justifyContent: 'center',
-    alignItems: 'center',
-    fontFamily: theme.typography.fontFamily,
-    fontSize: 14,
-    lineHeight: '20px',
-    fontWeight: 600,
-    padding: '20px 12px',
-    cursor: 'pointer',
-    position: 'relative',
-    transition: 'color 0.2s',
-    flex: 1,
-    '&:hover': {
-      backgroundColor: theme.palette.background.hover,
-    },
-  },
-  tabButtonInactive: {
-    color: theme.palette.grey[500],
-  },
-  tabButtonActive: {
-    color: theme.palette.text.primary,
-  },
-  tabLabel: {
-    position: 'relative',
-    display: 'inline-flex',
-    flexDirection: 'column',
-  },
-  tabUnderline: {
-    position: 'absolute',
-    bottom: -16,
-    left: 0,
-    right: 0,
-    height: 2,
-    backgroundColor: theme.palette.primary.main,
-    borderRadius: '3px 3px 0 0',
-  },
-  settingsContainer: {
-    marginBottom: 16,
-  },
-  settingsContainerExternal: {
-    marginTop: 16,
-    marginBottom: 32,
-  },
-  composerButton: {
-    display: 'none',
-    [theme.breakpoints.down('sm')]: {
-      display: 'flex',
-      position: 'fixed',
-      bottom: 18,
-      right: 18,
-      width: 42,
-      height: 42,
-      borderRadius: 8,
-      backgroundColor: theme.palette.primary.main,
-      color: theme.palette.text.alwaysWhite,
-      alignItems: 'center',
-      justifyContent: 'center',
-      boxShadow: theme.palette.boxShadow.default,
-      cursor: 'pointer',
-      zIndex: theme.zIndexes.intercomButton,
-      '&:hover': {
-        backgroundColor: theme.palette.primary.dark,
-      },
-      '&:active': {
-        transform: 'scale(0.95)',
-      },
-    },
-  },
-  composerIcon: {
-    fontSize: 24,
-  },
->>>>>>> e28e1bd0
   disabledMessage: {
     textAlign: 'center',
     padding: 40,
@@ -172,211 +30,6 @@
   },
 }));
 
-<<<<<<< HEAD
-=======
-const UltraFeedContent = ({
-  settings,
-  updateSettings,
-  resetSettings,
-  truncationMaps,
-  settingsVisible,
-  onCloseSettings,
-  infoVisible,
-  useExternalContainer,
-  activeTab,
-}: {
-  settings: UltraFeedSettingsType,
-  updateSettings: (newSettings: Partial<UltraFeedSettingsType>) => void,
-  resetSettings: () => void,
-  truncationMaps: { commentMap: Record<TruncationLevel, number>, postMap: Record<TruncationLevel, number> },
-  alwaysShow?: boolean
-  settingsVisible?: boolean
-  onCloseSettings?: () => void
-  infoVisible?: boolean
-  useExternalContainer?: boolean
-  activeTab: FeedType
-}) => {
-  const classes = useStyles(styles);
-  const currentUser = useCurrentUser();
-  const [isRefreshing, setIsRefreshing] = useState(false);
-  const [isTopVisible, setIsTopVisible] = useState(true);
-  const [isFeedInView, setIsFeedInView] = useState(false);
-
-  const { openDialog } = useDialog();
-  const { captureEvent } = useTracking();
-  const [sessionId] = useState<string>(randomId);
-  const refetchForYouRef = useRef<null | ObservableQuery['refetch']>(null);
-  const refetchFollowingRef = useRef<null | (() => void)>(null);
-  const topSentinelRef = useRef<HTMLDivElement | null>(null);
-  const feedContainerRef = useRef<HTMLDivElement | null>(null);
-  const forYouWrapperRef = useRef<HTMLDivElement | null>(null);
-  const followingWrapperRef = useRef<HTMLDivElement | null>(null);
-  const [hasRenderedForYou, setHasRenderedForYou] = useState(activeTab === 'ultraFeed');
-  const [hasRenderedFollowing, setHasRenderedFollowing] = useState(activeTab === 'following');
-  const [isTransitioning, setIsTransitioning] = useState(false);
-
-  const handleOpenQuickTakeDialog = () => {
-    captureEvent("ultraFeedComposerQuickTakeDialogOpened");
-    openDialog({
-      name: "UltraFeedQuickTakeDialog",
-      contents: ({onClose}) => <UltraFeedQuickTakeDialog onClose={onClose} currentUser={currentUser} />
-    });
-  };
-
-  useEffect(() => {
-    const topEl = topSentinelRef.current;
-    const containerEl = feedContainerRef.current;
-    if (!topEl || !containerEl) return;
-
-    const topObserver = new IntersectionObserver(([entry]) => {
-      setIsTopVisible(entry.isIntersecting);
-    }, { root: null, threshold: 0 });
-
-    const presenceObserver = new IntersectionObserver(([entry]) => {
-      setIsFeedInView(entry.isIntersecting);
-    }, { root: null, threshold: 0 });
-
-    topObserver.observe(topEl);
-    presenceObserver.observe(containerEl);
-
-    return () => {
-      topObserver.disconnect();
-      presenceObserver.disconnect();
-    };
-  }, []);
-
-  // When switching to a tab for the first time, mark it as mounted
-  useEffect(() => {
-    if (activeTab === 'following' && !hasRenderedFollowing) {
-      setHasRenderedFollowing(true);
-    }
-    if (activeTab === 'ultraFeed' && !hasRenderedForYou) {
-      setHasRenderedForYou(true);
-    }
-  }, [activeTab, hasRenderedFollowing, hasRenderedForYou]);
-
-  // Handle tab transitions
-  useEffect(() => {
-    setIsTransitioning(true);
-    const timer = setTimeout(() => {
-      setIsTransitioning(false);
-    }, 300);
-    return () => clearTimeout(timer);
-  }, [activeTab]);
-
-  const handleRefreshFeed = () => {
-    const refetchFn = activeTab === 'ultraFeed' ? refetchForYouRef.current : refetchFollowingRef.current;
-    if (refetchFn) {
-      setIsRefreshing(true);
-      void Promise.resolve(refetchFn()).finally(() => {
-        setIsRefreshing(false);
-      });
-    }
-  };
-
-  if (!currentUser) {
-    return null;
-  }
-  
-  const resetSettingsToDefault = () => {
-    resetSettings();
-  };
-
-  const { resolverSettings } = settings;
-
-  return (
-    <AnalyticsContext pageSectionContext="ultraFeed" ultraFeedContext={{ feedSessionId: sessionId }}>
-      <AnalyticsInViewTracker eventProps={{inViewType: "ultraFeed"}}>
-      <div className={classes.root} ref={feedContainerRef}>
-        <UltraFeedObserverProvider incognitoMode={resolverSettings.incognitoMode}>
-        <OverflowNavObserverProvider>
-            <div ref={topSentinelRef} style={{ scrollMarginTop: 400 }} />
-            
-            {settingsVisible && (
-              <div className={useExternalContainer ? classes.settingsContainerExternal : classes.settingsContainer}>
-                {activeTab === 'ultraFeed' ? (
-                  <UltraFeedSettings 
-                    settings={settings}
-                    updateSettings={updateSettings}
-                    resetSettingsToDefault={resetSettingsToDefault}
-                    onClose={() => onCloseSettings?.()} 
-                    truncationMaps={truncationMaps}
-                    showFeedSelector
-                  />
-                ) : (
-                  <UltraFeedFollowingSettings
-                    settings={settings}
-                    updateSettings={updateSettings}
-                    onClose={() => onCloseSettings?.()}
-                  />
-                )}
-              </div>
-            )}
-
-            {infoVisible && activeTab === 'ultraFeed' && (
-              <div className={useExternalContainer ? classes.settingsContainerExternal : classes.settingsContainer}>
-                <UltraFeedInfo />
-              </div>
-            )}
-            
-            <div className={classes.ultraFeedNewContentContainer} style={isTransitioning ? { minHeight: FEED_MIN_HEIGHT } : undefined}>
-              {isRefreshing && <div className={classes.refetchLoading}>
-                <Loading />
-              </div>}
-              {hasRenderedForYou && (
-                <div
-                  ref={forYouWrapperRef}
-                  style={activeTab === 'ultraFeed' ? undefined : { position: 'absolute', inset: 0, visibility: 'hidden', pointerEvents: 'none' }}
-                >
-                  <UltraFeedMainFeed
-                    settings={settings}
-                    sessionId={sessionId}
-                    refetchRef={refetchForYouRef}
-                    fetchPolicy="cache-first"
-                    loadMoreDistanceProp={1000}
-                    firstPageSize={15}
-                    pageSize={30}
-                  />
-                </div>
-              )}
-              {hasRenderedFollowing && (
-                <div
-                  ref={followingWrapperRef}
-                  style={activeTab === 'following' ? undefined : { position: 'absolute', inset: 0, visibility: 'hidden', pointerEvents: 'none' }}
-                >
-                  <UltraFeedContextProvider feedType="following">
-                    <UltraFeedSubscriptionsFeed 
-                      embedded={true} 
-                      refetchRef={refetchFollowingRef}
-                      settings={settings}
-                      updateSettings={updateSettings}
-                      showHideReadToggle={false}
-                    />
-                  </UltraFeedContextProvider>
-                </div>
-              )}
-            </div>
-        </OverflowNavObserverProvider>
-        </UltraFeedObserverProvider>
-        
-        {userIsAdminOrMod(currentUser) && (
-          <div className={classes.composerButton} onClick={handleOpenQuickTakeDialog}>
-            <ForumIcon icon="Plus" className={classes.composerIcon} />
-          </div>
-        )}
-      </div>
-      </AnalyticsInViewTracker>
-      {isFeedInView && (
-        <UltraFeedBottomBar
-          refetchFeed={handleRefreshFeed}
-          isTopVisible={isTopVisible}
-          feedRootEl={feedContainerRef.current} />
-      )}
-    </AnalyticsContext>
-  );
-};
-
->>>>>>> e28e1bd0
 const UltraFeed = ({
   alwaysShow = false,
   hideTitle = false,
