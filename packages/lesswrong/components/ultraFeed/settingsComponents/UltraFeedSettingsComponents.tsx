--- conflicted
+++ resolved
@@ -16,12 +16,9 @@
 import { FeedItemSourceType } from '../ultraFeedTypes';
 import Slider from '@/lib/vendor/@material-ui/core/src/Slider';
 import Checkbox from '@/lib/vendor/@material-ui/core/src/Checkbox';
-<<<<<<< HEAD
-import { registerComponent, Components } from '../../../lib/vulcan-lib/components';
-=======
-import { registerComponent } from '../../../lib/vulcan-lib/components';
->>>>>>> 7b750dab
 import { ZodFormattedError } from 'zod';
+import LWTooltip from '@/components/common/LWTooltip';
+import ForumIcon from '@/components/common/ForumIcon';
 
 const styles = defineStyles('UltraFeedSettingsComponents', (theme: ThemeType) => ({
   settingGroup: {
@@ -256,14 +253,14 @@
         onClick={toggleExpanded}
       >
         <div className={classNames(classes.collapsibleTitle)}>{title}</div>
-        <Components.LWTooltip title={isExpanded ? "Collapse" : "Expand"} hideOnTouchScreens>
-          <Components.ForumIcon
+        <LWTooltip title={isExpanded ? "Collapse" : "Expand"} hideOnTouchScreens>
+          <ForumIcon
             icon="ThickChevronRight"
             className={classNames(classes.collapsibleIcon, {
               [classes.collapsibleIconExpanded]: isExpanded,
             })}
           />
-        </Components.LWTooltip>
+        </LWTooltip>
       </div>
       {isExpanded && <>{children}</>}
     </div>
@@ -542,15 +539,10 @@
   );
 };
 
-<<<<<<< HEAD
-const TruncationGridSettingsComponent = registerComponent('TruncationGridSettings', TruncationGridSettings);
-
 type ArrayFieldError = ZodFormattedError<(number | null)[] | undefined, string> & {
   [k: number]: ZodFormattedError<number | null, string>;
 };
 
-=======
->>>>>>> 7b750dab
 interface AdvancedTruncationSettingsProps {
   values: {
     lineClampNumberOfLines: number | '';
@@ -665,7 +657,7 @@
   defaultOpen?: boolean;
 }
 
-const ExploreExploitBiasSettings: React.FC<ExploreExploitBiasSettingsProps> = ({
+export const ExploreExploitBiasSettings: React.FC<ExploreExploitBiasSettingsProps> = ({
   currentLogImpactFactor,
   onExploreBiasChange,
   defaultOpen = true, 
@@ -722,8 +714,6 @@
     </CollapsibleSettingGroup>
   );
 };
-const ExploreExploitBiasSettingsComponent = registerComponent('ExploreExploitBiasSettings', ExploreExploitBiasSettings);
-
 interface MultipliersSettingsProps {
   formValues: CommentScoringFormState;
   errors: ZodFormattedError<CommentScoringFormState, string> | null;
@@ -731,17 +721,11 @@
   defaultOpen?: boolean;
 }
 
-<<<<<<< HEAD
-const MultipliersSettings: React.FC<MultipliersSettingsProps> = ({
+export const MultipliersSettings: React.FC<MultipliersSettingsProps> = ({
   formValues, 
   errors,
   onFieldChange,
   defaultOpen,
-=======
-export const MultipliersSettings: React.FC<MultipliersSettingsProps> = ({
-  quickTakeBoost,
-  seenPenalty,
->>>>>>> 7b750dab
 }) => {
   const classes = useStyles(styles);
 
@@ -1017,7 +1001,7 @@
   defaultOpen?: boolean;
 }
 
-const ThreadInterestTuningSettings: React.FC<ThreadInterestTuningSettingsProps> = ({
+export const ThreadInterestTuningSettings: React.FC<ThreadInterestTuningSettingsProps> = ({
   formValues,
   errors,
   onFieldChange,
@@ -1124,8 +1108,6 @@
   );
 };
 
-const ThreadInterestTuningSettingsComponent = registerComponent('ThreadInterestTuningSettings', ThreadInterestTuningSettings);
-
 interface MiscSettingsProps {
   formValues: {
     incognitoMode: boolean;
@@ -1136,11 +1118,7 @@
   defaultOpen?: boolean;
 }
 
-<<<<<<< HEAD
-const MiscSettings: React.FC<MiscSettingsProps> = ({ formValues, onBooleanChange, defaultOpen = true }) => {
-=======
-export const MiscSettings: React.FC<MiscSettingsProps> = ({ formValues, onBooleanChange }) => {
->>>>>>> 7b750dab
+export const MiscSettings: React.FC<MiscSettingsProps> = ({ formValues, onBooleanChange, defaultOpen = true }) => {
   const classes = useStyles(styles);
   return (
     <CollapsibleSettingGroup title="Misc" defaultOpen={defaultOpen} className={classes.settingGroup}>
@@ -1178,22 +1156,4 @@
 
     </CollapsibleSettingGroup>
   );
-<<<<<<< HEAD
-};
-const MiscSettingsComponent = registerComponent('MiscSettings', MiscSettings);
-export default TruncationGridSettingsComponent;
-
-declare global {
-  interface ComponentTypes {
-    SourceWeightsSettings: typeof SourceWeightsSettingsComponent
-    TruncationGridSettings: typeof TruncationGridSettingsComponent
-    AdvancedTruncationSettings: typeof AdvancedTruncationSettingsComponent
-    ExploreExploitBiasSettings: typeof ExploreExploitBiasSettingsComponent
-    MultipliersSettings: typeof MultipliersSettingsComponent
-    ThreadInterestTuningSettings: typeof ThreadInterestTuningSettingsComponent
-    MiscSettings: typeof MiscSettingsComponent
-  }
-}
-=======
-};
->>>>>>> 7b750dab
+};