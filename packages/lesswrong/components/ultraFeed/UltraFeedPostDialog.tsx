--- conflicted
+++ resolved
@@ -1,25 +1,17 @@
 import React, { useEffect, useRef } from "react";
-<<<<<<< HEAD
 import { registerComponent } from "../../lib/vulcan-lib/components";
-import DialogContent from "@material-ui/core/DialogContent";
-=======
-import { Components, registerComponent } from "../../lib/vulcan-lib/components";
->>>>>>> c41f2584
 import { defineStyles, useStyles } from "../hooks/useStyles";
 import { useSingle } from "../../lib/crud/withSingle";
 import { Link } from "../../lib/reactRouterWrapper";
 import { postGetPageUrl } from "@/lib/collections/posts/helpers";
 import { useMulti } from "@/lib/crud/withMulti";
 import { useLocation, useNavigate } from "@/lib/routeUtil";
-<<<<<<< HEAD
 import { LWDialog } from "../common/LWDialog";
 import { FeedContentBody } from "./FeedContentBody";
 import { Loading } from "../vulcan-core/Loading";
 import { CommentsListSection } from "../comments/CommentsListSection";
 import { PostsVote } from "../votes/PostsVote";
-=======
 import { DialogContent } from "../widgets/DialogContent";
->>>>>>> c41f2584
 
 const styles = defineStyles("UltraFeedPostDialog", (theme: ThemeType) => ({
   '@global': {
