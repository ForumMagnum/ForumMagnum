import React, { useMemo, useState, useCallback } from "react";
import { registerComponent } from "../../lib/vulcan-lib/components";
import { AnalyticsContext, useTracking } from "../../lib/analyticsEvents";
import { defineStyles, useStyles } from "../hooks/useStyles";
import { DisplayFeedCommentThread, FeedCommentMetaInfo, FeedItemDisplayStatus } from "./ultraFeedTypes";
import { UltraFeedSettingsType, DEFAULT_SETTINGS } from "./ultraFeedSettingsTypes";
import { UltraFeedCommentItem, UltraFeedCompressedCommentsItem } from "./UltraFeedCommentItem";
import UltraFeedPostItem from "./UltraFeedPostItem";
import Loading from "../vulcan-core/Loading";
<<<<<<< HEAD
import { useQuery } from "@/lib/crud/useQuery";
import { gql } from "@/lib/generated/gql-codegen/gql";

const PostsListWithVotesQuery = gql(`
  query UltraFeedThreadItem($documentId: String) {
    post(input: { selector: { documentId: $documentId } }) {
      result {
        ...PostsListWithVotes
      }
    }
  }
`);
=======
import { userGetDisplayName } from "@/lib/collections/users/helpers";
>>>>>>> 969338fd

const itemSeparator = (theme: ThemeType) => ({
  content: '""',
  position: 'absolute',
  bottom: 0,
  left: 16,
  right: 16,
  height: 2,
  backgroundColor: theme.palette.greyAlpha(0.05)
})

const styles = defineStyles("UltraFeedThreadItem", (theme: ThemeType) => ({
  commentsRoot: {
    paddingLeft: 20,
    paddingRight: 16,
    borderRadius: 4,
    backgroundColor: theme.palette.panelBackground.default,
    [theme.breakpoints.down('sm')]: {
      paddingLeft: 16,
    },
  },
  commentsContainer: {
    display: 'flex',
    flexDirection: 'column',
    gap: "16px",
  },
  commentsList: {
    display: 'flex',
    flexDirection: 'column',
  },
  commentItem: {
    position: 'relative',
  },

  postsLoadingContainer: {
    backgroundColor: theme.palette.panelBackground.default,
    position: 'relative',
    display: 'flex',
    justifyContent: 'center',
    alignItems: 'center',
    height: 200,
    '&::after': itemSeparator(theme),
  },
  postContainer: {
    // bottom border with margins to mimic separation between comments
    position: 'relative',
    '&::after': itemSeparator(theme),
  }
}));

type CommentDisplayStatusMap = Record<string, "expanded" | "collapsed" | "hidden">;

/* if there are multiple comments in a row that are collapsed, compress them into a single placeholder */
const compressCollapsedComments = (
  displayStatuses: CommentDisplayStatusMap,
  comments: UltraFeedComment[],
) => {
  const result: Array<UltraFeedComment | { placeholder: true; hiddenComments: UltraFeedComment[] }> = [];

  if (comments.length === 0) return result;

  if (comments.length > 0) {
    result.push(comments[0]);
  }

  let tempGroup: UltraFeedComment[] = [];

  const flushGroupIfNeeded = () => {
    if (tempGroup.length >= 2) {
      result.push({ placeholder: true, hiddenComments: [...tempGroup] });
    } else {
      tempGroup.forEach(item => result.push(item));
    }
    tempGroup = [];
  };

  for (let i = 1; i < comments.length; i++) {
    const comment = comments[i];
    const commentId = comment._id;
    const localStatus = displayStatuses[commentId] || "collapsed"

    if (localStatus === "hidden") {
      continue;
    }

    if (localStatus === "collapsed") {
      tempGroup.push(comment);
    } else {
      // If we hit a non-collapsed, flush the current group
      flushGroupIfNeeded();
      result.push(comment);
    }
  }
  flushGroupIfNeeded();

  return result;
}

const calculateInitialDisplayStatuses = (
  comments: UltraFeedComment[],
  metaInfos: Record<string, FeedCommentMetaInfo> | undefined
): CommentDisplayStatusMap => {
  const result: CommentDisplayStatusMap = {};
  for (const [commentId, meta] of Object.entries(metaInfos ?? {})) {
    // For the first comment, ensure it's at least "collapsed"
    if (comments.length > 0 && commentId === comments[0]._id) {
      const firstCommentStatus = meta.displayStatus === "hidden"
      ? "collapsed"
      : meta.displayStatus ?? "collapsed";
      result[commentId] = firstCommentStatus;
    } else {
      result[commentId] = meta.displayStatus ?? "collapsed"; 
    }
  }
  return result;
};

const initializeHighlightStatuses = (
  initialDisplayStatuses: CommentDisplayStatusMap,
  metaInfos: Record<string, FeedCommentMetaInfo> | undefined
): Record<string, boolean> => {
  const result: Record<string, boolean> = {};
  for (const commentId of Object.keys(initialDisplayStatuses)) {
    const metaInfo = metaInfos?.[commentId]; // Safely access metaInfos
    result[commentId] = metaInfo?.highlight ?? false; // Use ?? nullish coalescing
  }
  return result;
};

const UltraFeedThreadItem = ({thread, index, settings = DEFAULT_SETTINGS}: {
  thread: DisplayFeedCommentThread,
  index: number,
  settings?: UltraFeedSettingsType,
}) => {
  const classes = useStyles(styles);
  
  const { comments, commentMetaInfos } = thread;
  const {captureEvent} = useTracking();
  const [ postExpanded, setPostExpanded ] = useState(false);
  const [animatingCommentIds, setAnimatingCommentIds] = useState<Set<string>>(new Set());

  const { loading, data } = useQuery(PostsListWithVotesQuery, {
    variables: { documentId: comments[0].postId ?? undefined },
    skip: !comments[0].postId || !postExpanded,
  });
  const post = data?.post?.result;

  const postMetaInfo = {
    sources: commentMetaInfos?.[comments[0]._id]?.sources ?? [],
    displayStatus: "expanded" as FeedItemDisplayStatus,
  }

  const initialDisplayStatuses = calculateInitialDisplayStatuses(comments, commentMetaInfos);
  const initialHighlightStatuses = initializeHighlightStatuses(initialDisplayStatuses, commentMetaInfos);
  const [commentDisplayStatuses, setCommentDisplayStatuses] = useState<CommentDisplayStatusMap>(initialDisplayStatuses);
  const [highlightStatuses] = useState<Record<string, boolean>>(initialHighlightStatuses);
  
  const commentAuthorsMap = useMemo(() => {
    const authorsMap: Record<string, string | null> = {};
    comments.forEach(comment => {
      authorsMap[comment._id] = userGetDisplayName(comment.user) ?? null;
    });
    return authorsMap;
  }, [comments]);
  
  const setDisplayStatus = useCallback((commentId: string, newStatus: "expanded" | "collapsed" | "hidden") => {
    setCommentDisplayStatuses(prev => ({
      ...prev,
      [commentId]: newStatus,
    }));
  }, []);

  const visibleComments = useMemo(
    () => comments.filter(c => commentDisplayStatuses[c._id] !== "hidden"),
    [comments, commentDisplayStatuses]
  );

  const compressedItems = useMemo(() => {
    return compressCollapsedComments(commentDisplayStatuses, visibleComments);
  }, [visibleComments, commentDisplayStatuses]);

  const triggerParentHighlight = useCallback((commentId: string) => {
    const comment = comments.find(c => c._id === commentId);
    if (comment?.parentCommentId) {
      const parentCommentId = comment.parentCommentId;
      
      const parentStatus = commentDisplayStatuses[parentCommentId];
      const wasCollapsed = parentStatus === "collapsed" || parentStatus === "hidden";
      
      if (wasCollapsed) {
        setDisplayStatus(parentCommentId, "expanded");
      }
      
      const highlightDelay = wasCollapsed ? 300 : 0;
      
      setTimeout(() => {
        setAnimatingCommentIds(prev => new Set(prev).add(parentCommentId));
        
        setTimeout(() => {
          setAnimatingCommentIds(prev => {
            const newSet = new Set(prev);
            newSet.delete(parentCommentId);
            return newSet;
          });
        }, 100);
      }, highlightDelay);
      
      captureEvent("ultraFeedReplyIconClicked", {
        commentId,
        parentCommentId: parentCommentId,
        wasCollapsed,
      });
    }
  }, [comments, commentDisplayStatuses, setDisplayStatus, captureEvent]);

  return (
    <AnalyticsContext pageSubSectionContext="ultraFeedThread" ultraFeedCardId={thread._id} ultraFeedCardIndex={index}>
    {postExpanded && !post && loading && <div className={classes.postsLoadingContainer}>
      <Loading />
    </div>}
    {postExpanded && post && <div className={classes.postContainer}>
      <UltraFeedPostItem post={post} index={index} postMetaInfo={postMetaInfo} settings={settings}/>
    </div>}
    <div className={classes.commentsRoot}>
      {comments.length > 0 && <div className={classes.commentsContainer}>
        <div className={classes.commentsList}>
          {compressedItems.map((item, index) => {
            if ("placeholder" in item) {
              const hiddenCount = item.hiddenComments.length;
              return (
                <div className={classes.commentItem} key={`placeholder-${index}`}>
                  <UltraFeedCompressedCommentsItem
                    numComments={hiddenCount}
                    setExpanded={() => {
                      captureEvent("ultraFeedThreadItemCompressedCommentsExpanded", { ultraCardIndex: index, ultraCardCount: compressedItems.length, });
                      item.hiddenComments.forEach(h => {
                        setDisplayStatus(h._id, "expanded");
                      });
                    }}
                    isFirstComment={index === 0}
                    isLastComment={index === compressedItems.length - 1}
                  />
                </div>
              );
            } else {
              const cId = item._id;
              const isFirstItem = index === 0;
              const isLastItem = index === compressedItems.length - 1;
              const parentAuthorName = item.parentCommentId ? commentAuthorsMap[item.parentCommentId] : null;
              const isAnimating = animatingCommentIds.has(cId);
              
              return (
                <div key={cId} className={classes.commentItem}>
                  <UltraFeedCommentItem
                    comment={item}
                    metaInfo={commentMetaInfos?.[cId]}
                    onPostTitleClick={() => setPostExpanded(true)}
                    onChangeDisplayStatus={(newStatus) => setDisplayStatus(cId, newStatus)}
                    showPostTitle={isFirstItem}
                    highlight={highlightStatuses[cId] || false}
                    isFirstComment={isFirstItem}
                    isLastComment={isLastItem}
                    settings={settings}
                    parentAuthorName={parentAuthorName}
                    onReplyIconClick={() => triggerParentHighlight(cId)}
                    isHighlightAnimating={isAnimating}
                  />
                </div>
              );
            }
          })}
        </div>
      </div>}
    </div>
    </AnalyticsContext>
  );
}

export default registerComponent(
  "UltraFeedThreadItem",
  UltraFeedThreadItem,
);



<|MERGE_RESOLUTION|>--- conflicted
+++ resolved
@@ -7,9 +7,9 @@
 import { UltraFeedCommentItem, UltraFeedCompressedCommentsItem } from "./UltraFeedCommentItem";
 import UltraFeedPostItem from "./UltraFeedPostItem";
 import Loading from "../vulcan-core/Loading";
-<<<<<<< HEAD
 import { useQuery } from "@/lib/crud/useQuery";
 import { gql } from "@/lib/generated/gql-codegen/gql";
+import { userGetDisplayName } from "@/lib/collections/users/helpers";
 
 const PostsListWithVotesQuery = gql(`
   query UltraFeedThreadItem($documentId: String) {
@@ -20,9 +20,6 @@
     }
   }
 `);
-=======
-import { userGetDisplayName } from "@/lib/collections/users/helpers";
->>>>>>> 969338fd
 
 const itemSeparator = (theme: ThemeType) => ({
   content: '""',
