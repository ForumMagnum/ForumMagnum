--- conflicted
+++ resolved
@@ -3,12 +3,9 @@
 import { defineStyles, useStyles } from "../hooks/useStyles";
 import { useSingle } from "../../lib/crud/withSingle";
 import { useMulti } from "../../lib/crud/withMulti";
-<<<<<<< HEAD
 import { DialogContent } from "../widgets/DialogContent";
-=======
 import { postGetPageUrl } from "@/lib/collections/posts/helpers";
 import { Link } from "../../lib/reactRouterWrapper";
->>>>>>> d2ab525d
 
 const styles = defineStyles("UltraFeedCommentsDialog", (theme: ThemeType) => ({
   dialogContent: {
