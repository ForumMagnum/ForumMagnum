import React, { useEffect } from "react";
<<<<<<< HEAD
import { registerComponent } from "../../lib/vulcan-lib/components";
import DialogContent from "@material-ui/core/DialogContent";
=======
import { Components, registerComponent } from "../../lib/vulcan-lib/components";
>>>>>>> c41f2584
import { defineStyles, useStyles } from "../hooks/useStyles";
import { useSingle } from "../../lib/crud/withSingle";
import { useMulti } from "../../lib/crud/withMulti";
import { DialogContent } from "../widgets/DialogContent";
import { postGetPageUrl } from "@/lib/collections/posts/helpers";
import { Link } from "../../lib/reactRouterWrapper";
import { LWDialog } from "../common/LWDialog";
import { CommentsListSection } from "../comments/CommentsListSection";
import { Loading } from "../vulcan-core/Loading";

const styles = defineStyles("UltraFeedCommentsDialog", (theme: ThemeType) => ({
  dialogContent: {
    padding: 20,
    paddingTop: 0,
    [theme.breakpoints.down('sm')]: {
      padding: 10,
      paddingTop: 0,
    }
  },
  titleContainer: {
    display: 'flex',
    justifyContent: 'space-between',
    alignItems: 'center',
    paddingLeft: 16,
    paddingRight: 16,
    paddingTop: 8,
    marginBottom: 8,
  },
  title: {
    fontFamily: theme.palette.fonts.sansSerifStack,
    fontSize: "1.3rem",
    fontWeight: 600,
  },
  closeButton: {
    fontFamily: theme.palette.fonts.sansSerifStack,
    color: theme.palette.grey[500],
    fontWeight: 600,
    fontSize: "1.1rem",
    cursor: 'pointer',
    padding: 8,
    '&:hover': {
      color: theme.palette.grey[700],
    },
    
  },
  dialogPaper: {
    maxWidth: 765,
    margin: 4
  },
  scrolledHighlight: {
    backgroundColor: `${theme.palette.secondary.light}6c`,
  }
}));

const UltraFeedCommentsDialogInner = ({
  document,
  collectionName,
  onClose
}: {
  document: PostsListWithVotes | UltraFeedComment,
  collectionName: "Posts" | "Comments",
  onClose: () => void,
}) => {
  const classes = useStyles(styles);

  const isPost = collectionName === "Posts";
  const comment = isPost ? null : (document as UltraFeedComment);
  const postId = isPost ? document._id : comment?.postId ?? undefined;
  const topLevelCommentId = comment?.topLevelCommentId ?? comment?._id;
  const postTitle = isPost ? document.title : comment?.post?.title;
  const targetCommentId = !isPost ? document._id : undefined;

  const { document: postDataForTree, loading: loadingPost } = useSingle({
    documentId: postId,
    collectionName: "Posts",
    fragmentName: "PostsDetails",
    skip: !postId,
  });

  const { results: postComments, loading: loadingPostComments, totalCount: postCommentsTotalCount } = useMulti({
    terms: {
      view: "postCommentsTop",
      postId,
      limit: 50, // Consider pagination later if needed
    },
    collectionName: "Comments",
    fragmentName: "CommentsList",
    skip: !isPost || !postId,
    enableTotal: true,
  });

  const { results: threadComments, loading: loadingThreadComments, totalCount: threadCommentsTotalCount } = useMulti({
    terms: {
      view: "repliesToCommentThreadIncludingRoot",
      topLevelCommentId,
      limit: 50, // Fetch a large number to get the whole thread initially
    },
    collectionName: "Comments",
    fragmentName: "CommentsList",
    skip: isPost || !topLevelCommentId, // Only run if collectionName is Comments and we have the ID
    enableTotal: true,
  });

  const isLoading = loadingPost || (isPost ? loadingPostComments : loadingThreadComments);
  const comments = isPost ? postComments : threadComments;
  const totalCount = isPost ? postCommentsTotalCount : threadCommentsTotalCount;

  // TODO: Do this more elegantly, combine within existing functionality in CommentsNode?
  // scroll to comment clicked on when dialog opens
  useEffect(() => {
    let scrollTimer: NodeJS.Timeout | null = null;

    if (!isLoading && targetCommentId && comments && comments.length > 0) {
      scrollTimer = setTimeout(() => {
        const element = window.document.getElementById(targetCommentId);

        const container = element?.closest('.MuiDialogContent-root') as HTMLElement | null;

        if (element && container) {
          const isScrollable = container.scrollHeight > container.clientHeight;

          if (isScrollable) {
            const elementRect = element.getBoundingClientRect();
            const containerRect = container.getBoundingClientRect();
            const elementTopRelativeToContainer = elementRect.top - containerRect.top;
            const desiredScrollTop = container.scrollTop + elementTopRelativeToContainer - (container.clientHeight / 5);

            container.scrollTo({
              top: desiredScrollTop,
              behavior: 'smooth'
            });
          }

          //Apply static highlight class
          element.classList.add(classes.scrolledHighlight);
        } else if (element) {
          element.classList.add(classes.scrolledHighlight);
        }
      }, 200);

      return () => {
        if (scrollTimer) clearTimeout(scrollTimer);
      };
    }
  }, [isLoading, targetCommentId, comments, classes.scrolledHighlight]);

  return (
    <LWDialog
      open={true}
      onClose={onClose}
      fullWidth
      paperClassName={classes.dialogPaper}
    >
      <div className={classes.titleContainer}>
        {postDataForTree
          ? <Link to={postGetPageUrl(postDataForTree)} className={classes.title}>{postTitle}</Link>
          : <span className={classes.title}>{postTitle}</span>
        }
        <span className={classes.closeButton} onClick={onClose}>
          Close
        </span>
      </div>
      <DialogContent className={classes.dialogContent}>
        {isLoading && <Loading />}
        {!isLoading && postDataForTree && (
          <CommentsListSection 
            post={postDataForTree}
            comments={comments ?? []}
            totalComments={totalCount ?? 0}
            commentCount={(comments ?? []).length}
            loadMoreComments={() => {}}
            loadingMoreComments={false}
            highlightDate={undefined}
            setHighlightDate={() => {}}
            hideDateHighlighting={true}
            newForm={isPost}
          />
        )}
      </DialogContent>
    </LWDialog>
  );
};

export const UltraFeedCommentsDialog = registerComponent("UltraFeedCommentsDialog", UltraFeedCommentsDialogInner);



 <|MERGE_RESOLUTION|>--- conflicted
+++ resolved
@@ -1,10 +1,5 @@
 import React, { useEffect } from "react";
-<<<<<<< HEAD
 import { registerComponent } from "../../lib/vulcan-lib/components";
-import DialogContent from "@material-ui/core/DialogContent";
-=======
-import { Components, registerComponent } from "../../lib/vulcan-lib/components";
->>>>>>> c41f2584
 import { defineStyles, useStyles } from "../hooks/useStyles";
 import { useSingle } from "../../lib/crud/withSingle";
 import { useMulti } from "../../lib/crud/withMulti";
