import React from 'react';
import { Link } from '../../lib/reactRouterWrapper';
import { userGetProfileUrl } from '../../lib/collections/users/helpers';
import { useLocation } from '../../lib/routeUtil';
import { styles } from '../common/HeaderSubtitle';
import { getUserFromResults } from '../users/UsersProfile';
import { defineStyles, useStyles } from '../hooks/useStyles';
<<<<<<< HEAD
import { Helmet } from '../common/Helmet';
=======
import { useQuery } from "@/lib/crud/useQuery";
import { gql } from "@/lib/generated/gql-codegen";

const UsersMinimumInfoMultiQuery = gql(`
  query multiUserUserPageTitleQuery($selector: UserSelector, $limit: Int, $enableTotal: Boolean) {
    users(selector: $selector, limit: $limit, enableTotal: $enableTotal) {
      results {
        ...UsersMinimumInfo
      }
      totalCount
    }
  }
`);
>>>>>>> 822e601a

const titleComponentStyles = defineStyles('UserPageTitle', styles);

export const UserPageTitle = ({isSubtitle, siteName}: {
  isSubtitle: boolean,
  siteName: string,
}) => {
  const classes = useStyles(titleComponentStyles);

  const { params: {slug} } = useLocation();
  const { data, loading } = useQuery(UsersMinimumInfoMultiQuery, {
    variables: {
      selector: { usersProfile: { slug: slug } },
      limit: 10,
      enableTotal: false,
    },
    // Ugly workaround: For unclear reasons, this title component (but not the
    // posts-page or sequences-page title components) fails (results undefined)
    // if fetchPolicy is cache-only. When set to cache-first, it works,
    // without generating any network requests.
    fetchPolicy: 'cache-first',
    notifyOnNetworkStatusChange: true,
  });

  const results = data?.users?.results;
  
  if (!results || loading) return null;
  
  const user = getUserFromResults(results);
  if (!user) return null;
  const userLink = userGetProfileUrl(user);
  const userNameString = user.displayName || user.slug;
  const titleString = `${userNameString} - ${siteName}`
  
  // Ray note: I think it was just a mistake to have the User Profile subtitle 
  // on the UsersProfile page, because it's just superfluous with the actual header
  // title. I've removed that use of this component, and I don't think there's another
  // currently-in-use subtitle version of this component. Probably should remove
  // the option, unless we want to go back to using the User subtitle on personal blogposts.
  if (isSubtitle) {
    return (<span className={classes.subtitle}>
      <Link to={userLink}>
        {userNameString}
      </Link>
    </span>);
  } else {
    return <Helmet name="title">
      <title>{titleString}</title>
      <meta property='og:title' content={titleString}/>
    </Helmet>
  }
}<|MERGE_RESOLUTION|>--- conflicted
+++ resolved
@@ -5,9 +5,7 @@
 import { styles } from '../common/HeaderSubtitle';
 import { getUserFromResults } from '../users/UsersProfile';
 import { defineStyles, useStyles } from '../hooks/useStyles';
-<<<<<<< HEAD
 import { Helmet } from '../common/Helmet';
-=======
 import { useQuery } from "@/lib/crud/useQuery";
 import { gql } from "@/lib/generated/gql-codegen";
 
@@ -21,7 +19,6 @@
     }
   }
 `);
->>>>>>> 822e601a
 
 const titleComponentStyles = defineStyles('UserPageTitle', styles);
 
