--- conflicted
+++ resolved
@@ -8,17 +8,11 @@
 import { styles } from '../common/HeaderSubtitle';
 import { forumTypeSetting } from '../../lib/instanceSettings';
 
-<<<<<<< HEAD
-const PostsPageHeaderTitle = ({isSubtitle, siteName, classes}) => {
-=======
-const metaName = forumTypeSetting.get() === 'EAForum' ? 'Community' : 'Meta'
-
 const PostsPageHeaderTitle = ({isSubtitle, siteName, classes}: {
   isSubtitle: boolean,
   siteName: string,
   classes: ClassesType,
 }) => {
->>>>>>> 94c76b5e
   const { params: {_id, postId} } = useLocation();
   const { document: post, loading } = useSingle({
     documentId: _id || postId,
