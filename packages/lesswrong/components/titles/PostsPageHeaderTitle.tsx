--- conflicted
+++ resolved
@@ -1,9 +1,6 @@
 import React from 'react';
 import { useLocation } from '../../lib/routeUtil';
-<<<<<<< HEAD
 import { Helmet } from '../common/Helmet';
-=======
-import { Helmet } from '../../lib/utils/componentsWithChildren';
 import { useQuery } from "@/lib/crud/useQuery";
 import { gql } from "@/lib/generated/gql-codegen";
 
@@ -16,22 +13,14 @@
     }
   }
 `);
->>>>>>> 822e601a
 
 export const PostsPageHeaderTitle = ({siteName}: {
   siteName: string,
 }) => {
 
   const { params: {_id, postId} } = useLocation();
-<<<<<<< HEAD
-  const { document: post, loading } = useSingle({
-    documentId: _id || postId,
-    collectionName: "Posts",
-    fragmentName: "PostsMinimumInfo",
-=======
   const { loading, data } = useQuery(PostsBaseQuery, {
     variables: { documentId: _id || postId },
->>>>>>> 822e601a
   });
   const post = data?.post?.result;
 
