--- conflicted
+++ resolved
@@ -4,10 +4,6 @@
 import { useLocation } from '../../lib/routeUtil';
 import { Helmet } from 'react-helmet';
 import { styles } from '../common/HeaderSubtitle';
-<<<<<<< HEAD
-import { isAF } from '../../lib/instanceSettings';
-=======
->>>>>>> a7e16563
 
 const PostsPageHeaderTitle = ({siteName}: {
   siteName: string,
@@ -22,38 +18,11 @@
 
   if (!post || loading) return null;
   const titleString = `${post.title} — ${siteName}`
-<<<<<<< HEAD
-  
-  if (!isSubtitle)
-    return <Helmet>
-      <title>{titleString}</title>
-      <meta property='og:title' content={titleString}/>
-    </Helmet>
-  
-  if (!isAF && post.af) {
-    // TODO: A (broken) bit of an earlier iteration of the header subtitle
-    // tried to made AF posts have a subtitle which said "AGI Alignment" and
-    // linked to /alignment. But that bit of code was broken, and also that URL
-    // is invalid. Maybe make a sensible place for it to link to, then put it
-    // back? (alignment-forum.org isn't necessarily good to link to, because
-    // it's invite-only.)
-    return null;
-  } else if (post.frontpageDate) {
-    return null;
-  } else if (post.userId) {
-    // TODO: For personal blogposts, put the user in the sutitle. There was an
-    // attempt to do this in a previous implementation, which didn't work.
-    return null;
-  }
-  
-  return null;
-=======
 
   return <Helmet>
     <title>{titleString}</title>
     <meta property='og:title' content={titleString}/>
   </Helmet>
->>>>>>> a7e16563
 }
 
 const PostsPageHeaderTitleComponent = registerComponent("PostsPageHeaderTitle", PostsPageHeaderTitle, {styles});
