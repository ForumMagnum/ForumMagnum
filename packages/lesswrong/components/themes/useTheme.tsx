--- conflicted
+++ resolved
@@ -1,17 +1,8 @@
 'use client';
 
 import React, { forwardRef } from 'react';
-<<<<<<< HEAD
-import { AbstractThemeOptions, ThemeOptions, abstractThemeToConcrete } from '../../themes/themeNames';
-import { usePrefersDarkMode } from './usePrefersDarkMode';
-import { isLW } from '@/lib/instanceSettings';
-import { usePathname } from 'next/navigation';
-import { HIDE_SPOTLIGHT_ITEM_PREFIX } from '@/lib/cookies/cookies';
-import { useCookiesWithConsent } from '../hooks/useCookiesWithConsent';
-=======
 import { AbstractThemeOptions, abstractThemeToConcrete, ThemeOptions } from '../../themes/themeNames';
 import { getForumTheme } from '@/themes/forumTheme';
->>>>>>> 6f7ec9dd
 
 export type ThemeContextType = {
   theme: ThemeType,
