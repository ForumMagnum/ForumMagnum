import React, { useState, useMemo, useEffect } from 'react';
import { getForumTheme } from '../../themes/forumTheme';
import { AbstractThemeOptions, ThemeOptions, abstractThemeToConcrete } from '../../themes/themeNames';
import { MuiThemeProvider } from '@material-ui/core/styles';
import { usePrefersDarkMode } from './usePrefersDarkMode';
import { useCookies } from 'react-cookie'
import moment from 'moment';
import {forumTypeSetting} from '../../lib/instanceSettings';
<<<<<<< HEAD
import { CS_END } from '../../lib/collections/users/schema';
import { THEME_COOKIE } from '../../lib/cookies/cookies';
import { useCookiesWithConsent } from '../hooks/useCookiesWithConsent';
=======

const THEME_COOKIE_NAME = "theme";
>>>>>>> b941e6b4

type ThemeContextObj = {
  theme: ThemeType,
  themeOptions: AbstractThemeOptions,
  setThemeOptions: (options: AbstractThemeOptions)=>void
}
export const ThemeContext = React.createContext<ThemeContextObj|null>(null);

/**
 * You should NOT use the hooks in this file unless you _really_ know what you're doing - in
 * particular, they should never be used for dynamically applying styles/colors/etc. to
 * components as this will have undesired results during SSR where we may or may not know
 * which theme to use if the user has their theme set to "auto". For this use case you should
 * instead use `requireCssVar`.
 */
export const useTheme = (): ThemeType => {
  const themeContext = React.useContext(ThemeContext);
  if (!themeContext) throw "useTheme() used without the context available";
  return themeContext.theme;
}

export const useThemeOptions = (): AbstractThemeOptions => {
  const themeContext = React.useContext(ThemeContext);
  if (!themeContext) throw "useThemeOptions() used without the context available";
  return themeContext.themeOptions;
}

export const useConcreteThemeOptions = (): ThemeOptions => {
  const prefersDarkMode = usePrefersDarkMode();
  const themeContext = React.useContext(ThemeContext);
  if (!themeContext) throw "useConcreteThemeOptions() used without the context available";
  return abstractThemeToConcrete(themeContext.themeOptions, prefersDarkMode);
}

export const useSetTheme = () => {
  const themeContext = React.useContext(ThemeContext);
  if (!themeContext) throw "useSetTheme() used without the context available";
  return themeContext.setThemeOptions;
}

const makeStylesheetUrl = (themeOptions: AbstractThemeOptions) =>
  `/allStyles?theme=${encodeURIComponent(JSON.stringify(themeOptions))}`;

type OnFinish = (error?: string | Event) => void;

const addStylesheet = (href: string, id: string, onFinish: OnFinish) => {
  const styleNode = document.createElement("link");
  styleNode.setAttribute("id", id);
  styleNode.setAttribute("rel", "stylesheet");
  styleNode.setAttribute("href", href);
  styleNode.onload = () => {
    onFinish();
  }
  styleNode.onerror = onFinish;
  document.head.appendChild(styleNode);
}

/**
 * The 'auto' stylesheet is an inline style that will automatically import
 * either the light or dark theme based on the device preferences. If the
 * preference changes whilst the site is open, the sheet will automatically
 * be switched.
 */
const addAutoStylesheet = (id: string, onFinish: OnFinish, siteThemeOverride?: SiteThemeOverride) => {
  const light = makeStylesheetUrl({name: "default", siteThemeOverride})
  const dark = makeStylesheetUrl({name: "dark", siteThemeOverride})
  const styleNode = document.createElement("style");
  styleNode.setAttribute("id", id);
  styleNode.innerHTML = `
    @import url("${light}") screen and (prefers-color-scheme: light);
    @import url("${dark}") screen and (prefers-color-scheme: dark);
  `;
  styleNode.onload = () => {
    onFinish();
  }
  styleNode.onerror = onFinish;
  document.head.appendChild(styleNode);
}

export const ThemeContextProvider = ({options, children}: {
  options: AbstractThemeOptions,
  children: React.ReactNode,
}) => {
  const [_cookies, setCookie, removeCookie] = useCookiesWithConsent([THEME_COOKIE]);
  const [themeOptions, setThemeOptions] = useState(options);
  const [sheetsManager] = useState(new Map());
  const prefersDarkMode = usePrefersDarkMode();
  const concreteTheme = abstractThemeToConcrete(themeOptions, prefersDarkMode);

  useEffect(() => {
    if (JSON.stringify(themeOptions) !== JSON.stringify(window.themeOptions)) {
      window.themeOptions = themeOptions;
      if (forumTypeSetting.get() === "EAForum") {
<<<<<<< HEAD
        // TODO: revert later
        // removeCookie(THEME_COOKIE_NAME, {path: "/"});
        setCookie(THEME_COOKIE, JSON.stringify(themeOptions), {
          path: "/",
          expires: moment(new Date(CS_END)).toDate(),
        });
=======
        removeCookie(THEME_COOKIE_NAME, {path: "/"});
>>>>>>> b941e6b4
      } else {
        setCookie(THEME_COOKIE, JSON.stringify(themeOptions), {
          path: "/",
          expires: moment().add(9999, 'days').toDate(),
        });
      }
      const stylesId = "main-styles";
      const tempStylesId = stylesId + "-temp";
      const oldStyles = document.getElementById(stylesId);
      if (oldStyles) {
        oldStyles.setAttribute("id", tempStylesId);
        const onFinish = (error?: string | Event) => {
          if (error) {
            // eslint-disable-next-line no-console
            console.error("Failed to load stylesheet for theme:", themeOptions, "Error:", error);
          } else {
            oldStyles.parentElement!.removeChild(oldStyles);
          }
        }
        if (themeOptions.name === "auto") {
          addAutoStylesheet(stylesId, onFinish, concreteTheme.siteThemeOverride);
        } else {
          addStylesheet(makeStylesheetUrl(concreteTheme), stylesId, onFinish);
        }
      }
    }
  }, [themeOptions, concreteTheme, setCookie, removeCookie]);

  const theme: any = useMemo(() =>
    getForumTheme(concreteTheme),
    [concreteTheme]
  );
  const themeContext = useMemo(() => (
    {theme, themeOptions, setThemeOptions}),
    [theme, themeOptions, setThemeOptions]
  );

  return <ThemeContext.Provider value={themeContext}>
    <MuiThemeProvider theme={theme} sheetsManager={sheetsManager}>
      {children}
    </MuiThemeProvider>
  </ThemeContext.Provider>
}<|MERGE_RESOLUTION|>--- conflicted
+++ resolved
@@ -3,17 +3,10 @@
 import { AbstractThemeOptions, ThemeOptions, abstractThemeToConcrete } from '../../themes/themeNames';
 import { MuiThemeProvider } from '@material-ui/core/styles';
 import { usePrefersDarkMode } from './usePrefersDarkMode';
-import { useCookies } from 'react-cookie'
 import moment from 'moment';
 import {forumTypeSetting} from '../../lib/instanceSettings';
-<<<<<<< HEAD
-import { CS_END } from '../../lib/collections/users/schema';
 import { THEME_COOKIE } from '../../lib/cookies/cookies';
 import { useCookiesWithConsent } from '../hooks/useCookiesWithConsent';
-=======
-
-const THEME_COOKIE_NAME = "theme";
->>>>>>> b941e6b4
 
 type ThemeContextObj = {
   theme: ThemeType,
@@ -107,16 +100,8 @@
     if (JSON.stringify(themeOptions) !== JSON.stringify(window.themeOptions)) {
       window.themeOptions = themeOptions;
       if (forumTypeSetting.get() === "EAForum") {
-<<<<<<< HEAD
-        // TODO: revert later
-        // removeCookie(THEME_COOKIE_NAME, {path: "/"});
-        setCookie(THEME_COOKIE, JSON.stringify(themeOptions), {
-          path: "/",
-          expires: moment(new Date(CS_END)).toDate(),
-        });
-=======
-        removeCookie(THEME_COOKIE_NAME, {path: "/"});
->>>>>>> b941e6b4
+        // TODO look at the diff to match up with what Sarah's change was supposed to do
+        removeCookie(THEME_COOKIE, {path: "/"});
       } else {
         setCookie(THEME_COOKIE, JSON.stringify(themeOptions), {
           path: "/",
