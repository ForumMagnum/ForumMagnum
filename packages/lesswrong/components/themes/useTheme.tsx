--- conflicted
+++ resolved
@@ -4,12 +4,9 @@
 import { AbstractThemeOptions, ThemeOptions, abstractThemeToConcrete } from '../../themes/themeNames';
 import { usePrefersDarkMode } from './usePrefersDarkMode';
 import { isLW } from '@/lib/instanceSettings';
-<<<<<<< HEAD
 import { usePathname } from 'next/navigation';
-=======
 import { HIDE_IF_ANYONE_BUILDS_IT_SPLASH, HIDE_SPOTLIGHT_ITEM_PREFIX } from '@/lib/cookies/cookies';
 import { useCookiesWithConsent } from '../hooks/useCookiesWithConsent';
->>>>>>> 7b21039a
 
 type ThemeContextObj = {
   theme: ThemeType,
@@ -62,18 +59,9 @@
 export const HIDE_IF_ANYONE_BUILDS_IT_SPOTLIGHT = `${HIDE_SPOTLIGHT_ITEM_PREFIX}${IF_ANYONE_BUILDS_IT_DOCUMENT_ID}`; //hiding in one place, hides everywhere
 
 export const useIsThemeOverridden = () => {
-<<<<<<< HEAD
-  const pathname = usePathname();
-  const isFrontPage = pathname === '/' || pathname === '';
-  return isLW && isFrontPage;
-=======
   const [cookies] = useCookiesWithConsent([HIDE_IF_ANYONE_BUILDS_IT_SPLASH, HIDE_IF_ANYONE_BUILDS_IT_SPOTLIGHT]);
 
-  // Because this is a context-provider outside of <App>, it uses the less-efficient
-  // useLocation that react-router provides, rather than our own context provider
-  // which is not available.
-  const location = useLocation();
+  const pathname = usePathname();
   const isFrontPage = location?.pathname === '/' || location?.pathname === '';
   return isLW && isFrontPage && !cookies[HIDE_IF_ANYONE_BUILDS_IT_SPLASH] && !cookies[HIDE_IF_ANYONE_BUILDS_IT_SPOTLIGHT];
->>>>>>> 7b21039a
 }