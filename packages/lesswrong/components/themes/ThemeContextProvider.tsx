--- conflicted
+++ resolved
@@ -1,8 +1,5 @@
-<<<<<<< HEAD
-'use client';
+"use client";
 
-=======
->>>>>>> 6f7ec9dd
 import React, { useState, useMemo, useEffect, useLayoutEffect, useContext } from 'react';
 import { getForumTheme } from '../../themes/forumTheme';
 import { AbstractThemeOptions, abstractThemeToConcrete } from '../../themes/themeNames';
@@ -11,17 +8,11 @@
 import { THEME_COOKIE } from '../../lib/cookies/cookies';
 import { useCookiesWithConsent } from '../hooks/useCookiesWithConsent';
 import stringify from 'json-stringify-deterministic';
-<<<<<<< HEAD
-import { ThemeContext, useTheme } from './useTheme';
-import { StylesContext, topLevelStyleDefinitions } from '../hooks/useStyles';
-import { createAndInsertStyleNode } from '@/lib/jssStyles';
-=======
 import { ThemeContext, useTheme, useThemeOptions } from './useTheme';
 import { isClient, isServer } from '@/lib/executionEnvironment';
 import { useTracking } from '@/lib/analyticsEvents';
 import { createStylesContext, regeneratePageStyles, serverEmbeddedStyles, setClientMountedStyles, StylesContext, type StylesContextType } from '../hooks/useStyles';
-import { useServerInsertedHtml } from '../hooks/useServerInsertedHtml';
->>>>>>> 6f7ec9dd
+import { useServerInsertedHTML } from 'next/navigation';
 
 export const ThemeContextProvider = ({options, isEmail, children}: {
   options: AbstractThemeOptions,
@@ -60,42 +51,6 @@
   const [stylesContext] = useState(() => createStylesContext(theme, themeOptions));
   
   return <ThemeContext.Provider value={themeContext}>
-<<<<<<< HEAD
-    {!isEmail && <ThemeStylesheetSwapper/>}
-    {children}
-  </ThemeContext.Provider>
-}
-
-const ThemeStylesheetSwapper = () => {
-  const stylesContext = useContext(StylesContext);
-  const theme = useTheme();
-
-  useLayoutEffect(() => {
-    if (stringify(theme.themeOptions) !== stringify(window.themeOptions)) {
-      window.themeOptions = theme.themeOptions;
-
-      // Get all style elements which have both a data-name and data-theme-name attribute
-      const oldStyleElements = document.querySelectorAll('style[data-name][data-theme-name]');
-
-      oldStyleElements.forEach(style => {
-        if (style.getAttribute("data-theme-name") !== theme.themeOptions.name) {
-          const styleName = style.getAttribute("data-name");
-          const styleDefinition = topLevelStyleDefinitions[styleName!];
-          if (theme && styleDefinition) {
-            style.remove();
-            createAndInsertStyleNode(theme, styleDefinition);
-          }
-        }
-      });
-
-      if (stylesContext) {
-        stylesContext.theme = theme;
-      }
-    }
-  }, [theme]);
-  
-  return null;
-=======
     <FMJssProvider stylesContext={stylesContext}>
       {isClient && <ThemeStylesheetSwapper/>}
       {isServer && !isEmail && <StyleHTMLInjector/>}
@@ -150,11 +105,11 @@
   const stylesContext = useContext(StylesContext)!;
   const themeContext = useContext(ThemeContext)!;
   
-  useServerInsertedHtml(() => {
+  useServerInsertedHTML(() => {
     if (stylesContext.stylesAwaitingServerInjection.length > 0) {
       const injectedStyles = serverEmbeddedStyles(themeContext.abstractThemeOptions, stylesContext.stylesAwaitingServerInjection)
       stylesContext.stylesAwaitingServerInjection = [];
-      return injectedStyles;
+      return <script dangerouslySetInnerHTML={{__html: injectedStyles}}/>;
     }
     return null;
   });
@@ -239,5 +194,4 @@
 export const devicePrefersDarkMode = () => {
   const query = buildPrefersDarkModeQuery();
   return query?.matches ?? false;
->>>>>>> 6f7ec9dd
 }