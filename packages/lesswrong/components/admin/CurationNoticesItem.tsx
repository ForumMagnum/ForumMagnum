import { postGetPageUrl } from '@/lib/collections/posts/helpers';
import { useCreate } from '@/lib/crud/withCreate';
import { useUpdate } from '@/lib/crud/withUpdate';
import { Link } from '@/lib/reactRouterWrapper';
import { isFriendlyUI } from '@/themes/forumTheme';
import classNames from 'classnames';
import React, { useState } from 'react';
import { Components, registerComponent } from "../../lib/vulcan-lib/components";
import { commentBodyStyles } from '../../themes/stylePiping';
import { useCurrentUser } from '../common/withUser';
import { CurationNoticesForm } from './CurationNoticesForm';


const styles = (theme: ThemeType) => ({
  root: {
    border: theme.palette.border.commentBorder,
    borderRadius: isFriendlyUI ? theme.borderRadius.small : undefined,
    cursor: "default",
    marginBottom: 20,
    background: theme.palette.background.pageActiveAreaBackground,
    padding: 12,
    position: "relative",
    paddingBottom: 24,
  },
  editButton: {
    ...theme.typography.body2,
    color: theme.palette.primary.main,
    padding: "0px 16px",
    fontSize: "16px",
    position: "absolute",
    right: 10,
    top: 10,
    textTransform: "uppercase",
    "&:hover": {
      opacity: 0.5,
    },
  },
  publishButton: {
    ...theme.typography.body2,
    color: theme.palette.primary.main,
    padding: "0px 16px",
    fontSize: "16px",
    position: "absolute",
    right: 10,
    bottom: 10,
    textTransform: "uppercase",
    "&:hover": {
      opacity: 0.5,
    },
  },
  meta: {
    "& > div": {
      marginRight: 5,
    },
    position: "relative",
    display: "flex",
    flexWrap: "wrap",
    alignItems: "center",
    justifyContent: "space-between",
    rowGap: "6px",
    marginBottom: 8,
    color: theme.palette.text.dim,
    paddingTop: "0.6em",
    marginRight: isFriendlyUI ? 40 : 20,
    "& a:hover, & a:active": {
      textDecoration: "none",
      color: isFriendlyUI ? undefined : `${theme.palette.linkHover.dim} !important`,
    },
  },
  postTitle: {
    ...theme.typography.body2,
    ...theme.typography.commentStyle,
    color: theme.palette.link.dim2,
  },
  username: {
    ...theme.typography.body2,
    ...theme.typography.commentStyle,
    fontWeight: 600,
    marginLeft: 25,
  },
  commentBody: {
    ...commentBodyStyles(theme)
  },
  publishButtonDisabled: {
    color: theme.palette.grey[500],
    cursor: "not-allowed",
  }
});

export const CurationNoticesItem = ({curationNotice, classes}: {
  curationNotice: CurationNoticesFragment,
  classes: ClassesType<typeof styles>
}) => {
<<<<<<< HEAD
  const { ContentItemBody, Button, BasicFormStyles } = Components;
=======
  const { ContentItemBody, BasicFormStyles, WrappedSmartForm } = Components;
>>>>>>> 2fe403a1

  const currentUser = useCurrentUser();

  const [edit, setEdit] = useState<boolean>(false)
  const [clickedPushing, setClickedPushing] = useState<boolean>(false)

  const { create } = useCreate({
    collectionName: "Comments",
    fragmentName: 'CommentsList'
  });

  const { mutate: updateCurrentCurationNotice } = useUpdate({
    collectionName: "CurationNotices",
    fragmentName: 'CurationNoticesFragment',
  });

  const { mutate: updatePost } = useUpdate({
    collectionName: "Posts",
    fragmentName: 'PostsList',
  });

  const publishCommentAndCurate = async (curationNotice: CurationNoticesFragment) => {
    const { contents, postId, userId } = curationNotice;
    if (clickedPushing) return;
    setClickedPushing(true)

    if (!contents) throw Error("Curation notice is missing contents")

    const { originalContents: { data, type } } = contents;

    const comment = {
      postId,
      userId,
      contents: {
        originalContents: { data, type }
      }
    };

    try {
      const result = await create({ data: comment });
      const commentId = result.data?.createComment.data._id;
      await updateCurrentCurationNotice({
        selector: { _id: curationNotice._id },
        data: { commentId: commentId }
      });
      await updatePost({
        selector: { _id: curationNotice.postId },
        data: {
          reviewForCuratedUserId: curationNotice.userId,
          curatedDate: new Date(),
        }
      })
    } catch (error) {
      // eslint-disable-next-line no-console
      console.error("Error creating comment: ", error)
    }
  }

  if (curationNotice.post === null || !currentUser) return null;

  const { _id, contents, commentId, deleted } = curationNotice;

  return <div className={classes.root}>
    {edit ? 
      <div>
        <BasicFormStyles>
          {curationNotice.post.title}
          <CurationNoticesForm
            initialData={{ _id, contents, commentId, deleted }}
            currentUser={currentUser}
            postId={curationNotice.postId}
            onSuccess={() => setEdit(false)}
          />
        </BasicFormStyles>
      </div>
      : <>
        <div className={classes.meta}>
          <div>
            <Link to={postGetPageUrl(curationNotice.post)} className={classes.postTitle}>{curationNotice.post?.title}</Link>
            <span className={classes.username}>Curation by {curationNotice.user?.displayName}</span>
          </div>
        </div>
        {!curationNotice.commentId && <div
          onClick={() => setEdit(true)}
          className={classes.editButton}
        >
          Edit
        </div>}
        <ContentItemBody dangerouslySetInnerHTML={{__html: curationNotice.contents?.html ?? ''}} className={classes.commentBody}/>
        {!curationNotice.commentId && <div
          onClick={() => publishCommentAndCurate(curationNotice)}
          className={classNames(classes.publishButton, {
            [classes.publishButtonDisabled]: clickedPushing,
          })}
        >
          Publish & Curate
        </div>}
      </>
    }
    
  </div>
}

const CurationNoticesItemComponent = registerComponent('CurationNoticesItem', CurationNoticesItem, {styles});

declare global {
  interface ComponentTypes {
    CurationNoticesItem: typeof CurationNoticesItemComponent
  }
}

<|MERGE_RESOLUTION|>--- conflicted
+++ resolved
@@ -91,11 +91,7 @@
   curationNotice: CurationNoticesFragment,
   classes: ClassesType<typeof styles>
 }) => {
-<<<<<<< HEAD
-  const { ContentItemBody, Button, BasicFormStyles } = Components;
-=======
   const { ContentItemBody, BasicFormStyles, WrappedSmartForm } = Components;
->>>>>>> 2fe403a1
 
   const currentUser = useCurrentUser();
 
@@ -154,7 +150,7 @@
     }
   }
 
-  if (curationNotice.post === null || !currentUser) return null;
+  if (curationNotice.post === null || curationNotice.postId === null || !currentUser) return null;
 
   const { _id, contents, commentId, deleted } = curationNotice;
 
