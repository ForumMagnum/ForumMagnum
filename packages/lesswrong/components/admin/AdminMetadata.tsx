--- conflicted
+++ resolved
@@ -1,13 +1,8 @@
+import { registerComponent } from '../../lib/vulcan-lib/components';
 import React from 'react';
-<<<<<<< HEAD
-import { Components, registerComponent } from '../../lib/vulcan-lib/components';
 import { gql } from '@apollo/client';
 import { useQuery } from "@/lib/crud/useQuery";
-=======
-import { registerComponent } from '../../lib/vulcan-lib/components';
-import { useQuery, gql } from '@apollo/client';
 import Loading from "../vulcan-core/Loading";
->>>>>>> b467b77b
 
 const styles = (theme: ThemeType) => ({
   indexesTable: {
