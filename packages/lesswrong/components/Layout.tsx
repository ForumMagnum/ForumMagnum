import { Components, registerComponent } from '../lib/vulcan-lib';
import { withUpdate } from '../lib/crud/withUpdate';
import React, { PureComponent } from 'react';
import Users from '../lib/collections/users/collection';
import { Helmet } from 'react-helmet';
import CssBaseline from '@material-ui/core/CssBaseline';
import classNames from 'classnames'
import Intercom from 'react-intercom';
import moment from '../lib/moment-timezone';
import { withCookies } from 'react-cookie'
import LogRocket from 'logrocket'
import { Random } from 'meteor/random';

import { withTheme } from '@material-ui/core/styles';
import { withLocation } from '../lib/routeUtil';
import { AnalyticsContext } from '../lib/analyticsEvents'
import { UserContext } from './common/withUser';
import { TimezoneContext } from './common/withTimezone';
import { DialogManager } from './common/withDialog';
import { CommentBoxManager } from './common/withCommentBox';
import { TableOfContentsContext } from './posts/TableOfContents/TableOfContents';
import { PostsReadContext } from './common/withRecordPostView';
import { pBodyStyle } from '../themes/stylePiping';
import { DatabasePublicSetting, googleTagManagerIdSetting, logRocketApiKeySetting } from '../lib/publicSettings';
import { forumTypeSetting } from '../lib/instanceSettings';

const intercomAppIdSetting = new DatabasePublicSetting<string>('intercomAppId', 'wtb8z7sj')
const logRocketSampleDensitySetting = new DatabasePublicSetting<number>('logRocket.sampleDensity', 5)
const petrovBeforeTime = new DatabasePublicSetting<number>('petrov.beforeTime', 1601103600000)
const petrovAfterTime = new DatabasePublicSetting<number>('petrov.afterTime', 1601190000000)

// From https://stackoverflow.com/questions/7616461/generate-a-hash-from-string-in-javascript
// Simple hash for randomly sampling users. NOT CRYPTOGRAPHIC.
const hashCode = function(str: string): number {
  var hash = 0, i, chr;
  if (str.length === 0) return hash;
  for (i = 0; i < str.length; i++) {
    chr   = str.charCodeAt(i);
    hash  = ((hash << 5) - hash) + chr;
    hash |= 0; // Convert to 32bit integer
  }
  return hash;
};

// These routes will have the standalone TabNavigationMenu (aka sidebar)
//
// Refer to routes.js for the route names. Or console log in the route you'd
// like to include
const standaloneNavMenuRouteNames: Record<string,string[]> = {
  'LessWrong': [
    'home', 'allPosts', 'questions', 'sequencesHome', 'Shortform', 'Codex',
    'HPMOR', 'Rationality', 'Sequences', 'collections', 'nominations', 'reviews'
  ],
  'AlignmentForum': ['alignment.home', 'sequencesHome', 'allPosts', 'questions', 'Shortform'],
  'EAForum': ['home', 'allPosts', 'questions', 'Community', 'Shortform'],
}

const styles = (theme: ThemeType): JssStyles => ({
  main: {
    paddingTop: 50,
    paddingBottom: 15,
    marginLeft: "auto",
    marginRight: "auto",
    background: theme.palette.background.default,
    minHeight: "100vh",
    gridArea: 'main', 
    [theme.breakpoints.down('sm')]: {
      paddingTop: 0,
      paddingLeft: theme.spacing.unit/2,
      paddingRight: theme.spacing.unit/2,
    },
  },
  gridActivated: {
    '@supports (grid-template-areas: "title")': {
      display: 'grid',
      gridTemplateAreas: `
        "navSidebar ... main ... sunshine"
      `,
      gridTemplateColumns: `
      minmax(0, min-content)
      minmax(0, 1fr)
      minmax(0, 765px)
      minmax(0, 1.4fr)
      minmax(0, min-content)
    `,
    },
    [theme.breakpoints.down('md')]: {
      display: 'block'
    }
  },
  navSidebar: {
    gridArea: 'navSidebar'
  },
  sunshine: {
    gridArea: 'sunshine'
  },
  whiteBackground: {
    background: "white",
  },
  '@global': {
    p: pBodyStyle,
    '.mapboxgl-popup': {
      willChange: 'auto !important',
      zIndex: theme.zIndexes.styledMapPopup
    },
    // Font fallback to ensure that all greek letters just directly render as Arial
    '@font-face': {
      fontFamily: "GreekFallback",
      src: "local('Arial')",
      unicodeRange: 'U+0370-03FF, U+1F00-1FFF' // Unicode range for greek characters
    },
    // Hide the CKEditor table alignment menu
    '.ck-table-properties-form__alignment-row': {
      display: "none !important"
    },
  },
  searchResultsArea: {
    position: "absolute",
    zIndex: theme.zIndexes.layout,
    top: 0,
    width: "100%",
  },
})

interface ExternalProps {
  currentUser: UsersCurrent,
  messages: any,
  children?: React.ReactNode,
}
interface LayoutProps extends ExternalProps, WithLocationProps, WithStylesProps, WithUpdateUserProps {
  cookies: any,
  theme: ThemeType,
}
interface LayoutState {
  timezone: string,
  toc: any,
  postsRead: Record<string,boolean>,
  hideNavigationSidebar: boolean,
}

class Layout extends PureComponent<LayoutProps,LayoutState> {
  searchResultsAreaRef: React.RefObject<HTMLDivElement>
  
  constructor (props: LayoutProps) {
    super(props);
    const { cookies, currentUser } = this.props;
    const savedTimezone = cookies?.get('timezone');

    this.state = {
      timezone: savedTimezone,
      toc: null,
      postsRead: {},
      hideNavigationSidebar: !!(currentUser?.hideNavigationSidebar),
    };

    this.searchResultsAreaRef = React.createRef<HTMLDivElement>();
  }

  setToC = (document, sectionData) => {
    if (document) {
      this.setState({
        toc: {
          document: document,
          sections: sectionData && sectionData.sections
        }
      });
    } else {
      this.setState({
        toc: null,
      });
    }
  }

  toggleStandaloneNavigation = () => {
    const { updateUser, currentUser } = this.props
    this.setState(prevState => {
      if (currentUser) {
        updateUser({
          selector: { _id: currentUser._id},
          data: {
            hideNavigationSidebar: !prevState.hideNavigationSidebar
          },
        })
      }
      return {
        hideNavigationSidebar: !prevState.hideNavigationSidebar
      }
    })
  }

  getUniqueClientId = () => {
    const { currentUser, cookies } = this.props

    if (currentUser) return currentUser._id

    const cookieId = cookies.get('clientId')
    if (cookieId) return cookieId

    const newId = Random.id()
    cookies.set('clientId', newId)
    return newId
  }

  initializeLogRocket = () => {
    const { currentUser } = this.props
    const logRocketKey = logRocketApiKeySetting.get()
    if (logRocketKey) {
      // If the user is logged in, always log their sessions
      if (currentUser) {
        LogRocket.init(logRocketKey)
        return
      }

      // If the user is not logged in, only track 1/5 of the sessions
      const clientId = this.getUniqueClientId()
      const hash = hashCode(clientId)
      if (hash % logRocketSampleDensitySetting.get() === 0) {
        LogRocket.init(logRocketKey)
      }
    }
  }

  componentDidMount() {
    const { cookies } = this.props;
    const newTimezone = moment.tz.guess();
    if(this.state.timezone !== newTimezone) {
      cookies.set('timezone', newTimezone);
      this.setState({
        timezone: newTimezone
      });
    }

    this.initializeLogRocket()
  }

  render () {
    const {currentUser, location, children, classes, theme} = this.props;
    const {hideNavigationSidebar} = this.state
    const { NavigationStandalone, SunshineSidebar, ErrorBoundary, Footer, Header, FlashMessages, AnalyticsClient, AnalyticsPageInitializer, NavigationEventSender, PetrovDayWrapper } = Components

    const showIntercom = (currentUser: UsersCurrent|null) => {
      if (currentUser && !currentUser.hideIntercom) {
        return <div id="intercome-outer-frame">
          <ErrorBoundary>
            <Intercom
              appID={intercomAppIdSetting.get()}
              user_id={currentUser._id}
              email={currentUser.email}
              name={currentUser.displayName}/>
          </ErrorBoundary>
        </div>
      } else if (!currentUser) {
        return <div id="intercome-outer-frame">
            <ErrorBoundary>
              <Intercom appID={intercomAppIdSetting.get()}/>
            </ErrorBoundary>
          </div>
      } else {
        return null
      }
    }

    // Check whether the current route is one which should have standalone
    // navigation on the side. If there is no current route (ie, a 404 page),
    // then it should.
    // FIXME: This is using route names, but it would be better if this was
    // a property on routes themselves.

    const currentRoute = location.currentRoute
    const standaloneNavigation = !currentRoute ||
      standaloneNavMenuRouteNames[forumTypeSetting.get()]
        .includes(currentRoute?.name)
        
    const shouldUseGridLayout = standaloneNavigation
<<<<<<< HEAD
=======

    const currentTime = new Date()
    const beforeTime = petrovBeforeTime.get()
    const afterTime = petrovAfterTime.get()

    const renderPetrovDay = 
      currentRoute?.name == "home"
      && forumTypeSetting.get() === "LessWrong"
      && beforeTime < currentTime.valueOf() && currentTime.valueOf() < afterTime

>>>>>>> 72c0634b
    
    return (
      <AnalyticsContext path={location.pathname}>
      <UserContext.Provider value={currentUser}>
      <TimezoneContext.Provider value={this.state.timezone}>
      <PostsReadContext.Provider value={{
        postsRead: this.state.postsRead,
        setPostRead: (postId: string, isRead: boolean): void => {
          this.setState({
            postsRead: {...this.state.postsRead, [postId]: isRead}
          })
        }
      }}>
      <TableOfContentsContext.Provider value={this.setToC}>
        <div className={classNames("wrapper", {'alignment-forum': forumTypeSetting.get() === 'AlignmentForum'}) } id="wrapper">
          <DialogManager>
            <CommentBoxManager>
              <CssBaseline />
              <Helmet>
                <link rel="stylesheet" type="text/css" href="https://fonts.googleapis.com/icon?family=Material+Icons"/>
                <link rel="stylesheet" href="https://cdn.jsdelivr.net/npm/instantsearch.css@7.0.0/themes/reset-min.css"/>
                <link rel="stylesheet" href="https://fonts.googleapis.com/css?family=Roboto:300,400,500"/>
                { theme.typography.fontDownloads &&
                    theme.typography.fontDownloads.map(
                      (url: string)=><link rel="stylesheet" key={`font-${url}`} href={url}/>
                    )
                }
                <meta httpEquiv="Accept-CH" content="DPR, Viewport-Width, Width"/>
                <link rel="stylesheet" href="https://use.typekit.net/jvr1gjm.css"/>
              </Helmet>

              <AnalyticsClient/>
              <AnalyticsPageInitializer/>
              <NavigationEventSender/>

              {/* Sign up user for Intercom, if they do not yet have an account */}
              {showIntercom(currentUser)}
              <noscript className="noscript-warning"> This website requires javascript to properly function. Consider activating javascript to get access to all site functionality. </noscript>
              {/* Google Tag Manager i-frame fallback */}
              <noscript><iframe src={`https://www.googletagmanager.com/ns.html?id=${googleTagManagerIdSetting.get()}`} height="0" width="0" style={{display:"none", visibility:"hidden"}}/></noscript>
              <Header
                toc={this.state.toc}
                searchResultsArea={this.searchResultsAreaRef}
                standaloneNavigationPresent={standaloneNavigation}
                toggleStandaloneNavigation={this.toggleStandaloneNavigation}
              />
              {renderPetrovDay && <PetrovDayWrapper/>}
              <div className={shouldUseGridLayout ? classes.gridActivated : null}>
                {standaloneNavigation && <div className={classes.navSidebar}>
                  <NavigationStandalone sidebarHidden={hideNavigationSidebar}/>
                </div>}
                <div ref={this.searchResultsAreaRef} className={classes.searchResultsArea} />
                <div className={classNames(classes.main, {
                  [classes.whiteBackground]: currentRoute?.background === "white"
                })}>
                  <ErrorBoundary>
                    <FlashMessages />
                  </ErrorBoundary>
                  <ErrorBoundary>
                    {children}
                  </ErrorBoundary>
                  <Footer />
                </div>
                {currentRoute?.sunshineSidebar && <div className={classes.sunshine}>
                    <SunshineSidebar/>
                  </div>
                  }
              </div>
            </CommentBoxManager>
          </DialogManager>
        </div>
      </TableOfContentsContext.Provider>
      </PostsReadContext.Provider>
      </TimezoneContext.Provider>
      </UserContext.Provider>
      </AnalyticsContext>
    )
  }
}

const LayoutComponent = registerComponent<ExternalProps>(
  'Layout', Layout, { styles, hocs: [
    withLocation, withCookies,
    withUpdate({
      collection: Users,
      fragmentName: 'UsersCurrent',
    }),
    withTheme()
  ]}
);

declare global {
  interface ComponentTypes {
    Layout: typeof LayoutComponent
  }
}<|MERGE_RESOLUTION|>--- conflicted
+++ resolved
@@ -272,8 +272,6 @@
         .includes(currentRoute?.name)
         
     const shouldUseGridLayout = standaloneNavigation
-<<<<<<< HEAD
-=======
 
     const currentTime = new Date()
     const beforeTime = petrovBeforeTime.get()
@@ -284,7 +282,6 @@
       && forumTypeSetting.get() === "LessWrong"
       && beforeTime < currentTime.valueOf() && currentTime.valueOf() < afterTime
 
->>>>>>> 72c0634b
     
     return (
       <AnalyticsContext path={location.pathname}>
