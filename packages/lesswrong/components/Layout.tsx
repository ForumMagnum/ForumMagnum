import { Components, registerComponent } from '../lib/vulcan-lib';
import { withUpdate } from '../lib/crud/withUpdate';
import React, { PureComponent } from 'react';
import Users from '../lib/collections/users/collection';
import { Helmet } from 'react-helmet';
import CssBaseline from '@material-ui/core/CssBaseline';
import classNames from 'classnames'
import Intercom from 'react-intercom';
import moment from '../lib/moment-timezone';
import { withCookies } from 'react-cookie'
import LogRocket from 'logrocket'
import { Random } from 'meteor/random';

import { withTheme } from '@material-ui/core/styles';
import { withLocation } from '../lib/routeUtil';
import { AnalyticsContext } from '../lib/analyticsEvents'
import { UserContext } from './common/withUser';
import { TimezoneContext } from './common/withTimezone';
import { DialogManager } from './common/withDialog';
import { CommentBoxManager } from './common/withCommentBox';
import { TableOfContentsContext } from './posts/TableOfContents/TableOfContents';
import { PostsReadContext } from './common/withRecordPostView';
import { pBodyStyle } from '../themes/stylePiping';
import { DatabasePublicSetting, googleTagManagerIdSetting, logRocketApiKeySetting } from '../lib/publicSettings';
import { forumTypeSetting } from '../lib/instanceSettings';

const intercomAppIdSetting = new DatabasePublicSetting<string>('intercomAppId', 'wtb8z7sj')
const logRocketSampleDensitySetting = new DatabasePublicSetting<number>('logRocket.sampleDensity', 5)

// From https://stackoverflow.com/questions/7616461/generate-a-hash-from-string-in-javascript
// Simple hash for randomly sampling users. NOT CRYPTOGRAPHIC.
const hashCode = function(str: string): number {
  var hash = 0, i, chr;
  if (str.length === 0) return hash;
  for (i = 0; i < str.length; i++) {
    chr   = str.charCodeAt(i);
    hash  = ((hash << 5) - hash) + chr;
    hash |= 0; // Convert to 32bit integer
  }
  return hash;
};

// These routes will have the standalone TabNavigationMenu (aka sidebar)
//
// Refer to routes.js for the route names. Or console log in the route you'd
// like to include
const standaloneNavMenuRouteNames: Record<string,string[]> = {
  'LessWrong': [
    'home', 'allPosts', 'questions', 'sequencesHome', 'Shortform', 'Codex',
    'HPMOR', 'Rationality', 'Sequences', 'collections', 'nominations', 'reviews'
  ],
  'AlignmentForum': ['alignment.home', 'sequencesHome', 'allPosts', 'questions', 'Shortform'],
  'EAForum': ['home', 'allPosts', 'questions', 'Community', 'Shortform'],
}

const styles = (theme: ThemeType): JssStyles => ({
  main: {
    paddingTop: 50,
    paddingBottom: 15,
    marginLeft: "auto",
    marginRight: "auto",
<<<<<<< HEAD
    background: "#f6f8f9",
=======
    background: theme.palette.background.default,
>>>>>>> eb312234
    minHeight: "100vh",
    gridArea: 'main', 
    [theme.breakpoints.down('sm')]: {
      paddingTop: 0,
      paddingLeft: theme.spacing.unit/2,
      paddingRight: theme.spacing.unit/2,
    },
  },
  gridActivated: {
    '@supports (grid-template-areas: "title")': {
      display: 'grid',
      gridTemplateAreas: `
        "navSidebar ... main ... sunshine"
      `,
      gridTemplateColumns: `
      minmax(0, min-content)
      minmax(0, 1fr)
      minmax(0, 765px)
      minmax(0, 1.4fr)
      minmax(0, min-content)
    `,
    },
    [theme.breakpoints.down('md')]: {
      display: 'block'
    }
  },
  navSidebar: {
    gridArea: 'navSidebar'
  },
  sunshine: {
    gridArea: 'sunshine'
  },
  whiteBackground: {
    background: "white",
  },
  '@global': {
    p: pBodyStyle,
    '.mapboxgl-popup': {
      willChange: 'auto !important',
      zIndex: theme.zIndexes.styledMapPopup
    },
    // Font fallback to ensure that all greek letters just directly render as Arial
    '@font-face': {
      fontFamily: "GreekFallback",
      src: "local('Arial')",
      unicodeRange: 'U+0370-03FF, U+1F00-1FFF' // Unicode range for greek characters
    },
    // Hide the CKEditor table alignment menu
    '.ck-table-properties-form__alignment-row': {
      display: "none !important"
    },
  },
  searchResultsArea: {
    position: "absolute",
    zIndex: theme.zIndexes.layout,
    top: 0,
    width: "100%",
  },
})

interface ExternalProps {
  currentUser: UsersCurrent,
  messages: any,
  children?: React.ReactNode,
}
interface LayoutProps extends ExternalProps, WithLocationProps, WithStylesProps, WithUpdateUserProps {
  cookies: any,
  theme: ThemeType,
}
interface LayoutState {
  timezone: string,
  toc: any,
  postsRead: Record<string,boolean>,
  hideNavigationSidebar: boolean,
}

class Layout extends PureComponent<LayoutProps,LayoutState> {
  searchResultsAreaRef: React.RefObject<HTMLDivElement>
  
  constructor (props: LayoutProps) {
    super(props);
    const { cookies, currentUser } = this.props;
    const savedTimezone = cookies?.get('timezone');

    this.state = {
      timezone: savedTimezone,
      toc: null,
      postsRead: {},
      hideNavigationSidebar: !!(currentUser?.hideNavigationSidebar),
    };

    this.searchResultsAreaRef = React.createRef<HTMLDivElement>();
  }

  setToC = (document, sectionData) => {
    if (document) {
      this.setState({
        toc: {
          document: document,
          sections: sectionData && sectionData.sections
        }
      });
    } else {
      this.setState({
        toc: null,
      });
    }
  }

  toggleStandaloneNavigation = () => {
    const { updateUser, currentUser } = this.props
    this.setState(prevState => {
      if (currentUser) {
        updateUser({
          selector: { _id: currentUser._id},
          data: {
            hideNavigationSidebar: !prevState.hideNavigationSidebar
          },
        })
      }
      return {
        hideNavigationSidebar: !prevState.hideNavigationSidebar
      }
    })
  }

  getUniqueClientId = () => {
    const { currentUser, cookies } = this.props

    if (currentUser) return currentUser._id

    const cookieId = cookies.get('clientId')
    if (cookieId) return cookieId

    const newId = Random.id()
    cookies.set('clientId', newId)
    return newId
  }

  initializeLogRocket = () => {
    const { currentUser } = this.props
    const logRocketKey = logRocketApiKeySetting.get()
    if (logRocketKey) {
      // If the user is logged in, always log their sessions
      if (currentUser) {
        LogRocket.init(logRocketKey)
        return
      }

      // If the user is not logged in, only track 1/5 of the sessions
      const clientId = this.getUniqueClientId()
      const hash = hashCode(clientId)
      if (hash % logRocketSampleDensitySetting.get() === 0) {
        LogRocket.init(logRocketKey)
      }
    }
  }

  componentDidMount() {
    const { cookies } = this.props;
    const newTimezone = moment.tz.guess();
    if(this.state.timezone !== newTimezone) {
      cookies.set('timezone', newTimezone);
      this.setState({
        timezone: newTimezone
      });
    }

    this.initializeLogRocket()
  }

  render () {
    const {currentUser, location, children, classes, theme} = this.props;
    const {hideNavigationSidebar} = this.state
    const { NavigationStandalone, SunshineSidebar, ErrorBoundary, Footer, Header, FlashMessages, AnalyticsClient, AnalyticsPageInitializer, NavigationEventSender } = Components

    const showIntercom = currentUser => {
      if (currentUser && !currentUser.hideIntercom) {
        return <div id="intercome-outer-frame">
          <ErrorBoundary>
            <Intercom
              appID={intercomAppIdSetting.get()}
              user_id={currentUser._id}
              email={currentUser.email}
              name={currentUser.displayName}/>
          </ErrorBoundary>
        </div>
      } else if (!currentUser) {
        return <div id="intercome-outer-frame">
            <ErrorBoundary>
              <Intercom appID={intercomAppIdSetting.get()}/>
            </ErrorBoundary>
          </div>
      } else {
        return null
      }
    }

    // Check whether the current route is one which should have standalone
    // navigation on the side. If there is no current route (ie, a 404 page),
    // then it should.
    // FIXME: This is using route names, but it would be better if this was
    // a property on routes themselves.

    const currentRoute = location.currentRoute
    const standaloneNavigation = !currentRoute ||
      standaloneNavMenuRouteNames[forumTypeSetting.get()]
        .includes(currentRoute?.name)
        
    const shouldUseGridLayout = standaloneNavigation
    
    return (
      <AnalyticsContext path={location.pathname}>
      <UserContext.Provider value={currentUser}>
      <TimezoneContext.Provider value={this.state.timezone}>
      <PostsReadContext.Provider value={{
        postsRead: this.state.postsRead,
        setPostRead: (postId: string, isRead: boolean): void => {
          this.setState({
            postsRead: {...this.state.postsRead, [postId]: isRead}
          })
        }
      }}>
      <TableOfContentsContext.Provider value={this.setToC}>
        <div className={classNames("wrapper", {'alignment-forum': forumTypeSetting.get() === 'AlignmentForum'}) } id="wrapper">
          <DialogManager>
            <CommentBoxManager>
              <CssBaseline />
              <Helmet>
                <link rel="stylesheet" type="text/css" href="https://fonts.googleapis.com/icon?family=Material+Icons"/>
                <link rel="stylesheet" href="https://cdn.jsdelivr.net/npm/instantsearch.css@7.0.0/themes/reset-min.css"/>
                <link rel="stylesheet" href="https://fonts.googleapis.com/css?family=Roboto:300,400,500"/>
                { theme.typography.fontDownloads &&
                    theme.typography.fontDownloads.map(
                      (url)=><link rel="stylesheet" key={`font-${url}`} href={url}/>
                    )
                }
                <meta httpEquiv="Accept-CH" content="DPR, Viewport-Width, Width"/>
                <link rel="stylesheet" href="https://use.typekit.net/jvr1gjm.css"/>
              </Helmet>

              <AnalyticsClient/>
              <AnalyticsPageInitializer/>
              <NavigationEventSender/>

              {/* Sign up user for Intercom, if they do not yet have an account */}
              {showIntercom(currentUser)}
              <noscript className="noscript-warning"> This website requires javascript to properly function. Consider activating javascript to get access to all site functionality. </noscript>
              {/* Google Tag Manager i-frame fallback */}
              <noscript><iframe src={`https://www.googletagmanager.com/ns.html?id=${googleTagManagerIdSetting.get()}`} height="0" width="0" style={{display:"none", visibility:"hidden"}}/></noscript>
              <Header
                toc={this.state.toc}
                searchResultsArea={this.searchResultsAreaRef}
                standaloneNavigationPresent={standaloneNavigation}
                toggleStandaloneNavigation={this.toggleStandaloneNavigation}
              />
              <div className={shouldUseGridLayout ? classes.gridActivated : null}>
                {standaloneNavigation && <div className={classes.navSidebar}>
                  <NavigationStandalone sidebarHidden={hideNavigationSidebar}/>
                </div>}
                <div ref={this.searchResultsAreaRef} className={classes.searchResultsArea} />
                <div className={classNames(classes.main, {
                  [classes.whiteBackground]: currentRoute?.background === "white"
                })}>
                  <ErrorBoundary>
                    <FlashMessages />
                  </ErrorBoundary>
                  <ErrorBoundary>
                    {children}
                  </ErrorBoundary>
                  <Footer />
                </div>
                {currentRoute?.sunshineSidebar && <div className={classes.sunshine}>
                    <SunshineSidebar/>
                  </div>
                  }
              </div>
            </CommentBoxManager>
          </DialogManager>
        </div>
      </TableOfContentsContext.Provider>
      </PostsReadContext.Provider>
      </TimezoneContext.Provider>
      </UserContext.Provider>
      </AnalyticsContext>
    )
  }
}

const LayoutComponent = registerComponent<ExternalProps>(
  'Layout', Layout, { styles, hocs: [
    withLocation, withCookies,
    withUpdate({
      collection: Users,
      fragmentName: 'UsersCurrent',
    }),
    withTheme()
  ]}
);

declare global {
  interface ComponentTypes {
    Layout: typeof LayoutComponent
  }
}<|MERGE_RESOLUTION|>--- conflicted
+++ resolved
@@ -59,11 +59,7 @@
     paddingBottom: 15,
     marginLeft: "auto",
     marginRight: "auto",
-<<<<<<< HEAD
-    background: "#f6f8f9",
-=======
     background: theme.palette.background.default,
->>>>>>> eb312234
     minHeight: "100vh",
     gridArea: 'main', 
     [theme.breakpoints.down('sm')]: {
