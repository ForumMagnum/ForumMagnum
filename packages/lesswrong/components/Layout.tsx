--- conflicted
+++ resolved
@@ -277,13 +277,10 @@
     }
 
     // enable during ACX Everywhere
-<<<<<<< HEAD
-    const renderCommunityMap = (forumTypeSetting.get() === "LessWrong") && (currentRoute?.name === 'home') && (!currentUser?.hideFrontpageMap) && !cookies[HIDE_MAP_COOKIE]
+    // const renderCommunityMap = (forumTypeSetting.get() === "LessWrong") && (currentRoute?.name === 'home') && (!currentUser?.hideFrontpageMap) && !cookies[hideMapCookieName]
+
     // cookies[COOKIE_PREFERENCES_COOKIE] list of allowed cookie types, if it doesn't exist, that means the user has not yet made a choice
     const showCookieBanner = !cookies[COOKIE_PREFERENCES_COOKIE]
-=======
-    // const renderCommunityMap = (forumTypeSetting.get() === "LessWrong") && (currentRoute?.name === 'home') && (!currentUser?.hideFrontpageMap) && !cookies[hideMapCookieName]
->>>>>>> 374cd8ef
 
     return (
       <AnalyticsContext path={pathname}>
