import React, {useRef, useState, useCallback, useEffect} from 'react';
import { Components, registerComponent } from '../lib/vulcan-lib';
import { useUpdate } from '../lib/crud/withUpdate';
import { Helmet } from 'react-helmet';
import classNames from 'classnames'
import { useTheme } from './themes/useTheme';
import { useLocation } from '../lib/routeUtil';
import { AnalyticsContext } from '../lib/analyticsEvents'
import { UserContext } from './common/withUser';
import { TimezoneWrapper } from './common/withTimezone';
import { DialogManager } from './common/withDialog';
import { CommentBoxManager } from './common/withCommentBox';
import { ItemsReadContextWrapper } from './hooks/useRecordPostView';
import { pBodyStyle } from '../themes/stylePiping';
import { DatabasePublicSetting, googleTagManagerIdSetting } from '../lib/publicSettings';
import { isAF, isLW } from '../lib/instanceSettings';
import { globalStyles } from '../themes/globalStyles/globalStyles';
import { ForumOptions, forumSelect } from '../lib/forumTypeUtils';
import { userCanDo } from '../lib/vulcan-users/permissions';
import NoSSR from 'react-no-ssr';
import { DisableNoKibitzContext } from './users/UsersNameDisplay';
import { LayoutOptions, LayoutOptionsContext } from './hooks/useLayoutOptions';
// enable during ACX Everywhere
import { HIDE_MAP_COOKIE } from '../lib/cookies/cookies';
<<<<<<< HEAD
import { useCookiePreferences } from './hooks/useCookiesWithConsent';
import { HEADER_HEIGHT } from './common/Header';
import { isFriendlyUI } from '../themes/forumTheme';
=======
import { useCookiePreferences, useCookiesWithConsent } from './hooks/useCookiesWithConsent';
import { EA_FORUM_HEADER_HEIGHT } from './common/Header';
>>>>>>> 28534848

export const petrovBeforeTime = new DatabasePublicSetting<number>('petrov.beforeTime', 0)
const petrovAfterTime = new DatabasePublicSetting<number>('petrov.afterTime', 0)

// These routes will have the standalone TabNavigationMenu (aka sidebar)
//
// Refer to routes.js for the route names. Or console log in the route you'd
// like to include
const standaloneNavMenuRouteNames: ForumOptions<string[]> = {
  'LessWrong': [
    'home', 'allPosts', 'questions', 'library', 'Shortform', 'Sequences', 'collections', 'nominations', 'reviews',
  ],
  'AlignmentForum': ['alignment.home', 'library', 'allPosts', 'questions', 'Shortform'],
  'EAForum': ['home', 'allPosts', 'questions', 'Shortform', 'eaLibrary', 'tagsSubforum', 'EAForumWrapped'],
  'default': ['home', 'allPosts', 'questions', 'Community', 'Shortform',],
}

/**
 * When a new user signs up, their profile is 'incomplete' (ie; without a display name)
 * and we require them to fill this in in the NewUserCompleteProfile form before continuing.
 * This is a list of route names that the user is allowed to view despite having an
 * 'incomplete' account.
 */
const allowedIncompletePaths: string[] = ["termsOfUse"];

const styles = (theme: ThemeType): JssStyles => ({
  main: {
    paddingTop: theme.spacing.mainLayoutPaddingTop,
    paddingBottom: 15,
    marginLeft: "auto",
    marginRight: "auto",
    background: theme.palette.background.default,
    // Make sure the background extends to the bottom of the page, I'm sure there is a better way to do this
    // but almost all pages are bigger than this anyway so it's not that important
    minHeight: `calc(100vh - ${HEADER_HEIGHT}px)`,
    gridArea: 'main',
    [theme.breakpoints.down('sm')]: {
      paddingTop: 0,
      paddingLeft: 8,
      paddingRight: 8,
    },
  },
  mainFullscreen: {
    height: "100%",
    padding: 0,
  },
  mainUnspacedGrid: {
    [theme.breakpoints.down('sm')]: {
      paddingTop: 0,
      paddingLeft: 0,
      paddingRight: 0,
    }
  },
  fullscreen: {
    // The min height of 600px here is so that the page doesn't shrink down completely when the keyboard is open on mobile.
    // I chose 600 as being a bit smaller than the smallest phone screen size, although it's hard to find a good reference
    // for this. Here is one site with a good list from 2018: https://mediag.com/blog/popular-screen-resolutions-designing-for-all/
    height: "max(100vh, 600px)",
    display: "flex",
    flexDirection: "column",
  },
  fullscreenBodyWrapper: {
    flexBasis: 0,
    flexGrow: 1,
    overflow: "auto",
  },
  spacedGridActivated: {
    '@supports (grid-template-areas: "title")': {
      display: 'grid',
      gridTemplateAreas: `
        "navSidebar ... main ... sunshine"
      `,
      gridTemplateColumns: `
        minmax(0, min-content)
        minmax(0, 1fr)
        minmax(0, min-content)
        minmax(0, 1.4fr)
        minmax(0, min-content)
      `,
    },
    [theme.breakpoints.down('md')]: {
      display: 'block'
    }
  },
  unspacedGridActivated: {
    '@supports (grid-template-areas: "title")': {
      display: 'grid',
      gridTemplateAreas: `
        "navSidebar main sunshine"
      `,
      gridTemplateColumns: `
        0px
        minmax(0, 1fr)
        minmax(0, min-content)
      `,
    },
    '& .Layout-main': {
      width: '100%',
      paddingTop: 0,
    },
    [theme.breakpoints.down('md')]: {
      display: 'block'
    }
  },
  eaHomeGrid: {
    '@supports (grid-template-areas: "title")': {
      display: 'grid',
      gridTemplateAreas: `
        "navSidebar ... main rhs ..."
      `,
      gridTemplateColumns: `
        min-content
        1fr
        min-content
        minmax(50px, max-content)
        1fr
      `,
    },
    [theme.breakpoints.down('md')]: {
      display: 'block'
    }
  },
  navSidebar: {
    gridArea: 'navSidebar'
  },
  rhs: {
    gridArea: 'rhs',
  },
  sunshine: {
    gridArea: 'sunshine'
  },
  whiteBackground: {
    background: theme.palette.background.pageActiveAreaBackground,
  },
  '@global': {
    ...globalStyles(theme),
    p: pBodyStyle(theme),
    '.mapboxgl-popup': {
      willChange: 'auto !important',
      zIndex: theme.zIndexes.styledMapPopup
    },
    // Font fallback to ensure that all greek letters just directly render as Arial
    '@font-face': {
      fontFamily: "GreekFallback",
      src: "local('Arial')",
      unicodeRange: 'U+0370-03FF, U+1F00-1FFF' // Unicode range for greek characters
    },
    // Hide the CKEditor table alignment menu
    '.ck-table-properties-form__alignment-row': {
      display: "none !important"
    },
  },
  searchResultsArea: {
    position: "absolute",
    zIndex: theme.zIndexes.searchResults,
    top: 0,
    width: "100%",
  },
  // enable during ACX Everywhere
  hideHomepageMapOnMobile: {
    [theme.breakpoints.down('sm')]: {
      display: "none"
    }
  },
})

const Layout = ({currentUser, children, classes}: {
  currentUser: UsersCurrent|null,
  children?: React.ReactNode,
  classes: ClassesType,
}) => {
  const searchResultsAreaRef = useRef<HTMLDivElement|null>(null);
  const [sideCommentsActive,setSideCommentsActive] = useState(false);
  const [disableNoKibitz, setDisableNoKibitz] = useState(false);
  const [hideNavigationSidebar,setHideNavigationSidebar] = useState(!!(currentUser?.hideNavigationSidebar));
  const theme = useTheme();
  const { currentRoute, params: { slug }, pathname} = useLocation();
  const layoutOptionsState = React.useContext(LayoutOptionsContext);
  const { explicitConsentGiven: cookieConsentGiven, explicitConsentRequired: cookieConsentRequired } = useCookiePreferences();
  const showCookieBanner = cookieConsentRequired === true && !cookieConsentGiven;

  // enable during ACX Everywhere
  const [cookies] = useCookiesWithConsent()
  const renderCommunityMap = (forumTypeSetting.get() === "LessWrong") && (currentRoute?.name === 'home') && (!currentUser?.hideFrontpageMap) && !cookies[HIDE_MAP_COOKIE]
  
  const {mutate: updateUser} = useUpdate({
    collectionName: "Users",
    fragmentName: 'UsersCurrent',
  });
  
  const toggleStandaloneNavigation = useCallback(() => {
    if (currentUser) {
      void updateUser({
        selector: {_id: currentUser._id},
        data: {
          hideNavigationSidebar: !hideNavigationSidebar
        }
      })
    }
    setHideNavigationSidebar(!hideNavigationSidebar);
  }, [updateUser, currentUser, hideNavigationSidebar]);

  // Some pages (eg post pages) have a solid white background, others (eg front page) have a gray
  // background against which individual elements in the central column provide their own
  // background. (In dark mode this is black and dark gray instead of white and light gray). This
  // is handled by putting `classes.whiteBackground` onto the main wrapper.
  //
  // But, caveat/hack: If the page has horizontal scrolling and the horizontal scrolling is the
  // result of a floating window, the page wrapper doesn't extend far enough to the right. So we
  // also have a `useEffect` which adds a class to `<body>`. (This has to be a useEffect because
  // <body> is outside the React tree entirely. An alternative way to do this would be to change
  // overflow properties so that `<body>` isn't scrollable but a `<div>` in here is.)
  const useWhiteBackground = currentRoute?.background === "white";
  
  useEffect(() => {
    const isWhite = document.body.classList.contains(classes.whiteBackground);
    if (isWhite !== useWhiteBackground) {
      if (useWhiteBackground) {
        document.body.classList.add(classes.whiteBackground);
      } else {
        document.body.classList.remove(classes.whiteBackground);
      }
    }
  }, [useWhiteBackground, classes.whiteBackground]);

  if (!layoutOptionsState) {
    throw new Error("LayoutOptionsContext not set");
  }
  
  const render = () => {
    const {
      NavigationStandalone,
      ErrorBoundary,
      Footer,
      Header,
      FlashMessages,
      AnalyticsClient,
      AnalyticsPageInitializer,
      NavigationEventSender,
      PetrovDayWrapper,
      NewUserCompleteProfile,
      CommentOnSelectionPageWrapper,
      SidebarsWrapper,
      IntercomWrapper,
      HomepageCommunityMap,
      CookieBanner,
      AdminToggle,
      SunshineSidebar,
      EAHomeRightHandSide,
    } = Components;

    const baseLayoutOptions: LayoutOptions = {
      // Check whether the current route is one which should have standalone
      // navigation on the side. If there is no current route (ie, a 404 page),
      // then it should.
      // FIXME: This is using route names, but it would be better if this was
      // a property on routes themselves.
      standaloneNavigation: !currentRoute || forumSelect(standaloneNavMenuRouteNames).includes(currentRoute.name),
      renderSunshineSidebar: !!currentRoute?.sunshineSidebar && !!(userCanDo(currentUser, 'posts.moderate.all') || currentUser?.groups?.includes('alignmentForumAdmins')),
      shouldUseGridLayout: !currentRoute || forumSelect(standaloneNavMenuRouteNames).includes(currentRoute.name),
      unspacedGridLayout: !!currentRoute?.unspacedGrid,
    }

    const { overridenLayoutOptions: overrideLayoutOptions } = layoutOptionsState

    const standaloneNavigation = overrideLayoutOptions.standaloneNavigation ?? baseLayoutOptions.standaloneNavigation
    const renderSunshineSidebar = overrideLayoutOptions.renderSunshineSidebar ?? baseLayoutOptions.renderSunshineSidebar
    const shouldUseGridLayout = overrideLayoutOptions.shouldUseGridLayout ?? baseLayoutOptions.shouldUseGridLayout
    const unspacedGridLayout = overrideLayoutOptions.unspacedGridLayout ?? baseLayoutOptions.unspacedGridLayout
<<<<<<< HEAD
    // The friendly home page has a unique grid layout, to account for the right hand side column.
    const friendlyGridLayout = isFriendlyUI && currentRoute.name === 'home'
=======
    // The EA Forum home page has a unique grid layout, to account for the right hand side column.
    const eaHomeGridLayout = isEAForum && currentRoute?.name === 'home'
>>>>>>> 28534848

    const renderPetrovDay = () => {
      const currentTime = (new Date()).valueOf()
      const beforeTime = petrovBeforeTime.get()
      const afterTime = petrovAfterTime.get()
    
      return currentRoute?.name === "home" && isLW
        && beforeTime < currentTime
        && currentTime < afterTime
    }

    return (
      <AnalyticsContext path={pathname}>
      <UserContext.Provider value={currentUser}>
      <TimezoneWrapper>
      <ItemsReadContextWrapper>
      <SidebarsWrapper>
      <DisableNoKibitzContext.Provider value={{ disableNoKibitz, setDisableNoKibitz }}>
      <CommentOnSelectionPageWrapper>
        <div className={classNames(
          "wrapper",
          {'alignment-forum': isAF, [classes.fullscreen]: currentRoute?.fullscreen}
        )} id="wrapper">
          <DialogManager>
            <CommentBoxManager>
              <Helmet>
                {theme.typography.fontDownloads &&
                  theme.typography.fontDownloads.map(
                    (url: string)=><link rel="stylesheet" key={`font-${url}`} href={url}/>
                  )
                }
                <meta httpEquiv="Accept-CH" content="DPR, Viewport-Width, Width"/>
              </Helmet>

              <AnalyticsClient/>
              <AnalyticsPageInitializer/>
              <NavigationEventSender/>
              {/* Only show intercom after they have accepted cookies */}
              <NoSSR>
                {showCookieBanner ? <CookieBanner /> : <IntercomWrapper/>}
              </NoSSR>

              <noscript className="noscript-warning"> This website requires javascript to properly function. Consider activating javascript to get access to all site functionality. </noscript>
              {/* Google Tag Manager i-frame fallback */}
              <noscript><iframe src={`https://www.googletagmanager.com/ns.html?id=${googleTagManagerIdSetting.get()}`} height="0" width="0" style={{display:"none", visibility:"hidden"}}/></noscript>

              {!currentRoute?.standalone && <Header
                searchResultsArea={searchResultsAreaRef}
                standaloneNavigationPresent={standaloneNavigation}
                sidebarHidden={hideNavigationSidebar}
                toggleStandaloneNavigation={toggleStandaloneNavigation}
                stayAtTop={Boolean(currentRoute?.fullscreen || currentRoute?.staticHeader)}
              />}
              {/* enable during ACX Everywhere */}
              {renderCommunityMap && <span className={classes.hideHomepageMapOnMobile}><HomepageCommunityMap dontAskUserLocation={true}/></span>}
              {renderPetrovDay() && <PetrovDayWrapper/>}
              
              <div className={classNames(classes.standaloneNavFlex, {
                [classes.spacedGridActivated]: shouldUseGridLayout && !unspacedGridLayout,
                [classes.unspacedGridActivated]: shouldUseGridLayout && unspacedGridLayout,
                [classes.eaHomeGrid]: friendlyGridLayout && !renderSunshineSidebar,
                [classes.fullscreenBodyWrapper]: currentRoute?.fullscreen}
              )}>
                {isFriendlyUI && <AdminToggle />}
                {standaloneNavigation && <NavigationStandalone
                  sidebarHidden={hideNavigationSidebar}
                  unspacedGridLayout={unspacedGridLayout}
                  className={classes.standaloneNav}
                />}
                <div ref={searchResultsAreaRef} className={classes.searchResultsArea} />
                <div className={classNames(classes.main, {
                  [classes.whiteBackground]: useWhiteBackground,
                  [classes.mainFullscreen]: currentRoute?.fullscreen,
                  [classes.mainUnspacedGrid]: shouldUseGridLayout && unspacedGridLayout,
                })}>
                  <ErrorBoundary>
                    <FlashMessages />
                  </ErrorBoundary>
                  <ErrorBoundary>
                    {currentUser?.usernameUnset && !allowedIncompletePaths.includes(currentRoute?.name ?? "404")
                      ? <NewUserCompleteProfile currentUser={currentUser}/>
                      : children
                    }
                  </ErrorBoundary>
                  {!currentRoute?.fullscreen && <Footer />}
                </div>
                {!renderSunshineSidebar && friendlyGridLayout && <div className={classes.rhs}>
                  <EAHomeRightHandSide />
                </div>}
                {renderSunshineSidebar && <div className={classes.sunshine}>
                  <NoSSR>
                    <SunshineSidebar/>
                  </NoSSR>
                </div>}
              </div>
            </CommentBoxManager>
          </DialogManager>
        </div>
      </CommentOnSelectionPageWrapper>
      </DisableNoKibitzContext.Provider>
      </SidebarsWrapper>
      </ItemsReadContextWrapper>
      </TimezoneWrapper>
      </UserContext.Provider>
      </AnalyticsContext>
    )
  };
  return render();
}

const LayoutComponent = registerComponent('Layout', Layout, {styles});

declare global {
  interface ComponentTypes {
    Layout: typeof LayoutComponent
  }
}<|MERGE_RESOLUTION|>--- conflicted
+++ resolved
@@ -22,14 +22,9 @@
 import { LayoutOptions, LayoutOptionsContext } from './hooks/useLayoutOptions';
 // enable during ACX Everywhere
 import { HIDE_MAP_COOKIE } from '../lib/cookies/cookies';
-<<<<<<< HEAD
-import { useCookiePreferences } from './hooks/useCookiesWithConsent';
+import { useCookiePreferences, useCookiesWithConsent } from './hooks/useCookiesWithConsent';
 import { HEADER_HEIGHT } from './common/Header';
 import { isFriendlyUI } from '../themes/forumTheme';
-=======
-import { useCookiePreferences, useCookiesWithConsent } from './hooks/useCookiesWithConsent';
-import { EA_FORUM_HEADER_HEIGHT } from './common/Header';
->>>>>>> 28534848
 
 export const petrovBeforeTime = new DatabasePublicSetting<number>('petrov.beforeTime', 0)
 const petrovAfterTime = new DatabasePublicSetting<number>('petrov.afterTime', 0)
@@ -213,7 +208,7 @@
 
   // enable during ACX Everywhere
   const [cookies] = useCookiesWithConsent()
-  const renderCommunityMap = (forumTypeSetting.get() === "LessWrong") && (currentRoute?.name === 'home') && (!currentUser?.hideFrontpageMap) && !cookies[HIDE_MAP_COOKIE]
+  const renderCommunityMap = (isLW) && (currentRoute?.name === 'home') && (!currentUser?.hideFrontpageMap) && !cookies[HIDE_MAP_COOKIE]
   
   const {mutate: updateUser} = useUpdate({
     collectionName: "Users",
@@ -299,13 +294,8 @@
     const renderSunshineSidebar = overrideLayoutOptions.renderSunshineSidebar ?? baseLayoutOptions.renderSunshineSidebar
     const shouldUseGridLayout = overrideLayoutOptions.shouldUseGridLayout ?? baseLayoutOptions.shouldUseGridLayout
     const unspacedGridLayout = overrideLayoutOptions.unspacedGridLayout ?? baseLayoutOptions.unspacedGridLayout
-<<<<<<< HEAD
     // The friendly home page has a unique grid layout, to account for the right hand side column.
-    const friendlyGridLayout = isFriendlyUI && currentRoute.name === 'home'
-=======
-    // The EA Forum home page has a unique grid layout, to account for the right hand side column.
-    const eaHomeGridLayout = isEAForum && currentRoute?.name === 'home'
->>>>>>> 28534848
+    const friendlyGridLayout = isFriendlyUI && currentRoute?.name === 'home'
 
     const renderPetrovDay = () => {
       const currentTime = (new Date()).valueOf()
