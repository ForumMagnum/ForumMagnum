<<<<<<< HEAD
import React, {useRef, useState, useCallback, useEffect, FC, ReactNode, useMemo, Suspense} from 'react';
import { Components, registerComponent } from '../lib/vulcan-lib/components';
=======
import React, {useRef, useState, useCallback, useEffect, FC, ReactNode, useMemo} from 'react';
import { registerComponent } from '../lib/vulcan-lib/components';
>>>>>>> b467b77b
import { useUpdate } from '../lib/crud/withUpdate';
import classNames from 'classnames'
import { useTheme } from './themes/useTheme';
import { useLocation } from '../lib/routeUtil';
import { AnalyticsContext } from '../lib/analyticsEvents'
import { UserContext } from './common/withUser';
import { TimezoneWrapper } from './common/withTimezone';
import { DialogManager } from './common/withDialog';
import { CommentBoxManager } from './hooks/useCommentBox';
import { ItemsReadContextWrapper } from './hooks/useRecordPostView';
import { commentBodyStyles, pBodyStyle } from '../themes/stylePiping';
import { DatabasePublicSetting, blackBarTitle, googleTagManagerIdSetting } from '../lib/publicSettings';
import { isAF, isEAForum, isLW, isLWorAF } from '../lib/instanceSettings';
import { globalStyles } from '../themes/globalStyles/globalStyles';
import { userCanDo } from '../lib/vulcan-users/permissions';
import { Helmet } from '../lib/utils/componentsWithChildren';
import { DisableNoKibitzContext } from './users/UsersNameDisplay';
import { LayoutOptions, LayoutOptionsContext } from './hooks/useLayoutOptions';
// enable during ACX Everywhere
// import { HIDE_MAP_COOKIE } from '../lib/cookies/cookies';
import Header, { HEADER_HEIGHT } from './common/Header';
import { useCookiePreferences } from './hooks/useCookiesWithConsent';
import { useHeaderVisible } from './hooks/useHeaderVisible';
import StickyBox from '../lib/vendor/react-sticky-box';
import { isFriendlyUI } from '../themes/forumTheme';
import { requireCssVar } from '../themes/cssVars';
import { UnreadNotificationsContextProvider } from './hooks/useUnreadNotifications';
import { CurrentAndRecentForumEventsProvider } from './hooks/useCurrentForumEvent';
export const petrovBeforeTime = new DatabasePublicSetting<number>('petrov.beforeTime', 0)
export const petrovAfterTime = new DatabasePublicSetting<number>('petrov.afterTime', 0)

import { LoginPopoverContextProvider } from './hooks/useLoginPopoverContext';
import DeferRender from './common/DeferRender';
import { userHasLlmChat } from '@/lib/betas';
import { AutosaveEditorStateContext } from './editor/EditorFormComponent';

import GlobalButtonBurst, { buttonBurstSetting } from './ea-forum/GlobalButtonBurst';
import NavigationStandalone from "./common/TabNavigationMenu/NavigationStandalone";
import ErrorBoundary from "./common/ErrorBoundary";
import Footer from "./common/Footer";
import FlashMessages from "./common/FlashMessages";
import AnalyticsClient from "./common/AnalyticsClient";
import AnalyticsPageInitializer from "./common/AnalyticsPageInitializer";
import NavigationEventSender from "./hooks/useOnNavigate";
import EAOnboardingFlow from "./ea-forum/onboarding/EAOnboardingFlow";
import BasicOnboardingFlow from "./onboarding/BasicOnboardingFlow";
import { CommentOnSelectionPageWrapper } from "./comments/CommentOnSelection";
import SidebarsWrapper from "./common/SidebarsWrapper";
import HomepageCommunityMap from "./seasonal/HomepageMap/HomepageCommunityMap";
import AdminToggle from "./admin/AdminToggle";
import SunshineSidebar from "./sunshineDashboard/SunshineSidebar";
import EAHomeRightHandSide from "./ea-forum/EAHomeRightHandSide";
import CloudinaryImage2 from "./common/CloudinaryImage2";
import ForumEventBanner from "./forumEvents/ForumEventBanner";
import GlobalHotkeys from "./common/GlobalHotkeys";
import LanguageModelLauncherButton from "./languageModels/LanguageModelLauncherButton";
import LlmChatWrapper from "./languageModels/LlmChatWrapper";
import TabNavigationMenuFooter from "./common/TabNavigationMenu/TabNavigationMenuFooter";
import ReviewVotingCanvas from "./review/ReviewVotingCanvas";
import LWBackgroundImage from "./LWBackgroundImage";
import IntercomWrapper from "./common/IntercomWrapper";
import CookieBanner from "./common/CookieBanner/CookieBanner";
import { defineStyles, useStyles } from './hooks/useStyles';

const STICKY_SECTION_TOP_MARGIN = 20;

/**
 * When a new user signs up, their profile is 'incomplete' (ie; without a display name)
 * and we require them to fill this in using the onboarding flow before continuing.
 * This is a list of route names that the user is allowed to view despite having an
 * 'incomplete' account.
 */
const allowedIncompletePaths: string[] = ["termsOfUse"];

const styles = defineStyles("Layout", (theme: ThemeType) => ({
  main: {
    paddingTop: theme.spacing.mainLayoutPaddingTop,
    paddingBottom: 15,
    marginLeft: "auto",
    marginRight: "auto",
    // Make sure the background extends to the bottom of the page, I'm sure there is a better way to do this
    // but almost all pages are bigger than this anyway so it's not that important
    minHeight: `calc(100vh - ${HEADER_HEIGHT}px)`,
    gridArea: 'main',
    [theme.breakpoints.down('md')]: {
      paddingTop: isFriendlyUI ? 0 : theme.spacing.mainLayoutPaddingTop,
    },
    [theme.breakpoints.down('sm')]: {
      paddingTop: isFriendlyUI ? 0 : 10,
      paddingLeft: 8,
      paddingRight: 8,
    },
  },
  wrapper: {
    position: 'relative',
    overflowX: 'clip'
  },
  mainNoFooter: {
    paddingBottom: 0,
  },
  mainFullscreen: {
    height: "100%",
    padding: 0,
  },
  mainUnspacedGrid: {
    [theme.breakpoints.down('sm')]: {
      paddingTop: 0,
      paddingLeft: 0,
      paddingRight: 0,
    }
  },
  fullscreen: {
    // The min height of 600px here is so that the page doesn't shrink down completely when the keyboard is open on mobile.
    // I chose 600 as being a bit smaller than the smallest phone screen size, although it's hard to find a good reference
    // for this. Here is one site with a good list from 2018: https://mediag.com/blog/popular-screen-resolutions-designing-for-all/
    height: "max(100vh, 600px)",
    display: "flex",
    flexDirection: "column",
  },
  fullscreenBodyWrapper: {
    flexBasis: 0,
    flexGrow: 1,
    overflow: "auto",
    [theme.breakpoints.down('xs')]: {
      overflow: "visible",
    },
  },
  spacedGridActivated: {
    '@supports (grid-template-areas: "title")': {
      display: 'grid',
      gridTemplateAreas: `
        "navSidebar ... main imageGap sunshine"
      `,
      gridTemplateColumns: `
        minmax(0, min-content)
        minmax(0, 1fr)
        minmax(0, min-content)
        minmax(0, ${isLWorAF ? 7 : 1}fr)
        minmax(0, min-content)
      `,
    },
    [theme.breakpoints.down('md')]: {
      display: 'block'
    }
  },
  unspacedGridActivated: {
    '@supports (grid-template-areas: "title")': {
      display: 'grid',
      gridTemplateAreas: `
        "navSidebar main sunshine"
      `,
      gridTemplateColumns: `
        0px
        minmax(0, 1fr)
        minmax(0, min-content)
      `,
    },
    '& .Layout-main': {
      width: '100%',
      paddingTop: 0,
    },
    [theme.breakpoints.down('md')]: {
      display: 'block'
    }
  },
  eaHomeLayout: {
    display: "flex",
    alignItems: "start",
    [theme.breakpoints.down('md')]: {
      display: 'block'
    }
  },
  navSidebar: {
    gridArea: 'navSidebar'
  },
  sunshine: {
    gridArea: 'sunshine'
  },
  languageModelLauncher: {
    position: 'absolute',
    top: '-57px',
    right: '-334px',
    [theme.breakpoints.down('lg')]: {
      display: 'none',
    }
  },
  whiteBackground: {
    background: theme.palette.background.pageActiveAreaBackground,
  },
  '@global': {
    ...globalStyles(theme),
    p: pBodyStyle(theme),
    '.mapboxgl-popup': {
      willChange: 'auto !important',
      zIndex: theme.zIndexes.styledMapPopup
    },
    // Font fallback to ensure that all greek letters just directly render as Arial
    '@font-face': [{
        fontFamily: "GreekFallback",
        src: "local('Arial')",
        unicodeRange: 'U+0370-03FF, U+1F00-1FFF' // Unicode range for greek characters
      },
      {
        fontFamily: "ETBookRoman",
        src: "url('https://res.cloudinary.com/lesswrong-2-0/raw/upload/v1723063815/et-book-roman-line-figures_tvofzs.woff') format('woff')",  
      },
    ],
    // Hide the CKEditor table alignment menu
    '.ck-table-properties-form__alignment-row': {
      display: "none !important"
    },
  },
  searchResultsArea: {
    position: "absolute",
    zIndex: theme.zIndexes.searchResults,
    top: 0,
    width: "100%",
  },
  // enable during ACX Everywhere
  hideHomepageMapOnMobile: {
    [theme.breakpoints.down('sm')]: {
      display: "none"
    }
  },
  stickyWrapper: {
    transition: "transform 200ms ease-in-out",
    transform: `translateY(${STICKY_SECTION_TOP_MARGIN}px)`,
    marginBottom: 20,
  },
  stickyWrapperHeaderVisible: {
    transform: `translateY(${HEADER_HEIGHT + STICKY_SECTION_TOP_MARGIN}px)`,
  },
}));

const wrappedBackgroundColor = requireCssVar("palette", "wrapped", "background")

const StickyWrapper = ({children}: {
  children: ReactNode,
}) => {
  const classes = useStyles(styles);
  const {headerVisible, headerAtTop} = useHeaderVisible();

  return <StickyBox offsetTop={0} offsetBottom={20}>
    <div className={classNames(classes.stickyWrapper, {
      [classes.stickyWrapperHeaderVisible]: headerVisible && !headerAtTop,
    })}>
      {children}
    </div>
  </StickyBox>
}

const MaybeStickyWrapper: FC<{
  sticky: boolean,
  children: ReactNode,
}> = ({sticky, children}) => {
  return sticky
    ? <StickyWrapper>{children}</StickyWrapper>
    : <>{children}</>;
}

const Layout = ({currentUser, children}: {
  currentUser: UsersCurrent|null,
  children?: React.ReactNode,
}) => {
  const classes = useStyles(styles);
  const searchResultsAreaRef = useRef<HTMLDivElement|null>(null);
  const [disableNoKibitz, setDisableNoKibitz] = useState(false); 
  const [autosaveEditorState, setAutosaveEditorState] = useState<(() => Promise<void>) | null>(null);
  const hideNavigationSidebarDefault = currentUser ? !!(currentUser?.hideNavigationSidebar) : false
  const [hideNavigationSidebar,setHideNavigationSidebar] = useState(hideNavigationSidebarDefault);
  const theme = useTheme();
  const {currentRoute, pathname} = useLocation();
  const layoutOptionsState = React.useContext(LayoutOptionsContext);

  // enable during ACX Everywhere
  // const [cookies] = useCookiesWithConsent()
  const renderCommunityMap = false // replace with following line to enable during ACX Everywhere
  // (isLW) && (currentRoute?.name === 'home') && (!currentUser?.hideFrontpageMap) && !cookies[HIDE_MAP_COOKIE]
  
  const {mutate: updateUser} = useUpdate({
    collectionName: "Users",
    fragmentName: 'UsersCurrent',
  });
  
  const toggleStandaloneNavigation = useCallback(() => {
    if (currentUser) {
      void updateUser({
        selector: {_id: currentUser._id},
        data: {
          hideNavigationSidebar: !hideNavigationSidebar
        }
      })
    }
    setHideNavigationSidebar(!hideNavigationSidebar);
  }, [updateUser, currentUser, hideNavigationSidebar]);

  // Some pages (eg post pages) have a solid white background, others (eg front page) have a gray
  // background against which individual elements in the central column provide their own
  // background. (In dark mode this is black and dark gray instead of white and light gray). This
  // is handled by putting `classes.whiteBackground` onto the main wrapper.
  //
  // But, caveat/hack: If the page has horizontal scrolling and the horizontal scrolling is the
  // result of a floating window, the page wrapper doesn't extend far enough to the right. So we
  // also have a `useEffect` which adds a class to `<body>`. (This has to be a useEffect because
  // <body> is outside the React tree entirely. An alternative way to do this would be to change
  // overflow properties so that `<body>` isn't scrollable but a `<div>` in here is.)
  const useWhiteBackground = currentRoute?.background === "white";

  useEffect(() => {
    const isWhite = document.body.classList.contains(classes.whiteBackground);
    if (isWhite !== useWhiteBackground) {
      if (useWhiteBackground) {
        document.body.classList.add(classes.whiteBackground);
      } else {
        document.body.classList.remove(classes.whiteBackground);
      }
    }
  }, [useWhiteBackground, classes.whiteBackground]);

  if (!layoutOptionsState) {
    throw new Error("LayoutOptionsContext not set");
  }

  const noKibitzContext = useMemo(
    () => ({ disableNoKibitz, setDisableNoKibitz }),
    [disableNoKibitz, setDisableNoKibitz]
  );

  const autosaveEditorStateContext = useMemo(
    () => ({ autosaveEditorState, setAutosaveEditorState }),
    [autosaveEditorState, setAutosaveEditorState]
  );

  const isWrapped = pathname.startsWith('/wrapped');

  let headerBackgroundColor: ColorString;
  // For the EAF Wrapped page, we change the header's background color to a dark blue.
  if (isWrapped) {
    headerBackgroundColor = wrappedBackgroundColor;
  } else if (pathname.startsWith("/voting-portal")) {
    headerBackgroundColor = "transparent";
  } else if (blackBarTitle.get()) {
    headerBackgroundColor = 'rgba(0, 0, 0, 0.7)';
  }

  const render = () => {
<<<<<<< HEAD
    const {
      NavigationStandalone,
      ErrorBoundary,
      Footer,
      Header,
      FlashMessages,
      AnalyticsClient,
      AnalyticsPageInitializer,
      NavigationEventSender,
      EAOnboardingFlow,
      BasicOnboardingFlow,
      CommentOnSelectionPageWrapper,
      SidebarsWrapper,
      HomepageCommunityMap,
      AdminToggle,
      SunshineSidebar,
      EAHomeRightHandSide,
      CloudinaryImage2,
      ForumEventBanner,
      GlobalHotkeys,
      LanguageModelLauncherButton,
      LlmChatWrapper,
      TabNavigationMenuFooter,
      ReviewVotingCanvas,
      LWBackgroundImage,
      Loading,
    } = Components;

=======
>>>>>>> b467b77b
    const baseLayoutOptions: LayoutOptions = {
      // Check whether the current route is one which should have standalone
      // navigation on the side. If there is no current route (ie, a 404 page),
      // then it should.
      // FIXME: This is using route names, but it would be better if this was
      // a property on routes themselves.
      standaloneNavigation: !currentRoute || !!currentRoute.hasLeftNavigationColumn,
      renderSunshineSidebar: !!currentRoute?.sunshineSidebar && !!(userCanDo(currentUser, 'posts.moderate.all') || currentUser?.groups?.includes('alignmentForumAdmins')) && !currentUser?.hideSunshineSidebar,
      renderLanguageModelChatLauncher: !!currentUser && userHasLlmChat(currentUser),
      shouldUseGridLayout: !currentRoute || !!currentRoute.hasLeftNavigationColumn,
      unspacedGridLayout: !!currentRoute?.unspacedGrid,
    }

    const { overridenLayoutOptions: overrideLayoutOptions } = layoutOptionsState

    const standaloneNavigation = overrideLayoutOptions.standaloneNavigation ?? baseLayoutOptions.standaloneNavigation
    const renderSunshineSidebar = overrideLayoutOptions.renderSunshineSidebar ?? baseLayoutOptions.renderSunshineSidebar
    const renderLanguageModelChatLauncher = overrideLayoutOptions.renderLanguageModelChatLauncher ?? baseLayoutOptions.renderLanguageModelChatLauncher
    const shouldUseGridLayout = overrideLayoutOptions.shouldUseGridLayout ?? baseLayoutOptions.shouldUseGridLayout
    const unspacedGridLayout = overrideLayoutOptions.unspacedGridLayout ?? baseLayoutOptions.unspacedGridLayout
    const navigationFooterBar = !currentRoute || currentRoute.navigationFooterBar;
    // The friendly home page has a unique grid layout, to account for the right hand side column.
    const friendlyHomeLayout = isFriendlyUI && currentRoute?.name === 'home'

    const isIncompletePath = allowedIncompletePaths.includes(currentRoute?.name ?? "404");
    
    return (
      <AnalyticsContext path={pathname}>
      <UserContext.Provider value={currentUser}>
      <UnreadNotificationsContextProvider>
      <TimezoneWrapper>
      <ItemsReadContextWrapper>
      <LoginPopoverContextProvider>
      <SidebarsWrapper>
      <AutosaveEditorStateContext.Provider value={autosaveEditorStateContext}>
      <LlmChatWrapper>
      <DisableNoKibitzContext.Provider value={noKibitzContext}>
      <CommentOnSelectionPageWrapper>
      <CurrentAndRecentForumEventsProvider>
        <div className={classNames(
          "wrapper",
          {'alignment-forum': isAF, [classes.fullscreen]: currentRoute?.fullscreen, [classes.wrapper]: isLWorAF}
        )} id="wrapper">
          {buttonBurstSetting.get() && <GlobalButtonBurst />}
          <DialogManager>
            <CommentBoxManager>
              <Helmet>
                {theme.typography.fontDownloads &&
                  theme.typography.fontDownloads.map(
                    (url: string)=><link rel="stylesheet" key={`font-${url}`} href={url}/>
                  )
                }
                <meta httpEquiv="Accept-CH" content="DPR, Viewport-Width, Width"/>
              </Helmet>

              <AnalyticsClient/>
              <AnalyticsPageInitializer/>
              <NavigationEventSender/>
              <GlobalHotkeys/>
              {/* Only show intercom after they have accepted cookies */}
              <DeferRender ssr={false}>
                <MaybeCookieBanner isWrapped={isWrapped} />
              </DeferRender>

              <noscript className="noscript-warning"> This website requires javascript to properly function. Consider activating javascript to get access to all site functionality. </noscript>
              {/* Google Tag Manager i-frame fallback */}
              <noscript><iframe src={`https://www.googletagmanager.com/ns.html?id=${googleTagManagerIdSetting.get()}`} height="0" width="0" style={{display:"none", visibility:"hidden"}}/></noscript>

              {!currentRoute?.standalone && <Header
                searchResultsArea={searchResultsAreaRef}
                standaloneNavigationPresent={standaloneNavigation}
                sidebarHidden={hideNavigationSidebar}
                toggleStandaloneNavigation={toggleStandaloneNavigation}
                stayAtTop={!!currentRoute?.staticHeader}
                backgroundColor={headerBackgroundColor}
              />}
              <ForumEventBanner />
              {/* enable during ACX Everywhere */}
              {renderCommunityMap && <span className={classes.hideHomepageMapOnMobile}><HomepageCommunityMap dontAskUserLocation={true}/></span>}

              <div className={classNames({
                [classes.spacedGridActivated]: shouldUseGridLayout && !unspacedGridLayout,
                [classes.unspacedGridActivated]: shouldUseGridLayout && unspacedGridLayout,
                [classes.eaHomeLayout]: friendlyHomeLayout && !renderSunshineSidebar,
                [classes.fullscreenBodyWrapper]: currentRoute?.fullscreen,
              }
              )}>
                {isFriendlyUI && !isWrapped && <AdminToggle />}
<<<<<<< HEAD
                {standaloneNavigation && <Suspense fallback={<span/>}>
                  <StickyWrapper
                    eaHomeLayout={friendlyHomeLayout}
                    headerVisible={headerVisible}
                    headerAtTop={headerAtTop}
                    classes={classes}
                  >
=======
                {standaloneNavigation &&
                  <MaybeStickyWrapper sticky={friendlyHomeLayout}>
>>>>>>> b467b77b
                    <DeferRender ssr={true} clientTiming='mobile-aware'>
                      <NavigationStandalone
                        sidebarHidden={hideNavigationSidebar}
                        unspacedGridLayout={unspacedGridLayout}
                        noTopMargin={friendlyHomeLayout}
                      />
                    </DeferRender>
<<<<<<< HEAD
                  </StickyWrapper>
                </Suspense>}
=======
                  </MaybeStickyWrapper>
                }
>>>>>>> b467b77b
                {/* {isLWorAF && navigationFooterBar && <TabNavigationMenuFooter />} */}
                <div ref={searchResultsAreaRef} className={classes.searchResultsArea} />
                <div className={classNames(classes.main, {
                  [classes.whiteBackground]: useWhiteBackground,
                  [classes.mainNoFooter]: currentRoute?.noFooter,
                  [classes.mainFullscreen]: currentRoute?.fullscreen,
                  [classes.mainUnspacedGrid]: shouldUseGridLayout && unspacedGridLayout,
                })}>
                  <ErrorBoundary>
                    <FlashMessages />
                  </ErrorBoundary>
                  <ErrorBoundary>
                    <Suspense fallback={<Loading/>}>
                      {children}
                      {!isIncompletePath && isEAForum ? <EAOnboardingFlow/> : <BasicOnboardingFlow/>}
                    </Suspense>
                  </ErrorBoundary>
                  {!currentRoute?.fullscreen && !currentRoute?.noFooter && <Footer />}
                </div>
                {isLW && <LWBackgroundImage standaloneNavigation={standaloneNavigation} />}
                {!renderSunshineSidebar &&
                  friendlyHomeLayout &&
                  <MaybeStickyWrapper sticky={friendlyHomeLayout}>
                    <DeferRender ssr={true} clientTiming='mobile-aware'>
                      <EAHomeRightHandSide />
                    </DeferRender>
                  </MaybeStickyWrapper>
                }
                {renderSunshineSidebar && <div className={classes.sunshine}>
                  <DeferRender ssr={false}>
                    <SunshineSidebar/>
                  </DeferRender>
                </div>}
                {renderLanguageModelChatLauncher && <div>
                  <DeferRender ssr={false}>
                    <LanguageModelLauncherButton/>
                  </DeferRender>
                </div>}
              </div>
            </CommentBoxManager>
          </DialogManager>
        </div>
      </CurrentAndRecentForumEventsProvider>
      </CommentOnSelectionPageWrapper>
      </DisableNoKibitzContext.Provider>
      </LlmChatWrapper>
      </AutosaveEditorStateContext.Provider>
      </SidebarsWrapper>
      </LoginPopoverContextProvider>
      </ItemsReadContextWrapper>
      </TimezoneWrapper>
      </UnreadNotificationsContextProvider>
      </UserContext.Provider>
      </AnalyticsContext>
    )
  };
  return render();
}

function MaybeCookieBanner({isWrapped}: {isWrapped: boolean}) {
  const { explicitConsentGiven: cookieConsentGiven, explicitConsentRequired: cookieConsentRequired } = useCookiePreferences();
  const showCookieBanner = cookieConsentRequired === true && !cookieConsentGiven;

  if (showCookieBanner) {
    return (
      <CookieBanner />
    );
  }

  return isWrapped ? null : <IntercomWrapper />
}

export default registerComponent('Layout', Layout);

<|MERGE_RESOLUTION|>--- conflicted
+++ resolved
@@ -1,10 +1,5 @@
-<<<<<<< HEAD
 import React, {useRef, useState, useCallback, useEffect, FC, ReactNode, useMemo, Suspense} from 'react';
-import { Components, registerComponent } from '../lib/vulcan-lib/components';
-=======
-import React, {useRef, useState, useCallback, useEffect, FC, ReactNode, useMemo} from 'react';
 import { registerComponent } from '../lib/vulcan-lib/components';
->>>>>>> b467b77b
 import { useUpdate } from '../lib/crud/withUpdate';
 import classNames from 'classnames'
 import { useTheme } from './themes/useTheme';
@@ -68,6 +63,7 @@
 import IntercomWrapper from "./common/IntercomWrapper";
 import CookieBanner from "./common/CookieBanner/CookieBanner";
 import { defineStyles, useStyles } from './hooks/useStyles';
+import Loading from './vulcan-core/Loading';
 
 const STICKY_SECTION_TOP_MARGIN = 20;
 
@@ -351,37 +347,6 @@
   }
 
   const render = () => {
-<<<<<<< HEAD
-    const {
-      NavigationStandalone,
-      ErrorBoundary,
-      Footer,
-      Header,
-      FlashMessages,
-      AnalyticsClient,
-      AnalyticsPageInitializer,
-      NavigationEventSender,
-      EAOnboardingFlow,
-      BasicOnboardingFlow,
-      CommentOnSelectionPageWrapper,
-      SidebarsWrapper,
-      HomepageCommunityMap,
-      AdminToggle,
-      SunshineSidebar,
-      EAHomeRightHandSide,
-      CloudinaryImage2,
-      ForumEventBanner,
-      GlobalHotkeys,
-      LanguageModelLauncherButton,
-      LlmChatWrapper,
-      TabNavigationMenuFooter,
-      ReviewVotingCanvas,
-      LWBackgroundImage,
-      Loading,
-    } = Components;
-
-=======
->>>>>>> b467b77b
     const baseLayoutOptions: LayoutOptions = {
       // Check whether the current route is one which should have standalone
       // navigation on the side. If there is no current route (ie, a 404 page),
@@ -470,18 +435,8 @@
               }
               )}>
                 {isFriendlyUI && !isWrapped && <AdminToggle />}
-<<<<<<< HEAD
                 {standaloneNavigation && <Suspense fallback={<span/>}>
-                  <StickyWrapper
-                    eaHomeLayout={friendlyHomeLayout}
-                    headerVisible={headerVisible}
-                    headerAtTop={headerAtTop}
-                    classes={classes}
-                  >
-=======
-                {standaloneNavigation &&
                   <MaybeStickyWrapper sticky={friendlyHomeLayout}>
->>>>>>> b467b77b
                     <DeferRender ssr={true} clientTiming='mobile-aware'>
                       <NavigationStandalone
                         sidebarHidden={hideNavigationSidebar}
@@ -489,13 +444,8 @@
                         noTopMargin={friendlyHomeLayout}
                       />
                     </DeferRender>
-<<<<<<< HEAD
-                  </StickyWrapper>
+                  </MaybeStickyWrapper>
                 </Suspense>}
-=======
-                  </MaybeStickyWrapper>
-                }
->>>>>>> b467b77b
                 {/* {isLWorAF && navigationFooterBar && <TabNavigationMenuFooter />} */}
                 <div ref={searchResultsAreaRef} className={classes.searchResultsArea} />
                 <div className={classNames(classes.main, {
