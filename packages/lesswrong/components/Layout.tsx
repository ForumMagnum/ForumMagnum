import React, {useRef, useState, useCallback, useEffect, FC, ReactNode, useMemo} from 'react';
import { registerComponent } from '../lib/vulcan-lib/components';
import classNames from 'classnames'
import { useTheme } from './themes/useTheme';
import { useLocation } from '../lib/routeUtil';
import { AnalyticsContext } from '../lib/analyticsEvents'
import { UserContext } from './common/sharedContexts';
import { TimezoneWrapper } from './common/withTimezone';
import { DialogManager } from './common/withDialog';
import { CommentBoxManager } from './hooks/useCommentBox';
import { ItemsReadContextWrapper } from './hooks/useRecordPostView';
import { pBodyStyle } from '../themes/stylePiping';
import { blackBarTitle, googleTagManagerIdSetting } from '@/lib/instanceSettings';
import { isAF, isEAForum, isLW, isLWorAF } from '../lib/instanceSettings';
import { globalStyles } from '../themes/globalStyles/globalStyles';
import { userCanDo } from '../lib/vulcan-users/permissions';
import { Helmet } from "./common/Helmet";
import { DisableNoKibitzContext } from './common/sharedContexts';
import { LayoutOptions, LayoutOptionsContext } from './hooks/useLayoutOptions';
// enable during ACX Everywhere
// import { HIDE_MAP_COOKIE } from '../lib/cookies/cookies';
import Header, { HEADER_HEIGHT } from './common/Header';
import { useCookiePreferences } from './hooks/useCookiesWithConsent';
import { useHeaderVisible } from './hooks/useHeaderVisible';
import StickyBox from '../lib/vendor/react-sticky-box';
import { isFriendlyUI } from '../themes/forumTheme';
import { requireCssVar } from '../themes/cssVars';
import { UnreadNotificationsContextProvider } from './hooks/useUnreadNotifications';
import { CurrentAndRecentForumEventsProvider } from './hooks/useCurrentForumEvent';
import { LoginPopoverContextProvider } from './hooks/useLoginPopoverContext';
import DeferRender from './common/DeferRender';
import { userHasLlmChat } from '@/lib/betas';
import { AutosaveEditorStateContext } from './common/sharedContexts';

import GlobalButtonBurst from './ea-forum/GlobalButtonBurst';
import { buttonBurstSetting } from '@/lib/instanceSettings';
import NavigationStandalone from "./common/TabNavigationMenu/NavigationStandalone";
import ErrorBoundary from "./common/ErrorBoundary";
import Footer from "./common/Footer";
import FlashMessages from "./common/FlashMessages";
import AnalyticsClient from "./common/AnalyticsClient";
import AnalyticsPageInitializer from "./common/AnalyticsPageInitializer";
import EAOnboardingFlow from "./ea-forum/onboarding/EAOnboardingFlow";
import BasicOnboardingFlow from "./onboarding/BasicOnboardingFlow";
import { CommentOnSelectionPageWrapper } from "./comments/CommentOnSelection";
import SidebarsWrapper from "./common/SidebarsWrapper";
import AdminToggle from "./admin/AdminToggle";
import EAHomeRightHandSide from "./ea-forum/EAHomeRightHandSide";
import ForumEventBanner from "./forumEvents/ForumEventBanner";
import GlobalHotkeys from "./common/GlobalHotkeys";
import LlmChatWrapper from "./languageModels/LlmChatWrapper";
import LWBackgroundImage from "./LWBackgroundImage";
import IntercomWrapper from "./common/IntercomWrapper";
import CookieBanner from "./common/CookieBanner/CookieBanner";
import { defineStyles, useStyles } from './hooks/useStyles';
import { useMutation } from "@apollo/client/react";
import { gql } from "@/lib/generated/gql-codegen";
import { DelayedLoading } from './common/DelayedLoading';
import { SuspenseWrapper } from './common/SuspenseWrapper';
<<<<<<< HEAD
import dynamic from 'next/dynamic';
import { useRouteMetadata } from './RouteMetadataContext';
import { isFullscreenRoute, isHomeRoute, isStandaloneRoute, isStaticHeaderRoute, isSunshineSidebarRoute, isUnspacedGridRoute } from '@/lib/routeChecks';
import { useHideIfAnyoneBuildsItSplash } from './seasonal/IfAnyoneBuildsItSplash';
=======
>>>>>>> 3c0ffbe7

const UsersCurrentUpdateMutation = gql(`
  mutation updateUserLayout($selector: SelectorInput!, $data: UpdateUserDataInput!) {
    updateUser(selector: $selector, data: $data) {
      data {
        ...UsersCurrent
      }
    }
  }
`);

const STICKY_SECTION_TOP_MARGIN = 20;

/**
 * When a new user signs up, their profile is 'incomplete' (ie; without a display name)
 * and we require them to fill this in using the onboarding flow before continuing.
 * This is a list of route path segments that the user is allowed to view despite having an
 * 'incomplete' account.
 */
const allowedIncompletePaths: string[] = ["termsOfUse"];

const styles = defineStyles("Layout", (theme: ThemeType) => ({
  main: {
    paddingTop: theme.spacing.mainLayoutPaddingTop,
    paddingBottom: 15,
    marginLeft: "auto",
    marginRight: "auto",
    // Make sure the background extends to the bottom of the page, I'm sure there is a better way to do this
    // but almost all pages are bigger than this anyway so it's not that important
    minHeight: `calc(100vh - ${HEADER_HEIGHT}px)`,
    gridArea: 'main',
    [theme.breakpoints.down('md')]: {
      paddingTop: isFriendlyUI ? 0 : theme.spacing.mainLayoutPaddingTop,
    },
    [theme.breakpoints.down('sm')]: {
      paddingTop: isFriendlyUI ? 0 : 10,
      paddingLeft: 8,
      paddingRight: 8,
    },
  },
  wrapper: {
    position: 'relative',
    overflowX: 'clip'
  },
  mainNoFooter: {
    paddingBottom: 0,
  },
  mainFullscreen: {
    height: "100%",
    padding: 0,
  },
  mainUnspacedGrid: {
    [theme.breakpoints.down('sm')]: {
      paddingTop: 0,
      paddingLeft: 0,
      paddingRight: 0,
    }
  },
  fullscreen: {
    // The min height of 600px here is so that the page doesn't shrink down completely when the keyboard is open on mobile.
    // I chose 600 as being a bit smaller than the smallest phone screen size, although it's hard to find a good reference
    // for this. Here is one site with a good list from 2018: https://mediag.com/blog/popular-screen-resolutions-designing-for-all/
    height: "max(100vh, 600px)",
    display: "flex",
    flexDirection: "column",
  },
  fullscreenBodyWrapper: {
    flexBasis: 0,
    flexGrow: 1,
    overflow: "auto",
    [theme.breakpoints.down('xs')]: {
      overflow: "visible",
    },
  },
  spacedGridActivated: {
    '@supports (grid-template-areas: "title")': {
      display: 'grid',
      gridTemplateAreas: `
        "navSidebar ... main imageGap sunshine"
      `,
      gridTemplateColumns: `
        minmax(0, min-content)
        minmax(0, 1fr)
        minmax(0, min-content)
        minmax(0, ${isLWorAF ? 7 : 1}fr)
        minmax(0, min-content)
      `,
    },
    [theme.breakpoints.down('md')]: {
      display: 'block'
    }
  },
  unspacedGridActivated: {
    '@supports (grid-template-areas: "title")': {
      display: 'grid',
      gridTemplateAreas: `
        "navSidebar main sunshine"
      `,
      gridTemplateColumns: `
        0px
        minmax(0, 1fr)
        minmax(0, min-content)
      `,
    },
    '& .Layout-main': {
      width: '100%',
      paddingTop: 0,
    },
    [theme.breakpoints.down('md')]: {
      display: 'block'
    }
  },
  eaHomeLayout: {
    display: "flex",
    alignItems: "start",
    [theme.breakpoints.down('md')]: {
      display: 'block'
    }
  },
  navSidebar: {
    gridArea: 'navSidebar'
  },
  sunshine: {
    gridArea: 'sunshine'
  },
  languageModelLauncher: {
    position: 'absolute',
    top: '-57px',
    right: '-334px',
    [theme.breakpoints.down('lg')]: {
      display: 'none',
    }
  },
  whiteBackground: {
    background: theme.palette.background.pageActiveAreaBackground,
  },
  '@global': {
    ...globalStyles(theme),
    p: pBodyStyle(theme),
    '.mapboxgl-popup': {
      willChange: 'auto !important',
      zIndex: theme.zIndexes.styledMapPopup
    },
    // Font fallback to ensure that all greek letters just directly render as Arial
    '@font-face': [{
        fontFamily: "GreekFallback",
        src: "local('Arial')",
        unicodeRange: 'U+0370-03FF, U+1F00-1FFF' // Unicode range for greek characters
      },
      {
        fontFamily: "ETBookRoman",
        src: "url('https://res.cloudinary.com/lesswrong-2-0/raw/upload/v1723063815/et-book-roman-line-figures_tvofzs.woff') format('woff')",  
      },
    ],
    // Hide the CKEditor table alignment menu
    '.ck-table-properties-form__alignment-row': {
      display: "none !important"
    },
  },
  searchResultsArea: {
    position: "absolute",
    zIndex: theme.zIndexes.searchResults,
    top: 0,
    width: "100%",
  },
  // enable during ACX Everywhere
  hideHomepageMapOnMobile: {
    [theme.breakpoints.down('sm')]: {
      display: "none"
    }
  },
  stickyWrapper: {
    transition: "transform 200ms ease-in-out",
    transform: `translateY(${STICKY_SECTION_TOP_MARGIN}px)`,
    marginBottom: 20,
  },
  stickyWrapperHeaderVisible: {
    transform: `translateY(${HEADER_HEIGHT + STICKY_SECTION_TOP_MARGIN}px)`,
  },
}));

const wrappedBackgroundColor = requireCssVar("palette", "wrapped", "background")

const StickyWrapper = ({children}: {
  children: ReactNode,
}) => {
  const classes = useStyles(styles);
  const {headerVisible, headerAtTop} = useHeaderVisible();

  return <StickyBox offsetTop={0} offsetBottom={20}>
    <div className={classNames(classes.stickyWrapper, {
      [classes.stickyWrapperHeaderVisible]: headerVisible && !headerAtTop,
    })}>
      {children}
    </div>
  </StickyBox>
}

const MaybeStickyWrapper: FC<{
  sticky: boolean,
  children: ReactNode,
}> = ({sticky, children}) => {
  return sticky
    ? <StickyWrapper>{children}</StickyWrapper>
    : <>{children}</>;
}

const Layout = ({currentUser, children}: {
  currentUser: UsersCurrent|null,
  children?: React.ReactNode,
}) => {
  const classes = useStyles(styles);
  const searchResultsAreaRef = useRef<HTMLDivElement|null>(null);
  const [disableNoKibitz, setDisableNoKibitz] = useState(false); 
  const [autosaveEditorState, setAutosaveEditorState] = useState<(() => Promise<void>) | null>(null);
  const hideNavigationSidebarDefault = currentUser ? !!(currentUser?.hideNavigationSidebar) : false
  const [hideNavigationSidebar,setHideNavigationSidebar] = useState(hideNavigationSidebarDefault);
  const theme = useTheme();
  // TODO: figure out if using usePathname directly is safe or better (concerns about unnecessary rerendering, idk; my guess is that with Next if the pathname changes we're rerendering everything anyways?)
  const { pathname } = useLocation();
  // const pathname = usePathname();
  const { metadata: routeMetadata } = useRouteMetadata();
  const layoutOptionsState = React.useContext(LayoutOptionsContext);

  // enable during ACX Everywhere
  // const [cookies] = useCookiesWithConsent()
  // replace with following line to enable during ACX Everywhere.
  // also uncomment out the dynamic import and render of the HomepageCommunityMap.
  // (they're commented out to reduce the split bundle size.)
  const renderCommunityMap = false
  // (isLW) && isHomeRoute(pathname) && (!currentUser?.hideFrontpageMap) && !cookies[HIDE_MAP_COOKIE]
  
  const [updateUser] = useMutation(UsersCurrentUpdateMutation);
  
  const toggleStandaloneNavigation = useCallback(() => {
    if (currentUser) {
      void updateUser({
        variables: {
          selector: { _id: currentUser._id },
          data: {
            hideNavigationSidebar: !hideNavigationSidebar
          }
        }
      })
    }
    setHideNavigationSidebar(!hideNavigationSidebar);
  }, [updateUser, currentUser, hideNavigationSidebar]);

  // Some pages (eg post pages) have a solid white background, others (eg front page) have a gray
  // background against which individual elements in the central column provide their own
  // background. (In dark mode this is black and dark gray instead of white and light gray). This
  // is handled by putting `classes.whiteBackground` onto the main wrapper.
  //
  // But, caveat/hack: If the page has horizontal scrolling and the horizontal scrolling is the
  // result of a floating window, the page wrapper doesn't extend far enough to the right. So we
  // also have a `useEffect` which adds a class to `<body>`. (This has to be a useEffect because
  // <body> is outside the React tree entirely. An alternative way to do this would be to change
  // overflow properties so that `<body>` isn't scrollable but a `<div>` in here is.)
  const useWhiteBackground = routeMetadata.background === "white";

  useEffect(() => {
    const isWhite = document.body.classList.contains(classes.whiteBackground);
    if (isWhite !== useWhiteBackground) {
      if (useWhiteBackground) {
        document.body.classList.add(classes.whiteBackground);
      } else {
        document.body.classList.remove(classes.whiteBackground);
      }
    }
  }, [useWhiteBackground, classes.whiteBackground]);

  if (!layoutOptionsState) {
    throw new Error("LayoutOptionsContext not set");
  }

  const noKibitzContext = useMemo(
    () => ({ disableNoKibitz, setDisableNoKibitz }),
    [disableNoKibitz, setDisableNoKibitz]
  );

  const autosaveEditorStateContext = useMemo(
    () => ({ autosaveEditorState, setAutosaveEditorState }),
    [autosaveEditorState, setAutosaveEditorState]
  );

  const isWrapped = pathname.startsWith('/wrapped');

  let headerBackgroundColor: ColorString;
  // For the EAF Wrapped page, we change the header's background color to a dark blue.
  if (isWrapped) {
    headerBackgroundColor = wrappedBackgroundColor;
  } else if (pathname.startsWith("/voting-portal")) {
    headerBackgroundColor = "transparent";
  } else if (blackBarTitle.get()) {
    headerBackgroundColor = 'rgba(0, 0, 0, 0.7)';
  }

  const render = () => {
    const SunshineSidebar = dynamic(() => import("./sunshineDashboard/SunshineSidebar"), { ssr: false });
    // const HomepageCommunityMap = dynamic(() => import('./seasonal/HomepageMap/HomepageCommunityMap'), { ssr: false });
    const LanguageModelLauncherButton = dynamic(() => import("./languageModels/LanguageModelLauncherButton"), { ssr: false });

    const baseLayoutOptions: LayoutOptions = {
      // Check whether the current route is one which should have standalone
      // navigation on the side. If there is no current route (ie, a 404 page),
      // then it should.
      // FIXME: This is using route names, but it would be better if this was
      // a property on routes themselves.
      standaloneNavigation: !!routeMetadata.hasLeftNavigationColumn,
      renderSunshineSidebar: isSunshineSidebarRoute(pathname) && !!(userCanDo(currentUser, 'posts.moderate.all') || currentUser?.groups?.includes('alignmentForumAdmins')) && !currentUser?.hideSunshineSidebar,
      renderLanguageModelChatLauncher: !!currentUser && userHasLlmChat(currentUser),
      shouldUseGridLayout: !!routeMetadata.hasLeftNavigationColumn,
      unspacedGridLayout: isUnspacedGridRoute(pathname),
    }

    const { overridenLayoutOptions: overrideLayoutOptions } = layoutOptionsState

    const standaloneNavigation = overrideLayoutOptions.standaloneNavigation ?? baseLayoutOptions.standaloneNavigation
    const renderSunshineSidebar = overrideLayoutOptions.renderSunshineSidebar ?? baseLayoutOptions.renderSunshineSidebar
    const renderLanguageModelChatLauncher = overrideLayoutOptions.renderLanguageModelChatLauncher ?? baseLayoutOptions.renderLanguageModelChatLauncher
    const shouldUseGridLayout = overrideLayoutOptions.shouldUseGridLayout ?? baseLayoutOptions.shouldUseGridLayout
    const unspacedGridLayout = overrideLayoutOptions.unspacedGridLayout ?? baseLayoutOptions.unspacedGridLayout
    // The friendly home page has a unique grid layout, to account for the right hand side column.
    const friendlyHomeLayout = isFriendlyUI && isHomeRoute(pathname);

    const isIncompletePath = allowedIncompletePaths.some(path => pathname.startsWith(`/${path}`));
    
    return (
      <AnalyticsContext path={pathname}>
      <UserContext.Provider value={currentUser}>
      <UnreadNotificationsContextProvider>
      <TimezoneWrapper>
      <ItemsReadContextWrapper>
      <LoginPopoverContextProvider>
      <SidebarsWrapper>
      <AutosaveEditorStateContext.Provider value={autosaveEditorStateContext}>
      <LlmChatWrapper>
      <DisableNoKibitzContext.Provider value={noKibitzContext}>
      <CommentOnSelectionPageWrapper>
      <CurrentAndRecentForumEventsProvider>
        <div className={classNames(
          "wrapper",
<<<<<<< HEAD
          {'alignment-forum': isAF, [classes.fullscreen]: isFullscreenRoute(pathname), [classes.wrapper]: isLWorAF},
          isMaybeIsIfAnyoneBuildsItFrontPage && "ifAnyoneBuildsItPage",
=======
          {'alignment-forum': isAF, [classes.fullscreen]: currentRoute?.fullscreen, [classes.wrapper]: isLWorAF},
>>>>>>> 3c0ffbe7
          useWhiteBackground && classes.whiteBackground
        )} id="wrapper">
          {buttonBurstSetting.get() && <GlobalButtonBurst />}
          <DialogManager>
            <CommentBoxManager>
              <Helmet name="fonts">
                {theme.typography.fontDownloads &&
                  theme.typography.fontDownloads.map(
                    (url: string)=><link rel="stylesheet" key={`font-${url}`} href={url}/>
                  )
                }
                <meta httpEquiv="Accept-CH" content="DPR, Viewport-Width, Width"/>
              </Helmet>

              <AnalyticsClient/>
              <AnalyticsPageInitializer/>
              <GlobalHotkeys/>
              {/* Only show intercom after they have accepted cookies */}
              <DeferRender ssr={false}>
                <MaybeCookieBanner isWrapped={isWrapped} />
              </DeferRender>

              <noscript className="noscript-warning"> This website requires javascript to properly function. Consider activating javascript to get access to all site functionality. </noscript>
              {/* Google Tag Manager i-frame fallback */}
              <noscript><iframe src={`https://www.googletagmanager.com/ns.html?id=${googleTagManagerIdSetting.get()}`} height="0" width="0" style={{display:"none", visibility:"hidden"}}/></noscript>

              {!isStandaloneRoute(pathname) && <SuspenseWrapper name="Header">
                <Header
                  searchResultsArea={searchResultsAreaRef}
                  standaloneNavigationPresent={standaloneNavigation}
                  sidebarHidden={hideNavigationSidebar}
                  toggleStandaloneNavigation={toggleStandaloneNavigation}
                  stayAtTop={isStaticHeaderRoute(pathname)}
                  backgroundColor={headerBackgroundColor}
                />
              </SuspenseWrapper>}
              <SuspenseWrapper name="ForumEventBanner">
                <ForumEventBanner />
              </SuspenseWrapper>
              {/* enable during ACX Everywhere */}
              {renderCommunityMap && <span className={classes.hideHomepageMapOnMobile}>
                {/* <SuspenseWrapper name="HomepageCommunityMap">
                  <HomepageCommunityMap dontAskUserLocation={true}/>
                </SuspenseWrapper> */}
              </span>}

              <div className={classNames({
                [classes.spacedGridActivated]: shouldUseGridLayout && !unspacedGridLayout,
                [classes.unspacedGridActivated]: shouldUseGridLayout && unspacedGridLayout,
                [classes.eaHomeLayout]: friendlyHomeLayout && !renderSunshineSidebar,
                [classes.fullscreenBodyWrapper]: isFullscreenRoute(pathname),
              }
              )}>
                {isFriendlyUI && !isWrapped && <AdminToggle />}
                {standaloneNavigation && <SuspenseWrapper fallback={<span/>} name="NavigationStandalone" >
                  <MaybeStickyWrapper sticky={friendlyHomeLayout}>
                    <DeferRender ssr={true} clientTiming='mobile-aware'>
                      <SuspenseWrapper name="NavigationStandalone">
                        <NavigationStandalone
                          sidebarHidden={hideNavigationSidebar}
                          unspacedGridLayout={unspacedGridLayout}
                          noTopMargin={friendlyHomeLayout}
                        />
                      </SuspenseWrapper>
                    </DeferRender>
                  </MaybeStickyWrapper>
                </SuspenseWrapper>}
                <div ref={searchResultsAreaRef} className={classes.searchResultsArea} />
                <div className={classNames(classes.main, {
                  [classes.mainNoFooter]: routeMetadata.noFooter,
                  [classes.mainFullscreen]: isFullscreenRoute(pathname),
                  [classes.mainUnspacedGrid]: shouldUseGridLayout && unspacedGridLayout,
                })}>
                  <ErrorBoundary>
                    <FlashMessages />
                  </ErrorBoundary>
                  <ErrorBoundary>
                    <SuspenseWrapper name="Route" fallback={<DelayedLoading/>}>
                      {children}
                    </SuspenseWrapper>
                    <SuspenseWrapper name="OnboardingFlow">
                      {!isIncompletePath && isEAForum ? <EAOnboardingFlow/> : <BasicOnboardingFlow/>}
                    </SuspenseWrapper>
                  </ErrorBoundary>
                  {!isFullscreenRoute(pathname) && !routeMetadata.noFooter && <Footer />}
                </div>
                {isLW && <LWBackgroundImage standaloneNavigation={standaloneNavigation} />}
                {!renderSunshineSidebar &&
                  friendlyHomeLayout &&
                  <MaybeStickyWrapper sticky={friendlyHomeLayout}>
                    <DeferRender ssr={true} clientTiming='mobile-aware'>
                      <SuspenseWrapper name="EAHomeRightHandSide">
                        <EAHomeRightHandSide />
                      </SuspenseWrapper>
                    </DeferRender>
                  </MaybeStickyWrapper>
                }
                {renderSunshineSidebar && <div className={classes.sunshine}>
                  <DeferRender ssr={false}>
                    <SuspenseWrapper name="SunshineSidebar">
                      <SunshineSidebar/>
                    </SuspenseWrapper>
                  </DeferRender>
                </div>}
                {renderLanguageModelChatLauncher && <div>
                  <DeferRender ssr={false}>
                    <LanguageModelLauncherButton/>
                  </DeferRender>
                </div>}
              </div>
            </CommentBoxManager>
          </DialogManager>
        </div>
      </CurrentAndRecentForumEventsProvider>
      </CommentOnSelectionPageWrapper>
      </DisableNoKibitzContext.Provider>
      </LlmChatWrapper>
      </AutosaveEditorStateContext.Provider>
      </SidebarsWrapper>
      </LoginPopoverContextProvider>
      </ItemsReadContextWrapper>
      </TimezoneWrapper>
      </UnreadNotificationsContextProvider>
      </UserContext.Provider>
      </AnalyticsContext>
    )
  };
  return render();
}

function MaybeCookieBanner({isWrapped}: {isWrapped: boolean}) {
  const { explicitConsentGiven: cookieConsentGiven, explicitConsentRequired: cookieConsentRequired } = useCookiePreferences();
  const showCookieBanner = cookieConsentRequired === true && !cookieConsentGiven;

  if (showCookieBanner) {
    return (
      <CookieBanner />
    );
  }

  return isWrapped ? null : <IntercomWrapper />
}

export default registerComponent('Layout', Layout);

<|MERGE_RESOLUTION|>--- conflicted
+++ resolved
@@ -57,13 +57,9 @@
 import { gql } from "@/lib/generated/gql-codegen";
 import { DelayedLoading } from './common/DelayedLoading';
 import { SuspenseWrapper } from './common/SuspenseWrapper';
-<<<<<<< HEAD
 import dynamic from 'next/dynamic';
 import { useRouteMetadata } from './RouteMetadataContext';
 import { isFullscreenRoute, isHomeRoute, isStandaloneRoute, isStaticHeaderRoute, isSunshineSidebarRoute, isUnspacedGridRoute } from '@/lib/routeChecks';
-import { useHideIfAnyoneBuildsItSplash } from './seasonal/IfAnyoneBuildsItSplash';
-=======
->>>>>>> 3c0ffbe7
 
 const UsersCurrentUpdateMutation = gql(`
   mutation updateUserLayout($selector: SelectorInput!, $data: UpdateUserDataInput!) {
@@ -406,12 +402,7 @@
       <CurrentAndRecentForumEventsProvider>
         <div className={classNames(
           "wrapper",
-<<<<<<< HEAD
           {'alignment-forum': isAF, [classes.fullscreen]: isFullscreenRoute(pathname), [classes.wrapper]: isLWorAF},
-          isMaybeIsIfAnyoneBuildsItFrontPage && "ifAnyoneBuildsItPage",
-=======
-          {'alignment-forum': isAF, [classes.fullscreen]: currentRoute?.fullscreen, [classes.wrapper]: isLWorAF},
->>>>>>> 3c0ffbe7
           useWhiteBackground && classes.whiteBackground
         )} id="wrapper">
           {buttonBurstSetting.get() && <GlobalButtonBurst />}
