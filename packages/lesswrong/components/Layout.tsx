import React, {useRef, useState, useCallback, useEffect, FC, ReactNode} from 'react';
import { Components, registerComponent } from '../lib/vulcan-lib';
import { useUpdate } from '../lib/crud/withUpdate';
import { Helmet } from 'react-helmet';
import classNames from 'classnames'
import { useTheme } from './themes/useTheme';
import { useLocation } from '../lib/routeUtil';
import { AnalyticsContext } from '../lib/analyticsEvents'
import { UserContext } from './common/withUser';
import { TimezoneWrapper } from './common/withTimezone';
import { DialogManager } from './common/withDialog';
import { CommentBoxManager } from './common/withCommentBox';
import { ItemsReadContextWrapper } from './hooks/useRecordPostView';
import { pBodyStyle } from '../themes/stylePiping';
import { DatabasePublicSetting, googleTagManagerIdSetting } from '../lib/publicSettings';
import { isAF, isLW } from '../lib/instanceSettings';
import { globalStyles } from '../themes/globalStyles/globalStyles';
import { ForumOptions, forumSelect } from '../lib/forumTypeUtils';
import { userCanDo } from '../lib/vulcan-users/permissions';
import NoSSR from 'react-no-ssr';
import { DisableNoKibitzContext } from './users/UsersNameDisplay';
import { LayoutOptions, LayoutOptionsContext } from './hooks/useLayoutOptions';
// enable during ACX Everywhere
<<<<<<< HEAD
import { HIDE_MAP_COOKIE } from '../lib/cookies/cookies';
import { useCookiePreferences, useCookiesWithConsent } from './hooks/useCookiesWithConsent';
import { HEADER_HEIGHT } from './common/Header';
import { isFriendlyUI } from '../themes/forumTheme';
=======
// import { HIDE_MAP_COOKIE } from '../lib/cookies/cookies';
import { useCookiePreferences } from './hooks/useCookiesWithConsent';
import { EA_FORUM_HEADER_HEIGHT } from './common/Header';
import { useHeaderVisible } from './hooks/useHeaderVisible';
import StickyBox from '../lib/vendor/react-sticky-box';
>>>>>>> 897495cd

export const petrovBeforeTime = new DatabasePublicSetting<number>('petrov.beforeTime', 0)
const petrovAfterTime = new DatabasePublicSetting<number>('petrov.afterTime', 0)

const STICKY_SECTION_TOP_MARGIN = 20;

// These routes will have the standalone TabNavigationMenu (aka sidebar)
//
// Refer to routes.js for the route names. Or console log in the route you'd
// like to include
const standaloneNavMenuRouteNames: ForumOptions<string[]> = {
  'LessWrong': [
    'home', 'allPosts', 'questions', 'library', 'Shortform', 'Sequences', 'collections', 'nominations', 'reviews',
  ],
  'AlignmentForum': ['alignment.home', 'library', 'allPosts', 'questions', 'Shortform'],
  'EAForum': ['home', 'allPosts', 'questions', 'Shortform', 'eaLibrary', 'tagsSubforum', 'EAForumWrapped'],
  'default': ['home', 'allPosts', 'questions', 'Community', 'Shortform',],
}

/**
 * When a new user signs up, their profile is 'incomplete' (ie; without a display name)
 * and we require them to fill this in in the NewUserCompleteProfile form before continuing.
 * This is a list of route names that the user is allowed to view despite having an
 * 'incomplete' account.
 */
const allowedIncompletePaths: string[] = ["termsOfUse"];

const styles = (theme: ThemeType): JssStyles => ({
  main: {
    paddingTop: theme.spacing.mainLayoutPaddingTop,
    paddingBottom: 15,
    marginLeft: "auto",
    marginRight: "auto",
    background: theme.palette.background.default,
    // Make sure the background extends to the bottom of the page, I'm sure there is a better way to do this
    // but almost all pages are bigger than this anyway so it's not that important
    minHeight: `calc(100vh - ${HEADER_HEIGHT}px)`,
    gridArea: 'main',
    [theme.breakpoints.down('sm')]: {
      paddingTop: 0,
      paddingLeft: 8,
      paddingRight: 8,
    },
  },
  mainNoFooter: {
    paddingBottom: 0,
  },
  mainFullscreen: {
    height: "100%",
    padding: 0,
  },
  mainUnspacedGrid: {
    [theme.breakpoints.down('sm')]: {
      paddingTop: 0,
      paddingLeft: 0,
      paddingRight: 0,
    }
  },
  fullscreen: {
    // The min height of 600px here is so that the page doesn't shrink down completely when the keyboard is open on mobile.
    // I chose 600 as being a bit smaller than the smallest phone screen size, although it's hard to find a good reference
    // for this. Here is one site with a good list from 2018: https://mediag.com/blog/popular-screen-resolutions-designing-for-all/
    height: "max(100vh, 600px)",
    display: "flex",
    flexDirection: "column",
  },
  fullscreenBodyWrapper: {
    flexBasis: 0,
    flexGrow: 1,
    overflow: "auto",
  },
  spacedGridActivated: {
    '@supports (grid-template-areas: "title")': {
      display: 'grid',
      gridTemplateAreas: `
        "navSidebar ... main ... sunshine"
      `,
      gridTemplateColumns: `
        minmax(0, min-content)
        minmax(0, 1fr)
        minmax(0, min-content)
        minmax(0, 1.4fr)
        minmax(0, min-content)
      `,
    },
    [theme.breakpoints.down('md')]: {
      display: 'block'
    }
  },
  unspacedGridActivated: {
    '@supports (grid-template-areas: "title")': {
      display: 'grid',
      gridTemplateAreas: `
        "navSidebar main sunshine"
      `,
      gridTemplateColumns: `
        0px
        minmax(0, 1fr)
        minmax(0, min-content)
      `,
    },
    '& .Layout-main': {
      width: '100%',
      paddingTop: 0,
    },
    [theme.breakpoints.down('md')]: {
      display: 'block'
    }
  },
  eaHomeLayout: {
    display: "flex",
    alignItems: "start",
    [theme.breakpoints.down('md')]: {
      display: 'block'
    }
  },
  navSidebar: {
    gridArea: 'navSidebar'
  },
  sunshine: {
    gridArea: 'sunshine'
  },
  whiteBackground: {
    background: theme.palette.background.pageActiveAreaBackground,
  },
  '@global': {
    ...globalStyles(theme),
    p: pBodyStyle(theme),
    '.mapboxgl-popup': {
      willChange: 'auto !important',
      zIndex: theme.zIndexes.styledMapPopup
    },
    // Font fallback to ensure that all greek letters just directly render as Arial
    '@font-face': {
      fontFamily: "GreekFallback",
      src: "local('Arial')",
      unicodeRange: 'U+0370-03FF, U+1F00-1FFF' // Unicode range for greek characters
    },
    // Hide the CKEditor table alignment menu
    '.ck-table-properties-form__alignment-row': {
      display: "none !important"
    },
  },
  searchResultsArea: {
    position: "absolute",
    zIndex: theme.zIndexes.searchResults,
    top: 0,
    width: "100%",
  },
  // enable during ACX Everywhere
  hideHomepageMapOnMobile: {
    [theme.breakpoints.down('sm')]: {
      display: "none"
    }
  },
  stickyWrapper: {
    transition: "transform 200ms ease-in-out",
    transform: `translateY(${STICKY_SECTION_TOP_MARGIN}px)`,
    marginBottom: 20,
  },
  stickyWrapperHeaderVisible: {
    transform: `translateY(${EA_FORUM_HEADER_HEIGHT + STICKY_SECTION_TOP_MARGIN}px)`,
  },
});

const StickyWrapper: FC<{
  eaHomeLayout: boolean,
  headerVisible: boolean,
  headerAtTop: boolean,
  children: ReactNode,
  classes: ClassesType,
}> = ({eaHomeLayout, headerVisible, headerAtTop, children, classes}) =>
  eaHomeLayout
    ? (
      <StickyBox offsetTop={0} offsetBottom={20}>
        <div className={classNames(classes.stickyWrapper, {
          [classes.stickyWrapperHeaderVisible]: headerVisible && !headerAtTop,
        })}>
          {children}
        </div>
      </StickyBox>
    )
    : <>{children}</>;

const Layout = ({currentUser, children, classes}: {
  currentUser: UsersCurrent|null,
  children?: React.ReactNode,
  classes: ClassesType,
}) => {
  const searchResultsAreaRef = useRef<HTMLDivElement|null>(null);
  const [disableNoKibitz, setDisableNoKibitz] = useState(false);
  const [hideNavigationSidebar,setHideNavigationSidebar] = useState(!!(currentUser?.hideNavigationSidebar));
  const theme = useTheme();
  const { currentRoute, pathname} = useLocation();
  const layoutOptionsState = React.useContext(LayoutOptionsContext);
  const { explicitConsentGiven: cookieConsentGiven, explicitConsentRequired: cookieConsentRequired } = useCookiePreferences();
  const showCookieBanner = cookieConsentRequired === true && !cookieConsentGiven;
  const {headerVisible, headerAtTop} = useHeaderVisible();

  // enable during ACX Everywhere
  // const [cookies] = useCookiesWithConsent()
  const renderCommunityMap = false // replace with following line to enable during ACX Everywhere
  // (isLW) && (currentRoute?.name === 'home') && (!currentUser?.hideFrontpageMap) && !cookies[HIDE_MAP_COOKIE]
  
  const {mutate: updateUser} = useUpdate({
    collectionName: "Users",
    fragmentName: 'UsersCurrent',
  });
  
  const toggleStandaloneNavigation = useCallback(() => {
    if (currentUser) {
      void updateUser({
        selector: {_id: currentUser._id},
        data: {
          hideNavigationSidebar: !hideNavigationSidebar
        }
      })
    }
    setHideNavigationSidebar(!hideNavigationSidebar);
  }, [updateUser, currentUser, hideNavigationSidebar]);

  // Some pages (eg post pages) have a solid white background, others (eg front page) have a gray
  // background against which individual elements in the central column provide their own
  // background. (In dark mode this is black and dark gray instead of white and light gray). This
  // is handled by putting `classes.whiteBackground` onto the main wrapper.
  //
  // But, caveat/hack: If the page has horizontal scrolling and the horizontal scrolling is the
  // result of a floating window, the page wrapper doesn't extend far enough to the right. So we
  // also have a `useEffect` which adds a class to `<body>`. (This has to be a useEffect because
  // <body> is outside the React tree entirely. An alternative way to do this would be to change
  // overflow properties so that `<body>` isn't scrollable but a `<div>` in here is.)
  const useWhiteBackground = currentRoute?.background === "white";
  
  useEffect(() => {
    const isWhite = document.body.classList.contains(classes.whiteBackground);
    if (isWhite !== useWhiteBackground) {
      if (useWhiteBackground) {
        document.body.classList.add(classes.whiteBackground);
      } else {
        document.body.classList.remove(classes.whiteBackground);
      }
    }
  }, [useWhiteBackground, classes.whiteBackground]);

  if (!layoutOptionsState) {
    throw new Error("LayoutOptionsContext not set");
  }
  
  const render = () => {
    const {
      NavigationStandalone,
      ErrorBoundary,
      Footer,
      Header,
      FlashMessages,
      AnalyticsClient,
      AnalyticsPageInitializer,
      NavigationEventSender,
      PetrovDayWrapper,
      NewUserCompleteProfile,
      CommentOnSelectionPageWrapper,
      SidebarsWrapper,
      IntercomWrapper,
      HomepageCommunityMap,
      CookieBanner,
      AdminToggle,
      SunshineSidebar,
      EAHomeRightHandSide,
    } = Components;

    const baseLayoutOptions: LayoutOptions = {
      // Check whether the current route is one which should have standalone
      // navigation on the side. If there is no current route (ie, a 404 page),
      // then it should.
      // FIXME: This is using route names, but it would be better if this was
      // a property on routes themselves.
      standaloneNavigation: !currentRoute || forumSelect(standaloneNavMenuRouteNames).includes(currentRoute.name),
      renderSunshineSidebar: !!currentRoute?.sunshineSidebar && !!(userCanDo(currentUser, 'posts.moderate.all') || currentUser?.groups?.includes('alignmentForumAdmins')),
      shouldUseGridLayout: !currentRoute || forumSelect(standaloneNavMenuRouteNames).includes(currentRoute.name),
      unspacedGridLayout: !!currentRoute?.unspacedGrid,
    }

    const { overridenLayoutOptions: overrideLayoutOptions } = layoutOptionsState

    const standaloneNavigation = overrideLayoutOptions.standaloneNavigation ?? baseLayoutOptions.standaloneNavigation
    const renderSunshineSidebar = overrideLayoutOptions.renderSunshineSidebar ?? baseLayoutOptions.renderSunshineSidebar
    const shouldUseGridLayout = overrideLayoutOptions.shouldUseGridLayout ?? baseLayoutOptions.shouldUseGridLayout
    const unspacedGridLayout = overrideLayoutOptions.unspacedGridLayout ?? baseLayoutOptions.unspacedGridLayout
<<<<<<< HEAD
    // The friendly home page has a unique grid layout, to account for the right hand side column.
    const friendlyGridLayout = isFriendlyUI && currentRoute?.name === 'home'
=======
    // The EA Forum home page has a unique grid layout, to account for the right hand side column.
    const eaHomeLayout = isEAForum && currentRoute?.name === 'home'

    const showNewUserCompleteProfile = currentUser?.usernameUnset &&
      !allowedIncompletePaths.includes(currentRoute?.name ?? "404");
>>>>>>> 897495cd

    const renderPetrovDay = () => {
      const currentTime = (new Date()).valueOf()
      const beforeTime = petrovBeforeTime.get()
      const afterTime = petrovAfterTime.get()
    
      return currentRoute?.name === "home" && isLW
        && beforeTime < currentTime
        && currentTime < afterTime
    }

    return (
      <AnalyticsContext path={pathname}>
      <UserContext.Provider value={currentUser}>
      <TimezoneWrapper>
      <ItemsReadContextWrapper>
      <SidebarsWrapper>
      <DisableNoKibitzContext.Provider value={{ disableNoKibitz, setDisableNoKibitz }}>
      <CommentOnSelectionPageWrapper>
        <div className={classNames(
          "wrapper",
          {'alignment-forum': isAF, [classes.fullscreen]: currentRoute?.fullscreen}
        )} id="wrapper">
          <DialogManager>
            <CommentBoxManager>
              <Helmet>
                {theme.typography.fontDownloads &&
                  theme.typography.fontDownloads.map(
                    (url: string)=><link rel="stylesheet" key={`font-${url}`} href={url}/>
                  )
                }
                <meta httpEquiv="Accept-CH" content="DPR, Viewport-Width, Width"/>
              </Helmet>

              <AnalyticsClient/>
              <AnalyticsPageInitializer/>
              <NavigationEventSender/>
              {/* Only show intercom after they have accepted cookies */}
              <NoSSR>
                {showCookieBanner ? <CookieBanner /> : <IntercomWrapper/>}
              </NoSSR>

              <noscript className="noscript-warning"> This website requires javascript to properly function. Consider activating javascript to get access to all site functionality. </noscript>
              {/* Google Tag Manager i-frame fallback */}
              <noscript><iframe src={`https://www.googletagmanager.com/ns.html?id=${googleTagManagerIdSetting.get()}`} height="0" width="0" style={{display:"none", visibility:"hidden"}}/></noscript>

              {!currentRoute?.standalone && <Header
                searchResultsArea={searchResultsAreaRef}
                standaloneNavigationPresent={standaloneNavigation}
                sidebarHidden={hideNavigationSidebar}
                toggleStandaloneNavigation={toggleStandaloneNavigation}
                stayAtTop={Boolean(currentRoute?.fullscreen || currentRoute?.staticHeader)}
              />}
              {/* enable during ACX Everywhere */}
              {renderCommunityMap && <span className={classes.hideHomepageMapOnMobile}><HomepageCommunityMap dontAskUserLocation={true}/></span>}
              {renderPetrovDay() && <PetrovDayWrapper/>}
              
              <div className={classNames(classes.standaloneNavFlex, {
                [classes.spacedGridActivated]: shouldUseGridLayout && !unspacedGridLayout,
                [classes.unspacedGridActivated]: shouldUseGridLayout && unspacedGridLayout,
<<<<<<< HEAD
                [classes.eaHomeGrid]: friendlyGridLayout && !renderSunshineSidebar,
                [classes.fullscreenBodyWrapper]: currentRoute?.fullscreen}
              )}>
                {isFriendlyUI && <AdminToggle />}
                {standaloneNavigation && <NavigationStandalone
                  sidebarHidden={hideNavigationSidebar}
                  unspacedGridLayout={unspacedGridLayout}
                  className={classes.standaloneNav}
                />}
=======
                [classes.eaHomeLayout]: eaHomeLayout && !renderSunshineSidebar,
                [classes.fullscreenBodyWrapper]: currentRoute?.fullscreen}
              )}>
                {isEAForum && <AdminToggle />}
                {standaloneNavigation &&
                  <StickyWrapper
                    eaHomeLayout={eaHomeLayout}
                    headerVisible={headerVisible}
                    headerAtTop={headerAtTop}
                    classes={classes}
                  >
                    <NavigationStandalone
                      sidebarHidden={hideNavigationSidebar}
                      unspacedGridLayout={unspacedGridLayout}
                      noTopMargin={eaHomeLayout}
                    />
                  </StickyWrapper>
                }
>>>>>>> 897495cd
                <div ref={searchResultsAreaRef} className={classes.searchResultsArea} />
                <div className={classNames(classes.main, {
                  [classes.whiteBackground]: useWhiteBackground,
                  [classes.mainNoFooter]: currentRoute?.noFooter,
                  [classes.mainFullscreen]: currentRoute?.fullscreen,
                  [classes.mainUnspacedGrid]: shouldUseGridLayout && unspacedGridLayout,
                })}>
                  <ErrorBoundary>
                    <FlashMessages />
                  </ErrorBoundary>
                  <ErrorBoundary>
                    {showNewUserCompleteProfile
                      ? <NewUserCompleteProfile currentUser={currentUser}/>
                      : children
                    }
                  </ErrorBoundary>
                  {!currentRoute?.fullscreen && !currentRoute?.noFooter && <Footer />}
                </div>
<<<<<<< HEAD
                {!renderSunshineSidebar && friendlyGridLayout && <div className={classes.rhs}>
                  <EAHomeRightHandSide />
                </div>}
=======
                {!renderSunshineSidebar &&
                  eaHomeLayout &&
                  !showNewUserCompleteProfile &&
                  <StickyWrapper
                    eaHomeLayout={eaHomeLayout}
                    headerVisible={headerVisible}
                    headerAtTop={headerAtTop}
                    classes={classes}
                  >
                    <EAHomeRightHandSide />
                  </StickyWrapper>
                }
>>>>>>> 897495cd
                {renderSunshineSidebar && <div className={classes.sunshine}>
                  <NoSSR>
                    <SunshineSidebar/>
                  </NoSSR>
                </div>}
              </div>
            </CommentBoxManager>
          </DialogManager>
        </div>
      </CommentOnSelectionPageWrapper>
      </DisableNoKibitzContext.Provider>
      </SidebarsWrapper>
      </ItemsReadContextWrapper>
      </TimezoneWrapper>
      </UserContext.Provider>
      </AnalyticsContext>
    )
  };
  return render();
}

const LayoutComponent = registerComponent('Layout', Layout, {styles});

declare global {
  interface ComponentTypes {
    Layout: typeof LayoutComponent
  }
}<|MERGE_RESOLUTION|>--- conflicted
+++ resolved
@@ -21,18 +21,12 @@
 import { DisableNoKibitzContext } from './users/UsersNameDisplay';
 import { LayoutOptions, LayoutOptionsContext } from './hooks/useLayoutOptions';
 // enable during ACX Everywhere
-<<<<<<< HEAD
-import { HIDE_MAP_COOKIE } from '../lib/cookies/cookies';
-import { useCookiePreferences, useCookiesWithConsent } from './hooks/useCookiesWithConsent';
+// import { HIDE_MAP_COOKIE } from '../lib/cookies/cookies';
 import { HEADER_HEIGHT } from './common/Header';
-import { isFriendlyUI } from '../themes/forumTheme';
-=======
-// import { HIDE_MAP_COOKIE } from '../lib/cookies/cookies';
 import { useCookiePreferences } from './hooks/useCookiesWithConsent';
-import { EA_FORUM_HEADER_HEIGHT } from './common/Header';
 import { useHeaderVisible } from './hooks/useHeaderVisible';
 import StickyBox from '../lib/vendor/react-sticky-box';
->>>>>>> 897495cd
+import { isFriendlyUI } from '../themes/forumTheme';
 
 export const petrovBeforeTime = new DatabasePublicSetting<number>('petrov.beforeTime', 0)
 const petrovAfterTime = new DatabasePublicSetting<number>('petrov.afterTime', 0)
@@ -194,7 +188,7 @@
     marginBottom: 20,
   },
   stickyWrapperHeaderVisible: {
-    transform: `translateY(${EA_FORUM_HEADER_HEIGHT + STICKY_SECTION_TOP_MARGIN}px)`,
+    transform: `translateY(${HEADER_HEIGHT + STICKY_SECTION_TOP_MARGIN}px)`,
   },
 });
 
@@ -321,16 +315,11 @@
     const renderSunshineSidebar = overrideLayoutOptions.renderSunshineSidebar ?? baseLayoutOptions.renderSunshineSidebar
     const shouldUseGridLayout = overrideLayoutOptions.shouldUseGridLayout ?? baseLayoutOptions.shouldUseGridLayout
     const unspacedGridLayout = overrideLayoutOptions.unspacedGridLayout ?? baseLayoutOptions.unspacedGridLayout
-<<<<<<< HEAD
     // The friendly home page has a unique grid layout, to account for the right hand side column.
-    const friendlyGridLayout = isFriendlyUI && currentRoute?.name === 'home'
-=======
-    // The EA Forum home page has a unique grid layout, to account for the right hand side column.
-    const eaHomeLayout = isEAForum && currentRoute?.name === 'home'
+    const friendlyHomeLayout = isFriendlyUI && currentRoute?.name === 'home'
 
     const showNewUserCompleteProfile = currentUser?.usernameUnset &&
       !allowedIncompletePaths.includes(currentRoute?.name ?? "404");
->>>>>>> 897495cd
 
     const renderPetrovDay = () => {
       const currentTime = (new Date()).valueOf()
@@ -391,24 +380,13 @@
               <div className={classNames(classes.standaloneNavFlex, {
                 [classes.spacedGridActivated]: shouldUseGridLayout && !unspacedGridLayout,
                 [classes.unspacedGridActivated]: shouldUseGridLayout && unspacedGridLayout,
-<<<<<<< HEAD
-                [classes.eaHomeGrid]: friendlyGridLayout && !renderSunshineSidebar,
+                [classes.eaHomeLayout]: friendlyHomeLayout && !renderSunshineSidebar,
                 [classes.fullscreenBodyWrapper]: currentRoute?.fullscreen}
               )}>
                 {isFriendlyUI && <AdminToggle />}
-                {standaloneNavigation && <NavigationStandalone
-                  sidebarHidden={hideNavigationSidebar}
-                  unspacedGridLayout={unspacedGridLayout}
-                  className={classes.standaloneNav}
-                />}
-=======
-                [classes.eaHomeLayout]: eaHomeLayout && !renderSunshineSidebar,
-                [classes.fullscreenBodyWrapper]: currentRoute?.fullscreen}
-              )}>
-                {isEAForum && <AdminToggle />}
                 {standaloneNavigation &&
                   <StickyWrapper
-                    eaHomeLayout={eaHomeLayout}
+                    eaHomeLayout={friendlyHomeLayout}
                     headerVisible={headerVisible}
                     headerAtTop={headerAtTop}
                     classes={classes}
@@ -416,11 +394,10 @@
                     <NavigationStandalone
                       sidebarHidden={hideNavigationSidebar}
                       unspacedGridLayout={unspacedGridLayout}
-                      noTopMargin={eaHomeLayout}
+                      noTopMargin={friendlyHomeLayout}
                     />
                   </StickyWrapper>
                 }
->>>>>>> 897495cd
                 <div ref={searchResultsAreaRef} className={classes.searchResultsArea} />
                 <div className={classNames(classes.main, {
                   [classes.whiteBackground]: useWhiteBackground,
@@ -439,16 +416,11 @@
                   </ErrorBoundary>
                   {!currentRoute?.fullscreen && !currentRoute?.noFooter && <Footer />}
                 </div>
-<<<<<<< HEAD
-                {!renderSunshineSidebar && friendlyGridLayout && <div className={classes.rhs}>
-                  <EAHomeRightHandSide />
-                </div>}
-=======
                 {!renderSunshineSidebar &&
-                  eaHomeLayout &&
+                  friendlyHomeLayout &&
                   !showNewUserCompleteProfile &&
                   <StickyWrapper
-                    eaHomeLayout={eaHomeLayout}
+                    eaHomeLayout={friendlyHomeLayout}
                     headerVisible={headerVisible}
                     headerAtTop={headerAtTop}
                     classes={classes}
@@ -456,7 +428,6 @@
                     <EAHomeRightHandSide />
                   </StickyWrapper>
                 }
->>>>>>> 897495cd
                 {renderSunshineSidebar && <div className={classes.sunshine}>
                   <NoSSR>
                     <SunshineSidebar/>
