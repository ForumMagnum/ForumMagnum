import React, {useRef, useState, useCallback, useEffect, FC, ReactNode, useMemo} from 'react';
import { Components, registerComponent } from '../lib/vulcan-lib';
import { useUpdate } from '../lib/crud/withUpdate';
import { Helmet } from 'react-helmet';
import classNames from 'classnames'
import { useTheme } from './themes/useTheme';
import { useLocation } from '../lib/routeUtil';
import { AnalyticsContext } from '../lib/analyticsEvents'
import { UserContext } from './common/withUser';
import { TimezoneWrapper } from './common/withTimezone';
import { DialogManager } from './common/withDialog';
import { CommentBoxManager } from './hooks/useCommentBox';
import { ItemsReadContextWrapper } from './hooks/useRecordPostView';
import { pBodyStyle } from '../themes/stylePiping';
import { DatabasePublicSetting, googleTagManagerIdSetting } from '../lib/publicSettings';
import { isAF, isLW } from '../lib/instanceSettings';
import { globalStyles } from '../themes/globalStyles/globalStyles';
import { ForumOptions, forumSelect } from '../lib/forumTypeUtils';
import { userCanDo } from '../lib/vulcan-users/permissions';
import NoSSR from 'react-no-ssr';
import { DisableNoKibitzContext } from './users/UsersNameDisplay';
import { LayoutOptions, LayoutOptionsContext } from './hooks/useLayoutOptions';
// enable during ACX Everywhere
// import { HIDE_MAP_COOKIE } from '../lib/cookies/cookies';
import { HEADER_HEIGHT } from './common/Header';
import { useCookiePreferences } from './hooks/useCookiesWithConsent';
import { useHeaderVisible } from './hooks/useHeaderVisible';
import StickyBox from '../lib/vendor/react-sticky-box';
import { isFriendlyUI } from '../themes/forumTheme';
<<<<<<< HEAD
import { useIsGivingSeason } from './ea-forum/giving-portal/hooks';
import { requireCssVar } from '../themes/cssVars';
=======
>>>>>>> 3369acd6

export const petrovBeforeTime = new DatabasePublicSetting<number>('petrov.beforeTime', 0)
const petrovAfterTime = new DatabasePublicSetting<number>('petrov.afterTime', 0)

const STICKY_SECTION_TOP_MARGIN = 20;

// These routes will have the standalone TabNavigationMenu (aka sidebar)
//
// Refer to routes.js for the route names. Or console log in the route you'd
// like to include
const standaloneNavMenuRouteNames: ForumOptions<string[]> = {
  'LessWrong': [
    'home', 'allPosts', 'questions', 'library', 'Shortform', 'Sequences', 'collections', 'nominations', 'reviews',
  ],
  'AlignmentForum': ['alignment.home', 'library', 'allPosts', 'questions', 'Shortform'],
  'EAForum': ['home', 'allPosts', 'questions', 'Shortform', 'eaLibrary', 'tagsSubforum', 'EAForumWrapped'],
  'default': ['home', 'allPosts', 'questions', 'Community', 'Shortform',],
}

/**
 * When a new user signs up, their profile is 'incomplete' (ie; without a display name)
 * and we require them to fill this in in the NewUserCompleteProfile form before continuing.
 * This is a list of route names that the user is allowed to view despite having an
 * 'incomplete' account.
 */
const allowedIncompletePaths: string[] = ["termsOfUse"];

const styles = (theme: ThemeType): JssStyles => ({
  main: {
    paddingTop: theme.spacing.mainLayoutPaddingTop,
    paddingBottom: 15,
    marginLeft: "auto",
    marginRight: "auto",
    background: theme.palette.background.default,
    // Make sure the background extends to the bottom of the page, I'm sure there is a better way to do this
    // but almost all pages are bigger than this anyway so it's not that important
    minHeight: `calc(100vh - ${HEADER_HEIGHT}px)`,
    gridArea: 'main',
    [theme.breakpoints.down('sm')]: {
      paddingTop: 0,
      paddingLeft: 8,
      paddingRight: 8,
    },
  },
  mainNoFooter: {
    paddingBottom: 0,
  },
  mainFullscreen: {
    height: "100%",
    padding: 0,
  },
  mainUnspacedGrid: {
    [theme.breakpoints.down('sm')]: {
      paddingTop: 0,
      paddingLeft: 0,
      paddingRight: 0,
    }
  },
  fullscreen: {
    // The min height of 600px here is so that the page doesn't shrink down completely when the keyboard is open on mobile.
    // I chose 600 as being a bit smaller than the smallest phone screen size, although it's hard to find a good reference
    // for this. Here is one site with a good list from 2018: https://mediag.com/blog/popular-screen-resolutions-designing-for-all/
    height: "max(100vh, 600px)",
    display: "flex",
    flexDirection: "column",
  },
  fullscreenBodyWrapper: {
    flexBasis: 0,
    flexGrow: 1,
    overflow: "auto",
    [theme.breakpoints.down('xs')]: {
      overflow: "visible",
    },
  },
  spacedGridActivated: {
    '@supports (grid-template-areas: "title")': {
      display: 'grid',
      gridTemplateAreas: `
        "navSidebar ... main ... sunshine"
      `,
      gridTemplateColumns: `
        minmax(0, min-content)
        minmax(0, 1fr)
        minmax(0, min-content)
        minmax(0, 1.4fr)
        minmax(0, min-content)
      `,
    },
    [theme.breakpoints.down('md')]: {
      display: 'block'
    }
  },
  unspacedGridActivated: {
    '@supports (grid-template-areas: "title")': {
      display: 'grid',
      gridTemplateAreas: `
        "navSidebar main sunshine"
      `,
      gridTemplateColumns: `
        0px
        minmax(0, 1fr)
        minmax(0, min-content)
      `,
    },
    '& .Layout-main': {
      width: '100%',
      paddingTop: 0,
    },
    [theme.breakpoints.down('md')]: {
      display: 'block'
    }
  },
  eaHomeLayout: {
    display: "flex",
    alignItems: "start",
    [theme.breakpoints.down('md')]: {
      display: 'block'
    }
  },
  navSidebar: {
    gridArea: 'navSidebar'
  },
  sunshine: {
    gridArea: 'sunshine'
  },
  whiteBackground: {
    background: theme.palette.background.pageActiveAreaBackground,
  },
  '@global': {
    ...globalStyles(theme),
    p: pBodyStyle(theme),
    '.mapboxgl-popup': {
      willChange: 'auto !important',
      zIndex: theme.zIndexes.styledMapPopup
    },
    // Font fallback to ensure that all greek letters just directly render as Arial
    '@font-face': {
      fontFamily: "GreekFallback",
      src: "local('Arial')",
      unicodeRange: 'U+0370-03FF, U+1F00-1FFF' // Unicode range for greek characters
    },
    // Hide the CKEditor table alignment menu
    '.ck-table-properties-form__alignment-row': {
      display: "none !important"
    },
  },
  searchResultsArea: {
    position: "absolute",
    zIndex: theme.zIndexes.searchResults,
    top: 0,
    width: "100%",
  },
  // enable during ACX Everywhere
  hideHomepageMapOnMobile: {
    [theme.breakpoints.down('sm')]: {
      display: "none"
    }
  },
  stickyWrapper: {
    transition: "transform 200ms ease-in-out",
    transform: `translateY(${STICKY_SECTION_TOP_MARGIN}px)`,
    marginBottom: 20,
  },
  stickyWrapperHeaderVisible: {
    transform: `translateY(${HEADER_HEIGHT + STICKY_SECTION_TOP_MARGIN}px)`,
  },
});

const wrappedBackgroundColor = requireCssVar("palette", "wrapped", "background")

const StickyWrapper: FC<{
  eaHomeLayout: boolean,
  headerVisible: boolean,
  headerAtTop: boolean,
  children: ReactNode,
  classes: ClassesType,
}> = ({eaHomeLayout, headerVisible, headerAtTop, children, classes}) =>
  eaHomeLayout
    ? (
      <StickyBox offsetTop={0} offsetBottom={20}>
        <div className={classNames(classes.stickyWrapper, {
          [classes.stickyWrapperHeaderVisible]: headerVisible && !headerAtTop,
        })}>
          {children}
        </div>
      </StickyBox>
    )
    : <>{children}</>;

const Layout = ({currentUser, children, classes}: {
  currentUser: UsersCurrent|null,
  children?: React.ReactNode,
  classes: ClassesType,
}) => {
  const searchResultsAreaRef = useRef<HTMLDivElement|null>(null);
  const [disableNoKibitz, setDisableNoKibitz] = useState(false);
  const [hideNavigationSidebar,setHideNavigationSidebar] = useState(!!(currentUser?.hideNavigationSidebar));
  const theme = useTheme();
  const {currentRoute, pathname} = useLocation();
  const layoutOptionsState = React.useContext(LayoutOptionsContext);
  const { explicitConsentGiven: cookieConsentGiven, explicitConsentRequired: cookieConsentRequired } = useCookiePreferences();
  const showCookieBanner = cookieConsentRequired === true && !cookieConsentGiven;
  const {headerVisible, headerAtTop} = useHeaderVisible();

  // enable during ACX Everywhere
  // const [cookies] = useCookiesWithConsent()
  const renderCommunityMap = false // replace with following line to enable during ACX Everywhere
  // (isLW) && (currentRoute?.name === 'home') && (!currentUser?.hideFrontpageMap) && !cookies[HIDE_MAP_COOKIE]
  
  const {mutate: updateUser} = useUpdate({
    collectionName: "Users",
    fragmentName: 'UsersCurrent',
  });
  
  const toggleStandaloneNavigation = useCallback(() => {
    if (currentUser) {
      void updateUser({
        selector: {_id: currentUser._id},
        data: {
          hideNavigationSidebar: !hideNavigationSidebar
        }
      })
    }
    setHideNavigationSidebar(!hideNavigationSidebar);
  }, [updateUser, currentUser, hideNavigationSidebar]);

  // Some pages (eg post pages) have a solid white background, others (eg front page) have a gray
  // background against which individual elements in the central column provide their own
  // background. (In dark mode this is black and dark gray instead of white and light gray). This
  // is handled by putting `classes.whiteBackground` onto the main wrapper.
  //
  // But, caveat/hack: If the page has horizontal scrolling and the horizontal scrolling is the
  // result of a floating window, the page wrapper doesn't extend far enough to the right. So we
  // also have a `useEffect` which adds a class to `<body>`. (This has to be a useEffect because
  // <body> is outside the React tree entirely. An alternative way to do this would be to change
  // overflow properties so that `<body>` isn't scrollable but a `<div>` in here is.)
  const useWhiteBackground = currentRoute?.background === "white";
  
  useEffect(() => {
    const isWhite = document.body.classList.contains(classes.whiteBackground);
    if (isWhite !== useWhiteBackground) {
      if (useWhiteBackground) {
        document.body.classList.add(classes.whiteBackground);
      } else {
        document.body.classList.remove(classes.whiteBackground);
      }
    }
  }, [useWhiteBackground, classes.whiteBackground]);

  if (!layoutOptionsState) {
    throw new Error("LayoutOptionsContext not set");
  }

  const noKibitzContext = useMemo(
    () => ({ disableNoKibitz, setDisableNoKibitz }),
    [disableNoKibitz, setDisableNoKibitz]
  );

<<<<<<< HEAD
  const isGivingSeason = useIsGivingSeason();
  const renderGivingSeason = isGivingSeason && pathname === "/";
  // For the EAF Wrapped page, we change the header's background color to a dark blue.
  const headerBackgroundColor = pathname === '/wrapped' ? wrappedBackgroundColor : undefined

=======
>>>>>>> 3369acd6
  const render = () => {
    const {
      NavigationStandalone,
      ErrorBoundary,
      Footer,
      Header,
      FlashMessages,
      AnalyticsClient,
      AnalyticsPageInitializer,
      NavigationEventSender,
      PetrovDayWrapper,
      NewUserCompleteProfile,
      CommentOnSelectionPageWrapper,
      SidebarsWrapper,
      IntercomWrapper,
      HomepageCommunityMap,
      CookieBanner,
      AdminToggle,
      SunshineSidebar,
      EAHomeRightHandSide,
    } = Components;

    const baseLayoutOptions: LayoutOptions = {
      // Check whether the current route is one which should have standalone
      // navigation on the side. If there is no current route (ie, a 404 page),
      // then it should.
      // FIXME: This is using route names, but it would be better if this was
      // a property on routes themselves.
      standaloneNavigation: !currentRoute || forumSelect(standaloneNavMenuRouteNames).includes(currentRoute.name),
      renderSunshineSidebar: !!currentRoute?.sunshineSidebar && !!(userCanDo(currentUser, 'posts.moderate.all') || currentUser?.groups?.includes('alignmentForumAdmins')),
      shouldUseGridLayout: !currentRoute || forumSelect(standaloneNavMenuRouteNames).includes(currentRoute.name),
      unspacedGridLayout: !!currentRoute?.unspacedGrid,
    }

    const { overridenLayoutOptions: overrideLayoutOptions } = layoutOptionsState

    const standaloneNavigation = overrideLayoutOptions.standaloneNavigation ?? baseLayoutOptions.standaloneNavigation
    const renderSunshineSidebar = overrideLayoutOptions.renderSunshineSidebar ?? baseLayoutOptions.renderSunshineSidebar
    const shouldUseGridLayout = overrideLayoutOptions.shouldUseGridLayout ?? baseLayoutOptions.shouldUseGridLayout
    const unspacedGridLayout = overrideLayoutOptions.unspacedGridLayout ?? baseLayoutOptions.unspacedGridLayout
    // The friendly home page has a unique grid layout, to account for the right hand side column.
    const friendlyHomeLayout = isFriendlyUI && currentRoute?.name === 'home'

    const showNewUserCompleteProfile = currentUser?.usernameUnset &&
      !allowedIncompletePaths.includes(currentRoute?.name ?? "404");

    const renderPetrovDay = () => {
      const currentTime = (new Date()).valueOf()
      const beforeTime = petrovBeforeTime.get()
      const afterTime = petrovAfterTime.get()
    
      return currentRoute?.name === "home" && isLW
        && beforeTime < currentTime
        && currentTime < afterTime
    }

    return (
      <AnalyticsContext path={pathname}>
      <UserContext.Provider value={currentUser}>
      <TimezoneWrapper>
      <ItemsReadContextWrapper>
      <SidebarsWrapper>
      <DisableNoKibitzContext.Provider value={noKibitzContext}>
      <CommentOnSelectionPageWrapper>
        <div className={classNames(
          "wrapper",
          {'alignment-forum': isAF, [classes.fullscreen]: currentRoute?.fullscreen}
        )} id="wrapper">
          <DialogManager>
            <CommentBoxManager>
              <Helmet>
                {theme.typography.fontDownloads &&
                  theme.typography.fontDownloads.map(
                    (url: string)=><link rel="stylesheet" key={`font-${url}`} href={url}/>
                  )
                }
                <meta httpEquiv="Accept-CH" content="DPR, Viewport-Width, Width"/>
              </Helmet>

              <AnalyticsClient/>
              <AnalyticsPageInitializer/>
              <NavigationEventSender/>
              {/* Only show intercom after they have accepted cookies */}
              <NoSSR>
                {showCookieBanner ? <CookieBanner /> : <IntercomWrapper/>}
              </NoSSR>

              <noscript className="noscript-warning"> This website requires javascript to properly function. Consider activating javascript to get access to all site functionality. </noscript>
              {/* Google Tag Manager i-frame fallback */}
              <noscript><iframe src={`https://www.googletagmanager.com/ns.html?id=${googleTagManagerIdSetting.get()}`} height="0" width="0" style={{display:"none", visibility:"hidden"}}/></noscript>

              {!currentRoute?.standalone && <Header
                searchResultsArea={searchResultsAreaRef}
                standaloneNavigationPresent={standaloneNavigation}
                sidebarHidden={hideNavigationSidebar}
                toggleStandaloneNavigation={toggleStandaloneNavigation}
                stayAtTop={!!currentRoute?.staticHeader}
                backgroundColor={headerBackgroundColor}
              />}
              {/* enable during ACX Everywhere */}
              {renderCommunityMap && <span className={classes.hideHomepageMapOnMobile}><HomepageCommunityMap dontAskUserLocation={true}/></span>}
              {renderPetrovDay() && <PetrovDayWrapper/>}

              <div className={classNames(classes.standaloneNavFlex, {
                [classes.spacedGridActivated]: shouldUseGridLayout && !unspacedGridLayout,
                [classes.unspacedGridActivated]: shouldUseGridLayout && unspacedGridLayout,
                [classes.eaHomeLayout]: friendlyHomeLayout && !renderSunshineSidebar,
                [classes.fullscreenBodyWrapper]: currentRoute?.fullscreen,
              }
              )}>
                {isFriendlyUI && <AdminToggle />}
                {standaloneNavigation &&
                  <StickyWrapper
                    eaHomeLayout={friendlyHomeLayout}
                    headerVisible={headerVisible}
                    headerAtTop={headerAtTop}
                    classes={classes}
                  >
                    <NavigationStandalone
                      sidebarHidden={hideNavigationSidebar}
                      unspacedGridLayout={unspacedGridLayout}
                      noTopMargin={friendlyHomeLayout}
                    />
                  </StickyWrapper>
                }
                <div ref={searchResultsAreaRef} className={classes.searchResultsArea} />
                <div className={classNames(classes.main, {
                  [classes.whiteBackground]: useWhiteBackground,
                  [classes.mainNoFooter]: currentRoute?.noFooter,
                  [classes.mainFullscreen]: currentRoute?.fullscreen,
                  [classes.mainUnspacedGrid]: shouldUseGridLayout && unspacedGridLayout,
                })}>
                  <ErrorBoundary>
                    <FlashMessages />
                  </ErrorBoundary>
                  <ErrorBoundary>
                    {showNewUserCompleteProfile
                      ? <NewUserCompleteProfile currentUser={currentUser}/>
                      : children
                    }
                  </ErrorBoundary>
                  {!currentRoute?.fullscreen && !currentRoute?.noFooter && <Footer />}
                </div>
                {!renderSunshineSidebar &&
                  friendlyHomeLayout &&
                  !showNewUserCompleteProfile &&
                  <StickyWrapper
                    eaHomeLayout={friendlyHomeLayout}
                    headerVisible={headerVisible}
                    headerAtTop={headerAtTop}
                    classes={classes}
                  >
                    <EAHomeRightHandSide />
                  </StickyWrapper>
                }
                {renderSunshineSidebar && <div className={classes.sunshine}>
                  <NoSSR>
                    <SunshineSidebar/>
                  </NoSSR>
                </div>}
              </div>
            </CommentBoxManager>
          </DialogManager>
        </div>
      </CommentOnSelectionPageWrapper>
      </DisableNoKibitzContext.Provider>
      </SidebarsWrapper>
      </ItemsReadContextWrapper>
      </TimezoneWrapper>
      </UserContext.Provider>
      </AnalyticsContext>
    )
  };
  return render();
}

const LayoutComponent = registerComponent('Layout', Layout, {styles});

declare global {
  interface ComponentTypes {
    Layout: typeof LayoutComponent
  }
}<|MERGE_RESOLUTION|>--- conflicted
+++ resolved
@@ -27,11 +27,7 @@
 import { useHeaderVisible } from './hooks/useHeaderVisible';
 import StickyBox from '../lib/vendor/react-sticky-box';
 import { isFriendlyUI } from '../themes/forumTheme';
-<<<<<<< HEAD
-import { useIsGivingSeason } from './ea-forum/giving-portal/hooks';
 import { requireCssVar } from '../themes/cssVars';
-=======
->>>>>>> 3369acd6
 
 export const petrovBeforeTime = new DatabasePublicSetting<number>('petrov.beforeTime', 0)
 const petrovAfterTime = new DatabasePublicSetting<number>('petrov.afterTime', 0)
@@ -290,14 +286,9 @@
     [disableNoKibitz, setDisableNoKibitz]
   );
 
-<<<<<<< HEAD
-  const isGivingSeason = useIsGivingSeason();
-  const renderGivingSeason = isGivingSeason && pathname === "/";
   // For the EAF Wrapped page, we change the header's background color to a dark blue.
   const headerBackgroundColor = pathname === '/wrapped' ? wrappedBackgroundColor : undefined
 
-=======
->>>>>>> 3369acd6
   const render = () => {
     const {
       NavigationStandalone,
