--- conflicted
+++ resolved
@@ -148,7 +148,6 @@
     }
   },
   votingImage: {
-<<<<<<< HEAD
     width: '100vw',
     maxWidth: 'inherit',
     left: 500,
@@ -168,12 +167,6 @@
     textWrap: 'balance',
     textAlign: 'right',
     lineHeight: '1.1'
-=======
-    width: '55vw',
-    maxWidth: '1000px',
-    marginLeft: '-15px',
-    '-webkit-mask-image': `radial-gradient(ellipse at center top, ${theme.palette.text.alwaysBlack} 55%, transparent 86%)`,
->>>>>>> 203e7cc6
   },
   unspacedGridActivated: {
     '@supports (grid-template-areas: "title")': {
@@ -494,7 +487,6 @@
                   {!currentRoute?.fullscreen && !currentRoute?.noFooter && <Footer />}
                 </div>
                 { isLW && <>
-<<<<<<< HEAD
                   {
                     currentRoute?.name === 'home' ? 
                       <Link className={classes.imageColumn} to="/leastwrong">
@@ -506,11 +498,6 @@
                         <CloudinaryImage2 className={classes.backgroundImage} publicId="ohabryka_Topographic_aquarelle_book_cover_by_Thomas_W._Schaller_f9c9dbbe-4880-4f12-8ebb-b8f0b900abc1_m4k6dy_734413" darkPublicId={"ohabryka_Topographic_aquarelle_book_cover_by_Thomas_W._Schaller_f9c9dbbe-4880-4f12-8ebb-b8f0b900abc1_m4k6dy_734413_copy_lnopmw"}/>
                       </div>)
                   }
-=======
-                  {(standaloneNavigation && <div className={classes.imageColumn}>
-                      <CloudinaryImage2 className={classes.backgroundImage} publicId="ohabryka_Topographic_aquarelle_book_cover_by_Thomas_W._Schaller_f9c9dbbe-4880-4f12-8ebb-b8f0b900abc1_m4k6dy_734413" darkPublicId={"ohabryka_Topographic_aquarelle_book_cover_by_Thomas_W._Schaller_f9c9dbbe-4880-4f12-8ebb-b8f0b900abc1_m4k6dy_734413_copy_lnopmw"}/>
-                    </div>)}
->>>>>>> 203e7cc6
                   </>
                 }
                 {!renderSunshineSidebar &&
