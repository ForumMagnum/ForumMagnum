import React, {useRef, useState, useCallback, useEffect, FC, ReactNode, useMemo} from 'react';
import { Components, registerComponent } from '../lib/vulcan-lib';
import { useUpdate } from '../lib/crud/withUpdate';
import classNames from 'classnames'
import { useTheme } from './themes/useTheme';
import { useLocation } from '../lib/routeUtil';
import { AnalyticsContext, useTracking } from '../lib/analyticsEvents'
import { UserContext } from './common/withUser';
import { TimezoneWrapper } from './common/withTimezone';
import { DialogManager } from './common/withDialog';
import { CommentBoxManager } from './hooks/useCommentBox';
import { ItemsReadContextWrapper } from './hooks/useRecordPostView';
import { commentBodyStyles, pBodyStyle } from '../themes/stylePiping';
import { DatabasePublicSetting, blackBarTitle, googleTagManagerIdSetting } from '../lib/publicSettings';
import { isAF, isEAForum, isLW, isLWorAF } from '../lib/instanceSettings';
import { globalStyles } from '../themes/globalStyles/globalStyles';
import { ForumOptions, forumSelect } from '../lib/forumTypeUtils';
import { userCanDo } from '../lib/vulcan-users/permissions';
import { Helmet } from '../lib/utils/componentsWithChildren';
import { DisableNoKibitzContext } from './users/UsersNameDisplay';
import { LayoutOptions, LayoutOptionsContext } from './hooks/useLayoutOptions';
// enable during ACX Everywhere
// import { HIDE_MAP_COOKIE } from '../lib/cookies/cookies';
import { HEADER_HEIGHT } from './common/Header';
import { useCookiePreferences } from './hooks/useCookiesWithConsent';
import { useHeaderVisible } from './hooks/useHeaderVisible';
import StickyBox from '../lib/vendor/react-sticky-box';
import { isFriendlyUI } from '../themes/forumTheme';
import { requireCssVar } from '../themes/cssVars';
import { UnreadNotificationsContextProvider } from './hooks/useUnreadNotifications';
import { CurrentForumEventProvider } from './hooks/useCurrentForumEvent';
export const petrovBeforeTime = new DatabasePublicSetting<number>('petrov.beforeTime', 0)
const petrovAfterTime = new DatabasePublicSetting<number>('petrov.afterTime', 0)

import { LoginPopoverContextProvider } from './hooks/useLoginPopoverContext';
import DeferRender from './common/DeferRender';
import { userHasLlmChat } from '@/lib/betas';

const STICKY_SECTION_TOP_MARGIN = 20;

// These routes will have the standalone TabNavigationMenu (aka sidebar)
//
// Refer to routes.js for the route names. Or console log in the route you'd
// like to include
const standaloneNavMenuRouteNames: ForumOptions<string[]> = {
  'LessWrong': [
    'home', 'allPosts', 'questions', 'library', 'Shortform', 'Sequences', 'collections', 'nominations', 'reviews',
  ],
  'AlignmentForum': ['alignment.home', 'library', 'allPosts', 'questions', 'Shortform'],
  'EAForum': ['home', 'allPosts', 'questions', 'Shortform', 'eaLibrary', 'tagsSubforum'],
  'default': ['home', 'allPosts', 'questions', 'Community', 'Shortform',],
}

/**
 * When a new user signs up, their profile is 'incomplete' (ie; without a display name)
 * and we require them to fill this in using the onboarding flow before continuing.
 * This is a list of route names that the user is allowed to view despite having an
 * 'incomplete' account.
 */
const allowedIncompletePaths: string[] = ["termsOfUse"];

const styles = (theme: ThemeType): JssStyles => ({
  main: {
    paddingTop: theme.spacing.mainLayoutPaddingTop,
    paddingBottom: 15,
    marginLeft: "auto",
    marginRight: "auto",
    // Make sure the background extends to the bottom of the page, I'm sure there is a better way to do this
    // but almost all pages are bigger than this anyway so it's not that important
    minHeight: `calc(100vh - ${HEADER_HEIGHT}px)`,
    gridArea: 'main',
    [theme.breakpoints.down('md')]: {
      paddingTop: isFriendlyUI ? 0 : theme.spacing.mainLayoutPaddingTop,
    },
    [theme.breakpoints.down('sm')]: {
      paddingTop: isFriendlyUI ? 0 : 10,
      paddingLeft: 8,
      paddingRight: 8,
    },
  },
  wrapper: {
    position: 'relative',
    overflowX: 'clip'
  },
  mainNoFooter: {
    paddingBottom: 0,
  },
  mainFullscreen: {
    height: "100%",
    padding: 0,
  },
  mainUnspacedGrid: {
    [theme.breakpoints.down('sm')]: {
      paddingTop: 0,
      paddingLeft: 0,
      paddingRight: 0,
    }
  },
  fullscreen: {
    // The min height of 600px here is so that the page doesn't shrink down completely when the keyboard is open on mobile.
    // I chose 600 as being a bit smaller than the smallest phone screen size, although it's hard to find a good reference
    // for this. Here is one site with a good list from 2018: https://mediag.com/blog/popular-screen-resolutions-designing-for-all/
    height: "max(100vh, 600px)",
    display: "flex",
    flexDirection: "column",
  },
  fullscreenBodyWrapper: {
    flexBasis: 0,
    flexGrow: 1,
    overflow: "auto",
    [theme.breakpoints.down('xs')]: {
      overflow: "visible",
    },
  },
  spacedGridActivated: {
    '@supports (grid-template-areas: "title")': {
      display: 'grid',
      gridTemplateAreas: `
        "navSidebar ... main imageGap sunshine"
      `,
      gridTemplateColumns: `
        minmax(0, min-content)
        minmax(0, 1fr)
        minmax(0, min-content)
        minmax(0, ${isLW ? 7 : 1}fr)
        minmax(0, min-content)
      `,
    },
    [theme.breakpoints.down('md')]: {
      display: 'block'
    }
  },
  imageColumn: {
    position: 'absolute',
    top: 0,
    right: 0,
    height: "100vh",
    ['@media(max-width: 1000px)']: {
      display: 'none'
    },
  },
  backgroundImage: {
    position: 'absolute',
    width: '57vw',
    maxWidth: '1000px',
    top: '-57px',
    right: '-334px',
    '-webkit-mask-image': `radial-gradient(ellipse at center top, ${theme.palette.text.alwaysBlack} 55%, transparent 70%)`,
    
    [theme.breakpoints.up(2000)]: {
      right: '0px',
    }
  },
  frontpageImage: {
    right: -50,
    height: '82vh',
    objectFit: 'cover',
    '-webkit-mask-image': `radial-gradient(ellipse at top right, ${theme.palette.text.alwaysBlack} 53%, transparent 70%)`,
    zIndex: -2,
    position: 'relative',
  },
  bannerText: {
    ...theme.typography.postStyle,
    ['@media(max-width: 1375px)']: {
      width: 250
    },
    ['@media(max-width: 1325px)']: {
      width: 200
    },
    ['@media(max-width: 1200px)']: {
      display: "none"
    },
    position: 'absolute',
    right: 16,
    bottom: 79,
    color: theme.palette.grey[900],
    display: "flex",
    flexDirection: "column",
    alignItems: "flex-end",
    textAlign: "right",
    width: 300,
    '& h2': {
      fontSize: '2.4rem',
      lineHeight: '2.6rem',
      marginTop: 20,
      marginBottom: 0,
      textShadow: `
        0 0 15px ${theme.palette.background.pageActiveAreaBackground}, 
        0 0 15px ${theme.palette.background.pageActiveAreaBackground}, 
        0 0 15px ${theme.palette.background.pageActiveAreaBackground}, 
        0 0 15px ${theme.palette.background.pageActiveAreaBackground}
      `,
      '& a:hover': {
        opacity: 1
      }
    },
    '& h3': {
      fontSize: '20px',
      margin: 0,
      lineHeight: '1.2',
      marginBottom: 6,
      textShadow: `
        0 0 15px ${theme.palette.background.pageActiveAreaBackground}, 
        0 0 15px ${theme.palette.background.pageActiveAreaBackground}, 
        0 0 15px ${theme.palette.background.pageActiveAreaBackground}, 
        0 0 15px ${theme.palette.background.pageActiveAreaBackground}
      `,
    },
    '& button': {
      ...theme.typography.commentStyle,
      backgroundColor: theme.palette.primary.main,
      opacity: .9,
      border: 'none',
      color: theme.palette.text.alwaysWhite,
      fontWeight: 600,
      borderRadius: '3px',
      textAlign: 'center',
      padding: 8,
      fontSize: '14px',
      marginTop: 6
    },
    '& p': {
      ...commentBodyStyles(theme),
      fontSize: '14px',
      marginBottom: 10,
    },
    '& p a': {
      color: theme.palette.primary.main,
    }
  },
  ticketPricesRaise: {
    ...theme.typography.commentStyle,
    fontStyle: 'italic',
    fontSize: 14,
    marginTop: 10,
    '& p': {
      margin: 4
    }
  },
  backgroundGradient: {
    position: 'absolute',
    top: 0,
    right: 0,
    height: '100vh',
    width: '50vw',
    background: `linear-gradient(to top, ${theme.palette.background.default} 230px, transparent calc(230px + 30%))`,
    zIndex: -1,
  },
  lessOnlineBannerDateAndLocation: {
    ...theme.typography.commentStyle,
    fontSize: '16px !important',
    fontStyle: 'normal',
    marginBottom: '16px !important',
  },
  unspacedGridActivated: {
    '@supports (grid-template-areas: "title")': {
      display: 'grid',
      gridTemplateAreas: `
        "navSidebar main sunshine"
      `,
      gridTemplateColumns: `
        0px
        minmax(0, 1fr)
        minmax(0, min-content)
      `,
    },
    '& .Layout-main': {
      width: '100%',
      paddingTop: 0,
    },
    [theme.breakpoints.down('md')]: {
      display: 'block'
    }
  },
  eaHomeLayout: {
    display: "flex",
    alignItems: "start",
    [theme.breakpoints.down('md')]: {
      display: 'block'
    }
  },
  navSidebar: {
    gridArea: 'navSidebar'
  },
  sunshine: {
    gridArea: 'sunshine'
  },
  languageModelLauncher: {
    position: 'absolute',
    top: '-57px',
    right: '-334px',
    [theme.breakpoints.down('lg')]: {
      display: 'none',
    }
  },
  whiteBackground: {
    background: theme.palette.background.pageActiveAreaBackground,
  },
  '@global': {
    ...globalStyles(theme),
    p: pBodyStyle(theme),
    '.mapboxgl-popup': {
      willChange: 'auto !important',
      zIndex: theme.zIndexes.styledMapPopup
    },
    // Font fallback to ensure that all greek letters just directly render as Arial
    '@font-face': [{
        fontFamily: "GreekFallback",
        src: "local('Arial')",
        unicodeRange: 'U+0370-03FF, U+1F00-1FFF' // Unicode range for greek characters
      },
      {
        fontFamily: "ETBookRoman",
        src: "url('https://res.cloudinary.com/lesswrong-2-0/raw/upload/v1723063815/et-book-roman-line-figures_tvofzs.woff') format('woff')",  
      },
    ],
    // Hide the CKEditor table alignment menu
    '.ck-table-properties-form__alignment-row': {
      display: "none !important"
    },
  },
  searchResultsArea: {
    position: "absolute",
    zIndex: theme.zIndexes.searchResults,
    top: 0,
    width: "100%",
  },
  // enable during ACX Everywhere
  hideHomepageMapOnMobile: {
    [theme.breakpoints.down('sm')]: {
      display: "none"
    }
  },
  stickyWrapper: {
    transition: "transform 200ms ease-in-out",
    transform: `translateY(${STICKY_SECTION_TOP_MARGIN}px)`,
    marginBottom: 20,
  },
  stickyWrapperHeaderVisible: {
    transform: `translateY(${HEADER_HEIGHT + STICKY_SECTION_TOP_MARGIN}px)`,
  },
});

const wrappedBackgroundColor = requireCssVar("palette", "wrapped", "background")

const StickyWrapper: FC<{
  eaHomeLayout: boolean,
  headerVisible: boolean,
  headerAtTop: boolean,
  children: ReactNode,
  classes: ClassesType,
}> = ({eaHomeLayout, headerVisible, headerAtTop, children, classes}) =>
  eaHomeLayout
    ? (
      <StickyBox offsetTop={0} offsetBottom={20}>
        <div className={classNames(classes.stickyWrapper, {
          [classes.stickyWrapperHeaderVisible]: headerVisible && !headerAtTop,
        })}>
          {children}
        </div>
      </StickyBox>
    )
    : <>{children}</>;

const Layout = ({currentUser, children, classes}: {
  currentUser: UsersCurrent|null,
  children?: React.ReactNode,
  classes: ClassesType,
}) => {
  const searchResultsAreaRef = useRef<HTMLDivElement|null>(null);
  const [disableNoKibitz, setDisableNoKibitz] = useState(false); 
  const hideNavigationSidebarDefault = currentUser ? !!(currentUser?.hideNavigationSidebar) : false
  const [hideNavigationSidebar,setHideNavigationSidebar] = useState(hideNavigationSidebarDefault);
  const theme = useTheme();
  const {currentRoute, pathname} = useLocation();
  const layoutOptionsState = React.useContext(LayoutOptionsContext);
  const { explicitConsentGiven: cookieConsentGiven, explicitConsentRequired: cookieConsentRequired } = useCookiePreferences();
  const showCookieBanner = cookieConsentRequired === true && !cookieConsentGiven;
  const {headerVisible, headerAtTop} = useHeaderVisible();

  // enable during ACX Everywhere
  // const [cookies] = useCookiesWithConsent()
  const renderCommunityMap = false // replace with following line to enable during ACX Everywhere
  // (isLW) && (currentRoute?.name === 'home') && (!currentUser?.hideFrontpageMap) && !cookies[HIDE_MAP_COOKIE]
  
  const {mutate: updateUser} = useUpdate({
    collectionName: "Users",
    fragmentName: 'UsersCurrent',
  });
  
  const toggleStandaloneNavigation = useCallback(() => {
    if (currentUser) {
      void updateUser({
        selector: {_id: currentUser._id},
        data: {
          hideNavigationSidebar: !hideNavigationSidebar
        }
      })
    }
    setHideNavigationSidebar(!hideNavigationSidebar);
  }, [updateUser, currentUser, hideNavigationSidebar]);

  // Some pages (eg post pages) have a solid white background, others (eg front page) have a gray
  // background against which individual elements in the central column provide their own
  // background. (In dark mode this is black and dark gray instead of white and light gray). This
  // is handled by putting `classes.whiteBackground` onto the main wrapper.
  //
  // But, caveat/hack: If the page has horizontal scrolling and the horizontal scrolling is the
  // result of a floating window, the page wrapper doesn't extend far enough to the right. So we
  // also have a `useEffect` which adds a class to `<body>`. (This has to be a useEffect because
  // <body> is outside the React tree entirely. An alternative way to do this would be to change
  // overflow properties so that `<body>` isn't scrollable but a `<div>` in here is.)
  const useWhiteBackground = currentRoute?.background === "white";
  
  const { captureEvent } = useTracking();
  
  useEffect(() => {
    const isWhite = document.body.classList.contains(classes.whiteBackground);
    if (isWhite !== useWhiteBackground) {
      if (useWhiteBackground) {
        document.body.classList.add(classes.whiteBackground);
      } else {
        document.body.classList.remove(classes.whiteBackground);
      }
    }
  }, [useWhiteBackground, classes.whiteBackground]);

  if (!layoutOptionsState) {
    throw new Error("LayoutOptionsContext not set");
  }

  const noKibitzContext = useMemo(
    () => ({ disableNoKibitz, setDisableNoKibitz }),
    [disableNoKibitz, setDisableNoKibitz]
  );


  let headerBackgroundColor: ColorString;
  // For the EAF Wrapped page, we change the header's background color to a dark blue.
  if (pathname.startsWith('/wrapped')) {
    headerBackgroundColor = wrappedBackgroundColor;
  } else if (blackBarTitle.get()) {
    headerBackgroundColor = 'rgba(0, 0, 0, 0.7)';
  }

  const render = () => {
    const {
      NavigationStandalone,
      ErrorBoundary,
      Footer,
      Header,
      FlashMessages,
      AnalyticsClient,
      AnalyticsPageInitializer,
      NavigationEventSender,
      PetrovDayWrapper,
      EAOnboardingFlow,
      BasicOnboardingFlow,
      CommentOnSelectionPageWrapper,
      SidebarsWrapper,
      IntercomWrapper,
      HomepageCommunityMap,
      CookieBanner,
      AdminToggle,
      SunshineSidebar,
      EAHomeRightHandSide,
      CloudinaryImage2,
      ForumEventBanner,
      GlobalHotkeys,
<<<<<<< HEAD
      EASurveyBanner,
      LanguageModelLauncherButton,
      LlmChatWrapper
=======
>>>>>>> 17359216
    } = Components;

    const baseLayoutOptions: LayoutOptions = {
      // Check whether the current route is one which should have standalone
      // navigation on the side. If there is no current route (ie, a 404 page),
      // then it should.
      // FIXME: This is using route names, but it would be better if this was
      // a property on routes themselves.
      standaloneNavigation: !currentRoute || forumSelect(standaloneNavMenuRouteNames).includes(currentRoute.name),
      renderSunshineSidebar: !!currentRoute?.sunshineSidebar && !!(userCanDo(currentUser, 'posts.moderate.all') || currentUser?.groups?.includes('alignmentForumAdmins')) && !currentUser?.hideSunshineSidebar,
      renderLanguageModelChatLauncher: !!currentUser && userHasLlmChat(currentUser),
      shouldUseGridLayout: !currentRoute || forumSelect(standaloneNavMenuRouteNames).includes(currentRoute.name),
      unspacedGridLayout: !!currentRoute?.unspacedGrid,
    }

    const { overridenLayoutOptions: overrideLayoutOptions } = layoutOptionsState

    const standaloneNavigation = overrideLayoutOptions.standaloneNavigation ?? baseLayoutOptions.standaloneNavigation
    const renderSunshineSidebar = overrideLayoutOptions.renderSunshineSidebar ?? baseLayoutOptions.renderSunshineSidebar
    const renderLanguageModelChatLauncher = overrideLayoutOptions.renderLanguageModelChatLauncher ?? baseLayoutOptions.renderLanguageModelChatLauncher
    const shouldUseGridLayout = overrideLayoutOptions.shouldUseGridLayout ?? baseLayoutOptions.shouldUseGridLayout
    const unspacedGridLayout = overrideLayoutOptions.unspacedGridLayout ?? baseLayoutOptions.unspacedGridLayout
    // The friendly home page has a unique grid layout, to account for the right hand side column.
    const friendlyHomeLayout = isFriendlyUI && currentRoute?.name === 'home'

    const isIncompletePath = allowedIncompletePaths.includes(currentRoute?.name ?? "404");

    const renderPetrovDay = () => {
      const currentTime = (new Date()).valueOf()
      const beforeTime = petrovBeforeTime.get()
      const afterTime = petrovAfterTime.get()
    
      return currentRoute?.name === "home" && isLW
        && beforeTime < currentTime
        && currentTime < afterTime
    }
    
    return (
      <AnalyticsContext path={pathname}>
      <UserContext.Provider value={currentUser}>
      <UnreadNotificationsContextProvider>
      <TimezoneWrapper>
      <ItemsReadContextWrapper>
      <LoginPopoverContextProvider>
      <SidebarsWrapper>
      <LlmChatWrapper>
      <DisableNoKibitzContext.Provider value={noKibitzContext}>
      <CommentOnSelectionPageWrapper>
      <CurrentForumEventProvider>
        <div className={classNames(
          "wrapper",
          {'alignment-forum': isAF, [classes.fullscreen]: currentRoute?.fullscreen, [classes.wrapper]: isLWorAF}
        )} id="wrapper">
          <DialogManager>
            <CommentBoxManager>
              <Helmet>
                {theme.typography.fontDownloads &&
                  theme.typography.fontDownloads.map(
                    (url: string)=><link rel="stylesheet" key={`font-${url}`} href={url}/>
                  )
                }
                <meta httpEquiv="Accept-CH" content="DPR, Viewport-Width, Width"/>
              </Helmet>

              <AnalyticsClient/>
              <AnalyticsPageInitializer/>
              <NavigationEventSender/>
              <GlobalHotkeys/>
              {/* Only show intercom after they have accepted cookies */}
              <DeferRender ssr={false}>
                {showCookieBanner ? <CookieBanner /> : <IntercomWrapper/>}
              </DeferRender>

              <noscript className="noscript-warning"> This website requires javascript to properly function. Consider activating javascript to get access to all site functionality. </noscript>
              {/* Google Tag Manager i-frame fallback */}
              <noscript><iframe src={`https://www.googletagmanager.com/ns.html?id=${googleTagManagerIdSetting.get()}`} height="0" width="0" style={{display:"none", visibility:"hidden"}}/></noscript>

              {!currentRoute?.standalone && <Header
                searchResultsArea={searchResultsAreaRef}
                standaloneNavigationPresent={standaloneNavigation}
                sidebarHidden={hideNavigationSidebar}
                toggleStandaloneNavigation={toggleStandaloneNavigation}
                stayAtTop={!!currentRoute?.staticHeader}
                backgroundColor={headerBackgroundColor}
              />}
              <ForumEventBanner />
              {/* enable during ACX Everywhere */}
              {renderCommunityMap && <span className={classes.hideHomepageMapOnMobile}><HomepageCommunityMap dontAskUserLocation={true}/></span>}
              {renderPetrovDay() && <PetrovDayWrapper/>}

              <div className={classNames(classes.standaloneNavFlex, {
                [classes.spacedGridActivated]: shouldUseGridLayout && !unspacedGridLayout,
                [classes.unspacedGridActivated]: shouldUseGridLayout && unspacedGridLayout,
                [classes.eaHomeLayout]: friendlyHomeLayout && !renderSunshineSidebar,
                [classes.fullscreenBodyWrapper]: currentRoute?.fullscreen,
              }
              )}>
                {isFriendlyUI && <AdminToggle />}
                {standaloneNavigation &&
                  <StickyWrapper
                    eaHomeLayout={friendlyHomeLayout}
                    headerVisible={headerVisible}
                    headerAtTop={headerAtTop}
                    classes={classes}
                  >
                    <DeferRender ssr={true} clientTiming='mobile-aware'>
                      <NavigationStandalone
                        sidebarHidden={hideNavigationSidebar}
                        unspacedGridLayout={unspacedGridLayout}
                        noTopMargin={friendlyHomeLayout}
                      />
                    </DeferRender>
                  </StickyWrapper>
                }
                <div ref={searchResultsAreaRef} className={classes.searchResultsArea} />
                <div className={classNames(classes.main, {
                  [classes.whiteBackground]: useWhiteBackground,
                  [classes.mainNoFooter]: currentRoute?.noFooter,
                  [classes.mainFullscreen]: currentRoute?.fullscreen,
                  [classes.mainUnspacedGrid]: shouldUseGridLayout && unspacedGridLayout,
                })}>
                  <ErrorBoundary>
                    <FlashMessages />
                  </ErrorBoundary>
                  <ErrorBoundary>
                    {children}
                    {!isIncompletePath && isEAForum ? <EAOnboardingFlow/> : <BasicOnboardingFlow/>}
                  </ErrorBoundary>
                  {!currentRoute?.fullscreen && !currentRoute?.noFooter && <Footer />}
                </div>
                {isLW && <>
                  {standaloneNavigation && <div className={classes.imageColumn}>
                    <CloudinaryImage2 className={classes.backgroundImage} publicId="ohabryka_Topographic_aquarelle_book_cover_by_Thomas_W._Schaller_f9c9dbbe-4880-4f12-8ebb-b8f0b900abc1_m4k6dy_734413" darkPublicId={"ohabryka_Topographic_aquarelle_book_cover_by_Thomas_W._Schaller_f9c9dbbe-4880-4f12-8ebb-b8f0b900abc1_m4k6dy_734413_copy_lnopmw"}/>
                  </div>}
                </>}
                {!renderSunshineSidebar &&
                  friendlyHomeLayout &&
                  <StickyWrapper
                    eaHomeLayout={friendlyHomeLayout}
                    headerVisible={headerVisible}
                    headerAtTop={headerAtTop}
                    classes={classes}
                  >
                    <DeferRender ssr={true} clientTiming='mobile-aware'>
                      <EAHomeRightHandSide />
                    </DeferRender>
                  </StickyWrapper>
                }
                {renderSunshineSidebar && <div className={classes.sunshine}>
                  <DeferRender ssr={false}>
                    <SunshineSidebar/>
                  </DeferRender>
                </div>}
                {renderLanguageModelChatLauncher && <div className={classes.languageModelChatLauncher}>
                  <DeferRender ssr={false}>
                    <LanguageModelLauncherButton/>
                  </DeferRender>
                </div>}
              </div>
            </CommentBoxManager>
          </DialogManager>
        </div>
      </CurrentForumEventProvider>
      </CommentOnSelectionPageWrapper>
      </DisableNoKibitzContext.Provider>
      </LlmChatWrapper>
      </SidebarsWrapper>
      </LoginPopoverContextProvider>
      </ItemsReadContextWrapper>
      </TimezoneWrapper>
      </UnreadNotificationsContextProvider>
      </UserContext.Provider>
      </AnalyticsContext>
    )
  };
  return render();
}

const LayoutComponent = registerComponent('Layout', Layout, {styles});

declare global {
  interface ComponentTypes {
    Layout: typeof LayoutComponent
  }
}<|MERGE_RESOLUTION|>--- conflicted
+++ resolved
@@ -467,12 +467,8 @@
       CloudinaryImage2,
       ForumEventBanner,
       GlobalHotkeys,
-<<<<<<< HEAD
-      EASurveyBanner,
       LanguageModelLauncherButton,
       LlmChatWrapper
-=======
->>>>>>> 17359216
     } = Components;
 
     const baseLayoutOptions: LayoutOptions = {
