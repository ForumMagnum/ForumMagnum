--- conflicted
+++ resolved
@@ -127,128 +127,6 @@
     [theme.breakpoints.down('md')]: {
       display: 'block'
     }
-  },
-  imageColumn: {
-    position: 'absolute',
-    top: 0,
-    right: 0,
-    height: "100vh",
-    ['@media(max-width: 1000px)']: {
-      display: 'none'
-    },
-  },
-  backgroundImage: {
-    position: 'absolute',
-    width: '57vw',
-    maxWidth: '1000px',
-    top: '-57px',
-    right: '-334px',
-    '-webkit-mask-image': `radial-gradient(ellipse at center top, ${theme.palette.text.alwaysBlack} 55%, transparent 70%)`,
-    
-    [theme.breakpoints.up(2000)]: {
-      right: '0px',
-    }
-  },
-  frontpageImage: {
-    right: -50,
-    height: '82vh',
-    objectFit: 'cover',
-    '-webkit-mask-image': `radial-gradient(ellipse at top right, ${theme.palette.text.alwaysBlack} 53%, transparent 70%)`,
-    zIndex: -2,
-    position: 'relative',
-  },
-  bannerText: {
-    ...theme.typography.postStyle,
-    ['@media(max-width: 1375px)']: {
-      width: 250
-    },
-    ['@media(max-width: 1325px)']: {
-      width: 200
-    },
-    ['@media(max-width: 1200px)']: {
-      display: "none"
-    },
-    position: 'absolute',
-    right: 16,
-    bottom: 79,
-    color: theme.palette.grey[900],
-    display: "flex",
-    flexDirection: "column",
-    alignItems: "flex-end",
-    textAlign: "right",
-    width: 300,
-    '& h2': {
-      fontSize: '2.4rem',
-      lineHeight: '2.6rem',
-      marginTop: 20,
-      marginBottom: 0,
-      textShadow: `
-        0 0 15px ${theme.palette.background.pageActiveAreaBackground}, 
-        0 0 15px ${theme.palette.background.pageActiveAreaBackground}, 
-        0 0 15px ${theme.palette.background.pageActiveAreaBackground}, 
-        0 0 15px ${theme.palette.background.pageActiveAreaBackground}
-      `,
-      '& a:hover': {
-        opacity: 1
-      }
-    },
-    '& h3': {
-      fontSize: '20px',
-      margin: 0,
-      lineHeight: '1.2',
-      marginBottom: 6,
-      textShadow: `
-        0 0 15px ${theme.palette.background.pageActiveAreaBackground}, 
-        0 0 15px ${theme.palette.background.pageActiveAreaBackground}, 
-        0 0 15px ${theme.palette.background.pageActiveAreaBackground}, 
-        0 0 15px ${theme.palette.background.pageActiveAreaBackground}
-      `,
-    },
-    '& button': {
-      ...theme.typography.commentStyle,
-      backgroundColor: theme.palette.primary.main,
-      opacity: .9,
-      border: 'none',
-      color: theme.palette.text.alwaysWhite,
-      fontWeight: 600,
-      borderRadius: '3px',
-      textAlign: 'center',
-      padding: 8,
-      fontSize: '14px',
-      marginTop: 6
-    },
-    '& p': {
-      ...commentBodyStyles(theme),
-      fontSize: '14px',
-      marginBottom: 10,
-    },
-    '& p a': {
-      color: theme.palette.primary.main,
-    }
-  },
-  ticketPricesRaise: {
-    ...theme.typography.commentStyle,
-    fontStyle: 'italic',
-    fontSize: 14,
-    marginTop: 10,
-    '& p': {
-      margin: 4
-    }
-  },
-  backgroundGradient: {
-    position: 'absolute',
-    top: 0,
-    right: 0,
-    height: '100vh',
-    width: '50vw',
-    background: `linear-gradient(to top, ${theme.palette.background.default} 230px, transparent calc(230px + 30%))`,
-    zIndex: -1,
-  },
-  lessOnlineBannerDateAndLocation: {
-    ...theme.typography.commentStyle,
-    fontSize: '16px !important',
-    fontStyle: 'normal',
-    marginBottom: '16px !important',
   },
   unspacedGridActivated: {
     '@supports (grid-template-areas: "title")': {
@@ -577,30 +455,6 @@
                   </ErrorBoundary>
                   {!currentRoute?.fullscreen && !currentRoute?.noFooter && <Footer />}
                 </div>
-<<<<<<< HEAD
-=======
-                { isLW && <>
-                  {
-                    currentRoute?.name === 'home' ? 
-                      <div className={classes.imageColumn}>
-                        <CloudinaryImage2 className={classes.frontpageImage} publicId="idfk2_j6jdv9" darkPublicId={"idfk2_j6jdv9"}/>
-                        <AnalyticsContext pageSectionContext='frontpageFullpageBanner'>
-                          <div className={classes.bannerText}>
-                            <h2><a href="http://less.online" target="_blank" rel="noreferrer" onClick={() => captureEvent('frontpageBannerHeaderClicked')}>LessOnline Festival</a></h2>
-                            <p>May 31st to June 2nd, Berkely CA</p>
-                            <a href="http://less.online/#tickets-section" onClick={() => captureEvent('frontpageCTAButtonClicked')}><button>Buy Tickets</button></a>
-                          </div>
-                        </AnalyticsContext>
-                        <div className={classes.backgroundGradient}/>
-                      </div> 
-                    : 
-                      (standaloneNavigation && <div className={classes.imageColumn}>
-                        <CloudinaryImage2 className={classes.backgroundImage} publicId="ohabryka_Topographic_aquarelle_book_cover_by_Thomas_W._Schaller_f9c9dbbe-4880-4f12-8ebb-b8f0b900abc1_m4k6dy_734413" darkPublicId={"ohabryka_Topographic_aquarelle_book_cover_by_Thomas_W._Schaller_f9c9dbbe-4880-4f12-8ebb-b8f0b900abc1_m4k6dy_734413_copy_lnopmw"}/>
-                      </div>)
-                  }
-                  </>
-                }
->>>>>>> 44dc81a2
                 {!renderSunshineSidebar &&
                   friendlyHomeLayout &&
                   <StickyWrapper
