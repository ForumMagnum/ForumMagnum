import React, {useRef, useState, useCallback, useEffect} from 'react';
import { Components, registerComponent } from '../lib/vulcan-lib';
import { useUpdate } from '../lib/crud/withUpdate';
import { Helmet } from 'react-helmet';
import classNames from 'classnames'
import { useTheme } from './themes/useTheme';
import { useLocation } from '../lib/routeUtil';
import { AnalyticsContext } from '../lib/analyticsEvents'
import { UserContext } from './common/withUser';
import { TimezoneWrapper } from './common/withTimezone';
import { DialogManager } from './common/withDialog';
import { CommentBoxManager } from './common/withCommentBox';
import { ItemsReadContextWrapper } from './hooks/useRecordPostView';
import { pBodyStyle } from '../themes/stylePiping';
import { DatabasePublicSetting, googleTagManagerIdSetting } from '../lib/publicSettings';
import { isAF, isLW } from '../lib/instanceSettings';
import { globalStyles } from '../themes/globalStyles/globalStyles';
import { ForumOptions, forumSelect } from '../lib/forumTypeUtils';
import { userCanDo } from '../lib/vulcan-users/permissions';
import NoSSR from 'react-no-ssr';
import { DisableNoKibitzContext } from './users/UsersNameDisplay';
import { LayoutOptions, LayoutOptionsContext } from './hooks/useLayoutOptions';
// enable during ACX Everywhere
import { HIDE_MAP_COOKIE } from '../lib/cookies/cookies';
import { useCookiePreferences, useCookiesWithConsent } from './hooks/useCookiesWithConsent';
import { HEADER_HEIGHT } from './common/Header';
import { isFriendlyUI } from '../themes/forumTheme';

export const petrovBeforeTime = new DatabasePublicSetting<number>('petrov.beforeTime', 0)
const petrovAfterTime = new DatabasePublicSetting<number>('petrov.afterTime', 0)

// These routes will have the standalone TabNavigationMenu (aka sidebar)
//
// Refer to routes.js for the route names. Or console log in the route you'd
// like to include
const standaloneNavMenuRouteNames: ForumOptions<string[]> = {
  'LessWrong': [
    'home', 'allPosts', 'questions', 'library', 'Shortform', 'Sequences', 'collections', 'nominations', 'reviews',
  ],
  'AlignmentForum': ['alignment.home', 'library', 'allPosts', 'questions', 'Shortform'],
  'EAForum': ['home', 'allPosts', 'questions', 'Shortform', 'eaLibrary', 'tagsSubforum', 'EAForumWrapped'],
  'default': ['home', 'allPosts', 'questions', 'Community', 'Shortform',],
}

/**
 * When a new user signs up, their profile is 'incomplete' (ie; without a display name)
 * and we require them to fill this in in the NewUserCompleteProfile form before continuing.
 * This is a list of route names that the user is allowed to view despite having an
 * 'incomplete' account.
 */
const allowedIncompletePaths: string[] = ["termsOfUse"];

const styles = (theme: ThemeType): JssStyles => ({
  main: {
    paddingTop: theme.spacing.mainLayoutPaddingTop,
    paddingBottom: 15,
    marginLeft: "auto",
    marginRight: "auto",
    background: theme.palette.background.default,
    // Make sure the background extends to the bottom of the page, I'm sure there is a better way to do this
    // but almost all pages are bigger than this anyway so it's not that important
    minHeight: `calc(100vh - ${HEADER_HEIGHT}px)`,
    gridArea: 'main',
    [theme.breakpoints.down('sm')]: {
      paddingTop: 0,
      paddingLeft: 8,
      paddingRight: 8,
    },
  },
  mainFullscreen: {
    height: "100%",
    padding: 0,
  },
  mainUnspacedGrid: {
    [theme.breakpoints.down('sm')]: {
      paddingTop: 0,
      paddingLeft: 0,
      paddingRight: 0,
    }
  },
  fullscreen: {
    // The min height of 600px here is so that the page doesn't shrink down completely when the keyboard is open on mobile.
    // I chose 600 as being a bit smaller than the smallest phone screen size, although it's hard to find a good reference
    // for this. Here is one site with a good list from 2018: https://mediag.com/blog/popular-screen-resolutions-designing-for-all/
    height: "max(100vh, 600px)",
    display: "flex",
    flexDirection: "column",
  },
  fullscreenBodyWrapper: {
    flexBasis: 0,
    flexGrow: 1,
    overflow: "auto",
  },
  spacedGridActivated: {
    '@supports (grid-template-areas: "title")': {
      display: 'grid',
      gridTemplateAreas: `
        "navSidebar ... main ... sunshine"
      `,
      gridTemplateColumns: `
        minmax(0, min-content)
        minmax(0, 1fr)
        minmax(0, min-content)
        minmax(0, 1.4fr)
        minmax(0, min-content)
      `,
    },
    [theme.breakpoints.down('md')]: {
      display: 'block'
    }
  },
  unspacedGridActivated: {
    '@supports (grid-template-areas: "title")': {
      display: 'grid',
      gridTemplateAreas: `
        "navSidebar main sunshine"
      `,
      gridTemplateColumns: `
        0px
        minmax(0, 1fr)
        minmax(0, min-content)
      `,
    },
    '& .Layout-main': {
      width: '100%',
      paddingTop: 0,
    },
    [theme.breakpoints.down('md')]: {
      display: 'block'
    }
  },
  eaHomeGrid: {
    '@supports (grid-template-areas: "title")': {
      display: 'grid',
      gridTemplateAreas: `
        "navSidebar ... main rhs ..."
      `,
      gridTemplateColumns: `
        min-content
        1fr
        min-content
        minmax(50px, max-content)
        1fr
      `,
    },
    [theme.breakpoints.down('md')]: {
      display: 'block'
    }
  },
  navSidebar: {
    gridArea: 'navSidebar'
  },
  rhs: {
    gridArea: 'rhs',
  },
  sunshine: {
    gridArea: 'sunshine'
  },
  whiteBackground: {
    background: theme.palette.background.pageActiveAreaBackground,
  },
  '@global': {
    ...globalStyles(theme),
    p: pBodyStyle(theme),
    '.mapboxgl-popup': {
      willChange: 'auto !important',
      zIndex: theme.zIndexes.styledMapPopup
    },
    // Font fallback to ensure that all greek letters just directly render as Arial
    '@font-face': {
      fontFamily: "GreekFallback",
      src: "local('Arial')",
      unicodeRange: 'U+0370-03FF, U+1F00-1FFF' // Unicode range for greek characters
    },
    // Hide the CKEditor table alignment menu
    '.ck-table-properties-form__alignment-row': {
      display: "none !important"
    },
  },
  searchResultsArea: {
    position: "absolute",
    zIndex: theme.zIndexes.searchResults,
    top: 0,
    width: "100%",
  },
  // enable during ACX Everywhere
  hideHomepageMapOnMobile: {
    [theme.breakpoints.down('sm')]: {
      display: "none"
    }
  },
})

const Layout = ({currentUser, children, classes}: {
  currentUser: UsersCurrent|null,
  children?: React.ReactNode,
  classes: ClassesType,
}) => {
  const searchResultsAreaRef = useRef<HTMLDivElement|null>(null);
  const [sideCommentsActive,setSideCommentsActive] = useState(false);
  const [disableNoKibitz, setDisableNoKibitz] = useState(false);
  const [hideNavigationSidebar,setHideNavigationSidebar] = useState(!!(currentUser?.hideNavigationSidebar));
  const theme = useTheme();
  const { currentRoute, params: { slug }, pathname} = useLocation();
  const layoutOptionsState = React.useContext(LayoutOptionsContext);
  const { explicitConsentGiven: cookieConsentGiven, explicitConsentRequired: cookieConsentRequired } = useCookiePreferences();
  const showCookieBanner = cookieConsentRequired === true && !cookieConsentGiven;

  // enable during ACX Everywhere
<<<<<<< HEAD
  const [cookies] = useCookiesWithConsent()
  const renderCommunityMap = (isLW) && (currentRoute?.name === 'home') && (!currentUser?.hideFrontpageMap) && !cookies[HIDE_MAP_COOKIE]
=======
  // const [cookies] = useCookiesWithConsent()
  const renderCommunityMap = false // replace with following line to enable during ACX Everywhere
  // (forumTypeSetting.get() === "LessWrong") && (currentRoute?.name === 'home') && (!currentUser?.hideFrontpageMap) && !cookies[HIDE_MAP_COOKIE]
>>>>>>> 9bbabe6c
  
  const {mutate: updateUser} = useUpdate({
    collectionName: "Users",
    fragmentName: 'UsersCurrent',
  });
  
  const toggleStandaloneNavigation = useCallback(() => {
    if (currentUser) {
      void updateUser({
        selector: {_id: currentUser._id},
        data: {
          hideNavigationSidebar: !hideNavigationSidebar
        }
      })
    }
    setHideNavigationSidebar(!hideNavigationSidebar);
  }, [updateUser, currentUser, hideNavigationSidebar]);

  // Some pages (eg post pages) have a solid white background, others (eg front page) have a gray
  // background against which individual elements in the central column provide their own
  // background. (In dark mode this is black and dark gray instead of white and light gray). This
  // is handled by putting `classes.whiteBackground` onto the main wrapper.
  //
  // But, caveat/hack: If the page has horizontal scrolling and the horizontal scrolling is the
  // result of a floating window, the page wrapper doesn't extend far enough to the right. So we
  // also have a `useEffect` which adds a class to `<body>`. (This has to be a useEffect because
  // <body> is outside the React tree entirely. An alternative way to do this would be to change
  // overflow properties so that `<body>` isn't scrollable but a `<div>` in here is.)
  const useWhiteBackground = currentRoute?.background === "white";
  
  useEffect(() => {
    const isWhite = document.body.classList.contains(classes.whiteBackground);
    if (isWhite !== useWhiteBackground) {
      if (useWhiteBackground) {
        document.body.classList.add(classes.whiteBackground);
      } else {
        document.body.classList.remove(classes.whiteBackground);
      }
    }
  }, [useWhiteBackground, classes.whiteBackground]);

  if (!layoutOptionsState) {
    throw new Error("LayoutOptionsContext not set");
  }
  
  const render = () => {
    const {
      NavigationStandalone,
      ErrorBoundary,
      Footer,
      Header,
      FlashMessages,
      AnalyticsClient,
      AnalyticsPageInitializer,
      NavigationEventSender,
      PetrovDayWrapper,
      NewUserCompleteProfile,
      CommentOnSelectionPageWrapper,
      SidebarsWrapper,
      IntercomWrapper,
      HomepageCommunityMap,
      CookieBanner,
      AdminToggle,
      SunshineSidebar,
      EAHomeRightHandSide,
    } = Components;

    const baseLayoutOptions: LayoutOptions = {
      // Check whether the current route is one which should have standalone
      // navigation on the side. If there is no current route (ie, a 404 page),
      // then it should.
      // FIXME: This is using route names, but it would be better if this was
      // a property on routes themselves.
      standaloneNavigation: !currentRoute || forumSelect(standaloneNavMenuRouteNames).includes(currentRoute.name),
      renderSunshineSidebar: !!currentRoute?.sunshineSidebar && !!(userCanDo(currentUser, 'posts.moderate.all') || currentUser?.groups?.includes('alignmentForumAdmins')),
      shouldUseGridLayout: !currentRoute || forumSelect(standaloneNavMenuRouteNames).includes(currentRoute.name),
      unspacedGridLayout: !!currentRoute?.unspacedGrid,
    }

    const { overridenLayoutOptions: overrideLayoutOptions } = layoutOptionsState

    const standaloneNavigation = overrideLayoutOptions.standaloneNavigation ?? baseLayoutOptions.standaloneNavigation
    const renderSunshineSidebar = overrideLayoutOptions.renderSunshineSidebar ?? baseLayoutOptions.renderSunshineSidebar
    const shouldUseGridLayout = overrideLayoutOptions.shouldUseGridLayout ?? baseLayoutOptions.shouldUseGridLayout
    const unspacedGridLayout = overrideLayoutOptions.unspacedGridLayout ?? baseLayoutOptions.unspacedGridLayout
    // The friendly home page has a unique grid layout, to account for the right hand side column.
    const friendlyGridLayout = isFriendlyUI && currentRoute?.name === 'home'

    const renderPetrovDay = () => {
      const currentTime = (new Date()).valueOf()
      const beforeTime = petrovBeforeTime.get()
      const afterTime = petrovAfterTime.get()
    
      return currentRoute?.name === "home" && isLW
        && beforeTime < currentTime
        && currentTime < afterTime
    }

    return (
      <AnalyticsContext path={pathname}>
      <UserContext.Provider value={currentUser}>
      <TimezoneWrapper>
      <ItemsReadContextWrapper>
      <SidebarsWrapper>
      <DisableNoKibitzContext.Provider value={{ disableNoKibitz, setDisableNoKibitz }}>
      <CommentOnSelectionPageWrapper>
        <div className={classNames(
          "wrapper",
          {'alignment-forum': isAF, [classes.fullscreen]: currentRoute?.fullscreen}
        )} id="wrapper">
          <DialogManager>
            <CommentBoxManager>
              <Helmet>
                {theme.typography.fontDownloads &&
                  theme.typography.fontDownloads.map(
                    (url: string)=><link rel="stylesheet" key={`font-${url}`} href={url}/>
                  )
                }
                <meta httpEquiv="Accept-CH" content="DPR, Viewport-Width, Width"/>
              </Helmet>

              <AnalyticsClient/>
              <AnalyticsPageInitializer/>
              <NavigationEventSender/>
              {/* Only show intercom after they have accepted cookies */}
              <NoSSR>
                {showCookieBanner ? <CookieBanner /> : <IntercomWrapper/>}
              </NoSSR>

              <noscript className="noscript-warning"> This website requires javascript to properly function. Consider activating javascript to get access to all site functionality. </noscript>
              {/* Google Tag Manager i-frame fallback */}
              <noscript><iframe src={`https://www.googletagmanager.com/ns.html?id=${googleTagManagerIdSetting.get()}`} height="0" width="0" style={{display:"none", visibility:"hidden"}}/></noscript>

              {!currentRoute?.standalone && <Header
                searchResultsArea={searchResultsAreaRef}
                standaloneNavigationPresent={standaloneNavigation}
                sidebarHidden={hideNavigationSidebar}
                toggleStandaloneNavigation={toggleStandaloneNavigation}
                stayAtTop={Boolean(currentRoute?.fullscreen || currentRoute?.staticHeader)}
              />}
              {/* enable during ACX Everywhere */}
              {renderCommunityMap && <span className={classes.hideHomepageMapOnMobile}><HomepageCommunityMap dontAskUserLocation={true}/></span>}
              {renderPetrovDay() && <PetrovDayWrapper/>}
              
              <div className={classNames(classes.standaloneNavFlex, {
                [classes.spacedGridActivated]: shouldUseGridLayout && !unspacedGridLayout,
                [classes.unspacedGridActivated]: shouldUseGridLayout && unspacedGridLayout,
                [classes.eaHomeGrid]: friendlyGridLayout && !renderSunshineSidebar,
                [classes.fullscreenBodyWrapper]: currentRoute?.fullscreen}
              )}>
                {isFriendlyUI && <AdminToggle />}
                {standaloneNavigation && <NavigationStandalone
                  sidebarHidden={hideNavigationSidebar}
                  unspacedGridLayout={unspacedGridLayout}
                  className={classes.standaloneNav}
                />}
                <div ref={searchResultsAreaRef} className={classes.searchResultsArea} />
                <div className={classNames(classes.main, {
                  [classes.whiteBackground]: useWhiteBackground,
                  [classes.mainFullscreen]: currentRoute?.fullscreen,
                  [classes.mainUnspacedGrid]: shouldUseGridLayout && unspacedGridLayout,
                })}>
                  <ErrorBoundary>
                    <FlashMessages />
                  </ErrorBoundary>
                  <ErrorBoundary>
                    {currentUser?.usernameUnset && !allowedIncompletePaths.includes(currentRoute?.name ?? "404")
                      ? <NewUserCompleteProfile currentUser={currentUser}/>
                      : children
                    }
                  </ErrorBoundary>
                  {!currentRoute?.fullscreen && <Footer />}
                </div>
                {!renderSunshineSidebar && friendlyGridLayout && <div className={classes.rhs}>
                  <EAHomeRightHandSide />
                </div>}
                {renderSunshineSidebar && <div className={classes.sunshine}>
                  <NoSSR>
                    <SunshineSidebar/>
                  </NoSSR>
                </div>}
              </div>
            </CommentBoxManager>
          </DialogManager>
        </div>
      </CommentOnSelectionPageWrapper>
      </DisableNoKibitzContext.Provider>
      </SidebarsWrapper>
      </ItemsReadContextWrapper>
      </TimezoneWrapper>
      </UserContext.Provider>
      </AnalyticsContext>
    )
  };
  return render();
}

const LayoutComponent = registerComponent('Layout', Layout, {styles});

declare global {
  interface ComponentTypes {
    Layout: typeof LayoutComponent
  }
}<|MERGE_RESOLUTION|>--- conflicted
+++ resolved
@@ -207,14 +207,9 @@
   const showCookieBanner = cookieConsentRequired === true && !cookieConsentGiven;
 
   // enable during ACX Everywhere
-<<<<<<< HEAD
-  const [cookies] = useCookiesWithConsent()
-  const renderCommunityMap = (isLW) && (currentRoute?.name === 'home') && (!currentUser?.hideFrontpageMap) && !cookies[HIDE_MAP_COOKIE]
-=======
   // const [cookies] = useCookiesWithConsent()
   const renderCommunityMap = false // replace with following line to enable during ACX Everywhere
-  // (forumTypeSetting.get() === "LessWrong") && (currentRoute?.name === 'home') && (!currentUser?.hideFrontpageMap) && !cookies[HIDE_MAP_COOKIE]
->>>>>>> 9bbabe6c
+  // (isLW) && (currentRoute?.name === 'home') && (!currentUser?.hideFrontpageMap) && !cookies[HIDE_MAP_COOKIE]
   
   const {mutate: updateUser} = useUpdate({
     collectionName: "Users",
