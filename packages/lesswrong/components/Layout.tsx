'use client';

import React, {useRef, useState, useCallback, useEffect, FC, ReactNode, useMemo} from 'react';
import { registerComponent } from '../lib/vulcan-lib/components';
import classNames from 'classnames'
import { useTheme, useThemeColor } from './themes/useTheme';
import { useLocation } from '../lib/routeUtil';
import { AnalyticsContext } from '../lib/analyticsEvents'
import { UserContextProvider } from './common/withUser';
import { TimezoneWrapper } from './common/withTimezone';
import { DialogManager } from './common/withDialog';
import { CommentBoxManager } from './hooks/useCommentBox';
import { ItemsReadContextWrapper } from './hooks/useRecordPostView';
import { pBodyStyle } from '../themes/stylePiping';
import { blackBarTitle, googleTagManagerIdSetting, isAF, isEAForum, isLW, isLWorAF, buttonBurstSetting } from '@/lib/instanceSettings';
import { globalStyles } from '../themes/globalStyles/globalStyles';
import { userCanDo, userIsAdmin } from '../lib/vulcan-users/permissions';
import { Helmet } from "./common/Helmet";
import { DisableNoKibitzContext, AutosaveEditorStateContext } from './common/sharedContexts';
import { LayoutOptions, LayoutOptionsContext } from './hooks/useLayoutOptions';
// enable during ACX Everywhere
// import { HIDE_MAP_COOKIE } from '../lib/cookies/cookies';
import Header, { getHeaderHeight } from './common/Header';
import { useCookiePreferences, useCookiesWithConsent } from './hooks/useCookiesWithConsent';
import { useHeaderVisible } from './hooks/useHeaderVisible';
import StickyBox from '../lib/vendor/react-sticky-box';
import { isFriendlyUI } from '../themes/forumTheme';
import { UnreadNotificationsContextProvider } from './hooks/useUnreadNotifications';
import { CurrentAndRecentForumEventsProvider } from './hooks/useCurrentForumEvent';
import { LoginPopoverContextProvider } from './hooks/useLoginPopoverContext';
import DeferRender from './common/DeferRender';
import { userHasLlmChat } from '@/lib/betas';

import GlobalButtonBurst from './ea-forum/GlobalButtonBurst';
import NavigationStandalone from "./common/TabNavigationMenu/NavigationStandalone";
import ErrorBoundary from "./common/ErrorBoundary";
import Footer from "./common/Footer";
import FlashMessages from "./common/FlashMessages";
import AnalyticsClient from "./common/AnalyticsClient";
import AnalyticsPageInitializer from "./common/AnalyticsPageInitializer";
// import EAOnboardingFlow from "./ea-forum/onboarding/EAOnboardingFlow";
// import BasicOnboardingFlow from "./onboarding/BasicOnboardingFlow";
import { CommentOnSelectionPageWrapper } from "./comments/CommentOnSelection";
import SidebarsWrapper from "./common/SidebarsWrapper";
import AdminToggle from "./admin/AdminToggle";
// import EAHomeRightHandSide from "./ea-forum/EAHomeRightHandSide";
// import ForumEventBanner from "./forumEvents/ForumEventBanner";
import GlobalHotkeys from "./common/GlobalHotkeys";
import LlmChatWrapper from "./languageModels/LlmChatWrapper";
import LWBackgroundImage from "./LWBackgroundImage";
import IntercomWrapper from "./common/IntercomWrapper";
import CookieBanner from "./common/CookieBanner/CookieBanner";
import { defineStyles, useStyles } from './hooks/useStyles';
import { useMutationNoCache } from '@/lib/crud/useMutationNoCache';
import { gql } from "@/lib/generated/gql-codegen";
import { DelayedLoading } from './common/DelayedLoading';
import { SuspenseWrapper } from './common/SuspenseWrapper';
import { useRouteMetadata } from './ClientRouteMetadataContext';
import { isFullscreenRoute, isHomeRoute, isStandaloneRoute, isStaticHeaderRoute, isSunshineSidebarRoute, isUnspacedGridRoute } from '@/lib/routeChecks';
import { AutoDarkModeWrapper } from './themes/ThemeContextProvider';
import { NO_ADMIN_NEXT_REDIRECT_COOKIE } from '@/lib/cookies/cookies';

import dynamic from 'next/dynamic';
const SunshineSidebar = dynamic(() => import("./sunshineDashboard/SunshineSidebar"), { ssr: false });
const LanguageModelLauncherButton = dynamic(() => import("./languageModels/LanguageModelLauncherButton"), { ssr: false });

const UsersCurrentUpdateMutation = gql(`
  mutation updateUserLayout($selector: SelectorInput!, $data: UpdateUserDataInput!) {
    updateUser(selector: $selector, data: $data) {
      data {
        ...UsersCurrent
      }
    }
  }
`);

const STICKY_SECTION_TOP_MARGIN = 20;

/**
 * When a new user signs up, their profile is 'incomplete' (ie; without a display name)
 * and we require them to fill this in using the onboarding flow before continuing.
 * This is a list of route path segments that the user is allowed to view despite having an
 * 'incomplete' account.
 */
const allowedIncompletePaths: string[] = ["termsOfUse"];

const styles = defineStyles("Layout", (theme: ThemeType) => ({
  main: {
    paddingTop: theme.spacing.mainLayoutPaddingTop,
    paddingBottom: 15,
    marginLeft: "auto",
    marginRight: "auto",
    // Make sure the background extends to the bottom of the page, I'm sure there is a better way to do this
    // but almost all pages are bigger than this anyway so it's not that important
    minHeight: `calc(100vh - ${getHeaderHeight()}px)`,
    gridArea: 'main',
    [theme.breakpoints.down('md')]: {
      paddingTop: theme.isFriendlyUI ? 0 : theme.spacing.mainLayoutPaddingTop,
    },
    [theme.breakpoints.down('sm')]: {
      paddingTop: theme.isFriendlyUI ? 0 : 10,
      paddingLeft: 8,
      paddingRight: 8,
    },
  },
  wrapper: {
    position: 'relative',
    overflowX: 'clip'
  },
  mainNoFooter: {
    paddingBottom: 0,
  },
  mainFullscreen: {
    height: "100%",
    padding: 0,
  },
  mainUnspacedGrid: {
    [theme.breakpoints.down('sm')]: {
      paddingTop: 0,
      paddingLeft: 0,
      paddingRight: 0,
    }
  },
  fullscreen: {
    // The min height of 600px here is so that the page doesn't shrink down completely when the keyboard is open on mobile.
    // I chose 600 as being a bit smaller than the smallest phone screen size, although it's hard to find a good reference
    // for this. Here is one site with a good list from 2018: https://mediag.com/blog/popular-screen-resolutions-designing-for-all/
    height: "max(100vh, 600px)",
    display: "flex",
    flexDirection: "column",
  },
  fullscreenBodyWrapper: {
    flexBasis: 0,
    flexGrow: 1,
    overflow: "auto",
    [theme.breakpoints.down('xs')]: {
      overflow: "visible",
    },
  },
  spacedGridActivated: {
    '@supports (grid-template-areas: "title")': {
      display: 'grid',
      gridTemplateAreas: `
        "navSidebar ... main imageGap sunshine"
      `,
      gridTemplateColumns: `
        minmax(0, min-content)
        minmax(0, 1fr)
        minmax(0, min-content)
        minmax(0, ${isLWorAF() ? 7 : 1}fr)
        minmax(0, min-content)
      `,
    },
    [theme.breakpoints.down('md')]: {
      display: 'block'
    }
  },
  unspacedGridActivated: {
    '@supports (grid-template-areas: "title")': {
      display: 'grid',
      gridTemplateAreas: `
        "navSidebar main sunshine"
      `,
      gridTemplateColumns: `
        0px
        minmax(0, 1fr)
        minmax(0, min-content)
      `,
    },
    '& .Layout-main': {
      width: '100%',
      paddingTop: 0,
    },
    [theme.breakpoints.down('md')]: {
      display: 'block'
    }
  },
  eaHomeLayout: {
    display: "flex",
    alignItems: "start",
    [theme.breakpoints.down('md')]: {
      display: 'block'
    }
  },
  navSidebar: {
    gridArea: 'navSidebar'
  },
  sunshine: {
    gridArea: 'sunshine'
  },
  languageModelLauncher: {
    position: 'absolute',
    top: '-57px',
    right: '-334px',
    [theme.breakpoints.down('lg')]: {
      display: 'none',
    }
  },
  whiteBackground: {
    background: theme.palette.background.pageActiveAreaBackground,
  },
  '@global': {
    ...globalStyles(theme),
    p: pBodyStyle(theme),
    '.mapboxgl-popup': {
      willChange: 'auto !important',
      zIndex: theme.zIndexes.styledMapPopup
    },
    // Font fallback to ensure that all greek letters just directly render as Arial
    '@font-face': [{
        fontFamily: "GreekFallback",
        src: "local('Arial')",
        unicodeRange: 'U+0370-03FF, U+1F00-1FFF' // Unicode range for greek characters
      },
      {
        fontFamily: "ETBookRoman",
        src: "url('https://res.cloudinary.com/lesswrong-2-0/raw/upload/v1723063815/et-book-roman-line-figures_tvofzs.woff') format('woff')",  
      },
    ],
    // Hide the CKEditor table alignment menu
    '.ck-table-properties-form__alignment-row': {
      display: "none !important"
    },
  },
  searchResultsArea: {
    position: "absolute",
    zIndex: theme.zIndexes.searchResults,
    top: 0,
    width: "100%",
  },
  // enable during ACX Everywhere
  hideHomepageMapOnMobile: {
    [theme.breakpoints.down('sm')]: {
      display: "none"
    }
  },
  stickyWrapper: {
    transition: "transform 200ms ease-in-out",
    transform: `translateY(${STICKY_SECTION_TOP_MARGIN}px)`,
    marginBottom: 20,
  },
  stickyWrapperHeaderVisible: {
    transform: `translateY(${getHeaderHeight() + STICKY_SECTION_TOP_MARGIN}px)`,
  },
}));

const StickyWrapper = ({children}: {
  children: ReactNode,
}) => {
  const classes = useStyles(styles);
  const {headerVisible, headerAtTop} = useHeaderVisible();

  return <StickyBox offsetTop={0} offsetBottom={20}>
    <div className={classNames(classes.stickyWrapper, {
      [classes.stickyWrapperHeaderVisible]: headerVisible && !headerAtTop,
    })}>
      {children}
    </div>
  </StickyBox>
}

const MaybeStickyWrapper: FC<{
  sticky: boolean,
  children: ReactNode,
}> = ({sticky, children}) => {
  return sticky
    ? <StickyWrapper>{children}</StickyWrapper>
    : <>{children}</>;
}

const Layout = ({currentUser, children}: {
  currentUser: UsersCurrent|null,
  children?: React.ReactNode,
}) => {
  const classes = useStyles(styles);
  const currentUserId = currentUser?._id;
  const searchResultsAreaRef = useRef<HTMLDivElement|null>(null);
  const [disableNoKibitz, setDisableNoKibitz] = useState(false); 
  const [autosaveEditorState, setAutosaveEditorState] = useState<(() => Promise<void>) | null>(null);
  const hideNavigationSidebarDefault = currentUser ? !!(currentUser?.hideNavigationSidebar) : false
  const [hideNavigationSidebar,setHideNavigationSidebar] = useState(hideNavigationSidebarDefault);
  const theme = useTheme();
  // TODO: figure out if using usePathname directly is safe or better (concerns about unnecessary rerendering, idk; my guess is that with Next if the pathname changes we're rerendering everything anyways?)
  const { pathname, query } = useLocation();
  // const pathname = usePathname();
  const { metadata: routeMetadata } = useRouteMetadata();
  const layoutOptionsState = React.useContext(LayoutOptionsContext);

  // enable during ACX Everywhere
  // const [cookies] = useCookiesWithConsent()
  // replace with following line to enable during ACX Everywhere.
  // also uncomment out the dynamic import and render of the HomepageCommunityMap.
  // (they're commented out to reduce the split bundle size.)
  const renderCommunityMap = false
  // (isLW()) && isHomeRoute(pathname) && (!currentUser?.hideFrontpageMap) && !cookies[HIDE_MAP_COOKIE]
  
  const [updateUserNoCache] = useMutationNoCache(UsersCurrentUpdateMutation);
  
  const toggleStandaloneNavigation = useCallback(() => {
    if (currentUserId) {
      void updateUserNoCache({
        variables: {
          selector: { _id: currentUserId },
          data: {
            hideNavigationSidebar: !hideNavigationSidebar
          }
        }
      })
    }
    setHideNavigationSidebar(!hideNavigationSidebar);
  }, [updateUserNoCache, currentUserId, hideNavigationSidebar]);

  // Some pages (eg post pages) have a solid white background, others (eg front page) have a gray
  // background against which individual elements in the central column provide their own
  // background. (In dark mode this is black and dark gray instead of white and light gray). This
  // is handled by putting `classes.whiteBackground` onto the main wrapper.
  //
  // But, caveat/hack: If the page has horizontal scrolling and the horizontal scrolling is the
  // result of a floating window, the page wrapper doesn't extend far enough to the right. So we
  // also have a `useEffect` which adds a class to `<body>`. (This has to be a useEffect because
  // <body> is outside the React tree entirely. An alternative way to do this would be to change
  // overflow properties so that `<body>` isn't scrollable but a `<div>` in here is.)
  const useWhiteBackground = routeMetadata.background === "white";

  useEffect(() => {
    const isWhite = document.body.classList.contains(classes.whiteBackground);
    if (isWhite !== useWhiteBackground) {
      if (useWhiteBackground) {
        document.body.classList.add(classes.whiteBackground);
      } else {
        document.body.classList.remove(classes.whiteBackground);
      }
    }
  }, [useWhiteBackground, classes.whiteBackground]);

  if (!layoutOptionsState) {
    throw new Error("LayoutOptionsContext not set");
  }

  const noKibitzContext = useMemo(
    () => ({ disableNoKibitz, setDisableNoKibitz }),
    [disableNoKibitz, setDisableNoKibitz]
  );

  const autosaveEditorStateContext = useMemo(
    () => ({ autosaveEditorState, setAutosaveEditorState }),
    [autosaveEditorState, setAutosaveEditorState]
  );

  const isWrapped = pathname.startsWith('/wrapped');

  let headerBackgroundColor: ColorString;
  // For the EAF Wrapped page, we change the header's background color to a dark blue.
  const wrappedBackgroundColor = useThemeColor(theme => theme.palette.wrapped.background)
  if (isWrapped) {
    headerBackgroundColor = wrappedBackgroundColor;
  } else if (pathname.startsWith("/voting-portal")) {
    headerBackgroundColor = "transparent";
  } else if (blackBarTitle.get()) {
    headerBackgroundColor = 'rgba(0, 0, 0, 0.7)';
  }

  const [cookies, setCookie] = useCookiesWithConsent([NO_ADMIN_NEXT_REDIRECT_COOKIE]);

  // Temporary redirect for admins while we're testing NextJS
  useEffect(() => {
    const redirectUrl = new URL(window.location.href);
    if (query.disableRedirect) {
      setCookie(NO_ADMIN_NEXT_REDIRECT_COOKIE, true, { path: '/' });
<<<<<<< HEAD
    } else if (isLW() && userIsAdmin(currentUser) && !cookies[NO_ADMIN_NEXT_REDIRECT_COOKIE] && redirectUrl.host === 'www.lesswrong.com') {
      redirectUrl.host = 'baserates-prod-test.vercel.app';
=======
    } else if (isLW && userIsAdmin(currentUser) && !cookies[NO_ADMIN_NEXT_REDIRECT_COOKIE] && redirectUrl.host === 'www.lesswrong.com') {
      redirectUrl.host = 'baserates-test.vercel.app';
>>>>>>> e864e719
      // These two are necessary when testing this on localhost
      // redirectUrl.port = '';
      // redirectUrl.protocol = 'https';
      window.location.replace(redirectUrl.toString());
    }
  // eslint-disable-next-line react-hooks/exhaustive-deps
  }, []);

  const render = () => {
    const baseLayoutOptions: LayoutOptions = {
      // Check whether the current route is one which should have standalone
      // navigation on the side. If there is no current route (ie, a 404 page),
      // then it should.
      // FIXME: This is using route names, but it would be better if this was
      // a property on routes themselves.
      standaloneNavigation: !!routeMetadata.hasLeftNavigationColumn,
      renderSunshineSidebar: isSunshineSidebarRoute(pathname) && !!(userCanDo(currentUser, 'posts.moderate.all') || currentUser?.groups?.includes('alignmentForumAdmins')) && !currentUser?.hideSunshineSidebar,
      renderLanguageModelChatLauncher: !!currentUser && userHasLlmChat(currentUser),
      shouldUseGridLayout: !!routeMetadata.hasLeftNavigationColumn,
      unspacedGridLayout: isUnspacedGridRoute(pathname),
    }

    const { overridenLayoutOptions: overrideLayoutOptions } = layoutOptionsState

    const standaloneNavigation = overrideLayoutOptions.standaloneNavigation ?? baseLayoutOptions.standaloneNavigation
    const renderSunshineSidebar = overrideLayoutOptions.renderSunshineSidebar ?? baseLayoutOptions.renderSunshineSidebar
    const renderLanguageModelChatLauncher = overrideLayoutOptions.renderLanguageModelChatLauncher ?? baseLayoutOptions.renderLanguageModelChatLauncher
    const shouldUseGridLayout = overrideLayoutOptions.shouldUseGridLayout ?? baseLayoutOptions.shouldUseGridLayout
    const unspacedGridLayout = overrideLayoutOptions.unspacedGridLayout ?? baseLayoutOptions.unspacedGridLayout
    // The friendly home page has a unique grid layout, to account for the right hand side column.
    const friendlyHomeLayout = isFriendlyUI() && isHomeRoute(pathname);

    const isIncompletePath = allowedIncompletePaths.some(path => pathname.startsWith(`/${path}`));
    
    return (
      <AnalyticsContext path={pathname}>
      <AutoDarkModeWrapper>
      <UserContextProvider value={currentUser}>
      <UnreadNotificationsContextProvider>
      <TimezoneWrapper>
      <ItemsReadContextWrapper>
      <LoginPopoverContextProvider>
      <SidebarsWrapper>
      <AutosaveEditorStateContext.Provider value={autosaveEditorStateContext}>
      <LlmChatWrapper>
      <DisableNoKibitzContext.Provider value={noKibitzContext}>
      <CommentOnSelectionPageWrapper>
      <CurrentAndRecentForumEventsProvider>
        <div className={classNames(
          "wrapper",
          {'alignment-forum': isAF(), [classes.fullscreen]: isFullscreenRoute(pathname), [classes.wrapper]: isLWorAF()},
          useWhiteBackground && classes.whiteBackground
        )} id="wrapper">
          {buttonBurstSetting.get() && <GlobalButtonBurst />}
          <DialogManager>
            <CommentBoxManager>
              <Helmet name="fonts">
                {theme.typography.fontDownloads &&
                  theme.typography.fontDownloads.map(
                    (url: string)=><link rel="stylesheet" key={`font-${url}`} href={url}/>
                  )
                }
                <meta httpEquiv="Accept-CH" content="DPR, Viewport-Width, Width"/>
              </Helmet>

              <AnalyticsClient/>
              <AnalyticsPageInitializer/>
              <GlobalHotkeys/>
              {/* Only show intercom after they have accepted cookies */}
              <DeferRender ssr={false}>
                <MaybeCookieBanner isWrapped={isWrapped} />
              </DeferRender>

              <noscript className="noscript-warning"> This website requires javascript to properly function. Consider activating javascript to get access to all site functionality. </noscript>
              {/* Google Tag Manager i-frame fallback */}
              <noscript><iframe src={`https://www.googletagmanager.com/ns.html?id=${googleTagManagerIdSetting.get()}`} height="0" width="0" style={{display:"none", visibility:"hidden"}}/></noscript>

              {!isStandaloneRoute(pathname) && <SuspenseWrapper name="Header">
                <Header
                  searchResultsArea={searchResultsAreaRef}
                  standaloneNavigationPresent={standaloneNavigation}
                  sidebarHidden={hideNavigationSidebar}
                  toggleStandaloneNavigation={toggleStandaloneNavigation}
                  stayAtTop={isStaticHeaderRoute(pathname)}
                  backgroundColor={headerBackgroundColor}
                />
              </SuspenseWrapper>}
              {/* <SuspenseWrapper name="ForumEventBanner">
                <ForumEventBanner />
              </SuspenseWrapper> */}
              {/* enable during ACX Everywhere */}
              {renderCommunityMap && <span className={classes.hideHomepageMapOnMobile}>
                {/* <SuspenseWrapper name="HomepageCommunityMap">
                  <HomepageCommunityMap dontAskUserLocation={true}/>
                </SuspenseWrapper> */}
              </span>}

              <div className={classNames({
                [classes.spacedGridActivated]: shouldUseGridLayout && !unspacedGridLayout,
                [classes.unspacedGridActivated]: shouldUseGridLayout && unspacedGridLayout,
                [classes.eaHomeLayout]: friendlyHomeLayout && !renderSunshineSidebar,
                [classes.fullscreenBodyWrapper]: isFullscreenRoute(pathname),
              }
              )}>
                {isFriendlyUI() && !isWrapped && <AdminToggle />}
                {standaloneNavigation && <SuspenseWrapper fallback={<span/>} name="NavigationStandalone" >
                  <MaybeStickyWrapper sticky={friendlyHomeLayout}>
                    <DeferRender ssr={true} clientTiming='mobile-aware'>
                      <SuspenseWrapper name="NavigationStandalone">
                        <NavigationStandalone
                          sidebarHidden={hideNavigationSidebar}
                          unspacedGridLayout={unspacedGridLayout}
                          noTopMargin={friendlyHomeLayout}
                        />
                      </SuspenseWrapper>
                    </DeferRender>
                  </MaybeStickyWrapper>
                </SuspenseWrapper>}
                <div ref={searchResultsAreaRef} className={classes.searchResultsArea} />
                <div className={classNames(classes.main, {
                  [classes.mainNoFooter]: routeMetadata.noFooter,
                  [classes.mainFullscreen]: isFullscreenRoute(pathname),
                  [classes.mainUnspacedGrid]: shouldUseGridLayout && unspacedGridLayout,
                })}>
                  <ErrorBoundary>
                    <FlashMessages />
                  </ErrorBoundary>
                  <ErrorBoundary>
                    <SuspenseWrapper name="Route" fallback={<DelayedLoading/>}>
                      {children}
                    </SuspenseWrapper>
                    {/* <SuspenseWrapper name="OnboardingFlow">
                      {!isIncompletePath && isEAForum() ? <EAOnboardingFlow/> : <BasicOnboardingFlow/>}
                    </SuspenseWrapper> */}
                  </ErrorBoundary>
                  {!isFullscreenRoute(pathname) && !routeMetadata.noFooter && <Footer />}
                </div>
                {isLW() && <LWBackgroundImage standaloneNavigation={standaloneNavigation} />}
                {/* {!renderSunshineSidebar &&
                  friendlyHomeLayout &&
                  <MaybeStickyWrapper sticky={friendlyHomeLayout}>
                    <DeferRender ssr={true} clientTiming='mobile-aware'>
                      <SuspenseWrapper name="EAHomeRightHandSide">
                        <EAHomeRightHandSide />
                      </SuspenseWrapper>
                    </DeferRender>
                  </MaybeStickyWrapper>
                } */}
                {renderSunshineSidebar && <div className={classes.sunshine}>
                  <DeferRender ssr={false}>
                    <SuspenseWrapper name="SunshineSidebar">
                      <SunshineSidebar/>
                    </SuspenseWrapper>
                  </DeferRender>
                </div>}
                {renderLanguageModelChatLauncher && <div>
                  <DeferRender ssr={false}>
                    <LanguageModelLauncherButton/>
                  </DeferRender>
                </div>}
              </div>
            </CommentBoxManager>
          </DialogManager>
        </div>
      </CurrentAndRecentForumEventsProvider>
      </CommentOnSelectionPageWrapper>
      </DisableNoKibitzContext.Provider>
      </LlmChatWrapper>
      </AutosaveEditorStateContext.Provider>
      </SidebarsWrapper>
      </LoginPopoverContextProvider>
      </ItemsReadContextWrapper>
      </TimezoneWrapper>
      </UnreadNotificationsContextProvider>
      </UserContextProvider>
      </AutoDarkModeWrapper>
      </AnalyticsContext>
    )
  };
  return render();
}

function MaybeCookieBanner({isWrapped}: {isWrapped: boolean}) {
  const { explicitConsentGiven: cookieConsentGiven, explicitConsentRequired: cookieConsentRequired } = useCookiePreferences();
  const showCookieBanner = cookieConsentRequired === true && !cookieConsentGiven;

  if (showCookieBanner) {
    return (
      <CookieBanner />
    );
  }

  return isWrapped ? null : <IntercomWrapper />
}

export default registerComponent('Layout', Layout);

<|MERGE_RESOLUTION|>--- conflicted
+++ resolved
@@ -367,13 +367,8 @@
     const redirectUrl = new URL(window.location.href);
     if (query.disableRedirect) {
       setCookie(NO_ADMIN_NEXT_REDIRECT_COOKIE, true, { path: '/' });
-<<<<<<< HEAD
     } else if (isLW() && userIsAdmin(currentUser) && !cookies[NO_ADMIN_NEXT_REDIRECT_COOKIE] && redirectUrl.host === 'www.lesswrong.com') {
-      redirectUrl.host = 'baserates-prod-test.vercel.app';
-=======
-    } else if (isLW && userIsAdmin(currentUser) && !cookies[NO_ADMIN_NEXT_REDIRECT_COOKIE] && redirectUrl.host === 'www.lesswrong.com') {
       redirectUrl.host = 'baserates-test.vercel.app';
->>>>>>> e864e719
       // These two are necessary when testing this on localhost
       // redirectUrl.port = '';
       // redirectUrl.protocol = 'https';
