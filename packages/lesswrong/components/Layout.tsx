--- conflicted
+++ resolved
@@ -356,15 +356,10 @@
 
 
   let headerBackgroundColor: ColorString;
-
   // For the EAF Wrapped page, we change the header's background color to a dark blue.
   if (pathname.startsWith('/wrapped')) {
     headerBackgroundColor = wrappedBackgroundColor;
-<<<<<<< HEAD
-  } else if (blackBarTitle.get()) {
-=======
   } else if(blackBarTitle.get()) {
->>>>>>> 1736e66b
     headerBackgroundColor = 'rgba(0, 0, 0, 0.7)';
   }
 
