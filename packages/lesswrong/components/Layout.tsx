--- conflicted
+++ resolved
@@ -22,12 +22,6 @@
 import type { ToCData, ToCSection } from '../server/tableOfContents';
 import { ForumOptions, forumSelect } from '../lib/forumTypeUtils';
 import { userCanDo } from '../lib/vulcan-users/permissions';
-<<<<<<< HEAD
-import { isMobile } from '../lib/utils/isMobile';
-import { hideMapCookieName } from './seasonal/HomepageMap/HomepageMapFilter';
-import { getUserEmail } from "../lib/collections/users/helpers";
-=======
->>>>>>> 5e9be75d
 
 const intercomAppIdSetting = new DatabasePublicSetting<string>('intercomAppId', 'wtb8z7sj')
 const petrovBeforeTime = new DatabasePublicSetting<number>('petrov.beforeTime', 1631226712000)
@@ -323,7 +317,7 @@
                   </ErrorBoundary>
                   <ErrorBoundary>
                     {currentUser?.usernameUnset
-                      ? <NewUserCompleteProfile />
+                      ? <NewUserCompleteProfile currentUser={currentUser}/>
                       : children
                     }
                   </ErrorBoundary>
