import { Components, registerComponent } from '../lib/vulcan-lib';
import { withUpdateCurrentUser, WithUpdateCurrentUserProps } from './hooks/useUpdateCurrentUser';
import React, { PureComponent } from 'react';
import { Helmet } from 'react-helmet';
import classNames from 'classnames'
import Intercom from 'react-intercom';
import moment from '../lib/moment-timezone';
import { withCookies } from 'react-cookie'
import { randomId } from '../lib/random';

import { withTheme } from '@material-ui/core/styles';
import { withLocation } from '../lib/routeUtil';
import { AnalyticsContext } from '../lib/analyticsEvents'
import { UserContext } from './common/withUser';
import { TimezoneContext } from './common/withTimezone';
import { DialogManager } from './common/withDialog';
import { CommentBoxManager } from './common/withCommentBox';
import { TableOfContentsContext } from './posts/TableOfContents/TableOfContents';
import { ItemsReadContext } from './common/withRecordPostView';
import { pBodyStyle } from '../themes/stylePiping';
import { DatabasePublicSetting, googleTagManagerIdSetting } from '../lib/publicSettings';
import { forumTypeSetting } from '../lib/instanceSettings';
import { globalStyles } from '../lib/globalStyles';
import type { ToCData, ToCSection } from '../server/tableOfContents';

const intercomAppIdSetting = new DatabasePublicSetting<string>('intercomAppId', 'wtb8z7sj')
const petrovBeforeTime = new DatabasePublicSetting<number>('petrov.beforeTime', 1631226712000)
const petrovAfterTime = new DatabasePublicSetting<number>('petrov.afterTime', 1641231428737)

// These routes will have the standalone TabNavigationMenu (aka sidebar)
//
// Refer to routes.js for the route names. Or console log in the route you'd
// like to include
const standaloneNavMenuRouteNames: Record<string,string[]> = {
  'LessWrong': [
    'home', 'allPosts', 'questions', 'sequencesHome', 'Shortform', 'Codex',
    'HPMOR', 'Rationality', 'Sequences', 'collections', 'nominations', 'reviews'
  ],
  'AlignmentForum': ['alignment.home', 'sequencesHome', 'allPosts', 'questions', 'Shortform'],
  'EAForum': ['home', 'allPosts', 'questions', 'Community', 'Shortform', 'eaSequencesHome'],
}

const styles = (theme: ThemeType): JssStyles => ({
  main: {
    paddingTop: 50,
    paddingBottom: 15,
    marginLeft: "auto",
    marginRight: "auto",
    background: theme.palette.background.default,
    minHeight: `calc(100vh - 64px)`, //64px is approximately the height of the header
    gridArea: 'main', 
    [theme.breakpoints.down('sm')]: {
      paddingTop: 0,
      paddingLeft: theme.spacing.unit/2,
      paddingRight: theme.spacing.unit/2,
    },
  },
  gridActivated: {
    '@supports (grid-template-areas: "title")': {
      display: 'grid',
      gridTemplateAreas: `
        "navSidebar ... main ... sunshine"
      `,
      gridTemplateColumns: `
      minmax(0, min-content)
      minmax(0, 1fr)
      minmax(0, min-content)
      minmax(0, 1.4fr)
      minmax(0, min-content)
    `,
    },
    [theme.breakpoints.down('md')]: {
      display: 'block'
    }
  },
  navSidebar: {
    gridArea: 'navSidebar'
  },
  sunshine: {
    gridArea: 'sunshine'
  },
  whiteBackground: {
    background: "white",
  },
  '@global': {
    ...globalStyles(theme),
    p: pBodyStyle,
    '.mapboxgl-popup': {
      willChange: 'auto !important',
      zIndex: theme.zIndexes.styledMapPopup
    },
    // Font fallback to ensure that all greek letters just directly render as Arial
    '@font-face': {
      fontFamily: "GreekFallback",
      src: "local('Arial')",
      unicodeRange: 'U+0370-03FF, U+1F00-1FFF' // Unicode range for greek characters
    },
    // Hide the CKEditor table alignment menu
    '.ck-table-properties-form__alignment-row': {
      display: "none !important"
    },
  },
  searchResultsArea: {
    position: "absolute",
    zIndex: theme.zIndexes.layout,
    top: 0,
    width: "100%",
  },
})

interface ExternalProps {
  // FIXME sure seems like this should be an optional prop
  currentUser: UsersCurrent,
  messages: any,
  children?: React.ReactNode,
}
interface LayoutProps extends ExternalProps, WithLocationProps, WithStylesProps, WithUpdateCurrentUserProps {
  cookies: any,
  theme: ThemeType,
}
interface LayoutState {
  timezone: string,
  toc: {title: string|null, sections?: ToCSection[]}|null,
  postsRead: Record<string,boolean>,
  tagsRead: Record<string,boolean>,
  hideNavigationSidebar: boolean,
}

class Layout extends PureComponent<LayoutProps,LayoutState> {
  searchResultsAreaRef: React.RefObject<HTMLDivElement>
  
  constructor (props: LayoutProps) {
    super(props);
    const { cookies, currentUser } = this.props;
    const savedTimezone = cookies?.get('timezone');

    this.state = {
      timezone: savedTimezone,
      toc: null,
      postsRead: {},
      tagsRead: {},
      hideNavigationSidebar: !!(currentUser?.hideNavigationSidebar),
    };

    this.searchResultsAreaRef = React.createRef<HTMLDivElement>();
  }

  setToC = (title: string|null, sectionData: ToCData|null) => {
    if (title) {
      this.setState({
        toc: {
          title: title,
          sections: sectionData?.sections
        }
      });
    } else {
      this.setState({
        toc: null,
      });
    }
  }

  toggleStandaloneNavigation = () => {
    const { updateCurrentUser, currentUser } = this.props
    this.setState(prevState => {
      if (currentUser) {
        void updateCurrentUser({
          hideNavigationSidebar: !prevState.hideNavigationSidebar
        })
      }
      return {
        hideNavigationSidebar: !prevState.hideNavigationSidebar
      }
    })
  }

  getUniqueClientId = () => {
    const { currentUser, cookies } = this.props

    if (currentUser) return currentUser._id

    const cookieId = cookies.get('clientId')
    if (cookieId) return cookieId

    const newId = randomId()
    cookies.set('clientId', newId)
    return newId
  }

  componentDidMount() {
    const { cookies } = this.props;
    const newTimezone = moment.tz.guess();
    if(this.state.timezone !== newTimezone) {
      cookies.set('timezone', newTimezone);
      this.setState({
        timezone: newTimezone
      });
    }
  }

  render () {
    const {currentUser, location, children, classes, theme} = this.props;
    const {hideNavigationSidebar} = this.state
    const { NavigationStandalone, SunshineSidebar, ErrorBoundary, Footer, Header, FlashMessages, AnalyticsClient, AnalyticsPageInitializer, NavigationEventSender, PetrovDayWrapper, NewUserCompleteProfile, BannedNotice } = Components

    const showIntercom = (currentUser: UsersCurrent|null) => {
      if (currentUser && !currentUser.hideIntercom) {
        return <div id="intercome-outer-frame">
          <ErrorBoundary>
            <Intercom
              appID={intercomAppIdSetting.get()}
              user_id={currentUser._id}
              email={currentUser.email}
              name={currentUser.displayName}/>
          </ErrorBoundary>
        </div>
      } else if (!currentUser) {
        return <div id="intercome-outer-frame">
            <ErrorBoundary>
              <Intercom appID={intercomAppIdSetting.get()}/>
            </ErrorBoundary>
          </div>
      } else {
        return null
      }
    }

    // Check whether the current route is one which should have standalone
    // navigation on the side. If there is no current route (ie, a 404 page),
    // then it should.
    // FIXME: This is using route names, but it would be better if this was
    // a property on routes themselves.

    const currentRoute = location.currentRoute
    const standaloneNavigation = !currentRoute ||
      standaloneNavMenuRouteNames[forumTypeSetting.get()]
        .includes(currentRoute?.name)
        
    const shouldUseGridLayout = standaloneNavigation

    const currentTime = new Date()
    const beforeTime = petrovBeforeTime.get()
    const afterTime = petrovAfterTime.get()

    const renderPetrovDay = 
      currentRoute?.name == "home"
      && ['LessWrong', 'EAForum'].includes(forumTypeSetting.get())
      && beforeTime < currentTime.valueOf() && currentTime.valueOf() < afterTime
<<<<<<< HEAD
    
    // console.log({renderPetrovDay, routeName: currentRoute?.name == 'home', correctTime: beforeTime < currentTime.valueOf() && currentTime.valueOf() < afterTime, beforeTime, afterTime, currentTime: currentTime.valueOf(), afterTimeDirect: petrovAfterTime.get()})
=======
      
    const userIsBanned = currentUser?.banned && new Date(currentUser?.banned) > currentTime;
>>>>>>> 8831731a

    return (
      <AnalyticsContext path={location.pathname}>
      <UserContext.Provider value={currentUser}>
      <TimezoneContext.Provider value={this.state.timezone}>
      <ItemsReadContext.Provider value={{
        postsRead: this.state.postsRead,
        setPostRead: (postId: string, isRead: boolean): void => {
          this.setState({
            postsRead: {...this.state.postsRead, [postId]: isRead}
          })
        },
        tagsRead: this.state.tagsRead,
        setTagRead: (tagId: string, isRead: boolean): void => {
          this.setState({
            tagsRead: {...this.state.tagsRead, [tagId]: isRead}
          })
        },
      }}>
      <TableOfContentsContext.Provider value={this.setToC}>
        <div className={classNames("wrapper", {'alignment-forum': forumTypeSetting.get() === 'AlignmentForum'}) } id="wrapper">
          <DialogManager>
            <CommentBoxManager>
              <Helmet>
                <link rel="stylesheet" type="text/css" href="https://fonts.googleapis.com/icon?family=Material+Icons"/>
                <link rel="stylesheet" href="https://cdn.jsdelivr.net/npm/instantsearch.css@7.0.0/themes/reset-min.css"/>
                <link rel="stylesheet" href="https://fonts.googleapis.com/css?family=Roboto:300,400,500"/>
                { theme.typography.fontDownloads &&
                    theme.typography.fontDownloads.map(
                      (url: string)=><link rel="stylesheet" key={`font-${url}`} href={url}/>
                    )
                }
                <meta httpEquiv="Accept-CH" content="DPR, Viewport-Width, Width"/>
                <link rel="stylesheet" href="https://use.typekit.net/jvr1gjm.css"/>
              </Helmet>

              <AnalyticsClient/>
              <AnalyticsPageInitializer/>
              <NavigationEventSender/>

              {/* Sign up user for Intercom, if they do not yet have an account */}
              {showIntercom(currentUser)}
              <noscript className="noscript-warning"> This website requires javascript to properly function. Consider activating javascript to get access to all site functionality. </noscript>
              {/* Google Tag Manager i-frame fallback */}
              <noscript><iframe src={`https://www.googletagmanager.com/ns.html?id=${googleTagManagerIdSetting.get()}`} height="0" width="0" style={{display:"none", visibility:"hidden"}}/></noscript>
              <Header
                toc={this.state.toc}
                searchResultsArea={this.searchResultsAreaRef}
                standaloneNavigationPresent={standaloneNavigation}
                toggleStandaloneNavigation={this.toggleStandaloneNavigation}
              />
              {renderPetrovDay && <PetrovDayWrapper/>}
              <div className={shouldUseGridLayout ? classes.gridActivated : null}>
                {standaloneNavigation && <div className={classes.navSidebar}>
                  <NavigationStandalone sidebarHidden={hideNavigationSidebar}/>
                </div>}
                <div ref={this.searchResultsAreaRef} className={classes.searchResultsArea} />
                <div className={classNames(classes.main, {
                  [classes.whiteBackground]: currentRoute?.background === "white"
                })}>
                  <ErrorBoundary>
                    <FlashMessages />
                  </ErrorBoundary>
                  <ErrorBoundary>
                    {currentUser?.usernameUnset
                        ? <NewUserCompleteProfile />
                        : children
                    }
                  </ErrorBoundary>
                  <Footer />
                </div>
                {currentRoute?.sunshineSidebar && <div className={classes.sunshine}>
                    <SunshineSidebar/>
                  </div>
                  }
              </div>
            </CommentBoxManager>
          </DialogManager>
        </div>
      </TableOfContentsContext.Provider>
      </ItemsReadContext.Provider>
      </TimezoneContext.Provider>
      </UserContext.Provider>
      </AnalyticsContext>
    )
  }
}

const LayoutComponent = registerComponent<ExternalProps>(
  'Layout', Layout, { styles, hocs: [
    withLocation, withCookies,
    withUpdateCurrentUser,
    withTheme()
  ]}
);

declare global {
  interface ComponentTypes {
    Layout: typeof LayoutComponent
  }
}<|MERGE_RESOLUTION|>--- conflicted
+++ resolved
@@ -246,13 +246,8 @@
       currentRoute?.name == "home"
       && ['LessWrong', 'EAForum'].includes(forumTypeSetting.get())
       && beforeTime < currentTime.valueOf() && currentTime.valueOf() < afterTime
-<<<<<<< HEAD
-    
-    // console.log({renderPetrovDay, routeName: currentRoute?.name == 'home', correctTime: beforeTime < currentTime.valueOf() && currentTime.valueOf() < afterTime, beforeTime, afterTime, currentTime: currentTime.valueOf(), afterTimeDirect: petrovAfterTime.get()})
-=======
       
     const userIsBanned = currentUser?.banned && new Date(currentUser?.banned) > currentTime;
->>>>>>> 8831731a
 
     return (
       <AnalyticsContext path={location.pathname}>
