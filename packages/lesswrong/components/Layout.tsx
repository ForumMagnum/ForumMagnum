import { Components, registerComponent } from '../lib/vulcan-lib';
import { withUpdateCurrentUser, WithUpdateCurrentUserProps } from './hooks/useUpdateCurrentUser';
import React, { PureComponent } from 'react';
import { Helmet } from 'react-helmet';
import classNames from 'classnames'
import Intercom from 'react-intercom';
import moment from '../lib/moment-timezone';
import { withCookies } from 'react-cookie'
import { randomId } from '../lib/random';

import { withTheme } from '@material-ui/core/styles';
import { withLocation } from '../lib/routeUtil';
import { AnalyticsContext } from '../lib/analyticsEvents'
import { UserContext } from './common/withUser';
import { TimezoneContext } from './common/withTimezone';
import { DialogManager } from './common/withDialog';
import { CommentBoxManager } from './common/withCommentBox';
import { TableOfContentsContext } from './posts/TableOfContents/TableOfContents';
import { ItemsReadContext } from './common/withRecordPostView';
import { pBodyStyle } from '../themes/stylePiping';
import { DatabasePublicSetting, googleTagManagerIdSetting } from '../lib/publicSettings';
import { forumTypeSetting } from '../lib/instanceSettings';
import { globalStyles } from '../lib/globalStyles';
import type { ToCData, ToCSection } from '../server/tableOfContents';

const intercomAppIdSetting = new DatabasePublicSetting<string>('intercomAppId', 'wtb8z7sj')
const petrovBeforeTime = new DatabasePublicSetting<number>('petrov.beforeTime', 1631226712000)
const petrovAfterTime = new DatabasePublicSetting<number>('petrov.afterTime', 1641231428737)

// These routes will have the standalone TabNavigationMenu (aka sidebar)
//
// Refer to routes.js for the route names. Or console log in the route you'd
// like to include
const standaloneNavMenuRouteNames: Record<string,string[]> = {
  'LessWrong': [
    'home', 'allPosts', 'questions', 'sequencesHome', 'Shortform', 'Codex',
    'HPMOR', 'Rationality', 'Sequences', 'collections', 'nominations', 'reviews'
  ],
  'AlignmentForum': ['alignment.home', 'sequencesHome', 'allPosts', 'questions', 'Shortform'],
  'EAForum': ['home', 'allPosts', 'questions', 'Community', 'Shortform', 'eaSequencesHome'],
}

const styles = (theme: ThemeType): JssStyles => ({
  main: {
    paddingTop: 50,
    paddingBottom: 15,
    marginLeft: "auto",
    marginRight: "auto",
    background: theme.palette.background.default,
    minHeight: `calc(100vh - 64px)`, //64px is approximately the height of the header
    gridArea: 'main', 
    [theme.breakpoints.down('sm')]: {
      paddingTop: 0,
      paddingLeft: theme.spacing.unit/2,
      paddingRight: theme.spacing.unit/2,
    },
  },
  gridActivated: {
    '@supports (grid-template-areas: "title")': {
      display: 'grid',
      gridTemplateAreas: `
        "navSidebar ... main ... sunshine"
      `,
      gridTemplateColumns: `
      minmax(0, min-content)
      minmax(0, 1fr)
      minmax(0, min-content)
      minmax(0, 1.4fr)
      minmax(0, min-content)
    `,
    },
    [theme.breakpoints.down('md')]: {
      display: 'block'
    }
  },
  navSidebar: {
    gridArea: 'navSidebar'
  },
  sunshine: {
    gridArea: 'sunshine'
  },
  whiteBackground: {
    background: "white",
  },
  '@global': {
    ...globalStyles(theme),
    p: pBodyStyle,
    '.mapboxgl-popup': {
      willChange: 'auto !important',
      zIndex: theme.zIndexes.styledMapPopup
    },
    // Font fallback to ensure that all greek letters just directly render as Arial
    '@font-face': {
      fontFamily: "GreekFallback",
      src: "local('Arial')",
      unicodeRange: 'U+0370-03FF, U+1F00-1FFF' // Unicode range for greek characters
    },
    // Hide the CKEditor table alignment menu
    '.ck-table-properties-form__alignment-row': {
      display: "none !important"
    },
  },
  searchResultsArea: {
    position: "absolute",
    zIndex: theme.zIndexes.layout,
    top: 0,
    width: "100%",
  },
})

interface ExternalProps {
  // FIXME sure seems like this should be an optional prop
  currentUser: UsersCurrent,
  messages: any,
  children?: React.ReactNode,
}
interface LayoutProps extends ExternalProps, WithLocationProps, WithStylesProps, WithUpdateCurrentUserProps {
  cookies: any,
  theme: ThemeType,
}
interface LayoutState {
  timezone: string,
  toc: {title: string|null, sections?: ToCSection[]}|null,
  postsRead: Record<string,boolean>,
  tagsRead: Record<string,boolean>,
  hideNavigationSidebar: boolean,
}

class Layout extends PureComponent<LayoutProps,LayoutState> {
  searchResultsAreaRef: React.RefObject<HTMLDivElement>
  
  constructor (props: LayoutProps) {
    super(props);
    const { cookies, currentUser } = this.props;
    const savedTimezone = cookies?.get('timezone');

    this.state = {
      timezone: savedTimezone,
      toc: null,
      postsRead: {},
      tagsRead: {},
      hideNavigationSidebar: !!(currentUser?.hideNavigationSidebar),
    };

    this.searchResultsAreaRef = React.createRef<HTMLDivElement>();
  }

  setToC = (title: string|null, sectionData: ToCData|null) => {
    if (title) {
      this.setState({
        toc: {
          title: title,
          sections: sectionData?.sections
        }
      });
    } else {
      this.setState({
        toc: null,
      });
    }
  }

  toggleStandaloneNavigation = () => {
    const { updateCurrentUser, currentUser } = this.props
    this.setState(prevState => {
      if (currentUser) {
        void updateCurrentUser({
          hideNavigationSidebar: !prevState.hideNavigationSidebar
        })
      }
      return {
        hideNavigationSidebar: !prevState.hideNavigationSidebar
      }
    })
  }

  componentDidMount() {
    const { cookies } = this.props;
    const newTimezone = moment.tz.guess();
    if(this.state.timezone !== newTimezone) {
      cookies.set('timezone', newTimezone);
      this.setState({
        timezone: newTimezone
      });
    }
  }

  render () {
    const {currentUser, location, children, classes, theme} = this.props;
    const {hideNavigationSidebar} = this.state
    const { NavigationStandalone, SunshineSidebar, ErrorBoundary, Footer, Header, FlashMessages, AnalyticsClient, AnalyticsPageInitializer, NavigationEventSender, PetrovDayWrapper, NewUserCompleteProfile, BannedNotice } = Components

    const showIntercom = (currentUser: UsersCurrent|null) => {
      if (currentUser && !currentUser.hideIntercom) {
        return <div id="intercome-outer-frame">
          <ErrorBoundary>
            <Intercom
              appID={intercomAppIdSetting.get()}
              user_id={currentUser._id}
              email={currentUser.email}
              name={currentUser.displayName}/>
          </ErrorBoundary>
        </div>
      } else if (!currentUser) {
        return <div id="intercome-outer-frame">
            <ErrorBoundary>
              <Intercom appID={intercomAppIdSetting.get()}/>
            </ErrorBoundary>
          </div>
      } else {
        return null
      }
    }

    // Check whether the current route is one which should have standalone
    // navigation on the side. If there is no current route (ie, a 404 page),
    // then it should.
    // FIXME: This is using route names, but it would be better if this was
    // a property on routes themselves.

    const currentRoute = location.currentRoute
    const standaloneNavigation = !currentRoute ||
      standaloneNavMenuRouteNames[forumTypeSetting.get()]
        .includes(currentRoute?.name)
        
    const shouldUseGridLayout = standaloneNavigation

    const currentTime = new Date()
    const beforeTime = petrovBeforeTime.get()
    const afterTime = petrovAfterTime.get()

    const renderPetrovDay = 
      currentRoute?.name == "home"
      && ['LessWrong', 'EAForum'].includes(forumTypeSetting.get())
      && beforeTime < currentTime.valueOf() && currentTime.valueOf() < afterTime
<<<<<<< HEAD
      
    const userIsBanned = currentUser?.banned && new Date(currentUser?.banned) > currentTime;
=======
    
    // console.log({renderPetrovDay, routeName: currentRoute?.name == 'home', correctTime: beforeTime < currentTime.valueOf() && currentTime.valueOf() < afterTime, beforeTime, afterTime, currentTime: currentTime.valueOf(), afterTimeDirect: petrovAfterTime.get()})
>>>>>>> a645a0bd

    return (
      <AnalyticsContext path={location.pathname}>
      <UserContext.Provider value={currentUser}>
      <TimezoneContext.Provider value={this.state.timezone}>
      <ItemsReadContext.Provider value={{
        postsRead: this.state.postsRead,
        setPostRead: (postId: string, isRead: boolean): void => {
          this.setState({
            postsRead: {...this.state.postsRead, [postId]: isRead}
          })
        },
        tagsRead: this.state.tagsRead,
        setTagRead: (tagId: string, isRead: boolean): void => {
          this.setState({
            tagsRead: {...this.state.tagsRead, [tagId]: isRead}
          })
        },
      }}>
      <TableOfContentsContext.Provider value={this.setToC}>
        <div className={classNames("wrapper", {'alignment-forum': forumTypeSetting.get() === 'AlignmentForum'}) } id="wrapper">
          <DialogManager>
            <CommentBoxManager>
              <Helmet>
                <link rel="stylesheet" type="text/css" href="https://fonts.googleapis.com/icon?family=Material+Icons"/>
                <link rel="stylesheet" href="https://cdn.jsdelivr.net/npm/instantsearch.css@7.0.0/themes/reset-min.css"/>
                <link rel="stylesheet" href="https://fonts.googleapis.com/css?family=Roboto:300,400,500"/>
                { theme.typography.fontDownloads &&
                    theme.typography.fontDownloads.map(
                      (url: string)=><link rel="stylesheet" key={`font-${url}`} href={url}/>
                    )
                }
                <meta httpEquiv="Accept-CH" content="DPR, Viewport-Width, Width"/>
                <link rel="stylesheet" href="https://use.typekit.net/jvr1gjm.css"/>
              </Helmet>

              <AnalyticsClient/>
              <AnalyticsPageInitializer/>
              <NavigationEventSender/>

              {/* Sign up user for Intercom, if they do not yet have an account */}
              {showIntercom(currentUser)}
              <noscript className="noscript-warning"> This website requires javascript to properly function. Consider activating javascript to get access to all site functionality. </noscript>
              {/* Google Tag Manager i-frame fallback */}
              <noscript><iframe src={`https://www.googletagmanager.com/ns.html?id=${googleTagManagerIdSetting.get()}`} height="0" width="0" style={{display:"none", visibility:"hidden"}}/></noscript>
              <Header
                toc={this.state.toc}
                searchResultsArea={this.searchResultsAreaRef}
                standaloneNavigationPresent={standaloneNavigation}
                toggleStandaloneNavigation={this.toggleStandaloneNavigation}
              />
              {renderPetrovDay && <PetrovDayWrapper/>}
              <div className={shouldUseGridLayout ? classes.gridActivated : null}>
                {standaloneNavigation && <div className={classes.navSidebar}>
                  <NavigationStandalone sidebarHidden={hideNavigationSidebar}/>
                </div>}
                <div ref={this.searchResultsAreaRef} className={classes.searchResultsArea} />
                <div className={classNames(classes.main, {
                  [classes.whiteBackground]: currentRoute?.background === "white"
                })}>
                  <ErrorBoundary>
                    <FlashMessages />
                  </ErrorBoundary>
                  <ErrorBoundary>
                    {currentUser?.usernameUnset
                      ? <NewUserCompleteProfile />
                      : children
                    }
                  </ErrorBoundary>
                  <Footer />
                </div>
                {currentRoute?.sunshineSidebar && <div className={classes.sunshine}>
                    <SunshineSidebar/>
                  </div>
                  }
              </div>
            </CommentBoxManager>
          </DialogManager>
        </div>
      </TableOfContentsContext.Provider>
      </ItemsReadContext.Provider>
      </TimezoneContext.Provider>
      </UserContext.Provider>
      </AnalyticsContext>
    )
  }
}

const LayoutComponent = registerComponent<ExternalProps>(
  'Layout', Layout, { styles, hocs: [
    withLocation, withCookies,
    withUpdateCurrentUser,
    withTheme()
  ]}
);

declare global {
  interface ComponentTypes {
    Layout: typeof LayoutComponent
  }
}<|MERGE_RESOLUTION|>--- conflicted
+++ resolved
@@ -233,14 +233,7 @@
       currentRoute?.name == "home"
       && ['LessWrong', 'EAForum'].includes(forumTypeSetting.get())
       && beforeTime < currentTime.valueOf() && currentTime.valueOf() < afterTime
-<<<<<<< HEAD
       
-    const userIsBanned = currentUser?.banned && new Date(currentUser?.banned) > currentTime;
-=======
-    
-    // console.log({renderPetrovDay, routeName: currentRoute?.name == 'home', correctTime: beforeTime < currentTime.valueOf() && currentTime.valueOf() < afterTime, beforeTime, afterTime, currentTime: currentTime.valueOf(), afterTimeDirect: petrovAfterTime.get()})
->>>>>>> a645a0bd
-
     return (
       <AnalyticsContext path={location.pathname}>
       <UserContext.Provider value={currentUser}>
