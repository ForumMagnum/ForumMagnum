--- conflicted
+++ resolved
@@ -52,21 +52,14 @@
 import IntercomWrapper from "./common/IntercomWrapper";
 import CookieBanner from "./common/CookieBanner/CookieBanner";
 import { defineStyles, useStyles } from './hooks/useStyles';
-<<<<<<< HEAD
-=======
-import Loading from './vulcan-core/Loading';
->>>>>>> 7b21039a
 import { useMutation } from "@apollo/client/react";
 import { gql } from "@/lib/generated/gql-codegen";
 import { DelayedLoading } from './common/DelayedLoading';
 import { SuspenseWrapper } from './common/SuspenseWrapper';
-<<<<<<< HEAD
 import dynamic from 'next/dynamic';
 import { useRouteMetadata } from './RouteMetadataContext';
 import { isFullscreenRoute, isHomeRoute, isStandaloneRoute, isStaticHeaderRoute, isSunshineSidebarRoute, isUnspacedGridRoute } from '@/lib/routeChecks';
-=======
 import { useHideIfAnyoneBuildsItSplash } from './seasonal/IfAnyoneBuildsItSplash';
->>>>>>> 7b21039a
 
 const UsersCurrentUpdateMutation = gql(`
   mutation updateUserLayout($selector: SelectorInput!, $data: UpdateUserDataInput!) {
@@ -412,13 +405,9 @@
       <CurrentAndRecentForumEventsProvider>
         <div className={classNames(
           "wrapper",
-<<<<<<< HEAD
-          {'alignment-forum': isAF, [classes.fullscreen]: isFullscreenRoute(pathname), [classes.wrapper]: isLWorAF}
-=======
-          {'alignment-forum': isAF, [classes.fullscreen]: currentRoute?.fullscreen, [classes.wrapper]: isLWorAF},
+          {'alignment-forum': isAF, [classes.fullscreen]: isFullscreenRoute(pathname), [classes.wrapper]: isLWorAF},
           isMaybeIsIfAnyoneBuildsItFrontPage && "ifAnyoneBuildsItPage",
           useWhiteBackground && classes.whiteBackground
->>>>>>> 7b21039a
         )} id="wrapper">
           {buttonBurstSetting.get() && <GlobalButtonBurst />}
           <DialogManager>
@@ -444,21 +433,13 @@
               {/* Google Tag Manager i-frame fallback */}
               <noscript><iframe src={`https://www.googletagmanager.com/ns.html?id=${googleTagManagerIdSetting.get()}`} height="0" width="0" style={{display:"none", visibility:"hidden"}}/></noscript>
 
-<<<<<<< HEAD
               {!isStandaloneRoute(pathname) && <SuspenseWrapper name="Header">
-=======
-              {!currentRoute?.standalone && <SuspenseWrapper name="Header">
->>>>>>> 7b21039a
                 <Header
                   searchResultsArea={searchResultsAreaRef}
                   standaloneNavigationPresent={standaloneNavigation}
                   sidebarHidden={hideNavigationSidebar}
                   toggleStandaloneNavigation={toggleStandaloneNavigation}
-<<<<<<< HEAD
                   stayAtTop={isStaticHeaderRoute(pathname)}
-=======
-                  stayAtTop={!!currentRoute?.staticHeader}
->>>>>>> 7b21039a
                   backgroundColor={headerBackgroundColor}
                 />
               </SuspenseWrapper>}
@@ -467,15 +448,9 @@
               </SuspenseWrapper>
               {/* enable during ACX Everywhere */}
               {renderCommunityMap && <span className={classes.hideHomepageMapOnMobile}>
-<<<<<<< HEAD
                 {/* <SuspenseWrapper name="HomepageCommunityMap">
                   <HomepageCommunityMap dontAskUserLocation={true}/>
                 </SuspenseWrapper> */}
-=======
-                <SuspenseWrapper name="HomepageCommunityMap">
-                  <HomepageCommunityMap dontAskUserLocation={true}/>
-                </SuspenseWrapper>
->>>>>>> 7b21039a
               </span>}
 
               <div className={classNames({
@@ -499,19 +474,10 @@
                     </DeferRender>
                   </MaybeStickyWrapper>
                 </SuspenseWrapper>}
-<<<<<<< HEAD
                 <div ref={searchResultsAreaRef} className={classes.searchResultsArea} />
                 <div className={classNames(classes.main, {
-                  [classes.whiteBackground]: useWhiteBackground,
                   [classes.mainNoFooter]: routeMetadata.noFooter,
                   [classes.mainFullscreen]: isFullscreenRoute(pathname),
-=======
-                {/* {isLWorAF && navigationFooterBar && <TabNavigationMenuFooter />} */}
-                <div ref={searchResultsAreaRef} className={classes.searchResultsArea} />
-                <div className={classNames(classes.main, {
-                  [classes.mainNoFooter]: currentRoute?.noFooter,
-                  [classes.mainFullscreen]: currentRoute?.fullscreen,
->>>>>>> 7b21039a
                   [classes.mainUnspacedGrid]: shouldUseGridLayout && unspacedGridLayout,
                 })}>
                   <ErrorBoundary>
