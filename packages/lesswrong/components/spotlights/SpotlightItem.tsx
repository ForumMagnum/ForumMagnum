--- conflicted
+++ resolved
@@ -5,20 +5,13 @@
 import classNames from 'classnames';
 import React, { useState } from 'react';
 import { userGetProfileUrlFromSlug } from '../../lib/collections/users/helpers';
-<<<<<<< HEAD
-=======
-import { isEAForum, isLWorAF } from '../../lib/instanceSettings';
->>>>>>> 28534848
 import { Link } from '../../lib/reactRouterWrapper';
 import { Components, getFragment, registerComponent } from '../../lib/vulcan-lib';
 import { userCanDo } from '../../lib/vulcan-users';
 import { postBodyStyles } from '../../themes/stylePiping';
 import { useCurrentUser } from '../common/withUser';
-<<<<<<< HEAD
 import { isBookUI, isFriendlyUI } from '../../themes/forumTheme';
-=======
 import { SECTION_WIDTH } from '../common/SingleColumnSection';
->>>>>>> 28534848
 
 
 export const descriptionStyles = (theme: JssStyles) => ({
@@ -45,7 +38,7 @@
     marginBottom: 12,
     boxShadow: theme.palette.boxShadow.default,
     // TODO these were added to fix an urgent bug, hence the forum gating. Maybe they could be un-gated
-    ...(isEAForum && {
+    ...(isFriendlyUI && {
       maxWidth: SECTION_WIDTH,
       marginLeft: "auto",
       marginRight: "auto",
@@ -119,7 +112,7 @@
     [theme.breakpoints.down('xs')]: {
       display: "none"
     },
-    ...(isEAForum ? {
+    ...(isFriendlyUI ? {
       fontSize: 13,
       fontFamily: theme.palette.fonts.sansSerifStack,
       color: theme.palette.grey[700],
@@ -129,13 +122,8 @@
   title: {
     ...theme.typography.headerStyle,
     fontSize: 20,
-<<<<<<< HEAD
     ...(isFriendlyUI ?
-      {fontFamily: theme.typography.postStyle.fontFamily /* serifStack */} :
-=======
-    ...(isEAForum ?
       {fontWeight: 600} :
->>>>>>> 28534848
       {fontVariant: "small-caps"}
     ),
     lineHeight: "1.2em",
@@ -146,7 +134,7 @@
     ...theme.typography.postStyle,
     color: theme.palette.grey[700],
     ...theme.typography.italic,
-    ...(isEAForum ? {
+    ...(isFriendlyUI ? {
       fontSize: 13,
       fontFamily: theme.palette.fonts.sansSerifStack,
       marginTop: 8,
@@ -156,7 +144,7 @@
     }),
   },
   startOrContinue: {
-    marginTop: isEAForum ? 16 : 4,
+    marginTop: isFriendlyUI ? 16 : 4,
   },
   image: {
     height: "100%",
@@ -166,7 +154,7 @@
     borderTopRightRadius: theme.borderRadius.default,
     borderBottomRightRadius: theme.borderRadius.default,
     // TODO these were added to fix an urgent bug, hence the forum gating. Maybe they could be un-gated
-    ...(isEAForum && {width: "100%", objectFit: "cover"}),
+    ...(isFriendlyUI && {width: "100%", objectFit: "cover"}),
   },
   imageFade: {
     mask: "linear-gradient(to right, transparent 0,rgb(255, 255, 255) 80%,#fff 100%)",
@@ -315,7 +303,7 @@
           {spotlight.customSubtitle && <div className={classes.subtitle}>
             {spotlight.customSubtitle}
           </div>}
-          {(spotlight.description?.html || isLWorAF) && <div className={classes.description}>
+          {(spotlight.description?.html || isBookUI) && <div className={classes.description}>
             {editDescription ? 
               <div className={classes.editDescription}>
                 <WrappedSmartForm
