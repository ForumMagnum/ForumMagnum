--- conflicted
+++ resolved
@@ -16,7 +16,6 @@
 import { useUpdate } from '../../lib/crud/withUpdate';
 import { usePublishAndDeDuplicateSpotlight } from './withPublishAndDeDuplicateSpotlight';
 import { Components, registerComponent } from "../../lib/vulcan-lib/components";
-import { AnalyticsContext } from '@/lib/analyticsEvents';
 
 const TEXT_WIDTH = 350;
 
@@ -501,115 +500,58 @@
   const spotlightDocument = spotlight.post ?? spotlight.sequence ?? spotlight.tag;
   const spotlightReviews = getSpotlightDisplayReviews(spotlight);
 
-  return <AnalyticsContext pageElementContext="spotlightItem">
-      <AnalyticsTracker eventType="spotlightItem" captureOnMount captureOnClick={false}>
-        <div
-          id={spotlight._id}
-          style={style}
-          className={classNames(classes.root, className)}
-      >
-        <div className={classNames(classes.spotlightItem, {
-          [classes.spotlightFadeBackground]: !!spotlight.imageFadeColor,
-        })}>
-          <div className={classes.contentContainer}>
-            <div className={classNames(classes.content, {[classes.postPadding]: spotlight.documentType === "Post"})}>
-              <div className={classes.title}>
-                <Link to={url}>
-                  {getSpotlightDisplayTitle(spotlight)}
-                </Link>
-                <span className={classes.editDescriptionButton}>
-                  {showAdminInfo && userCanDo(currentUser, 'spotlights.edit.all') && <LWTooltip title="Edit Spotlight">
-                    <EditIcon className={classes.adminButtonIcon} onClick={() => setEditDescription(!editDescription)}/>
-                  </LWTooltip>}
-                </span>
-              </div>
-              {spotlight.customSubtitle && showSubtitle && <div className={classes.subtitle}>
-                {subtitleComponent}
-              </div>}
-              {(spotlight.description?.html || isBookUI) && <div className={classes.description}>
-                {editDescription ? 
-                  <div className={classes.editDescription}>
-                    <WrappedSmartForm
-                      collectionName="Spotlights"
-                      fields={['description']}
-                      documentId={spotlight._id}
-                      mutationFragmentName={'SpotlightEditQueryFragment'}
-                      queryFragmentName={'SpotlightEditQueryFragment'}
-                      successCallback={() => { setEditDescription(false); void handleUndraftSpotlight() }}
-                    />
-                  </div>
-                  :
-                  <ContentItemBody
-                    dangerouslySetInnerHTML={{__html: spotlight.description?.html ?? ''}}
-                    description={`${spotlight.documentType} ${spotlightDocument?._id}`}
+  return <AnalyticsTracker eventType="spotlightItem" captureOnMount captureOnClick={false}>
+    <div
+      id={spotlight._id}
+      style={style}
+      className={classNames(classes.root, className)}
+    >
+      <div className={classNames(classes.spotlightItem, {
+        [classes.spotlightFadeBackground]: !!spotlight.imageFadeColor,
+      })}>
+        <div className={classes.contentContainer}>
+          <div className={classNames(classes.content, {[classes.postPadding]: spotlight.documentType === "Post"})}>
+            <div className={classes.title}>
+              <Link to={url}>
+                {getSpotlightDisplayTitle(spotlight)}
+              </Link>
+              <span className={classes.editDescriptionButton}>
+                {showAdminInfo && userCanDo(currentUser, 'spotlights.edit.all') && <LWTooltip title="Edit Spotlight">
+                  <EditIcon className={classes.adminButtonIcon} onClick={() => setEditDescription(!editDescription)}/>
+                </LWTooltip>}
+              </span>
+            </div>
+            {spotlight.customSubtitle && showSubtitle && <div className={classes.subtitle}>
+              {subtitleComponent}
+            </div>}
+            {(spotlight.description?.html || isBookUI) && <div className={classes.description}>
+              {editDescription ? 
+                <div className={classes.editDescription}>
+                  <WrappedSmartForm
+                    collectionName="Spotlights"
+                    fields={['description']}
+                    documentId={spotlight._id}
+                    mutationFragmentName={'SpotlightEditQueryFragment'}
+                    queryFragmentName={'SpotlightEditQueryFragment'}
+                    successCallback={() => { setEditDescription(false); void handleUndraftSpotlight() }}
                   />
-                }
-              </div>}
-              {spotlight.showAuthor && spotlightDocument?.user && <Typography variant='body2' className={classes.author}>
-                by <Link className={classes.authorName} to={userGetProfileUrlFromSlug(spotlightDocument?.user.slug)}>{spotlightDocument?.user.displayName}</Link>
-              </Typography>}
-              <SpotlightStartOrContinueReading spotlight={spotlight} className={classes.startOrContinue} />
-            </div>
-            {/* note: if the height of SingleLineComment ends up changing, this will need to be updated */}
-            {spotlight.spotlightSplashImageUrl && <div className={classes.splashImageContainer} style={{height: `calc(100% + ${(spotlightReviews.length ?? 0) * 30}px)`}}>
-              <img src={spotlight.spotlightSplashImageUrl} className={classNames(classes.image, classes.imageFade, classes.splashImage)}/>
+                </div>
+                :
+                <ContentItemBody
+                  dangerouslySetInnerHTML={{__html: spotlight.description?.html ?? ''}}
+                  description={`${spotlight.documentType} ${spotlightDocument?._id}`}
+                />
+              }
             </div>}
-            {spotlight.spotlightImageId && <CloudinaryImage2
-              publicId={spotlight.spotlightImageId}
-              darkPublicId={spotlight.spotlightDarkImageId}
-              className={classNames(classes.image, {
-                [classes.imageFade]: spotlight.imageFade && !spotlight.imageFadeColor,
-                [classes.imageFadeCustom]: spotlight.imageFade && spotlight.imageFadeColor,
-              })}
-              imgProps={{w: "500"}}
-              loading="lazy"
-            />}
+            {spotlight.showAuthor && spotlightDocument?.user && <Typography variant='body2' className={classes.author}>
+              by <Link className={classes.authorName} to={userGetProfileUrlFromSlug(spotlightDocument?.user.slug)}>{spotlightDocument?.user.displayName}</Link>
+            </Typography>}
+            <SpotlightStartOrContinueReading spotlight={spotlight} className={classes.startOrContinue} />
           </div>
-          <div className={classes.reviews}>
-            {spotlightReviews.map(review => <div key={review._id} className={classes.review}>
-              <CommentsNode comment={review} treeOptions={{singleLineCollapse: true, forceSingleLine: true, hideSingleLineMeta: true}} nestingLevel={1}/>
-            </div>)}
-          </div>
-          {hideBanner && (
-            isFriendlyUI
-              ? (
-                <ForumIcon
-                  icon="Close"
-                  onClick={hideBanner}
-                  className={classes.hideButton}
-                />
-              )
-              : (
-                <div className={classes.closeButtonWrapper}>
-                  <LWTooltip title="Hide this spotlight" placement="right">
-                    <Button className={classes.closeButton} onClick={hideBanner}>
-                      <ForumIcon icon="Close" />
-                    </Button>
-                  </LWTooltip>
-                </div>
-              )
-            )
-          }
-          <div className={classes.editAllButton}>
-            {userCanDo(currentUser, 'spotlights.edit.all') && <LWTooltip title="Edit Spotlight">
-              <MoreVertIcon className={classNames(classes.adminButtonIcon, classes.editAllButtonIcon)} onClick={() => setEdit(!edit)}/>
-            </LWTooltip>}
-          </div>
-          <div className={classes.draftButton}>
-            {showAdminInfo && userCanDo(currentUser, 'spotlights.edit.all') && 
-              <LWTooltip title={spotlight.draft ? "Undraft, and archive duplicates" : "Draft"}>
-                <PublishIcon className={classNames(classes.adminButtonIcon, classes.editAllButtonIcon, 
-                  !spotlight.draft && classes.reverseIcon)} onClick={() => toggleDraft()}/>
-              </LWTooltip>
-            }
-          </div>
-          {spotlight.draft && <div className={classes.deleteButton}>
-            {showAdminInfo && userCanDo(currentUser, 'spotlights.edit.all') && <LWTooltip title="Archive">
-              <CloseIcon className={classNames(classes.adminButtonIcon, classes.editAllButtonIcon)} onClick={() => deleteDraft()}/>
-            </LWTooltip>}
+          {/* note: if the height of SingleLineComment ends up changing, this will need to be updated */}
+          {spotlight.spotlightSplashImageUrl && <div className={classes.splashImageContainer} style={{height: `calc(100% + ${(spotlightReviews.length ?? 0) * 30}px)`}}>
+            <img src={spotlight.spotlightSplashImageUrl} className={classNames(classes.image, classes.imageFade, classes.splashImage)}/>
           </div>}
-<<<<<<< HEAD
-=======
           {spotlight.spotlightImageId && <CloudinaryImage2
             publicId={spotlight.spotlightImageId}
             darkPublicId={spotlight.spotlightDarkImageId}
@@ -630,32 +572,69 @@
               post: spotlight.post ?? undefined,
             }} nestingLevel={1}/>
           </div>)}
->>>>>>> 4a66210a
         </div>
-        {edit && <div className={classes.form}>
-              <SpotlightEditorStyles>
-              <WrappedSmartForm
-                collectionName="Spotlights"
-                documentId={spotlight._id}
-                mutationFragmentName={'SpotlightEditQueryFragment'}
-                queryFragmentName={'SpotlightEditQueryFragment'}
-                successCallback={onUpdate}
+        {hideBanner && (
+          isFriendlyUI
+            ? (
+              <ForumIcon
+                icon="Close"
+                onClick={hideBanner}
+                className={classes.hideButton}
               />
-              </SpotlightEditorStyles>
-            </div>
+            )
+            : (
+              <div className={classes.closeButtonWrapper}>
+                <LWTooltip title="Hide this spotlight" placement="right">
+                  <Button className={classes.closeButton} onClick={hideBanner}>
+                    <ForumIcon icon="Close" />
+                  </Button>
+                </LWTooltip>
+              </div>
+            )
+          )
         }
-        {!edit && showAdminInfo &&  <div className={classes.metaData}>
-              {spotlight.draft && <MetaInfo>[Draft]</MetaInfo>}
-              <MetaInfo>{spotlight.position}</MetaInfo>
-              <MetaInfo><FormatDate date={spotlight.lastPromotedAt} format="YYYY-MM-DD"/></MetaInfo>
-              <LWTooltip title={`This will be on the frontpage for ${duration} days when it rotates in`}>
-                <MetaInfo>{duration} days</MetaInfo>
-              </LWTooltip>
-            </div>
-        }
+        <div className={classes.editAllButton}>
+          {userCanDo(currentUser, 'spotlights.edit.all') && <LWTooltip title="Edit Spotlight">
+            <MoreVertIcon className={classNames(classes.adminButtonIcon, classes.editAllButtonIcon)} onClick={() => setEdit(!edit)}/>
+          </LWTooltip>}
+        </div>
+        <div className={classes.draftButton}>
+          {showAdminInfo && userCanDo(currentUser, 'spotlights.edit.all') && 
+            <LWTooltip title={spotlight.draft ? "Undraft, and archive duplicates" : "Draft"}>
+              <PublishIcon className={classNames(classes.adminButtonIcon, classes.editAllButtonIcon, 
+                !spotlight.draft && classes.reverseIcon)} onClick={() => toggleDraft()}/>
+            </LWTooltip>
+          }
+        </div>
+        {spotlight.draft && <div className={classes.deleteButton}>
+          {showAdminInfo && userCanDo(currentUser, 'spotlights.edit.all') && <LWTooltip title="Archive">
+            <CloseIcon className={classNames(classes.adminButtonIcon, classes.editAllButtonIcon)} onClick={() => deleteDraft()}/>
+          </LWTooltip>}
+        </div>}
       </div>
-    </AnalyticsTracker>
-  </AnalyticsContext>
+      {edit && <div className={classes.form}>
+            <SpotlightEditorStyles>
+            <WrappedSmartForm
+              collectionName="Spotlights"
+              documentId={spotlight._id}
+              mutationFragmentName={'SpotlightEditQueryFragment'}
+              queryFragmentName={'SpotlightEditQueryFragment'}
+              successCallback={onUpdate}
+            />
+            </SpotlightEditorStyles>
+          </div>
+      }
+      {!edit && showAdminInfo &&  <div className={classes.metaData}>
+            {spotlight.draft && <MetaInfo>[Draft]</MetaInfo>}
+            <MetaInfo>{spotlight.position}</MetaInfo>
+            <MetaInfo><FormatDate date={spotlight.lastPromotedAt} format="YYYY-MM-DD"/></MetaInfo>
+            <LWTooltip title={`This will be on the frontpage for ${duration} days when it rotates in`}>
+              <MetaInfo>{duration} days</MetaInfo>
+            </LWTooltip>
+          </div>
+      }
+    </div>
+  </AnalyticsTracker>
 }
 
 const SpotlightItemComponent = registerComponent('SpotlightItem', SpotlightItem, {
@@ -667,4 +646,4 @@
   interface ComponentTypes {
     SpotlightItem: typeof SpotlightItemComponent
   }
-}
+}