--- conflicted
+++ resolved
@@ -10,23 +10,15 @@
 export const DismissibleSpotlightItem = ({
   current,
   spotlight,
-  standaloneSection,
   className,
   fullpage,
 }: {
   current?: boolean,
   spotlight?: SpotlightDisplay,
-<<<<<<< HEAD
   fullpage?: boolean,
-  className?: string,
+  className?: string
 }) => {
   const { SpotlightItem, FullPageSpotlight } = Components
-=======
-  standaloneSection?: boolean
-  className?: string,
-}) => {
-  const { SpotlightItem, SingleColumnSection } = Components
->>>>>>> b1792186
   const { captureEvent } = useTracking()
 
   const currentSpotlight = useCurrentFrontpageSpotlight({
@@ -51,20 +43,13 @@
   }, [setCookie, cookieName, displaySpotlight, captureEvent]);
 
   if (displaySpotlight && !isHidden) {
-<<<<<<< HEAD
     return <AnalyticsContext pageElementContext="spotlightItem">
       {fullpage ?
         <FullPageSpotlight
-=======
-    const spotlightElement = (
-      <AnalyticsContext pageElementContext="spotlightItem">
-        <SpotlightItem
->>>>>>> b1792186
           key={displaySpotlight._id}
           spotlight={displaySpotlight}
           hideBanner={hideBanner}
           className={className}
-<<<<<<< HEAD
           showAdminInfo
         />
         
@@ -76,20 +61,6 @@
         />
       }
     </AnalyticsContext>
-=======
-        />
-      </AnalyticsContext>
-    );
-
-    if (standaloneSection) {
-      return (
-        <SingleColumnSection>
-          {spotlightElement}
-        </SingleColumnSection>
-      );
-    }
-    return spotlightElement;
->>>>>>> b1792186
   }
   return null
 }
