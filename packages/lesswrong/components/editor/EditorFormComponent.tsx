import React, { Component } from 'react';
import PropTypes from 'prop-types';
import { registerComponent, Components } from '../../lib/vulcan-lib';
import { userUseMarkdownPostEditor } from '../../lib/collections/users/helpers';
import { editorStyles, postBodyStyles, answerStyles, commentBodyStyles } from '../../themes/stylePiping'
import Typography from '@material-ui/core/Typography';
import withUser from '../common/withUser';
import classNames from 'classnames';
import Input from '@material-ui/core/Input';
import { getLSHandlers } from '../async/localStorageHandlers'
import { EditorState, convertFromRaw, convertToRaw } from 'draft-js'
import EditorForm from '../async/EditorForm'
import Select from '@material-ui/core/Select';
import MenuItem from '@material-ui/core/MenuItem';
import withErrorBoundary from '../common/withErrorBoundary';
import { editableCollectionsFieldOptions } from '../../lib/editor/make_editable';
import { userHasCkCollaboration, userCanCreateCommitMessages } from '../../lib/betas';
import * as _ from 'underscore';
import { isClient } from '../../lib/executionEnvironment';
import { forumTypeSetting } from '../../lib/instanceSettings';

const postEditorHeight = 250;
const questionEditorHeight = 150;
const commentEditorHeight = 100;
const postEditorHeightRows = 15;
const commentEditorHeightRows = 5;

const styles = (theme: ThemeType): JssStyles => ({
  editor: {
    position: 'relative',
  },
  postBodyStyles: {
    ...editorStyles(theme, postBodyStyles),
    cursor: "text",
    padding: 0,
    '& li .public-DraftStyleDefault-block': {
      margin: 0
    }
  },

  answerStyles: {
    ...editorStyles(theme, answerStyles),
    cursor: "text",
    maxWidth:620,
    '& li .public-DraftStyleDefault-block': {
      margin: 0
    }
  },

  commentBodyStyles: {
    ...editorStyles(theme, commentBodyStyles),
    cursor: "text",
    marginTop: 0,
    marginBottom: 0,
    padding: 0,
    pointerEvents: 'auto'
  },
  questionWidth: {
    width: 640,
    [theme.breakpoints.down('sm')]: {
      width: 'inherit'
    }
  },
  postEditorHeight: {
    minHeight: postEditorHeight,
    '& .ck.ck-content': {
      minHeight: postEditorHeight,
    },
    '& .ck-sidebar .ck-content': {
      minHeight: "unset"
    }
  },
  commentEditorHeight: {
    minHeight: commentEditorHeight,
    '& .ck.ck-content': {
      minHeight: commentEditorHeight,
    }
  },
  questionEditorHeight: {
    minHeight: questionEditorHeight,
    '& .ck.ck-content': {
      minHeight: questionEditorHeight,
    }
  },
  maxHeight: {
    maxHeight: "calc(100vh - 450px)",
    overflow: "scroll"
  },
  clickHereColor: {
    color: theme.palette.primary.main
  },
  select: {
    marginRight: theme.spacing.unit*1.5
  },
  placeholder: {
    position: "absolute",
    top: 0,
    color: theme.palette.grey[500],
    // Dark Magick
    // https://giphy.com/gifs/psychedelic-art-phazed-12GGadpt5aIUQE
    // Without this code, there's a weird thing where if you try to click the placeholder text, instead of focusing on the editor element, it... doesn't. This is overriding something habryka did to make spoiler tags work. We discussed this for awhile and this seemed like the best option.
    pointerEvents: "none",
    "& *": {
      pointerEvents: "none",
    }
  },
  placeholderCollaborationSpacing: {
    top: 60
  },
  changeDescriptionRow: {
    display: "flex",
    alignItems: "center",
  },
  changeDescriptionLabel: {
    marginLeft: 8,
    marginRight: 8,
    ...theme.typography.commentStyle,
    color: "rgba(0,0,0,.87)",
  },
  changeDescriptionInput: {
    flexGrow: 1,
  },
  markdownImgErrText: {
    margin: `${theme.spacing.unit * 3}px 0`
  }
})

const autosaveInterval = 3000; //milliseconds
const checkImgErrsInterval = 500; //milliseconds
const ckEditorName = forumTypeSetting.get() === 'EAForum' ? 'EA Forum Docs' : 'LessWrong Docs'
const editorTypeToDisplay = {
  html: {name: 'HTML', postfix: '[Admin Only]'},
  ckEditorMarkup: {name: ckEditorName, postfix: '[Beta]'},
  markdown: {name: 'Markdown'},
  draftJS: {name: 'Draft-JS'},
}
const nonAdminEditors = ['ckEditorMarkup', 'markdown', 'draftJS']
const adminEditors = ['html', 'ckEditorMarkup', 'markdown', 'draftJS']

interface EditorFormComponentProps extends WithUserProps, WithStylesProps {
  form: any,
  formType: any,
  formProps: any,
  document: any,
  name: any,
  fieldName: any,
  value: any,
  commentStylse: boolean,
  hintText: string,
  placeholder: string,
  label: string,
  commentStyles: boolean,
}
interface EditorFormComponentState {
  editorOverride: any,
  ckEditorLoaded: any,
  updateType: string,
  commitMessage: string,
  ckEditorReference: any,
  loading: boolean,
  draftJSValue: any,
  ckEditorValue: any,
  markdownValue: any,
  htmlValue: any,
  markdownImgErrs: boolean
}

class EditorFormComponent extends Component<EditorFormComponentProps,EditorFormComponentState> {
  hasUnsavedData: boolean
  throttledSaveBackup: any
  throttledSetCkEditor: any
  debouncedCheckMarkdownImgErrs: any
  unloadEventListener: any
  ckEditor: any

  constructor(props: EditorFormComponentProps) {
    super(props)
    const editorType = this.getCurrentEditorType()
    this.state = {
      editorOverride: null,
      ckEditorLoaded: null,
      updateType: 'minor',
      commitMessage: "",
      ckEditorReference: null,
      loading: true,
      ...this.getEditorStatesFromType(editorType),
      markdownImgErrs: false
    }
    this.hasUnsavedData = false;
    this.throttledSaveBackup = _.throttle(this.saveBackup, autosaveInterval, {leading:false});
    this.throttledSetCkEditor = _.throttle(this.setCkEditor, autosaveInterval);
    this.debouncedCheckMarkdownImgErrs = _.debounce(this.checkMarkdownImgErrs, checkImgErrsInterval);

  }

  async componentDidMount() {
    const { form } = this.props

    this.context.addToSubmitForm(this.submitData);

    this.context.addToSuccessForm((result) => {
      this.resetEditor();
      return result;
    });

    if (isClient && window) {
      this.unloadEventListener = (ev) => {
        if (this.hasUnsavedData) {
          ev.preventDefault();
          ev.returnValue = 'Are you sure you want to close?';
          return ev.returnValue
        }
      }
      window.addEventListener("beforeunload", this.unloadEventListener );
    }

    let EditorModule = await (form?.commentEditor ? import('../async/CKCommentEditor') : import('../async/CKPostEditor'))
    const Editor = EditorModule.default
    this.ckEditor = Editor
    this.setState({ckEditorLoaded: true})
    
    if (isClient) {
      this.restoreFromLocalStorage();
      this.setState({loading: false})
    }
  }

  getEditorStatesFromType = (editorType: string, contents?: any) => {
    const { document, fieldName, value } = this.props
    const { editorOverride } = this.state || {} // Provide default value, since we can call this before state is initialized

    // if contents are manually specified, use those:
    const newValue = contents || value

    // Initialize the editor to whatever the canonicalContent is
    if (newValue?.originalContents?.data
        && !editorOverride
        && editorType === newValue.originalContents.type)
    {
      return {
        draftJSValue:  editorType === "draftJS"        ? this.initializeDraftJS(newValue.originalContents.data) : null,
        markdownValue: editorType === "markdown"       ? newValue.originalContents.data : null,
        htmlValue:     editorType === "html"           ? newValue.originalContents.data : null,
        ckEditorValue: editorType === "ckEditorMarkup" ? newValue.originalContents.data : null
      }
    }

    // Otherwise, just set it to the value of the document
    const { draftJS, html, markdown, ckEditorMarkup } = document[fieldName] || {}
    return {
      draftJSValue:  editorType === "draftJS"        ? this.initializeDraftJS(draftJS) : null,
      markdownValue: editorType === "markdown"       ? markdown       : null,
      htmlValue:     editorType === "html"           ? html           : null,
      ckEditorValue: editorType === "ckEditorMarkup" ? ckEditorMarkup : null
    }
  }

  getEditorStatesFromLocalStorage = (editorType: string): any => {
    const { document, name } = this.props;
    const savedState = this.getStorageHandlers().get({doc: document, name, prefix:this.getLSKeyPrefix(editorType)})
    if (!savedState) return null;

    if (editorType === "draftJS") {
      try {
        // eslint-disable-next-line no-console
        console.log("Restoring saved document state: ", savedState);
        const contentState = convertFromRaw(savedState)
        if (contentState.hasText()) {
          return {
            draftJSValue: EditorState.createWithContent(contentState)
          };
        } else {
          // eslint-disable-next-line no-console
          console.log("Not restoring empty document state: ", contentState)
        }
      } catch(e) {
        // eslint-disable-next-line no-console
        console.error(e)
      }
      return null;
    } else {
      return {
        draftJSValue:  editorType === "draftJS"        ? savedState : null,
        markdownValue: editorType === "markdown"       ? savedState : null,
        htmlValue:     editorType === "html"           ? savedState : null,
        ckEditorValue: editorType === "ckEditorMarkup" ? savedState : null
      }
    }
  }

  restoreFromLocalStorage = () => {
    const savedState = this.getEditorStatesFromLocalStorage(this.getCurrentEditorType());
    if (savedState) {
      this.setState(savedState);
    }
  }


  getStorageHandlers = () => {
    const { form } = this.props
    return getLSHandlers(form?.getLocalStorageId)
  }

  initializeDraftJS = (draftJS) => {
    const { document } = this.props

    // Initialize from the database state
    if (draftJS) {
      try {
        return EditorState.createWithContent(convertFromRaw(draftJS));
      } catch(e) {
        // eslint-disable-next-line no-console
        console.error("Invalid document content", document);
      }
    }

    // And lastly, if the field is empty, create an empty draftJS object
    return EditorState.createEmpty();
  }

  submitData = (submission) => {
    const { fieldName } = this.props
    let data: any = null
    const { draftJSValue, markdownValue, htmlValue, updateType, commitMessage, ckEditorReference } = this.state
    const type = this.getCurrentEditorType()
    switch(type) {
      case "draftJS":
        const draftJS = draftJSValue.getCurrentContent()
        data = draftJS.hasText() ? convertToRaw(draftJS) : null
        break
      case "markdown":
        data = markdownValue
        break
      case "html":
        data = htmlValue
        break
      case "ckEditorMarkup":
        if (!ckEditorReference) throw Error("Can't submit ckEditorMarkup without attached CK Editor")
        if (!this.isDocumentCollaborative()) {
          this.context.addToSuccessForm((s) => {
            this.state.ckEditorReference.setData('')
          })
        }
        data = ckEditorReference.getData()
        break
      default:
        // eslint-disable-next-line no-console
        console.error(`Unrecognized editor type: ${type}`);
        data = "";
        break;
    }
    return {
      ...submission,
      [fieldName]: data ? {
        originalContents: {type, data},
        commitMessage, updateType,
      } : undefined
    }
  }

  resetEditor = () => {
    const { name, document } = this.props;
    // On Form submit, create a new empty editable
    this.getStorageHandlers().reset({doc: document, name, prefix:this.getLSKeyPrefix()})
    this.setState({
      draftJSValue: EditorState.createEmpty(),
      htmlValue: null,
      markdownValue: null,
      editorOverride: null,
      ckEditorValue: null
    });
  }

  componentWillUnmount() {
    if (this.unloadEventListener) {
      window.removeEventListener("beforeunload", this.unloadEventListener);
    }
  }


  setEditorType = (editorType) => {
    if (!editorType) throw new Error("Missing argument to setEditorType: editorType");
    const targetEditorType = editorType;
    this.setState({
      editorOverride: targetEditorType,
      ...this.getEditorStatesFromType(targetEditorType)
    })

    this.restoreFromLocalStorage();
  }

  setDraftJS = (value) => { // Takes in an editorstate
    const { draftJSValue } = this.state
    const currentContent = draftJSValue.getCurrentContent()
    const newContent = value.getCurrentContent()
    this.setState({draftJSValue: value})

    if (currentContent !== newContent) {
      this.afterChange();
    }
  }

  setHtml = (value) => {
    if (this.state.htmlValue !== value) {
      this.setState({htmlValue: value});
      this.afterChange();
    }
  }

  setMarkdown = (value) => {
    if (this.state.markdownValue !== value) {
      this.setState({markdownValue: value})
      this.debouncedCheckMarkdownImgErrs()
      this.afterChange();
    }
  }

  setCkEditor = (editor) => {
    const newContent = editor.getData()
    if (this.state.ckEditorValue !== newContent) {
      this.setState({ckEditorValue: newContent})
      this.afterChange();
    }
  }


  afterChange = () => {
    this.hasUnsavedData = true;
    this.throttledSaveBackup();
  }

  saveBackup = () => {
    const { document, name } = this.props;

    const serialized = this.editorContentsToJson();

    const success = this.getStorageHandlers().set({
      state: serialized,
      doc: document,
      name,
      prefix: this.getLSKeyPrefix()
    });

    if (success) {
      this.hasUnsavedData = false;
    }
    return success;
  }

  // Take the editor contents (whichever editor you're using), and return
  // something JSON (ie, a JSON object or a string) which represents the
  // content and can be saved to localStorage.
  editorContentsToJson = () => {
    switch(this.getCurrentEditorType()) {
      case "draftJS":
        const draftJScontent = this.state.draftJSValue.getCurrentContent()
        return convertToRaw(draftJScontent);
      case "markdown":
        return this.state.markdownValue;
      case "html":
        return this.state.htmlValue;
      case "ckEditorMarkup":
        return this.state.ckEditorValue;
    }
  }

  // Get an editor-type-specific prefix to use on localStorage keys, to prevent
  // drafts written with different editors from having conflicting names.
  getLSKeyPrefix = (editorType?: string) => {
    switch(editorType || this.getCurrentEditorType()) {
      case "draftJS":  return "";
      case "markdown": return "md_";
      case "html":     return "html_";
      case "ckEditorMarkup": return "ckeditor_";
    }
  }


  renderEditorWarning = () => {
    const { currentUser, classes } = this.props
    const type = this.getInitialEditorType();
    const defaultType = this.getUserDefaultEditor(currentUser)
    return <div>
        <Typography variant="body2" color="error">
          This document was last edited in {editorTypeToDisplay[type].name} format. Showing the{' '}
          {editorTypeToDisplay[this.getCurrentEditorType()].name} editor.{' '}
          <a
            className={classes.clickHereColor}
            onClick={() => this.setEditorType(defaultType)}
          >
            Click here
          </a>
          {' '}to switch to the {editorTypeToDisplay[defaultType].name} editor (your default editor).
        </Typography>
        <br/>
      </div>
  }


  getCurrentEditorType = () => {
    const { editorOverride } = this.state || {} // Provide default since we can call this function before we initialize state

    // If there is an override, return that
    if (editorOverride)
      return editorOverride;

    return this.getInitialEditorType();
  }

  getInitialEditorType = () => {
    const { document, currentUser, fieldName, value } = this.props

    // Check whether we are directly passed a value in the form context, with a type (as a default value for example)
    if (value?.originalContents?.type) {
      return value.originalContents.type
    }
    // Next check whether the document came with a field value with a type specified
    const originalType = document?.[fieldName]?.originalContents?.type
    if (originalType) return originalType;

    // Finally pick the editor type from the user's config
    return this.getUserDefaultEditor(currentUser)
  }

  getUserDefaultEditor = (user) => {
    if (userUseMarkdownPostEditor(user)) return "markdown"
    if (user?.reenableDraftJs) return "draftJS"
    return "ckEditorMarkup"
  }


  handleUpdateTypeSelect = (e) => {
    this.setState({ updateType: e.target.value })
  }

  renderUpdateTypeSelect = () => {
    const { currentUser, formType, classes, form } = this.props
    if (form.hideControls) return null
    if (!currentUser || !currentUser.isAdmin || formType !== "edit") { return null }
    return <Select
      value={this.state.updateType}
      onChange={this.handleUpdateTypeSelect}
      className={classes.select}
      disableUnderline
    >
      <MenuItem value={'major'}>Major Update</MenuItem>
      <MenuItem value={'minor'}>Minor Update</MenuItem>
      <MenuItem value={'patch'}>Patch</MenuItem>
    </Select>
  }
  
  renderCommitMessageInput = () => {
    const { currentUser, formType, fieldName, form, classes } = this.props
    
    const collectionName = form.collectionName;
    if (!currentUser || (!userCanCreateCommitMessages(currentUser) && collectionName !== "Tags") || formType !== "edit") { return null }
    
    
    const fieldHasCommitMessages = editableCollectionsFieldOptions[collectionName][fieldName].revisionsHaveCommitMessages;
    if (!fieldHasCommitMessages) return null;
    if (form.hideControls) return null
    
    return <div className={classes.changeDescriptionRow}>
      <span className={classes.changeDescriptionLabel}>Edit summary (Briefly describe your changes):{" "}</span>
      <Input
        className={classes.changeDescriptionInput}
        value={this.state.commitMessage}
        onChange={(ev) => {
          this.setState({ commitMessage: ev.target.value });
        }}
      />
    </div>
  }

<<<<<<< HEAD
  getCurrentRevision = () => {
    return this.state.version || this.props.document.version
  }

  handleUpdateVersionNumber = (version) => {
    // see SelectVersion component for additional details
    this.setState({ version: version })
  }

  handleUpdateVersion = async (document) => {
    // see SelectVersion component for additional details
    if (!document?.contents) return
    const editorType = document.contents?.originalContents?.type
    this.setState({
      ...this.getEditorStatesFromType(editorType, document.contents)
    })
  }

  renderVersionSelect = () => {
    const { classes, document, currentUser, form } = this.props

    if (form.hideControls) return null
    if (!currentUser?.isAdmin) return null
    if (!this.getCurrentRevision()) return null
    return <span className={classes.select}>
        <Components.SelectVersion
          key={this.getCurrentRevision()}
          documentId={document._id}
          revisionVersion={this.getCurrentRevision()}
          updateVersionNumber={this.handleUpdateVersionNumber}
          updateVersion={this.handleUpdateVersion}
        />
      </span>
  }

=======
>>>>>>> 1f2a95ec
  renderEditorTypeSelect = () => {
    const { currentUser, classes, form } = this.props
    const { LWTooltip } = Components

    if (form.hideControls) return null
    if (!currentUser?.reenableDraftJs && !currentUser?.isAdmin) return null
    if (form.hideControls) return null
    const editors = currentUser?.isAdmin ? adminEditors : nonAdminEditors
    return (
      <LWTooltip title="Warning! Changing format will erase your content" placement="left">
        <Select
          className={classes.select}
          value={this.getCurrentEditorType()}
          onChange={(e) => this.setEditorType(e.target.value)}
          disableUnderline
          >
            {editors.map((editorType, i) =>
              <MenuItem value={editorType} key={i}>
                {editorTypeToDisplay[editorType].name} {editorTypeToDisplay[editorType].postfix}
              </MenuItem>
            )}
          </Select>
      </LWTooltip>
    )
  }

  getBodyStyles = () => {
    const { classes, commentStyles, document } = this.props
    if (commentStyles && document.answer) return classes.answerStyles
    if (commentStyles) return classes.commentBodyStyles
    return classes.postBodyStyles
  }

  renderEditorComponent = (currentEditorType) => {
    switch (currentEditorType) {
      case "ckEditorMarkup":
        return this.renderCkEditor()
      case "draftJS":
        return this.renderDraftJSEditor()
      case "markdown":
        return this.renderPlaintextEditor(currentEditorType)
      case "html":
        return this.renderPlaintextEditor(currentEditorType)
    }
  }

  renderPlaceholder = (showPlaceholder, collaboration) => {
    const { classes, formProps, hintText, placeholder, label  } = this.props

    if (showPlaceholder) {
      return <div className={classNames(this.getBodyStyles(), classes.placeholder, {[classes.placeholderCollaborationSpacing]: collaboration})}>
        { formProps?.editorHintText || hintText || placeholder || label }
      </div>
    }
  }

  isDocumentCollaborative = () => {
    const { document, fieldName, currentUser } = this.props
    return userHasCkCollaboration(currentUser) && document?._id && document?.shareWithUsers && (fieldName === "contents")
  }

  renderCkEditor = () => {
    const { ckEditorValue, ckEditorReference } = this.state
    const { document, currentUser, formType } = this.props
    const { Loading } = Components
    const CKEditor = this.ckEditor
    const value = ckEditorValue || ckEditorReference?.getData()
    if (!this.state.ckEditorLoaded || !CKEditor) {
      return <Loading />
    } else {
      const editorProps = {
        data: value,
        documentId: document?._id,
        formType: formType,
        userId: currentUser?._id,
        onChange: (event, editor) => this.throttledSetCkEditor(editor),
        onInit: editor => this.setState({ckEditorReference: editor})
      }

      // if document is shared with at least one user, it will render the collaborative ckEditor (note: this costs a small amount of money per document)
      //
      // requires _id because before the draft is saved, ckEditor loses track of what you were writing when turning collaborate on and off (and, meanwhile, you can't actually link people to a shared draft before it's saved anyhow)
      // TODO: figure out a better solution to this problem.

      const collaboration = this.isDocumentCollaborative()

      return <div className={classNames(this.getHeightClass(), this.getMaxHeightClass())}>
          { this.renderPlaceholder(!value, collaboration)}
          { collaboration ?
            <CKEditor key="ck-collaborate" { ...editorProps } collaboration />
            :
            <CKEditor key="ck-default" { ...editorProps } />}
        </div>
    }
  }

  checkMarkdownImgErrs = () => {
    const { markdownValue } = this.state
    // match markdown image tags of the form
    // ![](http://example.com/example.jpg)
    // ![Alt text](http://example.com/example.jpg)
    const httpImageRE = /!\[[^\]]*?\]\(http:/g
    this.setState({
      markdownImgErrs: httpImageRE.test(markdownValue)
    })
  }

  renderPlaintextEditor = (editorType) => {
    const { markdownValue, htmlValue, markdownImgErrs } = this.state
    const { classes, document, form: { commentStyles }, label } = this.props
    const value = (editorType === "html" ? htmlValue : markdownValue) || ""
    return <div>
        { this.renderPlaceholder(!value, false) }
        <Input
          className={classNames(classes.markdownEditor, this.getBodyStyles(), {[classes.questionWidth]: document.question})}
          value={value}
          onChange={(ev) => {
            if (editorType === "html")
              this.setHtml(ev.target.value);
            else
              this.setMarkdown(ev.target.value);
          }}
          multiline={true}
          rows={commentStyles ? commentEditorHeightRows : postEditorHeightRows}
          rowsMax={99999}
          fullWidth={true}
          disableUnderline={true}
        />
      {markdownImgErrs && editorType === 'markdown' && <Typography component='aside' variant='body2' color='error' className={classes.markdownImgErrText}>
          Your Markdown contains at least one link to an image served over an insecure HTTP{' '}
          connection. You should update all links to images so that they are served over a{' '}
          secure HTTPS connection (i.e. the links should start with <em>https://</em>).
        </Typography>}
      </div>
  }

  renderDraftJSEditor = () => {
    const { draftJSValue } = this.state
    const { document, form, classes } = this.props
    const showPlaceholder = !(draftJSValue?.getCurrentContent && draftJSValue.getCurrentContent().hasText())

    return <div>
        { this.renderPlaceholder(showPlaceholder, false) }
        {draftJSValue && <EditorForm
          isClient={isClient}
          editorState={draftJSValue}
          onChange={this.setDraftJS}
          commentEditor={form?.commentEditor}
          className={classNames(this.getBodyStyles(), this.getHeightClass(), this.getMaxHeightClass(), {[classes.questionWidth]: document.question})}
        />}
      </div>
  }

  getMaxHeightClass = () => {
    const { classes, formProps } = this.props
    return formProps?.maxHeight ? classes.maxHeight : null
  }

  getHeightClass = () => {
    const { document, classes, form: { commentStyles } } = this.props
    if (commentStyles) {
      return classes.commentEditorHeight
    } else if (document.question) {
      return classes.questionEditorHeight;
    } else {
      return classes.postEditorHeight
    }
  }


  render() {
    const { editorOverride, loading } = this.state
    const { document, currentUser, formType, classes } = this.props
    const { Loading } = Components
    const currentEditorType = this.getCurrentEditorType()

    if (!document) return null;

    const editorWarning =
      !editorOverride
      && formType !== "new"
      && this.getInitialEditorType() !== this.getUserDefaultEditor(currentUser)
      && this.renderEditorWarning()
    return <div>
      { editorWarning }
      <div className={classNames(classes.editor, this.getBodyStyles())}>
        { loading ? <Loading/> : this.renderEditorComponent(currentEditorType) }
        { this.renderUpdateTypeSelect() }
        { this.renderEditorTypeSelect() }
      </div>
      { this.renderCommitMessageInput() }
    </div>
  }
};

(EditorFormComponent as any).contextTypes = {
  addToSubmitForm: PropTypes.func,
  addToSuccessForm: PropTypes.func
};

export const EditorFormComponentComponent = registerComponent(
  'EditorFormComponent', EditorFormComponent, {
    styles,
    hocs: [withUser, withErrorBoundary]
  }
);

declare global {
  interface ComponentTypes {
    EditorFormComponent: typeof EditorFormComponentComponent
  }
}<|MERGE_RESOLUTION|>--- conflicted
+++ resolved
@@ -572,51 +572,47 @@
     </div>
   }
 
-<<<<<<< HEAD
-  getCurrentRevision = () => {
-    return this.state.version || this.props.document.version
-  }
-
-  handleUpdateVersionNumber = (version) => {
-    // see SelectVersion component for additional details
-    this.setState({ version: version })
-  }
-
-  handleUpdateVersion = async (document) => {
-    // see SelectVersion component for additional details
-    if (!document?.contents) return
-    const editorType = document.contents?.originalContents?.type
-    this.setState({
-      ...this.getEditorStatesFromType(editorType, document.contents)
-    })
-  }
-
-  renderVersionSelect = () => {
-    const { classes, document, currentUser, form } = this.props
-
-    if (form.hideControls) return null
-    if (!currentUser?.isAdmin) return null
-    if (!this.getCurrentRevision()) return null
-    return <span className={classes.select}>
-        <Components.SelectVersion
-          key={this.getCurrentRevision()}
-          documentId={document._id}
-          revisionVersion={this.getCurrentRevision()}
-          updateVersionNumber={this.handleUpdateVersionNumber}
-          updateVersion={this.handleUpdateVersion}
-        />
-      </span>
-  }
-
-=======
->>>>>>> 1f2a95ec
+  // getCurrentRevision = () => {
+  //   return this.state.version || this.props.document.version
+  // }
+
+  // handleUpdateVersionNumber = (version) => {
+  //   // see SelectVersion component for additional details
+  //   this.setState({ version: version })
+  // }
+
+  // handleUpdateVersion = async (document) => {
+  //   // see SelectVersion component for additional details
+  //   if (!document?.contents) return
+  //   const editorType = document.contents?.originalContents?.type
+  //   this.setState({
+  //     ...this.getEditorStatesFromType(editorType, document.contents)
+  //   })
+  // }
+
+  // renderVersionSelect = () => {
+  //   const { classes, document, currentUser, form } = this.props
+
+  //   if (form.hideControls) return null
+  //   if (!currentUser?.isAdmin) return null
+  //   if (!this.getCurrentRevision()) return null
+  //   return <span className={classes.select}>
+  //       <Components.SelectVersion
+  //         key={this.getCurrentRevision()}
+  //         documentId={document._id}
+  //         revisionVersion={this.getCurrentRevision()}
+  //         updateVersionNumber={this.handleUpdateVersionNumber}
+  //         updateVersion={this.handleUpdateVersion}
+  //       />
+  //     </span>
+  // }
+
   renderEditorTypeSelect = () => {
     const { currentUser, classes, form } = this.props
     const { LWTooltip } = Components
 
     if (form.hideControls) return null
     if (!currentUser?.reenableDraftJs && !currentUser?.isAdmin) return null
-    if (form.hideControls) return null
     const editors = currentUser?.isAdmin ? adminEditors : nonAdminEditors
     return (
       <LWTooltip title="Warning! Changing format will erase your content" placement="left">
