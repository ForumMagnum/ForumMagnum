import React, { useState, useCallback, useRef, useEffect, useContext } from 'react';
import { debateEditorPlaceholder, defaultEditorPlaceholder, getEditableFieldInCollection, linkpostEditorPlaceholder, questionEditorPlaceholder } from '../../lib/editor/make_editable';
import { getLSHandlers, getLSKeyPrefix } from './localStorageHandlers'
import { userCanCreateCommitMessages, userHasPostAutosave } from '../../lib/betas';
import { useCurrentUser } from '../common/withUser';
import { Editor, EditorChangeEvent, getUserDefaultEditor, getInitialEditorContents,
  getBlankEditorContents, EditorContents, isBlank, serializeEditorContents,
  EditorTypeString, styles, FormProps, shouldSubmitContents } from './Editor';
import withErrorBoundary from '../common/withErrorBoundary';
import * as _ from 'underscore';
import { gql, useLazyQuery, useMutation } from '@apollo/client';
import { isEAForum, isLWorAF } from '../../lib/instanceSettings';
import Transition from 'react-transition-group/Transition';
import { useTracking } from '../../lib/analyticsEvents';
import { PostCategory } from '../../lib/collections/posts/helpers';
import { DynamicTableOfContentsContext } from '../posts/TableOfContents/DynamicTableOfContents';
import isEqual from 'lodash/isEqual';
import { useDebouncedCallback, useStabilizedCallback } from '../hooks/useDebouncedCallback';
import { useMessages } from '../common/withMessages';
import { useUpdateCurrentUser } from '../hooks/useUpdateCurrentUser';
import { useCookiesWithConsent } from '../hooks/useCookiesWithConsent';
import { HIDE_NEW_POST_HOW_TO_GUIDE_COOKIE } from '@/lib/cookies/cookies';
import { CKEditorPortalProvider } from './CKEditorPortalProvider';
import { Components, registerComponent } from "../../lib/vulcan-lib/components";
import { fragmentTextForQuery } from '@/lib/vulcan-lib/fragments';

const autosaveInterval = 3000; //milliseconds
const remoteAutosaveInterval = 1000 * 60 * 5; // 5 minutes in milliseconds

type AutosaveFunc = () => Promise<void>;
interface AutosaveEditorStateContext {
  autosaveEditorState: AutosaveFunc | null;
  /**
   * WARNING: since `setAutosaveEditorState` is a React setState function,
   * passing in a function seems to cause it to interpret it as the (prevValue: T): T => newValue form,
   * so you actually need to pass in with an additional closure if you want to update `autosaveEditorState` with a new function:
   * 
   * (prevValue: T) => (): T => { ...;  return newValue; }
   */
  setAutosaveEditorState: React.Dispatch<React.SetStateAction<AutosaveFunc | null>>;
}

export const AutosaveEditorStateContext = React.createContext<AutosaveEditorStateContext>({
  autosaveEditorState: null,
  setAutosaveEditorState: _ => {},
});

export function isCollaborative(post: Pick<DbPost, '_id' | 'shareWithUsers' | 'sharingSettings' | 'collabEditorDialogue'>, fieldName: string): boolean {
  if (!post) return false;
  if (!post._id) return false;
  if (fieldName !== "contents") return false;
  if (post.shareWithUsers.length > 0) return true;
  if (post.sharingSettings?.anyoneWithLinkCan && post.sharingSettings.anyoneWithLinkCan !== "none")
    return true;
  if (post.collabEditorDialogue) return true;
  return false;
}

const getPostPlaceholder = (post: PostsBase) => {
  const { question, postCategory } = post;
  const effectiveCategory = question ? "question" as const : postCategory as PostCategory;

  if (post.debate) return debateEditorPlaceholder; // note: this version of debates are deprecated in favor of post.collabEditorDialogue
  if (effectiveCategory === "question") return questionEditorPlaceholder;
  if (effectiveCategory === "linkpost") return linkpostEditorPlaceholder;
  return defaultEditorPlaceholder;
}

export const EditorFormComponent = ({
  form,
  formType,
  formProps,
  document,
  name,
  fieldName,
  value,
  hintText,
  placeholder,
  label,
  formVariant,
  commentStyles,
  updateCurrentValues,
  submitForm,
  addToSubmitForm,
  addToSuccessForm,
  classes,
}: FormComponentProps<any> & {
  form: any,
  formProps: FormProps,
  document: any,
  fieldName: any,
  hintText: string,
  formVariant?: "default" | "grey",
  commentStyles: boolean,
  classes: ClassesType<typeof styles>,
}) => {
  const { commentEditor, collectionName, hideControls } = (form || {});
  const { editorHintText, maxHeight } = (formProps || {});
  const { flash } = useMessages()
  const currentUser = useCurrentUser();
  const editorRef = useRef<Editor|null>(null);
  const hasUnsavedDataRef = useRef({hasUnsavedData: false});
  const isCollabEditor = collectionName === 'Posts' && isCollaborative(document, fieldName);
  const { captureEvent } = useTracking()
  const { form: { editableFieldOptions } } = getEditableFieldInCollection(collectionName, fieldName)!;

  const getLocalStorageHandlers = useCallback((editorType: EditorTypeString) => {
    const getLocalStorageId = editableFieldOptions.getLocalStorageId;
    return getLSHandlers(getLocalStorageId, document, name,
      getLSKeyPrefix(editorType)
    );
<<<<<<< HEAD
  }, [document, name, editableFieldOptions.getLocalStorageId]);
=======
  }, [document, name, editableFieldOptions.clientOptions.getLocalStorageId]);


  const getNewPostLocalStorageHandlers = useCallback((editorType: EditorTypeString) => {
    // It would be nice to check that it's a post and not a comment, but it should be fine
    // in comments as well, because there should always be content when editing a comment
    // (which we check later).
    if (formType !== "edit" || document.contents_latest || document.title !== 'Untitled Draft') {
      return {
        get: () => null,
        set: () => {},
        reset: () => {},
      };
    }
    // pass in {_id: null} to getLocalStorageId to treat this like a new post, without having to change how makeEditableOptions works
    const getLocalStorageId = (_: any, name: string) => editableFieldOptions.clientOptions.getLocalStorageId?.({_id: null}, name);
    return getLSHandlers(getLocalStorageId, document, name,
      getLSKeyPrefix(editorType)
    );
  }, [document, name, editableFieldOptions.clientOptions, formType]);
>>>>>>> 0b31bdf2
  
  const [contents,setContents] = useState(() => getInitialEditorContents(
    value, document, fieldName, currentUser
  ));
  const autosaveContentsRef = useRef(contents);
  const [initialEditorType] = useState(contents.type);
  const [updatedFormType, setUpdatedFormType] = useState(formType);

  const dynamicTableOfContents = useContext(DynamicTableOfContentsContext)
  const { setAutosaveEditorState } = useContext(AutosaveEditorStateContext);

  const defaultEditorType = getUserDefaultEditor(currentUser);
  const currentEditorType = contents.type || defaultEditorType;

  // We used to show this warning to a variety of editor types, but now we only want
  // to show it to people using the html editor. Converting from markdown to ckEditor
  // is error prone and we don't want to encourage it. We no longer support draftJS
  // but some old posts still are using it so we show the warning for them too.
  const showEditorWarning = (updatedFormType !== "new") && (currentEditorType === 'html' || currentEditorType === 'draftJS')
  
  // On the EA Forum, our bot checks if posts are potential criticism,
  // and if so we show a little card with tips on how to make it more likely to go well.
  const [postFlaggedAsCriticism, setPostFlaggedAsCriticism] = useState<boolean>(false)
  const [criticismTipsDismissed, setCriticismTipsDismissed] = useState<boolean>(!!currentUser?.criticismTipsDismissed)
  const updateCurrentUser = useUpdateCurrentUser()
  
  const handleDismissCriticismTips = () => {
    // hide the card
    setCriticismTipsDismissed(true)
    captureEvent('criticismTipsDismissed', {postId: document._id})
    // make sure not to show the card for this user ever again
    void updateCurrentUser({
      criticismTipsDismissed: true
    })
  }
  
  const [checkPostIsCriticism] = useLazyQuery(gql`
    query getPostIsCriticism($args: JSON) {
      PostIsCriticism(args: $args)
    }
    `, {
      onCompleted: (data) => {
        // SC 2024-09-18: We are temporarily hiding the user-facing card,
        // as we are testing using gpt-4o-mini directly instead of a fine-tuned model.
        
        // const isCriticism = !!data.PostIsCriticism
        // setPostFlaggedAsCriticism(isCriticism)
        // if (isCriticism && !postFlaggedAsCriticism) {
        //   captureEvent('criticismTipsShown', {postId: document._id})
        // }
      }
    }
  )
  
  // On the EA Forum, our bot checks if posts are potential criticism,
  // and if so we show a little card with tips on how to make it more likely to go well.
  const [cookies] = useCookiesWithConsent([HIDE_NEW_POST_HOW_TO_GUIDE_COOKIE])
  const checkIsCriticism = useCallback((contents: EditorContents) => {
    // The "Useful links" card appears on the "new post" form by default,
    // in the same area as the criticism tips card. If the user hasn't dismissed it,
    // then we don't bother to show the criticism tips card.
    const conflictingCardVisible = updatedFormType === 'new' && cookies[HIDE_NEW_POST_HOW_TO_GUIDE_COOKIE] !== 'true'
    // We're currently skipping linkposts, since the linked post's author is
    // not always the same person posting it on the forum.
    if (
      !isEAForum ||
      collectionName !== 'Posts' ||
      conflictingCardVisible ||
      document.isEvent ||
      document.debate ||
      document.shortform ||
      document.url ||
      criticismTipsDismissed
    ) return

    checkPostIsCriticism({variables: { args: {
      _id: document._id,
      title: document.title ?? '',
      contentType: contents.type,
      body: contents.value
    }}})
  }, [
    collectionName,
    updatedFormType,
    cookies,
    document._id,
    document.isEvent,
    document.debate,
    document.shortform,
    document.url,
    document.title,
    criticismTipsDismissed,
    checkPostIsCriticism
  ])

  // Run this check up to once per 20 min.
  // eslint-disable-next-line react-hooks/exhaustive-deps
  const throttledCheckIsCriticism = useDebouncedCallback(checkIsCriticism, {
    rateLimitMs: 1000*60*20,
    callOnLeadingEdge: true,
    onUnmount: "cancelPending",
    allowExplicitCallAfterUnmount: false,
  });
  // Run this check up to once per 2 min (called only when there is a significant amount of text added).
  // eslint-disable-next-line react-hooks/exhaustive-deps
  const throttledCheckIsCriticismLargeDiff = useDebouncedCallback(checkIsCriticism, {
    rateLimitMs: 1000*60*2,
    callOnLeadingEdge: true,
    onUnmount: "cancelPending",
    allowExplicitCallAfterUnmount: false,
  })
  
  useEffect(() => {
    // check when loading the post edit form
    if (contents?.value?.length > 300) {
      throttledCheckIsCriticism(contents)
    }
  }, []) // eslint-disable-line react-hooks/exhaustive-deps
  
  const saveBackup = useCallback((newContents: EditorContents) => {
    const sameAsSaved = newContents.value === document?.[fieldName]?.ckEditorMarkup

    if (isBlank(newContents) || sameAsSaved) {
      getLocalStorageHandlers(currentEditorType).reset();
      hasUnsavedDataRef.current.hasUnsavedData = false;
    } else {
      const serialized = serializeEditorContents(newContents);
      const success = getLocalStorageHandlers(newContents.type).set(serialized);
      
      if (success) {
        hasUnsavedDataRef.current.hasUnsavedData = false;
      }
    }
  }, [getLocalStorageHandlers, currentEditorType, document, fieldName]);

  const [autosaveRevision] = useMutation(gql`
    mutation autosaveRevision($postId: String!, $contents: AutosaveContentType!) {
      autosaveRevision(postId: $postId, contents: $contents) {
        ...RevisionEdit
      }
    }
    ${fragmentTextForQuery('RevisionEdit')}
  `);

  // TODO: this currently clobbers the title if a new post had its contents edited before the title was edited
  const saveRemoteBackup = useCallback(async (newContents: EditorContents): Promise<void> => {
    // If a post hasn't ever been saved before, "submit" the form in order to create a draft post
    // Afterwards, check whatever revision was loaded for display
    // This may or may not be the most recent one) against current content
    // If different, save a new revision
    if (userHasPostAutosave(currentUser) && collectionName === 'Posts' && fieldName === 'contents' && !isEqual(autosaveContentsRef.current, newContents)) {
      // In order to avoid recreating this function (which is throttled) each time the contents change,
      // we need to use a ref rather than using the `contents` directly.  We also need to update it here,
      // rather than e.g. in `wrappedSetContents`, since updating it there would result in the `isEqual` always returning true
      autosaveContentsRef.current = newContents;
      await autosaveRevision({
        variables: { postId: document._id, contents: newContents }
      });
    }
  }, [currentUser, collectionName, fieldName, document._id, autosaveRevision]);

  /**
   * Update the edited field (e.g. "contents") so that other form components can access the updated value. The direct motivation for this
   * was for SocialPreviewUpload, which needs to know the body of the post in order to generate a preview description and image.
   */
  // eslint-disable-next-line react-hooks/exhaustive-deps
  const throttledSetContentsValue = useDebouncedCallback(async (_: {}) => {
    if (!(editorRef.current && shouldSubmitContents(editorRef.current))) return
    
    // Preserve other fields in "contents" which may have been sent from the server
    void updateCurrentValues({[fieldName]: {...(document[fieldName] || {}), ...(await editorRef.current.submitData())}})
  }, {
    rateLimitMs: autosaveInterval,
    callOnLeadingEdge: true,
    onUnmount: "cancelPending",
    allowExplicitCallAfterUnmount: false,
  });
  
  // eslint-disable-next-line react-hooks/exhaustive-deps
  const throttledSaveBackup = useDebouncedCallback(saveBackup, {
    rateLimitMs: autosaveInterval,
    callOnLeadingEdge: false,
    onUnmount: "cancelPending",
    allowExplicitCallAfterUnmount: false,
  });

  // eslint-disable-next-line react-hooks/exhaustive-deps
  const throttledSaveRemoteBackup = useDebouncedCallback(saveRemoteBackup, {
    rateLimitMs: remoteAutosaveInterval,
    callOnLeadingEdge: false,
    onUnmount: "cancelPending",
    allowExplicitCallAfterUnmount: false,
  });
  
  const wrappedSetContents = useStabilizedCallback((change: EditorChangeEvent) => {
    const {contents: newContents, autosave} = change;
    if (dynamicTableOfContents && editableFieldOptions.hasToc) {
      dynamicTableOfContents.setToc(change.contents);
    }
    setContents(newContents);
    
    // Only save to localStorage if not using collaborative editing, since with
    // collaborative editing stuff is getting constantly sent through a
    // websocket and saved that way.
    if (!isCollabEditor) {
      if (!isBlank(newContents)) {
        hasUnsavedDataRef.current.hasUnsavedData = true;
      }
    }
    
    // Hack: Fill in ${fieldName}_type with the editor type on every keystroke, to enable other
    // form components (in particular PostSharingSettings) to check whether we're
    // using CkEditor vs draftjs vs etc. Update the actual contents with a throttled
    // callback to improve performance. Note that the contents are always recalculated on
    // submit anyway, setting them here is only for the benefit of other form components (e.g. SocialPreviewUpload)
    void updateCurrentValues({[`${fieldName}_type`]: newContents?.type});
    void throttledSetContentsValue({})
    
    if (autosave) {
      throttledSaveBackup(newContents);
      // Don't do server-side autosave if using the collaborative editor, since it autosaves through the ckEditor webhook
      // TODO: come back to this after the React 18 upgrade and test it properly
      if (!isCollabEditor) void throttledSaveRemoteBackup(newContents);
    }
    
    // We only check posts that have >300 characters, which is ~a few sentences.
    if (newContents?.value?.length > 300) {
      // If there's a lot more text (ex. something pasted in), we check the post sooner.
      if (newContents.value.length - (contents?.value?.length ?? 0) > 300) {
        throttledCheckIsCriticismLargeDiff(newContents)
      } else {
        throttledCheckIsCriticism(newContents)
      }
    }
  });
  
  const hasGeneratedFirstToC = useRef({generated: false});
  useEffect(() => {
    if (dynamicTableOfContents && contents && !hasGeneratedFirstToC.current.generated && editableFieldOptions.hasToc) {
      dynamicTableOfContents.setToc(contents);
      hasGeneratedFirstToC.current.generated = true;
    }
  }, [contents, dynamicTableOfContents, editableFieldOptions.hasToc]);

  useEffect(() => {
    const unloadEventListener = (ev: BeforeUnloadEvent) => {
      if (hasUnsavedDataRef?.current?.hasUnsavedData) {
        ev.preventDefault();
        ev.returnValue = 'Are you sure you want to close?';
        return ev.returnValue
      }
    };
    
    window.addEventListener("beforeunload", unloadEventListener);
    return () => {
      window.removeEventListener("beforeunload", unloadEventListener);
    };
  }, [fieldName, hasUnsavedDataRef]);
  
  const onRestoreLocalStorage = useCallback((newState: EditorContents) => {
    if (isCollabEditor) {
      // If in collab editing mode, we can't edit the editor contents.
      flash("Restoring from local storage is not supported in the collaborative editor. Use the Version History button to restore old versions.");
    } else {
      wrappedSetContents({contents: newState, autosave: false});
      // TODO: Focus editor
    }
  }, [wrappedSetContents, flash, isCollabEditor]);

  const onRestoreNewPostLegacy = useCallback((newState: EditorContents) => {
    if (isCollabEditor) {
      // If in collab editing mode, we can't edit the editor contents.
      flash("Restoring from local storage is not supported in the collaborative editor. Use the Version History button to restore old versions.");
    } else {
      wrappedSetContents({contents: newState, autosave: false});
      getNewPostLocalStorageHandlers(currentEditorType).reset();
      // TODO: Focus editor
    }
  }, [wrappedSetContents, flash, isCollabEditor, currentEditorType, getNewPostLocalStorageHandlers]);
  
  
  useEffect(() => {
    if (editorRef.current) {
      const cleanupSubmitForm = addToSubmitForm(async (submission: any) => {
        if (editorRef.current && shouldSubmitContents(editorRef.current))
          return {
            ...submission,
            [fieldName]: await editorRef.current.submitData()
          };
        else
          return submission;
      });
      const cleanupSuccessForm = addToSuccessForm((result: any, form: any, submitOptions: any) => {
        getLocalStorageHandlers(currentEditorType).reset();
        // If we're autosaving (noReload: true), don't clear the editor!  Also no point in clearing it if we're getting redirected anyways
        if (editorRef.current && (!submitOptions?.redirectToEditor && !submitOptions?.noReload) && !isCollabEditor) {

          // We have to adjust for a timing issue here that caused text to
          // persist in the comment box if you submit the form too quickly.
          // There's the visible state that the user can see, and there's the
          // state tracked in the Editor component (which is tracked in this
          // component as `contents` and updated with wrappedSetContents — see
          // the getInitialEditorContents hook), and they're different. The
          // Editor component state is updated to the visible state after a
          // debounce period of not typing (i.e. the autosaveInterval, currently
          // 3 seconds). In this cleanupSuccessForm function, we want to clear
          // the text field, which you'd ordinarily do by calling
          // wrappedSetContents with a blank contents. But the timing issue is:
          // if they submit the form without ever having paused typing for 3
          // seconds, the Editor component state (`contents`) will still be
          // empty, so if we set it to empty here (by setting it to
          // getBlankEditorContents), it won't trigger the onChange handler,
          // which is where the debounced state change is triggered, so the
          // visible-to-user state will remain and then get auto-saved. So if
          // we've submitted the form and the contents seems to be empty, we set
          // it to a dummy value and *then* set it to empty, to make sure that
          // onChange handler gets triggered.

          if (contents.value.length === 0) {
            wrappedSetContents({
              contents: {type: initialEditorType, value: 'dummy value to trigger onChange handler'},
              autosave: false,
            });
          }
          wrappedSetContents({
            contents: getBlankEditorContents(initialEditorType),
            autosave: false,
          });
        }
        return result;
      });
      return () => {
        cleanupSubmitForm();
        cleanupSuccessForm();
      };
    }
    // eslint-disable-next-line react-hooks/exhaustive-deps
  }, [!!editorRef.current, fieldName, initialEditorType, addToSuccessForm, addToSubmitForm]);
  
  const fieldHasCommitMessages = editableFieldOptions.revisionsHaveCommitMessages;
  const hasCommitMessages = fieldHasCommitMessages
    && currentUser && userCanCreateCommitMessages(currentUser)
    && (collectionName!=="Tags" || updatedFormType==="edit");

  const actualPlaceholder = ((collectionName === "Posts" && getPostPlaceholder(document)) || editorHintText || hintText || placeholder);

  useEffect(() => {
    if (!isCollabEditor && collectionName === 'Posts' && fieldName === 'contents') {
      setAutosaveEditorState((_) => () => new Promise((resolve, reject) => {
        if (editorRef.current && shouldSubmitContents(editorRef.current)) {
          void editorRef.current?.submitData()
            .then(({ originalContents: { type, data: value }}) => ({ type, value }))
            .then(saveRemoteBackup)
            .then(resolve)
            .catch(reject);
        }
      }));
    }

    return () => {
      setAutosaveEditorState(null);
    }
  }, [isCollabEditor, collectionName, fieldName, saveRemoteBackup, setAutosaveEditorState]);

  // document isn't necessarily defined. TODO: clean up rest of file
  // to not rely on document
  if (!document) return null;

  return <div className={classes.root}>
    {showEditorWarning &&
      <Components.LastEditedInWarning
        initialType={initialEditorType}
        currentType={contents.type}
        defaultType={defaultEditorType}
        value={contents} setValue={wrappedSetContents}
      />
    }
    {!isCollabEditor &&<Components.LocalStorageCheck
      getLocalStorageHandlers={getLocalStorageHandlers}
      onRestore={onRestoreLocalStorage}
      onRestoreNewPostLegacy={onRestoreNewPostLegacy}
      getNewPostLocalStorageHandlers={getNewPostLocalStorageHandlers}
    />}
    <CKEditorPortalProvider>
    <Components.Editor
      ref={editorRef}
      _classes={classes}
      currentUser={currentUser}
      label={label}
      formVariant={formVariant}
      formType={updatedFormType}
      documentId={document._id}
      collectionName={collectionName}
      fieldName={fieldName}
      initialEditorType={initialEditorType}
      formProps={formProps}
      isCollaborative={isCollabEditor}
      accessLevel={document.myEditorAccess}
      value={contents}
      onChange={wrappedSetContents}
      placeholder={actualPlaceholder}
      commentStyles={commentStyles}
      answerStyles={document.answer}
      questionStyles={document.question}
      commentEditor={commentEditor}
      hideControls={hideControls}
      maxHeight={maxHeight}
      hasCommitMessages={hasCommitMessages ?? undefined}
      document={document}
    />
    </CKEditorPortalProvider>
    {!hideControls && formVariant !== "grey" &&
      <Components.EditorTypeSelect value={contents} setValue={wrappedSetContents} isCollaborative={isCollabEditor}/>
    }
    {!hideControls && collectionName==="Posts" && fieldName==="contents" && !!document._id &&
      <Components.PostVersionHistoryButton
        post={document}
        postId={document._id}
      />
    }
    <Transition in={postFlaggedAsCriticism && !criticismTipsDismissed} timeout={0} mountOnEnter unmountOnExit appear>
      {(state) => <Components.PostsEditBotTips
        handleDismiss={handleDismissCriticismTips}
        postId={document._id}
        className={classes[`${state}BotTips`]}
      />}
    </Transition>
  </div>
}

export const EditorFormComponentComponent = registerComponent('EditorFormComponent', EditorFormComponent, {
  hocs: [withErrorBoundary], styles
});

declare global {
  interface ComponentTypes {
    EditorFormComponent: typeof EditorFormComponentComponent
  }
}<|MERGE_RESOLUTION|>--- conflicted
+++ resolved
@@ -109,10 +109,7 @@
     return getLSHandlers(getLocalStorageId, document, name,
       getLSKeyPrefix(editorType)
     );
-<<<<<<< HEAD
   }, [document, name, editableFieldOptions.getLocalStorageId]);
-=======
-  }, [document, name, editableFieldOptions.clientOptions.getLocalStorageId]);
 
 
   const getNewPostLocalStorageHandlers = useCallback((editorType: EditorTypeString) => {
@@ -127,12 +124,11 @@
       };
     }
     // pass in {_id: null} to getLocalStorageId to treat this like a new post, without having to change how makeEditableOptions works
-    const getLocalStorageId = (_: any, name: string) => editableFieldOptions.clientOptions.getLocalStorageId?.({_id: null}, name);
+    const getLocalStorageId = (_: any, name: string) => editableFieldOptions.getLocalStorageId?.({_id: null}, name);
     return getLSHandlers(getLocalStorageId, document, name,
       getLSKeyPrefix(editorType)
     );
-  }, [document, name, editableFieldOptions.clientOptions, formType]);
->>>>>>> 0b31bdf2
+  }, [document, name, editableFieldOptions, formType]);
   
   const [contents,setContents] = useState(() => getInitialEditorContents(
     value, document, fieldName, currentUser
