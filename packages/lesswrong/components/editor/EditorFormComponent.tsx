import React, { useState, useCallback, useRef, useEffect } from 'react';
import { registerComponent, Components } from '../../lib/vulcan-lib';
<<<<<<< HEAD
=======
import { userUseMarkdownPostEditor } from '../../lib/collections/users/helpers';
import { editorStyles, ckEditorStyles } from '../../themes/stylePiping'
import withUser from '../common/withUser';
import classNames from 'classnames';
import Input from '@material-ui/core/Input';
import { getLSHandlers } from '../async/localStorageHandlers'
import { EditorState, convertFromRaw, convertToRaw } from 'draft-js'
import Select from '@material-ui/core/Select';
import MenuItem from '@material-ui/core/MenuItem';
import withErrorBoundary from '../common/withErrorBoundary';
>>>>>>> c094e7d7
import { editableCollectionsFieldOptions } from '../../lib/editor/make_editable';
import { getLSHandlers, getLSKeyPrefix } from './localStorageHandlers'
import { userHasCkCollaboration, userCanCreateCommitMessages } from '../../lib/betas';
import { useCurrentUser } from '../common/withUser';
import { Editor, EditorChangeEvent, getUserDefaultEditor, getInitialEditorContents, getBlankEditorContents, EditorContents, isBlank, serializeEditorContents, EditorTypeString, styles } from './Editor';
import withErrorBoundary from '../common/withErrorBoundary';
import PropTypes from 'prop-types';
import * as _ from 'underscore';
<<<<<<< HEAD
=======
import { isClient } from '../../lib/executionEnvironment';
import { forumTypeSetting } from '../../lib/instanceSettings';

const postEditorHeight = 250;
const questionEditorHeight = 150;
const commentEditorHeight = 100;
const postEditorHeightRows = 15;
const commentEditorHeightRows = 5;

const styles = (theme: ThemeType): JssStyles => ({
  editor: {
    position: 'relative',
  },
  postBodyStyles: {
    ...editorStyles(theme),
    cursor: "text",
    padding: 0,
    '& li .public-DraftStyleDefault-block': {
      margin: 0
    }
  },

  answerStyles: {
    ...editorStyles(theme),
    cursor: "text",
    maxWidth:620,
    '& li .public-DraftStyleDefault-block': {
      margin: 0
    }
  },

  commentBodyStyles: {
    ...editorStyles(theme),
    cursor: "text",
    marginTop: 0,
    marginBottom: 0,
    padding: 0,
    pointerEvents: 'auto'
  },
  ckEditorStyles: {
    ...ckEditorStyles(theme),
  },
  questionWidth: {
    width: 640,
    [theme.breakpoints.down('sm')]: {
      width: '100%'
    }
  },
  postEditorHeight: {
    minHeight: postEditorHeight,
    '& .ck.ck-content': {
      minHeight: postEditorHeight,
    },
    '& .ck-sidebar .ck-content': {
      minHeight: "unset"
    }
  },
  commentEditorHeight: {
    minHeight: commentEditorHeight,
    '& .ck.ck-content': {
      minHeight: commentEditorHeight,
    }
  },
  questionEditorHeight: {
    minHeight: questionEditorHeight,
    '& .ck.ck-content': {
      minHeight: questionEditorHeight,
    }
  },
  maxHeight: {
    maxHeight: "calc(100vh - 450px)",
    overflowY: "scroll"
  },
  clickHereColor: {
    color: theme.palette.primary.main
  },
  select: {
    marginRight: theme.spacing.unit*1.5
  },
  placeholder: {
    position: "absolute",
    top: 0,
    color: theme.palette.grey[500],
    // Dark Magick
    // https://giphy.com/gifs/psychedelic-art-phazed-12GGadpt5aIUQE
    // Without this code, there's a weird thing where if you try to click the placeholder text, instead of focusing on the editor element, it... doesn't. This is overriding something habryka did to make spoiler tags work. We discussed this for awhile and this seemed like the best option.
    pointerEvents: "none",
    "& *": {
      pointerEvents: "none",
    }
  },
  placeholderCollaborationSpacing: {
    top: 60
  },
  changeDescriptionRow: {
    display: "flex",
    alignItems: "center",
  },
  changeDescriptionLabel: {
    marginLeft: 8,
    marginRight: 8,
    ...theme.typography.commentStyle,
    color: theme.palette.text.normal,
  },
  changeDescriptionInput: {
    flexGrow: 1,
  },
  markdownImgErrText: {
    margin: `${theme.spacing.unit * 3}px 0`,
    color: theme.palette.error.main,
  },
  lastEditedWarning: {
    color: theme.palette.error.main,
  },
})
>>>>>>> c094e7d7

const autosaveInterval = 3000; //milliseconds

export function isCollaborative(post: PostsEdit|PostsPage|DbPost|null, fieldName: string): boolean {
  if (!post) return false;
  if (!post._id) return false;
  if (fieldName !== "contents") return false;
  if (post?.shareWithUsers) return true;
  if (post?.sharingSettings?.anyoneWithLinkCan && post.sharingSettings.anyoneWithLinkCan !== "none")
    return true;
  return false;
}

export const EditorFormComponent = ({form, formType, formProps, document, name, fieldName, value, hintText, placeholder, label, commentStyles, classes}: {
  form: any,
  formType: "edit"|"new",
  formProps: any,
  document: any,
  name: any,
  fieldName: any,
  value: any,
  hintText: string,
  placeholder: string,
  label: string,
  commentStyles: boolean,
  classes: ClassesType,
}, context: any) => {
  const { commentEditor, collectionName, hideControls } = (form || {});
  const { editorHintText, maxHeight } = (formProps || {});
  const { updateCurrentValues } = context;
  const currentUser = useCurrentUser();
  const editorRef = useRef<Editor|null>(null);
  const hasUnsavedDataRef = useRef({hasUnsavedData: false});
  const isCollabEditor = isCollaborative(document, fieldName);
  
  const getLocalStorageHandlers = useCallback((editorType: EditorTypeString) => {
    const getLocalStorageId = editableCollectionsFieldOptions[collectionName][fieldName].getLocalStorageId;
    return getLSHandlers(getLocalStorageId, document, name,
      getLSKeyPrefix(editorType)
    );
  }, [collectionName, document, name, fieldName]);
  
  const [contents,setContents] = useState(() => getInitialEditorContents(
    value, document, fieldName, currentUser
  ));
  const [initialEditorType] = useState(contents.type);
  
  const defaultEditorType = getUserDefaultEditor(currentUser);
  const currentEditorType = contents?.type || defaultEditorType;
  const showEditorWarning = formType !== "new" && initialEditorType !== defaultEditorType && currentEditorType !== defaultEditorType;
  
  const saveBackup = useCallback((newContents: EditorContents) => {
    if (isBlank(newContents)) {
      getLocalStorageHandlers(currentEditorType).reset();
      hasUnsavedDataRef.current.hasUnsavedData = false;
    } else {
      const serialized = serializeEditorContents(newContents);
      const success = getLocalStorageHandlers(newContents.type).set(serialized);
  
      if (success) {
        hasUnsavedDataRef.current.hasUnsavedData = false;
      }
    }
  }, [getLocalStorageHandlers, currentEditorType]);
  
  // eslint-disable-next-line react-hooks/exhaustive-deps
  const throttledSaveBackup = useCallback(
    _.throttle(saveBackup, autosaveInterval, {leading: false}),
    [saveBackup, autosaveInterval]
  );
  
  const wrappedSetContents = useCallback((change: EditorChangeEvent) => {
    const {contents,autosave} = change;
    setContents(contents);
    
    // Only save to localStorage if not using collaborative editing, since with
    // collaborative editing stuff is getting constantly sent through a
    // websocket and saved taht way.
    if (!isCollabEditor) {
      if (!isBlank(contents)) {
        hasUnsavedDataRef.current.hasUnsavedData = true;
      }
    }
    
    // Hack: Fill in ${fieldName}_type with the editor type, to enable other
    // form components (in particular PostSharingSettings) to check whether we're
    // using CkEditor vs draftjs vs etc. (We transfer the actual contents from
    // the editor to vulcan-forms only as a final step upon form submit, because
    // this is a serialization of the whole document which can be too slow to do
    // on every keystroke).
    updateCurrentValues({[`${fieldName}_type`]: change.contents?.type});
    
    if (autosave) {
      throttledSaveBackup(contents);
    }
  }, [throttledSaveBackup, updateCurrentValues, fieldName, isCollabEditor]);
  
  useEffect(() => {
    const unloadEventListener = (ev) => {
      if (hasUnsavedDataRef?.current?.hasUnsavedData) {
        ev.preventDefault();
        ev.returnValue = 'Are you sure you want to close?';
        return ev.returnValue
      }
    };
    
    window.addEventListener("beforeunload", unloadEventListener);
    return () => {
      window.removeEventListener("beforeunload", unloadEventListener);
    };
  }, [fieldName, hasUnsavedDataRef]);
  
  const onRestoreLocalStorage = useCallback((newState: EditorContents) => {
    wrappedSetContents({contents: newState, autosave: false});
    if (editorRef.current)
      editorRef.current.focusOnEditor();
  }, [editorRef, wrappedSetContents]);
  
  useEffect(() => {
    if (editorRef.current) {
      const cleanupSubmitForm = context.addToSubmitForm((submission) => {
        if (editorRef.current)
          return {
            ...submission,
            [fieldName]: editorRef.current.submitData(submission)
          };
        else
          return submission;
      });
      const cleanupSuccessForm = context.addToSuccessForm((result, form, submitOptions) => {
        getLocalStorageHandlers(currentEditorType).reset();
        if (editorRef.current && !submitOptions?.redirectToEditor) {
          wrappedSetContents({
            contents: getBlankEditorContents(initialEditorType),
            autosave: false,
          });
        }
        return result;
      });
      return () => {
        cleanupSubmitForm();
        cleanupSuccessForm();
      };
    }
  // eslint-disable-next-line react-hooks/exhaustive-deps
  }, [!!editorRef.current, fieldName, initialEditorType, context.addToSuccessForm, context.addToSubmitForm]);
  
  const fieldHasCommitMessages = editableCollectionsFieldOptions[collectionName][fieldName].revisionsHaveCommitMessages;
  const hasCommitMessages = fieldHasCommitMessages
    && currentUser && userCanCreateCommitMessages(currentUser)
    && (collectionName!=="Tags" || formType==="edit");
  
  const actualPlaceholder = (editorHintText || hintText || placeholder || label);
  
  if (!document) return null;

  return <div>
    {showEditorWarning &&
      <Components.LastEditedInWarning
        initialType={initialEditorType}
        currentType={contents.type}
        defaultType={defaultEditorType}
        value={contents} setValue={wrappedSetContents}
      />
<<<<<<< HEAD
    }
    {!isCollabEditor &&<Components.LocalStorageCheck
      getLocalStorageHandlers={getLocalStorageHandlers}
      onRestore={onRestoreLocalStorage}
    />}
    <Components.Editor
      ref={editorRef}
      _classes={classes}
      currentUser={currentUser}
      formType={formType}
      documentId={document?._id}
      collectionName={collectionName}
      fieldName={fieldName}
      initialEditorType={initialEditorType}
      isCollaborative={isCollabEditor}
      accessLevel={document?.myEditorAccess}
      value={contents}
      onChange={wrappedSetContents}
      placeholder={actualPlaceholder}
      commentStyles={commentStyles}
      answerStyles={document?.answer}
      questionStyles={document?.question}
      commentEditor={commentEditor}
      hideControls={hideControls}
      maxHeight={maxHeight}
      hasCommitMessages={hasCommitMessages}
    />
    {!hideControls && <Components.EditorTypeSelect value={contents} setValue={wrappedSetContents} isCollaborative={isCollaborative(document, fieldName)}/>}
    {!hideControls && collectionName==="Posts" && fieldName==="contents" && !!document._id &&
      <Components.PostVersionHistoryButton
        postId={document?._id}
      />
    }
  </div>
}

export const EditorFormComponentComponent = registerComponent('EditorFormComponent', EditorFormComponent, {
  hocs: [withErrorBoundary], styles
});
=======
    </div>
  }

  renderEditorTypeSelect = () => {
    const { collectionName, currentUser, classes, form } = this.props
    const { LWTooltip } = Components

    if (form.hideControls) return null
    if (!currentUser?.reenableDraftJs && !currentUser?.isAdmin) return null
    const editors = currentUser?.isAdmin ? adminEditors : nonAdminEditors
    
    const tooltip = collectionName === 'Tags' ? `Tags can only be edited in the ${ckEditorName} editor` : "Warning! Changing format will erase your content"
    
    return (
      <LWTooltip title={tooltip} placement="left">
        <Select
          className={classes.select}
          value={this.getCurrentEditorType()}
          onChange={(e) => this.setEditorType(e.target.value)}
          disableUnderline
          disabled={collectionName === 'Tags'}
          >
            {editors.map((editorType, i) =>
              <MenuItem value={editorType} key={i}>
                {editorTypeToDisplay[editorType].name} {editorTypeToDisplay[editorType].postfix}
              </MenuItem>
            )}
          </Select>
      </LWTooltip>
    )
  }

  getBodyStyles = (): {className: string, contentType: "comment"|"answer"|"post"} => {
    const { classes, commentStyles, document } = this.props
    if (commentStyles && document.answer) {
      return {
        className: classes.answerStyles,
        contentType: "answer",
      }
    }
    if (commentStyles) {
      return {
        className: classes.commentBodyStyles,
        contentType: "comment",
      }
    }
    return {
      className: classes.postBodyStyles,
      contentType: "post",
    }
  }

  renderEditorComponent = (currentEditorType) => {
    switch (currentEditorType) {
      case "ckEditorMarkup":
        return this.renderCkEditor()
      case "draftJS":
        return this.renderDraftJSEditor()
      case "markdown":
        return this.renderPlaintextEditor(currentEditorType)
      case "html":
        return this.renderPlaintextEditor(currentEditorType)
    }
  }

  renderPlaceholder = (showPlaceholder, collaboration) => {
    const { classes, formProps, hintText, placeholder, label  } = this.props
    const {className, contentType} = this.getBodyStyles();

    if (showPlaceholder) {
      return <Components.ContentStyles contentType={contentType} className={classNames(className, classes.placeholder, {[classes.placeholderCollaborationSpacing]: collaboration})}>
        { formProps?.editorHintText || hintText || placeholder || label }
      </Components.ContentStyles>
    }
  }

  isDocumentCollaborative = () => {
    const { document, fieldName, currentUser } = this.props
    return userHasCkCollaboration(currentUser) && document?._id && document?.shareWithUsers && (fieldName === "contents")
  }

  renderCkEditor = () => {
    const { ckEditorValue, ckEditorReference } = this.state
    const { document, currentUser, formType, classes } = this.props
    const { Loading } = Components
    const CKEditor = this.ckEditor
    const value = ckEditorValue || ckEditorReference?.getData()
    if (!this.state.ckEditorLoaded || !CKEditor) {
      return <Loading />
    } else {
      const editorProps = {
        data: value,
        documentId: document?._id,
        formType: formType,
        userId: currentUser?._id,
        onChange: (event, editor) => this.throttledSetCkEditor(editor),
        onInit: editor => this.setState({ckEditorReference: editor})
      }

      // if document is shared with at least one user, it will render the collaborative ckEditor (note: this costs a small amount of money per document)
      //
      // requires _id because before the draft is saved, ckEditor loses track of what you were writing when turning collaborate on and off (and, meanwhile, you can't actually link people to a shared draft before it's saved anyhow)
      // TODO: figure out a better solution to this problem.

      const collaboration = this.isDocumentCollaborative()

      return <div className={classNames(this.getHeightClass(), this.getMaxHeightClass(), classes.ckEditorStyles)}>
          { this.renderPlaceholder(!value, collaboration)}
          { collaboration ?
            <CKEditor key="ck-collaborate" { ...editorProps } collaboration />
            :
            <CKEditor key="ck-default" { ...editorProps } />}
        </div>
    }
  }

  checkMarkdownImgErrs = () => {
    const { markdownValue } = this.state
    // match markdown image tags of the form
    // ![](http://example.com/example.jpg)
    // ![Alt text](http://example.com/example.jpg)
    const httpImageRE = /!\[[^\]]*?\]\(http:/g
    this.setState({
      markdownImgErrs: httpImageRE.test(markdownValue)
    })
  }

  renderPlaintextEditor = (editorType) => {
    const { markdownValue, htmlValue, markdownImgErrs } = this.state
    const { classes, document, form: { commentStyles }, label } = this.props
    const value = (editorType === "html" ? htmlValue : markdownValue) || ""
    const {className, contentType} = this.getBodyStyles();
    
    return <div>
      { this.renderPlaceholder(!value, false) }
      <Components.ContentStyles contentType={contentType}>
        <Input
          className={classNames(classes.markdownEditor, className, {[classes.questionWidth]: document.question})}
          value={value}
          onChange={(ev) => {
            if (editorType === "html")
              this.setHtml(ev.target.value);
            else
              this.setMarkdown(ev.target.value);
          }}
          multiline={true}
          rows={commentStyles ? commentEditorHeightRows : postEditorHeightRows}
          rowsMax={99999}
          fullWidth={true}
          disableUnderline={true}
        />
      </Components.ContentStyles>
      {markdownImgErrs && editorType === 'markdown' && <Components.Typography component='aside' variant='body2' className={classes.markdownImgErrText}>
        Your Markdown contains at least one link to an image served over an insecure HTTP{' '}
        connection. You should update all links to images so that they are served over a{' '}
        secure HTTPS connection (i.e. the links should start with <em>https://</em>).
      </Components.Typography>}
    </div>
  }

  renderDraftJSEditor = () => {
    const { draftJSValue } = this.state
    const { document, form, classes } = this.props
    const showPlaceholder = !(draftJSValue?.getCurrentContent && draftJSValue.getCurrentContent().hasText())
    const {className, contentType} = this.getBodyStyles();

    return <div>
      { this.renderPlaceholder(showPlaceholder, false) }
      {draftJSValue && <Components.ContentStyles contentType={contentType}>
        <Components.DraftJSEditor
          editorState={draftJSValue}
          onChange={this.setDraftJS}
          commentEditor={form?.commentEditor}
          className={classNames(className, this.getHeightClass(), this.getMaxHeightClass(), {[classes.questionWidth]: document.question})}
        />
      </Components.ContentStyles>}
    </div>
  }

  getMaxHeightClass = () => {
    const { classes, formProps } = this.props
    return formProps?.maxHeight ? classes.maxHeight : null
  }

  getHeightClass = () => {
    const { document, classes, form: { commentStyles } } = this.props
    if (commentStyles) {
      return classes.commentEditorHeight
    } else if (document.question) {
      return classes.questionEditorHeight;
    } else {
      return classes.postEditorHeight
    }
  }


  render() {
    const { editorOverride, loading } = this.state
    const { document, currentUser, formType, classes, collectionName } = this.props
    const { Loading, ContentStyles } = Components
    const currentEditorType = this.getCurrentEditorType()
    const {className, contentType} = this.getBodyStyles();

    if (!document) return null;

    const editorWarning =
      !editorOverride
      && formType !== "new"
      && collectionName !== 'Tags'
      && this.getInitialEditorType() !== this.getUserDefaultEditor(currentUser)
      && this.renderEditorWarning()
    return <div>
      { editorWarning }
      <ContentStyles contentType={contentType} className={classNames(classes.editor, className)}>
        { loading ? <Loading/> : this.renderEditorComponent(currentEditorType) }
        { this.renderUpdateTypeSelect() }
        { this.renderEditorTypeSelect() }
      </ContentStyles>
      { this.renderCommitMessageInput() }
    </div>
  }
};
>>>>>>> c094e7d7

(EditorFormComponent as any).contextTypes = {
  addToSubmitForm: PropTypes.func,
  addToSuccessForm: PropTypes.func,
  updateCurrentValues: PropTypes.func,
};

declare global {
  interface ComponentTypes {
    EditorFormComponent: typeof EditorFormComponentComponent
  }
}<|MERGE_RESOLUTION|>--- conflicted
+++ resolved
@@ -1,18 +1,5 @@
 import React, { useState, useCallback, useRef, useEffect } from 'react';
 import { registerComponent, Components } from '../../lib/vulcan-lib';
-<<<<<<< HEAD
-=======
-import { userUseMarkdownPostEditor } from '../../lib/collections/users/helpers';
-import { editorStyles, ckEditorStyles } from '../../themes/stylePiping'
-import withUser from '../common/withUser';
-import classNames from 'classnames';
-import Input from '@material-ui/core/Input';
-import { getLSHandlers } from '../async/localStorageHandlers'
-import { EditorState, convertFromRaw, convertToRaw } from 'draft-js'
-import Select from '@material-ui/core/Select';
-import MenuItem from '@material-ui/core/MenuItem';
-import withErrorBoundary from '../common/withErrorBoundary';
->>>>>>> c094e7d7
 import { editableCollectionsFieldOptions } from '../../lib/editor/make_editable';
 import { getLSHandlers, getLSKeyPrefix } from './localStorageHandlers'
 import { userHasCkCollaboration, userCanCreateCommitMessages } from '../../lib/betas';
@@ -21,128 +8,10 @@
 import withErrorBoundary from '../common/withErrorBoundary';
 import PropTypes from 'prop-types';
 import * as _ from 'underscore';
-<<<<<<< HEAD
-=======
-import { isClient } from '../../lib/executionEnvironment';
-import { forumTypeSetting } from '../../lib/instanceSettings';
-
-const postEditorHeight = 250;
-const questionEditorHeight = 150;
-const commentEditorHeight = 100;
-const postEditorHeightRows = 15;
-const commentEditorHeightRows = 5;
-
-const styles = (theme: ThemeType): JssStyles => ({
-  editor: {
-    position: 'relative',
-  },
-  postBodyStyles: {
-    ...editorStyles(theme),
-    cursor: "text",
-    padding: 0,
-    '& li .public-DraftStyleDefault-block': {
-      margin: 0
-    }
-  },
-
-  answerStyles: {
-    ...editorStyles(theme),
-    cursor: "text",
-    maxWidth:620,
-    '& li .public-DraftStyleDefault-block': {
-      margin: 0
-    }
-  },
-
-  commentBodyStyles: {
-    ...editorStyles(theme),
-    cursor: "text",
-    marginTop: 0,
-    marginBottom: 0,
-    padding: 0,
-    pointerEvents: 'auto'
-  },
-  ckEditorStyles: {
-    ...ckEditorStyles(theme),
-  },
-  questionWidth: {
-    width: 640,
-    [theme.breakpoints.down('sm')]: {
-      width: '100%'
-    }
-  },
-  postEditorHeight: {
-    minHeight: postEditorHeight,
-    '& .ck.ck-content': {
-      minHeight: postEditorHeight,
-    },
-    '& .ck-sidebar .ck-content': {
-      minHeight: "unset"
-    }
-  },
-  commentEditorHeight: {
-    minHeight: commentEditorHeight,
-    '& .ck.ck-content': {
-      minHeight: commentEditorHeight,
-    }
-  },
-  questionEditorHeight: {
-    minHeight: questionEditorHeight,
-    '& .ck.ck-content': {
-      minHeight: questionEditorHeight,
-    }
-  },
-  maxHeight: {
-    maxHeight: "calc(100vh - 450px)",
-    overflowY: "scroll"
-  },
-  clickHereColor: {
-    color: theme.palette.primary.main
-  },
-  select: {
-    marginRight: theme.spacing.unit*1.5
-  },
-  placeholder: {
-    position: "absolute",
-    top: 0,
-    color: theme.palette.grey[500],
-    // Dark Magick
-    // https://giphy.com/gifs/psychedelic-art-phazed-12GGadpt5aIUQE
-    // Without this code, there's a weird thing where if you try to click the placeholder text, instead of focusing on the editor element, it... doesn't. This is overriding something habryka did to make spoiler tags work. We discussed this for awhile and this seemed like the best option.
-    pointerEvents: "none",
-    "& *": {
-      pointerEvents: "none",
-    }
-  },
-  placeholderCollaborationSpacing: {
-    top: 60
-  },
-  changeDescriptionRow: {
-    display: "flex",
-    alignItems: "center",
-  },
-  changeDescriptionLabel: {
-    marginLeft: 8,
-    marginRight: 8,
-    ...theme.typography.commentStyle,
-    color: theme.palette.text.normal,
-  },
-  changeDescriptionInput: {
-    flexGrow: 1,
-  },
-  markdownImgErrText: {
-    margin: `${theme.spacing.unit * 3}px 0`,
-    color: theme.palette.error.main,
-  },
-  lastEditedWarning: {
-    color: theme.palette.error.main,
-  },
-})
->>>>>>> c094e7d7
 
 const autosaveInterval = 3000; //milliseconds
 
-export function isCollaborative(post: PostsEdit|PostsPage|DbPost|null, fieldName: string): boolean {
+export function isCollaborative(post, fieldName: string): boolean {
   if (!post) return false;
   if (!post._id) return false;
   if (fieldName !== "contents") return false;
@@ -303,7 +172,6 @@
         defaultType={defaultEditorType}
         value={contents} setValue={wrappedSetContents}
       />
-<<<<<<< HEAD
     }
     {!isCollabEditor &&<Components.LocalStorageCheck
       getLocalStorageHandlers={getLocalStorageHandlers}
@@ -343,230 +211,6 @@
 export const EditorFormComponentComponent = registerComponent('EditorFormComponent', EditorFormComponent, {
   hocs: [withErrorBoundary], styles
 });
-=======
-    </div>
-  }
-
-  renderEditorTypeSelect = () => {
-    const { collectionName, currentUser, classes, form } = this.props
-    const { LWTooltip } = Components
-
-    if (form.hideControls) return null
-    if (!currentUser?.reenableDraftJs && !currentUser?.isAdmin) return null
-    const editors = currentUser?.isAdmin ? adminEditors : nonAdminEditors
-    
-    const tooltip = collectionName === 'Tags' ? `Tags can only be edited in the ${ckEditorName} editor` : "Warning! Changing format will erase your content"
-    
-    return (
-      <LWTooltip title={tooltip} placement="left">
-        <Select
-          className={classes.select}
-          value={this.getCurrentEditorType()}
-          onChange={(e) => this.setEditorType(e.target.value)}
-          disableUnderline
-          disabled={collectionName === 'Tags'}
-          >
-            {editors.map((editorType, i) =>
-              <MenuItem value={editorType} key={i}>
-                {editorTypeToDisplay[editorType].name} {editorTypeToDisplay[editorType].postfix}
-              </MenuItem>
-            )}
-          </Select>
-      </LWTooltip>
-    )
-  }
-
-  getBodyStyles = (): {className: string, contentType: "comment"|"answer"|"post"} => {
-    const { classes, commentStyles, document } = this.props
-    if (commentStyles && document.answer) {
-      return {
-        className: classes.answerStyles,
-        contentType: "answer",
-      }
-    }
-    if (commentStyles) {
-      return {
-        className: classes.commentBodyStyles,
-        contentType: "comment",
-      }
-    }
-    return {
-      className: classes.postBodyStyles,
-      contentType: "post",
-    }
-  }
-
-  renderEditorComponent = (currentEditorType) => {
-    switch (currentEditorType) {
-      case "ckEditorMarkup":
-        return this.renderCkEditor()
-      case "draftJS":
-        return this.renderDraftJSEditor()
-      case "markdown":
-        return this.renderPlaintextEditor(currentEditorType)
-      case "html":
-        return this.renderPlaintextEditor(currentEditorType)
-    }
-  }
-
-  renderPlaceholder = (showPlaceholder, collaboration) => {
-    const { classes, formProps, hintText, placeholder, label  } = this.props
-    const {className, contentType} = this.getBodyStyles();
-
-    if (showPlaceholder) {
-      return <Components.ContentStyles contentType={contentType} className={classNames(className, classes.placeholder, {[classes.placeholderCollaborationSpacing]: collaboration})}>
-        { formProps?.editorHintText || hintText || placeholder || label }
-      </Components.ContentStyles>
-    }
-  }
-
-  isDocumentCollaborative = () => {
-    const { document, fieldName, currentUser } = this.props
-    return userHasCkCollaboration(currentUser) && document?._id && document?.shareWithUsers && (fieldName === "contents")
-  }
-
-  renderCkEditor = () => {
-    const { ckEditorValue, ckEditorReference } = this.state
-    const { document, currentUser, formType, classes } = this.props
-    const { Loading } = Components
-    const CKEditor = this.ckEditor
-    const value = ckEditorValue || ckEditorReference?.getData()
-    if (!this.state.ckEditorLoaded || !CKEditor) {
-      return <Loading />
-    } else {
-      const editorProps = {
-        data: value,
-        documentId: document?._id,
-        formType: formType,
-        userId: currentUser?._id,
-        onChange: (event, editor) => this.throttledSetCkEditor(editor),
-        onInit: editor => this.setState({ckEditorReference: editor})
-      }
-
-      // if document is shared with at least one user, it will render the collaborative ckEditor (note: this costs a small amount of money per document)
-      //
-      // requires _id because before the draft is saved, ckEditor loses track of what you were writing when turning collaborate on and off (and, meanwhile, you can't actually link people to a shared draft before it's saved anyhow)
-      // TODO: figure out a better solution to this problem.
-
-      const collaboration = this.isDocumentCollaborative()
-
-      return <div className={classNames(this.getHeightClass(), this.getMaxHeightClass(), classes.ckEditorStyles)}>
-          { this.renderPlaceholder(!value, collaboration)}
-          { collaboration ?
-            <CKEditor key="ck-collaborate" { ...editorProps } collaboration />
-            :
-            <CKEditor key="ck-default" { ...editorProps } />}
-        </div>
-    }
-  }
-
-  checkMarkdownImgErrs = () => {
-    const { markdownValue } = this.state
-    // match markdown image tags of the form
-    // ![](http://example.com/example.jpg)
-    // ![Alt text](http://example.com/example.jpg)
-    const httpImageRE = /!\[[^\]]*?\]\(http:/g
-    this.setState({
-      markdownImgErrs: httpImageRE.test(markdownValue)
-    })
-  }
-
-  renderPlaintextEditor = (editorType) => {
-    const { markdownValue, htmlValue, markdownImgErrs } = this.state
-    const { classes, document, form: { commentStyles }, label } = this.props
-    const value = (editorType === "html" ? htmlValue : markdownValue) || ""
-    const {className, contentType} = this.getBodyStyles();
-    
-    return <div>
-      { this.renderPlaceholder(!value, false) }
-      <Components.ContentStyles contentType={contentType}>
-        <Input
-          className={classNames(classes.markdownEditor, className, {[classes.questionWidth]: document.question})}
-          value={value}
-          onChange={(ev) => {
-            if (editorType === "html")
-              this.setHtml(ev.target.value);
-            else
-              this.setMarkdown(ev.target.value);
-          }}
-          multiline={true}
-          rows={commentStyles ? commentEditorHeightRows : postEditorHeightRows}
-          rowsMax={99999}
-          fullWidth={true}
-          disableUnderline={true}
-        />
-      </Components.ContentStyles>
-      {markdownImgErrs && editorType === 'markdown' && <Components.Typography component='aside' variant='body2' className={classes.markdownImgErrText}>
-        Your Markdown contains at least one link to an image served over an insecure HTTP{' '}
-        connection. You should update all links to images so that they are served over a{' '}
-        secure HTTPS connection (i.e. the links should start with <em>https://</em>).
-      </Components.Typography>}
-    </div>
-  }
-
-  renderDraftJSEditor = () => {
-    const { draftJSValue } = this.state
-    const { document, form, classes } = this.props
-    const showPlaceholder = !(draftJSValue?.getCurrentContent && draftJSValue.getCurrentContent().hasText())
-    const {className, contentType} = this.getBodyStyles();
-
-    return <div>
-      { this.renderPlaceholder(showPlaceholder, false) }
-      {draftJSValue && <Components.ContentStyles contentType={contentType}>
-        <Components.DraftJSEditor
-          editorState={draftJSValue}
-          onChange={this.setDraftJS}
-          commentEditor={form?.commentEditor}
-          className={classNames(className, this.getHeightClass(), this.getMaxHeightClass(), {[classes.questionWidth]: document.question})}
-        />
-      </Components.ContentStyles>}
-    </div>
-  }
-
-  getMaxHeightClass = () => {
-    const { classes, formProps } = this.props
-    return formProps?.maxHeight ? classes.maxHeight : null
-  }
-
-  getHeightClass = () => {
-    const { document, classes, form: { commentStyles } } = this.props
-    if (commentStyles) {
-      return classes.commentEditorHeight
-    } else if (document.question) {
-      return classes.questionEditorHeight;
-    } else {
-      return classes.postEditorHeight
-    }
-  }
-
-
-  render() {
-    const { editorOverride, loading } = this.state
-    const { document, currentUser, formType, classes, collectionName } = this.props
-    const { Loading, ContentStyles } = Components
-    const currentEditorType = this.getCurrentEditorType()
-    const {className, contentType} = this.getBodyStyles();
-
-    if (!document) return null;
-
-    const editorWarning =
-      !editorOverride
-      && formType !== "new"
-      && collectionName !== 'Tags'
-      && this.getInitialEditorType() !== this.getUserDefaultEditor(currentUser)
-      && this.renderEditorWarning()
-    return <div>
-      { editorWarning }
-      <ContentStyles contentType={contentType} className={classNames(classes.editor, className)}>
-        { loading ? <Loading/> : this.renderEditorComponent(currentEditorType) }
-        { this.renderUpdateTypeSelect() }
-        { this.renderEditorTypeSelect() }
-      </ContentStyles>
-      { this.renderCommitMessageInput() }
-    </div>
-  }
-};
->>>>>>> c094e7d7
 
 (EditorFormComponent as any).contextTypes = {
   addToSubmitForm: PropTypes.func,
