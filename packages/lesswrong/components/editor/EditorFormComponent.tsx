--- conflicted
+++ resolved
@@ -108,7 +108,6 @@
   placeholderCollaborationSpacing: {
     top: 60
   },
-<<<<<<< HEAD
   changeDescriptionRow: {
     display: "flex",
     alignItems: "center",
@@ -122,11 +121,9 @@
   changeDescriptionInput: {
     flexGrow: 1,
   },
-=======
   markdownImgErrText: {
     margin: `${theme.spacing.unit * 3}px 0`
   }
->>>>>>> 6916eafc
 })
 
 const autosaveInterval = 3000; //milliseconds
