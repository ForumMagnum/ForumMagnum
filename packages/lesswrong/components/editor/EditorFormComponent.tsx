--- conflicted
+++ resolved
@@ -784,14 +784,9 @@
     const {className, contentType} = this.getBodyStyles();
 
     return <div>
-<<<<<<< HEAD
-        { this.renderPlaceholder(showPlaceholder, false) }
-        {draftJSValue && <Components.DraftJSEditor
-=======
       { this.renderPlaceholder(showPlaceholder, false) }
       {draftJSValue && <Components.ContentStyles contentType={contentType}>
-        <EditorForm
->>>>>>> 70a768e0
+        <Components.DraftJSEditor
           editorState={draftJSValue}
           onChange={this.setDraftJS}
           commentEditor={form?.commentEditor}
