--- conflicted
+++ resolved
@@ -1,11 +1,6 @@
 import React from 'react'
 import { registerComponent } from '../../lib/vulcan-lib/components';
-<<<<<<< HEAD
-import { getCkEditor, ckEditorBundleVersion } from '../../lib/wrapCkEditor';
-=======
-import CKEditor from '../editor/ReactCKEditor';
 import { ckEditorBundleVersion, getCkCommentEditor } from '../../lib/wrapCkEditor';
->>>>>>> 523cf93c
 import { generateTokenRequest } from '../../lib/ckEditorUtils';
 import { ckEditorUploadUrlSetting, ckEditorWebsocketUrlSetting } from '../../lib/publicSettings'
 import { ckEditorUploadUrlOverrideSetting, ckEditorWebsocketUrlOverrideSetting, forumTypeSetting } from '../../lib/instanceSettings';
@@ -38,8 +33,7 @@
 }) => {
   const webSocketUrl = ckEditorWebsocketUrlOverrideSetting.get() || ckEditorWebsocketUrlSetting.get();
   const ckEditorCloudConfigured = !!webSocketUrl;
-<<<<<<< HEAD
-  const { CommentEditor } = getCkEditor(forumTypeSetting.get());
+  const CommentEditor = getCkCommentEditor(forumTypeSetting.get());
   
   const editorConfig = {
     cloudServices: ckEditorCloudConfigured ? {
@@ -63,9 +57,6 @@
     mention: mentionPluginConfiguration,
     ...cloudinaryConfig,
   };
-=======
-  const CommentEditor = getCkCommentEditor(forumTypeSetting.get());
->>>>>>> 523cf93c
 
   return <div>
     <CKEditor
