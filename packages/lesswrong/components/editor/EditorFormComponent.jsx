import React, { Component } from 'react';
import PropTypes from 'prop-types';
<<<<<<< HEAD
import { Components, getDynamicComponent, withCurrentUser } from 'meteor/vulcan:core';
import Users from 'meteor/vulcan:users';
import { editorStyles, postBodyStyles } from '../../themes/stylePiping'
import Typography from '@material-ui/core/Typography';
import defineComponent from '../../lib/defineComponent';
=======
import { Components, registerComponent, getDynamicComponent } from 'meteor/vulcan:core';
import Users from 'meteor/vulcan:users';
import { withStyles } from '@material-ui/core/styles';
import { editorStyles, postBodyStyles, commentBodyStyles } from '../../themes/stylePiping'
import Typography from '@material-ui/core/Typography';
import withUser from '../common/withUser';
>>>>>>> e9138743

const styles = theme => ({
  postEditor: {
    minHeight:250,
    ...editorStyles(theme, postBodyStyles)
  },
  commentEditor: {
    minHeight: 100,
    ...editorStyles(theme, commentBodyStyles)
  },
  markdownEditor: {
    fontSize: '1.4rem',
  },
  errorTextColor: {
    color: theme.palette.error.main
  }
})

class EditorFormComponent extends Component {
  constructor (props,context) {
    super(props,context);
    this.state  = {
      editor: (props) => <Components.Loading />,
      editorOverride: null,
    }
  }

  async UNSAFE_componentWillMount() {
    const {default: Editor} = await import('../async/EditorFormContainer.jsx');
    this.setState({editor: Editor});

    const removeUnusedFields = (data) => {
      let { content, body, htmlBody, ...newData } = data
      switch(this.getCurrentEditorType()) {
        case "draft-js":
          return {...newData, content}
        case "markdown":
          return {...newData, body}
        case "html":
          return {...newData, htmlBody}
      }
    }
    this.context.addToSubmitForm(removeUnusedFields);
  }

  handleEditorOverride = (e) => {
    const { currentUser } = this.props
    this.setState({editorOverride: this.getUserDefaultEditor(currentUser)})
  }

  renderEditorWarning = () => {
    const { classes, currentUser, document } = this.props
    return <Typography variant="body2" color="primary">
      This document was last edited in {document.lastEditedAs} format. Showing {this.getCurrentEditorType()} editor.
      <a className={classes.errorTextColor} onClick={this.handleEditorOverride}> Click here </a>
      to switch to {this.getUserDefaultEditor(currentUser)} editor (your default editor).
    </Typography>
  }

  getCurrentEditorType = () => {
    const { editorOverride } = this.state
    const { document, currentUser, enableMarkDownEditor } = this.props
    // If there is an override, return that
    if (editorOverride) {return editorOverride}
    // Otherwise, default to rich-text, but maybe show others
    if (document && (document.lastEditedAs === "html")) {
      return "html"
    } else if (document && (document.lastEditedAs === "markdown")) {
      return "markdown"
    } else if (document && (document.lastEditedAs === "draft-js")){
      return "draft-js"
    } else if (enableMarkDownEditor && Users.useMarkdownPostEditor(currentUser)){
      return "markdown"
    } else {
      return "draft-js"
    }
  }

  getUserDefaultEditor = (user) => {
    if (Users.useMarkdownPostEditor(user)) {
      return "markdown"
    } else {
      return "draft-js"
    }
  }

  render() {
    const AsyncEditor = this.state.editor
    const { editorOverride } = this.state
    const { document, currentUser, formType } = this.props
    const commentStyles = this.props.form && this.props.form.commentStyles
    const { classes, ...passedDownProps } = this.props
    return (
      <div className={commentStyles ? classes.commentEditor : classes.postEditor}>
        {!editorOverride && formType !== "new" && document && document.lastEditedAs && document.lastEditedAs !== this.getUserDefaultEditor(currentUser) && this.renderEditorWarning()}
        { this.getCurrentEditorType() === "markdown" &&
          <Components.MuiInput {...passedDownProps} className={classes.markdownEditor} name="body" />
        }
        { this.getCurrentEditorType() === "html" &&
          <Components.MuiInput {...passedDownProps} className={classes.markdownEditor} name="htmlBody" />
        }
        { this.getCurrentEditorType() === "draft-js" &&
          <div> <AsyncEditor {...passedDownProps}/> </div>
        }
      </div>

    )
  }
}

EditorFormComponent.contextTypes = {
  addToSubmitForm: PropTypes.func,
};

<<<<<<< HEAD
export default defineComponent({
  name: 'EditorFormComponent',
  component: EditorFormComponent,
  styles: styles,
  hocs: [ withCurrentUser ]
});
=======
registerComponent('EditorFormComponent', EditorFormComponent, withUser, withStyles(styles, { name: "EditorFormComponent" }));
>>>>>>> e9138743
<|MERGE_RESOLUTION|>--- conflicted
+++ resolved
@@ -1,19 +1,11 @@
 import React, { Component } from 'react';
 import PropTypes from 'prop-types';
-<<<<<<< HEAD
-import { Components, getDynamicComponent, withCurrentUser } from 'meteor/vulcan:core';
+import { Components, getDynamicComponent } from 'meteor/vulcan:core';
 import Users from 'meteor/vulcan:users';
-import { editorStyles, postBodyStyles } from '../../themes/stylePiping'
+import { editorStyles, postBodyStyles, commentBodyStyles } from '../../themes/stylePiping'
 import Typography from '@material-ui/core/Typography';
 import defineComponent from '../../lib/defineComponent';
-=======
-import { Components, registerComponent, getDynamicComponent } from 'meteor/vulcan:core';
-import Users from 'meteor/vulcan:users';
-import { withStyles } from '@material-ui/core/styles';
-import { editorStyles, postBodyStyles, commentBodyStyles } from '../../themes/stylePiping'
-import Typography from '@material-ui/core/Typography';
 import withUser from '../common/withUser';
->>>>>>> e9138743
 
 const styles = theme => ({
   postEditor: {
@@ -128,13 +120,9 @@
   addToSubmitForm: PropTypes.func,
 };
 
-<<<<<<< HEAD
 export default defineComponent({
   name: 'EditorFormComponent',
   component: EditorFormComponent,
   styles: styles,
-  hocs: [ withCurrentUser ]
-});
-=======
-registerComponent('EditorFormComponent', EditorFormComponent, withUser, withStyles(styles, { name: "EditorFormComponent" }));
->>>>>>> e9138743
+  hocs: [ withUser ]
+});