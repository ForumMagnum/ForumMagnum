import React, { Component } from 'react';
import PropTypes from 'prop-types';
import { registerComponent, Components } from 'meteor/vulcan:core';
import Users from 'meteor/vulcan:users';
import { withStyles } from '@material-ui/core/styles';
import { editorStyles, postBodyStyles, postHighlightStyles, commentBodyStyles } from '../../themes/stylePiping'
import Typography from '@material-ui/core/Typography';
import withUser from '../common/withUser';
import classnames from 'classnames';
import Input from '@material-ui/core/Input';
import { getLSHandlers } from '../async/localStorageHandlers'
import { EditorState, convertFromRaw, convertToRaw } from 'draft-js'
import EditorForm from '../async/EditorForm'
import Select from '@material-ui/core/Select';
import MenuItem from '@material-ui/core/MenuItem';
import withErrorBoundary from '../common/withErrorBoundary'

const postEditorHeight = 250;
const commentEditorHeight = 100;
const postEditorHeightRows = 15;
const commentEditorHeightRows = 5;

const styles = theme => ({
  root: {
    position: 'relative',
  },
  postBodyStyles: {
    ...editorStyles(theme, postBodyStyles),
    cursor: "text",
    maxWidth:640,
    '& li .public-DraftStyleDefault-block': {
      margin: 0
    }
  },

  answerStyles: {
    ...editorStyles(theme, postHighlightStyles),
    cursor: "text",
    maxWidth:620,
    '& li .public-DraftStyleDefault-block': {
      margin: 0
    }
  },

  commentBodyStyles: {
    ...editorStyles(theme, commentBodyStyles),
    cursor: "text",
    margin: 0,
    padding: 0,
    pointerEvents: 'auto'
  },
  questionWidth: {
    width: 640,
    [theme.breakpoints.down('sm')]: {
      width: 'inherit'
    }
  },
  postEditorHeight: {
    minHeight: postEditorHeight,
  },
  commentEditorHeight: {
    minHeight: commentEditorHeight,
  },
  errorTextColor: {
    color: theme.palette.error.main
  },
  updateTypeSelect: {
    marginBottom: 10
  }
})

const autosaveInterval = 3000; //milliseconds

class EditorFormComponent extends Component {
  constructor(props) {
    super(props)
    const editorType = this.getCurrentEditorType()
    this.state = {
      editorOverride: null,
      ckEditorLoaded: null,
      updateType: 'minor',
      ckEditorReference: null,
      ...this.getEditorStatesFromType(editorType)
    }
    this.hasUnsavedData = false;
    this.throttledSaveBackup = _.throttle(this.saveBackup, autosaveInterval, {leading:false});
  }

  async componentDidMount() {
    const { currentUser, form } = this.props
    if (currentUser?.isAdmin) {
      let EditorModule = await (form?.commentEditor ? import('../async/CKCommentEditor') : import('../async/CKPostEditor'))
      const Editor = EditorModule.default
      this.ckEditor = Editor
      this.setState({ckEditorLoaded: true})
    }
  }

  getEditorStatesFromType = (editorType) => {
    const { document, fieldName, value } = this.props
    const { editorOverride } = this.state || {} // Provide default value, since we can call this before state is initialized
    // Initialize the editor to whatever the canonicalContent is
    if (value && value.originalContents && value.originalContents.data
        && !editorOverride
        && editorType === value.originalContents.type)
    {
      return {
        draftJSValue: editorType === "draftJS" ? this.initializeDraftJS(value.originalContents.data) : null,
        markdownValue: editorType === "markdown" ? this.initializeText(value.originalContents.data) : null,
        htmlValue: editorType === "html" ? this.initializeText(value.originalContents.data) : null,
        ckEditorValue: editorType === "ckEditorMarkup" ? this.initializeText(value.originalContents.data) : null
      }
    }

    // Otherwise, just set it to the value of the document
    const { draftJS, html, markdown, ckEditorMarkup } = document[fieldName] || {}
    return {
      draftJSValue: editorType === "draftJS" ? this.initializeDraftJS(draftJS) : null,
      markdownValue: editorType === "markdown" ? this.initializeText(markdown) : null,
      htmlValue: editorType === "html" ? this.initializeText(html) : null,
      ckEditorValue: editorType === "ckEditorMarkup" ? this.initializeText(ckEditorMarkup) : null
    }
  }

  getStorageHandlers = () => {
    const { form } = this.props
    return getLSHandlers(form && form.getLocalStorageId)
  }

  initializeDraftJS = (draftJS) => {
    const { document, name } = this.props
    let state = {}

    // Check whether we have a state from a previous session saved (in localstorage)
    const savedState = this.getStorageHandlers().get({doc: document, name, prefix:this.getLSKeyPrefix()})
    if (savedState) {
      try {
        // eslint-disable-next-line no-console
        console.log("Restoring saved document state: ", savedState);
        const contentState = convertFromRaw(savedState)
        if (contentState.hasText()) {
          return EditorState.createWithContent(contentState)
        } else {
          // eslint-disable-next-line no-console
          console.log("Not restoring empty document state: ", contentState)
        }
        
      } catch(e) {
        // eslint-disable-next-line no-console
        console.error(e)
      }
    }

    // Otherwise initialize from the database state
    if (draftJS) {
      try {
        state = EditorState.createWithContent(convertFromRaw(draftJS));
        return state;
      } catch(e) {
        // eslint-disable-next-line no-console
        console.error("Invalid document content", document);
      }
    }

    // And lastly, if the field is empty, create an empty draftJS object
    return EditorState.createEmpty();
  }

  initializeText = (originalContents) => {
    const { document, name } = this.props
    const savedState = this.getStorageHandlers().get({doc: document, name, prefix:this.getLSKeyPrefix()})
    if (savedState) {
      return savedState;
    }

    return originalContents;
  }

  UNSAFE_componentWillMount() {
    const { document, fieldName } = this.props
    const submitData = (submission) => {
      let data = null
      const { draftJSValue, markdownValue, htmlValue, updateType, ckEditorReference } = this.state
      const type = this.getCurrentEditorType()
      switch(type) {
        case "draftJS":
          const draftJS = draftJSValue.getCurrentContent()
          data = draftJS.hasText() ? convertToRaw(draftJS) : null
          break
        case "markdown":
          data = markdownValue
          break
        case "html":
          data = htmlValue
          break
        case "ckEditorMarkup":
          if (!ckEditorReference) throw Error("Can't submit ckEditorMarkup without attached CK Editor")
          data = ckEditorReference.getData()
          break
        default:
          // eslint-disable-next-line no-console
          console.error(`Unrecognized editor type: ${type}`);
          data = "";
          break;
      }
      return {...submission, [fieldName]: data ? {originalContents: {type, data}, updateType} : undefined}
    }
    this.context.addToSubmitForm(submitData);

    const resetEditor = (result) => {
      const { name } = this.props;
      // On Form submit, create a new empty editable
      this.getStorageHandlers().reset({doc: document, name, prefix:this.getLSKeyPrefix()})
      this.setState({
        draftJSValue: this.initializeDraftJS(),
        htmlValue: null,
        markdownValue: null,
        editorOverride: null,
        ckEditorValue: null
      });
      return result;
    }
    this.context.addToSuccessForm(resetEditor);

    if (Meteor.isClient && window) {
      this.unloadEventListener = window.addEventListener("beforeunload", (ev) => {
        if (this.hasUnsavedData) {
          ev.preventDefault();
          ev.returnValue = 'Are you sure you want to close?';
          return ev.returnValue
        }
      });
    }
  }

  componentWillUnmount() {
    if (this.unloadEventListener) {
      window.removeEventListener(this.unloadEventListener);
    }
  }

  handleEditorOverride = (editorType) => {
    const { currentUser } = this.props
    const targetEditorType = editorType || this.getUserDefaultEditor(currentUser)
    this.setState({
      editorOverride: targetEditorType,
      ...this.getEditorStatesFromType(targetEditorType)
    })
  }

  changeCount = 0
  setDraftJS = (value) => { // Takes in an editorstate
    const { draftJSValue } = this.state
    const currentContent = draftJSValue.getCurrentContent()
    const newContent = value.getCurrentContent()
    const changed = (currentContent !== newContent);
    this.setState({draftJSValue: value})

    if (changed) {
      this.afterChange();
    }
  }

  setHtml = (eventOrHtml) => {
    const newContent = (typeof eventOrHtml === "string") ? eventOrHtml : eventOrHtml.target.value 
    const changed = (this.state.htmlValue !== newContent);
    this.setState({htmlValue: newContent})

    if (changed)
      this.afterChange();
  }

  setMarkdown = (e) => {
    const newContent = e.target.value
    const changed = (this.state.htmlValue !== newContent);
    this.setState({markdownValue: newContent})

    if (changed)
      this.afterChange();
  }

  afterChange = () => {
    this.hasUnsavedData = true;
    this.throttledSaveBackup();
  }

  saveBackup = () => {
    const { document, name } = this.props;

    const serialized = this.editorContentsToJson();

    const success = this.getStorageHandlers().set({
      state: serialized,
      doc: document,
      name,
      prefix: this.getLSKeyPrefix()
    });

    if (success) {
      this.hasUnsavedData = false;
    }
    return success;
  }

  // Take the editor contents (whichever editor you're using), and return
  // something JSON (ie, a JSON object or a string) which represents the
  // content and can be saved to localStorage.
  editorContentsToJson = () => {
    switch(this.getCurrentEditorType()) {
      case "draftJS":
        const draftJScontent = this.state.draftJSValue.getCurrentContent()
        return convertToRaw(draftJScontent);
      case "markdown":
        return this.state.markdownValue;
      case "html":
        return this.state.htmlValue;
      case "ckEditorMarkup":
        return this.state.ckEditorValue;
    }
  }

  // Get an editor-type-specific prefix to use on localStorage keys, to prevent
  // drafts written with different editors from having conflicting names.
  getLSKeyPrefix = () => {
    switch(this.getCurrentEditorType()) {
      case "draftJS":  return "";
      case "markdown": return "md_";
      case "html":     return "html_";
      case "ckEditorMarkup": return "ckeditor_";
    }
  }

  renderEditorWarning = () => {
    const { classes, currentUser, document, fieldName, value } = this.props
    const { type } = (value && value.originalContents) || (document[fieldName] && document[fieldName].originalContents) || {}
    return <Typography variant="body2" color="primary">
      This document was last edited in {type} format. Showing {this.getCurrentEditorType()} editor.
      <a className={classes.errorTextColor} onClick={() => this.handleEditorOverride()}> Click here </a>
      to switch to {this.getUserDefaultEditor(currentUser)} editor (your default editor).
    </Typography>
  }

  getCurrentEditorType = () => {
    const { editorOverride } = this.state || {} // Provide default since we can call this function before we initialize state
    const { document, currentUser, enableMarkDownEditor, fieldName, value } = this.props
    const originalType = document?.[fieldName]?.originalContents?.type
    // If there is an override, return that
    if (editorOverride) { return editorOverride }
    // Then check whether we are directly passed a value in the form context, with a type (as a default value for example)
    if (value && value.originalContents && value.originalContents.type) {
      return value.originalContents.type
    }
    // Otherwise, default to rich-text, but maybe show others
    if (originalType) { return originalType }
    else if (currentUser?.defaultToCKEditor) { return "ckEditorMarkup" }
    const defaultEditor = this.getUserDefaultEditor(currentUser)
    if (defaultEditor === "markdown" && !enableMarkDownEditor) return "draftJS"
    
    return defaultEditor
  }

  getUserDefaultEditor = (user) => {
    if (user?.defaultToCKEditor) return "ckEditorMarkup"
    if (Users.useMarkdownPostEditor(user)) return "markdown"
    return "draftJS"
  }

  handleUpdateTypeSelect = (e) => {
    this.setState({ updateType: e.target.value })
  }

  renderUpdateTypeSelect = () => {
    const { currentUser, formType, classes } = this.props
    if (!currentUser || !currentUser.isAdmin || formType !== "edit") { return null }
    return <Select
      value={this.state.updateType}
      onChange={this.handleUpdateTypeSelect}
      className={classes.updateTypeSelect}
      >
      <MenuItem value={'major'}>Major Update</MenuItem>
      <MenuItem value={'minor'}>Minor Update</MenuItem>
      <MenuItem value={'patch'}>Patch</MenuItem>
    </Select>
  }

  renderEditorTypeSelect = () => {
    const { currentUser, classes } = this.props
    if (!currentUser || !currentUser.isAdmin) return null
    return <Select
      value={this.getCurrentEditorType()}
      onChange={(e) => this.handleEditorOverride(e.target.value)}
      className={classes.updateTypeSelect}
      >
      <MenuItem value={'html'}>HTML</MenuItem>
      <MenuItem value={'markdown'}>Markdown</MenuItem>
      <MenuItem value={'draftJS'}>Draft-JS</MenuItem>
      <MenuItem value={'ckEditorMarkup'}>CK Editor</MenuItem>
    </Select>
  }

  getBodyStyles = () => {
    const { classes, commentStyles, document } = this.props
    if (commentStyles && document.answer) return classes.answerStyles
    if (commentStyles) return classes.commentBodyStyles
    return classes.postBodyStyles
  }

  render() {
<<<<<<< HEAD
    const { editorOverride, draftJSValue, htmlValue, markdownValue } = this.state
    const { document: { editorHintText }, currentUser, formType, form, classes, fieldName, hintText, placeholder, label } = this.props
=======
    const { editorOverride, draftJSValue, htmlValue, markdownValue, ckEditorValue } = this.state
    const { document, currentUser, formType, form, classes, fieldName } = this.props
    const { Loading } = Components
>>>>>>> 0ffa7190
    const commentStyles = form && form.commentStyles
    const currentEditorType = this.getCurrentEditorType()

    if (!document) return null;

    // The class which determines clickable height (as tall as a comment editor,
    // or as tall as a post editor) needs to be applied deeper in the tree, for
    // the draftJS editor; if we apply it to our wrapper div, it'll look right
    // but most of it won't be clickable.

    const heightClass = (commentStyles || document.question) ? classes.commentEditorHeight : classes.postEditorHeight;
    const bodyStyles = this.getBodyStyles()

    const editorWarning =
      !editorOverride
      && formType !== "new"
      && document[fieldName] && document[fieldName].originalContents && document[fieldName].originalContents.type
      && document[fieldName].originalContents.type !== this.getUserDefaultEditor(currentUser)
      && this.renderEditorWarning()

<<<<<<< HEAD
    const placeholderText = editorHintText || hintText || placeholder || label
=======
    const CKEditor = this.ckEditor

    if (currentUser?.isAdmin && this.getCurrentEditorType() === "ckEditorMarkup") {
      if (!this.state.ckEditorLoaded || !this.ckEditor) return <Loading />
      return <div className={classnames(classes.root, "editor-form-component")}>
        { editorWarning }
        <CKEditor 
          data={ckEditorValue}
          documentId={document._id}
          formType={formType}
          userId={currentUser._id}
          onInit={editor => this.setState({ckEditorReference: editor})}
        />
        { this.renderUpdateTypeSelect() }
        { this.renderEditorTypeSelect() }
      </div>
    }
>>>>>>> 0ffa7190

    if (this.getCurrentEditorType() === "draftJS" && draftJSValue) {
      return (
        <div className={classnames(heightClass, classes.root, "editor-form-component")}>
          { editorWarning }
          <EditorForm
            isClient={Meteor.isClient}
            editorState={draftJSValue}
            onChange={this.setDraftJS}
            commentEditor={form && form.commentEditor}
            className={classnames(bodyStyles, heightClass, {[classes.questionWidth]: document.question})}
          />
          { this.renderUpdateTypeSelect() }
          { this.renderEditorTypeSelect() }
        </div>);
    } else {
      const { multiLine, fullWidth, disableUnderline, startAdornment } = this.props

      const showPlaceholder = currentEditorType === "html" ? (htmlValue === "") : (markdownValue === "")
      return (
        <div className={classnames(classes.root, "editor-form-component")}>
          { editorWarning }
          <div className="mui-text-field">
            {showPlaceholder && <div className={classes.placeholder}>{placeholderText}</div>}
            <Input
              className={classnames(classes.markdownEditor, bodyStyles, {[classes.questionWidth]: document.question})}
              value={currentEditorType === "html" ? (htmlValue || "") : (markdownValue || "")}
              onChange={currentEditorType === "html" ? this.setHtml : this.setMarkdown}
              multiline={multiLine}
              rows={commentStyles ? commentEditorHeightRows : postEditorHeightRows}
              rowsMax={99999}
              fullWidth={fullWidth}
              disableUnderline={disableUnderline}
              startAdornment={startAdornment}
              label={label}
            /><br />
          </div>
          { this.renderUpdateTypeSelect() }
          { this.renderEditorTypeSelect() }
        </div>
      );
    }
  }
}

EditorFormComponent.contextTypes = {
  addToSubmitForm: PropTypes.func,
  addToSuccessForm: PropTypes.func
};

registerComponent('EditorFormComponent', EditorFormComponent, withUser, withStyles(styles, { name: "EditorFormComponent" }), withErrorBoundary);<|MERGE_RESOLUTION|>--- conflicted
+++ resolved
@@ -406,14 +406,9 @@
   }
 
   render() {
-<<<<<<< HEAD
-    const { editorOverride, draftJSValue, htmlValue, markdownValue } = this.state
-    const { document: { editorHintText }, currentUser, formType, form, classes, fieldName, hintText, placeholder, label } = this.props
-=======
     const { editorOverride, draftJSValue, htmlValue, markdownValue, ckEditorValue } = this.state
-    const { document, currentUser, formType, form, classes, fieldName } = this.props
+    const { document: { editorHintText }, currentUser, formType, form, classes, fieldName, hintText, placeholder, label  } = this.props
     const { Loading } = Components
->>>>>>> 0ffa7190
     const commentStyles = form && form.commentStyles
     const currentEditorType = this.getCurrentEditorType()
 
@@ -434,9 +429,7 @@
       && document[fieldName].originalContents.type !== this.getUserDefaultEditor(currentUser)
       && this.renderEditorWarning()
 
-<<<<<<< HEAD
     const placeholderText = editorHintText || hintText || placeholder || label
-=======
     const CKEditor = this.ckEditor
 
     if (currentUser?.isAdmin && this.getCurrentEditorType() === "ckEditorMarkup") {
@@ -454,7 +447,6 @@
         { this.renderEditorTypeSelect() }
       </div>
     }
->>>>>>> 0ffa7190
 
     if (this.getCurrentEditorType() === "draftJS" && draftJSValue) {
       return (
