--- conflicted
+++ resolved
@@ -454,13 +454,8 @@
   }
 
   renderEditorTypeSelect = () => {
-<<<<<<< HEAD
-    const { classes, currentUser } = this.props
-    if (!currentUser || (!currentUser.isAdmin && !currentUser.isAdmin)) return null
-=======
-    const { currentUser } = this.props
+    const { currentUser, classes } = this.props
     if (!currentUser || (!userHasCkEditor(currentUser) && !currentUser.isAdmin)) return null
->>>>>>> 1269f055
     return (
       <Tooltip title="Warning! Changing format will erase your content" placement="left">
         <Select
