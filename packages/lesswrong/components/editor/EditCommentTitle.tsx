--- conflicted
+++ resolved
@@ -1,10 +1,5 @@
-<<<<<<< HEAD
 import { registerComponent } from '../../lib/vulcan-lib/components';
-import React, {useCallback, useState} from 'react';
-=======
-import { registerComponent } from '../../lib/vulcan-lib';
 import React from 'react';
->>>>>>> 774e2951
 import Input from '@material-ui/core/Input';
 import classNames from 'classnames';
 
