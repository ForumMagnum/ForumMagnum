import {canMention, userMentionQuery, userMentionValue} from '../../lib/pingback'

type ValidationResult = { valid: boolean, message?: string, }
export const checkEditorValid = (document: AnyBecauseTodo, currentUser: UsersCurrent | null, isCommentEditor?: boolean): ValidationResult => {
  if (!currentUser) return {
    valid: false,
    message: isCommentEditor ? 'You must be logged in to comment.' : 'You must be logged in to post.'
  }

  const verifyCanMention = canMention(currentUser, countMentions(document))

  return {
    valid: verifyCanMention.result,
    message: verifyCanMention.reason,
  }
}

function countMentions(document: AnyBecauseTodo): number {
  const rootElement = document.getRoot()

  return countMentionsRecursively(rootElement)

  function countMentionsRecursively(node: AnyBecauseTodo) {
    let mentions = 0

    for (const child of node.getChildren()) {
      if (child.is('text')) {
        const href = child.getAttribute('linkHref')
        if (!href) continue

        mentions += isMention(href) ? 1 : 0
      } else if (child.is('element')) {
        mentions += countMentionsRecursively(child)
      }
    }

    return mentions
  }
}

function isMention(href: string) {
  try {
<<<<<<< HEAD
    const url = new URL(href)
    return url.searchParams.get(userMentionQuery) === userMentionValue
  } catch {
    // URLs that fail to parse (including relative URLs) throw an exception from
    // `new URL`. Don't count them as mentions.
=======
    const url = new URL(href);
    return url.searchParams.get(userMentionQuery) === userMentionValue;
  } catch (e) {
>>>>>>> d1252a8b
    return false;
  }
}<|MERGE_RESOLUTION|>--- conflicted
+++ resolved
@@ -40,17 +40,11 @@
 
 function isMention(href: string) {
   try {
-<<<<<<< HEAD
-    const url = new URL(href)
+    // URLs that fail to parse (including relative URLs) throw an exception from
+    // `new URL`. Don't count them as mentions.
+    const url = new URL(href);
     return url.searchParams.get(userMentionQuery) === userMentionValue
   } catch {
-    // URLs that fail to parse (including relative URLs) throw an exception from
-    // `new URL`. Don't count them as mentions.
-=======
-    const url = new URL(href);
-    return url.searchParams.get(userMentionQuery) === userMentionValue;
-  } catch (e) {
->>>>>>> d1252a8b
     return false;
   }
 }