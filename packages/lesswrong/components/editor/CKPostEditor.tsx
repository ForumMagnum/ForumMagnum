--- conflicted
+++ resolved
@@ -32,10 +32,11 @@
 import DialogueEditorFeedback from "../posts/dialogues/DialogueEditorFeedback";
 import { useStyles } from '../hooks/useStyles';
 import { ckEditorPluginStyles } from './ckEditorStyles';
-<<<<<<< HEAD
 import classNames from 'classnames';
 import { sleep } from '@/lib/helpers';
 import { useEditorCommands } from './EditorCommandsContext';
+import { CkEditorShortcut, augmentEditor } from './editorAugmentations';
+import { useCommandPalette } from '../hooks/useCommandPalette';
 
 // If any custom commands' execute methods change their signatures, we need to update this declaration
 declare module '@ckeditor/ckeditor5-core' {
@@ -45,10 +46,6 @@
     };
   }
 }
-=======
-import { CkEditorShortcut, augmentEditor } from './editorAugmentations';
-import { useCommandPalette } from '../hooks/useCommandPalette';
->>>>>>> 68f6ef37
 
 const PostsMinimumInfoMultiQuery = gql(`
   query multiPostCKPostEditorQuery($selector: PostSelector, $limit: Int, $enableTotal: Boolean) {
@@ -594,7 +591,6 @@
   useSyncCkEditorPlaceholder(editorObject, actualPlaceholder);
   useCkEditorInspector(editorRef);
 
-<<<<<<< HEAD
   const getLlmFeedback = useCallback(async (userPrompt: string, sourceId: string) => {
     if (!editorObject || loadingLlmFeedbackAbortControllerRef.current) return Promise.resolve();
 
@@ -652,12 +648,9 @@
     }
   }, [editorObject, llmFeedbackCommandLoadingSourceId]);
 
+  const openCommandPalette = useCommandPalette();
+
   return <div className={classNames(classes.ckWrapper, {[classes.loadingState]: !!llmFeedbackCommandLoadingSourceId})}>
-=======
-  const openCommandPalette = useCommandPalette();
-
-  return <div className={classes.ckWrapper}>
->>>>>>> 68f6ef37
     {isBlockOwnershipMode && <>
      {!hasEverDialoguedBefore && <DialogueEditorGuidelines />}
      <style>
