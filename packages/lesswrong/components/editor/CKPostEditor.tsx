import React, { useRef, useState, useEffect } from 'react'
import { registerComponent, Components } from '../../lib/vulcan-lib/components';
import CKEditor from '../editor/ReactCKEditor';
import { getCkEditor } from '../../lib/wrapCkEditor';
import { getCKEditorDocumentId, generateTokenRequest} from '../../lib/ckEditorUtils'
import { ckEditorUploadUrlSetting, ckEditorWebsocketUrlSetting } from '../../lib/publicSettings'
import { ckEditorUploadUrlOverrideSetting, ckEditorWebsocketUrlOverrideSetting } from '../../lib/instanceSettings';
import type { CollaborationMode } from './EditorTopBar';

// Uncomment this line and the reference below to activate the CKEditor debugger
// import CKEditorInspector from '@ckeditor/ckeditor5-inspector';

const styles = (theme: ThemeType): JssStyles => ({
  sidebar: {
    position: 'absolute',
    right: -350,
    width: 300,
    [theme.breakpoints.down('md')]: {
      position: 'absolute',
      right: -100,
      width: 50
    },
    [theme.breakpoints.down('sm')]: {
      right: 0
    }
  },
  presenceList: {
    '& .ck-user': { //.CKPostEditor-presenceList .ck-user__name
      backgroundColor: 'unset !important',
      borderRadius: '0% !important'
    },
    '& .ck-user__name': { //.CKPostEditor-presenceList .ck-user__name
      color: 'unset !important',
      fontFamily: theme.typography.commentStyle.fontFamily + '!important',
      fontSize: '1.2rem'
    }
  }
})

const refreshDisplayMode = ( editor, sidebarElement ) => {
  if (!sidebarElement) return null
  const annotationsUIs = editor.plugins.get( 'AnnotationsUIs' );
  
  if ( window.innerWidth < 1000 ) {
    sidebarElement.classList.remove( 'narrow' );
    sidebarElement.classList.add( 'hidden' );
    
    annotationsUIs.deactivateAll();
    annotationsUIs.activate('inline');
  }
  else if ( window.innerWidth < 1400 ) {
    sidebarElement.classList.remove( 'hidden' );
    sidebarElement.classList.add( 'narrow' );
    
    annotationsUIs.deactivateAll();
    annotationsUIs.activate('narrowSidebar');
  }
  else {
    sidebarElement.classList.remove( 'hidden', 'narrow' );
    
    annotationsUIs.deactivateAll();
    annotationsUIs.activate('wideSidebar');
  }
}


const CKPostEditor = ({ data, collectionName, fieldName, onSave, onChange, documentId, userId, formType, onInit, classes, collaboration }: {
  data?: any,
  collectionName: CollectionNameString,
  fieldName: string,
  onSave?: any,
  onChange?: any,
  documentId?: string,
  userId?: string,
  formType?: "new"|"edit",
  onInit?: any,
  collaboration?: boolean,
  classes: ClassesType,
}) => {
  const { EditorTopBar } = Components;
  const { PostEditor, PostEditorCollaboration } = getCkEditor();
  const [collaborationMode,setCollaborationMode] = useState<CollaborationMode>("Editing");
  
  // To make sure that the refs are populated we have to do two rendering passes
  const [layoutReady, setLayoutReady] = useState(false)
  useEffect(() => {
    setLayoutReady(true)
  }, [])

  const editorRef = useRef<any>(null)
  const sidebarRef = useRef(null)
  const presenceListRef = useRef(null)

  const webSocketUrl = ckEditorWebsocketUrlOverrideSetting.get() || ckEditorWebsocketUrlSetting.get();
  const ckEditorCloudConfigured = !!webSocketUrl;
  const initData = typeof(data) === "string" ? data : ""
  
  const changeCollaborationMode = (mode: CollaborationMode) => {
    const editor = editorRef.current?.editor;
    if (editor) {
      switch(mode) {
        case "Viewing":
          editor.isReadOnly = true;
          editor.commands.get('trackChanges').value = false;
          break;
        case "Commenting":
          editor.isReadOnly = false;
          editor.commands.get('trackChanges').value = true;
          break;
        case "Editing":
          editor.isReadOnly = false;
          editor.commands.get('trackChanges').value = false;
          break;
      }
    }
    setCollaborationMode(mode);
  }

  return <div>
<<<<<<< HEAD
    <EditorTopBar
      presenceListRef={presenceListRef}
      collaborationMode={collaborationMode}
      setCollaborationMode={changeCollaborationMode}
    />
=======
    <div className={classes.presenceList} ref={presenceListRef} />
>>>>>>> ad60ba75
    
    <div ref={sidebarRef} className={classes.sidebar}/>

    {layoutReady && <CKEditor
      ref={editorRef}
      onChange={onChange}
      editor={collaboration ? PostEditorCollaboration : PostEditor}
      data={data}
      onInit={editor => {
        if (collaboration) {
          // Uncomment this line and the import above to activate the CKEDItor debugger
          // CKEditorInspector.attach(editor)

          // We listen to the current window size to determine how to show comments
          window.addEventListener( 'resize', () => refreshDisplayMode(editor, sidebarRef.current) );
          // We then call the method once to determine the current window size
          refreshDisplayMode(editor, sidebarRef.current);
        }
        if (onInit) onInit(editor)
      }}
      config={{
        autosave: {
          save (editor) {
            return onSave && onSave(editor.getData())
          }
        },
        cloudServices: ckEditorCloudConfigured ? {
          tokenUrl: generateTokenRequest(collectionName, fieldName, documentId, userId, formType),
          uploadUrl: ckEditorUploadUrlOverrideSetting.get() || ckEditorUploadUrlSetting.get(),
          webSocketUrl: webSocketUrl,
          documentId: getCKEditorDocumentId(documentId, userId, formType)
        } : undefined,
        collaboration: ckEditorCloudConfigured ? {
          channelId: getCKEditorDocumentId(documentId, userId, formType)
        } : undefined,
        sidebar: {
          container: sidebarRef.current
        },
        presenceList: {
          container: presenceListRef.current
        },
        initialData: initData
      }}
    />}
  </div>
}

const CKPostEditorComponent = registerComponent("CKPostEditor", CKPostEditor, {styles});
declare global {
  interface ComponentTypes {
    CKPostEditor: typeof CKPostEditorComponent
  }
}<|MERGE_RESOLUTION|>--- conflicted
+++ resolved
@@ -24,17 +24,6 @@
       right: 0
     }
   },
-  presenceList: {
-    '& .ck-user': { //.CKPostEditor-presenceList .ck-user__name
-      backgroundColor: 'unset !important',
-      borderRadius: '0% !important'
-    },
-    '& .ck-user__name': { //.CKPostEditor-presenceList .ck-user__name
-      color: 'unset !important',
-      fontFamily: theme.typography.commentStyle.fontFamily + '!important',
-      fontSize: '1.2rem'
-    }
-  }
 })
 
 const refreshDisplayMode = ( editor, sidebarElement ) => {
@@ -117,15 +106,11 @@
   }
 
   return <div>
-<<<<<<< HEAD
     <EditorTopBar
       presenceListRef={presenceListRef}
       collaborationMode={collaborationMode}
       setCollaborationMode={changeCollaborationMode}
     />
-=======
-    <div className={classes.presenceList} ref={presenceListRef} />
->>>>>>> ad60ba75
     
     <div ref={sidebarRef} className={classes.sidebar}/>
 
