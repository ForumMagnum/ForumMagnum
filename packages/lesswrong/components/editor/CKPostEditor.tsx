import React, { useRef, useState, useEffect, useContext, useCallback } from 'react'
import { registerComponent, Components } from '../../lib/vulcan-lib/components';
import { ckEditorBundleVersion, getCkPostEditor } from '../../lib/wrapCkEditor';
import { getCKEditorDocumentId, generateTokenRequest} from '../../lib/ckEditorUtils'
import { CollaborativeEditingAccessLevel, accessLevelCan } from '../../lib/collections/posts/collabEditingPermissions';
import { ckEditorUploadUrlSetting, ckEditorWebsocketUrlSetting } from '../../lib/publicSettings'
import { ckEditorUploadUrlOverrideSetting, ckEditorWebsocketUrlOverrideSetting, forumTypeSetting, isEAForum, isLWorAF } from '../../lib/instanceSettings';
import { CollaborationMode } from './EditorTopBar';
import { useSubscribedLocation } from '../../lib/routeUtil';
import { defaultEditorPlaceholder } from '../../lib/editor/make_editable';
import { mentionPluginConfiguration } from "../../lib/editor/mentionsConfig";
import { useCurrentUser } from '../common/withUser';
import { useMessages } from '../common/withMessages';
import { getConfirmedCoauthorIds } from '../../lib/collections/posts/helpers';
import sortBy from 'lodash/sortBy'
import uniqBy from 'lodash/uniqBy';
import { filterNonnull } from '../../lib/utils/typeGuardUtils';
import { gql, useMutation } from "@apollo/client";
import type { Command, Editor } from '@ckeditor/ckeditor5-core';
import type { Node, RootElement, Writer, Element as CKElement, Selection, DocumentFragment } from '@ckeditor/ckeditor5-engine';
import { EditorContext } from '../posts/PostsEditForm';
import { isFriendlyUI } from '../../themes/forumTheme';
import { useMulti } from '../../lib/crud/withMulti';
import { cloudinaryConfig } from '../../lib/editor/cloudinaryConfig'
import CKEditor from '../../lib/vendor/ckeditor5-react/ckeditor';
import { useSyncCkEditorPlaceholder } from '../hooks/useSyncCkEditorPlaceholder';
<<<<<<< HEAD
import classNames from 'classnames';
import { sleep } from '@/lib/helpers';
import { useEditorCommands } from './EditorCommandsContext';
=======
import { useDialog } from '../common/withDialog';
import { claimsConfig } from './claims/claimsConfig';
import { CkEditorPortalContext } from './CKEditorPortalProvider';
>>>>>>> c8aa91a8

// Uncomment this line and the reference below to activate the CKEditor debugger
// import CKEditorInspector from '@ckeditor/ckeditor5-inspector';

const styles = (theme: ThemeType) => ({
  sidebar: {
    position: 'absolute',
    right: -350,
    width: 300,
    [theme.breakpoints.down('md')]: {
      position: 'absolute',
      right: -100,
      width: 50
    },
    [theme.breakpoints.down('sm')]: {
      right: 0
    }
  },
  addMessageButton: {
    marginBottom: 30,
  },
  hidden: {
    display: "none",
  },
  loadingLlmFeedback: {
    opacity: 0.7,
    cursor: 'wait',
    '& .ck.ck-content': {
      pointerEvents: 'none',
    },
  },
})

// If any custom commands' execute methods change their signatures, we need to update this declaration
declare module '@ckeditor/ckeditor5-core' {
  interface CommandsMap {
    getLLMFeedback: Command & {
      execute: ({ userPrompt, afterLlmRequestCallback }: { userPrompt: string, afterLlmRequestCallback: () => Promise<void> }) => { abort: () => void, request: Promise<void> };
    };
  }
}

const DIALOGUE_MESSAGE_INPUT_WRAPPER = 'dialogueMessageInputWrapper';
const DIALOGUE_MESSAGE_INPUT = 'dialogueMessageInput';
const DIALOGUE_MESSAGE = 'dialogueMessage';

type ElementOfType<T extends string> = (RootElement | CKElement) & { name: T };
type InputWrapper = ElementOfType<typeof DIALOGUE_MESSAGE_INPUT_WRAPPER>;
type Input = ElementOfType<typeof DIALOGUE_MESSAGE_INPUT>;

function isElementOfType<T extends string>(type: T) {
  return function(node: Node | DocumentFragment | undefined): node is ElementOfType<T> {
    return !!(node?.is('element', type));
  }
}

const isInput = isElementOfType(DIALOGUE_MESSAGE_INPUT);
const isInputWrapper = isElementOfType(DIALOGUE_MESSAGE_INPUT_WRAPPER);

function areInputsInCorrectOrder(dialogueMessageInputs: Node[], sortedCoauthors: UsersMinimumInfo[]) {
  if (dialogueMessageInputs.length > sortedCoauthors.length) return true //handles case when postfixer doesn't have up to date list of coauthors, up-to-date post fixer for another user can fix the sorting
  return dialogueMessageInputs.every((input, idx) => {
    const inputUserId = input.getAttribute('user-id');
    return inputUserId === sortedCoauthors[idx]._id;
  });
}

function createMissingInputs(authorsWithoutInputs: UsersMinimumInfo[], writer: Writer, parent: InputWrapper) {
  authorsWithoutInputs.forEach(author => {
    const newUserMessageInput = writer.createElement(DIALOGUE_MESSAGE_INPUT, { 'user-id': author._id, 'display-name': author.displayName });
    writer.append(newUserMessageInput, parent);
  });
}

function getAuthorsWithoutInputs(sortedCoauthors: UsersMinimumInfo[], dialogueMessageInputs: Node[]) {
  return sortedCoauthors.filter(coauthor => {
    return !dialogueMessageInputs.some(input => {
      const inputUserId = input.getAttribute('user-id') as string | undefined;
      return coauthor._id === inputUserId;
    });
  });
}

function removeDuplicateInputs(dialogueMessageInputs: Node[], writer: Writer) {
  const inputsForAuthor = new Map<string, Node>();
  return dialogueMessageInputs.some(input => {
    const inputUserId = input.getAttribute('user-id') as string | undefined;
    if (!inputUserId) {
      writer.remove(input);
      return true;
    }

    if (inputsForAuthor.has(inputUserId)) {
      writer.remove(input);
      return true;
    }

    inputsForAuthor.set(inputUserId, input);
    return false;
  });
}

function removeDuplicateInputWrappers(dialogueMessageInputWrappers: Node[], writer: Writer) {
  dialogueMessageInputWrappers.slice(-1).forEach(inputWrapper => {
    writer.remove(inputWrapper);
  });
}

function getElementUserOrder(element: RootElement | CKElement) {
  // Explicitly || rather than ?? to survive things like NaN
  return Number.parseInt((element.getAttribute('user-order') || '0') as string);
}

function getMaxUserOrder(dialogueElements: (RootElement | CKElement)[]) {
  return Math.max(...dialogueElements.map(element => getElementUserOrder(element)))
}

function assignUserOrders(messagesOrInputs: (RootElement | CKElement)[], sortedCoauthors: UsersMinimumInfo[], writer: Writer) {
  return messagesOrInputs.map(element => {
    const elementUserId = element.getAttribute('user-id');
    const elementUserOrder = getElementUserOrder(element);
    let userOrder = sortedCoauthors.findIndex((author) => author._id === elementUserId) + 1;

    if (userOrder < 1) {
      if (elementUserOrder) {
        userOrder = elementUserOrder;
      } else {
        userOrder = getMaxUserOrder(messagesOrInputs) + 1;
      }
    }

    if (userOrder !== elementUserOrder) {
      writer.setAttribute('user-order', userOrder, element);
      return true;
    }

    return false;
  }).some(e => e);
}

function assignUserIds(inputs: Input[], sortedCoauthors: UsersMinimumInfo[], writer: Writer) {
  return inputs.map((element) => {
    const elementUserId = element.getAttribute('user-id');
    if (elementUserId) return false;

    // Explicitly coalesce on 0, which only happens if there is no user-order on the element
    const elementUserOrder = getElementUserOrder(element) || (getMaxUserOrder(inputs) + 1);

    // user-order is 1-indexed
    const userId = sortedCoauthors[elementUserOrder - 1]._id
    writer.setAttribute('user-id', userId, element);

    return true;
  }).some(e => e);
}

function assignDisplayNames(inputs: Input[], sortedCoauthors: UsersMinimumInfo[], writer: Writer) {
  return inputs.map((input) => {
    const inputUserId = input.getAttribute('user-id')
    const inputDisplayName = input.getAttribute('display-name');
    if (!inputUserId || inputDisplayName) return false;

    const inputUser = sortedCoauthors.find((author) => author._id === inputUserId);
    if (!inputUser) return false;

    const displayName = inputUser.displayName;
    writer.setAttribute('display-name', displayName, input);
    return true;
  }).some(e => e);
}

function getBlockUserId(modelElement: CKElement) {
  return (modelElement.getAttribute('user-id') || '').toString();
}

function createDialoguePostFixer(editor: Editor, sortedCoauthors: UsersMinimumInfo[]) {
  return (writer: Writer) => {
    const root = editor.model.document.getRoot()!;
    const children = Array.from(root.getChildren());
    const dialogueMessages = children.filter(isElementOfType(DIALOGUE_MESSAGE));

    const inputWrappers = children.filter(isElementOfType(DIALOGUE_MESSAGE_INPUT_WRAPPER));
    
    // We check that we have a wrapper div for the inputs
    if (inputWrappers.length === 0) {
      writer.appendElement(DIALOGUE_MESSAGE_INPUT_WRAPPER, root);
      return true;
    }

    // We check that we don't have multiple input wrappers, somehow
    if (inputWrappers.length > 1) {
      removeDuplicateInputWrappers(inputWrappers, writer);
      return true;
    }

    const lastChild = children.slice(-1)?.[0];
    const inputWrapper = inputWrappers[0];

    // We check that the input wrapper is the last child of the root
    if (!isInputWrapper(lastChild)) {
      writer.append(inputWrapper, root);
      return true;
    }

    const inputWrapperChildren = Array.from(inputWrapper.getChildren());
    const dialogueMessageInputs = [...children, ...inputWrapperChildren].filter(isElementOfType(DIALOGUE_MESSAGE_INPUT));

    const anyIncorrectInputUserOrders = assignUserOrders(dialogueMessageInputs, sortedCoauthors, writer);
    if (anyIncorrectInputUserOrders) {
      return true;
    }

    const anyMissingInputUserIds = assignUserIds(dialogueMessageInputs, sortedCoauthors, writer);
    if (anyMissingInputUserIds) {
      return true;
    }

    const anyMissingDisplayNames = assignDisplayNames(dialogueMessageInputs, sortedCoauthors, writer);
    if (anyMissingDisplayNames) {
      return true;
    }

    const anyIncorrectMessageUserOrders = assignUserOrders(dialogueMessages, sortedCoauthors, writer);
    if (anyIncorrectMessageUserOrders) {
      return true;
    }

    // We check that we don't have any _duplicate_ input elements
    const anyExtraRemoved = removeDuplicateInputs(dialogueMessageInputs, writer);
    if (anyExtraRemoved) {
      return true;
    }

    // We check that we have an input element for every author
    const authorsWithoutInputs = getAuthorsWithoutInputs(sortedCoauthors, dialogueMessageInputs);
    createMissingInputs(authorsWithoutInputs, writer, inputWrapper);
    if (authorsWithoutInputs.length > 0) {
      return true;
    }

    // We check that the inputs are in lexical order by author userId
    const incorrectOrder = !areInputsInCorrectOrder(dialogueMessageInputs, sortedCoauthors);
    if (incorrectOrder) {
      const sortedInputs = sortBy(dialogueMessageInputs, (i) => getElementUserOrder(i))
      sortedInputs.forEach(sortedInput => {
        writer.append(sortedInput, inputWrapper);
      });
      return true;
    }

    // We ensure that each dialogue input, if otherwise empty, has an empty paragraph
    for (const input of dialogueMessageInputs) {
      const inputIsEmpty = Array.from(input.getChildren()).length === 0;
      if (inputIsEmpty) {
        writer.appendElement('paragraph', input);
        return true;
      }
    }

    // We don't actually want a leading paragraph that'll let users do whatever they want with no friction
    const hasSpuriousLeadingParagraph = children.length === 2
      && children[0].is('element', 'paragraph')
      && Array.from(children[0].getChildren()).length === 0;

    if (hasSpuriousLeadingParagraph) {
      writer.remove(children[0]);
      return true;
    }

    return false;
  };
}

const refreshDisplayMode = ( editor: any, sidebarElement: HTMLDivElement | null ) => {
  if (!sidebarElement) return null
  const annotationsUIs = editor.plugins.get( 'AnnotationsUIs' );
  
  if ( window.innerWidth < 1400 ) {
    sidebarElement.classList.remove( 'hidden' );
    sidebarElement.classList.add( 'narrow' );
    
    annotationsUIs.deactivateAll();
    annotationsUIs.activate('narrowSidebar');
  }
  else {
    sidebarElement.classList.remove( 'hidden', 'narrow' );
    
    annotationsUIs.deactivateAll();
    annotationsUIs.activate('wideSidebar');
  }
}

function handleSubmitWithoutNewline(editor: Editor, currentUser: UsersCurrent | null, event: KeyboardEvent) {
  const selectedBlocks = Array.from(editor.model.document.selection.getSelectedBlocks());
  const ancestors = selectedBlocks.flatMap((block) => block.getAncestors({ includeSelf: true }));
  const parentInputElement = ancestors.find(isInput);

  if (parentInputElement) {
    const owner = getBlockUserId(parentInputElement);
    if (owner === currentUser?._id) {
      // This looks a bit deprecated but it's the same way we handle it in `Form.tsx` for form submission
      if ((event.ctrlKey || event.metaKey) && event.keyCode === 13 && parentInputElement) {
        event.stopPropagation();
        event.preventDefault();
        editor.execute('submitDialogueMessage');
      }
    }
  }
}

export type ConnectedUserInfo = {
  _id: string
  name: string
}

const readOnlyPermissionsLock = Symbol("ckEditorReadOnlyPermissions");

const postEditorToolbarConfig = {
  blockToolbar: {
    items: [
      'imageUpload',
      'insertTable',
      'horizontalLine',
      'mathDisplay',
      'mediaEmbed',
      ...(isEAForum ? ['ctaButtonToolbarItem'] : ['collapsibleSectionButton']),
      'footnote',
      ...(isLWorAF ? ['insertClaimButton'] : []),
    ],
    
    /* At some point the default icon for the block toolbar changed from a
     * pilcrow to a drag handle. Change it back. */
    icon: 'pilcrow'
  },
  toolbar: {
    items: [
      'restyledCommentButton',
      '|',
      'heading',
      '|',
      'bold',
      'italic',
      'strikethrough',
      '|',
      'link',
      '|',
      'blockQuote',
      'bulletedList',
      'numberedList',
      'codeBlock',
      '|',
      'trackChanges',
      'math',
      // We don't have the collapsible sections plugin in the selected-text toolbar yet,
      // because the behavior of creating a collapsible section is non-obvious and we want to fix it first
      ...(isEAForum ? ['ctaButtonToolbarItem'] : []),
      'footnote',
      ...(isLWorAF ? ['insertClaimButton'] : []),
    ],
    shouldNotGroupWhenFull: true,
  },
};

const CKPostEditor = ({
  data,
  collectionName,
  fieldName,
  onSave,
  onChange,
  onFocus,
  documentId,
  userId,
  formType,
  onReady,
  isCollaborative,
  accessLevel,
  placeholder,
  document,
  classes
}: {
  data?: any,
  collectionName: CollectionNameString,
  fieldName: string,
  onSave?: any,
  onChange?: any,
  onFocus?: (event: AnyBecauseTodo, editor: AnyBecauseTodo) => void,
  documentId?: string,
  userId?: string,
  formType?: "new"|"edit",
  onReady: (editor: Editor) => void,
  // Whether this is the contents field of a collaboratively-edited post
  isCollaborative?: boolean,
  // If this is the contents field of a collaboratively-edited post, the access level the
  // logged in user has. Otherwise undefined.
  accessLevel?: CollaborativeEditingAccessLevel,
  placeholder?: string,
  document?: any,
  classes: ClassesType<typeof styles>,
}) => {
  const currentUser = useCurrentUser();
  const { flash } = useMessages();
  const { openDialog } = useDialog();
  const post = (document as PostsEdit);
  const isBlockOwnershipMode = isCollaborative && post.collabEditorDialogue;
  const { EditorTopBar, DialogueEditorGuidelines, DialogueEditorFeedback } = Components;
  const portalContext = useContext(CkEditorPortalContext);
  
  const getInitialCollaborationMode = () => {
    if (!isCollaborative || !accessLevel) return "Editing";
    if (accessLevelCan(accessLevel, "edit"))
      return "Editing";
    else if (accessLevelCan(accessLevel, "comment"))
      return "Commenting";
    else
      return "Viewing";
  }
  const initialCollaborationMode = getInitialCollaborationMode()
  const [collaborationMode,setCollaborationMode] = useState<CollaborationMode>(initialCollaborationMode);
  const collaborationModeRef = useRef(collaborationMode)
  const [connectedUsers,setConnectedUsers] = useState<ConnectedUserInfo[]>([]);
  // const [loadingLlmFeedback, setLoadingLlmFeedback] = useState(false);
  const loadingLlmFeedbackAbortControllerRef = useRef<(() => void) | null>(null);

  // Get the linkSharingKey, if it exists
  const { query : { key } } = useSubscribedLocation();
  
    // To make sure that the refs are populated we have to do two rendering passes
  const [layoutReady, setLayoutReady] = useState(false)
  useEffect(() => {
    setLayoutReady(true)
  }, [])

  const editorRef = useRef<CKEditor<any>>(null)
  const sidebarRef = useRef<HTMLDivElement>(null)
  const hiddenPresenceListRef = useRef<HTMLDivElement>(null)

  const webSocketUrl = ckEditorWebsocketUrlOverrideSetting.get() || ckEditorWebsocketUrlSetting.get();
  const ckEditorCloudConfigured = !!webSocketUrl;
  const initData = typeof(data) === "string" ? data : ""

  const [sendNewDialogueMessageNotification] = useMutation(gql`
    mutation sendNewDialogueMessageNotification($postId: String!, $dialogueHtml: String!) {
      sendNewDialogueMessageNotification(postId: $postId, dialogueHtml: $dialogueHtml)
    }
  `);

  const dialogueParticipantNotificationCallback = async () => {
    const editorContents =  editorRef?.current?.editor?.getData()

    await sendNewDialogueMessageNotification({
      variables: {
        postId: post._id,
        dialogueHtml: editorContents
      }
    });
  }
  
  const dialogueConfiguration = { dialogueParticipantNotificationCallback }

  const {results: anyDialogue} = useMulti({
    collectionName: "Posts",
    terms: {
      view: "hasEverDialogued",
      userId,
      limit: 2,
    },
    fragmentName: "PostsMinimumInfo",
    fetchPolicy: "cache-and-network",
    skip: !currentUser?._id,
  })

  const hasEverDialoguedBefore = !!anyDialogue && anyDialogue.length > 1;

  const [_, setEditor] = useContext(EditorContext);
  const { setGetLlmFeedbackCommand, setCancelLlmFeedbackCommand, llmFeedbackCommandLoadingSourceId, setLlmFeedbackCommandLoadingSourceId } = useEditorCommands();

  const [editorObject, setEditorObject] = useState<Editor | null>(null);

  const applyCollabModeToCkEditor = (editor: Editor, mode: CollaborationMode) => {
    const trackChanges = editor.commands.get('trackChanges')!;
    switch(mode) {
      case "Viewing":
        editor.enableReadOnlyMode(readOnlyPermissionsLock);
        trackChanges.value = false;
        break;
      case "Commenting":
        editor.disableReadOnlyMode(readOnlyPermissionsLock);
        trackChanges.value = true;
        break;
      case "Editing":
      case "Editing (override)":
        editor.disableReadOnlyMode(readOnlyPermissionsLock);
        trackChanges.value = false;
        break;
    }
  }
  const changeCollaborationMode = (mode: CollaborationMode) => {
    const editor = editorRef.current?.editor;
    if (editor) {
      applyCollabModeToCkEditor(editor, mode);
    }
    setCollaborationMode(mode);
    collaborationModeRef.current = mode;
  }

  const actualPlaceholder = placeholder ?? defaultEditorPlaceholder;

  // This is AnyBecauseHard because it contains plugin-specific configs that are
  // added to the EditorConfig type via augmentations, but we don't get those
  // augmentations because we're only importing those in the CkEditor bundle.
  const editorConfig: AnyBecauseHard = {
    ...postEditorToolbarConfig,
    autosave: {
      save (editor: any) {
        return onSave && onSave(editor.getData())
      }
    },
    cloudServices: ckEditorCloudConfigured ? {
      tokenUrl: generateTokenRequest(collectionName, fieldName, documentId, userId, formType, key),
      uploadUrl: ckEditorUploadUrlOverrideSetting.get() || ckEditorUploadUrlSetting.get(),
      webSocketUrl: webSocketUrl,
      documentId: getCKEditorDocumentId(documentId, userId, formType),
      bundleVersion: ckEditorBundleVersion,
    } : undefined,
    collaboration: ckEditorCloudConfigured ? {
      channelId: getCKEditorDocumentId(documentId, userId, formType),
    } : undefined,
    comments: {
      editorConfig: {
      },
    },
    sidebar: {
      container: sidebarRef.current
    },
    presenceList: {
      container: hiddenPresenceListRef.current
    },
    initialData: initData,
    placeholder: actualPlaceholder,
    mention: mentionPluginConfiguration,
    dialogues: dialogueConfiguration,
    ...cloudinaryConfig,
    claims: claimsConfig(portalContext, openDialog),
  };

  useSyncCkEditorPlaceholder(editorObject, actualPlaceholder);

  const getLlmFeedback = useCallback(async (userPrompt: string, sourceId: string) => {
    if (!editorObject || loadingLlmFeedbackAbortControllerRef.current) return Promise.resolve();

    // We pass this in as a callback because we want to re-enable the editor after the LLM request is complete
    // Otherwise the editor will still be disabled when we try to apply the suggestions
    const afterLlmRequestCallback = async () => {
      loadingLlmFeedbackAbortControllerRef.current = null;
      setLlmFeedbackCommandLoadingSourceId(null);

      // Sleep a bit to make sure the editor is re-enabled
      await sleep(50);

      // Focus the editor so that the window.find hack works
      editorObject.editing.view.focus();

      // Sleep a bit more in case something desperately needs it
      await sleep(50);
    };

    const { abort, request } = editorObject.execute('getLLMFeedback', { userPrompt, afterLlmRequestCallback });
    loadingLlmFeedbackAbortControllerRef.current = abort;
    setLlmFeedbackCommandLoadingSourceId(sourceId);

    await request;
  }, [editorObject, setLlmFeedbackCommandLoadingSourceId]);

  const cancelLlmFeedback = useCallback(() => {
    if (loadingLlmFeedbackAbortControllerRef.current) {
      loadingLlmFeedbackAbortControllerRef.current();
      loadingLlmFeedbackAbortControllerRef.current = null;
      setLlmFeedbackCommandLoadingSourceId(null);
    }
  // eslint-disable-next-line react-hooks/exhaustive-deps
  }, [editorObject, setLlmFeedbackCommandLoadingSourceId]);

  useEffect(() => {
    setGetLlmFeedbackCommand(() => (userPrompt: string, sourceId: string) => getLlmFeedback(userPrompt, sourceId));
    setCancelLlmFeedbackCommand(() => () => cancelLlmFeedback());

    return () => {
      setGetLlmFeedbackCommand(null);
      setCancelLlmFeedbackCommand(null);
    }
  // eslint-disable-next-line react-hooks/exhaustive-deps
  }, [getLlmFeedback, cancelLlmFeedback]);

  return <div>
    {isBlockOwnershipMode && <>
     {!hasEverDialoguedBefore && <DialogueEditorGuidelines />}
     <style>
      {
      `.dialogue-message-input button {
        display: none;
      }

      ${currentUser ? `.dialogue-message-input[user-id="${currentUser!._id}"] {
        order: 1;
      }` : ``}
      
      ${currentUser ? `.dialogue-message-input[user-id="${currentUser!._id}"] button {
        display: block;
      }` : ``}
      `}
     </style>
    </>}
    
    {isCollaborative && <EditorTopBar
      accessLevel={accessLevel||"none"}
      collaborationMode={collaborationMode}
      setCollaborationMode={changeCollaborationMode}
      post={post}
      connectedUsers={connectedUsers}
    />}
    
    <div className={classes.hidden} ref={hiddenPresenceListRef}/>
    <div ref={sidebarRef} className={classes.sidebar}/>

    {layoutReady && <span className={classNames(llmFeedbackCommandLoadingSourceId && classes.loadingLlmFeedback)}><CKEditor
      ref={editorRef}
      onChange={onChange}
      onFocus={onFocus}
      editor={getCkPostEditor(!!isCollaborative)}
      data={data}
      isCollaborative={!!isCollaborative}
      disabled={!!llmFeedbackCommandLoadingSourceId}
      onReady={(editor: Editor) => {
        setEditorObject(editor);

        if (isCollaborative) {
          // Uncomment this line and the import above to activate the CKEditor debugger
          // CKEditorInspector.attach(editor)

          // We listen to the current window size to determine how to show comments
          window.addEventListener( 'resize', () => refreshDisplayMode(editor, sidebarRef.current) );
          // We then call the method once to determine the current window size
          refreshDisplayMode(editor, sidebarRef.current);
          
          applyCollabModeToCkEditor(editor, collaborationMode);
          
          editor.keystrokes.set('CTRL+ALT+M', 'addCommentThread');

          (editorRef.current as AnyBecauseHard)?.domContainer?.current?.addEventListener('keydown', (event: KeyboardEvent) => {
            handleSubmitWithoutNewline(editor, currentUser, event);
          }, { capture: true });
          
          // We need this context for Dialogues, which should always be collaborative.
          setEditor(editor);
        }

        const userIds = formType === 'new' ? [userId] : [post.userId, ...getConfirmedCoauthorIds(post)];
        if (post.collabEditorDialogue && accessLevel && accessLevelCan(accessLevel, 'edit')) {
          const rawAuthors = formType === 'new' ? [currentUser!] : filterNonnull([post.user, ...(post.coauthors ?? [])])
          const coauthors = uniqBy(
            rawAuthors.filter(coauthor => userIds.includes(coauthor._id)),
            (user) => user._id,
          );
          editor.model.document.registerPostFixer( createDialoguePostFixer(editor, coauthors) );

          // This is just to trigger the postFixer when the editor is initialized
          editor.model.change(writer => {
            const dummyParagraph = writer.createElement('paragraph');
            writer.append(dummyParagraph, editor.model.document.getRoot()!);
            writer.remove(dummyParagraph);
          });
        }

        // Not checking for the plugin's existence causes an error which causes integration tests to fail
        if (editor.plugins.has('Sessions')) {
          const sessionsPlugin = editor.plugins.get('Sessions') as AnyBecauseHard;
          if (sessionsPlugin) {
            const connectedUsers = sessionsPlugin.allConnectedUsers
            const updateConnectedUsers = (usersCollection: AnyBecauseHard) => {
              const newUsersArr = [...usersCollection];
              setConnectedUsers(newUsersArr.map(u => ({
                _id: u.id,
                name: u.name,
              })));
            }
            connectedUsers.on('add', (change: AnyBecauseHard) => {
              if (change.source) {
                updateConnectedUsers(change.source);
              }
            });
            connectedUsers.on('remove', (change: AnyBecauseHard) => {
              if (change.source) {
                updateConnectedUsers(change.source);
              }
            });
          }
        }

        if (isBlockOwnershipMode) {
          editor.model.on('_afterChanges', (change) => {
            const currentSelection: Selection = (change?.source as AnyBecauseHard)?.document?.selection;
            const blocks = currentSelection?.getSelectedBlocks?.();
            const blockOwners: string[] = [];
            if (blocks) {
              for (let block of blocks) {
                const ancestors = block.getAncestors({ includeSelf: true });
                const parentDialogueElement = ancestors.find((ancestor): ancestor is CKElement => {
                  return ancestor.is('element', DIALOGUE_MESSAGE) || ancestor.is('element', DIALOGUE_MESSAGE_INPUT);
                })
                if (parentDialogueElement) {
                  const owner = getBlockUserId(parentDialogueElement);
                  if (owner && userIds.includes(owner)) {
                    blockOwners.push(owner);
                  }
                }
              }
            }
            
            if (collaborationModeRef.current !== "Editing (override)") {
              if (blockOwners.some(blockOwner => blockOwner !== currentUser?._id)) {
                changeCollaborationMode("Commenting");
              } else {
                changeCollaborationMode("Editing");
              }
            }

            const acceptCommand = editor.commands.get('acceptSuggestion');
            if (acceptCommand) {
              // TODO: maybe restrict accepting suggestions to only the user who owns the block, not just any user other than the one that made the suggestion
              // Don't let users accept changes in blocks they don't own
              acceptCommand.on("execute", (command: any, suggestionIds: string[]) => {
                const trackChangesPlugin = editor.plugins.get( 'TrackChanges' );
                if (trackChangesPlugin) {
                  for (let suggestionId of suggestionIds) {
                    const suggestion = (trackChangesPlugin as any).getSuggestion(suggestionId);
                    const suggesterUserId = suggestion.author.id;
                    if ((!currentUser || (suggesterUserId === currentUser?._id)) && collaborationModeRef.current !== "Editing (override)") {
                      flash("You cannot accept your own changes");
                      command.stop();
                    }
                  }
                }
              }, {
                priority: "high",
              });
            }
          });
        }

        onReady(editor)
      }}
      config={editorConfig}
    /></span>}
    {post.collabEditorDialogue && !isFriendlyUI ? <DialogueEditorFeedback post={post} /> : null}
  </div>
}

const CKPostEditorComponent = registerComponent("CKPostEditor", CKPostEditor, {styles});
declare global {
  interface ComponentTypes {
    CKPostEditor: typeof CKPostEditorComponent
  }
}<|MERGE_RESOLUTION|>--- conflicted
+++ resolved
@@ -24,15 +24,12 @@
 import { cloudinaryConfig } from '../../lib/editor/cloudinaryConfig'
 import CKEditor from '../../lib/vendor/ckeditor5-react/ckeditor';
 import { useSyncCkEditorPlaceholder } from '../hooks/useSyncCkEditorPlaceholder';
-<<<<<<< HEAD
 import classNames from 'classnames';
 import { sleep } from '@/lib/helpers';
 import { useEditorCommands } from './EditorCommandsContext';
-=======
 import { useDialog } from '../common/withDialog';
 import { claimsConfig } from './claims/claimsConfig';
 import { CkEditorPortalContext } from './CKEditorPortalProvider';
->>>>>>> c8aa91a8
 
 // Uncomment this line and the reference below to activate the CKEditor debugger
 // import CKEditorInspector from '@ckeditor/ckeditor5-inspector';
