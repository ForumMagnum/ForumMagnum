--- conflicted
+++ resolved
@@ -1,11 +1,6 @@
 import React, { useRef, useState, useEffect, useContext } from 'react'
 import { registerComponent, Components } from '../../lib/vulcan-lib/components';
-<<<<<<< HEAD
-import { getCkEditor, ckEditorBundleVersion } from '../../lib/wrapCkEditor';
-=======
-import CKEditor from '../editor/ReactCKEditor';
 import { ckEditorBundleVersion, getCkPostEditor } from '../../lib/wrapCkEditor';
->>>>>>> 523cf93c
 import { getCKEditorDocumentId, generateTokenRequest} from '../../lib/ckEditorUtils'
 import { CollaborativeEditingAccessLevel, accessLevelCan, SharingSettings } from '../../lib/collections/posts/collabEditingPermissions';
 import { ckEditorUploadUrlSetting, ckEditorWebsocketUrlSetting } from '../../lib/publicSettings'
@@ -545,12 +540,8 @@
       onFocus={onFocus}
       editor={getCkPostEditor(!!isCollaborative, forumTypeSetting.get())}
       data={data}
-<<<<<<< HEAD
+      isCollaborative={!!isCollaborative}
       onReady={(editor: Editor) => {
-=======
-      isCollaborative={!!isCollaborative}
-      onInit={(editor: Editor) => {
->>>>>>> 523cf93c
         if (isCollaborative) {
           // Uncomment this line and the import above to activate the CKEditor debugger
           // CKEditorInspector.attach(editor)
