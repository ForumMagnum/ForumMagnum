import React, { useRef, useState, useEffect, useContext } from 'react'
import { registerComponent, Components } from '../../lib/vulcan-lib/components';
import CKEditor from '../editor/ReactCKEditor';
import { getCkEditor, ckEditorBundleVersion } from '../../lib/wrapCkEditor';
import { getCKEditorDocumentId, generateTokenRequest} from '../../lib/ckEditorUtils'
import { CollaborativeEditingAccessLevel, accessLevelCan, SharingSettings } from '../../lib/collections/posts/collabEditingPermissions';
import { ckEditorUploadUrlSetting, ckEditorWebsocketUrlSetting } from '../../lib/publicSettings'
import { ckEditorUploadUrlOverrideSetting, ckEditorWebsocketUrlOverrideSetting } from '../../lib/instanceSettings';
import { CollaborationMode } from './EditorTopBar';
import { useSubscribedLocation } from '../../lib/routeUtil';
import { defaultEditorPlaceholder } from '../../lib/editor/make_editable';
import { mentionPluginConfiguration } from "../../lib/editor/mentionsConfig";
import { useCurrentUser } from '../common/withUser';
import { useMessages } from '../common/withMessages';
import { getConfirmedCoauthorIds } from '../../lib/collections/posts/helpers';
import sortBy from 'lodash/sortBy'
import { filterNonnull } from '../../lib/utils/typeGuardUtils';
import { gql, useMutation } from "@apollo/client";
import type { Editor } from '@ckeditor/ckeditor5-core';
import type { Node, RootElement, Writer, Element as CKElement, Selection } from '@ckeditor/ckeditor5-engine';
import { EditorContext } from '../posts/PostsEditForm';

// Uncomment this line and the reference below to activate the CKEditor debugger
// import CKEditorInspector from '@ckeditor/ckeditor5-inspector';

const styles = (theme: ThemeType): JssStyles => ({
  sidebar: {
    position: 'absolute',
    right: -350,
    width: 300,
    [theme.breakpoints.down('md')]: {
      position: 'absolute',
      right: -100,
      width: 50
    },
    [theme.breakpoints.down('sm')]: {
      right: 0
    }
  },
  addMessageButton: {
    marginBottom: 30,
  },
  hidden: {
    display: "none",
  },
})

const DIALOGUE_MESSAGE_INPUT_WRAPPER = 'dialogueMessageInputWrapper';
const DIALOGUE_MESSAGE_INPUT = 'dialogueMessageInput';
const DIALOGUE_MESSAGE = 'dialogueMessage';

type ElementOfType<T extends string> = (RootElement | CKElement) & { name: T };
type InputWrapper = ElementOfType<typeof DIALOGUE_MESSAGE_INPUT_WRAPPER>;
type Input = ElementOfType<typeof DIALOGUE_MESSAGE_INPUT>;

function isElementOfType<T extends string>(type: T) {
  return function(node: Node | undefined): node is ElementOfType<T> {
    return !!(node?.is('element', type));
  }
}

const isInputWrapper = isElementOfType(DIALOGUE_MESSAGE_INPUT_WRAPPER);

function areInputsInCorrectOrder(dialogueMessageInputs: Node[], sortedCoauthors: UsersMinimumInfo[]) {
  if (dialogueMessageInputs.length > sortedCoauthors.length) return true //handles case when postfixer doesn't have up to date list of coauthors, up-to-date post fixer for another user can fix the sorting
  return dialogueMessageInputs.every((input, idx) => {
    const inputUserId = input.getAttribute('user-id');
    return inputUserId === sortedCoauthors[idx]._id;
  });
}

function createMissingInputs(authorsWithoutInputs: UsersMinimumInfo[], writer: Writer, parent: InputWrapper) {
  authorsWithoutInputs.forEach(author => {
    const newUserMessageInput = writer.createElement(DIALOGUE_MESSAGE_INPUT, { 'user-id': author._id, 'display-name': author.displayName });
    writer.append(newUserMessageInput, parent);
  });
}

function getAuthorsWithoutInputs(sortedCoauthors: UsersMinimumInfo[], dialogueMessageInputs: Node[]) {
  return sortedCoauthors.filter(coauthor => {
    return !dialogueMessageInputs.some(input => {
      const inputUserId = input.getAttribute('user-id') as string | undefined;
      return coauthor._id === inputUserId;
    });
  });
}

function removeDuplicateInputs(dialogueMessageInputs: Node[], writer: Writer) {
  const inputsForAuthor = new Map<string, Node>();
  return dialogueMessageInputs.some(input => {
    const inputUserId = input.getAttribute('user-id') as string | undefined;
    if (!inputUserId) {
      writer.remove(input);
      return true;
    }

    if (inputsForAuthor.has(inputUserId)) {
      writer.remove(input);
      return true;
    }

    inputsForAuthor.set(inputUserId, input);
    return false;
  });
}

function removeDuplicateInputWrappers(dialogueMessageInputWrappers: Node[], writer: Writer) {
  dialogueMessageInputWrappers.slice(-1).forEach(inputWrapper => {
    writer.remove(inputWrapper);
  });
}

function getElementUserOrder(element: RootElement | CKElement) {
  // Explicitly || rather than ?? to survive things like NaN
  return Number.parseInt((element.getAttribute('user-order') || '0') as string);
}

function getMaxUserOrder(dialogueElements: (RootElement | CKElement)[]) {
  return Math.max(...dialogueElements.map(element => getElementUserOrder(element)))
}

function assignUserOrders(messagesOrInputs: (RootElement | CKElement)[], sortedCoauthors: UsersMinimumInfo[], writer: Writer) {
  return messagesOrInputs.map(element => {
    const elementUserId = element.getAttribute('user-id');
    const elementUserOrder = getElementUserOrder(element);
    let userOrder = sortedCoauthors.findIndex((author) => author._id === elementUserId) + 1;

    if (userOrder < 1) {
      if (elementUserOrder) {
        userOrder = elementUserOrder;
      } else {
        userOrder = getMaxUserOrder(messagesOrInputs) + 1;
      }
    }

    if (userOrder !== elementUserOrder) {
      writer.setAttribute('user-order', userOrder, element);
      return true;
    }

    return false;
  }).some(e => e);
}

function assignUserIds(inputs: Input[], sortedCoauthors: UsersMinimumInfo[], writer: Writer) {
  return inputs.map((element) => {
    const elementUserId = element.getAttribute('user-id');
    if (elementUserId) return false;

    // Explicitly coalesce on 0, which only happens if there is no user-order on the element
    const elementUserOrder = getElementUserOrder(element) || (getMaxUserOrder(inputs) + 1);

    // user-order is 1-indexed
    const userId = sortedCoauthors[elementUserOrder - 1]._id
    writer.setAttribute('user-id', userId, element);

    return true;
  }).some(e => e);
}

function assignDisplayNames(inputs: Input[], sortedCoauthors: UsersMinimumInfo[], writer: Writer) {
  return inputs.map((input) => {
    const inputUserId = input.getAttribute('user-id')
    const inputDisplayName = input.getAttribute('display-name');
    if (!inputUserId || inputDisplayName) return false;

    const inputUser = sortedCoauthors.find((author) => author._id === inputUserId);
    if (!inputUser) return false;

    const displayName = inputUser.displayName;
    writer.setAttribute('display-name', displayName, input);
    return true;
  }).some(e => e);
}

function getBlockUserId(modelElement: CKElement) {
  return (modelElement.getAttribute('user-id') || '').toString();
}

function createDialoguePostFixer(editor: Editor, sortedCoauthors: UsersMinimumInfo[]) {
  return (writer: Writer) => {
    const root = editor.model.document.getRoot()!;
    const children = Array.from(root.getChildren());
    const dialogueMessages = children.filter(isElementOfType(DIALOGUE_MESSAGE));

    const inputWrappers = children.filter(isElementOfType(DIALOGUE_MESSAGE_INPUT_WRAPPER));

    // We check that we have a wrapper div for the inputs
    if (inputWrappers.length === 0) {
      writer.appendElement(DIALOGUE_MESSAGE_INPUT_WRAPPER, root);
      return true;
    }

    // We check that we don't have multiple input wrappers, somehow
    if (inputWrappers.length > 1) {
      removeDuplicateInputWrappers(inputWrappers, writer);
      return true;
    }

    const lastChild = children.at(-1);
    const inputWrapper = inputWrappers[0];

    // We check that the input wrapper is the last child of the root
    if (!isInputWrapper(lastChild)) {
      writer.append(inputWrapper, root);
      return true;
    }

    const inputWrapperChildren = Array.from(inputWrapper.getChildren());
    const dialogueMessageInputs = [...children, ...inputWrapperChildren].filter(isElementOfType(DIALOGUE_MESSAGE_INPUT));

    const anyIncorrectInputUserOrders = assignUserOrders(dialogueMessageInputs, sortedCoauthors, writer);
    if (anyIncorrectInputUserOrders) {
      return true;
    }

    const anyMissingInputUserIds = assignUserIds(dialogueMessageInputs, sortedCoauthors, writer);
    if (anyMissingInputUserIds) {
      return true;
    }

    const anyMissingDisplayNames = assignDisplayNames(dialogueMessageInputs, sortedCoauthors, writer);
    if (anyMissingDisplayNames) {
      return true;
    }

    const anyIncorrectMessageUserOrders = assignUserOrders(dialogueMessages, sortedCoauthors, writer);
    if (anyIncorrectMessageUserOrders) {
      return true;
    }

    // We check that we don't have any _duplicate_ input elements
    const anyExtraRemoved = removeDuplicateInputs(dialogueMessageInputs, writer);
    if (anyExtraRemoved) {
      return true;
    }

    // We check that we have an input element for every author
    const authorsWithoutInputs = getAuthorsWithoutInputs(sortedCoauthors, dialogueMessageInputs);
    createMissingInputs(authorsWithoutInputs, writer, inputWrapper);
    if (authorsWithoutInputs.length > 0) {
      return true;
    }

    // We check that the inputs are in lexical order by author userId
    const incorrectOrder = !areInputsInCorrectOrder(dialogueMessageInputs, sortedCoauthors);
    if (incorrectOrder) {
      const sortedInputs = sortBy(dialogueMessageInputs, (i) => getElementUserOrder(i))
      sortedInputs.forEach(sortedInput => {
        writer.append(sortedInput, inputWrapper);
      });
      return true;
    }

    // We ensure that each dialogue input, if otherwise empty, has an empty paragraph
    for (const input of dialogueMessageInputs) {
      const inputIsEmpty = Array.from(input.getChildren()).length === 0;
      if (inputIsEmpty) {
        writer.appendElement('paragraph', input);
        return true;
      }
    }

    // We don't actually want a leading paragraph that'll let users do whatever they want with no friction
    const hasSpuriousLeadingParagraph = children.length === 2
      && children[0].is('element', 'paragraph')
      && Array.from(children[0].getChildren()).length === 0;

    if (hasSpuriousLeadingParagraph) {
      writer.remove(children[0]);
      return true;
    }

    return false;
  };
}

const refreshDisplayMode = ( editor: any, sidebarElement: HTMLDivElement | null ) => {
  if (!sidebarElement) return null
  const annotationsUIs = editor.plugins.get( 'AnnotationsUIs' );

  if ( window.innerWidth < 1400 ) {
    sidebarElement.classList.remove( 'hidden' );
    sidebarElement.classList.add( 'narrow' );

    annotationsUIs.deactivateAll();
    annotationsUIs.activate('narrowSidebar');
  }
  else {
    sidebarElement.classList.remove( 'hidden', 'narrow' );

    annotationsUIs.deactivateAll();
    annotationsUIs.activate('wideSidebar');
  }
}

export type ConnectedUserInfo = {
  _id: string
  name: string
}

const CKPostEditor = ({
  data,
  collectionName,
  fieldName,
  onSave,
  onChange,
  onFocus,
  documentId,
  userId,
  formType,
  onInit,
  isCollaborative,
  accessLevel,
  placeholder,
  document,
  classes
}: {
  data?: any,
  collectionName: CollectionNameString,
  fieldName: string,
  onSave?: any,
  onChange?: any,
  onFocus?: (event: AnyBecauseTodo, editor: AnyBecauseTodo) => void,
  documentId?: string,
  userId?: string,
  formType?: "new"|"edit",
  onInit?: any,
  // Whether this is the contents field of a collaboratively-edited post
  isCollaborative?: boolean,
  // If this is the contents field of a collaboratively-edited post, the access level the
  // logged in user has. Otherwise undefined.
  accessLevel?: CollaborativeEditingAccessLevel,
  placeholder?: string,
  document?: any,
  classes: ClassesType,
}) => {
  const currentUser = useCurrentUser();
  const { flash } = useMessages();
  const post = (document as PostsEdit);
  const isBlockOwnershipMode = isCollaborative && post.collabEditorDialogue;

  const { EditorTopBar, DialogueEditorGuidelines, DialogueEditorFeedback } = Components;
  const { PostEditor, PostEditorCollaboration } = getCkEditor();
  const getInitialCollaborationMode = () => {
    if (!isCollaborative || !accessLevel) return "Editing";
    if (accessLevelCan(accessLevel, "edit"))
      return "Editing";
    else if (accessLevelCan(accessLevel, "comment"))
      return "Commenting";
    else
      return "Viewing";
  }
  const initialCollaborationMode = getInitialCollaborationMode()
  const [collaborationMode,setCollaborationMode] = useState<CollaborationMode>(initialCollaborationMode);
  const collaborationModeRef = useRef(collaborationMode)
  const [connectedUsers,setConnectedUsers] = useState<ConnectedUserInfo[]>([]);

  // Get the linkSharingKey, if it exists
  const { query : { key } } = useSubscribedLocation();
<<<<<<< HEAD

  const [sendNewDialogueMessageNotification] = useMutation(gql`
    mutation sendNewDialogueMessageNotification($postId: String!) {
      sendNewDialogueMessageNotification(postId: $postId)
    }
  `);
  const dialogueParticipantNotificationCallback = async () => {
    await sendNewDialogueMessageNotification({
      variables: {
        postId: post._id
      }
    });
  }

  const dialogueConfiguration = { dialogueParticipantNotificationCallback }

=======
  
>>>>>>> 62a48f97
    // To make sure that the refs are populated we have to do two rendering passes
  const [layoutReady, setLayoutReady] = useState(false)
  useEffect(() => {
    setLayoutReady(true)
  }, [])

  const editorRef = useRef<CKEditor>(null)
  const sidebarRef = useRef<HTMLDivElement>(null)
  const hiddenPresenceListRef = useRef<HTMLDivElement>(null)

  const webSocketUrl = ckEditorWebsocketUrlOverrideSetting.get() || ckEditorWebsocketUrlSetting.get();
  const ckEditorCloudConfigured = !!webSocketUrl;
  const initData = typeof(data) === "string" ? data : ""

<<<<<<< HEAD
  const [_, setEditor] = useContext(EditorContext);

=======
  const [sendNewDialogueMessageNotification] = useMutation(gql`
    mutation sendNewDialogueMessageNotification($postId: String!, $dialogueHtml: String!) {
      sendNewDialogueMessageNotification(postId: $postId, dialogueHtml: $dialogueHtml)
    }
  `);

  const dialogueParticipantNotificationCallback = async () => {
  const editorContents =  editorRef?.current?.editor.getData()

    await sendNewDialogueMessageNotification({
      variables: {
        postId: post._id,
        dialogueHtml: editorContents
      }
    });
  }
  
  const dialogueConfiguration = { dialogueParticipantNotificationCallback }
    
  
>>>>>>> 62a48f97
  const applyCollabModeToCkEditor = (editor: Editor, mode: CollaborationMode) => {
    const trackChanges = editor.commands.get('trackChanges')!;
    switch(mode) {
      case "Viewing":
        editor.isReadOnly = true;
        trackChanges.value = false;
        break;
      case "Commenting":
        editor.isReadOnly = false;
        trackChanges.value = true;
        break;
      case "Editing":
      case "Editing (override)":
        editor.isReadOnly = false;
        trackChanges.value = false;
        break;
    }
  }
  const changeCollaborationMode = (mode: CollaborationMode) => {
    const editor = editorRef.current?.editor;
    if (editor) {
      applyCollabModeToCkEditor(editor, mode);
    }
    setCollaborationMode(mode);
    collaborationModeRef.current = mode;
  }

  return <div>
    {isBlockOwnershipMode && <>
     <DialogueEditorGuidelines />
     <style>
      {
      `.dialogue-message-input button {
        display: none;
      }

      ${currentUser ? `.dialogue-message-input[user-id="${currentUser!._id}"] {
        order: 1;
      }` : ``}

      ${currentUser ? `.dialogue-message-input[user-id="${currentUser!._id}"] button {
        display: block;
      }` : ``}
      `}
     </style>
    </>}

    {isCollaborative && <EditorTopBar
      accessLevel={accessLevel||"none"}
      collaborationMode={collaborationMode}
      setCollaborationMode={changeCollaborationMode}
      post={post}
      connectedUsers={connectedUsers}
    />}

    <div className={classes.hidden} ref={hiddenPresenceListRef}/>
    <div ref={sidebarRef} className={classes.sidebar}/>

    {layoutReady && <CKEditor
      ref={editorRef}
      onChange={onChange}
      onFocus={onFocus}
      editor={isCollaborative ? PostEditorCollaboration : PostEditor}
      data={data}
      onInit={(editor: Editor) => {
        if (isCollaborative) {
          // Uncomment this line and the import above to activate the CKEditor debugger
          // CKEditorInspector.attach(editor)

          // We listen to the current window size to determine how to show comments
          window.addEventListener( 'resize', () => refreshDisplayMode(editor, sidebarRef.current) );
          // We then call the method once to determine the current window size
          refreshDisplayMode(editor, sidebarRef.current);

          applyCollabModeToCkEditor(editor, collaborationMode);

          editor.keystrokes.set('CTRL+ALT+M', 'addCommentThread')

          // We need this context for Dialogues, which should always be collaborative.
          setEditor(editor);
        }

        const userIds = formType === 'new' ? [userId] : [post.userId, ...getConfirmedCoauthorIds(post)];
        if (post.collabEditorDialogue) {
          const rawAuthors = formType === 'new' ? [currentUser!] : filterNonnull([post.user, ...(post.coauthors ?? [])])
          const coauthors = rawAuthors.filter(coauthor => userIds.includes(coauthor._id));
          editor.model.document.registerPostFixer( createDialoguePostFixer(editor, coauthors) );

          // This is just to trigger the postFixer when the editor is initialized
          editor.model.change(writer => {
            const dummyParagraph = writer.createElement('paragraph');
            writer.append(dummyParagraph, editor.model.document.getRoot()!);
            writer.remove(dummyParagraph);
          });
        }

        // Not checking for the plugin's existence causes an error which causes integration tests to fail
        if (editor.plugins.has('Sessions')) {
          const sessionsPlugin = editor.plugins.get('Sessions') as AnyBecauseHard;
          if (sessionsPlugin) {
            const connectedUsers = sessionsPlugin.allConnectedUsers
            const updateConnectedUsers = (usersCollection: AnyBecauseHard) => {
              const newUsersArr = [...usersCollection];
              setConnectedUsers(newUsersArr.map(u => ({
                _id: u.id,
                name: u.name,
              })));
            }
            connectedUsers.on('add', (change: AnyBecauseHard) => {
              if (change.source) {
                updateConnectedUsers(change.source);
              }
            });
            connectedUsers.on('remove', (change: AnyBecauseHard) => {
              if (change.source) {
                updateConnectedUsers(change.source);
              }
            });
          }
        }

        if (isBlockOwnershipMode) {
          editor.model.on('_afterChanges', (change) => {
            const currentSelection: Selection = (change?.source as AnyBecauseHard)?.document?.selection;
            const blocks = currentSelection?.getSelectedBlocks?.();
            const blockOwners: string[] = [];
            if (blocks) {
              for (let block of blocks) {
                const ancestors = block.getAncestors({ includeSelf: true });
                const parentDialogueElement = ancestors.find((ancestor): ancestor is CKElement => {
                  return ancestor.is('element', DIALOGUE_MESSAGE) || ancestor.is('element', DIALOGUE_MESSAGE_INPUT);
                })
                if (parentDialogueElement) {
                  const owner = getBlockUserId(parentDialogueElement);
                  if (owner && userIds.includes(owner)) {
                    blockOwners.push(owner);
                  }
                }
              }
            }

            if (collaborationModeRef.current !== "Editing (override)") {
              if (blockOwners.some(blockOwner => blockOwner !== currentUser?._id)) {
                changeCollaborationMode("Commenting");
              } else {
                changeCollaborationMode("Editing");
              }
            }

            const acceptCommand = editor.commands.get('acceptSuggestion');
            if (acceptCommand) {
              // TODO: maybe restrict accepting suggestions to only the user who owns the block, not just any user other than the one that made the suggestion
              // Don't let users accept changes in blocks they don't own
              acceptCommand.on("execute", (command: any, suggestionIds: string[]) => {
                const trackChangesPlugin = editor.plugins.get( 'TrackChanges' );
                if (trackChangesPlugin) {
                  for (let suggestionId of suggestionIds) {
                    const suggestion = (trackChangesPlugin as any).getSuggestion(suggestionId);
                    const suggesterUserId = suggestion.author.id;
                    if ((!currentUser || (suggesterUserId === currentUser?._id)) && collaborationModeRef.current !== "Editing (override)") {
                      flash("You cannot accept your own changes");
                      command.stop();
                    }
                  }
                }
              }, {
                priority: "high",
              });
            }
          });
        }

        if (onInit) onInit(editor)
      }}
      config={{
        ...(post.collabEditorDialogue ? {blockToolbar: [
          'imageUpload',
          'insertTable',
          'horizontalLine',
          'mathDisplay',
          'mediaEmbed',
          'footnote',
          'rootParagraphBox',
        ]} : {}),
        autosave: {
          save (editor: any) {
            return onSave && onSave(editor.getData())
          }
        },
        cloudServices: ckEditorCloudConfigured ? {
          tokenUrl: generateTokenRequest(collectionName, fieldName, documentId, userId, formType, key),
          uploadUrl: ckEditorUploadUrlOverrideSetting.get() || ckEditorUploadUrlSetting.get(),
          webSocketUrl: webSocketUrl,
          documentId: getCKEditorDocumentId(documentId, userId, formType),
          bundleVersion: ckEditorBundleVersion,
        } : undefined,
        collaboration: ckEditorCloudConfigured ? {
          channelId: getCKEditorDocumentId(documentId, userId, formType)
        } : undefined,
        sidebar: {
          container: sidebarRef.current
        },
        presenceList: {
          container: hiddenPresenceListRef.current
        },
        initialData: initData,
        placeholder: placeholder ?? defaultEditorPlaceholder,
        mention: mentionPluginConfiguration,
        dialogues: dialogueConfiguration
      }}
    />}
    {post.collabEditorDialogue ? <DialogueEditorFeedback post={post} /> : null}
  </div>
}

const CKPostEditorComponent = registerComponent("CKPostEditor", CKPostEditor, {styles});
declare global {
  interface ComponentTypes {
    CKPostEditor: typeof CKPostEditorComponent
  }
}<|MERGE_RESOLUTION|>--- conflicted
+++ resolved
@@ -358,7 +358,6 @@
 
   // Get the linkSharingKey, if it exists
   const { query : { key } } = useSubscribedLocation();
-<<<<<<< HEAD
 
   const [sendNewDialogueMessageNotification] = useMutation(gql`
     mutation sendNewDialogueMessageNotification($postId: String!) {
@@ -375,9 +374,6 @@
 
   const dialogueConfiguration = { dialogueParticipantNotificationCallback }
 
-=======
-  
->>>>>>> 62a48f97
     // To make sure that the refs are populated we have to do two rendering passes
   const [layoutReady, setLayoutReady] = useState(false)
   useEffect(() => {
@@ -392,10 +388,6 @@
   const ckEditorCloudConfigured = !!webSocketUrl;
   const initData = typeof(data) === "string" ? data : ""
 
-<<<<<<< HEAD
-  const [_, setEditor] = useContext(EditorContext);
-
-=======
   const [sendNewDialogueMessageNotification] = useMutation(gql`
     mutation sendNewDialogueMessageNotification($postId: String!, $dialogueHtml: String!) {
       sendNewDialogueMessageNotification(postId: $postId, dialogueHtml: $dialogueHtml)
@@ -412,11 +404,12 @@
       }
     });
   }
-  
+
   const dialogueConfiguration = { dialogueParticipantNotificationCallback }
-    
-  
->>>>>>> 62a48f97
+
+
+  const [_, setEditor] = useContext(EditorContext);
+
   const applyCollabModeToCkEditor = (editor: Editor, mode: CollaborationMode) => {
     const trackChanges = editor.commands.get('trackChanges')!;
     switch(mode) {
