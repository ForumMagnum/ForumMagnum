import React, { useRef, useState, useEffect } from 'react'
import { registerComponent, Components } from '../../lib/vulcan-lib/components';
import CKEditor from '../editor/ReactCKEditor';
import { getCkEditor, ckEditorBundleVersion } from '../../lib/wrapCkEditor';
import { getCKEditorDocumentId, generateTokenRequest} from '../../lib/ckEditorUtils'
import { CollaborativeEditingAccessLevel, accessLevelCan } from '../../lib/collections/posts/collabEditingPermissions';
import { ckEditorUploadUrlSetting, ckEditorWebsocketUrlSetting } from '../../lib/publicSettings'
import { ckEditorUploadUrlOverrideSetting, ckEditorWebsocketUrlOverrideSetting } from '../../lib/instanceSettings';
import { CollaborationMode } from './EditorTopBar';
import { useLocation } from '../../lib/routeUtil';
import { defaultEditorPlaceholder } from '../../lib/editor/make_editable';
import { mentionPluginConfiguration } from "../../lib/editor/mentionsConfig";

// Uncomment this line and the reference below to activate the CKEditor debugger
// import CKEditorInspector from '@ckeditor/ckeditor5-inspector';

const styles = (theme: ThemeType): JssStyles => ({
  sidebar: {
    position: 'absolute',
    right: -350,
    width: 300,
    [theme.breakpoints.down('md')]: {
      position: 'absolute',
      right: -100,
      width: 50
    },
    [theme.breakpoints.down('sm')]: {
      right: 0
    }
  },
})

const refreshDisplayMode = ( editor: any, sidebarElement: HTMLDivElement | null ) => {
  if (!sidebarElement) return null
  const annotationsUIs = editor.plugins.get( 'AnnotationsUIs' );
  
  if ( window.innerWidth < 1000 ) {
    sidebarElement.classList.remove( 'narrow' );
    sidebarElement.classList.add( 'hidden' );
    
    annotationsUIs.deactivateAll();
    annotationsUIs.activate('inline');
  }
  else if ( window.innerWidth < 1400 ) {
    sidebarElement.classList.remove( 'hidden' );
    sidebarElement.classList.add( 'narrow' );
    
    annotationsUIs.deactivateAll();
    annotationsUIs.activate('narrowSidebar');
  }
  else {
    sidebarElement.classList.remove( 'hidden', 'narrow' );
    
    annotationsUIs.deactivateAll();
    annotationsUIs.activate('wideSidebar');
  }
}


const CKPostEditor = ({ data, collectionName, fieldName, onSave, onChange, documentId, userId, formType, onInit, classes, isCollaborative, accessLevel, placeholder }: {
  data?: any,
  collectionName: CollectionNameString,
  fieldName: string,
  onSave?: any,
  onChange?: any,
  documentId?: string,
  userId?: string,
  formType?: "new"|"edit",
  onInit?: any,
  // Whether this is the contents field of a collaboratively-edited post
  isCollaborative?: boolean,
  // If this is the contents field of a collaboratively-edited post, the access level the
  // logged in user has. Otherwise undefined.
  accessLevel?: CollaborativeEditingAccessLevel,
  placeholder?: string,
  classes: ClassesType,
}) => {
  const { EditorTopBar } = Components;
  const { PostEditor, PostEditorCollaboration } = getCkEditor();
  const getInitialCollaborationMode = () => {
    if (!isCollaborative || !accessLevel) return "Editing";
    if (accessLevelCan(accessLevel, "edit"))
      return "Editing";
    else if (accessLevelCan(accessLevel, "comment"))
      return "Commenting";
    else
      return "Viewing";
  }
  const initialCollaborationMode = getInitialCollaborationMode()
  const [collaborationMode,setCollaborationMode] = useState<CollaborationMode>(initialCollaborationMode);

  // Get the linkSharingKey, if it exists
  const { query : { key } } = useLocation();
  
  // To make sure that the refs are populated we have to do two rendering passes
  const [layoutReady, setLayoutReady] = useState(false)
  useEffect(() => {
    setLayoutReady(true)
  }, [])

  const editorRef = useRef<CKEditor>(null)
<<<<<<< HEAD
  const sidebarRef = useRef(null)
  const presenceListRef = useRef<HTMLDivElement>(null)
=======
  const sidebarRef = useRef<HTMLDivElement>(null)
  const presenceListRef = useRef(null)
>>>>>>> 44b2696b

  const webSocketUrl = ckEditorWebsocketUrlOverrideSetting.get() || ckEditorWebsocketUrlSetting.get();
  const ckEditorCloudConfigured = !!webSocketUrl;
  const initData = typeof(data) === "string" ? data : ""
  
  const applyCollabModeToCkEditor = (editor: any, mode: CollaborationMode) => {
    switch(mode) {
      case "Viewing":
        editor.isReadOnly = true;
        editor.commands.get('trackChanges').value = false;
        break;
      case "Commenting":
        editor.isReadOnly = false;
        editor.commands.get('trackChanges').value = true;
        break;
      case "Editing":
        editor.isReadOnly = false;
        editor.commands.get('trackChanges').value = false;
        break;
    }
  }
  const changeCollaborationMode = (mode: CollaborationMode) => {
    const editor = editorRef.current?.editor;
    if (editor) {
      applyCollabModeToCkEditor(editor, mode);
    }
    setCollaborationMode(mode);
  }

  return <div>
    {isCollaborative && <EditorTopBar
      accessLevel={accessLevel||"none"}
      presenceListRef={presenceListRef}
      collaborationMode={collaborationMode}
      setCollaborationMode={changeCollaborationMode}
    />}
    
    <div ref={sidebarRef} className={classes.sidebar}/>

    {layoutReady && <CKEditor
      ref={editorRef}
      onChange={onChange}
      editor={isCollaborative ? PostEditorCollaboration : PostEditor}
      data={data}
      onInit={(editor: any) => {
        if (isCollaborative) {
          // Uncomment this line and the import above to activate the CKEditor debugger
          // CKEditorInspector.attach(editor)

          // We listen to the current window size to determine how to show comments
          window.addEventListener( 'resize', () => refreshDisplayMode(editor, sidebarRef.current) );
          // We then call the method once to determine the current window size
          refreshDisplayMode(editor, sidebarRef.current);
          
          applyCollabModeToCkEditor(editor, collaborationMode);
          
          editor.keystrokes.set('CTRL+ALT+M', 'addCommentThread')
        }
        if (onInit) onInit(editor)
      }}
      config={{
        autosave: {
          save (editor: any) {
            return onSave && onSave(editor.getData())
          }
        },
        cloudServices: ckEditorCloudConfigured ? {
          tokenUrl: generateTokenRequest(collectionName, fieldName, documentId, userId, formType, key),
          uploadUrl: ckEditorUploadUrlOverrideSetting.get() || ckEditorUploadUrlSetting.get(),
          webSocketUrl: webSocketUrl,
          documentId: getCKEditorDocumentId(documentId, userId, formType),
          bundleVersion: ckEditorBundleVersion,
        } : undefined,
        collaboration: ckEditorCloudConfigured ? {
          channelId: getCKEditorDocumentId(documentId, userId, formType)
        } : undefined,
        sidebar: {
          container: sidebarRef.current
        },
        presenceList: {
          container: presenceListRef.current
        },
        initialData: initData,
        placeholder: placeholder ?? defaultEditorPlaceholder,
        mention: mentionPluginConfiguration
      }}
    />}
  </div>
}

const CKPostEditorComponent = registerComponent("CKPostEditor", CKPostEditor, {styles});
declare global {
  interface ComponentTypes {
    CKPostEditor: typeof CKPostEditorComponent
  }
}<|MERGE_RESOLUTION|>--- conflicted
+++ resolved
@@ -99,13 +99,8 @@
   }, [])
 
   const editorRef = useRef<CKEditor>(null)
-<<<<<<< HEAD
-  const sidebarRef = useRef(null)
+  const sidebarRef = useRef<HTMLDivElement>(null)
   const presenceListRef = useRef<HTMLDivElement>(null)
-=======
-  const sidebarRef = useRef<HTMLDivElement>(null)
-  const presenceListRef = useRef(null)
->>>>>>> 44b2696b
 
   const webSocketUrl = ckEditorWebsocketUrlOverrideSetting.get() || ckEditorWebsocketUrlSetting.get();
   const ckEditorCloudConfigured = !!webSocketUrl;
