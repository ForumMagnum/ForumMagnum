import React, { createContext, useContext, useState, useCallback, useEffect, useMemo } from 'react';
import { registerComponent } from '../../lib/vulcan-lib/components';
import { Link } from '../../lib/reactRouterWrapper';
import Headroom from '../../lib/react-headroom'
import Toolbar from '@/lib/vendor/@material-ui/core/src/Toolbar';
import IconButton from '@/lib/vendor/@material-ui/core/src/IconButton';
import TocIcon from '@/lib/vendor/@material-ui/icons/src/Toc';
import { useCurrentUserId, useFilteredCurrentUser, useGetCurrentUser } from '../common/withUser';
import { SidebarsContext } from './SidebarsWrapper';
import withErrorBoundary from '../common/withErrorBoundary';
import classNames from 'classnames';
import { AnalyticsContext, useTracking } from '../../lib/analyticsEvents';
import { forumHeaderTitleSetting, forumShortTitleSetting, isAF, hasProminentLogoSetting } from '@/lib/instanceSettings';
import { useUnreadNotifications } from '../hooks/useUnreadNotifications';
import { isBookUI, isFriendlyUI } from '../../themes/forumTheme';
import { useLocation } from '../../lib/routeUtil';
import { useCurrentAndRecentForumEvents } from '../hooks/useCurrentForumEvent';
import { makeCloudinaryImageUrl } from '@/components/common/cloudinaryHelpers';
import { hasForumEvents } from '@/lib/betas';
import SearchBar from "@/components/common/SearchBar";
import UsersMenu from "../users/UsersMenu";
import { LWUsersAccountMenu, EAUsersAccountMenu } from "../users/UsersAccountMenu";
import NotificationsMenuButton from "../notifications/NotificationsMenuButton";
import { ICON_ONLY_NAVIGATION_BREAKPOINT } from "@/components/common/TabNavigationMenu/NavigationStandalone";
import NavigationDrawer from "@/components/common/TabNavigationMenu/NavigationDrawer";
import { KarmaChangeNotifier } from "../users/karmaChanges/KarmaChangeNotifier";
import HeaderSubtitle from "@/components/common/HeaderSubtitle";
import { Typography } from "@/components/common/Typography";
import ForumIcon from "@/components/common/ForumIcon";
import SiteLogo from "../ea-forum/SiteLogo";
import MessagesMenuButton from "../messaging/MessagesMenuButton";
import { SuspenseWrapper } from '@/components/common/SuspenseWrapper';
import { isHomeRoute } from '@/lib/routeChecks';
import { forumSelect } from '@/lib/forumTypeUtils';
import NotificationsMenu from "../notifications/NotificationsMenu";
import { IsLlmChatSidebarOpenContext } from './Layout';
import { useIsOnGrayBackground } from '../hooks/useIsOnGrayBackground';
<<<<<<< HEAD
import FundraiserBanner from '../common/FundraiserBanner';
import { useCookiesWithConsent } from '../hooks/useCookiesWithConsent';
import { HIDE_FUNDRAISER_BANNER_COOKIE } from '@/lib/cookies/cookies';
import { useStyles, defineStyles } from '../hooks/useStyles';

/** Height of the fundraiser banner */
export const FUNDRAISER_BANNER_HEIGHT = 34;
export const FUNDRAISER_BANNER_HEIGHT_MOBILE = 32;
/** Height of top header (without fundraiser banner). On Book UI sites, this is for desktop only */
const getHeaderHeight = () => isBookUI() ? 64 : 66;
/** Height of top header on mobile (without fundraiser banner). On Friendly UI sites, this is the same as the HEADER_HEIGHT */
const getMobileHeaderHeight = () => isBookUI() ? 56 : 66;
=======

/** Height of top header. On Book UI sites, this is for desktop only */
export const getHeaderHeight = () => isBookUI() ? 64 : 66;
/** Height of top header on mobile. On Friendly UI sites, this is the same as the HEADER_HEIGHT */
export const getMobileHeaderHeight = () => isBookUI() ? 56 : 66;
>>>>>>> b569d299

const textColorOverrideStyles = ({
  theme,
  color,
  contrastColor,
  loginButtonBackgroundColor,
  loginButtonHoverBackgroundColor,
  loginButtonColor,
  signupButtonBackgroundColor,
  signupButtonHoverBackgroundColor,
  signupButtonColor,
}: {
  theme: ThemeType,
  color: string,
  contrastColor?: string,
  loginButtonBackgroundColor?: string,
  loginButtonHoverBackgroundColor?: string,
  loginButtonColor?: string,
  signupButtonBackgroundColor?: string,
  signupButtonHoverBackgroundColor?: string,
  signupButtonColor?: string,
}) => ({
  color,
  boxShadow: 'none',
  "& .Header-titleLink": {
    color,
  },
  "& .HeaderSubtitle-subtitle": {
    color,
  },
  "& .SearchBar-searchIcon": {
    color,
  },
  "& .ais-SearchBox-input": {
    color,
  },
  "& .ais-SearchBox-input::placeholder": {
    color,
  },
  "& .KarmaChangeNotifier-starIcon": {
    color,
  },
  "& .KarmaChangeNotifier-gainedPoints": {
    color,
  },
  "& .NotificationsMenuButton-badge": {
    color,
  },
  "& .NotificationsMenuButton-buttonClosed": {
    color,
  },
  "& .MessagesMenuButton-buttonClosed": {
    color,
  },
  "& .UsersMenu-arrowIcon": {
    color,
  },
  "& .EAButton-variantContained": {
    backgroundColor: signupButtonBackgroundColor ?? color,
    color: signupButtonColor ?? contrastColor,
    "&:hover": {
      backgroundColor: signupButtonHoverBackgroundColor ?? `color-mix(in oklab, ${signupButtonBackgroundColor ?? color} 90%, ${signupButtonColor ?? contrastColor})`,
    },
  },
  "& .EAButton-greyContained": {
    backgroundColor: loginButtonBackgroundColor ?? `color-mix(in oklab, ${loginButtonColor ?? color} 15%, ${contrastColor})`,
    color: loginButtonColor ?? color,
    "&:hover": {
      backgroundColor: loginButtonHoverBackgroundColor ?? `color-mix(in oklab, ${loginButtonColor ?? color} 10%, ${theme.palette.background.transparent}) !important`,
    },
  },
});

const LLM_CHAT_SIDEBAR_WIDTH = 500;

type HeaderHeightContextValue = {
  showFundraiserBanner: boolean;
};
const HeaderHeightContext = createContext<HeaderHeightContextValue>({showFundraiserBanner: true});

export const styles = defineStyles("Header", (theme: ThemeType) => ({
  appBar: {
    boxShadow: theme.palette.boxShadow.appBar,
    color: theme.palette.text.bannerAdOverlay,

    ...(forumSelect({
      LWAF: (theme.dark
        ? {
          background: theme.palette.panelBackground.bannerAdTranslucent,
          backdropFilter: 'blur(4px) brightness(1.1)',
          "&$blackBackgroundAppBar": {
            boxShadow: theme.palette.boxShadow.appBarDarkBackground,
            background: theme.palette.panelBackground.appBarDarkBackground,
          },
        } : {
          backgroundColor: theme.palette.header.background,
          backdropFilter: 'blur(4px)',
          "&$blackBackgroundAppBar": {
            boxShadow: theme.palette.boxShadow.appBar,
            background: theme.palette.header.background,
          },
        }
      ) as any,
      default: {
        backgroundColor: theme.palette.header.background,
      },
    })),
    position: "static",
    width: "100%",
    display: "flex",
    zIndex: 1100,
    boxSizing: "border-box",
    flexShrink: 0,
    flexDirection: "column",
    ...(theme.isFriendlyUI ? {
      maxWidth: "100vw",
      overflow: "hidden",
      padding: '1px 20px',
      [theme.breakpoints.down('sm')]: {
        padding: '1px 11px',
      },
      [theme.breakpoints.down('xs')]: {
        padding: '9px 11px',
      },
    } : {}),
  },
  appBarDarkBackground: {
    ...textColorOverrideStyles({
      theme,
      color: "var(--header-text-color)",
      contrastColor: "var(--header-contrast-color)",
    }),
    "--header-text-color": theme.palette.text.alwaysWhite,
    "--header-contrast-color": theme.palette.text.alwaysBlack,
  },
  blackBackgroundAppBar: {},
  root: {
    // This height (including the breakpoint at xs/600px) is set by Headroom, and this wrapper (which surrounds
    // Headroom and top-pads the page) has to match.
    height: getHeaderHeight(),
    [theme.breakpoints.down('xs')]: {
      height: getMobileHeaderHeight(),
    },
    "@media print": {
      display: "none"
    }
  },
  titleSubtitleContainer: {
    display: 'flex',
    alignItems: 'center'
  },
  titleFundraiserContainer: {
    display: 'flex',
    flexDirection: 'row',
    alignItems: 'center'
  },
  title: {
    flex: 1,
    position: "relative",
    top: 3,
    paddingRight: theme.spacing.unit,
    color: theme.palette.text.secondary,
  },
  titleLink: {
    color: theme.palette.text.bannerAdOverlay,
    fontSize: 19,
    '&:hover, &:active': {
      textDecoration: 'none',
      opacity: 0.7,
    },
    display: 'flex',
    alignItems: 'center',
    fontWeight: theme.isFriendlyUI ? 400 : undefined,
    height: theme.isFriendlyUI ? undefined : '19px',
    
    ...(theme.isAF && {
      top: 0,
    }),
  },
  menuButton: {
    marginLeft: -theme.spacing.unit,
    marginRight: theme.spacing.unit,
  },
  icon: {
    width: 24,
    height: 24,
  },
  siteLogo: {
    marginLeft:  -7,
    marginRight: 6,
    [theme.breakpoints.down('sm')]: {
      marginLeft: -12,
      marginRight: 3
    },
  },
  hideLgUp: {
    [theme.breakpoints.up(ICON_ONLY_NAVIGATION_BREAKPOINT)]: {
      display:"none !important"
    }
  },
  hideMdDown: {
    [theme.breakpoints.down(ICON_ONLY_NAVIGATION_BREAKPOINT)]: {
      display:"none !important"
    }
  },
  hideSmDown: {
    [theme.breakpoints.down('sm')]: {
      display: "none !important",
    },
  },
  hideXsDown: {
    [theme.breakpoints.down('xs')]: {
      display: "none !important",
    },
  },
  hideMdUp: {
    [theme.breakpoints.up('md')]: {
      display: "none !important",
    },
  },
  rightHeaderItems: {
    marginRight: -theme.spacing.unit,
    marginLeft: "auto",
    display: "flex",
    alignItems: theme.isFriendlyUI ? 'center' : undefined,
  },
  // Prevent rearranging of mobile header when search loads after SSR
  searchSSRStandin: {
    minWidth: 48
  },
  headroom: {
    // Styles for header scrolling, provided by react-headroom
    // https://github.com/KyleAMathews/react-headroom
    "& .headroom": {
      top: "unset",
      left: 0,
      right: 0,
      zIndex: 1300,
    },
    "& .headroom--unfixed": {
      position: "relative",
      transform: "translateY(0)",
    },
    "& .headroom--scrolled": {
      transition: "transform 200ms ease-in-out",
    },
    "& .headroom--unpinned": {
      position: "fixed",
      transform: "translateY(-100%)",
    },
    "& .headroom--pinned": {
      position: "fixed",
      transform: "translateY(0%)",
    },
  },
  headroomPinnedOpen: {
    "& .headroom--unpinned": {
      transform: "none !important",
    },
    "& .headroom--unfixed": {
      position: "fixed !important",
    },
  },
  lightconeFundraiserHeaderItem: {
    color: theme.palette.review.winner,
    fontFamily: theme.typography.headerStyle.fontFamily,
    fontSize: '1.4rem',
    marginLeft: theme.spacing.unit,
  },
  lightconeFundraiserHeaderItemSmall: {
    color: theme.palette.review.winner,
    fontFamily: theme.typography.headerStyle.fontFamily,
    fontSize: '1.4rem',
    fontWeight: 600,
    marginLeft: theme.spacing.unit,
    marginBottom: 1.5,
  },
  reserveSpaceForLlmChatSidebar: {
    [theme.breakpoints.up("lg")]: {
      "& .headroom": {
        width: `calc(100% - ${LLM_CHAT_SIDEBAR_WIDTH}px)`,
      },
    }
  },
  headerHeight: {
    "--header-height": `${getHeaderHeight()}px`,
    [theme.breakpoints.down('xs')]: {
      "--header-height": `${getMobileHeaderHeight()}px`,
    },
  },
  headerHeightWithBanner: {
    "--header-height": `${getHeaderHeight() + FUNDRAISER_BANNER_HEIGHT}px`,
    [theme.breakpoints.down('xs')]: {
      "--header-height": `${getMobileHeaderHeight() + FUNDRAISER_BANNER_HEIGHT_MOBILE}px`,
    },
  },
}));

function getForumEventBackgroundStyle(currentForumEvent: ForumEventsDisplay, bannerImageId: string) {
  const darkColor = currentForumEvent.darkColor;
  return `top / cover no-repeat url(${makeCloudinaryImageUrl(bannerImageId, {
    c: "fill",
    dpr: "auto",
    q: "auto",
    f: "auto",
    g: "north",
  })})${darkColor ? `, ${darkColor}` : ''}`;
}

const Header = ({
  standaloneNavigationPresent,
  sidebarHidden,
  toggleStandaloneNavigation,
  stayAtTop=false,
  searchResultsArea,
  backgroundColor,
}: {
  standaloneNavigationPresent: boolean,
  sidebarHidden: boolean,
  toggleStandaloneNavigation: () => void,
  stayAtTop?: boolean,
  searchResultsArea: React.RefObject<HTMLDivElement|null>,
  // CSS var corresponding to the background color you want to apply (see also appBarDarkBackground above)
  backgroundColor?: string,
}) => {
  const classes = useStyles(styles);
  const [navigationOpen, setNavigationOpenState] = useState(false);
  const [notificationOpen, setNotificationOpen] = useState(false);
  const [notificationHasOpened, setNotificationHasOpened] = useState(false);
  const [searchOpen, setSearchOpenState] = useState(false);
  const [unFixed, setUnFixed] = useState(true);
<<<<<<< HEAD
  const { showFundraiserBanner } = useContext(HeaderHeightContext);
=======
>>>>>>> b569d299
  const getCurrentUser = useGetCurrentUser();
  const isLoggedIn = !!useCurrentUserId();
  const usernameUnset = useFilteredCurrentUser(u => !!u?.usernameUnset);
  const {toc} = useContext(SidebarsContext)!;
  const { captureEvent } = useTracking()
  const { notificationsOpened } = useUnreadNotifications();
  const { pathname, hash } = useLocation();
  const {currentForumEvent} = useCurrentAndRecentForumEvents();
  let headerStyle = { ...(backgroundColor ? { backgroundColor } : {}) };

  useEffect(() => {
    // When we move to a different page we will be positioned at the top of
    // the page (unless the hash is set) but Headroom doesn't run this callback
    // on navigation so we have to do it manually
    if (!hash) {
      setUnFixed(true);
    }
  }, [pathname, hash]);

  const hasNotificationsPopover = isFriendlyUI();
  const hasKarmaChangeNotifier = !isFriendlyUI() && isLoggedIn && !usernameUnset;
  const hasMessagesButton = isFriendlyUI() && isLoggedIn && !usernameUnset;

  const setNavigationOpen = (open: boolean) => {
    setNavigationOpenState(open);
    captureEvent("navigationBarToggle", {open: open})
  }

  const handleSetNotificationDrawerOpen = useCallback(async (isOpen: boolean): Promise<void> => {
    if (!isLoggedIn) return;
    if (isOpen) {
      setNotificationOpen(true);
      setNotificationHasOpened(true);
      await notificationsOpened();
    } else {
      setNotificationOpen(false);
    }
  }, [isLoggedIn, notificationsOpened]);

  const handleNotificationToggle = () => {
    const currentUser = getCurrentUser()!
    if (!currentUser) return;
    const { lastNotificationsCheck } = currentUser;

    if (hasNotificationsPopover) {
      captureEvent("notificationsIconToggle", {
        previousCheck: lastNotificationsCheck,
      });
    } else {
      captureEvent("notificationsIconToggle", {
        open: !notificationOpen,
        previousCheck: lastNotificationsCheck,
      });
      void handleSetNotificationDrawerOpen(!notificationOpen);
    }
  }

  // We do two things when the search is open:
  //  1) Pin the header open with the Headroom component
  //  2) Hide the username on mobile so users with long usernames can still
  //     enter search queries
  // Called by SearchBar.
  const setSearchOpen = useCallback((isOpen: boolean) => {
    if (isOpen) { captureEvent("searchToggle", {"open": isOpen}) }
    setSearchOpenState(isOpen);
  }, [captureEvent]);

  const navigationMenuButton = (
    // The navigation menu button either toggles a free floating sidebar, opens
    // a drawer with site navigation, or a drawer with table of contents. (This
    // is structured a little oddly because the hideSmDown/hideMdUp filters
    // cause a misalignment if they're in the wrong part of the tree.)
    <React.Fragment>
      {toc?.sectionData?.sections
        ? <>
            <div className={classes.hideSmDown}>
              <IconButton
                className={classNames(
                  classes.menuButton,
                  {[classes.hideLgUp]: standaloneNavigationPresent && unFixed}
                )}
                color="inherit"
                aria-label="Menu"
                onClick={()=>setNavigationOpen(true)}
              >
                <ForumIcon icon="Menu" className={classes.icon} />
              </IconButton>
            </div>
            <div className={classes.hideMdUp}>
              <IconButton
                className={classNames(
                  classes.menuButton,
                  {[classes.hideLgUp]: standaloneNavigationPresent && unFixed}
                )}
                color="inherit"
                aria-label="Menu"
                onClick={()=>setNavigationOpen(true)}
              >
                <TocIcon className={classes.icon} />
              </IconButton>
            </div>
          </>
        : <IconButton
            className={classNames(
              classes.menuButton,
              {[classes.hideLgUp]: standaloneNavigationPresent && unFixed}
            )}
            color="inherit"
            aria-label="Menu"
            onClick={()=>setNavigationOpen(true)}
          >
            <ForumIcon icon="Menu" className={classes.icon} />
          </IconButton>
      }
      {standaloneNavigationPresent && unFixed && <IconButton
        className={classNames(
          classes.menuButton,
          classes.hideMdDown
        )}
        color="inherit"
        aria-label="Menu"
        onClick={toggleStandaloneNavigation}
      >
        {(isFriendlyUI() && !sidebarHidden)
          ? <ForumIcon icon="CloseMenu" className={classes.icon} />
          : <ForumIcon icon="Menu" className={classes.icon} />}
      </IconButton>}
    </React.Fragment>
  )

  const usersMenuClass = isFriendlyUI() ? classes.hideXsDown : classes.hideMdDown
  const usersMenuNode = isLoggedIn && <div className={searchOpen ? usersMenuClass : undefined}>
    <AnalyticsContext pageSectionContext="usersMenu">
      <UsersMenu />
    </AnalyticsContext>
  </div>

  const loginButtonNode = isFriendlyUI() ? <EAUsersAccountMenu /> : <LWUsersAccountMenu />;

  // the items on the right-hand side (search, notifications, user menu, login/sign up buttons)
  const rightHeaderItemsNode = <div className={classNames(classes.rightHeaderItems)}>
    <SearchBar onSetIsActive={setSearchOpen} searchResultsArea={searchResultsArea} />
    {!isFriendlyUI() && usersMenuNode}
    {!isLoggedIn && loginButtonNode}
    {hasKarmaChangeNotifier && <KarmaChangeNotifier
      className={(isFriendlyUI() && searchOpen) ? classes.hideXsDown : undefined}
    />}
    {isLoggedIn && !usernameUnset && <NotificationsMenuButton
      toggle={handleNotificationToggle}
      open={notificationOpen}
      className={(isFriendlyUI() && searchOpen) ? classes.hideXsDown : undefined}
    />}
    {hasMessagesButton && <SuspenseWrapper name="MesagesMenuButton">
      <MessagesMenuButton
        className={(isFriendlyUI() && searchOpen) ? classes.hideXsDown : undefined}
      />
    </SuspenseWrapper>}
    {isFriendlyUI() && usersMenuNode}
  </div>

  // the left side nav menu
  const headerNavigationDrawer = <NavigationDrawer
    open={navigationOpen}
    handleOpen={() => setNavigationOpen(true)}
    handleClose={() => setNavigationOpen(false)}
    toc={toc?.sectionData ?? null}
  />

  // the right side notifications menu
  const headerNotificationsMenu = isLoggedIn && !hasNotificationsPopover
    && (
      <NotificationsMenu
        open={notificationOpen}
        hasOpened={notificationHasOpened}
        setIsOpen={handleSetNotificationDrawerOpen}
      />
    );

  const bannerImageId = currentForumEvent?.bannerImageId

  // Adjust header width when LLM chat sidebar is open and header is fixed
  const llmChatSidebarOpen = useContext(IsLlmChatSidebarOpenContext);

  const setForumEventHeaderStyle = hasForumEvents() && isHomeRoute(pathname) && bannerImageId && currentForumEvent?.eventFormat !== "BASIC" && !backgroundColor;
  if (setForumEventHeaderStyle) {
    const forumEventHeaderStyle = setForumEventHeaderStyle ? {
      background: getForumEventBackgroundStyle(currentForumEvent, bannerImageId),
      "--header-text-color": currentForumEvent.bannerTextColor ?? undefined,
      "--header-contrast-color": currentForumEvent.darkColor ?? undefined,
    } : {};

    headerStyle = {
      ...headerStyle,
      ...(setForumEventHeaderStyle ? forumEventHeaderStyle : {}),
    }
  }

  // Make all the text and icons the same color as the text on the current forum event banner
  const useContrastText = Object.keys(headerStyle).includes('backgroundColor') || Object.keys(headerStyle).includes('background');

  const isGrayBackground = useIsOnGrayBackground();

  return (
    <AnalyticsContext pageSectionContext="header">
      <div className={classes.root}>
        <Headroom
          disableInlineStyles
          downTolerance={1} upTolerance={1}
<<<<<<< HEAD
          height={showFundraiserBanner ? getHeaderHeight() + FUNDRAISER_BANNER_HEIGHT : getHeaderHeight()}
=======
          height={getHeaderHeight()}
>>>>>>> b569d299
          className={classNames(classes.headroom, {
            [classes.headroomPinnedOpen]: searchOpen,
            [classes.reserveSpaceForLlmChatSidebar]: llmChatSidebarOpen && !unFixed,
          })}
          onUnfix={() => setUnFixed(true)}
          onUnpin={() => setUnFixed(false)}
          disable={stayAtTop}
        >
          <header
            className={classNames(
              classes.appBar,
              useContrastText && classes.appBarDarkBackground,
              !isGrayBackground && classes.blackBackgroundAppBar,
            )}
            style={headerStyle}
          >
            <Toolbar disableGutters={isFriendlyUI()}>
              {navigationMenuButton}
              <Typography className={classes.title} variant="title">
                <div className={classes.hideSmDown}>
                  <div className={classes.titleSubtitleContainer}>
                    <div className={classes.titleFundraiserContainer}>
                      <Link to="/" className={classes.titleLink}>
                        {hasProminentLogoSetting.get() && <div className={classes.siteLogo}><SiteLogo eaContrast={useContrastText}/></div>}
                        {forumHeaderTitleSetting.get()}
                      </Link>
                    </div>
                    <HeaderSubtitle />
                  </div>
                </div>
                <div className={classNames(classes.hideMdUp, classes.titleFundraiserContainer)}>
                  <Link to="/" className={classes.titleLink}>
                    {hasProminentLogoSetting.get() && <div className={classes.siteLogo}><SiteLogo eaContrast={useContrastText}/></div>}
                    {forumShortTitleSetting.get()}
                  </Link>
                </div>
              </Typography>
              {rightHeaderItemsNode}
            </Toolbar>
          </header>
          {headerNavigationDrawer}
        </Headroom>
        {headerNotificationsMenu}
      </div>
    </AnalyticsContext>
  )
}

export const HeaderHeightProvider = ({ children }: { children: React.ReactNode }) => {
  const classes = useStyles(styles);
  const [cookies] = useCookiesWithConsent([HIDE_FUNDRAISER_BANNER_COOKIE]);
  const showFundraiserBanner = cookies[HIDE_FUNDRAISER_BANNER_COOKIE] !== "true";
  const value = useMemo<HeaderHeightContextValue>(() => ({ showFundraiserBanner, }), [showFundraiserBanner]);

  return (
    <HeaderHeightContext.Provider value={value}>
      <span className={classNames(classes.headerHeight, {
        [classes.headerHeightWithBanner]: showFundraiserBanner,
      })}>
        {children}
      </span>
    </HeaderHeightContext.Provider>
  );
};

export default registerComponent('Header', Header, {
  areEqual: "auto",
  hocs: [withErrorBoundary]
});
<|MERGE_RESOLUTION|>--- conflicted
+++ resolved
@@ -35,11 +35,11 @@
 import NotificationsMenu from "../notifications/NotificationsMenu";
 import { IsLlmChatSidebarOpenContext } from './Layout';
 import { useIsOnGrayBackground } from '../hooks/useIsOnGrayBackground';
-<<<<<<< HEAD
 import FundraiserBanner from '../common/FundraiserBanner';
 import { useCookiesWithConsent } from '../hooks/useCookiesWithConsent';
 import { HIDE_FUNDRAISER_BANNER_COOKIE } from '@/lib/cookies/cookies';
 import { useStyles, defineStyles } from '../hooks/useStyles';
+import { usePrerenderablePathname } from '../next/usePrerenderablePathname';
 
 /** Height of the fundraiser banner */
 export const FUNDRAISER_BANNER_HEIGHT = 34;
@@ -48,13 +48,7 @@
 const getHeaderHeight = () => isBookUI() ? 64 : 66;
 /** Height of top header on mobile (without fundraiser banner). On Friendly UI sites, this is the same as the HEADER_HEIGHT */
 const getMobileHeaderHeight = () => isBookUI() ? 56 : 66;
-=======
-
-/** Height of top header. On Book UI sites, this is for desktop only */
-export const getHeaderHeight = () => isBookUI() ? 64 : 66;
-/** Height of top header on mobile. On Friendly UI sites, this is the same as the HEADER_HEIGHT */
-export const getMobileHeaderHeight = () => isBookUI() ? 56 : 66;
->>>>>>> b569d299
+
 
 const textColorOverrideStyles = ({
   theme,
@@ -194,10 +188,7 @@
   root: {
     // This height (including the breakpoint at xs/600px) is set by Headroom, and this wrapper (which surrounds
     // Headroom and top-pads the page) has to match.
-    height: getHeaderHeight(),
-    [theme.breakpoints.down('xs')]: {
-      height: getMobileHeaderHeight(),
-    },
+    height: "var(--header-height)",
     "@media print": {
       display: "none"
     }
@@ -386,10 +377,7 @@
   const [notificationHasOpened, setNotificationHasOpened] = useState(false);
   const [searchOpen, setSearchOpenState] = useState(false);
   const [unFixed, setUnFixed] = useState(true);
-<<<<<<< HEAD
   const { showFundraiserBanner } = useContext(HeaderHeightContext);
-=======
->>>>>>> b569d299
   const getCurrentUser = useGetCurrentUser();
   const isLoggedIn = !!useCurrentUserId();
   const usernameUnset = useFilteredCurrentUser(u => !!u?.usernameUnset);
@@ -598,11 +586,7 @@
         <Headroom
           disableInlineStyles
           downTolerance={1} upTolerance={1}
-<<<<<<< HEAD
           height={showFundraiserBanner ? getHeaderHeight() + FUNDRAISER_BANNER_HEIGHT : getHeaderHeight()}
-=======
-          height={getHeaderHeight()}
->>>>>>> b569d299
           className={classNames(classes.headroom, {
             [classes.headroomPinnedOpen]: searchOpen,
             [classes.reserveSpaceForLlmChatSidebar]: llmChatSidebarOpen && !unFixed,
@@ -611,6 +595,7 @@
           onUnpin={() => setUnFixed(false)}
           disable={stayAtTop}
         >
+          {showFundraiserBanner && <FundraiserBanner />}
           <header
             className={classNames(
               classes.appBar,
@@ -654,7 +639,10 @@
 export const HeaderHeightProvider = ({ children }: { children: React.ReactNode }) => {
   const classes = useStyles(styles);
   const [cookies] = useCookiesWithConsent([HIDE_FUNDRAISER_BANNER_COOKIE]);
-  const showFundraiserBanner = cookies[HIDE_FUNDRAISER_BANNER_COOKIE] !== "true";
+  const hideFundraiserBanner = cookies[HIDE_FUNDRAISER_BANNER_COOKIE] === "true";
+  const pathname = usePrerenderablePathname();
+  const isFrontPage = isHomeRoute(pathname);
+  const showFundraiserBanner = !hideFundraiserBanner && isFrontPage;
   const value = useMemo<HeaderHeightContextValue>(() => ({ showFundraiserBanner, }), [showFundraiserBanner]);
 
   return (
