--- conflicted
+++ resolved
@@ -4,12 +4,8 @@
 import qs from 'qs'
 import * as _ from 'underscore';
 import type { Option } from '../common/InlineSelect';
-<<<<<<< HEAD
 import { getCommentViewOptions } from '../../lib/commentViewOptions';
-=======
-import { isEAForum } from '../../lib/instanceSettings';
 import { useNavigate } from '../../lib/reactRouterWrapper';
->>>>>>> 667a3788
 
 const viewOptions = getCommentViewOptions();
 
