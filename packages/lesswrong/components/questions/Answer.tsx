import React, { useState, useCallback, useMemo } from 'react';
import { Components, registerComponent } from '../../lib/vulcan-lib';
import withErrorBoundary from '../common/withErrorBoundary'
import MoreHorizIcon from '@material-ui/icons/MoreHoriz';
import { AnalyticsContext } from "../../lib/analyticsEvents";
import classNames from 'classnames';
import { Comments } from "../../lib/collections/comments";
import { styles as commentsItemStyles } from "../comments/CommentsItem/CommentsItem";
<<<<<<< HEAD
import type { VoteWidgetOptions } from '../../lib/voting/votingSystems';
=======
import { nofollowKarmaThreshold } from '../../lib/publicSettings';
>>>>>>> acf45d4b

const styles = (theme: ThemeType): JssStyles => ({
  root: {
    marginBottom: theme.spacing.unit*4,
    paddingTop: theme.spacing.unit*2.5,
    paddingLeft: theme.spacing.unit*2.5,
    paddingRight: theme.spacing.unit*2.5,
    border: `solid 2px ${theme.palette.grey[300]}`,
    [theme.breakpoints.down('md')]: {
      marginLeft: "auto",
      marginRight: "auto"
    }
  },
  answer: {

  },
  answerHeader: {
    display: "flex",
    alignItems: "center",
    marginBottom: theme.spacing.unit*2,
    flexWrap: "wrap",
  },
  author: {
    display: 'inline-block',
    fontWeight: 600,
    ...theme.typography.postStyle
  },
  date: {
    display: 'inline-block',
    marginLeft: 10,
    flexGrow: 0,
    flexShrink: 0,
  },
  vote: {
    display: 'inline-block',
    marginLeft: 10,
    fontFamily: theme.typography.commentStyle.fontFamily,
    color: theme.palette.grey[500],
    flexShrink: 0,
    flexGrow: 1,
    position: "relative",
    top: -4
  },
  footer: {
    marginTop: 5,
    marginLeft: -13,
    display:"flex",
    alignItems:"center",
  },
  separator: {
    borderColor: theme.palette.grey[200],
    width: "25%",
    marginTop: theme.spacing.unit*4,
    marginBottom: theme.spacing.unit*8
  },
  menu: {
    opacity:.5,
    cursor: "pointer",
    '&:hover': {
      opacity:1
    },
  },
  deletedSection: {
    display: "flex",
    alignItems: "center",
    justifyContent: "space-between",
    paddingTop: theme.spacing.unit,
    paddingBottom: theme.spacing.unit,
    marginTop: 50
  },
  deleted: {
    color: theme.palette.grey[500]
  },
  footerVote: {
    fontSize: 42,
    textAlign: "center",
    marginRight: theme.spacing.unit
  },
  footerRight: {
    marginTop: theme.spacing.unit*2
  },
  newComment: {
    marginTop: theme.spacing.unit*2,
    color: theme.palette.grey[500]
  },
  metaData: {
    textAlign: 'right'
  },
  promoted: {
    border: `solid 2px ${theme.palette.lwTertiary.main}`,
  },
  metaNotice: {
    ...commentsItemStyles(theme).metaNotice,
    ...theme.typography.commentStyle,
    marginTop: -12,
    marginBottom: 10
  },
  retracted: {
    textDecoration: "line-through",
  },
})

const Answer = ({ comment, post, classes }: {
  comment: CommentsList,
  post: PostsList,
  classes: ClassesType,
}) => {
  const [showEdit,setShowEdit] = useState(false);
  
  const setShowEditTrue = useCallback(() => {
    setShowEdit(true)
  }, [setShowEdit]);
  const hideEdit = useCallback(() => {
    setShowEdit(false)
  }, [setShowEdit]);

  const { ContentItemBody, SmallSideVote, AnswerCommentsList, CommentsMenu, CommentsItemDate, UsersName, CommentBottomCaveats, Typography, ContentStyles } = Components
  const { html = "" } = comment.contents || {}
  const voteWidgetOptions: VoteWidgetOptions = useMemo(() => ({
    hideKarma: false,
  }), []);

  return (
    <div className={classNames(classes.root, {[classes.promoted]: comment.promoted})}>
      { comment.deleted ?
        <div className={classes.deletedSection} id={comment._id}>
          <Typography variant="body2" className={classes.deleted}>
            Answer was deleted
          </Typography>
          <CommentsMenu
            className={classes.menu}
            showEdit={setShowEditTrue}
            comment={comment}
            post={post}
            icon={<MoreHorizIcon className={classes.menuIcon}/>}
          />
        </div>
        :
        <div>
          <AnalyticsContext pageElementContext="answerItem">
            <div className={classes.answer} id={comment._id}>
              <div className={classes.answerHeader}>
                {comment.user && <Typography variant="body1" className={classes.author}>
                  { <UsersName user={comment.user} />}
                </Typography >}
                <Typography variant="subheading" className={classes.date}>
                  <CommentsItemDate comment={comment} post={post}/>
                </Typography>
                <span className={classes.vote}>
                  <SmallSideVote document={comment} collection={Comments} options={voteWidgetOptions}/>
                </span>
                <CommentsMenu
                  className={classes.menu}
                  showEdit={setShowEditTrue}
                  comment={comment}
                  post={post}
                  icon={<MoreHorizIcon className={classes.menuIcon}/>}
                />
              </div>
              { comment.promotedByUser && <div className={classes.metaNotice}>
                Promoted by {comment.promotedByUser.displayName}
              </div>}
              { showEdit ?
                <Components.CommentsEditForm
                  comment={comment}
                  successCallback={hideEdit}
                  cancelCallback={hideEdit}
                />
                :
                <>
                  <ContentStyles contentType="answer">
                    <ContentItemBody
                      className={classNames({[classes.retracted]: comment.retracted})}
                      dangerouslySetInnerHTML={{__html:html}}
                      description={`comment ${comment._id} on post ${post._id}`}
                      nofollow={(comment.user?.karma || 0) < nofollowKarmaThreshold.get()}
                    />
                  </ContentStyles>
                  <CommentBottomCaveats comment={comment}/>
                </>
              }
            </div>
          </AnalyticsContext>
          <AnswerCommentsList
            post={post}
            parentAnswer={comment}
          />
        </div>
      }
    </div>
  )
}

const AnswerComponent = registerComponent('Answer', Answer, {
  styles,
  hocs: [withErrorBoundary]
});

declare global {
  interface ComponentTypes {
    Answer: typeof AnswerComponent
  }
}
<|MERGE_RESOLUTION|>--- conflicted
+++ resolved
@@ -6,11 +6,8 @@
 import classNames from 'classnames';
 import { Comments } from "../../lib/collections/comments";
 import { styles as commentsItemStyles } from "../comments/CommentsItem/CommentsItem";
-<<<<<<< HEAD
 import type { VoteWidgetOptions } from '../../lib/voting/votingSystems';
-=======
 import { nofollowKarmaThreshold } from '../../lib/publicSettings';
->>>>>>> acf45d4b
 
 const styles = (theme: ThemeType): JssStyles => ({
   root: {
