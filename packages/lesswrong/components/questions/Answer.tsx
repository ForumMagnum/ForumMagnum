--- conflicted
+++ resolved
@@ -8,12 +8,8 @@
 import { nofollowKarmaThreshold } from '../../lib/publicSettings';
 import { metaNoticeStyles } from '../comments/CommentsItem/CommentsItemMeta';
 import { useCommentLink } from '../comments/CommentsItem/useCommentLink';
-<<<<<<< HEAD
 import { isFriendlyUI } from '../../themes/forumTheme';
-=======
-import { useMulti } from '../../lib/crud/withMulti';
 import { CommentTreeNode } from '../../lib/utils/unflatten';
->>>>>>> 667a3788
 
 const styles = (theme: ThemeType): JssStyles => ({
   root: {
@@ -245,4 +241,4 @@
   interface ComponentTypes {
     Answer: typeof AnswerComponent
   }
-}
+}