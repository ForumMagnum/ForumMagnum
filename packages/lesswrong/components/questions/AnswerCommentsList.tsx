import React from 'react';
import { Components, registerComponent } from '../../lib/vulcan-lib';
import type { CommentTreeNode } from "../../lib/utils/unflatten";
import classNames from 'classnames';

const styles = (theme: ThemeType): JssStyles => ({
  commentsList: {
    marginLeft: -theme.spacing.unit*1.5,
    marginRight: -theme.spacing.unit*1.5,
  },
  noComments: {
    position: "relative",
    textAlign: "right",
    top:-theme.spacing.unit*8
  },
  noCommentAnswersList: {
    borderTop: 'transparent'
  },
  editor: {
    marginLeft: theme.spacing.unit*4,
    marginTop: theme.spacing.unit*2,
    paddingLeft: theme.spacing.unit*1.5,
    paddingBottom: theme.spacing.unit*1.5,
    borderTop: `solid 1px ${theme.palette.grey[300]}`
  },
  newComment: {
    padding: theme.spacing.unit*2.5,
    textAlign: 'right',
    color: theme.palette.grey[600]
  },
  loadMore: {
    color: theme.palette.primary.main,
    textAlign: 'right'
  },
})

const AnswerCommentsList = ({classes, post, parentAnswer, commentTree}: {
  classes: ClassesType,
  post: PostsList,
  commentTree: CommentTreeNode<CommentsList>[],
  parentAnswer: CommentsList,
}) => {
  const [commenting, setCommenting] = React.useState(false);
  const [loadedMore, setLoadedMore] = React.useState(false);
  const totalCount = parentAnswer.descendentCount;
  
  const highlightDate =
    (post?.lastVisitedAt
      && new Date(post.lastVisitedAt))
    || new Date();

  const closeCommentNewForm = React.useCallback(
    () => setCommenting(false),
    [setCommenting]
  );

<<<<<<< HEAD
  const loadMoreComments = React.useCallback(
    (event: React.MouseEvent) => {
      event.stopPropagation()
      if (totalCount! > ABRIDGE_COMMENT_COUNT) {
        setLoadedMore(true);
        loadMore(10000)
      }
    },
    [totalCount, setLoadedMore, loadMore]
  );

  const { CommentsList, Loading, CommentsNewForm, Typography } = Components
  const noComments = (!results || !results.length) && !commenting

  if (loading || !results)
    return <Loading/>
=======
  const { CommentsList, CommentsNewForm, Typography } = Components
>>>>>>> 276f062d
  
  return (
    <div>
      {!commenting && <Typography variant="body2" onClick={()=>setCommenting(true)} className={classNames(classes.newComment)}>
          <a>Add Comment</a>
        </Typography>
      }
      {commenting &&
        <div className={classes.editor}>
          <CommentsNewForm
            post={post}
            parentComment={parentAnswer}
            prefilledProps={{
              parentAnswerId: parentAnswer._id,
            }}
            successCallback={closeCommentNewForm}
            cancelCallback={closeCommentNewForm}
            type="reply"
          />
        </div>
      }
      <CommentsList
        treeOptions={{
          postPage: true,
          showCollapseButtons: true,
          post: post,
          highlightDate: highlightDate,
        }}
        totalComments={totalCount}
        comments={commentTree}
        parentCommentId={parentAnswer._id}
        parentAnswerId={parentAnswer._id}
        defaultNestingLevel={2}
        startThreadTruncated
      />
    </div>
  );
}

const AnswerCommentsListComponent = registerComponent('AnswerCommentsList', AnswerCommentsList, {styles});

declare global {
  interface ComponentTypes {
    AnswerCommentsList: typeof AnswerCommentsListComponent
  }
}
<|MERGE_RESOLUTION|>--- conflicted
+++ resolved
@@ -54,26 +54,7 @@
     [setCommenting]
   );
 
-<<<<<<< HEAD
-  const loadMoreComments = React.useCallback(
-    (event: React.MouseEvent) => {
-      event.stopPropagation()
-      if (totalCount! > ABRIDGE_COMMENT_COUNT) {
-        setLoadedMore(true);
-        loadMore(10000)
-      }
-    },
-    [totalCount, setLoadedMore, loadMore]
-  );
-
-  const { CommentsList, Loading, CommentsNewForm, Typography } = Components
-  const noComments = (!results || !results.length) && !commenting
-
-  if (loading || !results)
-    return <Loading/>
-=======
   const { CommentsList, CommentsNewForm, Typography } = Components
->>>>>>> 276f062d
   
   return (
     <div>
