import { Components, registerComponent, getFragment } from '../../lib/vulcan-lib';
import React from 'react';
import { Comments } from '../../lib/collections/comments';
import { commentDefaultToAlignment } from '../../lib/collections/comments/helpers';
import { userIsAllowedToComment } from '../../lib/collections/users/helpers';
import Button from '@material-ui/core/Button';
import classNames from 'classnames';
import { useCurrentUser } from '../common/withUser'
import { useDialog } from '../common/withDialog';
<<<<<<< HEAD
import { useUpdateComment } from '../hooks/useUpdateComment';
import { afCommentNonMemberSuccessHandling } from "../../lib/alignment-forum/displayAFNonMemberPopups";
=======
import { useUpdate } from "../../lib/crud/withUpdate";
import { afNonMemberSuccessHandling } from "../../lib/alignment-forum/displayAFNonMemberPopups";
import { isEAForum } from '../../lib/instanceSettings';
import { BtnProps } from '../comments/CommentsNewForm';
>>>>>>> 51d34191

const styles = (theme: ThemeType): JssStyles => ({
  answersForm: {
    padding: '0 12px 44px',
    [theme.breakpoints.down('md')]: {
      marginLeft: "auto",
      marginRight: "auto"
    }
  },
  formButton: isEAForum ? {
    float: "right",
    backgroundColor: theme.palette.buttons.alwaysPrimary,
    color: theme.palette.text.alwaysWhite,
    fontSize: 14,
    textTransform: 'none',
    padding: '6px 12px',
    borderRadius: 6,
    boxShadow: 'none',
    marginLeft: 8,
  } : {
    color: theme.palette.secondary.main,
    float: "right",
    paddingBottom: "2px",
    fontSize: "16px",
    marginLeft: "5px",
    "&:hover": {
      background: theme.palette.buttons.hoverGrayHighlight,
    },
  },
})

const NewAnswerForm = ({post, classes}: {
  post: PostsDetails,
  classes: ClassesType,
}) => {
  const currentUser = useCurrentUser();
  const { openDialog } = useDialog();
  const updateComment = useUpdateComment();
  
  const SubmitComponent = ({submitLabel = "Submit"}) => {
    const submitBtnProps: BtnProps = isEAForum ? {variant: 'contained', color: 'primary'} : {}
    return <div className={classes.submit}>
      <Button
        type="submit"
        className={classNames(classes.formButton)}
        onClick={(ev) => {
          if (!currentUser) {
            openDialog({
              componentName: "LoginPopup",
              componentProps: {}
            });
            ev.preventDefault();
          }
        }}
        {...submitBtnProps}
      >
        {submitLabel}
      </Button>
    </div>
  };

  const prefilledProps = {
    postId: post._id,
    answer: true,
    af: commentDefaultToAlignment(currentUser, post),
  }
  const { FormWrapper } = Components
  
  if (currentUser && !userIsAllowedToComment(currentUser, post, post.user, false)) {
    return <span>Sorry, you do not have permission to comment at this time.</span>
  }
  
  return (
    <div className={classes.answersForm}>
      <FormWrapper
        collectionName="Comments"
        formComponents={{
          FormSubmit: SubmitComponent,
          FormGroupLayout: Components.DefaultStyleFormGroup
        }}
        mutationFragment={getFragment('CommentsList')}
        prefilledProps={prefilledProps}
        alignmentForumPost={post.af}
        layout="elementOnly"
        addFields={currentUser?[]:["contents"]}
        formProps={{
          editorHintText: isEAForum ? 'Write a new answer...' : undefined
        }}
        successCallback={(comment: CommentsList, { form }: { form: any }) => {
          afCommentNonMemberSuccessHandling({currentUser, comment, openDialog, updateComment})
        }}
        submitLabel={isEAForum ? 'Add answer' : 'Submit'}
      />
    </div>
  )
};

const NewAnswerFormComponent = registerComponent('NewAnswerForm', NewAnswerForm, {styles});

declare global {
  interface ComponentTypes {
    NewAnswerForm: typeof NewAnswerFormComponent
  }
}
<|MERGE_RESOLUTION|>--- conflicted
+++ resolved
@@ -7,15 +7,10 @@
 import classNames from 'classnames';
 import { useCurrentUser } from '../common/withUser'
 import { useDialog } from '../common/withDialog';
-<<<<<<< HEAD
 import { useUpdateComment } from '../hooks/useUpdateComment';
 import { afCommentNonMemberSuccessHandling } from "../../lib/alignment-forum/displayAFNonMemberPopups";
-=======
-import { useUpdate } from "../../lib/crud/withUpdate";
-import { afNonMemberSuccessHandling } from "../../lib/alignment-forum/displayAFNonMemberPopups";
 import { isEAForum } from '../../lib/instanceSettings';
 import { BtnProps } from '../comments/CommentsNewForm';
->>>>>>> 51d34191
 
 const styles = (theme: ThemeType): JssStyles => ({
   answersForm: {
