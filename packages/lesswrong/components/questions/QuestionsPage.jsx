--- conflicted
+++ resolved
@@ -9,12 +9,8 @@
 class QuestionsPage extends PureComponent {
 
   render () {
-<<<<<<< HEAD
-    const { currentUser, location, openDialog } = this.props
-=======
     const { currentUser, openDialog } = this.props
     const { query } = this.props.location;
->>>>>>> 5e0b5390
     const { SingleColumnSection, SectionTitle,  PostsList2, SectionButton } = Components
 
     const topQuestionsTerms = {
