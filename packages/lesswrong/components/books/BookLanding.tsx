--- conflicted
+++ resolved
@@ -311,11 +311,7 @@
 const BookLanding = ({ classes }: {
   classes: ClassesType,
 }) => {
-<<<<<<< HEAD
-  const { SingleColumnSection, BookAnimation, } = Components;
-=======
   const { BookAnimation, BookCheckout } = Components;
->>>>>>> 9a571ba4
   const cloudinaryCloudName = cloudinaryCloudNameSetting.get()
 
   return (
