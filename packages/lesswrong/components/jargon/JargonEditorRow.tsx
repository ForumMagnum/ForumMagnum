import React, { useState } from 'react';
import { Components, getFragment, registerComponent } from '../../lib/vulcan-lib';
import { commentBodyStyles } from '@/themes/stylePiping';
import classNames from 'classnames';
import { useUpdate } from '@/lib/crud/withUpdate';
import Button from '@material-ui/core/Button';
import EditIcon from '@material-ui/icons/Edit';
import CloseIcon from '@material-ui/icons/Close';
const styles = (theme: ThemeType) => ({
  root: {
    width: '100%',
    display: 'flex',
    ...commentBodyStyles(theme),
    marginBottom: 0,
    marginTop: 0,
    alignItems: 'center',

  },
  flex: {
    display: 'flex',
    flexGrow: 1
  },
  toggleAndEdit: {
    marginRight: 8,
  },
  isActive: {
    display: 'flex',
    flexGrow: 1,
    border: '1px solid transparent',
    padding: 10,
    flexDirection: 'row',
    ...commentBodyStyles(theme),
    fontSize: '1.1rem',
    marginBottom: 0,
    marginTop: 0,
    // TODO: figure out how to manage border separators between active and inactive terms
    borderTop: theme.palette.border.commentBorder,
    borderBottom: theme.palette.border.commentBorder,
    '&:last-child': {
      borderBottom: 'none',
    }
  },
  input: {
    flexGrow: 1,
    marginRight: 8,
  },
  toggleSwitch: {
  },
  editButton: {
    cursor: 'pointer',
    fontSize: '1rem',
  },
  leftButtons: {
    display: 'flex',
    flexDirection: 'column',
    alignItems: 'center',
  },
  leftButton: {
    opacity: 0,
    '$root:hover &': {
      opacity: 1
    },
    minHeight: "auto !important",
    minWidth: "auto !important",
    cursor: 'pointer',
    height: 24,
    marginTop: 8,
    width: 16,
    marginRight: -8,
    marginLeft: 4,
  },
  inactive: {
    opacity: .5,
    cursor: 'pointer',
    paddingLeft: 10,
    paddingTop: 4,
    paddingBottom: 4,
    '&:hover': {
      opacity: 1,
    }
  }
});

export const JargonEditorRow = ({classes, jargonTerm}: {
  classes: ClassesType<typeof styles>,
  jargonTerm: JargonTermsFragment,
}) => {
  const { LWTooltip, WrappedSmartForm, ContentItemBody } = Components;

  // const [isActive, setIsActive] = useState(jargonTerm.approved);
  const [edit, setEdit] = useState(false);
  // TODO: make the hidden state conditional on whether any terms are approved at all, and then hide the unapproved terms.  (But maybe put them in a collapsed section instead?)
  const [hidden, setHidden] = useState(false);

  const {mutate: updateJargonTerm} = useUpdate({
    collectionName: "JargonTerms",
    fragmentName: 'JargonTermsFragment',
  });

  const handleActiveChange = (value: boolean) => {
    // setIsActive(value);
    void updateJargonTerm({
      selector: { _id: jargonTerm._id },
      data: {
        approved: value
      },
    })
  }

  // TODO: remove this functionality
  const handleDelete = () => {
    setHidden(true);
    // void updateJargonTerm({
    //   selector: { _id: jargonTerm._id },
    //   data: {
    //     deleted: true
    //   },
    // })
  }

  if (hidden) return null;

  const handleDoubleClickhandleDoubleClick = () => {
    if (jargonTerm.approved) {
      setEdit(true);
    }
  };

  const termContentElement = <ContentItemBody dangerouslySetInnerHTML={{__html: jargonTerm?.contents?.originalContents?.data ?? ''}}/>;

  return <div className={classes.root}>
    {isActive &&<div className={classes.leftButtons}>
      <LWTooltip title="Hide this term (you can get it back later)">
        <span onClick={() => handleDelete()}>
          <CloseIcon className={classes.leftButton} />
        </span>
      </LWTooltip>
<<<<<<< HEAD
       <span onClick={() => setEdit(true)}>
        <EditIcon className={classes.leftButton} />
      </span>
    </div>}
    <div className={classNames(classes.flex, isActive && classes.isActive)}>
      {!isActive && <LWTooltip title={<div><p><em>Click to enable jargon hoverover</em></p>{termContentElement}</div>}>
        <div dangerouslySetInnerHTML={{__html: jargonTerm.term}} onClick={() => handleActiveChange(!isActive)} className={classes.inactive} />
      </LWTooltip>}
      {isActive && (edit
=======
      {jargonTerm.approved && <EditIcon className={classes.editButton} onClick={() => setEdit(true)}/>}
    </div>
    <div className={classNames(classes.flex, jargonTerm.approved && classes.isActive)} onDoubleClick={() => jargonTerm.approved && setEdit(true)}>
      {/* <div className={classes.toggleAndEdit}>
        <ToggleSwitch value={isActive} className={classes.toggleSwitch} setValue={handleActiveChange}/>
        {isActive && <a className={classes.editButton} onClick={() => setEdit(!edit)}>Edit</a>}
      </div> */}
      {!jargonTerm.approved && <LWTooltip title={termContentElement} placement='left-start'>
        {/** TODO: sanitize `.term` on insertion */}
        <div dangerouslySetInnerHTML={{__html: jargonTerm.term}} onClick={() => handleActiveChange(!jargonTerm.approved)} className={classes.inactive} />
      </LWTooltip>}
      {/** TODO: do we need to use the .active classname anywhere? */}
      {jargonTerm.approved && (edit
>>>>>>> a3d46ecc
        ? <WrappedSmartForm
            collectionName="JargonTerms"
            documentId={jargonTerm._id}
            mutationFragment={getFragment('JargonTermsFragment')}
            queryFragment={getFragment('JargonTermsFragment')}
            successCallback={() => setEdit(false)}
            cancelCallback={() => setEdit(false)}
          />
        : termContentElement
      )}
    </div>
  </div>
}

const JargonEditorRowComponent = registerComponent('JargonEditorRow', JargonEditorRow, {styles});

declare global {
  interface ComponentTypes {
    JargonEditorRow: typeof JargonEditorRowComponent
  }
}<|MERGE_RESOLUTION|>--- conflicted
+++ resolved
@@ -13,7 +13,7 @@
     ...commentBodyStyles(theme),
     marginBottom: 0,
     marginTop: 0,
-    alignItems: 'center',
+    alignItems: 'flex-start',
 
   },
   flex: {
@@ -23,16 +23,27 @@
   toggleAndEdit: {
     marginRight: 8,
   },
-  isActive: {
+  unapproved: {
+    opacity: .5,
+    cursor: 'pointer',
+    paddingLeft: 34,
+    paddingTop: 4,
+    paddingBottom: 4,
+    '&:hover': {
+      opacity: 1,
+    }
+  },
+  approved: {
     display: 'flex',
     flexGrow: 1,
     border: '1px solid transparent',
     padding: 10,
+    paddingBottom: 6,
     flexDirection: 'row',
     ...commentBodyStyles(theme),
     fontSize: '1.1rem',
     marginBottom: 0,
-    marginTop: 0,
+    marginTop: 6,
     // TODO: figure out how to manage border separators between active and inactive terms
     borderTop: theme.palette.border.commentBorder,
     borderBottom: theme.palette.border.commentBorder,
@@ -54,31 +65,25 @@
     display: 'flex',
     flexDirection: 'column',
     alignItems: 'center',
+    justifyContent: 'flex-start',
+    paddingTop: 20,
   },
   leftButton: {
     opacity: 0,
+    transition: 'opacity 0.1s',
     '$root:hover &': {
-      opacity: 1
+      opacity: .3
+    },
+    '&:hover': {
+      opacity: .7
     },
     minHeight: "auto !important",
     minWidth: "auto !important",
     cursor: 'pointer',
     height: 24,
-    marginTop: 8,
-    width: 16,
-    marginRight: -8,
-    marginLeft: 4,
+    padding: 4,
+    width: 24,
   },
-  inactive: {
-    opacity: .5,
-    cursor: 'pointer',
-    paddingLeft: 10,
-    paddingTop: 4,
-    paddingBottom: 4,
-    '&:hover': {
-      opacity: 1,
-    }
-  }
 });
 
 export const JargonEditorRow = ({classes, jargonTerm}: {
@@ -129,37 +134,23 @@
   const termContentElement = <ContentItemBody dangerouslySetInnerHTML={{__html: jargonTerm?.contents?.originalContents?.data ?? ''}}/>;
 
   return <div className={classes.root}>
-    {isActive &&<div className={classes.leftButtons}>
-      <LWTooltip title="Hide this term (you can get it back later)">
+    {jargonTerm.approved &&<div className={classes.leftButtons}>
+      <LWTooltip title={<div><div>Hide term</div><div>You can get it back later</div></div>} placement="left">
         <span onClick={() => handleDelete()}>
           <CloseIcon className={classes.leftButton} />
         </span>
       </LWTooltip>
-<<<<<<< HEAD
-       <span onClick={() => setEdit(true)}>
-        <EditIcon className={classes.leftButton} />
-      </span>
+      <LWTooltip title="Edit term/definition" placement="left">
+        <span onClick={() => setEdit(true)}>
+          <EditIcon className={classes.leftButton} />
+        </span>
+      </LWTooltip>
     </div>}
-    <div className={classNames(classes.flex, isActive && classes.isActive)}>
-      {!isActive && <LWTooltip title={<div><p><em>Click to enable jargon hoverover</em></p>{termContentElement}</div>}>
-        <div dangerouslySetInnerHTML={{__html: jargonTerm.term}} onClick={() => handleActiveChange(!isActive)} className={classes.inactive} />
+    <div className={classNames(classes.flex, jargonTerm.approved && classes.approved)}>
+      {!jargonTerm.approved && <LWTooltip title={<div><p><em>Click to enable jargon hoverover</em></p>{termContentElement}</div>}>
+        <div dangerouslySetInnerHTML={{__html: jargonTerm.term}} onClick={() => handleActiveChange(!jargonTerm.approved)} className={classes.unapproved} />
       </LWTooltip>}
-      {isActive && (edit
-=======
-      {jargonTerm.approved && <EditIcon className={classes.editButton} onClick={() => setEdit(true)}/>}
-    </div>
-    <div className={classNames(classes.flex, jargonTerm.approved && classes.isActive)} onDoubleClick={() => jargonTerm.approved && setEdit(true)}>
-      {/* <div className={classes.toggleAndEdit}>
-        <ToggleSwitch value={isActive} className={classes.toggleSwitch} setValue={handleActiveChange}/>
-        {isActive && <a className={classes.editButton} onClick={() => setEdit(!edit)}>Edit</a>}
-      </div> */}
-      {!jargonTerm.approved && <LWTooltip title={termContentElement} placement='left-start'>
-        {/** TODO: sanitize `.term` on insertion */}
-        <div dangerouslySetInnerHTML={{__html: jargonTerm.term}} onClick={() => handleActiveChange(!jargonTerm.approved)} className={classes.inactive} />
-      </LWTooltip>}
-      {/** TODO: do we need to use the .active classname anywhere? */}
       {jargonTerm.approved && (edit
->>>>>>> a3d46ecc
         ? <WrappedSmartForm
             collectionName="JargonTerms"
             documentId={jargonTerm._id}
