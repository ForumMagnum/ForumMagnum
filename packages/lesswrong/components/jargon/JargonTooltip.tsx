import React, { useState } from 'react';
import { Components, registerComponent } from '../../lib/vulcan-lib';
import Card from '@material-ui/core/Card';
import { commentBodyStyles } from '@/themes/stylePiping';
import { ContentReplacedSubstringComponentInfo } from '../common/ContentItemBody';
import { PopperPlacementType } from '@material-ui/core/Popper';
import { useGlossaryPinnedState } from '../hooks/useUpdateGlossaryPinnedState';
<<<<<<< HEAD
=======
import { ForumIconName } from '../common/ForumIcon';
import { truncatise } from '@/lib/truncatise';
import { useTracking } from '@/lib/analyticsEvents';
>>>>>>> 4300b79a

const styles = (theme: ThemeType) => ({
  card: {
    padding: 16,
    paddingBottom: 10,
    backgroundColor: theme.palette.background.pageActiveAreaBackground,
    maxWidth: 350,
    ...commentBodyStyles(theme),
    color: theme.palette.grey[700],
    marginTop: 0,
    marginBottom: 0,
    '& $jargonWord': {
      color: theme.palette.grey[400]
    },
    '& strong $jargonWord, & b $jargonWord': {
      color: 'unset',
    }
  },
  jargonWord: {
    cursor: 'default',
    color: theme.palette.text.jargonTerm,
    'a &': {
      // When the span is inside a link, inherit the link's color
      color: 'inherit',
    }
  },
  metadata: {
    marginTop: 8,
    display: 'flex',
    justifyContent: 'space-between',
    alignItems: 'center',
    color: theme.palette.grey[600],
    fontSize: "0.8em",
  },
  metadataItem: {
    marginRight: 8,
  },
  icon: {
    width: 12,
    height: 12,
    color: theme.palette.grey[400],
    marginRight: 4,
    position: 'relative',
    top: 1,
  }
});


function convertGlossaryItemToTextReplacement(glossaryItem: JargonTermsPost): ContentReplacedSubstringComponentInfo {
  // Create an array of all terms (original + alternates) to search for
  const allTerms = [glossaryItem.term, ...glossaryItem.altTerms];
  
  // First trim all terms, then sort by length and escape special chars
  const escapedTerms = allTerms
    .map(term => term.trim())
    .sort((a, b) => b.length - a.length)
    .map(term => term.replace(/[\\/$^*+?.()|[\]{}]-/g, '\\$&')); // Escape regex special chars
  
  return {
    replacedString: escapedTerms.join('|'),
    componentName: "JargonTooltip",
    replace: 'all',
    caseInsensitive: true,
    props: {
      term: glossaryItem.term,
      approved: glossaryItem.approved,
      deleted: glossaryItem.deleted,
      definitionHTML: glossaryItem.contents?.html ?? '',
      altTerms: glossaryItem.altTerms,
      humansAndOrAIEdited: glossaryItem.humansAndOrAIEdited
    },
    isRegex: true,
  };
}

export function jargonTermsToTextReplacements(terms: JargonTermsPost[]): ContentReplacedSubstringComponentInfo[] {
  return terms.map(convertGlossaryItemToTextReplacement);
}

export const JargonTooltip = ({term, definitionHTML, approved, deleted, humansAndOrAIEdited, isFirstOccurrence = false, placement="right-start", children, classes, tooltipClassName, tooltipTitleClassName, forceTooltip=false, replacedSubstrings}: {
  term: string,
  definitionHTML: string,
  approved: boolean,
  deleted: boolean,
  altTerms: string[],
  humansAndOrAIEdited: JargonTermsDefaultFragment['humansAndOrAIEdited'],
  isFirstOccurrence?: boolean,
  placement?: PopperPlacementType
  children: React.ReactNode,
  classes: ClassesType<typeof styles>,
  tooltipClassName?: string,
  tooltipTitleClassName?: string,
  forceTooltip?: boolean,
  replacedSubstrings?: ContentReplacedSubstringComponentInfo[],
}) => {
  const { LWTooltip, ContentItemBody, ForumIcon, LWClickAwayListener } = Components;
  const { captureEvent } = useTracking();
  const [open, setOpen] = useState(false);

  const { postGlossariesPinned } = useGlossaryPinnedState();

  const clickTooltip = () => {
    captureEvent('clickJargonTermInPost', { term });
    setOpen(!open);
  };

  let humansAndOrAIEditedText = 'AI Generated'
  let icons = <ForumIcon icon="Sparkles" className={classes.icon}/>;
  if (humansAndOrAIEdited === 'humans') {
    humansAndOrAIEditedText = 'Edited by Human';
    icons = <ForumIcon icon="Pencil" className={classes.icon}/>;
  } else if (humansAndOrAIEdited === 'humansAndAI') {
    humansAndOrAIEditedText = 'Edited by AI and Human';
    icons = <>
      <ForumIcon icon="Sparkles" className={classes.icon}/>
      <ForumIcon icon="Pencil" className={classes.icon}/>
    </>;
  }

  const tooltip = <Card className={classes.card}>
    <ContentItemBody
      dangerouslySetInnerHTML={{ __html: definitionHTML }}
      replacedSubstrings={replacedSubstrings}
    />
    <div className={classes.metadata}>
      {humansAndOrAIEditedText && <div><span className={classes.metadataItem}>
        {icons}{humansAndOrAIEditedText}
      </span></div>}

      {!approved && <div>Unapproved</div>}
      {deleted && <div>Deleted</div>}
    </div>
  </Card>

  // Check the glossary pinned state is a bit of a hack to allow the tooltip to show up on every occurrence of a jargon term
  // when the glossary is pinned, until we fix substring replacement in general.
  if (!isFirstOccurrence && !postGlossariesPinned && !forceTooltip) {
    return <>{children}</>;
  }

  return <LWTooltip
    title={tooltip}
    tooltip={false}
    // We don't want text in the post to reflow when jargon terms are highlighted
    inlineBlock={false}
    placement={placement}
    className={tooltipClassName}
    titleClassName={tooltipTitleClassName}
    forceOpen={open}
  >
    <LWClickAwayListener onClickAway={() => setOpen(false)}>
      <span className={classes.jargonWord} onClick={clickTooltip}>
        {children}
      </span>
    </LWClickAwayListener>
  </LWTooltip>;
}

const JargonTooltipComponent = registerComponent('JargonTooltip', JargonTooltip, {styles});

declare global {
  interface ComponentTypes {
    JargonTooltip: typeof JargonTooltipComponent
  }
}<|MERGE_RESOLUTION|>--- conflicted
+++ resolved
@@ -5,12 +5,7 @@
 import { ContentReplacedSubstringComponentInfo } from '../common/ContentItemBody';
 import { PopperPlacementType } from '@material-ui/core/Popper';
 import { useGlossaryPinnedState } from '../hooks/useUpdateGlossaryPinnedState';
-<<<<<<< HEAD
-=======
-import { ForumIconName } from '../common/ForumIcon';
-import { truncatise } from '@/lib/truncatise';
 import { useTracking } from '@/lib/analyticsEvents';
->>>>>>> 4300b79a
 
 const styles = (theme: ThemeType) => ({
   card: {
