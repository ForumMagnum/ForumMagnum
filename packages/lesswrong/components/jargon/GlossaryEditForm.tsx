import React, { useState } from 'react';
import { Components, fragmentTextForQuery, getFragment, registerComponent } from '../../lib/vulcan-lib';
import { useMutation, gql } from '@apollo/client';
import { useMulti } from '@/lib/crud/withMulti';
import Button from '@material-ui/core/Button';
import { useUpdate } from '@/lib/crud/withUpdate';
import classNames from 'classnames';
import TextField from '@material-ui/core/TextField';
import { formStyles } from './JargonEditorRow';
import { isFriendlyUI } from '@/themes/forumTheme';
import { useJargonCounts } from '@/components/hooks/useJargonCounts';

export const defaultGlossaryPrompt = `You're a LessWrong Glossary AI. Your goal is to make good explanations for technical jargon terms. You are trying to produce a useful hoverover tooltip in an essay on LessWrong.com, accessible to a smart, widely read layman. 

We're about to provide you with the text of an essay, followed by a jargon term present in that essay. 

For that term, provide:
  
The term itself (wrapped in a strong tag), followed by a concise one-line definition. Then, on a separate paragraph, explain how the term is used in this context. Include where the term is originally from (whether it's established from an academic field, new to LessWrong or this particular post, or something else. Note what year it was first used in this context if possible).

Ensure that your explanations are clear and accessible to someone who may not be familiar with the subject matter. Follow Strunk and White guidelines. 

Use your general knowledge as well as the post's specific explanations or definitions of the terms to find a good definition of each term. 

Include a set of altTerms that are slight variations of the term, such as plurals, abbreviations or acryonyms, or alternate spellings that appear in the text. Make sure to include all variations that appear in the text.

<<<<<<< HEAD
Do NOT emphasize that the term is important, but DO explain how it's used in this context. Make sure to put the "contextual explanation" in a separate paragraph from the opening term definition. Make sure to make the term definition a short sentence.`;
=======
Do NOT emphasize that the term is important, but DO explain how it's used in this context. Make sure to put the "contextual explanation" in a separate paragraph from the opening term definition. Make sure to make the term definition a short sentence.

Do NOT use the phrase "In this context", "In this post", or anything like that. Just explain the term.
`
>>>>>>> 1e2abcd1

export const defaultExamplePost = `Suppose two Bayesian agents are presented with the same spreadsheet - IID samples of data in each row, a feature in each column. Each agent develops a generative model of the data distribution. We'll assume the two converge to the same predictive distribution, but may have different generative models containing different latent variables. We'll also assume that the two agents develop their models independently, i.e. their models and latents don't have anything to do with each other informationally except via the data. Under what conditions can a latent variable in one agent's model be faithfully expressed in terms of the other agent's latents?`;

export const defaultExampleLateX = `Now for the question: under what conditions on agent 1's latent(s) (Lambda^1) can we *guarantee* that (Lambda^1) is expressible in terms of (Lambda^2), no matter what generative model agent 2 uses (so long as the agents agree on the predictive distribution (P[X]))? In particular, let's require that (Lambda^1) be a function of (Lambda^2). (Note that we'll weaken this later.) So, when is (Lambda^1) *guaranteed* to be a function of (Lambda^2), for *any* generative model (M_2) which agrees on the predictive distribution (P[X])? Or, worded in terms of latents: when is (Lambda^1) *guaranteed* to be a function of (Lambda^2), for *any* latent(s) (Lambda^2) which account for all interactions between features in the predictive distribution (P[X])?`;

export interface ExampleJargonGlossaryEntry {
  term: string;
  altTerms: string[];
  htmlContent: string;
}

export const defaultExampleTerm = 'latent variables';
export const defaultExampleAltTerm = 'latents';
export const defaultExampleDefinition = `<div>
  <p><b>Latent variables:</b> Variables which an agent's world model includes but which are not directly observed.</p>
  <p>These variables are not part of the data distribution, but can help explain the data distribution.</p>
</div>`;

const styles = (theme: ThemeType) => ({
  root: {
    ...theme.typography.commentStyle,
    marginTop: -8,
    marginBottom: -16,
  },
  window: {
    maxHeight: 300,
    overflowY: 'scroll',
    display: 'flex',
    justifyContent: 'space-between',
  },
  expanded: {
    maxHeight: 'unset',
  },
  generateButton: {
    background: theme.palette.buttons.startReadingButtonBackground,
    fontWeight: 500,
    fontSize: 14,
    fontFamily: theme.typography.commentStyle.fontFamily,
  },
  term: {
    padding: 4,
    fontSize: '1rem',
  },
  headerButton: {
    cursor: 'pointer',
    padding: 10,
    paddingLeft: 16,
    paddingRight: 16,
    fontSize: '1.1rem',
    color: theme.palette.primary.main,
    gap: '8px',
    '&:hover': {
      opacity: 0.65  
    }
  },
  button: {
    cursor: 'pointer',
    padding: 10,
    fontSize: '1.1rem',
    display: 'flex',
    alignItems: 'center',
    gap: '8px',
    opacity: 0.6,
    '&:hover': {
      opacity: 0.8
    }
  },
  buttonRow: {
    display: 'flex',
    justifyContent: 'space-between',
    alignItems: 'center',
    paddingTop: 16
  },
  header: {
    display: 'flex',
    justifyContent: 'space-between',
    alignItems: 'center',
    padding: 12,
    paddingTop: 8,
    paddingBottom: 8,
    borderBottom: theme.palette.border.faint,
    marginBottom: 4,
  },
  headerButtons: {
    display: 'flex',
    gap: 12,
  },
  icon: {
    color: theme.palette.grey[500],
  },
  expandedTermsList: {
    position: 'sticky',
    top: 0,
    background: theme.palette.background.pageActiveAreaBackground,
    marginLeft: -16,
    marginRight: -16,
    padding: 16,
    zIndex: 1,
  },
  termsList: {
    display: 'flex',
    flexDirection: 'column',
    flexWrap: 'wrap',
    gap: '4px'
  },
  termsListColumn: {
    display: 'flex',
    flexDirection: 'column',
    gap: '4px'
  },
  smallTerm: {
    width: "calc(25% - 4px)",
  },
  mediumTerm: {
    width: "calc(50% - 4px)",
  },
  approved: {
    color: theme.palette.grey[800],
  },
  disabled: {
    opacity: 0.3,
    color: theme.palette.grey[500],
    cursor: 'not-allowed',
  },
  promptTextField: {
    marginTop: 12,
    marginBottom: 12,
  },
  formStyles: {
    ...formStyles,
    borderBottom: theme.palette.border.faint,
    paddingBottom: 10,
    paddingTop: 16,
    paddingLeft: 24,
    paddingRight: 24,
    marginBottom: 16,

  },
  newTermButton: {
    cursor: 'pointer',
    color: theme.palette.primary.main,
    fontSize: 25,
    fontWeight: 900,
    paddingLeft: 7,
    paddingRight: 7
  },
  newTermButtonCancel: {
    color: theme.palette.grey[500],
    transform: 'rotate(45deg)',
    fontWeight: 600
  },
  expandCollapseIcon: {
    cursor: 'pointer',
  },
  formSectionHeadingTitle: {
    marginBottom: 5,
    fontSize: "1.25rem",
    fontWeight: isFriendlyUI ? 600 : undefined,
  },
  formCollapsed: {
    display: 'none',
  },
});

export const GlossaryEditForm = ({ classes, document, showTitle = true }: {
  classes: ClassesType<typeof styles>,
  document: PostsPage,
  showTitle?: boolean,
}) => {
  const [formCollapsed, setFormCollapsed] = useState(false);
  const [showMoreTerms, setShowMoreTerms] = useState(false);
  const [showDeletedTerms, setShowDeletedTerms] = useState(false);

  const [glossaryPrompt, setGlossaryPrompt] = useState<string | undefined>(defaultGlossaryPrompt);
  const [examplePost, setExamplePost] = useState<string | undefined>(defaultExamplePost);
  const [exampleTerm, setExampleTerm] = useState<string | undefined>(defaultExampleTerm);
  const [exampleAltTerm, setExampleAltTerm] = useState<string | undefined>(defaultExampleAltTerm);
  const [exampleDefinition, setExampleDefinition] = useState<string | undefined>(defaultExampleDefinition);

  const [showNewJargonTermForm, setShowNewJargonTermForm] = useState(false);
  const [editingPrompt, setEditingPrompt] = useState(false);
  
  const { results: glossary = [], loadMoreProps, refetch } = useMulti({
    terms: {
      view: "postEditorJargonTerms",
      postId: document._id,
      limit: 100
    },
    collectionName: "JargonTerms",
    fragmentName: 'JargonTerms',
  })

  const { sortedTerms, getCount } = useJargonCounts(document, glossary);

  const deletedTerms = sortedTerms.filter((item) => item.deleted);
  const nonDeletedTerms = sortedTerms.filter((item) => !item.deleted);
  const sortedApprovedTerms = nonDeletedTerms.filter((item) => item.approved);
  const sortedUnapprovedTerms = nonDeletedTerms.filter((item) => !item.approved);

  const [getNewJargonTerms, { data, loading: mutationLoading, error }] = useMutation(gql`
    mutation getNewJargonTerms($postId: String!, $glossaryPrompt: String, $examplePost: String, $exampleTerm: String, $exampleAltTerm: String, $exampleDefinition: String) {
      getNewJargonTerms(postId: $postId, glossaryPrompt: $glossaryPrompt, examplePost: $examplePost, exampleTerm: $exampleTerm, exampleAltTerm: $exampleAltTerm, exampleDefinition: $exampleDefinition) {
        ...JargonTerms
      }
    }
    ${fragmentTextForQuery("JargonTerms")}
  `);

  const addNewJargonTerms = async () => {
    // TODO: maybe just disable button if no prompt?
    if (!glossaryPrompt) return;
    if (mutationLoading) return;
    
    try {
      await getNewJargonTerms({
        variables: {
          postId: document._id,
          glossaryPrompt,
          examplePost,
          exampleTerm,
          exampleAltTerm,
          exampleDefinition,
        },
      });

      refetch();
    } catch (err) {
      // eslint-disable-next-line no-console
      console.error(err);
    }
  };

  const {mutate: updateJargonTerm} = useUpdate({
    collectionName: "JargonTerms",
    fragmentName: 'JargonTerms',
  });

  const handleSetApproveAll = (approve: boolean) => {
    const termsToUpdate = approve ? sortedUnapprovedTerms : sortedApprovedTerms;
    for (const jargonTerm of termsToUpdate) {
      void updateJargonTerm({
        selector: { _id: jargonTerm._id },
        data: {
          approved: approve
        },
        optimisticResponse: {
          ...jargonTerm,
          approved: approve,
        }
      });
    }
  }

  const handleDeleteUnused = () => {
    const termsToUpdate = sortedUnapprovedTerms;
    for (const jargonTerm of termsToUpdate) {
      void updateJargonTerm({
        selector: { _id: jargonTerm._id },
        data: {
          approved: false,
          deleted: true,
        },
        optimisticResponse: {
          ...jargonTerm,
          approved: false,
          deleted: true,
        }
      });
    }
  }

  const handleUnhideAll = () => {
    for (const jargonTerm of deletedTerms) {
      void updateJargonTerm({
        selector: { _id: jargonTerm._id }, 
        data: { deleted: false },
        optimisticResponse: {
          ...jargonTerm,
          deleted: false,
        }
      });
    }
  }
  
  const { JargonEditorRow, LoadMore, Loading, LWTooltip, WrappedSmartForm, IconRight, IconDown, ForumIcon, Row } = Components;

  const promptEditor = <div>
    <TextField
      label="Prompt"
      value={glossaryPrompt}
      onChange={(e) => setGlossaryPrompt(e.target.value)}
      multiline
      fullWidth
      variant="outlined"
      className={classes.promptTextField}
      InputProps={{
        style: { minHeight: '120px', resize: 'vertical' }
      }}
    />
    <TextField
      label="Example Post"
      value={examplePost}
      onChange={(e) => setExamplePost(e.target.value)}
      multiline
      fullWidth
      variant="outlined"
      className={classes.promptTextField}
      InputProps={{
        style: { minHeight: '100px', resize: 'vertical' }
      }}
    />
    <TextField
      label="Example Term"
      value={exampleTerm}
      onChange={(e) => setExampleTerm(e.target.value)}
      fullWidth
      className={classes.promptTextField}
      variant="outlined"
    />
    <TextField
      label="Example Alt Term"
      value={exampleAltTerm}
      onChange={(e) => setExampleAltTerm(e.target.value)}
      fullWidth
      className={classes.promptTextField}
      variant="outlined"
    />
    <TextField
      label="Example Definition"
      value={exampleDefinition}
      className={classes.promptTextField}
      onChange={(e) => setExampleDefinition(e.target.value)}
      multiline
      fullWidth
      variant="outlined"
    />
  </div>

  const header = <div className={classNames(classes.header, formCollapsed && classes.formCollapsed)}>
    <LWTooltip title={showNewJargonTermForm ? "Cancel adding a new term" : "Add a new term to the glossary"}>
      <div className={classNames(classes.newTermButton, showNewJargonTermForm && classes.newTermButtonCancel)} onClick={() => setShowNewJargonTermForm(!showNewJargonTermForm)}>
        +
      </div>
    </LWTooltip>
    <div className={classes.headerButtons}>
      <LWTooltip title="Enable all glossary hoverovers for readers of this post">
        <div className={classNames(classes.headerButton, sortedApprovedTerms.length !== 0 && classes.disabled)} 
          onClick={() => handleSetApproveAll(true)}>
          ENABLE ALL
        </div>
      </LWTooltip>
      <LWTooltip title="Disable all glossary hoverovers for readers of this post">
        <div className={classNames(classes.headerButton, sortedUnapprovedTerms.length !== 0 && classes.disabled)} 
          onClick={() => handleSetApproveAll(false)}>
          DISABLE ALL
        </div>
      </LWTooltip>
      <LWTooltip title={<div><p>Hide all terms that aren't currently enabled</p><p>(you can unhide them later)</p></div>}>
        <div className={classNames(classes.headerButton, sortedUnapprovedTerms.length === 0 && classes.disabled)} onClick={handleDeleteUnused}>HIDE DISABLED TERMS</div>
      </LWTooltip>
      <LWTooltip title="Unhide all deleted terms">
        <div className={classNames(classes.headerButton, deletedTerms.length === 0 && classes.disabled)} onClick={handleUnhideAll}>
          UNHIDE ALL ({deletedTerms.length})
        </div>
      </LWTooltip>
    </div>
  </div>

  const footer = <div className={classNames(classes.buttonRow, formCollapsed && classes.formCollapsed)}>
    <Button onClick={addNewJargonTerms} className={classNames(classes.generateButton, mutationLoading && classes.disabled)}>Generate new terms</Button>
    <div className={classes.headerButtons}>
      <LWTooltip title="Make changes to the jargon generator LLM prompt">
        <div className={classes.headerButton} onClick={() => setEditingPrompt(!editingPrompt)}>{editingPrompt ? "SAVE PROMPT" : "EDIT PROMPT"}</div>
      </LWTooltip>
    </div>
    <div className={classes.button} onClick={() => setShowMoreTerms(!showMoreTerms)}>
      {showMoreTerms 
        ? <>SHOW LESS</>
        : <>SHOW MORE</>
      }
    </div>
    {mutationLoading && <Loading/>}
    {mutationLoading && <div>(Loading... warning, this will take 10-20 seconds.)</div>}
  </div>

  return <div className={classes.root}>
    {showTitle && <Row justifyContent="space-between" alignItems="flex-start">
      <LWTooltip title="Beta feature! Select/edit terms below, and readers will be able to hover over and read the explanation.">
        <h3 className={classes.formSectionHeadingTitle}>Glossary [Beta]</h3>
      </LWTooltip>
      <div className={classes.expandCollapseIcon} onClick={() => setFormCollapsed(!formCollapsed)}>{formCollapsed ? <IconRight height={16} width={16} /> : <IconDown height={16} width={16} />}</div>
    </Row>}
    {header}
    <div className={classNames(classes.window, showMoreTerms && classes.expanded, formCollapsed && classes.formCollapsed)}>
      <div>
        {showNewJargonTermForm && <div className={classes.root}>
          <div className={classes.formStyles}>
            <WrappedSmartForm
              collectionName="JargonTerms"
              mutationFragment={getFragment('JargonTerms')}
              queryFragment={getFragment('JargonTerms')}
              formComponents={{ FormSubmit: Components.JargonSubmitButton }}
              prefilledProps={{ postId: document._id }}
              cancelCallback={() => setShowNewJargonTermForm(false)}
              successCallback={() => setShowNewJargonTermForm(false)}
            />
          </div>
        </div>}
        {nonDeletedTerms.map((item) => {
          return <JargonEditorRow 
            key={item._id} 
            jargonTerm={item} 
            instancesOfJargonCount={getCount(item)}
          />;
        })}
        {deletedTerms.length > 0 && <div className={classes.button} onClick={() => setShowDeletedTerms(!showDeletedTerms)}>
          {showDeletedTerms ? "Hide deleted terms" : `Show deleted terms (${deletedTerms.length})`}
        </div>}
        {deletedTerms.length > 0 && showDeletedTerms && deletedTerms.map((item) => {
          return <JargonEditorRow key={item._id} jargonTerm={item} instancesOfJargonCount={getCount(item)}/>
        })}

      </div>
      <LoadMore {...loadMoreProps} />
    </div>
    {footer}
    {editingPrompt && promptEditor}

  </div>;
}

const GlossaryEditFormComponent = registerComponent('GlossaryEditForm', GlossaryEditForm, {styles});

declare global {
  interface ComponentTypes {
    GlossaryEditForm: typeof GlossaryEditFormComponent
  }
}
<|MERGE_RESOLUTION|>--- conflicted
+++ resolved
@@ -24,14 +24,9 @@
 
 Include a set of altTerms that are slight variations of the term, such as plurals, abbreviations or acryonyms, or alternate spellings that appear in the text. Make sure to include all variations that appear in the text.
 
-<<<<<<< HEAD
-Do NOT emphasize that the term is important, but DO explain how it's used in this context. Make sure to put the "contextual explanation" in a separate paragraph from the opening term definition. Make sure to make the term definition a short sentence.`;
-=======
 Do NOT emphasize that the term is important, but DO explain how it's used in this context. Make sure to put the "contextual explanation" in a separate paragraph from the opening term definition. Make sure to make the term definition a short sentence.
 
-Do NOT use the phrase "In this context", "In this post", or anything like that. Just explain the term.
-`
->>>>>>> 1e2abcd1
+Do NOT use the phrase "In this context", "In this post", or anything like that. Just explain the term.`;
 
 export const defaultExamplePost = `Suppose two Bayesian agents are presented with the same spreadsheet - IID samples of data in each row, a feature in each column. Each agent develops a generative model of the data distribution. We'll assume the two converge to the same predictive distribution, but may have different generative models containing different latent variables. We'll also assume that the two agents develop their models independently, i.e. their models and latents don't have anything to do with each other informationally except via the data. Under what conditions can a latent variable in one agent's model be faithfully expressed in terms of the other agent's latents?`;
 
