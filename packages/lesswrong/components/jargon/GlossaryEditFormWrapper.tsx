// TODO: Import component in components.ts
import React from 'react';
import { Components, registerComponent } from '../../lib/vulcan-lib';
import { useTracking } from "../../lib/analyticsEvents";
import { useMutation, gql } from '@apollo/client';
import { useMulti } from '@/lib/crud/withMulti';

const styles = (theme: ThemeType) => ({
  root: {

  },
});

export const GlossaryEditFormWrapper = ({classes, post}: {
  classes: ClassesType<typeof styles>,
  post: PostsPage,
}) => {

  const { JargonEditorRow, LoadMore } = Components;

  const { results: glossary = [], loadMoreProps } = useMulti({
    terms: {
      view: "jargonTerms",
      postId: post._id,
<<<<<<< HEAD
      limit: 100
=======
      limit: 100,
>>>>>>> a78693a9
    },
    collectionName: "JargonTerms",
    fragmentName: 'JargonTermsFragment',
    ssr: true,
  })

  // Define the mutation at the top level of your component
  const [getNewJargonTerms, { data, loading: mutationLoading, error }] = useMutation(gql`
    mutation getNewJargonTerms($postId: String!) {
      getNewJargonTerms(postId: $postId) {
        term
        contents {
          originalContents {
            data
            type
          }
        }
        altTerms
      }
    }
  `);

  // Event handler function
  const addNewJargonTerms = async () => { 
    try {
      const response = await getNewJargonTerms({
        variables: {
          postId: post._id,
        },
      });
      // Handle the response data as needed
    } catch (err) {
      // Handle the error as needed
      // eslint-disable-next-line no-console
      console.error(err);
    }
  };

  return <div className={classes.root}>
    {/* {!glossary && <GlossaryEditForm postId={post._id} />} */}
<<<<<<< HEAD
    {!!glossary && <>{glossary.map((item: any) => !item.isAltTerm && <JargonEditorRow key={item} jargonTerm={item}/>)}</>}
    <LoadMore {...loadMoreProps} />
=======
    {!!glossary && <>{glossary.map((item: any) => !item.isAltTerm && <JargonEditorRow key={item._id} jargonTerm={item}/>)}</>}
>>>>>>> a78693a9
    <div onClick={addNewJargonTerms}>Generate new terms</div>
  </div>;
}

const GlossaryEditFormWrapperComponent = registerComponent('GlossaryEditFormWrapper', GlossaryEditFormWrapper, {styles});

declare global {
  interface ComponentTypes {
    GlossaryEditFormWrapper: typeof GlossaryEditFormWrapperComponent
  }
}<|MERGE_RESOLUTION|>--- conflicted
+++ resolved
@@ -22,11 +22,7 @@
     terms: {
       view: "jargonTerms",
       postId: post._id,
-<<<<<<< HEAD
       limit: 100
-=======
-      limit: 100,
->>>>>>> a78693a9
     },
     collectionName: "JargonTerms",
     fragmentName: 'JargonTermsFragment',
@@ -67,12 +63,8 @@
 
   return <div className={classes.root}>
     {/* {!glossary && <GlossaryEditForm postId={post._id} />} */}
-<<<<<<< HEAD
-    {!!glossary && <>{glossary.map((item: any) => !item.isAltTerm && <JargonEditorRow key={item} jargonTerm={item}/>)}</>}
+    {!!glossary && <>{glossary.map((item: any) => !item.isAltTerm && <JargonEditorRow key={item._id} jargonTerm={item}/>)}</>}
     <LoadMore {...loadMoreProps} />
-=======
-    {!!glossary && <>{glossary.map((item: any) => !item.isAltTerm && <JargonEditorRow key={item._id} jargonTerm={item}/>)}</>}
->>>>>>> a78693a9
     <div onClick={addNewJargonTerms}>Generate new terms</div>
   </div>;
 }
