import React, { useRef, useMemo, useState } from 'react';
import { Components, registerComponent } from '@/lib/vulcan-lib/components';
import { useCurrentUser } from '../common/withUser';
import { userCanViewJargonTerms } from '@/lib/betas';
import { useGlobalKeydown } from '../common/withGlobalKeydown';
import classNames from 'classnames';
import { sidenotesHiddenBreakpoint } from '../posts/PostsPage/PostsPage';
import { useJargonCounts } from '@/components/hooks/useJargonCounts';

const styles = (theme: ThemeType) => ({
  glossaryAnchor: {
    // HACK: If there is a footnote on the first line, because the footnote
    // anchor is in superscripted text, its position, for purposes of sidenote
    // ordering, will be above the top of the post body; but we want the
    // glossary side-item to be above the footnote side-item in this case.
    // So put the anchor for the glossary sidebar higher than the supercript
    // would be, and cancel it out with marginTop on glossaryContainer.
    position: "relative",
    top: -30,
  },
  jargonTerm: {
    paddingTop: 2,
    ...theme.typography.body2,
    ...theme.typography.postStyle,
    fontSize: "1.1rem",
    color: theme.palette.grey[800],
    cursor: 'pointer',
    textTransform: 'capitalize',
  },
  glossaryContainer: {
    [theme.breakpoints.down('sm')]: {
      display: 'none',
    },
    padding: 12,
    borderRadius: 3,
    maxHeight: 170,
    width: 'fit-content',
    overflow: 'hidden',

    "&:hover": {
      maxHeight: 'unset',
      // Show the pin icon when hovering over the glossary container
      "& $pinIcon, & $pinnedPinIcon": {
        opacity: 1,
      },
    },

    // Hide the overflow fade when hovering over the glossary container
    // This only works if the overflow fade is a sibling to the glossary container, and comes after it
    "&:hover + $overflowFade": {
      opacity: 0,
    },
  },
  glossaryContainerClickTarget: {
    cursor: 'pointer',
  },
  outerContainer: {
    height: 0,
  },
  innerContainer: {
    height: 'var(--sidebar-column-remaining-height)',
  },
  displayedHeightGlossaryContainer: {
    [sidenotesHiddenBreakpoint(theme)]: {
      display: "none",
    },
    paddingTop: 30,
    paddingBottom: 20,
    // Hide other side items behind the glossary sidebar when it's pinned and we're scrolling down
    backgroundColor: theme.palette.background.pageActiveAreaBackground,
    zIndex: 1,
  },
  pinnedGlossaryContainer: {
    position: 'sticky',
    top: 100,
    '& $pinIcon': {
      color: theme.palette.grey[800],
    },
  },
  titleRow: {
    display: 'flex',
  },
  titleRowTooltipPopper: {
    marginBottom: 12,
  },
  title: {
    flex: 1,
    display: 'flex',
    alignItems: 'center',
    ...theme.typography.body2,
    ...theme.typography.postStyle,
  },
  pinIcon: {
    width: 18,
    padding: 4,
    marginLeft: 6,
    color: theme.palette.grey[400],
    // Hide the pin icon by default, show it when hovering over the glossary container
    opacity: 0
  },
  pinnedPinIcon: {
    display: 'block',
    color: theme.palette.grey[800],
    opacity: .5
  },
  termTooltip: {
    marginRight: 5,
  },
  overflowFade: {
    position: "absolute",
    top: 160,
    height: 40,
    width: "100%",
    background: `linear-gradient(0deg,${theme.palette.background.pageActiveAreaBackground},transparent)`,
    opacity: 1,
    pointerEvents: 'none',
  },
  unapproved: {
    color: theme.palette.grey[400],
  },
  deleted: {
    textDecoration: 'line-through',
  },
  showAllTermsButton: {
    marginTop: 10,
    cursor: 'pointer',
  },
  showAllTermsTooltipPopper: {
    maxWidth: 200,
  },
})

<<<<<<< HEAD
const GlossarySidebar = ({post, postGlossariesPinned, togglePin, classes}: {
=======
const getNormalizedPostContents = (post: PostsWithNavigationAndRevision | PostsWithNavigation): string => {
  return (post.contents?.html ?? "").toLowerCase();
};

const GlossarySidebar = ({post, postGlossariesPinned, togglePin, showAllTerms, setShowAllTerms, classes}: {
>>>>>>> b032aaa4
  post: PostsWithNavigationAndRevision | PostsWithNavigation,
  postGlossariesPinned: boolean,
  togglePin: () => void,
  showAllTerms: boolean,
  setShowAllTerms: (e: React.MouseEvent, showAllTerms: boolean) => void,
  classes: ClassesType<typeof styles>,
}) => {
  const { SideItem, JargonTooltip, LWTooltip, ForumIcon } = Components;

  const currentUser = useCurrentUser();
  const glossaryContainerRef = useRef<HTMLDivElement>(null);

  useGlobalKeydown((e) => {
    const J_KeyCode = 74;
    if (e.altKey && e.shiftKey && e.keyCode === J_KeyCode) {
      e.preventDefault();
      togglePin();
    }
  });

  const { sortedTerms } = useJargonCounts(post, post.glossary);

  const approvedTerms = sortedTerms.filter(term => term.approved);
  const unapprovedTerms = sortedTerms.filter(term => !term.approved && !term.deleted);
  const deletedTerms = sortedTerms.filter(term => term.deleted);

  if (!post) {
    return null;
  }

  if (!userCanViewJargonTerms(currentUser)) {
    return null;
  }

  const tooltip = <div><p>Pin to highlight every instance of a term. (Opt/Alt + Shift + J)</p></div>;
  const titleRow = currentUser ? (
    <LWTooltip
      title={tooltip}
      inlineBlock={false}
      placement='top-end'
      popperClassName={classes.titleRowTooltipPopper}
    >
      <div className={classes.titleRow}>
        <h3 className={classes.title}>
          <strong>Glossary</strong>
          <ForumIcon icon="Pin" className={classNames(classes.pinIcon, postGlossariesPinned && classes.pinnedPinIcon)} />
        </h3>
      </div>
    </LWTooltip>
  ) : (
    <div className={classes.titleRow}>
      <h3 className={classes.title}><strong>Glossary</strong></h3>
    </div>
  );


  const approvedGlossaryItems = approvedTerms.map((jargonTerm) => {
    return (<div key={jargonTerm._id + jargonTerm.term}>
      <JargonTooltip
        definitionHTML={jargonTerm.contents?.html ?? ''}
        altTerms={jargonTerm.altTerms}
        humansAndOrAIEdited={jargonTerm.humansAndOrAIEdited}
        approved={jargonTerm.approved}
        placement="left-start"
        tooltipTitleClassName={classes.termTooltip}
        // The terms in the glossary should always have tooltips
        isFirstOccurrence
      >
        <div className={classNames(classes.jargonTerm, !jargonTerm.approved && classes.unapproved)}>{jargonTerm.term}</div>
      </JargonTooltip>
    </div>);
  });

  const otherGlossaryItems = showAllTerms ? [...unapprovedTerms, ...deletedTerms].map((jargonTerm) => {
    return (<div key={jargonTerm._id + jargonTerm.term}>
      <JargonTooltip
        definitionHTML={jargonTerm.contents?.html ?? ''}
        altTerms={jargonTerm.altTerms}
        humansAndOrAIEdited={jargonTerm.humansAndOrAIEdited}
        approved={jargonTerm.approved}
        placement="left-start"
        tooltipTitleClassName={classes.termTooltip}
        // The terms in the glossary should always have tooltips
        isFirstOccurrence
      >
        <div className={classNames(classes.jargonTerm, !jargonTerm.approved && classes.unapproved, jargonTerm.deleted && classes.deleted)}>{jargonTerm.term}</div>
      </JargonTooltip>
    </div>);
  }) : null;

  const showAllTermsTooltip = <div><p>{`Click to ${showAllTerms ? 'hide' : 'show'} terms the author hasn't approved.  These may be lower quality.  (Opt/Alt + Shift + G)`}</p></div>;
  const showAllTermsButton = <LWTooltip
    title={showAllTermsTooltip}
    inlineBlock={false}
    placement='right-end'
    popperClassName={classes.showAllTermsTooltipPopper}
  >
    <div className={classes.showAllTermsButton} onClick={(e) => setShowAllTerms(e, !showAllTerms)}>
      {showAllTerms ? 'Hide Unapproved Terms' : 'Show Unapproved Terms'}
    </div>
  </LWTooltip>;

  return <div className={classes.glossaryAnchor}><SideItem options={{ format: 'block', offsetTop: -10, measuredElement: glossaryContainerRef }}>
    <div className={classNames(postGlossariesPinned && classes.outerContainer)}>
      <div className={classNames(postGlossariesPinned && classes.innerContainer)}>
        <div className={classNames(classes.displayedHeightGlossaryContainer, postGlossariesPinned && classes.pinnedGlossaryContainer)} ref={glossaryContainerRef}>
          <div className={classNames(classes.glossaryContainer, currentUser && classes.glossaryContainerClickTarget)} onClick={currentUser ? togglePin : undefined}>
            {titleRow}
            {approvedGlossaryItems}
            {otherGlossaryItems}
            {showAllTermsButton}
          </div>
          <div className={classes.overflowFade} />
        </div>
      </div>
    </div>
  </SideItem></div>
}

const GlossarySidebarComponent = registerComponent('GlossarySidebar', GlossarySidebar, {styles});

declare global {
  interface ComponentTypes {
    GlossarySidebar: typeof GlossarySidebarComponent
  }
}<|MERGE_RESOLUTION|>--- conflicted
+++ resolved
@@ -130,15 +130,7 @@
   },
 })
 
-<<<<<<< HEAD
-const GlossarySidebar = ({post, postGlossariesPinned, togglePin, classes}: {
-=======
-const getNormalizedPostContents = (post: PostsWithNavigationAndRevision | PostsWithNavigation): string => {
-  return (post.contents?.html ?? "").toLowerCase();
-};
-
 const GlossarySidebar = ({post, postGlossariesPinned, togglePin, showAllTerms, setShowAllTerms, classes}: {
->>>>>>> b032aaa4
   post: PostsWithNavigationAndRevision | PostsWithNavigation,
   postGlossariesPinned: boolean,
   togglePin: () => void,
@@ -194,7 +186,6 @@
     </div>
   );
 
-
   const approvedGlossaryItems = approvedTerms.map((jargonTerm) => {
     return (<div key={jargonTerm._id + jargonTerm.term}>
       <JargonTooltip
