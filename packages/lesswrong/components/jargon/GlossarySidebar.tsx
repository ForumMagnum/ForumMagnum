import React, { useRef, useState } from 'react';
import { Components, registerComponent } from '@/lib/vulcan-lib/components';
import { jargonTermsToTextReplacements } from './JargonTooltip';
import { useCurrentUser } from '../common/withUser';
import { userCanViewJargonTerms } from '@/lib/betas';
import { ContentReplacementMode } from '../common/ContentItemBody';
import { useGlobalKeydown } from '../common/withGlobalKeydown';
import classNames from 'classnames';

const styles = (theme: ThemeType) => ({
  glossaryAnchor: {
    // HACK: If there is a footnote on the first line, because the footnote
    // anchor is in superscripted text, its position, for purposes of sidenote
    // ordering, will be above the top of the post body; but we want the
    // glossary side-item to be above the footnote side-item in this case.
    // So put the anchor for the glossary sidebar higher than the supercript
    // would be, and cancel it out with marginTop on glossaryContainer.
    position: "relative",
    top: -30,
  },
  jargonTerm: {
    paddingTop: 2,
    ...theme.typography.body2,
    ...theme.typography.postStyle,
    fontSize: "1.1rem",
    color: theme.palette.grey[800],
    cursor: 'pointer'
  },
  glossaryContainer: {
    [theme.breakpoints.down('sm')]: {
      display: 'none',
    },
    padding: 12,
    borderRadius: 3,
    cursor: 'pointer',
    maxHeight: 170,
    transition: 'max-height 0.2s 0.2s',
    overflow: 'hidden',

    "&:hover": {
      background: theme.palette.background.glossaryBackground,
      maxHeight: 'unset',
      // Show the pin icon when hovering over the glossary container
      "& $pinIcon": {
        display: 'block',
      },
    },
  },
  outerContainer: {
    height: 0,
  },
  innerContainer: {
    height: 'var(--sidebar-column-remaining-height)',
  },
  displayedHeightGlossaryContainer: {
    paddingTop: 30,
    paddingBottom: 20,
    // Hide other side items behind the glossary sidebar when it's pinned and we're scrolling down
    backgroundColor: theme.palette.background.pageActiveAreaBackground,
    zIndex: 1,

    "&:hover": {
      "& $overflowFade": {
        opacity: 0,
      },
    }
  },
  pinnedGlossaryContainer: {
    position: 'sticky',
    top: 100,
    '& $pinIcon': {
      color: theme.palette.grey[800],
    },
  },
  titleRow: {
    display: 'flex',
  },
  titleRowTooltipPopper: {
    marginBottom: 12,
  },
  title: {
    flex: 1,
    ...theme.typography.body2,
    ...theme.typography.postStyle,
  },
  pinIcon: {
    width: 10,
    paddingBottom: 4,
    marginRight: 6,
    color: theme.palette.grey[600],
    // Hide the pin icon by default, show it when hovering over the glossary container
    display: 'none',
  },
  termTooltip: {
    marginRight: 5,
  },
  overflowFade: {
    position: "absolute",
    top: 160,
    height: 40,
    width: "100%",
    background: `linear-gradient(0deg,${theme.palette.background.pageActiveAreaBackground},transparent)`,
    opacity: 1,
    pointerEvents: 'none',
  },
})

const GlossarySidebar = ({post, postGlossariesPinned, togglePin, classes}: {
  post: PostsPage,
  postGlossariesPinned: boolean,
  togglePin: () => void,
  classes: ClassesType<typeof styles>,
}) => {
  const { SideItem, JargonTooltip, LWTooltip, ForumIcon } = Components;

  // const [collapsed, setCollapsed] = useState('glossary' in post && post.glossary.length > 10);

  const currentUser = useCurrentUser();
  const glossaryContainerRef = useRef<HTMLDivElement>(null);

  const jargonReplacementMode: ContentReplacementMode = postGlossariesPinned ? 'all' : 'first';

  useGlobalKeydown((e) => {
    const J_KeyCode = 74;
    if (e.altKey && e.shiftKey && e.keyCode === J_KeyCode) {
      togglePin();
    }
  });

  if (!post || !('glossary' in post) || !post.glossary?.length) {
    return null;
  }

  if (!userCanViewJargonTerms(currentUser)) {
    return null;
  }

  // const displayGlossary = collapsed ? post.glossary.slice(0, 10) : post.glossary;

  const tooltip = <div><p>Pin to highlight every term. (Opt/Alt + Shift + J)</p></div>;
  const titleRow = (
    <LWTooltip
      title={tooltip}
      inlineBlock={false}
      placement='top-end'
      popperClassName={classes.titleRowTooltipPopper}
    >
      <div className={classes.titleRow}>
        <h3 className={classes.title}><strong>Glossary</strong></h3>
        <ForumIcon icon='Pin' className={classes.pinIcon} />
      </div>
    </LWTooltip>
  );

<<<<<<< HEAD
  const glossaryItems = post.glossary.map((jargonTerm: JargonTermsPost) => {
=======
  const glossaryWithInstanceCounts = displayGlossary.map((item) => {
    const jargonVariants = [item.term.toLowerCase(), ...(item.altTerms ?? []).map(altTerm => altTerm.toLowerCase())];
    const instancesOfJargonCount = (post.contents?.html ?? "").toLowerCase().match(new RegExp(jargonVariants.join('|'), 'g'))?.length ?? 0;
    return { ...item, instancesOfJargonCount };
  });

  type GlossaryWithInstanceCounts = JargonTermsPost & {
    instancesOfJargonCount: number;
  }

  const sortedGlossary = [...glossaryWithInstanceCounts].sort((a, b) => {
    return b.instancesOfJargonCount - a.instancesOfJargonCount;
  });

  const glossaryItems = sortedGlossary.map((jargonTerm: GlossaryWithInstanceCounts) => {
>>>>>>> dba18f9e
    const replacedSubstrings = jargonTermsToTextReplacements(post.glossary, jargonReplacementMode);
    return (<div key={jargonTerm.term}>
      <JargonTooltip
        term={jargonTerm.term}
        definitionHTML={jargonTerm.contents?.html ?? ''}
        altTerms={jargonTerm.altTerms}
        humansAndOrAIEdited={jargonTerm.humansAndOrAIEdited}
        replacedSubstrings={replacedSubstrings}
        placement="left-start"
        tooltipTitleClassName={classes.termTooltip}
        // The terms in the glossary should always have tooltips
        isFirstOccurrence
      >
        <div className={classes.jargonTerm}>{jargonTerm.term}</div>
      </JargonTooltip>
    </div>);
  });

  return <div className={classes.glossaryAnchor}><SideItem options={{ format: 'block', offsetTop: -10, measuredElement: glossaryContainerRef }}>
    <div className={classNames(postGlossariesPinned && classes.outerContainer)}>
      <div className={classNames(postGlossariesPinned && classes.innerContainer)}>
        <div className={classNames(classes.displayedHeightGlossaryContainer, postGlossariesPinned && classes.pinnedGlossaryContainer)} ref={glossaryContainerRef}>
          <div className={classes.glossaryContainer} onClick={() => togglePin()}>
            {titleRow}
            {glossaryItems}
          </div>
          <div className={classes.overflowFade} />
        </div>
      </div>
    </div>
  </SideItem></div>
}

const GlossarySidebarComponent = registerComponent('GlossarySidebar', GlossarySidebar, {styles});

declare global {
  interface ComponentTypes {
    GlossarySidebar: typeof GlossarySidebarComponent
  }
}<|MERGE_RESOLUTION|>--- conflicted
+++ resolved
@@ -152,10 +152,7 @@
     </LWTooltip>
   );
 
-<<<<<<< HEAD
-  const glossaryItems = post.glossary.map((jargonTerm: JargonTermsPost) => {
-=======
-  const glossaryWithInstanceCounts = displayGlossary.map((item) => {
+  const glossaryWithInstanceCounts = post.glossary.map((item) => {
     const jargonVariants = [item.term.toLowerCase(), ...(item.altTerms ?? []).map(altTerm => altTerm.toLowerCase())];
     const instancesOfJargonCount = (post.contents?.html ?? "").toLowerCase().match(new RegExp(jargonVariants.join('|'), 'g'))?.length ?? 0;
     return { ...item, instancesOfJargonCount };
@@ -170,7 +167,6 @@
   });
 
   const glossaryItems = sortedGlossary.map((jargonTerm: GlossaryWithInstanceCounts) => {
->>>>>>> dba18f9e
     const replacedSubstrings = jargonTermsToTextReplacements(post.glossary, jargonReplacementMode);
     return (<div key={jargonTerm.term}>
       <JargonTooltip
