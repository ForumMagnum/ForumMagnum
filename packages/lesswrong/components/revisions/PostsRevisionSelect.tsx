import React, { useCallback } from 'react'
import { registerComponent } from '../../lib/vulcan-lib/components';
import { postGetPageUrl } from '../../lib/collections/posts/helpers';
import { useLocation, useNavigate } from "../../lib/routeUtil";
import { useQuery } from "@/lib/crud/useQuery";
import { gql } from "@/lib/generated/gql-codegen";
import SingleColumnSection from "../common/SingleColumnSection";
import RevisionSelect from "./RevisionSelect";
import Loading from "../vulcan-core/Loading";
import { useQueryWithLoadMore } from "@/components/hooks/useQueryWithLoadMore";

const RevisionMetadataWithChangeMetricsMultiQuery = gql(`
  query multiRevisionPostsRevisionSelectQuery($selector: RevisionSelector, $limit: Int, $enableTotal: Boolean) {
    revisions(selector: $selector, limit: $limit, enableTotal: $enableTotal) {
      results {
        ...RevisionMetadataWithChangeMetrics
      }
      totalCount
    }
  }
`);


const PostsDetailsQuery = gql(`
  query PostsRevisionSelect($documentId: String) {
    post(input: { selector: { documentId: $documentId } }) {
      result {
        ...PostsDetails
      }
    }
  }
`);

const styles = (theme: ThemeType) => ({
  revisionList: {
  },
});

const PostsRevisionSelect = ({ classes }: {
  classes: ClassesType<typeof styles>
}) => {
  const { params } = useLocation();
  const navigate = useNavigate();
  const postId = params._id;
  
  const { loading: loadingPost, data } = useQuery(PostsDetailsQuery, {
    variables: { documentId: postId },
  });
  
  const post = data?.post?.result;

  const { data: dataRevisionsOnDocument, loading: loadingRevisions, loadMoreProps } = useQueryWithLoadMore(RevisionMetadataWithChangeMetricsMultiQuery, {
    variables: {
      selector: { revisionsOnDocument: { documentId: post?._id, fieldName: "contents" } },
      limit: 10,
      enableTotal: false,
    },
<<<<<<< HEAD
    fetchPolicy: "cache-first",
    collectionName: "Revisions",
    fragmentName: "RevisionMetadataWithChangeMetrics",
=======
    skip: !post,
    fetchPolicy: 'cache-first',
>>>>>>> 822e601a
  });

  const revisions = dataRevisionsOnDocument?.revisions?.results;
  
  const compareRevs = useCallback(({before,after}: {before: RevisionMetadata, after: RevisionMetadata}) => {
    if (!post) return;
    navigate(`/compare/post/${post._id}/${post.slug}?before=${before.version}&after=${after.version}`);
  }, [navigate, post]);

  if (!post) {return null;}
  
  return <SingleColumnSection>
    <h1>{post.title}</h1>
    
    {(loadingPost || loadingRevisions) && <Loading/>}
    
    <div className={classes.revisionList}>
      {revisions && <RevisionSelect
        revisions={revisions}
        getRevisionUrl={(rev: RevisionMetadata) => `${postGetPageUrl(post)}?revision=${rev.version}`}
        onPairSelected={compareRevs}
        loadMoreProps={loadMoreProps}
      />}
    </div>
  </SingleColumnSection>
}

export default registerComponent("PostsRevisionSelect", PostsRevisionSelect, {styles});

<|MERGE_RESOLUTION|>--- conflicted
+++ resolved
@@ -55,14 +55,8 @@
       limit: 10,
       enableTotal: false,
     },
-<<<<<<< HEAD
-    fetchPolicy: "cache-first",
-    collectionName: "Revisions",
-    fragmentName: "RevisionMetadataWithChangeMetrics",
-=======
     skip: !post,
     fetchPolicy: 'cache-first',
->>>>>>> 822e601a
   });
 
   const revisions = dataRevisionsOnDocument?.revisions?.results;
