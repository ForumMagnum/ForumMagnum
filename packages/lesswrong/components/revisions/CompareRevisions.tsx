import React, { useState } from 'react';
<<<<<<< HEAD
import { Components, registerComponent } from '../../lib/vulcan-lib/components';
import { gql } from '@apollo/client';
import { useQuery } from "@/lib/crud/useQuery";
=======
import { registerComponent } from '../../lib/vulcan-lib/components';
import { useQuery, gql, useMutation } from '@apollo/client';
>>>>>>> b467b77b
import { defineStyles, useStyles } from '../hooks/useStyles';
import { Menu } from '@/components/widgets/Menu';
import { useUpdate } from '@/lib/crud/withUpdate';
import { userIsAdminOrMod } from '@/lib/vulcan-users/permissions.ts';
import { useCurrentUser } from '../common/withUser';
import ErrorMessage from "../common/ErrorMessage";
import Loading from "../vulcan-core/Loading";
import ContentItemTruncated from "../common/ContentItemTruncated";
import ForumIcon from "../common/ForumIcon";
import { MenuItem } from "../common/Menus";

const styles = defineStyles("CompareRevisions", (theme: ThemeType) => ({
  differences: {
    "& ins": {
      background: theme.palette.background.diffInserted,
      textDecoration: "none",
    },
    "& del": {
      background: theme.palette.background.diffDeleted,
      textDecoration: "none",
    },
  },
  expand: {
    cursor: "pointer",
    color: theme.palette.primary.main,
    marginTop: 12
  },
  menuButton: {
    position: "absolute",
    top: 12,
    right: 12,
    cursor: "pointer"
  },
  menuIcon: {
    "--icon-size": "15.6px",
    color: theme.palette.icon.dim,
  },
}));

const CompareRevisions = ({
  collectionName,
  fieldName,
  documentId,
  versionBefore,
  versionAfter,
  revisionAfter,
  trim=false
}: {
  collectionName: string,
  fieldName: string,
  documentId: string,
  versionBefore: string|null,
  versionAfter: string,
  revisionAfter: RevisionHistoryEntry,
  trim?: boolean
}) => {
  const classes = useStyles(styles);
  const [expanded, setExpanded] = useState(false);
  const currentUser = useCurrentUser();
  // Use the RevisionsDiff resolver to get a comparison between revisions (see
  // packages/lesswrong/server/resolvers/diffResolvers.ts).
  const { data: diffResult, loading: loadingDiff, error } = useQuery(gql`
    query RevisionsDiff($collectionName: String!, $fieldName: String!, $id: String!, $beforeRev: String, $afterRev: String!, $trim: Boolean) {
      RevisionsDiff(collectionName: $collectionName, fieldName: $fieldName, id: $id, beforeRev: $beforeRev, afterRev: $afterRev, trim: $trim)
    }
  `, {
    variables: {
      collectionName: collectionName,
      fieldName: fieldName,
      id: documentId,
      beforeRev: versionBefore,
      afterRev: versionAfter,
      trim: trim
    },
    ssr: true,
  });

  const diffResultHtml = diffResult?.RevisionsDiff;

  if (error) {
    return <ErrorMessage message={error.message}/>
  }
  
  if (loadingDiff)
    return <Loading/>
  
  const wordCount = diffResultHtml.split(" ").length

  return (
    <div className={classes.differences}>
      <ContentItemTruncated
        maxLengthWords={600}
        rawWordCount={wordCount}
        graceWords={20}
        expanded={expanded}
        getTruncatedSuffix={({wordsLeft}: {wordsLeft: number|null}) =>
          <div className={classes.expand} onClick={() => setExpanded(true)}>
            {wordsLeft && <>Read More ({wordsLeft} more words)</>}
            {!wordsLeft && <>Read More</>}
          </div>
        }
        dangerouslySetInnerHTML={{__html: diffResultHtml}}
        description={`tag ${documentId}`}
      />
      {userIsAdminOrMod(currentUser) && <CompareRevisionsMenu revision={revisionAfter} />}
    </div>
  );
}

const CompareRevisionsMenu = ({revision}: {
  revision: RevisionHistoryEntry
}) => {
  const classes = useStyles(styles);
  const [anchorEl, setAnchorEl] = useState<any>(null);
  const [everOpened, setEverOpened] = useState(false);
  
  return <>
    <span
      className={classes.menuButton}
      onClick={ev => {
        setAnchorEl(ev.currentTarget);
        setEverOpened(true)
      }}
    >
      <ForumIcon className={classes.menuIcon} icon="EllipsisVertical"/>
    </span>
    <Menu
      onClick={() => {
        setAnchorEl(null);
      }}
      open={!!anchorEl}
      anchorEl={anchorEl}
    >
      {everOpened && <>
        <RevisionsMenuActions revision={revision}/>
      </>}
    </Menu>
  </>
}

const RevisionsMenuActions = ({revision}: {
  revision: RevisionHistoryEntry
}) => {
  const {mutate: updateRevision} = useUpdate({
    collectionName: "Revisions",
    fragmentName: "RevisionEdit",
  });

  return <>
    <MenuItem onClick={ev => {
      void updateRevision({
        selector: {_id: revision._id},
        data: {
          skipAttributions: !revision.skipAttributions,
        },
      });
    }}>
      {revision.skipAttributions
        ? "Don't exclude this revision from attributions"
        : "Exclude this revision from attributions"
      }
    </MenuItem>
  </>
}


export default registerComponent("CompareRevisions", CompareRevisions);

<|MERGE_RESOLUTION|>--- conflicted
+++ resolved
@@ -1,12 +1,7 @@
 import React, { useState } from 'react';
-<<<<<<< HEAD
-import { Components, registerComponent } from '../../lib/vulcan-lib/components';
+import { registerComponent } from '../../lib/vulcan-lib/components';
 import { gql } from '@apollo/client';
 import { useQuery } from "@/lib/crud/useQuery";
-=======
-import { registerComponent } from '../../lib/vulcan-lib/components';
-import { useQuery, gql, useMutation } from '@apollo/client';
->>>>>>> b467b77b
 import { defineStyles, useStyles } from '../hooks/useStyles';
 import { Menu } from '@/components/widgets/Menu';
 import { useUpdate } from '@/lib/crud/withUpdate';
