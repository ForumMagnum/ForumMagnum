--- conflicted
+++ resolved
@@ -50,12 +50,7 @@
   }
 });
 
-<<<<<<< HEAD
-const RevisionSelect = ({ documentId, revisions, getRevisionUrl, onPairSelected, loadMoreProps, classes, count, totalCount }: {
-  documentId: string,
-=======
-const RevisionSelect = ({ revisions, getRevisionUrl, onPairSelected, loadMoreProps, classes }: {
->>>>>>> 9bee3827
+const RevisionSelect = ({ revisions, getRevisionUrl, onPairSelected, loadMoreProps, classes, count, totalCount }: {
   revisions: Array<RevisionMetadataWithChangeMetrics>,
   getRevisionUrl: (rev: RevisionMetadata) => React.ReactNode,
   onPairSelected: ({before, after}: {before: RevisionMetadata, after: RevisionMetadata}) => void,
@@ -64,11 +59,7 @@
   count?: number,
   totalCount?: number
 }) => {
-<<<<<<< HEAD
-  const { FormatDate, UsersName, LoadMore, TagRevisionItem, MetaInfo, LWTooltip } = Components;
-=======
-  const { FormatDate, UsersName, LoadMore } = Components;
->>>>>>> 9bee3827
+  const { FormatDate, UsersName, LoadMore, LWTooltip } = Components;
   
   const [beforeRevisionIndex, setBeforeRevisionIndex] = useState(1);
   const [afterRevisionIndex, setAfterRevisionIndex] = useState(0);
