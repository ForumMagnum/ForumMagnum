/*

Button used to add a new feed to a user profile

*/

import React, { Component } from 'react';
import FlatButton from 'material-ui/FlatButton';
<<<<<<< HEAD
import { Components, withCurrentUser, getFragment } from 'meteor/vulcan:core';
import { withRouter } from 'react-router';
import RSSFeeds from '../../lib/collections/rssfeeds/collection.js';
import defineComponent from '../../lib/defineComponent';
=======
import { Components, registerComponent, getFragment } from 'meteor/vulcan:core';
import { withRouter } from 'react-router';
import RSSFeeds from '../../lib/collections/rssfeeds/collection.js';
import withUser from '../common/withUser';
>>>>>>> e9138743

class newFeedButton extends Component {

  render() {

    const user = this.props.user;
    const currentUser = this.props.currentUser;

    if (user && currentUser) {
      return (
        <div>
          <Components.SmartForm
            collection={RSSFeeds}
            mutationFragment={getFragment('newRSSFeedFragment')}
            prefilledProps={{userId: user._id}}
            successCallback={conversation => {
              this.props.closeModal();
            }}
          >
            </ Components.SmartForm>
            <FlatButton onClick={() => this.props.closeModal()} label="Close"/>
        </div>
      )
    } else {
      return <div> <Components.Loading /> </div>
    }
  }
}

<<<<<<< HEAD
export default defineComponent({
  name: 'newFeedButton',
  component: newFeedButton,
  hocs: [ withCurrentUser, withRouter ]
});
=======
registerComponent('newFeedButton', newFeedButton, withUser, withRouter);
>>>>>>> e9138743
<|MERGE_RESOLUTION|>--- conflicted
+++ resolved
@@ -6,17 +6,11 @@
 
 import React, { Component } from 'react';
 import FlatButton from 'material-ui/FlatButton';
-<<<<<<< HEAD
-import { Components, withCurrentUser, getFragment } from 'meteor/vulcan:core';
+import { Components, getFragment } from 'meteor/vulcan:core';
 import { withRouter } from 'react-router';
 import RSSFeeds from '../../lib/collections/rssfeeds/collection.js';
 import defineComponent from '../../lib/defineComponent';
-=======
-import { Components, registerComponent, getFragment } from 'meteor/vulcan:core';
-import { withRouter } from 'react-router';
-import RSSFeeds from '../../lib/collections/rssfeeds/collection.js';
 import withUser from '../common/withUser';
->>>>>>> e9138743
 
 class newFeedButton extends Component {
 
@@ -46,12 +40,8 @@
   }
 }
 
-<<<<<<< HEAD
 export default defineComponent({
   name: 'newFeedButton',
   component: newFeedButton,
-  hocs: [ withCurrentUser, withRouter ]
-});
-=======
-registerComponent('newFeedButton', newFeedButton, withUser, withRouter);
->>>>>>> e9138743
+  hocs: [ withUser, withRouter ]
+});