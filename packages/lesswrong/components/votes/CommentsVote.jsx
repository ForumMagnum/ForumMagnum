import { Components, registerComponent, getSetting } from 'meteor/vulcan:core';
import React, { PureComponent } from 'react';
import PropTypes from 'prop-types';
import { withStyles } from '@material-ui/core/styles';
import { Comments } from "../../lib/collections/comments";
import Tooltip from '@material-ui/core/Tooltip';
import Users from 'meteor/vulcan:users';
import moment from 'moment-timezone';
import withHover from '../common/withHover';
import withUser from '../common/withUser';
import { useVote } from './withVote';

const styles = theme => ({
  vote: {
    fontSize: 25,
    lineHeight: 0.6,
  },
  voteScore: {
    fontSize: '1.1rem',
    marginLeft: 4,
    marginRight: 4,
    lineHeight: 1,
  },
  secondarySymbol: {
    fontFamily: theme.typography.body1.fontFamily,
  },
  secondaryScore: {
    fontSize: '1.1rem',
    marginLeft: 7,
  },
  secondaryScoreNumber: {
    marginLeft: 3,
  },
  tooltipHelp: {
    fontSize: '1rem',
    fontStyle: "italic"
  }
})

<<<<<<< HEAD
const CommentsVote = ({ comment, classes, currentUser, hover }) => {
  const vote = useVote();
  
  if (!comment) return null;
  const voteCount = comment.voteCount;
  const karma = Comments.getKarma(comment)
=======
class CommentsVote extends PureComponent {
  render() {
    const { comment, classes, currentUser, hover, vote, hideKarma } = this.props
    if (!comment) return null;
    const voteCount = comment.voteCount;
    const karma = Comments.getKarma(comment)
>>>>>>> c77bc15d

  const moveToAfInfo = Users.isAdmin(currentUser) && !!comment.moveToAlignmentUserId && (
    <div className={classes.tooltipHelp}>
      {hover && <span>Moved to AF by <Components.UsersName documentId={comment.moveToAlignmentUserId }/> on { comment.afDate && moment(new Date(comment.afDate)).format('YYYY-MM-DD') }</span>}
    </div>
  )

<<<<<<< HEAD
  return (
    <span className={classes.vote}>
      {(getSetting('forumType') !== 'AlignmentForum' || !!comment.af) &&
        <span>
          <Tooltip
            title={<div>Downvote<br /><em>For strong downvote, click-and-hold<br />(Click twice on mobile)</em></div>}
            placement="bottom"
            >
            <span>
              <Components.VoteButton
                orientation="left"
                color="error"
                voteType="Downvote"
                document={comment}
                currentUser={currentUser}
                collection={Comments}
                vote={vote}
              />
            </span>
          </Tooltip>
          <Tooltip title={`This comment has ${karma} karma (${voteCount} ${voteCount == 1 ? "Vote" : "Votes"})`} placement="bottom">
            <span className={classes.voteScore}>
              {karma}
=======
    return (
      <span className={classes.vote}>
        {(getSetting('forumType') !== 'AlignmentForum' || !!comment.af) &&
          <span>
            <Tooltip
              title={<div>Downvote<br /><em>For strong downvote, click-and-hold<br />(Click twice on mobile)</em></div>}
              placement="bottom"
              >
              <span>
                <Components.VoteButton
                  orientation="left"
                  color="error"
                  voteType="Downvote"
                  document={comment}
                  currentUser={currentUser}
                  collection={Comments}
                  vote={vote}
                />
              </span>
            </Tooltip>
            {hideKarma ?
              <Tooltip title={'The author of this post has disabled karma visibility'}>
                <span>{' '}</span>
              </Tooltip> :
              <Tooltip title={`This comment has ${karma} karma (${voteCount} ${voteCount == 1 ? "Vote" : "Votes"})`} placement="bottom">
                <span className={classes.voteScore}>
                  {karma}
                </span>
              </Tooltip>
            }
            <Tooltip
              title={<div>Upvote<br /><em>For strong upvote, click-and-hold<br /> (Click twice on mobile)</em></div>}
              placement="bottom">
              <span>
                <Components.VoteButton
                  orientation="right"
                  color="secondary"
                  voteType="Upvote"
                  document={comment}
                  currentUser={currentUser}
                  collection={Comments}
                  vote={vote}
                />
              </span>
            </Tooltip>
          </span>
        }
        {!!comment.af && getSetting('forumType') !== 'AlignmentForum' &&
          <Tooltip placement="bottom" title={
            <div>
              <p>AI Alignment Forum Karma</p>
              { moveToAfInfo }
            </div>
          }>
            <span className={classes.secondaryScore}>
              <span className={classes.secondarySymbol}>Ω</span>
              <span className={classes.secondaryScoreNumber}>{comment.afBaseScore || 0}</span>
>>>>>>> c77bc15d
            </span>
          </Tooltip>
          <Tooltip
            title={<div>Upvote<br /><em>For strong upvote, click-and-hold<br /> (Click twice on mobile)</em></div>}
            placement="bottom">
            <span>
              <Components.VoteButton
                orientation="right"
                color="secondary"
                voteType="Upvote"
                document={comment}
                currentUser={currentUser}
                collection={Comments}
                vote={vote}
              />
            </span>
          </Tooltip>
        </span>
      }
      {!!comment.af && getSetting('forumType') !== 'AlignmentForum' &&
        <Tooltip placement="bottom" title={
          <div>
            <p>AI Alignment Forum Karma</p>
            { moveToAfInfo }
          </div>
        }>
          <span className={classes.secondaryScore}>
            <span className={classes.secondarySymbol}>Ω</span>
            <span className={classes.secondaryScoreNumber}>{comment.afBaseScore || 0}</span>
          </span>
        </Tooltip>
      }
      {!comment.af && (getSetting('forumType') === 'AlignmentForum') &&
        <Tooltip title="LessWrong Karma" placement="bottom">
          <span className={classes.secondaryScore}>
            <span className={classes.secondarySymbol}>LW</span>
            <span className={classes.secondaryScoreNumber}>{comment.baseScore || 0}</span>
          </span>
        </Tooltip>
      }
    </span>)
}

CommentsVote.propTypes = {
  comment: PropTypes.object.isRequired, // the document to upvote
  currentUser: PropTypes.object, // user might not be logged in, so don't make it required
  classes: PropTypes.object.isRequired,
  hideKarma: PropTypes.bool,
};

registerComponent('CommentsVote', CommentsVote,
  withStyles(styles, { name: "CommentsVote" }),
  withHover, withUser
);<|MERGE_RESOLUTION|>--- conflicted
+++ resolved
@@ -37,21 +37,12 @@
   }
 })
 
-<<<<<<< HEAD
-const CommentsVote = ({ comment, classes, currentUser, hover }) => {
+const CommentsVote = ({ comment, hideKarma, classes, currentUser, hover }) => {
   const vote = useVote();
   
   if (!comment) return null;
   const voteCount = comment.voteCount;
   const karma = Comments.getKarma(comment)
-=======
-class CommentsVote extends PureComponent {
-  render() {
-    const { comment, classes, currentUser, hover, vote, hideKarma } = this.props
-    if (!comment) return null;
-    const voteCount = comment.voteCount;
-    const karma = Comments.getKarma(comment)
->>>>>>> c77bc15d
 
   const moveToAfInfo = Users.isAdmin(currentUser) && !!comment.moveToAlignmentUserId && (
     <div className={classes.tooltipHelp}>
@@ -59,7 +50,6 @@
     </div>
   )
 
-<<<<<<< HEAD
   return (
     <span className={classes.vote}>
       {(getSetting('forumType') !== 'AlignmentForum' || !!comment.af) &&
@@ -80,70 +70,16 @@
               />
             </span>
           </Tooltip>
-          <Tooltip title={`This comment has ${karma} karma (${voteCount} ${voteCount == 1 ? "Vote" : "Votes"})`} placement="bottom">
-            <span className={classes.voteScore}>
-              {karma}
-=======
-    return (
-      <span className={classes.vote}>
-        {(getSetting('forumType') !== 'AlignmentForum' || !!comment.af) &&
-          <span>
-            <Tooltip
-              title={<div>Downvote<br /><em>For strong downvote, click-and-hold<br />(Click twice on mobile)</em></div>}
-              placement="bottom"
-              >
-              <span>
-                <Components.VoteButton
-                  orientation="left"
-                  color="error"
-                  voteType="Downvote"
-                  document={comment}
-                  currentUser={currentUser}
-                  collection={Comments}
-                  vote={vote}
-                />
+          {hideKarma ?
+            <Tooltip title={'The author of this post has disabled karma visibility'}>
+              <span>{' '}</span>
+            </Tooltip> :
+            <Tooltip title={`This comment has ${karma} karma (${voteCount} ${voteCount == 1 ? "Vote" : "Votes"})`} placement="bottom">
+              <span className={classes.voteScore}>
+                {karma}
               </span>
             </Tooltip>
-            {hideKarma ?
-              <Tooltip title={'The author of this post has disabled karma visibility'}>
-                <span>{' '}</span>
-              </Tooltip> :
-              <Tooltip title={`This comment has ${karma} karma (${voteCount} ${voteCount == 1 ? "Vote" : "Votes"})`} placement="bottom">
-                <span className={classes.voteScore}>
-                  {karma}
-                </span>
-              </Tooltip>
-            }
-            <Tooltip
-              title={<div>Upvote<br /><em>For strong upvote, click-and-hold<br /> (Click twice on mobile)</em></div>}
-              placement="bottom">
-              <span>
-                <Components.VoteButton
-                  orientation="right"
-                  color="secondary"
-                  voteType="Upvote"
-                  document={comment}
-                  currentUser={currentUser}
-                  collection={Comments}
-                  vote={vote}
-                />
-              </span>
-            </Tooltip>
-          </span>
-        }
-        {!!comment.af && getSetting('forumType') !== 'AlignmentForum' &&
-          <Tooltip placement="bottom" title={
-            <div>
-              <p>AI Alignment Forum Karma</p>
-              { moveToAfInfo }
-            </div>
-          }>
-            <span className={classes.secondaryScore}>
-              <span className={classes.secondarySymbol}>Ω</span>
-              <span className={classes.secondaryScoreNumber}>{comment.afBaseScore || 0}</span>
->>>>>>> c77bc15d
-            </span>
-          </Tooltip>
+          }
           <Tooltip
             title={<div>Upvote<br /><em>For strong upvote, click-and-hold<br /> (Click twice on mobile)</em></div>}
             placement="bottom">
