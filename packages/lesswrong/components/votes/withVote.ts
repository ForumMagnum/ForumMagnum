import { useState, useCallback, useRef } from 'react';
import { useDialog } from '../common/withDialog';
import { gql } from '@apollo/client';
import { setVoteClient } from '../../lib/voting/vote';
import { collectionNameToTypeName, getFragmentText } from '../../lib/vulcan-lib';
import { isAF } from '../../lib/instanceSettings';
import { VotingSystem, getDefaultVotingSystem } from '../../lib/voting/votingSystems';
import * as _ from 'underscore';
import { VotingProps } from './votingProps';
import { useMutate } from '../hooks/useMutate';

const getVoteMutationQuery = (typeName: string) => {
  const mutationName = `performVote${typeName}`;
  
  return gql`
    mutation ${mutationName}($documentId: String, $voteType: String, $extendedVote: JSON) {
      ${mutationName}(documentId: $documentId, voteType: $voteType, extendedVote: $extendedVote) {
        document {
          ...WithVote${typeName}
        }
        showVotingPatternWarning
      }
    }
    ${getFragmentText(`WithVote${typeName}` as any)}
  `
}

export const useVote = <T extends VoteableTypeClient>(document: T, collectionName: VoteableCollectionName, votingSystem?: VotingSystem): VotingProps<T> => {
  const [optimisticResponseDocument, setOptimisticResponseDocument] = useState<any>(null);
  const mutationCounts = useRef({optimisticMutationIndex: 0, completedMutationIndex: 0});
<<<<<<< HEAD
  const collection = getCollection(collectionName);
=======
  const typeName = collectionNameToTypeName(collectionName);
  const query = getVoteMutationQuery(typeName);
>>>>>>> a5f8813e
  const votingSystemOrDefault = votingSystem || getDefaultVotingSystem();
  const {openDialog} = useDialog();
  const mutate = useMutate();
  
  const showVotingPatternWarningPopup= useCallback(() => {
    openDialog({
      componentName: "VotingPatternsWarningPopup",
      componentProps: {},
      closeOnNavigate: true,
    });
  }, [openDialog]);
  
  const vote = useCallback(async ({document, voteType, extendedVote=null, currentUser}: {
    document: T,
    voteType: string,
    extendedVote?: any,
    currentUser: UsersCurrent,
  }) => {
    // Cast a vote. Because the vote buttons are easy to mash repeatedly (and
    // the strong-voting mechanic encourages this), there could be multiple
    // overlapping votes in-flight at once. We keep count of how many mutations
    // we've sent out and how many responses we've gotten back, so that the
    // result of an earlier vote does not overwrite the optimistic response of
    // a later vote.
    // FIXME: Currently the server is not guaranteed to process votes in the
    // same order they're received (if they're in separate http requests), which
    // means that if you double-click a vote button, you can get a weird result
    // due to votes being processed out of order.
    
    const newDocument = await setVoteClient({collectionName, document, user: currentUser, voteType, extendedVote, votingSystem: votingSystemOrDefault });

    mutationCounts.current.optimisticMutationIndex++;
    setOptimisticResponseDocument(newDocument);

    const typeName = collection.options.typeName;
    const { result, error } = await mutate({
      mutation: getVoteMutationQuery(collection),
      variables: {
        documentId: document._id,
        voteType, extendedVote,
      },
      errorHandling: "flashMessageAndReturn"
    })
    if (error) {
      setOptimisticResponseDocument(null);
      return;
    }
    if (++mutationCounts.current.completedMutationIndex === mutationCounts.current.optimisticMutationIndex) {
      setOptimisticResponseDocument(null)
    }
    
    const mutationName = `performVote${typeName}`;
    if (result?.[mutationName]?.showVotingPatternWarning) {
      showVotingPatternWarningPopup();
    }
<<<<<<< HEAD
  }, [mutate, collection, votingSystemOrDefault, showVotingPatternWarningPopup]);
=======
  }, [messages, mutate, collectionName, votingSystemOrDefault]);
>>>>>>> a5f8813e

  const result = optimisticResponseDocument || document;
  return {
    vote, collectionName,
    document: result,
    baseScore: (isAF ? result.afBaseScore : result.baseScore) || 0,
    voteCount: (result.voteCount) || 0,
  };
}<|MERGE_RESOLUTION|>--- conflicted
+++ resolved
@@ -28,12 +28,7 @@
 export const useVote = <T extends VoteableTypeClient>(document: T, collectionName: VoteableCollectionName, votingSystem?: VotingSystem): VotingProps<T> => {
   const [optimisticResponseDocument, setOptimisticResponseDocument] = useState<any>(null);
   const mutationCounts = useRef({optimisticMutationIndex: 0, completedMutationIndex: 0});
-<<<<<<< HEAD
-  const collection = getCollection(collectionName);
-=======
   const typeName = collectionNameToTypeName(collectionName);
-  const query = getVoteMutationQuery(typeName);
->>>>>>> a5f8813e
   const votingSystemOrDefault = votingSystem || getDefaultVotingSystem();
   const {openDialog} = useDialog();
   const mutate = useMutate();
@@ -68,9 +63,8 @@
     mutationCounts.current.optimisticMutationIndex++;
     setOptimisticResponseDocument(newDocument);
 
-    const typeName = collection.options.typeName;
     const { result, error } = await mutate({
-      mutation: getVoteMutationQuery(collection),
+      mutation: getVoteMutationQuery(typeName),
       variables: {
         documentId: document._id,
         voteType, extendedVote,
@@ -89,11 +83,7 @@
     if (result?.[mutationName]?.showVotingPatternWarning) {
       showVotingPatternWarningPopup();
     }
-<<<<<<< HEAD
-  }, [mutate, collection, votingSystemOrDefault, showVotingPatternWarningPopup]);
-=======
-  }, [messages, mutate, collectionName, votingSystemOrDefault]);
->>>>>>> a5f8813e
+  }, [mutate, collectionName, typeName, votingSystemOrDefault, showVotingPatternWarningPopup]);
 
   const result = optimisticResponseDocument || document;
   return {
