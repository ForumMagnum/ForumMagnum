--- conflicted
+++ resolved
@@ -17,11 +17,7 @@
         ...WithVote${typeName}
       }
     }
-<<<<<<< HEAD
-    ${getFragmentText(`WithVote${collection.typeName}` as any)}
-=======
-    ${getFragmentText(`WithVote${typeName}`)}
->>>>>>> 1fb58f58
+    ${getFragmentText(`WithVote${typeName}` as any)}
   `
 }
 
