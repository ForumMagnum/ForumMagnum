import { useState, useCallback, useRef } from 'react';
import { useMessages } from '../common/withMessages';
import { useDialog } from '../common/withDialog';
import { useMutation, gql } from '@apollo/client';
import { setVoteClient } from '../../lib/voting/vote';
import { getCollection, getFragmentText } from '../../lib/vulcan-lib';
import { isAF } from '../../lib/instanceSettings';
import { VotingSystem, getDefaultVotingSystem } from '../../lib/voting/votingSystems';
import * as _ from 'underscore';
import { VotingProps } from './votingProps';

const getVoteMutationQuery = (collection: CollectionBase<CollectionNameString>) => {
  const typeName = collection.options.typeName;
  const mutationName = `performVote${typeName}`;
  
  return gql`
    mutation ${mutationName}($documentId: String, $voteType: String, $extendedVote: JSON) {
      ${mutationName}(documentId: $documentId, voteType: $voteType, extendedVote: $extendedVote) {
        document {
          ...WithVote${typeName}
        }
        showVotingPatternWarning
      }
    }
    ${getFragmentText(`WithVote${typeName}` as any)}
  `
}

export const useVote = <T extends VoteableTypeClient>(document: T, collectionName: VoteableCollectionName, votingSystem?: VotingSystem): VotingProps<T> => {
  const messages = useMessages();
  const [optimisticResponseDocument, setOptimisticResponseDocument] = useState<any>(null);
  const mutationCounts = useRef({optimisticMutationIndex: 0, completedMutationIndex: 0});
  const collection = getCollection(collectionName);
  const typeName = collection.options.typeName;
  const query = getVoteMutationQuery(collection);
  const votingSystemOrDefault = votingSystem || getDefaultVotingSystem();
  const {openDialog} = useDialog();
  
  const showVotingPatternWarningPopup= useCallback(() => {
    openDialog({
      componentName: "VotingPatternsWarningPopup",
      componentProps: {},
      noClickawayCancel: true,
      closeOnNavigate: true,
    });
  }, [openDialog]);
  
  const [mutate] = useMutation(query, {
<<<<<<< HEAD
    onCompleted: useCallback((mutationResult: AnyBecauseHard) => {
      if (++mutationCounts.current.completedMutationIndex == mutationCounts.current.optimisticMutationIndex) {
=======
    onCompleted: useCallback((mutationResult) => {
      if (++mutationCounts.current.completedMutationIndex === mutationCounts.current.optimisticMutationIndex) {
>>>>>>> 531df0ce
        setOptimisticResponseDocument(null)
      }
      
      const mutationName = `performVote${typeName}`;
      if (mutationResult?.[mutationName]?.showVotingPatternWarning) {
        showVotingPatternWarningPopup();
      }
    }, [typeName, showVotingPatternWarningPopup]),
  });
  
  const vote = useCallback(async ({document, voteType, extendedVote=null, currentUser}: {
    document: T,
    voteType: string,
    extendedVote?: any,
    currentUser: UsersCurrent,
  }) => {
    // Cast a vote. Because the vote buttons are easy to mash repeatedly (and
    // the strong-voting mechanic encourages this), there could be multiple
    // overlapping votes in-flight at once. We keep count of how many mutations
    // we've sent out and how many responses we've gotten back, so that the
    // result of an earlier vote does not overwrite the optimistic response of
    // a later vote.
    // FIXME: Currently the server is not guaranteed to process votes in the
    // same order they're received (if they're in separate http requests), which
    // means that if you double-click a vote button, you can get a weird result
    // due to votes being processed out of order.
    
    const newDocument = await setVoteClient({collection, document, user: currentUser, voteType, extendedVote, votingSystem: votingSystemOrDefault });

    try {
      mutationCounts.current.optimisticMutationIndex++;
      setOptimisticResponseDocument(newDocument);
      await mutate({
        variables: {
          documentId: document._id,
          voteType, extendedVote,
        },
      })
    } catch(e) {
      const errorMessage = _.map(e.graphQLErrors, (gqlErr: any)=>gqlErr.message).join("; ");
      messages.flash({ messageString: errorMessage });
      setOptimisticResponseDocument(null);
    }
  }, [messages, mutate, collection, votingSystemOrDefault]);

  const result = optimisticResponseDocument || document;
  return {
    vote, collectionName,
    document: result,
    baseScore: (isAF ? result.afBaseScore : result.baseScore) || 0,
    voteCount: (result.voteCount) || 0,
  };
}<|MERGE_RESOLUTION|>--- conflicted
+++ resolved
@@ -46,13 +46,8 @@
   }, [openDialog]);
   
   const [mutate] = useMutation(query, {
-<<<<<<< HEAD
     onCompleted: useCallback((mutationResult: AnyBecauseHard) => {
-      if (++mutationCounts.current.completedMutationIndex == mutationCounts.current.optimisticMutationIndex) {
-=======
-    onCompleted: useCallback((mutationResult) => {
       if (++mutationCounts.current.completedMutationIndex === mutationCounts.current.optimisticMutationIndex) {
->>>>>>> 531df0ce
         setOptimisticResponseDocument(null)
       }
       
