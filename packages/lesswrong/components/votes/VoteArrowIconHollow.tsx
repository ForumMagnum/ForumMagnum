--- conflicted
+++ resolved
@@ -1,15 +1,8 @@
 import React from 'react';
 import classNames from 'classnames';
-<<<<<<< HEAD
-import { isEAForum } from '../../lib/instanceSettings';
-=======
-import UpArrowIcon from '@/lib/vendor/@material-ui/icons/src/KeyboardArrowUp';
-import Transition from 'react-transition-group/Transition';
->>>>>>> a48ffc5f
 import type { VoteArrowIconProps } from './VoteArrowIcon';
 import { defineStyles, useStyles } from '../hooks/useStyles';
 import { getVoteButtonColor, voteButtonSharedStyles } from './VoteButton';
-import { strongVoteDelay } from './constants';
 
 const styles = defineStyles("VoteArrowIconHollow", (theme: ThemeType) => ({
   disabled: {
@@ -17,15 +10,11 @@
   },
   smallArrow: {
     fontSize: '50%',
-<<<<<<< HEAD
-    opacity: isEAForum ? 0.7 : 0.6,
+    opacity: theme.isEAForum ? 0.7 : 0.6,
     width: "1em",
     height: "1em",
     fill: "currentColor",
     pointerEvents: 'none',
-=======
-    opacity: theme.isEAForum ? 0.7 : 0.6,
->>>>>>> a48ffc5f
   },
   up: {
   },
@@ -43,8 +32,6 @@
     top: '-70%',
     fontSize: '82%',
     pointerEvents: 'none',
-    //opacity: 0,
-    //transition: `opacity ${strongVoteDelay}ms cubic-bezier(0.74, -0.01, 1, 1) 0ms`,
 
     width: '1em',
     height: '1em',
