import React, { useState, useRef, RefObject } from 'react';
import { Components, registerComponent } from '../../lib/vulcan-lib';
import { CommentVotingComponentProps, } from '../../lib/voting/votingSystems';
import { NamesAttachedReactionsList, NamesAttachedReactionsVote, NamesAttachedReactionsScore, EmojiReactName, UserReactInfo, UserVoteOnSingleReaction, VoteOnReactionType, reactionsListToDisplayedNumbers } from '../../lib/voting/namesAttachedReactions';
import { getNamesAttachedReactionsByName } from '../../lib/voting/reactions';
import type { VotingProps } from './withVote';
import classNames from 'classnames';
import { useCurrentUser } from '../common/withUser';
import { useVote } from './withVote';
import { useHover } from '../common/withHover';
import { useDialog } from '../common/withDialog';
import UpArrowIcon from '@material-ui/icons/KeyboardArrowUp';
import InsertEmoticonOutlined from '@material-ui/icons/InsertEmoticon';
import withErrorBoundary from '../common/withErrorBoundary';
import filter from 'lodash/filter';
import orderBy from 'lodash/orderBy';
import sumBy from 'lodash/sumBy';
import Card from '@material-ui/core/Card'
import FormatListBulletedIcon from "@material-ui/icons/FormatListBulleted"
import Mark from 'mark.js';
import { dimHighlightClassName, highlightSelectorClassName } from '../common/ContentItemBody';

const styles = (theme: ThemeType): JssStyles => ({
  root: {
    whiteSpace: "nowrap",
  },
  footerReactions: {
    display: "inline-block",
    fontSize: 25,
    lineHeight: 0.6,
    height: 26,
    textAlign: 'center',
    whiteSpace: "nowrap",
    zIndex: theme.zIndexes.reactionsFooter,
    // background: theme.palette.panelBackground.translucent2,
    marginRight: 11,
  },
  footerReactionsRow: {
    display: "flex",
    alignItems: "center",
  },
  footerReaction: {
    height: 26,
    display: "inline-block",
    borderRadius: 6,
    paddingTop: 2,
    paddingLeft: 4,
    paddingRight: 4,
    marginRight: 2,
    "&:first-child": {
      paddingLeft: 6,
    },
    "&:last-child": {
      paddingRight: 7,
      marginRight: 0,
    },
    "&:hover": {
      background: theme.palette.panelBackground.darken04,
    },
  },
  footerReactionHover: {
    maxWidth: 300,
  },
  reactionCount: {
    fontSize: 14,
    fontFamily: theme.typography.commentStyle.fontFamily,
    color: theme.palette.text.dim60,
    marginLeft: 3,
    verticalAlign: "middle",
  },
  addReactionButton: {
    verticalAlign: "bottom",
    marginRight: 11,
    filter: "opacity(0.2)",
    cursor: "pointer",
    "& svg": {
      width: 20,
      height: 20,
      position: "relative",
      top: 2
    },
    "&:hover": {
      filter: "opacity(0.8)",
    },
  },
  reactOrAntireact: {
    width: 55
  },
  hoverBallot: {
    fontFamily: theme.typography.commentStyle.fontFamily,
    paddingTop: 12,
    maxWidth: 350,
  },
  reactOverview: {
    background: theme.palette.background.pageActiveAreaBackground,
    fontFamily: theme.typography.commentStyle.fontFamily,
    paddingTop: 12,
    maxWidth: 350,
    borderRadius: 2,
    padding: 12
  },
  hoverBallotEntry: {
    fontFamily: theme.typography.commentStyle.fontFamily,
    cursor: "pointer",
    paddingTop: 16,
    paddingBottom: 8,
    paddingLeft: 12,
    paddingRight: 8,
    "&:hover": {
      background: theme.palette.panelBackground.darken04,
    },
  },
  hoverBallotLabel: {
    verticalAlign: "middle",
    display: "inline-block",
    minWidth: 80,
    marginBottom: 4
  },
  hoverBallotReactDescription: {
    fontSize: 11,
    marginBottom: 8
  },
  alreadyUsedReactions: {
    padding: 8
  },

  reactionVoteCount: {
    display: "inline-block",
    verticalAlign: "middle",
  },
  voteArrow: {
    color: theme.palette.grey[400],
  },
  voteArrowIcon: {
    fontSize: 'inherit',
    padding: 0,
    width: 24,
    height: 24,
    verticalAlign: "middle",
  },
  voteArrowLeft: {
    transform: 'rotate(-90deg)',
    marginRight: -4,
  },
  voteArrowRight: {
    transform: 'rotate(-270deg)',
    marginLeft: -4,
  },
  overviewSummaryRow: {
    paddingBottom: 2
  },
  usersWhoReactedRoot: {
    maxWidth: 225,
    display: "inline-block",
    color: theme.palette.grey[600]
  },
  userWhoAntiReacted: {
    color: theme.palette.error.main,
    opacity: .6
  },
  usersWhoReacted: {
    fontSize: 11,
  },
  usersWhoReactedWrap: {
    whiteSpace: "unset",
  },
  footerSelected: {
    background: theme.palette.panelBackground.darken10,
  },
  footerSelectedAnti: {
    background: "rgb(255, 189, 189, .23)",
  },
  hoverInfo: {
    marginTop: -6,
    paddingLeft: 10,
    maxWidth: 195,
  },
  overviewButton: {
    opacity: .35,
    marginTop: 2,
    marginRight: 8,
    cursor: "pointer",
    height: 18,
    width: 18
  },
  quoteWrapper: {
    overflow: "hidden",
    whiteSpace: "nowrap",
    textOverflow: "ellipsis",
    maxWidth: 217,
    display: "inline-block",
  },
  tinyQuote: {
    textOverflow: "ellipsis", 
<<<<<<< HEAD
    marginLeft: 8
  },
  addReactionWrapper: {
    marginLeft: 12,
    marginTop: 2
=======
    marginLeft: 8,
    marginTop: 2,
    '&:hover': {
      opacity: .5
    }
>>>>>>> 9951f876
  }
})

function markHighlights (quotes: string[], highlightClassName: string, commentItemRef?: React.RefObject<HTMLDivElement>|null) {
  const ref = commentItemRef?.current
  if (!ref) return
  let markInstance = new Mark(ref);
  markInstance.unmark({className: highlightClassName});
  quotes.forEach(quote => {
    markInstance.mark(quote ?? "", {
      separateWordSearch: false,
      acrossElements: true,
      diacritics: true,
      className: highlightClassName
    });
  })
}

function clearHighlights (commentItemRef?: React.RefObject<HTMLDivElement>|null) {
  const ref = commentItemRef?.current
  if (!ref) return
  let markInstance = new Mark(ref);
  markInstance.unmark({className: highlightSelectorClassName});
  markInstance.unmark({className: dimHighlightClassName});
}

export const useNamesAttachedReactionsVoting = (voteProps: VotingProps<VoteableTypeClient>): {
  currentUserExtendedVote: NamesAttachedReactionsVote|null,
  getCurrentUserReaction: (name: string) => UserVoteOnSingleReaction|null,
  getCurrentUserReactionVote: (name: string) => VoteOnReactionType|null,
  toggleReaction: (name: string, quote?: string) => void
  setCurrentUserReaction: (name: string, reaction: VoteOnReactionType|null, quote?: string) => void,
  getAlreadyUsedReactTypesByKarma: () => string[],
  getAlreadyUsedReacts: () => NamesAttachedReactionsList
}=> {
  const { openDialog } = useDialog()
  const currentUser = useCurrentUser()
  const currentUserExtendedVote = (voteProps.document?.currentUserExtendedVote as NamesAttachedReactionsVote|undefined) ?? null;

  function getCurrentUserReaction(name: string): UserVoteOnSingleReaction|null {
    const reacts = currentUserExtendedVote?.reacts ?? [];
    const relevantVoteIndex = reacts.findIndex(r=>r.react===name);
    if (relevantVoteIndex < 0) return null;
    return reacts[relevantVoteIndex];
  }

  function getCurrentUserReactionVote(name: string): VoteOnReactionType|null {
    const currentUserReaction = getCurrentUserReaction(name);
    return currentUserReaction ? currentUserReaction.vote : null
  }

  function openLoginDialog() {
    openDialog({
      componentName: "LoginPopup",
      componentProps: {}
    })
  }

  function toggleReaction(name: string, quote?: string) {
    if (!currentUser) {
      openLoginDialog();
      return;
    }
    const currentUserReaction = getCurrentUserReaction(name);
    const shouldClearUserReaction = getCurrentUserReactionVote(name) && (!quote || currentUserReaction?.quotes?.includes(quote))

    if (shouldClearUserReaction) {
      clearCurrentUserReaction(name);
    } else {
      const initialVote = "created"; //TODO: "created" vs "seconded"
      addCurrentUserReaction(name, initialVote, quote);
    }
  }
  
  function addCurrentUserReaction(reactionName: string, vote: VoteOnReactionType, quote?: string) {
    if (!currentUser) {
      openLoginDialog();
      return;
    }
    const oldReacts = currentUserExtendedVote?.reacts ?? [];
    const oldQuotes = getCurrentUserReaction(reactionName)?.quotes ?? [];
    const newQuotes = quote ? [...oldQuotes, quote] : oldQuotes
    const newReacts: UserVoteOnSingleReaction[] = [
      ...filter(oldReacts, r=>r.react!==reactionName),
      {
        react: reactionName,
        vote,
        quotes: newQuotes
      }
    ]
    const newExtendedVote: NamesAttachedReactionsVote = {
      ...currentUserExtendedVote,
      reacts: newReacts
    };


    voteProps.vote({
      document: voteProps.document,
      voteType: voteProps.document.currentUserVote || null,
      extendedVote: newExtendedVote,
      currentUser,
    });
  }
  
  function clearCurrentUserReaction(reactionName: string) {
    if (!currentUser) {
      openLoginDialog();
      return;
    }
    
    const oldReacts = currentUserExtendedVote?.reacts ?? [];
    const newExtendedVote: NamesAttachedReactionsVote = {
      ...currentUserExtendedVote,
      reacts: filter(oldReacts, r=>r.react!==reactionName)
    };

    voteProps.vote({
      document: voteProps.document,
      voteType: voteProps.document.currentUserVote || null,
      extendedVote: newExtendedVote,
      currentUser,
    });
  }
  
  function setCurrentUserReaction(reactionName: string, reaction: VoteOnReactionType|null, quote?: string) {
    if (reaction) {
      addCurrentUserReaction(reactionName, reaction, quote);
    } else {  
      clearCurrentUserReaction(reactionName);
    }
  }

  function getAlreadyUsedReacts() {
    const extendedScore = voteProps.document?.extendedScore as NamesAttachedReactionsScore|undefined;
    const alreadyUsedReactions: NamesAttachedReactionsList = extendedScore?.reacts ?? {};
    return alreadyUsedReactions
  }

  function getAlreadyUsedReactTypesByKarma() {
    const alreadyUsedReactions = getAlreadyUsedReacts()
    const alreadyUsedReactionTypes: string[] = Object.keys(alreadyUsedReactions);
    const alreadyUsedReactionTypesByKarma = orderBy(alreadyUsedReactionTypes,
      r=> (alreadyUsedReactions[r]!.length>0) ? alreadyUsedReactions[r]![0].karma : 0
    );
    return alreadyUsedReactionTypesByKarma
  }
  

  return {
    currentUserExtendedVote, getCurrentUserReaction, getCurrentUserReactionVote, toggleReaction, setCurrentUserReaction, getAlreadyUsedReactTypesByKarma, getAlreadyUsedReacts
  };
}

const NamesAttachedReactionsVoteOnComment = ({document, hideKarma=false, collection, votingSystem, classes}: CommentVotingComponentProps & WithStylesProps) => {
  const voteProps = useVote(document, collection.options.collectionName, votingSystem);
  const { OverallVoteAxis, AgreementVoteAxis } = Components;
  
  return <span className={classes.root}>
    <OverallVoteAxis
      document={document}
      hideKarma={hideKarma}
      voteProps={voteProps}
      showBox={true}
    />
    <AgreementVoteAxis
      document={document}
      hideKarma={hideKarma}
      voteProps={voteProps}
    />
    <span className={classes.addReactionWrapper}>
      <AddReactionButton voteProps={voteProps} classes={classes}/>
    </span>
  </span>
}

const NamesAttachedReactionsCommentBottom = ({
  document, hideKarma=false, collection, votingSystem, commentItemRef, classes, quote
}: CommentVotingComponentProps & WithStylesProps) => {
  const voteProps = useVote(document, collection.options.collectionName, votingSystem);
  const anchorEl = useRef<HTMLElement|null>(null);
  const currentUser = useCurrentUser();

  const extendedScore = voteProps.document?.extendedScore as NamesAttachedReactionsScore|undefined;
  const reactionsShown = reactionsListToDisplayedNumbers(extendedScore?.reacts ?? null, currentUser?._id);
  const { getAlreadyUsedReactTypesByKarma } = useNamesAttachedReactionsVoting(voteProps)
  const alreadyUsedReactTypesByKarma = getAlreadyUsedReactTypesByKarma();

  const reactionsNotShown = alreadyUsedReactTypesByKarma.filter(r => !reactionsShown.find(rShown => rShown.react===r))
  
  return <span className={classes.footerReactionsRow} ref={anchorEl}>
    {reactionsShown.length > 0 && <span className={classes.footerReactions}>
      {reactionsShown.map(({react, numberShown}) =>
        <HoverableReactionIcon
          key={react}
          anchorEl={anchorEl}
          react={react}
          numberShown={numberShown}
          voteProps={voteProps}
          classes={classes}
          commentItemRef={commentItemRef}
        />
      )}
      {hideKarma && <InsertEmoticonOutlined/>}
    </span>}
    {reactionsNotShown.length > 0 && <ReactionOverviewButton voteProps={voteProps} classes={classes}/>}
    <AddReactionButton voteProps={voteProps} classes={classes}/>
  </span>
}

const HoverableReactionIcon = ({anchorEl, react, numberShown, voteProps, classes, quote, commentItemRef}: {
  anchorEl: RefObject<AnyBecauseTodo>,
  react: string,
  numberShown: number,
  voteProps: VotingProps<VoteableTypeClient>,
  classes: ClassesType,
  quote?: string, // the quote that will be assigned to newly created reaction
  commentItemRef?: React.RefObject<HTMLDivElement>|null
}) => {
  const { hover, eventHandlers: {onMouseOver, onMouseLeave} } = useHover();
  const { ReactionIcon, PopperCard } = Components;
  const { getCurrentUserReactionVote, toggleReaction } = useNamesAttachedReactionsVoting(voteProps);
  const currentUserReactionVote = getCurrentUserReactionVote(react);

  const extendedScore = voteProps.document?.extendedScore as NamesAttachedReactionsScore|undefined;
  const alreadyUsedReactions: NamesAttachedReactionsList = extendedScore?.reacts ?? {}
  const reactions: UserReactInfo[] = alreadyUsedReactions[react] ?? []
  const quotes = reactions.flatMap(r => r.quotes)
  const quotesWithUndefinedRemoved = filter(quotes, q => q !== undefined) as string[]

  function reactionClicked(reaction: EmojiReactName) {
    toggleReaction(reaction, quote);
  }



  function handleMouseEnter (e: any) {
    onMouseOver(e);
    markHighlights(quotesWithUndefinedRemoved, highlightSelectorClassName, commentItemRef)
  }
  
  function handleMouseLeave () {
    onMouseLeave();
    clearHighlights(commentItemRef)
  } 

  return <span
    className={classNames(
      classes.footerReaction,
      {
        [classes.footerSelected]: currentUserReactionVote==="created"||currentUserReactionVote==="seconded",
        [classes.footerSelectedAnti]: currentUserReactionVote==="disagreed",
      }
    )}
    onMouseEnter={handleMouseEnter}
    onMouseLeave={handleMouseLeave}
    onMouseDown={()=>{reactionClicked(react)}}
  >
    <ReactionIcon react={react} />
    <span className={classes.reactionCount}>{numberShown}</span>

    {hover && anchorEl?.current && <PopperCard
      open={!!hover} anchorEl={anchorEl.current}
      placement="bottom-end"
      allowOverflow={true}
      
    >
      <NamesAttachedReactionsHoverSingleReaction react={react} voteProps={voteProps} classes={classes} commentItemRef={commentItemRef}/>
    </PopperCard>}
  </span>
}

const NamesAttachedReactionsHoverBallot = ({voteProps, classes}: {
  voteProps: VotingProps<VoteableTypeClient>,
  classes: ClassesType
}) => {
  const { getCurrentUserReactionVote, toggleReaction, getCurrentUserReaction } = useNamesAttachedReactionsVoting(voteProps);
  const { ReactionsPalette } = Components;

  return <div className={classes.hoverBallot}>
    <ReactionsPalette
      getCurrentUserReaction={getCurrentUserReaction}
      getCurrentUserReactionVote={getCurrentUserReactionVote}
      toggleReaction={toggleReaction}
    />
  </div>
}

const ReactionOverview = ({voteProps, classes}: {
  voteProps: VotingProps<VoteableTypeClient>,
  classes: ClassesType
}) => {
  const { getCurrentUserReactionVote, setCurrentUserReaction, getAlreadyUsedReactTypesByKarma, getAlreadyUsedReacts } = useNamesAttachedReactionsVoting(voteProps);
  const { Row, LWTooltip, ReactionIcon } = Components;

  const alreadyUsedReactionTypesByKarma = getAlreadyUsedReactTypesByKarma();
  const alreadyUsedReactions = getAlreadyUsedReacts();
  
  return <Card>
    <div className={classes.reactOverview}>
      <h3>Reacts Overview</h3>
      <div className={classes.alreadyUsedReactions}>
        {alreadyUsedReactionTypesByKarma.map(r => {
          const usersWhoReacted = alreadyUsedReactions[r]!;
          const { description, label } = getNamesAttachedReactionsByName(r)
          return <div key={`${r}`} className={classes.overviewSummaryRow}>
            <Row justifyContent="flex-start">
              <LWTooltip title={`${label} – ${description}`}>
                <ReactionIcon react={r}/>
              </LWTooltip>                
              <ReactOrAntireactVote
                reactionName={r}
                netReactionCount={sumBy(usersWhoReacted, r=>r.reactType==="disagreed"?-1:1)}
                currentUserReaction={getCurrentUserReactionVote(r)}
                setCurrentUserReaction={setCurrentUserReaction}
                classes={classes}
              />
              <UsersWhoReacted usersWhoReacted={usersWhoReacted} classes={classes} showQuotes={false}/>
            </Row>
          </div>
        })}
      </div>
  </div>
  </Card>
}

const NamesAttachedReactionsHoverSingleReaction = ({react, voteProps, classes, commentItemRef}: {
  react: string,
  voteProps: VotingProps<VoteableTypeClient>,
  classes: ClassesType,
  commentItemRef?: React.RefObject<HTMLDivElement>|null
}) => {
  const extendedScore = voteProps.document?.extendedScore as NamesAttachedReactionsScore|undefined;

  const alreadyUsedReactions: NamesAttachedReactionsList = extendedScore?.reacts ?? {};
  const { getCurrentUserReactionVote, setCurrentUserReaction } = useNamesAttachedReactionsVoting(voteProps);

  return <div className={classes.footerReactionHover}>
    <HoverBallotReactionRow
      key={react}
      reactionName={react}
      usersWhoReacted={alreadyUsedReactions[react]!}
      getCurrentUserReactionVote={getCurrentUserReactionVote}
      setCurrentUserReaction={setCurrentUserReaction}
      classes={classes}
      commentItemRef={commentItemRef}
    />
  </div>
}

<<<<<<< HEAD
const UsersWhoReacted = ({usersWhoReacted, wrap=false, showTooltip=true, classes, commentItemRef}:{
=======
const UsersWhoReacted = ({usersWhoReacted, wrap=false, showTooltip=true, classes, commentItemRef, showQuotes=true}:{
>>>>>>> 9951f876
  usersWhoReacted:UserReactInfo[], 
  wrap?: boolean, 
  showTooltip?: boolean, 
  classes:ClassesType, 
  commentItemRef?: React.RefObject<HTMLDivElement>|null,
<<<<<<< HEAD
=======
  showQuotes?: boolean
>>>>>>> 9951f876
}) => {
  const { LWTooltip, Row } = Components;
  const usersWhoProReacted = usersWhoReacted.filter(r=>r.reactType!=="disagreed")
  const usersWhoAntiReacted = usersWhoReacted.filter(r=>r.reactType==="disagreed")
  const tooltip = <div>
    <p>Users Who Reacted:</p>
    <ul>{usersWhoProReacted.map(r => <li key={r.userId}>{r.displayName}</li>)}</ul>
    {usersWhoAntiReacted.length > 0 && <>
      <p>Users Who Anti-reacted:</p>
      <ul>{usersWhoAntiReacted.map(r => <li key={r.userId}>{r.displayName}</li>)}</ul>
    </>}
  </div>

  function handleHoverQuote (allQuotes: string[], quote: string) {
    clearHighlights(commentItemRef)
    markHighlights(allQuotes, dimHighlightClassName, commentItemRef)
    markHighlights([quote], highlightSelectorClassName, commentItemRef)
  }

  function handleLeaveQuote (allQuotes: string[]) {
    clearHighlights(commentItemRef)
    markHighlights(allQuotes, highlightSelectorClassName, commentItemRef)
  }

  const component = <div className={classes.usersWhoReactedRoot}>
    <div className={classNames(classes.usersWhoReacted, {[classes.usersWhoReactedWrap]: wrap})}>
      {usersWhoProReacted.map((userReactInfo,i) => {
        const quotes = userReactInfo.quotes ?? []
        return <div key={userReactInfo.userId} className={classes.userWhoReacted}>
<<<<<<< HEAD
            {userReactInfo.displayName}{(quotes.length > 0) && <span>{": "}</span>}
            {quotes?.map(quote => <Row justifyContent="flex-start" key={quote}>
              <span className={classes.quoteWrapper} onMouseEnter={() => handleHoverQuote(quotes, quote)} onMouseLeave={() => handleLeaveQuote(quotes)}>
                <span className={classes.tinyQuote}>"{quote.trim()}</span>
              </span>"
=======
            {userReactInfo.displayName}{(showQuotes && quotes.length > 0) && <span>{": "}</span>}
            {showQuotes && quotes?.map(quote => <Row justifyContent="flex-start" key={quote}>
              <div className={classes.quoteWrapper} onMouseEnter={() => handleHoverQuote(quotes, quote)} onMouseLeave={() => handleLeaveQuote(quotes)}>
                <div className={classes.tinyQuote}>"{quote.trim()}</div>
              </div>"
>>>>>>> 9951f876
            </Row>)}
          </div>
      })}
    </div>
    {usersWhoAntiReacted.length > 0 &&
      <div className={classNames(classes.usersWhoReacted, {[classes.usersWhoReactedWrap]: wrap})}>
        {usersWhoAntiReacted.map((userReactInfo,i) =>
          <div key={userReactInfo.userId} className={classNames(classes.userWhoReacted, classes.userWhoAntiReacted)}>
            {(i>0) && <span>{", "}</span>}
            {userReactInfo.displayName}
          </div>
        )}
      </div>
    }
  </div>

  if (showTooltip) {
    return <LWTooltip title={tooltip}>
      {component}
    </LWTooltip>
  } else {
    return component
  }
}

const HoverBallotReactionRow = ({reactionName, usersWhoReacted, getCurrentUserReactionVote, setCurrentUserReaction, classes, commentItemRef}: {
  reactionName: string,
  usersWhoReacted: UserReactInfo[],
  getCurrentUserReactionVote: (name: string) => VoteOnReactionType|null,
  setCurrentUserReaction: (reactionName: string, reaction: VoteOnReactionType|null)=>void
  classes: ClassesType,
  commentItemRef?: React.RefObject<HTMLDivElement>|null
}) => {
  const { ReactionIcon, Row } = Components;
  const netReactionCount = sumBy(usersWhoReacted, r=>r.reactType==="disagreed"?-1:1);

  return <div
    key={reactionName}
    className={classes.hoverBallotEntry}
  >
    <Row justifyContent='space-between' alignItems='flex-start'>
      <ReactionIcon react={reactionName} size={24}/>
      <div className={classes.hoverInfo}>
        <span className={classes.hoverBallotLabel}>
          {getNamesAttachedReactionsByName(reactionName).label}
        </span>
        <div className={classes.hoverBallotReactDescription}>
          {getNamesAttachedReactionsByName(reactionName).description}
        </div>
        <UsersWhoReacted usersWhoReacted={usersWhoReacted} classes={classes} wrap showTooltip={false} commentItemRef={commentItemRef}/>
      </div>    
      <ReactOrAntireactVote
        reactionName={reactionName}
        netReactionCount={netReactionCount}
        currentUserReaction={getCurrentUserReactionVote(reactionName)}
        setCurrentUserReaction={setCurrentUserReaction}
        classes={classes}
      />
    </Row>
  </div>
}

const ReactOrAntireactVote = ({reactionName, netReactionCount, currentUserReaction, setCurrentUserReaction, classes}: {
  reactionName: string
  netReactionCount: number
  currentUserReaction: VoteOnReactionType|null
  setCurrentUserReaction: (reactionName: string, reaction: VoteOnReactionType|null)=>void
  classes: ClassesType
}) => {
  const onClick = (reaction: "reacted"|"disagreed") => {
    if (reaction === "reacted") {
      if (currentUserReaction === "created" || currentUserReaction === "seconded") {
        setCurrentUserReaction(reactionName, null);
      } else {
        setCurrentUserReaction(reactionName, "seconded");
      }
    } else {
      if (currentUserReaction === "disagreed") {
        setCurrentUserReaction(reactionName, null);
      } else {
        setCurrentUserReaction(reactionName, "disagreed");
      }
    }
  }

  return <div className={classes.reactOrAntireact}>
    <ReactionVoteArrow
      orientation="left"
      onClick={() => onClick("disagreed")}
      classes={classes}
      color={currentUserReaction==="disagreed" ? "error" : "inherit"}
    />
    <span className={classes.reactionVoteCount}>
      {netReactionCount}
    </span>
    <ReactionVoteArrow
      orientation="right"
      onClick={() => onClick("reacted")}
      classes={classes}
      color={(currentUserReaction==="created"||currentUserReaction==="seconded") ? "primary" : "inherit"}
    />
  </div>
}

const ReactionVoteArrow = ({orientation, onClick, color, classes}: {
  orientation: "left"|"right",
  onClick: ()=>void,
  color: "inherit"|"primary"|"error",
  classes: ClassesType,
}) => {
  return <span className={classes.voteArrow}>
    <UpArrowIcon
      onClick={onClick}
      color={color}
      className={classNames(
        classes.voteArrowIcon,
        {
          [classes.voteArrowLeft]: orientation==="left",
          [classes.voteArrowRight]: orientation==="right",
        },
      )}
    />
  </span>
}

export const AddReactionButton = ({voteProps, classes}: {
  voteProps: VotingProps<VoteableTypeClient>,
  classes: ClassesType
}) => {
  const [open,setOpen] = useState(false);
  const buttonRef = useRef<HTMLElement|null>(null);
  const { PopperCard, LWClickAwayListener, LWTooltip } = Components;

  return <LWTooltip
    disabled={open}
    inlineBlock={false}
    title={<>Click to react to this comment</>}
  >
    <span
      ref={buttonRef}
      onClick={ev => setOpen(true)}
      className={classes.addReactionButton}
    >
      <svg className={"MuiSvgIcon-root"} fill="none" height="16" viewBox="0 0 16 16" width="16" xmlns="http://www.w3.org/2000/svg">
        <g fill="#212121">
          <path d="m13 7c0-3.31371-2.6863-6-6-6-3.31371 0-6 2.68629-6 6 0 3.3137 2.68629 6 6 6 .08516 0 .1699-.0018.25419-.0053-.11154-.3168-.18862-.6499-.22673-.9948l-.02746.0001c-2.76142 0-5-2.23858-5-5s2.23858-5 5-5 5 2.23858 5 5l-.0001.02746c.3449.03811.678.11519.9948.22673.0035-.08429.0053-.16903.0053-.25419z"/>
          <path d="m7.11191 10.4982c.08367-.368.21246-.71893.38025-1.04657-.15911.03174-.32368.04837-.49216.04837-.74037 0-1.40506-.3212-1.86354-.83346-.18417-.20576-.50026-.22327-.70603-.03911-.20576.18417-.22327.50026-.03911.70603.64016.71524 1.57205 1.16654 2.60868 1.16654.03744 0 .07475-.0006.11191-.0018z"/>
          <path d="m6 6c0 .41421-.33579.75-.75.75s-.75-.33579-.75-.75.33579-.75.75-.75.75.33579.75.75z"/>
          <path d="m8.75 6.75c.41421 0 .75-.33579.75-.75s-.33579-.75-.75-.75-.75.33579-.75.75.33579.75.75.75z"/>
          <path d="m15 11.5c0 1.933-1.567 3.5-3.5 3.5s-3.5-1.567-3.5-3.5 1.567-3.5 3.5-3.5 3.5 1.567 3.5 3.5zm-3-2c0-.27614-.2239-.5-.5-.5s-.5.22386-.5.5v1.5h-1.5c-.27614 0-.5.2239-.5.5s.22386.5.5.5h1.5v1.5c0 .2761.2239.5.5.5s.5-.2239.5-.5v-1.5h1.5c.2761 0 .5-.2239.5-.5s-.2239-.5-.5-.5h-1.5z"/>
        </g>
      </svg>
      {open && <LWClickAwayListener onClickAway={() => setOpen(false)}>
        <PopperCard
          open={open} anchorEl={buttonRef.current}
          placement="bottom-end"
          allowOverflow={true}
          
        >
          <NamesAttachedReactionsHoverBallot voteProps={voteProps} classes={classes}/>
        </PopperCard>
      </LWClickAwayListener>}
    </span>
  </LWTooltip>
}

const ReactionOverviewButton = ({voteProps, classes}: {
  voteProps: VotingProps<VoteableTypeClient>,
  classes: ClassesType
}) => {
  const { LWTooltip } = Components;

  return <LWTooltip
    inlineBlock={false}
    clickable={true}
    tooltip={false}
    title={<ReactionOverview voteProps={voteProps} classes={classes}/>}
  >
    <FormatListBulletedIcon className={classes.overviewButton}/>
  </LWTooltip>
}

const NamesAttachedReactionsVoteOnCommentComponent = registerComponent('NamesAttachedReactionsVoteOnComment', NamesAttachedReactionsVoteOnComment, {
  styles,
  hocs: [withErrorBoundary]
});

const NamesAttachedReactionsCommentBottomComponent = registerComponent('NamesAttachedReactionsCommentBottom', NamesAttachedReactionsCommentBottom, {
  styles,
  hocs: [withErrorBoundary]
});

declare global {
  interface ComponentTypes {
    NamesAttachedReactionsVoteOnComment: typeof NamesAttachedReactionsVoteOnCommentComponent
    NamesAttachedReactionsCommentBottom: typeof NamesAttachedReactionsCommentBottomComponent
  }
}
<|MERGE_RESOLUTION|>--- conflicted
+++ resolved
@@ -192,19 +192,15 @@
   },
   tinyQuote: {
     textOverflow: "ellipsis", 
-<<<<<<< HEAD
-    marginLeft: 8
-  },
-  addReactionWrapper: {
-    marginLeft: 12,
-    marginTop: 2
-=======
     marginLeft: 8,
     marginTop: 2,
     '&:hover': {
       opacity: .5
     }
->>>>>>> 9951f876
+  },
+  addReactionWrapper: {
+    marginLeft: 12,
+    marginTop: 2
   }
 })
 
@@ -554,20 +550,13 @@
   </div>
 }
 
-<<<<<<< HEAD
-const UsersWhoReacted = ({usersWhoReacted, wrap=false, showTooltip=true, classes, commentItemRef}:{
-=======
 const UsersWhoReacted = ({usersWhoReacted, wrap=false, showTooltip=true, classes, commentItemRef, showQuotes=true}:{
->>>>>>> 9951f876
   usersWhoReacted:UserReactInfo[], 
   wrap?: boolean, 
   showTooltip?: boolean, 
   classes:ClassesType, 
   commentItemRef?: React.RefObject<HTMLDivElement>|null,
-<<<<<<< HEAD
-=======
   showQuotes?: boolean
->>>>>>> 9951f876
 }) => {
   const { LWTooltip, Row } = Components;
   const usersWhoProReacted = usersWhoReacted.filter(r=>r.reactType!=="disagreed")
@@ -597,19 +586,11 @@
       {usersWhoProReacted.map((userReactInfo,i) => {
         const quotes = userReactInfo.quotes ?? []
         return <div key={userReactInfo.userId} className={classes.userWhoReacted}>
-<<<<<<< HEAD
-            {userReactInfo.displayName}{(quotes.length > 0) && <span>{": "}</span>}
-            {quotes?.map(quote => <Row justifyContent="flex-start" key={quote}>
-              <span className={classes.quoteWrapper} onMouseEnter={() => handleHoverQuote(quotes, quote)} onMouseLeave={() => handleLeaveQuote(quotes)}>
-                <span className={classes.tinyQuote}>"{quote.trim()}</span>
-              </span>"
-=======
             {userReactInfo.displayName}{(showQuotes && quotes.length > 0) && <span>{": "}</span>}
             {showQuotes && quotes?.map(quote => <Row justifyContent="flex-start" key={quote}>
               <div className={classes.quoteWrapper} onMouseEnter={() => handleHoverQuote(quotes, quote)} onMouseLeave={() => handleLeaveQuote(quotes)}>
                 <div className={classes.tinyQuote}>"{quote.trim()}</div>
               </div>"
->>>>>>> 9951f876
             </Row>)}
           </div>
       })}
