import React, { useEffect, useState, useRef, useCallback } from 'react';
import { Components, registerComponent } from '../../../lib/vulcan-lib/components';
import type { ContentItemBodyImperative } from '../../common/ContentItemBody';
import type { VotingProps } from '../votingProps';

export const hideSelectorClassName = "hidden-selector";
const hiddenSelector = `& .${hideSelectorClassName}`;

const styles = (theme: ThemeType) => ({
  root: {
    [hiddenSelector]: {
      backgroundColor: theme.palette.background.primaryTranslucentHeavy
    }
  },
  popper: {
    height: 0,
  },
  button: {
    zIndex: 1000,
    position: "relative",
    left: 12,
  },
});

export const InlineReactSelectionWrapper = ({contentRef, voteProps, styling, children, classes}: {
<<<<<<< HEAD
  contentRef?: React.RefObject<ContentItemBody|null>|null, // we need this to check if the mouse is still over the comment, and it needs to be passed down from CommentsItem instead of declared here because it needs extra padding in order to behave intuively (without losing the selection)
=======
  contentRef?: React.RefObject<ContentItemBodyImperative>|null, // we need this to check if the mouse is still over the comment, and it needs to be passed down from CommentsItem instead of declared here because it needs extra padding in order to behave intuively (without losing the selection)
>>>>>>> c3bfd99e
  voteProps: VotingProps<VoteableTypeClient>
  styling: "comment"|"post"|"tag",
  children: React.ReactNode,
  classes: ClassesType<typeof styles>,
}) => {
  const commentTextRef = useRef<HTMLDivElement|null>(null);
  const popupRef = useRef<HTMLDivElement|null>(null);
  const [quote, setQuote] = useState<string>("");
  const [anchorEl, setAnchorEl] = useState<HTMLElement|null>(null);
  const [yOffset, setYOffset] = useState<number>(0);
  const [disabledButton, setDisabledButton] = useState<boolean>(false);

  const { AddInlineReactionButton, LWPopper } = Components;
  
  const detectSelection = useCallback((e: MouseEvent): void => {
    function clearAll() {
      setAnchorEl(null);
      setQuote("")
      setDisabledButton(false)
    }
  
    const selection = window.getSelection()
    const selectedText = selection?.toString() ?? ""
    const selectionAnchorNode = selection?.anchorNode
    if (!selectionAnchorNode) {
      clearAll()
      return
    }

    const selectionInCommentRef = contentRef?.current?.containsNode(selectionAnchorNode);
    const selectionInPopupRef = popupRef && popupRef.current?.contains(selectionAnchorNode as Node);

    if (selectionInCommentRef && !selectionInPopupRef) {
      const anchorEl = contentRef?.current?.getAnchorEl();
      
      if (anchorEl instanceof HTMLElement && selectedText.length > 1 ) {
        setAnchorEl(anchorEl);
        setQuote(selectedText);
        setYOffset(getYOffsetFromDocument(selection, commentTextRef));
        const commentText = contentRef?.current?.getText() ?? "";
        // Count the number of occurrences of the quote in the raw text
        const count = countStringsInString(commentText, selectedText);
        setDisabledButton(count > 1)
      } else {
        clearAll()
      }
    }
    if (!selectionInCommentRef && !selectionInPopupRef) {
      clearAll()
    }
  }, [contentRef, commentTextRef]);
  
  useEffect(() => { 
    document.addEventListener('selectionchange', detectSelection);
    return () => {
      document.removeEventListener('selectionchange', detectSelection);
    };
  }, [detectSelection]);
  
  const buttonOffsetLeft = (styling==="comment") ? 12 : 30;
  const buttonOffsetTop = (styling==="comment") ? -10 : 0;

  return (
    <div className={classes.root} ref={commentTextRef}>
      <LWPopper
        className={classes.popper}
        open={!!anchorEl} anchorEl={anchorEl}
        placement="right"
        allowOverflow={true}
      >
        <span ref={popupRef} className={classes.button}
          style={{position:"relative", top: yOffset+buttonOffsetTop, marginLeft: buttonOffsetLeft}}
        >
          <AddInlineReactionButton quote={quote} voteProps={voteProps} disabled={disabledButton}/>
        </span> 
      </LWPopper>

      {children}
    </div>
  );
}

function getYOffsetFromDocument (selection: Selection, commentTextRef: React.RefObject<HTMLDivElement|null>) {
  const commentTextRect = commentTextRef.current?.getBoundingClientRect();
  if (!commentTextRect) return 0;

  const documentCenter = commentTextRect?.top + (commentTextRect?.height / 2);
  const selectionRectTop = selection.getRangeAt(0).getBoundingClientRect().top;
  
  return selectionRectTop - documentCenter;
}

/** Count instances of a smaller string 'needle' in a larger string 'haystack'. */
function countStringsInString(haystack: string, needle: string): number {
  let count = 0;
  let index = 0;
  while ((index = haystack.indexOf(needle, index)) !== -1) {
    count++;
    index += needle.length;
  }
  return count;
}

const InlineReactSelectionWrapperComponent = registerComponent('InlineReactSelectionWrapper', InlineReactSelectionWrapper, {styles});

declare global {
  interface ComponentTypes {
    InlineReactSelectionWrapper: typeof InlineReactSelectionWrapperComponent
  }
}<|MERGE_RESOLUTION|>--- conflicted
+++ resolved
@@ -23,11 +23,7 @@
 });
 
 export const InlineReactSelectionWrapper = ({contentRef, voteProps, styling, children, classes}: {
-<<<<<<< HEAD
-  contentRef?: React.RefObject<ContentItemBody|null>|null, // we need this to check if the mouse is still over the comment, and it needs to be passed down from CommentsItem instead of declared here because it needs extra padding in order to behave intuively (without losing the selection)
-=======
   contentRef?: React.RefObject<ContentItemBodyImperative>|null, // we need this to check if the mouse is still over the comment, and it needs to be passed down from CommentsItem instead of declared here because it needs extra padding in order to behave intuively (without losing the selection)
->>>>>>> c3bfd99e
   voteProps: VotingProps<VoteableTypeClient>
   styling: "comment"|"post"|"tag",
   children: React.ReactNode,
