--- conflicted
+++ resolved
@@ -1,11 +1,6 @@
 import React, { useEffect, useState, useRef, useCallback } from 'react';
-<<<<<<< HEAD
 import { registerComponent } from '../../../lib/vulcan-lib/components';
-import type { ContentItemBodyInner } from '../../common/ContentItemBody';
-=======
-import { Components, registerComponent } from '../../../lib/vulcan-lib/components';
 import type { ContentItemBodyImperative } from '../../common/ContentItemBody';
->>>>>>> c41f2584
 import type { VotingProps } from '../votingProps';
 import { AddInlineReactionButton } from "./AddInlineReactionButton";
 import { LWPopper } from "../../common/LWPopper";
@@ -29,13 +24,8 @@
   },
 });
 
-<<<<<<< HEAD
-export const InlineReactSelectionWrapperInner = ({contentRef, voteProps, styling, children, classes}: {
-  contentRef?: React.RefObject<ContentItemBodyInner>|null, // we need this to check if the mouse is still over the comment, and it needs to be passed down from CommentsItem instead of declared here because it needs extra padding in order to behave intuively (without losing the selection)
-=======
-export const InlineReactSelectionWrapper = ({contentRef, voteProps, styling, children, classes}: {
+const InlineReactSelectionWrapperInner = ({contentRef, voteProps, styling, children, classes}: {
   contentRef?: React.RefObject<ContentItemBodyImperative|null>|null, // we need this to check if the mouse is still over the comment, and it needs to be passed down from CommentsItem instead of declared here because it needs extra padding in order to behave intuively (without losing the selection)
->>>>>>> c41f2584
   voteProps: VotingProps<VoteableTypeClient>
   styling: "comment"|"post"|"tag",
   children: React.ReactNode,
