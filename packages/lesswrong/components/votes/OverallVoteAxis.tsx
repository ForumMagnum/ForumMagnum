--- conflicted
+++ resolved
@@ -47,25 +47,6 @@
   tooltipHelp: {
     fontSize: '1rem',
     fontStyle: "italic"
-<<<<<<< HEAD
-  },
-  goodHeartScoreWrapper: {
-    position: "relative",
-    width: 45,
-    display: "inline-block",
-    textAlign: "center"
-  },
-  goodHeartIcon: {
-    height: 45,
-    width: 45,
-    opacity: .35,
-    left:0,
-    top:-9,
-    position: "absolute",
-    color: theme.palette.icon.dim6,
-    
-=======
->>>>>>> 57303d8b
   }
 })
 
