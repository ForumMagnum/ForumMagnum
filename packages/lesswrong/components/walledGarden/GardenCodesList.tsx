--- conflicted
+++ resolved
@@ -3,19 +3,6 @@
 import { Components, registerComponent } from '../../lib/vulcan-lib';
 import { useCurrentUser } from '../common/withUser';
 
-<<<<<<< HEAD
-export const GardenCodesList = ({classes, limit, personal=false}: {
-  classes:ClassesType,
-  limit?: number,
-  personal?: boolean
-}) => {
-  const { GardenCodesItem } = Components
-  const currentUser = useCurrentUser()
-  
-  const terms: GardenCodesViewTerms = personal ?
-    {view:"userGardenCodes"} : 
-    {view:"semipublicGardenCodes", types: ['public', 'semi-public']}
-=======
 const styles = (theme: ThemeType): JssStyles => ({
   loadMore: {
     fontSize: "1rem"
@@ -26,7 +13,6 @@
   
   const { GardenCodesItem, Loading, LoadMore } = Components
   const currentUser = useCurrentUser()
->>>>>>> 884d7476
   
   const { results, loading, loadMoreProps } = useMulti({
     terms: {
