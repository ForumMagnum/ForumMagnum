--- conflicted
+++ resolved
@@ -3,14 +3,11 @@
 import { Components, registerComponent } from '../../lib/vulcan-lib';
 import { useCurrentUser } from '../common/withUser';
 
-<<<<<<< HEAD
-export const GardenCodesList = ({classes, terms}:{classes:ClassesType, terms: GardenCodesViewTerms}) => {
-=======
-export const GardenCodesList = ({classes, limit, personal=false}:{
+export const GardenCodesList = ({classes, limit, personal=false}: {
   classes:ClassesType,
   limit?: number,
-  personal?: boolean}) => {
->>>>>>> 223f4c1d
+  personal?: boolean
+}) => {
   const { GardenCodesItem } = Components
   const currentUser = useCurrentUser()
   
@@ -25,14 +22,9 @@
     },
     enableTotal: false,
     fetchPolicy: 'cache-and-network',
-<<<<<<< HEAD
     collectionName: "GardenCodes",
     fragmentName: 'GardenCodeFragment'
-=======
-    collection: GardenCodes,
-    fragmentName: 'GardenCodeFragment',
     limit: limit || 8
->>>>>>> 223f4c1d
   });
   
   
