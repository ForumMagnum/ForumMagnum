import React from 'react'
import moment from 'moment';
import {registerComponent, Components } from '../../lib/vulcan-lib';
import { getUrlClass } from '../../lib/routeUtil';

const styles = (theme: ThemeType): JssStyles => ({
  root: {
    ...theme.typography.commentStyle,
    fontSize: '1.1rem',
    color: 'rgba(0,0,0,0.55)',
    display: "flex",
    justifyContent: "space-between"
  },
  eventTime: {
    fontSize: ".9em",
    opacity: .75,
    width: 120,
    textAlign: "right",
    display: "inline-block"
  }
})

<<<<<<< HEAD
const PortalBarGcalEventItem = ({classes, gcalEvent}: {
  classes: ClassesType,
  gcalEvent: any,
}) => {
  const { LWTooltip } = Components
=======
>>>>>>> 1fb58f58

export const getAddToCalendarLink = (gcalEvent) => {
  const { LWTooltip } = Components
  
  const UrlClass = getUrlClass()
  const url = new UrlClass(gcalEvent.htmlLink)
  const eid = url.searchParams.get("eid")
  const addToCalendarLink = `https://calendar.google.com/event?action=TEMPLATE&tmeid=${eid}&tmsrc=${gcalEvent.organizer.email}`
  const link = <a href={addToCalendarLink} target="_blank" rel="noopener noreferrer">
    {gcalEvent.summary}
  </a>

  const noHtmlDescription = gcalEvent.description ? gcalEvent.description.replace(/<[^>]*>?/gm, '') : ""

  if (gcalEvent.description) {
    return <LWTooltip title={<div style={{whiteSpace: "pre-wrap"}}>{noHtmlDescription}</div>}>
      {link}
    </LWTooltip>
  } else {
    return link
  }
}

const PortalBarGcalEventItem = ({classes, gcalEvent}) => {

  return <div className={classes.root}>
      {getAddToCalendarLink(gcalEvent)}
      <span className={classes.eventTime}>
        {moment(new Date(gcalEvent.start.dateTime)).format("ddd h:mma, M/D")}
      </span>
    </div>
}


const PortalBarGcalEventItemComponent = registerComponent('PortalBarGcalEventItem', PortalBarGcalEventItem, {styles});

declare global {
  interface ComponentTypes {
    PortalBarGcalEventItem: typeof PortalBarGcalEventItemComponent
  }
}<|MERGE_RESOLUTION|>--- conflicted
+++ resolved
@@ -20,14 +20,6 @@
   }
 })
 
-<<<<<<< HEAD
-const PortalBarGcalEventItem = ({classes, gcalEvent}: {
-  classes: ClassesType,
-  gcalEvent: any,
-}) => {
-  const { LWTooltip } = Components
-=======
->>>>>>> 1fb58f58
 
 export const getAddToCalendarLink = (gcalEvent) => {
   const { LWTooltip } = Components
@@ -51,8 +43,10 @@
   }
 }
 
-const PortalBarGcalEventItem = ({classes, gcalEvent}) => {
-
+const PortalBarGcalEventItem = ({classes, gcalEvent}: {
+  classes: ClassesType,
+  gcalEvent: any,
+}) => {
   return <div className={classes.root}>
       {getAddToCalendarLink(gcalEvent)}
       <span className={classes.eventTime}>
