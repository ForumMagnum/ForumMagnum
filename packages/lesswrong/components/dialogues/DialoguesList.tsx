import React, {useState} from 'react';
import { registerComponent, Components } from '../../lib/vulcan-lib';
import withErrorBoundary from '../common/withErrorBoundary';
import { AnalyticsContext, useTracking } from '../../lib/analyticsEvents';
import { usePaginatedResolver } from '../hooks/usePaginatedResolver';
import { Link } from '../../lib/reactRouterWrapper';
import { commentBodyStyles } from '../../themes/stylePiping';
import { useCurrentUser } from '../common/withUser';
import { gql, useQuery } from '@apollo/client';
import { useMulti } from '../../lib/crud/withMulti';
import { getRowProps } from '../users/DialogueMatchingPage';
import { useDialogueMatchmaking } from '../hooks/useDialogueMatchmaking';

const styles = (theme: ThemeType): JssStyles => ({
  dialogueFacilitationItem: {
    paddingTop: 12,
    paddingBottom: 12,
    position: "relative",
    borderRadius: theme.borderRadius.default,
    background: theme.palette.panelBackground.default,
    '&:hover': {
      boxShadow: theme.palette.boxShadow.sequencesGridItemHover,
    },
    ...commentBodyStyles(theme),
    lineHeight: '1.65rem',
  },
  content: {
    paddingTop: 0,
    paddingRight: 35,
    paddingLeft: 16,
    display: "flex",
    flexDirection: "column",
    justifyContent: "space-between",
    marginRight: 75,
    position: "relative",
    zIndex: theme.zIndexes.spotlightItem,
    [theme.breakpoints.down('xs')]: {
      marginRight: 10,
      paddingRight: 20,
    },
    "& p": {
      marginBottom: 0,
      marginTop: 5,
    }
  },  

  closeIcon: { 
    color: "#e0e0e0",
    position: 'absolute', 
    right: '8px',
    top: '8px',
    padding: '2px',
  },

  prompt: {
    color: theme.palette.lwTertiary.main,
    fontWeight: 645,
  },

  subheading: {
    marginTop: '10px',
  },

  dialogueUserRow: {
    display: 'flex',
    alignItems: 'center',
    background: theme.palette.panelBackground.default,
    padding: 8
  },

  dialogueMatchCheckbox: {},
  dialogueMatchUsername: {
    marginRight: 20
  },
  dialogueMatchMessageButton: {
    marginRight: 20
  },
  dialogueMatchPreferencesButton: {
    marginRight: 20
  }
});

const DialoguesList = ({ classes }: { classes: ClassesType }) => {
  const { PostsItem, DialogueCheckBox, UsersName, MessageButton, MatchDialogueButton, PostsItem2MetaInfo, SectionButton, LWTooltip, SingleColumnSection, SectionTitle, SectionSubtitle } = Components
  const currentUser = useCurrentUser()

  const { results: dialoguePosts } = usePaginatedResolver({
    fragmentName: "PostsListWithVotes",
    resolverName: "RecentlyActiveDialogues",
    limit: 3,
  }); 

  const { results: myDialogues } = usePaginatedResolver({
    fragmentName: "PostsListWithVotes",
    resolverName: "MyDialogues",
    limit: 3,
  });

  const {
    matchedUsersQueryResult: { data: matchedUsersResult },
    userDialogueChecksResult: { results: userDialogueChecks = [] },
  } = useDialogueMatchmaking({ getMatchedUsers: true, getOptedInUsers: false, getUserDialogueChecks: true });

  const matchedUsers: UsersOptedInToDialogueFacilitation[] | undefined = matchedUsersResult?.GetDialogueMatchedUsers;

  const dialoguesTooltip = (<div>
    <p>Dialogues between a small group of users. Click to see more.</p>
  </div>);

  const renderMyDialogues = !!currentUser && myDialogues?.length 

  const myDialoguesTooltip = (<div>
    <div>These are the dialogues you are involved in (both drafts and published)</div>
  </div>);

  const matchmakingTooltip = (<div>
    <p>Users you've already matched with for dialogues.  Click here to go to the dialogue matchmaking page.</p>
  </div>);

  const rowPropsList = currentUser && getRowProps<false>({
    currentUser,
    isUpvotedUser: false,
    showAgreement: false,
    showBio: false,
    showFrequentCommentedTopics: false,
    showKarma: false,
    showPostsYouveRead: false,
    userDialogueChecks,
    users: matchedUsers ?? []
  });

  return <AnalyticsContext pageSubSectionContext="dialoguesList">
    <SingleColumnSection>
      <SectionTitle href="/dialogues"
        title={<LWTooltip placement="top-start" title={dialoguesTooltip}>
          Dialogues
        </LWTooltip>}
<<<<<<< HEAD
      >
        <SectionButton>
          <Link to="/dialogueMatching">Find Dialogue Partners</Link>
        </SectionButton>
      </SectionTitle>
      {showOptIn && !!currentUser && <DialogueFacilitationBox classes={classes} currentUser={currentUser} setShowOptIn={setShowOptIn} />}
=======
      />
>>>>>>> a4deceb0
      
      {dialoguePosts?.map((post, i: number) =>
        <PostsItem
          key={post._id} post={post}
          showBottomBorder={i < dialoguePosts.length-1}
        />
      )}

      {renderMyDialogues && (
        <div className={classes.subsection}>
          <AnalyticsContext pageSubSectionContext="myDialogues">
            <LWTooltip placement="top-start" title={myDialoguesTooltip}>
              <Link to={"/dialogues"}>
                <SectionSubtitle className={classes.subheading}>
                  My Dialogues (only visible to you)
                </SectionSubtitle>
              </Link>
            </LWTooltip>
            {myDialogues?.map((post, i: number) =>
              <PostsItem
                key={post._id} post={post}
                showBottomBorder={i < myDialogues.length-1}
              />
            )}
          </AnalyticsContext>
        </div>
      )}

      {(
        <div className={classes.subsection}>
          <AnalyticsContext pageSubSectionContext="frontpageDialogueMatchmaking">
            <LWTooltip placement="top-start" title={matchmakingTooltip}>
              <Link to={"/dialogueMatching"}>
                <SectionSubtitle className={classes.subheading}>
                  Users I've Matched With
                </SectionSubtitle>
              </Link>
            </LWTooltip>
            <div>
              {currentUser && rowPropsList?.map(rowProps => {
                const { targetUser, checkId, userIsChecked, userIsMatched } = rowProps;
                return (<div key={targetUser._id} className={classes.dialogueUserRow}>
                  <div className={classes.dialogueMatchCheckbox}>
                    <DialogueCheckBox
                      targetUserId={targetUser._id}
                      targetUserDisplayName={targetUser.displayName}
                      checkId={checkId}
                      isChecked={userIsChecked}
                      isMatched={userIsMatched}
                    />
                  </div>
                  <div className={classes.dialogueMatchUsername}>
                    <PostsItem2MetaInfo>
                      <UsersName
                        className={classes.displayName}
                        documentId={targetUser._id}
                        simple={false}
                      />
                    </PostsItem2MetaInfo>
                  </div>
                  <div className={classes.dialogueMatchMessageButton}>
                    <MessageButton
                      targetUserId={targetUser._id}
                      currentUser={currentUser}
                    />
                  </div>
                  <div className={classes.dialogueMatchPreferencesButton}>
                    <MatchDialogueButton
                      isMatched={userIsMatched}
                      checkId={checkId}
                      targetUserId={targetUser._id}
                      targetUserDisplayName={targetUser.displayName}
                      currentUser={currentUser}
                    />
                  </div>
                </div>);
              })}
            </div>
          </AnalyticsContext>
        </div>
      )}
      

   </SingleColumnSection>
  </AnalyticsContext>
}

const DialoguesListComponent = registerComponent('DialoguesList', DialoguesList, {
  hocs: [withErrorBoundary],
  styles
});

declare global {
  interface ComponentTypes {
    DialoguesList: typeof DialoguesListComponent
  }
}<|MERGE_RESOLUTION|>--- conflicted
+++ resolved
@@ -135,16 +135,11 @@
         title={<LWTooltip placement="top-start" title={dialoguesTooltip}>
           Dialogues
         </LWTooltip>}
-<<<<<<< HEAD
       >
         <SectionButton>
           <Link to="/dialogueMatching">Find Dialogue Partners</Link>
         </SectionButton>
       </SectionTitle>
-      {showOptIn && !!currentUser && <DialogueFacilitationBox classes={classes} currentUser={currentUser} setShowOptIn={setShowOptIn} />}
-=======
-      />
->>>>>>> a4deceb0
       
       {dialoguePosts?.map((post, i: number) =>
         <PostsItem
