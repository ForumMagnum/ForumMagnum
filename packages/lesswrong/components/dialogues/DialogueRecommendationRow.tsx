--- conflicted
+++ resolved
@@ -280,15 +280,6 @@
   const numShown = isExpanded ? numRecommendations : 2
   const numHidden = Math.max(0, numRecommendations - numShown);
 
-<<<<<<< HEAD
-  const allRecommendations:{reactIconName:string, prefix:string, Content:JSX.Element}[] = []
-  topicRecommendations.forEach(topic => {
-    allRecommendations.push({reactIconName: topic.theirVote, prefix: topic.theirVote+": ", Content: <>{topic.comment.contents.plaintextMainText}</>})
-  })
-  allRecommendations.push({reactIconName: "elaborate", prefix: "top tags: ", Content: <>{tagsSentence}</>})
-  readPosts.forEach(post => {
-    allRecommendations.push({reactIconName: "seen", prefix: "you read: ", Content: <PostsTooltip postId={post._id}>
-=======
   const getTopicSuggestion = (reactIconName:string, prefix:string, Content:JSX.Element) => {
     return (
       <div className={classes.suggestionRow}>
@@ -311,7 +302,6 @@
     ...topicRecommendations.map(topic => ({reactIconName: topic.theirVote, prefix: topic.theirVote+": ", Content: <>{topic.comment.contents.plaintextMainText}</>})), 
     {reactIconName: "elaborate", prefix: "top tags: ", Content: <>{tagsSentence}</>},
     ...readPosts.map(post => ({reactIconName: "seen", prefix: "you read: ", Content: <PostsTooltip postId={post._id}>
->>>>>>> e92aa422
       <Link to={postGetPageUrl(post)}> {post.title} </Link>
     </PostsTooltip>}))
   ]
