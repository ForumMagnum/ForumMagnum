--- conflicted
+++ resolved
@@ -108,41 +108,6 @@
     ...geoSuggestStyles(theme),
     display: 'inline-block',
     marginLeft: 6
-  },
-<<<<<<< HEAD
-  filter: {
-=======
-  distanceUnit: {
-    display: 'inline-block',
-    ...theme.typography.commentStyle,
-    marginLeft: 8
-  },
-  distanceUnitRadio: {
-    display: 'none'
-  },
-  distanceUnitLabel: {
-    padding: '5px 10px',
-    cursor: 'pointer',
-    border: '1px solid #d4d4d4',
-    '&.left': {
-      borderRightColor: theme.palette.primary.dark,
-      borderRadius: '4px 0 0 4px',
-    },
-    '&.right': {
-      borderLeftWidth: 0,
-      borderRadius: '0 4px 4px 0'
-    },
-    '&.selected': {
-      backgroundColor: theme.palette.primary.main,
-      color: 'white',
-      borderColor: theme.palette.primary.dark,
-    },
-    '&:hover': {
-      backgroundColor: theme.palette.primary.dark,
-      color: 'white',
-      borderColor: theme.palette.primary.dark,
-    }
->>>>>>> e619264a
   },
   notifications: {
     flex: '1 0 0',
@@ -357,11 +322,7 @@
                 className={classes.keywordSearchInput}
               />
             </div>
-<<<<<<< HEAD
-            
-            {userLocation.known && <DistanceUnitToggle distanceUnit={distanceUnit} onChange={setDistanceUnit} />}
-            
-=======
+
             <div>
               <div className={classes.where}>
                 <span className={classes.whereTextDesktop}>Groups near</span>
@@ -383,23 +344,9 @@
                     </div>
                 }
               </div>
-              
-              {userLocation.known && <div className={classes.distanceUnit}>
-                <input type="radio" id="km" name="distanceUnit" value="km" className={classes.distanceUnitRadio}
-                  checked={distanceUnit === 'km'} onClick={() => setDistanceUnit('km')} />
-                <label htmlFor="km" className={classNames(classes.distanceUnitLabel, 'left', {'selected': distanceUnit === 'km'})}>
-                  km
-                </label>
-
-                <input type="radio" id="mi" name="distanceUnit" value="mi" className={classes.distanceUnitRadio}
-                  checked={distanceUnit === 'mi'} onClick={() => setDistanceUnit('mi')} />
-                <label htmlFor="mi" className={classNames(classes.distanceUnitLabel, 'right', {'selected': distanceUnit === 'mi'})}>
-                  mi
-                </label>
-              </div>}
+              {userLocation.known && <DistanceUnitToggle distanceUnit={distanceUnit} onChange={setDistanceUnit} />}
             </div>
               
->>>>>>> e619264a
             <div className={classes.notifications}>
               <Button variant="text" color="primary" onClick={openEventNotificationsForm} className={classes.notificationsBtn}>
                 {currentUser?.nearbyEventsNotifications ?
