--- conflicted
+++ resolved
@@ -1,14 +1,9 @@
 import { Components, registerComponent } from '../../../lib/vulcan-lib';
 import React from 'react';
 import { createStyles } from '@material-ui/core/styles';
-<<<<<<< HEAD
-import { getSearchClient } from '../../../lib/search/algoliaUtil';
+import { getSearchClient } from '../../../lib/search/searchUtil';
 import { Configure } from 'react-instantsearch-dom';
 import { InstantSearch } from "../../../lib/utils/componentsWithChildren";
-=======
-import { getSearchClient } from '../../../lib/search/searchUtil';
-import { Configure, InstantSearch } from 'react-instantsearch-dom';
->>>>>>> 531df0ce
 
 const styles = createStyles((theme: ThemeType): JssStyles => ({
   map: {
