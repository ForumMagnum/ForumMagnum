--- conflicted
+++ resolved
@@ -12,11 +12,6 @@
 import { eligibleToNominate, getCostData, getReviewPhase, ReviewPhase, getReviewYearFromString } from '../../lib/reviewUtils';
 import { forumTypeSetting } from '../../lib/instanceSettings';
 import Select from '@material-ui/core/Select';
-<<<<<<< HEAD
-import Card from '@material-ui/core/Card';
-=======
-import MenuItem from '@material-ui/core/MenuItem';
->>>>>>> b5ff9833
 import { randomId } from '../../lib/random';
 import { useLocation, useNavigation } from '../../lib/routeUtil';
 import { voteTooltipType } from './ReviewVoteTableRow';
@@ -251,7 +246,7 @@
 const ReviewVotingPage = ({classes}: {
   classes: ClassesType
 }) => {
-  const { LWTooltip, Loading, ReviewVotingExpandedPost, ReviewVoteTableRow, FrontpageReviewWidget, SingleColumnSection, ReviewPhaseInformation, ReviewDashboardButtons, ContentStyles } = Components
+  const { LWTooltip, Loading, ReviewVotingExpandedPost, ReviewVoteTableRow, FrontpageReviewWidget, SingleColumnSection, ReviewPhaseInformation, ReviewDashboardButtons, ContentStyles, MenuItem } = Components
 
   const currentUser = useCurrentUser()
   const { captureEvent } = useTracking({eventType: "reviewVotingEvent"})
@@ -356,13 +351,7 @@
         submitReviewVote: newPost
       }
     })
-<<<<<<< HEAD
-  }, [submitVote, postsResults]);
-
-  const { LWTooltip, Loading, ReviewVotingExpandedPost, ReviewVoteTableRow, SectionTitle, RecentComments, FrontpageReviewWidget, ContentStyles, MenuItem } = Components
-=======
   }, [submitVote, postsResults, reviewYear]);
->>>>>>> b5ff9833
 
   const canInitialResort = !!postsResults
 
