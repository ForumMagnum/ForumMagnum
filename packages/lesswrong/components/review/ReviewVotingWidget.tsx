--- conflicted
+++ resolved
@@ -70,12 +70,7 @@
   return <ErrorBoundary>
       <div className={classes.root}>
         <p>{REVIEW_YEAR} Review: Was this post important?</p>
-<<<<<<< HEAD
-        {/* <p>Should this post be considered for the {REVIEW_YEAR} Review?</p> */}
         {voteLoading ? <Loading/> : <ReviewVotingButtons postId={post._id} dispatch={dispatchQualitativeVote} voteForCurrentPost={vote} />}
-=======
-        <ReviewVotingButtons postId={post._id} dispatch={dispatchQualitativeVote} voteForCurrentPost={vote} />
->>>>>>> 9daac6b5
       </div>
     </ErrorBoundary>
 }
