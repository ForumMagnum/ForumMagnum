--- conflicted
+++ resolved
@@ -67,11 +67,7 @@
   const handleGenerate = async () => {
     try {
       setIsGenerating(true);
-<<<<<<< HEAD
-      const finalPrompt = allowCustomPrompt ? customPrompt : prompt;
-=======
-      const finalPrompt = showPromptInput ? customPrompt + ", " + artPrompt : artPrompt;
->>>>>>> 682c61c1
+      const finalPrompt = allowCustomPrompt ? customPrompt + ", " + artPrompt : prompt;
       await generateCoverImages({ 
         variables: { 
           postId,
