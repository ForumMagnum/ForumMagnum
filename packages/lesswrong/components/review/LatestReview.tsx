import React from 'react';
import { useMulti } from "../../lib/crud/withMulti";
import { REVIEW_YEAR } from "../../lib/reviewUtils";
import { Components, registerComponent } from '../../lib/vulcan-lib';
import { Link } from '../../lib/reactRouterWrapper';
import { commentGetPageUrlFromIds } from '../../lib/collections/comments/helpers';
import { useHover } from '../common/withHover';
<<<<<<< HEAD
=======
import { AnalyticsContext } from '../../lib/analyticsEvents';
>>>>>>> b9b9e489

const styles = theme => ({
  root: {
    flexGrow: 1,
    flexShrink: 1,
    textAlign: "left",
    overflow: "hidden",
    padding: 6,
    whiteSpace: "nowrap",
    marginRight: 15,
    [theme.breakpoints.down('xs')]: {
      display: "none"
    }
  },
  lastReview: {
    ...theme.typography.commentStyle,
    color: theme.palette.grey[600]
  },
  title: {
    color: theme.palette.primary.main
  }
})

const LatestReview = ({classes}) => {
  const { PostsPreviewTooltipSingleWithComment, LWPopper, ErrorBoundary } = Components

  const { results: commentResults } = useMulti({
    terms:{ view: "reviews", reviewYear: REVIEW_YEAR, sortBy: "new"},
    collectionName: "Comments",
    fragmentName: 'CommentsListWithParentMetadata',
    limit: 1
  });

  const { hover, anchorEl, eventHandlers } = useHover({
<<<<<<< HEAD
    pageElementContext: "FrontpageReviewWidget",
    pageElementSubContext: "LatestReviews",
=======
    pageElementContext: "frontpageReviewWidget",
    pageElementSubContext: "latestReviews",
>>>>>>> b9b9e489
  })

  if (!commentResults?.length) return null
  const comment = commentResults[0]
  if (!comment.post) return null

<<<<<<< HEAD
  return <ErrorBoundary><div className={classes.root} {...eventHandlers} >
    <LWPopper
      open={hover}
      anchorEl={anchorEl}
      placement="bottom-start"
      modifiers={{
        flip: {
          behavior: ["bottom-start"],
          boundariesElement: 'viewport'
        }
      }}
    >
      <span className={classes.preview}>{<PostsPreviewTooltipSingleWithComment postId={comment.postId} commentId={comment._id}/>}</span>
    </LWPopper>
    <Link to={commentGetPageUrlFromIds({postId: comment.postId, commentId: comment._id, postSlug: comment.post.slug})} className={classes.lastReview}>Latest Review: <span className={classes.title}>{comment.post.title}</span></Link>
  </div></ErrorBoundary>
=======
  return <ErrorBoundary><AnalyticsContext pageSubsectionContext="latestReview">
    <div className={classes.root} {...eventHandlers} >
      <LWPopper
        open={hover}
        anchorEl={anchorEl}
        placement="bottom-start"
        modifiers={{
          flip: {
            behavior: ["bottom-start"],
            boundariesElement: 'viewport'
          }
        }}
      >
        <span className={classes.preview}>{<PostsPreviewTooltipSingleWithComment postId={comment.postId} commentId={comment._id}/>}</span>
      </LWPopper>
      <Link to={commentGetPageUrlFromIds({postId: comment.postId, commentId: comment._id, postSlug: comment.post.slug})} className={classes.lastReview}>Latest Review: <span className={classes.title}>{comment.post.title}</span></Link>
    </div>
  </AnalyticsContext></ErrorBoundary>
>>>>>>> b9b9e489
}


const LatestReviewComponent = registerComponent('LatestReview', LatestReview, {styles});

declare global {
  interface ComponentTypes {
    LatestReview: typeof LatestReviewComponent
  }
}<|MERGE_RESOLUTION|>--- conflicted
+++ resolved
@@ -5,10 +5,7 @@
 import { Link } from '../../lib/reactRouterWrapper';
 import { commentGetPageUrlFromIds } from '../../lib/collections/comments/helpers';
 import { useHover } from '../common/withHover';
-<<<<<<< HEAD
-=======
 import { AnalyticsContext } from '../../lib/analyticsEvents';
->>>>>>> b9b9e489
 
 const styles = theme => ({
   root: {
@@ -43,37 +40,14 @@
   });
 
   const { hover, anchorEl, eventHandlers } = useHover({
-<<<<<<< HEAD
-    pageElementContext: "FrontpageReviewWidget",
-    pageElementSubContext: "LatestReviews",
-=======
     pageElementContext: "frontpageReviewWidget",
     pageElementSubContext: "latestReviews",
->>>>>>> b9b9e489
   })
 
   if (!commentResults?.length) return null
   const comment = commentResults[0]
   if (!comment.post) return null
 
-<<<<<<< HEAD
-  return <ErrorBoundary><div className={classes.root} {...eventHandlers} >
-    <LWPopper
-      open={hover}
-      anchorEl={anchorEl}
-      placement="bottom-start"
-      modifiers={{
-        flip: {
-          behavior: ["bottom-start"],
-          boundariesElement: 'viewport'
-        }
-      }}
-    >
-      <span className={classes.preview}>{<PostsPreviewTooltipSingleWithComment postId={comment.postId} commentId={comment._id}/>}</span>
-    </LWPopper>
-    <Link to={commentGetPageUrlFromIds({postId: comment.postId, commentId: comment._id, postSlug: comment.post.slug})} className={classes.lastReview}>Latest Review: <span className={classes.title}>{comment.post.title}</span></Link>
-  </div></ErrorBoundary>
-=======
   return <ErrorBoundary><AnalyticsContext pageSubsectionContext="latestReview">
     <div className={classes.root} {...eventHandlers} >
       <LWPopper
@@ -92,7 +66,6 @@
       <Link to={commentGetPageUrlFromIds({postId: comment.postId, commentId: comment._id, postSlug: comment.post.slug})} className={classes.lastReview}>Latest Review: <span className={classes.title}>{comment.post.title}</span></Link>
     </div>
   </AnalyticsContext></ErrorBoundary>
->>>>>>> b9b9e489
 }
 
 
