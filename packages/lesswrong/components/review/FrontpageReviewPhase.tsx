import React from 'react';
import { Components, registerComponent } from '../../lib/vulcan-lib';
import { Link } from '../../lib/reactRouterWrapper';
<<<<<<< HEAD
=======
// import { useCurrentUser } from '../common/withUser'
>>>>>>> 1f6bc24c
import {AnalyticsContext} from "../../lib/analyticsEvents";
import classNames from 'classnames';

const styles = (theme: ThemeType): JssStyles => ({
  timeRemaining: {
  },
  learnMore: {
    color: theme.palette.lwTertiary.main
  },
  subtitle: {
    width: "100%",
    display: 'flex',
    justifyContent: 'space-between'
  },
  reviewTimeline: {
    ...theme.typography.commentStyle,
    display: 'flex',
    marginBottom: 6,
    marginTop: -8
  },
  nominationBlock: {flexGrow: 1, marginRight: 2},
  reviewBlock: {flexGrow: 2, marginRight: 2},
  votingBlock: {flexGrow: 1},
  blockText: {color: 'white', zIndex: 1},
  progress: {
    position: 'relative',
    marginBottom: 2,
    padding: 4,
    backgroundColor: 'rgba(0,0,0,0.14)',
    display: 'flex',
    justifyContent: 'space-between',
    cursor: 'pointer',
    '&:hover': {
      boxShadow: "0px 0px 10px rgba(0,0,0,.1)",
      opacity: 0.9
    }
  },
  activeProgress: {
    backgroundColor: 'rgba(127, 175, 131, 0.75)'
  },
  coloredProgress: {
    position: 'absolute',
    top: 0,
    left: 0,
    height: '100%',
    backgroundColor: theme.palette.primary.main
  },
  nominationDate: {}
})

export const reviewAlgorithm = {
  method: "sample",
  count: 3,
  scoreOffset: 0,
  scoreExponent: 3,
  personalBlogpostModifier: 0,
  frontpageModifier: 0,
  curatedModifier: 0,
  includePersonal: true,
  includeMeta: true,
  reviewNominations: 2019, 
  onlyUnread: false,
  excludeDefaultRecommendations: true
}

const FrontpageReviewPhase = ({classes}) => {
  const { SectionTitle, SettingsButton, SingleColumnSection, RecommendationsList, LWTooltip, GatherTown } = Components
  // const currentUser = useCurrentUser();

  const overviewToolip = <div>
    <div>The LessWrong community is reflecting on the best posts from 2019, in three phases</div>
    <ul>
      <li><em>Nomination</em> (Dec 1st – Dec 14th)</li>
      <li><em>Review</em> (Dec 15th – Jan 11th)</li>
      <li><em>Voting</em> (Jan 12th – Jan 26th</li>
      <li>The LessWrong moderation team will incorporate that information, along with their judgment, into a "Best of 2019" book.</li>
    </ul>
    <div>(Currently this section shows a random sample of 2019 posts, weighted by karma)</div>
  </div>

  const nominationsTooltip = <div>
    <div>Nominate posts for the 2019 Review</div>
    <ul>
      <li>Any post from 2019 can be nominated</li>
      <li>Any user registered before 2019 can nominate posts for review</li>
      <li>A post requires two nominations to progress to the review phase</li>
    </ul>
    <div>If you've been actively reading LessWrong in 2019, but didn't register an account, message us on Intercom</div>
  </div>

  const reviewTooltip = <div>
    <div>Review posts for the 2019 Review (Opens Dec 15th)</div>
    <ul>
      <li>Write reviews of posts nominated for the 2019 Review</li>
      <li>Only posts with at least one review are eligible for the final vote</li>
    </ul>
  </div>

  const voteTooltip = <div>
    <div>Vote on posts for the 2019 Review (Opens Jan 12th)</div>
    <ul>
      <li>Vote on posts that were reviewed and nominated for the 2019 Review</li>
      <li>Any user registered before 2019 can vote in the review</li>
      <li>The end result will be compiled into a canonical sequence and best-of 2019 book</li>
    </ul>
    <div> Before the vote starts, you can try out the vote process on posts nominated and reviewed in 2018</div>
  </div>

  const nominationStartDate = new Date("2020-12-01")
  const nominationEndDate = new Date("2020-12-15")
  const reviewEndDate = new Date("2021-01-12")
  const voteEndDate = new Date("2021-01-26")
  const currentDate = new Date()

  const activeRange = currentDate < nominationEndDate ? "nominations" : (
    currentDate < reviewEndDate ? "review" : (
      currentDate < voteEndDate ? "votes" : 
      null
    )
  )

  const dateFraction = (fractionDate: Date, startDate: Date, endDate: Date) => {
    if (fractionDate < startDate) return 0
    return ((fractionDate.getTime() - startDate.getTime())/(endDate.getTime() - startDate.getTime())*100).toFixed(2)
  }

  return (
    <SingleColumnSection>
      <AnalyticsContext pageSectionContext="gatherTownWelcome">
        <GatherTown/>
      </AnalyticsContext>
      <SectionTitle 
        title={<LWTooltip title={overviewToolip} placement="bottom-start">
          <Link to={"/posts/QFBEjjAvT6KbaA3dY/the-lesswrong-2019-review"}>The 2019 Review</Link>
        </LWTooltip>}
      >
        <LWTooltip title="All Posts written in 2019 are eligible to participate in the review. Click here to see all posts written in 2019.">
          <Link to={"/allPosts?timeframe=yearly&after=2019-01-01&before=2020-01-01&limit=100&sortedBy=top?filter=unnominated2019"}><SettingsButton showIcon={false} label="Nominate 2019 Posts"/></Link>
        </LWTooltip>
      </SectionTitle>
      <div className={classes.reviewTimeline}>
        <div className={classes.nominationBlock}>
          <Link to={"/nominations"}>
            <LWTooltip placement="bottom-start" title={nominationsTooltip} className={classNames(classes.progress, {[classes.activeProgress]: activeRange === "nominations"})}>
              <div className={classes.blockText}>Nominations</div>
              <div className={classes.blockText}>Dec 14</div>
              <div className={classes.coloredProgress} style={{width: `${dateFraction(currentDate, nominationStartDate, nominationEndDate)}%`}}/>
            </LWTooltip>
          </Link>
        </div>
        <div className={classes.reviewBlock}>  
          <Link to={"/reviews"}>    
            <LWTooltip placement="bottom-start" title={reviewTooltip} className={classNames(classes.progress, {[classes.activeProgress]: activeRange === "review"})}>
              <div className={classes.blockText}>Reviews</div>
              <div className={classes.blockText}>Jan 11</div>
              <div className={classes.coloredProgress} style={{width: `${dateFraction(currentDate, nominationEndDate, reviewEndDate)}%`}}/>
            </LWTooltip>
          </Link>    
        </div>
        <div className={classes.votingBlock}>
          <Link to={"/reviewVoting"}>
            <LWTooltip placement="bottom-start" title={voteTooltip} className={classNames(classes.progress, {[classes.activeProgress]: activeRange === "votes"})}>
              <div className={classes.blockText}>Votes</div>
              <div className={classes.blockText}>Jan 26</div>
              <div className={classes.coloredProgress} style={{width: `${dateFraction(currentDate, reviewEndDate, voteEndDate)}%`}}/>
            </LWTooltip>
          </Link>
        </div>
      </div>

      <AnalyticsContext listContext={"LessWrong 2019 Review"} capturePostItemOnMount>
        <RecommendationsList algorithm={reviewAlgorithm} />
      </AnalyticsContext>
      {/* <SectionFooter>
        <Link to={"/reviews"}>
          All 2019 Posts
        </Link>
        <Link>
          Grouped by month 
        </Link>
      </SectionFooter> */}
    </SingleColumnSection>
  )
}

const FrontpageReviewPhaseComponent = registerComponent('FrontpageReviewPhase', FrontpageReviewPhase, {styles});

declare global {
  interface ComponentTypes {
    FrontpageReviewPhase: typeof FrontpageReviewPhaseComponent
  }
}
<|MERGE_RESOLUTION|>--- conflicted
+++ resolved
@@ -1,10 +1,6 @@
 import React from 'react';
 import { Components, registerComponent } from '../../lib/vulcan-lib';
 import { Link } from '../../lib/reactRouterWrapper';
-<<<<<<< HEAD
-=======
-// import { useCurrentUser } from '../common/withUser'
->>>>>>> 1f6bc24c
 import {AnalyticsContext} from "../../lib/analyticsEvents";
 import classNames from 'classnames';
 
