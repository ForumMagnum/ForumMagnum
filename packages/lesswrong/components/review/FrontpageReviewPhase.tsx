--- conflicted
+++ resolved
@@ -1,10 +1,7 @@
 import React from 'react';
 import { Components, registerComponent } from '../../lib/vulcan-lib';
 import { Link } from '../../lib/reactRouterWrapper';
-<<<<<<< HEAD
-=======
 import { useCurrentUser } from '../common/withUser'
->>>>>>> ee211431
 import {AnalyticsContext} from "../../lib/analyticsEvents";
 import classNames from 'classnames';
 import { eligibleToNominate } from './NominatePostMenuItem';
@@ -148,7 +145,7 @@
     return ((fractionDate.getTime() - startDate.getTime())/(endDate.getTime() - startDate.getTime())*100).toFixed(2)
   }
 
-  const all2019Url = "/allPosts?timeframe=yearly&after=2019-01-01&before=2020-01-01&limit=100&sortedBy=top"
+  const all2019Url = "/allPosts?timeframe=yearly&after=2019-01-01&before=2020-01-01&limit=100&sortedBy=top&filter=unnominated2019"
 
   return (
     <SingleColumnSection>
@@ -161,11 +158,7 @@
         </LWTooltip>}
       >
         <LWTooltip title="All Posts written in 2019 are eligible to participate in the review. Click here to see all posts written in 2019.">
-<<<<<<< HEAD
-          <Link to={"/allPosts?timeframe=yearly&after=2019-01-01&before=2020-01-01&limit=100&sortedBy=top?filter=unnominated2019"}><SettingsButton showIcon={false} label="Nominate 2019 Posts"/></Link>
-=======
           <Link to={all2019Url}><SettingsButton showIcon={false} label="See All 2019 Posts"/></Link>
->>>>>>> ee211431
         </LWTooltip>
       </SectionTitle>
       <div className={classes.reviewTimeline}>
