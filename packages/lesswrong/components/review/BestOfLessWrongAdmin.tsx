import React from 'react';
import { registerComponent } from '../../lib/vulcan-lib/components';
<<<<<<< HEAD
import { fragmentTextForQuery } from '../../lib/vulcan-lib/fragments'; 
import { gql } from '@apollo/client';
import { useQuery } from "@/lib/crud/useQuery";
=======
import { useQuery } from "@/lib/crud/useQuery";
import { gql } from '@/lib/generated/gql-codegen';
>>>>>>> 822e601a
import { Link } from '../../lib/reactRouterWrapper';
import { postGetPageUrl } from '@/lib/collections/posts/helpers';
import groupBy from 'lodash/groupBy';
import { getCloudinaryThumbnail, PostWithArtGrid } from '../posts/PostsPage/BestOfLessWrong/PostWithArtGrid';
import { defineStyles, useStyles } from '../hooks/useStyles'; 
import { ImageProvider, useImageContext } from '../posts/PostsPage/ImageContext';
import { userIsAdmin } from '@/lib/vulcan-users/permissions';
import { useCurrentUser } from '../common/withUser';
import GenerateImagesButton from './GenerateImagesButton';
import { useLocation } from '@/lib/routeUtil';
import Loading from "../vulcan-core/Loading";

const ReviewWinnerArtImagesMultiQuery = gql(`
  query multiReviewWinnerArtBestOfLessWrongAdminQuery($selector: ReviewWinnerArtSelector, $limit: Int, $enableTotal: Boolean) {
    reviewWinnerArts(selector: $selector, limit: $limit, enableTotal: $enableTotal) {
      results {
        ...ReviewWinnerArtImages
      }
      totalCount
    }
  }
`);

const previewWidth = 300;

const rowStyles = defineStyles("BestOfLessWrongAdminRow", (theme: ThemeType) => ({
  root: {
    ...theme.typography.body2,
    ...theme.typography.commentStyle,
    display: 'flex', 
    gap: '10px',
    justifyContent: 'space-between',
    alignItems: 'flex-start',
  },
  imageInfo: {
    maxWidth: `calc(100% - ${previewWidth}px)`,
  }
}));

const BestOfLessWrongAdminRow = ({post, images, refetchImages}: {post: {_id: string, slug: string, title: string}, images: ReviewWinnerArtImages[], refetchImages: () => void}) => { 
  const classes = useStyles(rowStyles);
  const { selectedImageInfo, setImageInfo } = useImageContext();
  const previewUrl = selectedImageInfo?.splashArtImageUrl ? getCloudinaryThumbnail(selectedImageInfo.splashArtImageUrl) : null;
  const imageThumbnail = previewUrl && getCloudinaryThumbnail(previewUrl, previewWidth);

  if (!post) {
    return null;
  }

  return <div key={post._id} className={classes.root}>
    {imageThumbnail && <img src={imageThumbnail} />}
    <div className={classes.imageInfo}>
      <h2>
        <Link target="_blank" to={postGetPageUrl(post)}>{post.title}</Link>
      </h2>
      <GenerateImagesButton 
        postId={post._id}
        allowCustomPrompt={true}
        buttonText="Generate More Images"
        onComplete={refetchImages}
      />
      <PostWithArtGrid key={post._id} post={post} images={images} defaultExpanded={false} />
    </div>  
  </div>
}

const styles = defineStyles("BestOfLessWrongAdmin", (theme: ThemeType) => ({
  root: {
    paddingLeft: 50,
    paddingRight: 50,
    ...theme.typography.body2,
    '& h2': {
      marginTop: 10,
      marginBottom: 0,
      position: 'sticky',
      top: 0,
      zIndex: theme.zIndexes.bestOfLessWrongAdminHeader,
      backgroundColor: theme.palette.background.default,
    }
  },
  post: {
    ...theme.typography.body2,
    ...theme.typography.commentStyle,
    display: 'flex', 
    gap: '10px',
    alignItems: 'flex-start',
    marginBottom: 30,
    '& h3': {
      marginBottom: 6,
    }
  },
  postWrapper: {
    display: "flex",
    gap: '10px',
    flexWrap: "wrap",
    textWrap: "wrap",
  },
  generateButton: {
    padding: '10px 0',
    display: 'block',
    color: theme.palette.primary.dark,
    backgroundColor: 'transparent',
    border: 'none',
    fontWeight: 'bold',
    cursor: 'pointer',
    '&:disabled': {
      opacity: 0.5,
      cursor: 'not-allowed',
    }
  },
  loadingText: {
    marginLeft: 10,
    color: theme.palette.grey[600],
    fontStyle: 'italic',
  }
}));

/* 
Display the art for all ReviewWinners created in a given year,
making it easier to quickly make a call for each post.

(Note, because it was a bit annoying to do the fetch otherwise, this is using *createdAt*
date rather than ReviewYear, i.e. 2 years after a ReviewYear)

*/
export const BestOfLessWrongAdmin = () => { 
  const classes = useStyles(styles);
  const currentUser = useCurrentUser();

  const { data, loading: reviewWinnersLoading } = useQuery(gql(`
    query BestOfLessWrongAdmin {
      GetAllReviewWinners {
        ...PostsTopItemInfo
      }
    }
  `));
  const reviewWinners = data?.GetAllReviewWinners ?? [];
  const reviewWinnersWithoutArt = reviewWinners.filter((reviewWinner: PostsTopItemInfo) => !reviewWinner.reviewWinner?.reviewWinnerArt);

  const { params: { year } } = useLocation()

  const { data: dataReviewWinnerArtImages, loading: imagesLoading, refetch: refetchImages } = useQuery(ReviewWinnerArtImagesMultiQuery, {
    variables: {
      selector: { allForYear: { year: parseInt(year) } },
      limit: 5000,
      enableTotal: false,
    },
    skip: !year || !userIsAdmin(currentUser),
    notifyOnNetworkStatusChange: true,
  });

  const images = dataReviewWinnerArtImages?.reviewWinnerArts?.results;
  const groupedImages = groupBy(images, (image) => image.postId);
  
  if (!userIsAdmin(currentUser)) {
    return <div>You are not authorized to view this page</div>
  }

  return <div className={classes.root}>
    <h1>Best of LessWrong Admin</h1>
    <p>Showing art created in {year}</p>
      {(reviewWinnersLoading || imagesLoading) && <Loading/>}
      <div>
        <div>{Object.entries(groupedImages).length} Posts with art</div>
        <div>{reviewWinnersWithoutArt.length} Posts without art</div>
      </div>
      <div>
        {Object.entries(groupedImages).map(([postId, images]) => {
          const post = reviewWinners.find((reviewWinner: PostsTopItemInfo) => reviewWinner._id === postId);
          return post && <ImageProvider key={postId}>
            <BestOfLessWrongAdminRow key={postId} post={post} images={images} refetchImages={refetchImages} />
          </ImageProvider>
        })}
      </div>
      <div>
        {reviewWinnersWithoutArt.map((reviewWinner: PostsTopItemInfo) => {
          return <ImageProvider key={reviewWinner._id}>
            <BestOfLessWrongAdminRow key={reviewWinner._id} post={reviewWinner} images={[]} refetchImages={refetchImages} />
          </ImageProvider>
        })}
      </div>
  </div>
}

export default registerComponent('BestOfLessWrongAdmin', BestOfLessWrongAdmin);

<|MERGE_RESOLUTION|>--- conflicted
+++ resolved
@@ -1,13 +1,7 @@
 import React from 'react';
 import { registerComponent } from '../../lib/vulcan-lib/components';
-<<<<<<< HEAD
-import { fragmentTextForQuery } from '../../lib/vulcan-lib/fragments'; 
-import { gql } from '@apollo/client';
-import { useQuery } from "@/lib/crud/useQuery";
-=======
 import { useQuery } from "@/lib/crud/useQuery";
 import { gql } from '@/lib/generated/gql-codegen';
->>>>>>> 822e601a
 import { Link } from '../../lib/reactRouterWrapper';
 import { postGetPageUrl } from '@/lib/collections/posts/helpers';
 import groupBy from 'lodash/groupBy';
