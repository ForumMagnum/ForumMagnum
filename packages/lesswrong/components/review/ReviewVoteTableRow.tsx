import React, { useState } from 'react';
import { registerComponent, Components } from '../../lib/vulcan-lib/components';
import classNames from 'classnames';
import { useCurrentUser } from '../common/withUser';
import { AnalyticsContext } from '../../lib/analyticsEvents';
import type { SyntheticQualitativeVote } from './ReviewVotingPage';
import { postGetCommentCount } from "../../lib/collections/posts/helpers";
import { eligibleToNominate, getCostData, ReviewPhase, ReviewYear } from '../../lib/reviewUtils';
import { voteTextStyling } from './PostsItemReviewVote';
import { useRecordPostView } from '../hooks/useRecordPostView';
import { commentBodyStyles } from '../../themes/stylePiping';

const styles = (theme: ThemeType) => ({
  root: {
    borderBottom: theme.palette.border.slightlyFaint,
    position: "relative",
    background: theme.palette.panelBackground.default,
    '&:hover': {
      '& $expand': {
        display: "block"
      }
    },
    [theme.breakpoints.down('xs')]: {
      marginBottom: 2,
      boxShadow: theme.palette.boxShadow.default,
    }
  },
  votingPhase: {
    marginTop: 20,
    border: theme.palette.border.faint,
    boxShadow: `0 1px 3px 0px ${theme.palette.boxShadowColor(.05)}`
  },
  voteIcon: {
    padding: 0
  },
  count: {
    width: 30,
    textAlign: "center",
    marginRight: 8
  },
  postVote: {
    display: "flex",
    justifyContent: "flex-end",
    alignItems: "center",
    [theme.breakpoints.down('xs')]: {
      flexWrap: "wrap",
    }
  },
  postVoteVotingPhase: {
    flexWrap: "wrap",
  },
  post: {
    padding: 16,
    paddingTop: 10,
    paddingBottom: 8,
    paddingRight: 10,
    maxWidth: "calc(100% - 240px)",
    marginRight: "auto",
    [theme.breakpoints.down('xs')]: {
      maxWidth: "calc(100% - 100px)",
      background: theme.palette.panelBackground.default,
    }
  },
  postVotingPhase: {
    width: "100%"
  },
  reviews: {
    width: "100%",
    position: "relative",
    left: -6
  },
  expand: {
    display:"none",
    position: "absolute",
    bottom: 2,
    fontSize: 10,
    ...theme.typography.commentStyle,
    color: theme.palette.grey[400],
    paddingBottom: 35
  },
  expanded: {
    backgroundColor: theme.palette.grey[140],
  },
  highlight: {
    padding: 16,
    background: theme.palette.grey[55],
    borderTop: theme.palette.border.faint,
  },
  expandIcon: {
    color: theme.palette.grey[500],
    width: 36,
  },
  votes: {
    backgroundColor: theme.palette.grey[200],
    padding: 10,
    alignSelf: "stretch",
    display: "flex",
    alignItems: "center",
    [theme.breakpoints.down('xs')]: {
      padding: 7,
      width: "100%"
    }
  },
  votesVotingPhase: {
    backgroundColor: "unset",
  },
  yourVote: {
    marginLeft: 6,
    [theme.breakpoints.down('xs')]: {
      order: 0,
      marginRight: 10
    }
  },
  voteResults: {
    width: 140,
    ...theme.typography.commentStyle,
    fontSize: 12,
    [theme.breakpoints.down('xs')]: {
      order: 1,
      width: "100%",
      marginLeft: "auto"
    }
  },
  reviewVote: {
    color: theme.palette.text.slightlyDim,
    display: "inline-block",
    fontWeight: 500,
    padding: 2,
    marginRight: 3,
    cursor: "pointer"
  },
  disabledVote: {
    ...voteTextStyling(theme),
    color: theme.palette.grey[500],
    cursor: "default"
  },
  commentsCount: {
    marginRight: 8
  },
  cantVote: {
    width: 188,
    textAlign: "center"
  },
  oldVote: {
    border: theme.palette.border.grey300,
    width: 30,
    display: "inline-block",
    textAlign: "center",
    ...commentBodyStyles(theme),
    fontSize: "1rem"
  }
});

export type voteTooltipType = 'Showing votes by 1000+ Karma LessWrong users'|'Showing all votes'|'Showing votes from Alignment Forum members'

const hasUnreadComments = (visitedDate : Date|null, lastCommentedAt : Date | null) => {
  if (!lastCommentedAt) return false
  if (!visitedDate) return true
  return visitedDate < lastCommentedAt
}

const ReviewVoteTableRow = ({ post, dispatch, costTotal, classes, expandedPostId, currentVote, showKarmaVotes, reviewPhase, reviewYear, voteTooltip }: {
  post: PostsReviewVotingList,
  costTotal?: number,
  dispatch: React.Dispatch<SyntheticQualitativeVote>,
  showKarmaVotes: boolean,
  classes:ClassesType,
  expandedPostId?: string|null,
  currentVote: SyntheticQualitativeVote|null,
  reviewPhase: ReviewPhase,
  reviewYear: ReviewYear,
  voteTooltip: voteTooltipType
}) => {
  const {
    PostsTitle, LWTooltip, PostsTooltip, MetaInfo, ReviewVotingButtons,
    PostsItemComments, PostsItem2MetaInfo, PostsItemReviewVote,
    ReviewPostComments, KarmaVoteStripe,
  } = Components

  const currentUser = useCurrentUser()

  const [markedVisitedAt, setMarkedVisitedAt] = useState<Date|null>(null);
  const effectiveLastVisitedAt = markedVisitedAt ?? post.lastVisitedAt ?? undefined;
  const { recordPostView } = useRecordPostView(post);
  const markAsRead = () => {
    recordPostView({post, extraEventProperties: {type: "markAsRead"}})
    setMarkedVisitedAt(new Date()) 
  }

  const expanded = expandedPostId === post._id

  const currentUserIsAuthor = currentUser && (post.userId === currentUser._id || post.coauthors?.map(author => author?._id).includes(currentUser._id))

  const highVotes = post.reviewVotesHighKarma || []
  const allVotes = post.reviewVotesAllKarma || []
  const afVotes = post.reviewVotesAF || []

  let displayedVotes = allVotes
  switch (voteTooltip) {
    case 'Showing votes by 1000+ Karma LessWrong users':
      displayedVotes = highVotes;
      break;
    case 'Showing votes from Alignment Forum members':
      displayedVotes = afVotes;
      break;
  }

  let positiveVoteCountText = "0"
  let positiveVoteCountTooltip = "0 positive votes"
  if (post.positiveReviewVoteCount === 1) {
    positiveVoteCountText = "1"
    positiveVoteCountTooltip = "1 positive vote"
  }
  if (post.positiveReviewVoteCount > 1) {
    positiveVoteCountText = "2+"
    positiveVoteCountTooltip = "2 or more positive votes"
  }

  // get the user's review vote. Use the quadraticScore if it exists (used in 2018 and 2019), 
  // otherwise use the qualitative score display. 
  const qualitativeScore = post.currentUserReviewVote?.qualitativeScore;
  const qualitativeScoreDisplay = qualitativeScore ? getCostData({costTotal})[qualitativeScore].value : "";
  // note: this needs to be ||, not ??, because quadraticScore defaults to 0 rather than null
  const userReviewVote = post.currentUserReviewVote?.quadraticScore || qualitativeScoreDisplay;

  const visitedDate = markedVisitedAt ?? post.lastVisitedAt
  const unreadComments = hasUnreadComments(visitedDate, post.lastCommentedAt)

  // TODO: debug reviewCount = null
  return <AnalyticsContext pageElementContext="voteTableRow">
    <div className={classNames(classes.root, {[classes.expanded]: expanded, [classes.votingPhase]: reviewPhase === "VOTING" })} onClick={markAsRead}>
      {showKarmaVotes && <KarmaVoteStripe post={post}/>}
      <div className={classNames(classes.postVote, {[classes.postVoteVotingPhase]: reviewPhase === "VOTING"})}>
        <div className={classNames(classes.post, {[classes.postVotingPhase]: reviewPhase === "VOTING"})}>
          <PostsTooltip post={post} flip={false}>
            <PostsTitle post={post} showIcons={false} wrap curatedIconLeft={false} />
          </PostsTooltip>
        </div>
        {reviewPhase === "VOTING" && <div className={classes.reviews}>
          <ReviewPostComments
            singleLine
            hideReviewVoteButtons
            singleLineCollapse
            placeholderCount={post.reviewCount}
            terms={{
              view: "reviews",
              reviewYear: reviewYear, 
              postId: post._id
            }}
            post={post}
          />
        </div>}
        <div className={classes.commentsCount}>
          <PostsItemComments
            small={false}
            commentCount={postGetCommentCount(post)}
<<<<<<< HEAD
            unreadComments={!!(effectiveLastVisitedAt && (effectiveLastVisitedAt < post.lastCommentedAt))}
=======
            unreadComments={unreadComments}
>>>>>>> 5350e389
            newPromotedComments={false}
          />
        </div>
        {reviewPhase === "NOMINATIONS" && <PostsItem2MetaInfo className={classes.count}>
          <LWTooltip title={<div>
            <div>This post has {positiveVoteCountTooltip}.</div>
            <div><em>(It needs at least 2 to proceed to the Review Phase.)</em></div>
          </div>}>
            { positiveVoteCountText }
          </LWTooltip>
        </PostsItem2MetaInfo>}
        {(reviewPhase === "NOMINATIONS" || reviewPhase === "REVIEWS" || reviewPhase === "COMPLETE") && <PostsItem2MetaInfo className={classes.count}>
          <LWTooltip title={`This post has ${post.reviewCount} review${post.reviewCount !== 1 ? "s" : ""}`}>
            { post.reviewCount }
          </LWTooltip>
        </PostsItem2MetaInfo>}
        {(reviewPhase === "REVIEWS" || reviewPhase === "COMPLETE") && <div className={classes.votes}>
          <LWTooltip title={voteTooltip}>
            <div className={classes.voteResults}>
              { displayedVotes.map((v, i)=>
                <span className={classes.reviewVote} key={`${post._id}${i}H`}>
                  {v}
                </span>
              )}
            </div>
          </LWTooltip>
          {eligibleToNominate(currentUser) && <div className={classes.yourVote}>
            <PostsItemReviewVote post={post} marginRight={false}/>
          </div>}
          {currentUserIsAuthor && <LWTooltip title="You can't vote on your own posts">
            <div className={classes.disabledVote}>Can't Vote</div>
          </LWTooltip>}
          
          {/* if you're looking at an old review, just show your vote (without the ability to change it) */}
          {reviewPhase === "COMPLETE" && !currentUserIsAuthor && <LWTooltip title={"Your review vote for this post"}>
            <span className={classes.oldVote}>{userReviewVote}</span>
          </LWTooltip>}
        </div>}
        {(reviewPhase === "NOMINATIONS" || reviewPhase === "VOTING") && eligibleToNominate(currentUser) && <div className={classNames(classes.votes, {[classes.votesVotingPhase]: reviewPhase === "VOTING"})}>
          {!currentUserIsAuthor && <ReviewVotingButtons post={post} dispatch={dispatch} costTotal={costTotal} currentUserVote={currentVote} />}
          {currentUserIsAuthor && <MetaInfo className={classes.cantVote}>You can't vote on your own posts</MetaInfo>}
        </div>}
      </div>
    </div>
  </AnalyticsContext>
}

const ReviewVoteTableRowComponent = registerComponent("ReviewVoteTableRow", ReviewVoteTableRow, {
  styles,
  //areEqual: "auto"
});

declare global {
  interface ComponentTypes {
    ReviewVoteTableRow: typeof ReviewVoteTableRowComponent
  }
}<|MERGE_RESOLUTION|>--- conflicted
+++ resolved
@@ -254,11 +254,7 @@
           <PostsItemComments
             small={false}
             commentCount={postGetCommentCount(post)}
-<<<<<<< HEAD
-            unreadComments={!!(effectiveLastVisitedAt && (effectiveLastVisitedAt < post.lastCommentedAt))}
-=======
             unreadComments={unreadComments}
->>>>>>> 5350e389
             newPromotedComments={false}
           />
         </div>
