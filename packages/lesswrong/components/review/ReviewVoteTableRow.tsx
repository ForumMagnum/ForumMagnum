import React, { useState } from 'react';
import { registerComponent, Components } from '../../lib/vulcan-lib/components';
import classNames from 'classnames';
import { useCurrentUser } from '../common/withUser';
import { AnalyticsContext } from '../../lib/analyticsEvents';
import type { ReviewVote, quadraticVote } from './ReviewVotingPage';
import { postGetCommentCount } from "../../lib/collections/posts/helpers";

const styles = (theme: ThemeType) => ({
  root: {
    borderBottom: "solid 1px rgba(0,0,0,.15)",
    position: "relative",
    '&:hover': {
      '& $expand': {
        display: "block"
      }
    },
    padding: 16,
    paddingTop: 10,
    paddingBottom: 10,
  },
  voteIcon: {
    padding: 0
  },
  count: {
    width: 30,
    textAlign: "center",
    marginRight: 8
  },
  postVote: {
    display: "flex",
    justifyContent: "flex-end",
    alignItems: "center"
  },
  post: {
    paddingLeft: theme.spacing.unit,
    paddingRight: theme.spacing.unit*2,
    maxWidth: "calc(100% - 240px)",
    marginRight: "auto"
  },
  expand: {
    display:"none",
    position: "absolute",
    bottom: 2,
    fontSize: 10,
    ...theme.typography.commentStyle,
    color: theme.palette.grey[400],
    paddingBottom: 35
  },
  expanded: {
    backgroundColor: "#f0f0f0",
  },
  highlight: {
    padding: 16,
    background: "#f9f9f9",
    borderTop: "solid 1px rgba(0,0,0,.1)"
  },
  userVote: {
    position: "absolute",
    left: 0,
    top: 0,
    height: "100%",
    width: 6,
    background: "#bbb"
  },
  expandIcon: {
    color: theme.palette.grey[500],
    width: 36,
  },
  bigUpvote: {
    background: theme.palette.primary.dark
  },
  smallUpvote: {
    background: theme.palette.primary.light
  },
  bigDownvote: {
    background: theme.palette.error.dark
  },
  smallDownvote: {
    background: theme.palette.error.light
  },
});

const ReviewVoteTableRow = (
  { post, dispatch, /* dispatchQuadraticVote, */ useQuadratic, classes, expandedPostId, currentQualitativeVote, currentQuadraticVote, showKarmaVotes }: {
    post: PostsListWithVotes,
    dispatch: React.Dispatch<ReviewVote>,
    // dispatchQuadraticVote: any,
    showKarmaVotes: boolean,
    useQuadratic: boolean,
    classes:ClassesType,
    expandedPostId?: string|null,
    currentQualitativeVote: ReviewVote|null,
    currentQuadraticVote: quadraticVote|null,
  }
) => {
<<<<<<< HEAD
  const { PostsTitle, LWTooltip, PostsPreviewTooltip, MetaInfo, QuadraticVotingButtons, ReviewVotingButtons, PostsItemComments, PostsItem2MetaInfo } = Components
=======
  const { PostsTitle, LWTooltip, PostsPreviewTooltip, MetaInfo, QuadraticVotingButtons, ReviewVotingButtons, ErrorBoundary} = Components
>>>>>>> 77bf0b74

  const currentUser = useCurrentUser()
  if (!currentUser) return null;
  const expanded = expandedPostId === post._id

  const currentUserIsAuthor = post.userId === currentUser._id || post.coauthors?.map(author => author?._id).includes(currentUser._id)

  const voteMap = {
    'bigDownvote': 'a strong downvote',
    'smallDownvote': 'a downvote',
    'smallUpvote': 'an upvote',
    'bigUpvote': 'a strong upvote'
  }

  return <AnalyticsContext pageElementContext="voteTableRow">
    <ErrorBoundary>
      <div className={classNames(classes.root, {[classes.expanded]: expanded})}>
        {showKarmaVotes && post.currentUserVote && <LWTooltip title={`You gave this post ${voteMap[post.currentUserVote]}`} placement="left" inlineBlock={false}>
            <div className={classNames(classes.userVote, classes[post.currentUserVote])}/>
          </LWTooltip>}
        <div className={classes.topRow}>
          <div className={classes.postVote}>
            <div className={classes.post}>
              <LWTooltip title={<PostsPreviewTooltip post={post}/>} tooltip={false} flip={false}>
                <PostsTitle post={post} showIcons={false} showLinkTag={false} wrap curatedIconLeft={false} />
              </LWTooltip>
            </div>
            {!currentUserIsAuthor && <div>
                {/* {useQuadratic ? */}
                  {/* <QuadraticVotingButtons postId={post._id} voteForCurrentPost={currentQuadraticVote} vote={dispatchQuadraticVote} /> : */}
                  <ReviewVotingButtons postId={post._id} dispatch={dispatch} voteForCurrentPost={currentQualitativeVote} />
                {/* } */}
            </div>}
            {currentUserIsAuthor && <MetaInfo>You cannot vote on your own posts</MetaInfo>}
          </div>
<<<<<<< HEAD
          <PostsItemComments
            small={false}
            commentCount={postGetCommentCount(post)}
            unreadComments={post.lastVisitedAt < post.lastCommentedAt}
            newPromotedComments={false}
          />
          <PostsItem2MetaInfo className={classes.count}>
            <LWTooltip title={`This post has ${post.reviewCount} review${post.reviewCount > 1 && "s"}`}>
              { post.reviewCount }
            </LWTooltip>
          </PostsItem2MetaInfo>
          {!currentUserIsAuthor && <div>
              {useQuadratic ?
                <QuadraticVotingButtons postId={post._id} voteForCurrentPost={currentQuadraticVote} vote={dispatchQuadraticVote} /> :
                <ReviewVotingButtons postId={post._id} dispatch={dispatch} voteForCurrentPost={currentQualitativeVote} />
              }
          </div>}
          {currentUserIsAuthor && <MetaInfo>You can't vote on your own posts</MetaInfo>}

=======
>>>>>>> 77bf0b74
        </div>
      </div>
    </ErrorBoundary>
  </AnalyticsContext>
}

const ReviewVoteTableRowComponent = registerComponent("ReviewVoteTableRow", ReviewVoteTableRow, {
  styles,
  //areEqual: "auto"
});

declare global {
  interface ComponentTypes {
    ReviewVoteTableRow: typeof ReviewVoteTableRowComponent
  }
}<|MERGE_RESOLUTION|>--- conflicted
+++ resolved
@@ -94,11 +94,7 @@
     currentQuadraticVote: quadraticVote|null,
   }
 ) => {
-<<<<<<< HEAD
-  const { PostsTitle, LWTooltip, PostsPreviewTooltip, MetaInfo, QuadraticVotingButtons, ReviewVotingButtons, PostsItemComments, PostsItem2MetaInfo } = Components
-=======
-  const { PostsTitle, LWTooltip, PostsPreviewTooltip, MetaInfo, QuadraticVotingButtons, ReviewVotingButtons, ErrorBoundary} = Components
->>>>>>> 77bf0b74
+  const { PostsTitle, LWTooltip, PostsPreviewTooltip, MetaInfo, ReviewVotingButtons, PostsItemComments, PostsItem2MetaInfo, ErrorBoundary } = Components
 
   const currentUser = useCurrentUser()
   if (!currentUser) return null;
@@ -132,30 +128,19 @@
                   <ReviewVotingButtons postId={post._id} dispatch={dispatch} voteForCurrentPost={currentQualitativeVote} />
                 {/* } */}
             </div>}
+            <PostsItemComments
+              small={false}
+              commentCount={postGetCommentCount(post)}
+              unreadComments={post.lastVisitedAt < post.lastCommentedAt}
+              newPromotedComments={false}
+            />
+            <PostsItem2MetaInfo className={classes.count}>
+              <LWTooltip title={`This post has ${post.reviewCount} review${post.reviewCount > 1 && "s"}`}>
+                { post.reviewCount }
+              </LWTooltip>
+            </PostsItem2MetaInfo>
             {currentUserIsAuthor && <MetaInfo>You cannot vote on your own posts</MetaInfo>}
           </div>
-<<<<<<< HEAD
-          <PostsItemComments
-            small={false}
-            commentCount={postGetCommentCount(post)}
-            unreadComments={post.lastVisitedAt < post.lastCommentedAt}
-            newPromotedComments={false}
-          />
-          <PostsItem2MetaInfo className={classes.count}>
-            <LWTooltip title={`This post has ${post.reviewCount} review${post.reviewCount > 1 && "s"}`}>
-              { post.reviewCount }
-            </LWTooltip>
-          </PostsItem2MetaInfo>
-          {!currentUserIsAuthor && <div>
-              {useQuadratic ?
-                <QuadraticVotingButtons postId={post._id} voteForCurrentPost={currentQuadraticVote} vote={dispatchQuadraticVote} /> :
-                <ReviewVotingButtons postId={post._id} dispatch={dispatch} voteForCurrentPost={currentQualitativeVote} />
-              }
-          </div>}
-          {currentUserIsAuthor && <MetaInfo>You can't vote on your own posts</MetaInfo>}
-
-=======
->>>>>>> 77bf0b74
         </div>
       </div>
     </ErrorBoundary>
