--- conflicted
+++ resolved
@@ -153,11 +153,7 @@
 
 export type voteTooltipType = 'Showing votes by 1000+ Karma LessWrong users'|'Showing all votes'|'Showing votes from Alignment Forum members'
 
-<<<<<<< HEAD
-const hasUnreadComments = (visitedDate : Date|null, lastCommentedAt : Date | null) => {
-=======
 const hasUnreadComments = (visitedDate: Date|null, lastCommentedAt: Date | null) => {
->>>>>>> e44ffedf
   if (!lastCommentedAt) return false
   if (!visitedDate) return true
   return visitedDate < lastCommentedAt
