import React, { useState } from 'react';
import { registerComponent, Components } from '../../lib/vulcan-lib/components';
import classNames from 'classnames';
import { useCurrentUser } from '../common/withUser';
import { AnalyticsContext } from '../../lib/analyticsEvents';
import type { SyntheticQualitativeVote } from './ReviewVotingPage';
import { postGetCommentCount } from "../../lib/collections/posts/helpers";
import { eligibleToNominate, getReviewPhase, REVIEW_YEAR } from '../../lib/reviewUtils';
import indexOf from 'lodash/indexOf'
import pullAt from 'lodash/pullAt'
import { voteTextStyling } from './PostsItemReviewVote';
import { useRecordPostView } from '../hooks/useRecordPostView';

const styles = (theme: ThemeType) => ({
  root: {
    borderBottom: theme.palette.border.slightlyFaint,
    position: "relative",
    background: theme.palette.panelBackground.default,
    '&:hover': {
      '& $expand': {
        display: "block"
      }
    },
    [theme.breakpoints.down('xs')]: {
      marginBottom: 2,
      boxShadow: theme.palette.boxShadow.default,
    }
  },
  votingPhase: {
    marginTop: 20,
    border: theme.palette.border.faint,
    boxShadow: `0 1px 3px 0px ${theme.palette.boxShadowColor(.05)}`
  },
  voteIcon: {
    padding: 0
  },
  count: {
    width: 30,
    textAlign: "center",
    marginRight: 8
  },
  postVote: {
    display: "flex",
    justifyContent: "flex-end",
    alignItems: "center",
    [theme.breakpoints.down('xs')]: {
      flexWrap: "wrap",
    }
  },
  postVoteVotingPhase: {
    flexWrap: "wrap",
  },
  post: {
    padding: 16,
    paddingTop: 10,
    paddingBottom: 8,
    paddingRight: 10,
    maxWidth: "calc(100% - 240px)",
    marginRight: "auto",
    [theme.breakpoints.down('xs')]: {
      maxWidth: "calc(100% - 100px)",
      background: theme.palette.panelBackground.default,
    }
  },
  postVotingPhase: {
    width: "100%"
  },
  reviews: {
    width: "100%",
    position: "relative",
    left: -6
  },
  expand: {
    display:"none",
    position: "absolute",
    bottom: 2,
    fontSize: 10,
    ...theme.typography.commentStyle,
    color: theme.palette.grey[400],
    paddingBottom: 35
  },
  expanded: {
    backgroundColor: theme.palette.grey[140],
  },
  highlight: {
    padding: 16,
    background: theme.palette.grey[55],
    borderTop: theme.palette.border.faint,
  },
  userVote: {
    position: "absolute",
    left: 0,
    top: 0,
    height: "100%",
    width: 6,
    background: theme.palette.grey[405],
  },
  expandIcon: {
    color: theme.palette.grey[500],
    width: 36,
  },
  bigUpvote: {
    background: theme.palette.primary.dark
  },
  smallUpvote: {
    background: theme.palette.primary.light
  },
  bigDownvote: {
    background: theme.palette.error.dark
  },
  smallDownvote: {
    background: theme.palette.error.light
  },
  votes: {
    backgroundColor: theme.palette.grey[200],
    padding: 10,
    alignSelf: "stretch",
    display: "flex",
    alignItems: "center",
    [theme.breakpoints.down('xs')]: {
      padding: 7,
      width: "100%"
    }
  },
  votesVotingPhase: {
    backgroundColor: "unset",
  },
  yourVote: {
    marginLeft: 6,
    [theme.breakpoints.down('xs')]: {
      order: 0,
      marginRight: 10
    }
  },
  voteResults: {
    width: 140,
    ...theme.typography.commentStyle,
    fontSize: 12,
    [theme.breakpoints.down('xs')]: {
      order: 1,
      width: "100%",
      marginLeft: "auto"
    }
  },
  highVote: {
    color: theme.palette.text.slightlyDim,
    fontWeight: 600,
    padding: 2,
    cursor: "pointer"
  },
  lowVote: {
    color: theme.palette.text.dim45,
    padding: 2,
    cursor: "pointer"
  },
  disabledVote: {
    ...voteTextStyling(theme),
    color: theme.palette.grey[500],
    cursor: "default"
  },
  commentsCount: {
    paddingBottom: 8
  },
  cantVote: {
    width: 188,
    textAlign: "center"
  }
});

// TODO: this should probably live in some utility folder
const arrayDiff = (arr1:Array<any>, arr2:Array<any>) => {
  let output = [...arr1]
  arr2.forEach((value) => {
    pullAt(output, indexOf(output, value))
  })
  return output
}

const ReviewVoteTableRow = (
  { post, dispatch, costTotal, classes, expandedPostId, currentVote, showKarmaVotes }: {
    post: PostsListWithVotes,
    costTotal?: number,
    dispatch: React.Dispatch<SyntheticQualitativeVote>,
    showKarmaVotes: boolean,
    classes:ClassesType,
    expandedPostId?: string|null,
    currentVote: SyntheticQualitativeVote|null,
  }
) => {
  const { PostsTitle, LWTooltip, PostsPreviewTooltip, MetaInfo, QuadraticVotingButtons, ReviewVotingButtons, PostsItemComments, PostsItem2MetaInfo, PostsItemReviewVote, ReviewPostComments } = Components

  const currentUser = useCurrentUser()

  const [markedVisitedAt, setMarkedVisitedAt] = useState<Date|null>(null);
  const { recordPostView } = useRecordPostView(post);
  const markAsRead = () => {
    recordPostView({post, extraEventProperties: {type: "markAsRead"}})
    setMarkedVisitedAt(new Date()) 
  }

  const expanded = expandedPostId === post._id

  const currentUserIsAuthor = currentUser && (post.userId === currentUser._id || post.coauthors?.map(author => author?._id).includes(currentUser._id))

  const voteMap = {
    'bigDownvote': 'a strong (karma) downvote',
    'smallDownvote': 'a (karma) downvote',
    'smallUpvote': 'a (karma) upvote',
    'bigUpvote': 'a strong (karma) upvote'
  }

  const highVotes = post.reviewVotesHighKarma || []
  const allVotes = post.reviewVotesAllKarma || []
  const lowVotes = arrayDiff(allVotes, highVotes)

  let positiveVoteCountText = "0"
  let positiveVoteCountTooltip = "0 positive votes"
  if (post.positiveReviewVoteCount === 1) {
    positiveVoteCountText = "1"
    positiveVoteCountTooltip = "1 positive vote"
  }
  if (post.positiveReviewVoteCount > 1) {
    positiveVoteCountText = "2+"
    positiveVoteCountTooltip = "2 or more positive votes"
  }

  // TODO: debug reviewCount = null
  return <AnalyticsContext pageElementContext="voteTableRow">
    <div className={classNames(classes.root, {[classes.expanded]: expanded, [classes.votingPhase]: getReviewPhase() === "VOTING" })} onClick={markAsRead}>
<<<<<<< HEAD
      {showKarmaVotes && post.currentUserVote && <LWTooltip
        title={`You gave this post ${voteMap[post.currentUserVote as keyof typeof voteMap]}`}
        placement="left"
        inlineBlock={false}
      >
=======
      {showKarmaVotes && post.currentUserVote && <LWTooltip title={`You previously gave this post ${voteMap[post.currentUserVote]}`} placement="left" inlineBlock={false}>
>>>>>>> 1548599e
          <div className={classNames(classes.userVote, classes[post.currentUserVote])}/>
        </LWTooltip>}
      <div className={classNames(classes.postVote, {[classes.postVoteVotingPhase]: getReviewPhase() === "VOTING"})}>
        <div className={classNames(classes.post, {[classes.postVotingPhase]: getReviewPhase() === "VOTING"})}>
          <LWTooltip title={<PostsPreviewTooltip post={post}/>} tooltip={false} flip={false}>
            <PostsTitle post={post} showIcons={false} showLinkTag={false} wrap curatedIconLeft={false} />
          </LWTooltip>
        </div>
        {getReviewPhase() === "VOTING" && <div className={classes.reviews}>
          <ReviewPostComments
            singleLine
            hideReviewVoteButtons
            singleLineCollapse
            placeholderCount={post.reviewCount}
            terms={{
              view: "reviews",
              reviewYear: REVIEW_YEAR, 
              postId: post._id
            }}
            post={post}
          />
        </div>}
        <div className={classes.commentsCount}>
          <PostsItemComments
            small={false}
            commentCount={postGetCommentCount(post)}
            unreadComments={(markedVisitedAt || post.lastVisitedAt) < post.lastCommentedAt}
            newPromotedComments={false}
          />
        </div>
        {getReviewPhase() === "NOMINATIONS" && <PostsItem2MetaInfo className={classes.count}>
          <LWTooltip title={<div>
            <div>This post has {positiveVoteCountTooltip}.</div>
            <div><em>(It needs at least 2 to proceed to the Review Phase.)</em></div>
          </div>}>
            { positiveVoteCountText }
          </LWTooltip>
        </PostsItem2MetaInfo>}
        {getReviewPhase() !== "VOTING" && <PostsItem2MetaInfo className={classes.count}>
          <LWTooltip title={`This post has ${post.reviewCount} review${post.reviewCount !== 1 ? "s" : ""}`}>
            { post.reviewCount }
          </LWTooltip>
        </PostsItem2MetaInfo>}
        {getReviewPhase() === "REVIEWS" && <div className={classes.votes}>
          <div className={classes.voteResults}>
            { highVotes.map((v, i)=>
              <LWTooltip className={classes.highVote} title="Voters with 1000+ karma" key={`${post._id}${i}H`}>
                  {v}
              </LWTooltip>
            )}
            { lowVotes.map((v, i)=>
              <LWTooltip className={classes.lowVote} title="Voters with less than 1000 karma" key={`${post._id}${i}L`}>
                  {v}
              </LWTooltip>
            )}
            
          </div>
          {eligibleToNominate(currentUser) && <div className={classes.yourVote}>
            <PostsItemReviewVote post={post} marginRight={false}/>
          </div>}
          {currentUserIsAuthor && <LWTooltip title="You can't vote on your own posts">
            <div className={classes.disabledVote}>Can't Vote</div>
          </LWTooltip>}
        </div>}
        {getReviewPhase() !== "REVIEWS" && eligibleToNominate(currentUser) && <div className={classNames(classes.votes, {[classes.votesVotingPhase]: getReviewPhase() === "VOTING"})}>
          {!currentUserIsAuthor && <ReviewVotingButtons post={post} dispatch={dispatch} costTotal={costTotal} currentUserVote={currentVote} />}
          {currentUserIsAuthor && <MetaInfo className={classes.cantVote}>You can't vote on your own posts</MetaInfo>}
        </div>}

      </div>
    </div>
  </AnalyticsContext>
}

const ReviewVoteTableRowComponent = registerComponent("ReviewVoteTableRow", ReviewVoteTableRow, {
  styles,
  //areEqual: "auto"
});

declare global {
  interface ComponentTypes {
    ReviewVoteTableRow: typeof ReviewVoteTableRowComponent
  }
}<|MERGE_RESOLUTION|>--- conflicted
+++ resolved
@@ -227,15 +227,11 @@
   // TODO: debug reviewCount = null
   return <AnalyticsContext pageElementContext="voteTableRow">
     <div className={classNames(classes.root, {[classes.expanded]: expanded, [classes.votingPhase]: getReviewPhase() === "VOTING" })} onClick={markAsRead}>
-<<<<<<< HEAD
       {showKarmaVotes && post.currentUserVote && <LWTooltip
         title={`You gave this post ${voteMap[post.currentUserVote as keyof typeof voteMap]}`}
         placement="left"
         inlineBlock={false}
       >
-=======
-      {showKarmaVotes && post.currentUserVote && <LWTooltip title={`You previously gave this post ${voteMap[post.currentUserVote]}`} placement="left" inlineBlock={false}>
->>>>>>> 1548599e
           <div className={classNames(classes.userVote, classes[post.currentUserVote])}/>
         </LWTooltip>}
       <div className={classNames(classes.postVote, {[classes.postVoteVotingPhase]: getReviewPhase() === "VOTING"})}>
