import React from 'react';
import { AnalyticsContext } from "../../lib/analyticsEvents";
<<<<<<< HEAD
import { gql } from '@apollo/client';
import { useQuery } from "@/lib/crud/useQuery";
import { GetAllReviewWinnersQueryResult } from '../sequences/TopPostsPage';
import { useSingle } from '@/lib/crud/withSingle';
=======
import { useQuery } from "@/lib/crud/useQuery";
>>>>>>> 822e601a
import { registerComponent } from "../../lib/vulcan-lib/components";
import { gql } from "@/lib/generated/gql-codegen";
import SpotlightItem from "../spotlights/SpotlightItem";

const SpotlightDisplayQuery = gql(`
  query RotatingReviewWinnerSpotlightDisplay($documentId: String) {
    spotlight(input: { selector: { documentId: $documentId } }) {
      result {
        ...SpotlightDisplay
      }
    }
  }
`);

const RotatingReviewWinnerQuery = gql(`
  query RotatingReviewWinnerSpotlight {
    GetAllReviewWinners {
      ...PostForReviewWinnerItem
    }
  }
`);

const getTodayReviewInfo = (reviewWinners: RotatingReviewWinnerSpotlightQuery_GetAllReviewWinners_Post[], category: string) => {
  const categoryReviewWinners = reviewWinners.filter(reviewWinner => reviewWinner.reviewWinner?.category === category)
  const totalWinners = categoryReviewWinners.length;
  if (totalWinners === 0) return null;
  
  // Calculate an index based on the date
  const date = new Date()
  const startDate = new Date('2024-01-03');
  const daysSinceStart = Math.floor(
    (date.getTime() - startDate.getTime()) / (1000 * 60 * 60 * 24)
  );
  const index = ((daysSinceStart % totalWinners) + totalWinners) % totalWinners; // Ensure non-negative index (LLM)
  
  return categoryReviewWinners[index];
};

export const RotatingReviewWinnerSpotlight = () => {
  const category = "ai safety"
  const { data } = useQuery(RotatingReviewWinnerQuery);
  const reviewWinnersWithPosts = [...data?.GetAllReviewWinners ?? []];
  const winner = getTodayReviewInfo(reviewWinnersWithPosts, category);

  const { data: dataSpotlight } = useQuery(SpotlightDisplayQuery, {
    variables: { documentId: winner?.spotlight?._id },
    skip: !winner?.spotlight?._id,
    ssr: true,
  });
  const document = dataSpotlight?.spotlight?.result;
  if (!document) return null;

  return <AnalyticsContext pageSectionContext="reviewWinnerItem">
    <SpotlightItem spotlight={document}/>
  </AnalyticsContext>
}

export default registerComponent('RotatingReviewWinnerSpotlight', RotatingReviewWinnerSpotlight);

<|MERGE_RESOLUTION|>--- conflicted
+++ resolved
@@ -1,13 +1,6 @@
 import React from 'react';
 import { AnalyticsContext } from "../../lib/analyticsEvents";
-<<<<<<< HEAD
-import { gql } from '@apollo/client';
 import { useQuery } from "@/lib/crud/useQuery";
-import { GetAllReviewWinnersQueryResult } from '../sequences/TopPostsPage';
-import { useSingle } from '@/lib/crud/withSingle';
-=======
-import { useQuery } from "@/lib/crud/useQuery";
->>>>>>> 822e601a
 import { registerComponent } from "../../lib/vulcan-lib/components";
 import { gql } from "@/lib/generated/gql-codegen";
 import SpotlightItem from "../spotlights/SpotlightItem";
