import React, { FC, MouseEvent, useCallback, useEffect, useRef, useState } from "react";
import classNames from "classnames";
<<<<<<< HEAD
import { gql, useMutation } from "@apollo/client";
import { useQuery } from "@/lib/crud/useQuery";
=======
import { useMutation } from "@apollo/client";
import { useQuery } from "@/lib/crud/useQuery"
>>>>>>> 822e601a
import { AnalyticsContext } from "../../lib/analyticsEvents";
import { registerComponent } from "../../lib/vulcan-lib/components";
import CloudinaryImage2, { CloudinaryPropsType } from "../common/CloudinaryImage2";
import { useCurrentUser } from "../common/withUser";
import { useLocation } from "../../lib/routeUtil";
import { REVIEW_YEAR, eligibleToNominate, reviewElectionName } from "../../lib/reviewUtils";
import { TARGET_REVIEW_VOTING_NUM } from "./ReviewProgressVoting";
import { useMessages } from "../common/withMessages";
import DeferRender from "../common/DeferRender";
import LWTooltip from "../common/LWTooltip";
import ForumIcon from "../common/ForumIcon";
import { gql } from "@/lib/generated/gql-codegen";

const reviewVoteFragmentMultiQuery = gql(`
  query multiReviewVoteReviewVotingCanvasQuery($selector: ReviewVoteSelector, $limit: Int, $enableTotal: Boolean) {
    reviewVotes(selector: $selector, limit: $limit, enableTotal: $enableTotal) {
      results {
        ...reviewVoteFragment
      }
      totalCount
    }
  }
`);

export type GivingSeasonHeart = {
  userId: string,
  displayName: string,
  x: number,
  y: number,
  theta: number,
}

const styles = (theme: ThemeType) => ({
  backgroundImage: {
    position: 'absolute',
    width: '57vw',
    maxWidth: '1000px',
    top: -70,
    right: '-334px',
    '-webkit-mask-image': `radial-gradient(ellipse at center top, ${theme.palette.text.alwaysBlack} 55%, transparent 70%)`,
    height: 'auto',
    marginLeft: '-22px',
    // [theme.breakpoints.down(1450)]: {
    //   width: '50vw',
    // },
    // [theme.breakpoints.up(2000)]: {
    //   right: '0px',
    // }
  },
  rootGivingSeason: {
    opacity: 0,
    transition: "opacity 0.25s ease",
    zIndex: 1,
    position: "relative",
   '&:hover': {
      opacity: 1
    }
  },
  rootScrolled: {
    
  },
  leftHeaderItems: {
    display: "flex",
    alignItems: "center",
  },
  toolbarGivingSeason: {
    justifyContent: "space-between",
  },
  activeStepLink: {
    textUnderlineOffset: '6px',
    textDecoration: 'underline',
    '&:hover': {
      textDecoration: 'underline',
    }
  },
  disabledStepLink: {
    opacity: 0.7,
  },
  gsRightHeaderItems: {
    position: "absolute",
    right: 0,
    top: 8,
    zIndex: 4,
    [theme.breakpoints.down("xs")]: {
      top: 4,
    }
  },
  gsContent: {
    marginTop: -20,
    fontFamily: theme.palette.fonts.sansSerifStack,
    fontSize: 30,
    fontWeight: 700,
    lineHeight: "120%",
    letterSpacing: "-0.76px",
    display: "flex",
    flexDirection: "column",
    justifyContent: "center",
    gap: "6px",
    height: "100%",
    [theme.breakpoints.down("sm")]: {
      display: "none",
    },
  },
  gsContentTitle: {
    "& a": {
      textDecoration: "underline",
      "&:hover": {
        textDecoration: "none",
        opacity: 1,
      },
    },
  },
  gsContentSubtitle: {
    marginTop: -5,
    fontSize: 18,
    fontWeight: 500,
  },
  gsButtons: {
    display: "flex",
    gap: "10px",
    zIndex: 4,
    marginTop: 6,
    "& .EAButton-variantContained": {
      background: theme.palette.text.alwaysWhite,
      fontWeight: 600,
      height: 36,
    },
  },
  gsButtonIcon: {
    marginRight: 4,
    marginLeft: -4,
    width: 20,
    height: 20,
  },
  gsHearts: {
    position: "relative",
    height: '100vh',
    width: 'calc(100vw - 1100px)',
    zIndex: 1,
    [theme.breakpoints.down("sm")]: {
      display: "none",
    },
  },
  gsHeart: {
    position: "absolute",
    zIndex: 3,
    color: theme.palette.text.reviewBallotIcon,
    marginLeft: -12,
    marginTop: -12,
  },
  gsHeartTooltip: {
    backgroundColor: `${theme.palette.panelBackground.tooltipBackground2} !important`,
  },
  gsCanPlaceHeart: {
    cursor: "none !important",
  },
  gsHeartCursor: {
    pointerEvents: 'none',
    color: theme.palette.text.reviewBallotIcon,
  },
  gsDisabledHeart: {
    color: theme.palette.greyAlpha(0.25)
  },
  gsDisabledHeartTooltip: {
    fontFamily: theme.palette.fonts.sansSerifStack,
    position: 'absolute',
    width: '150px',
    textAlign: 'center',
    left: '50%',
    right: '50%',
    bottom: 'calc(-100% - 15px)',
    transform: 'translateX(-50%)'
  },
  gsLoadingHeart: {
    cursor: "wait !important",
  },
  callToAction: {
    ...theme.typography.headerStyle,
    fontWeight: 700,
    textAlign: 'center',
    fontSize: 30,
    width: 300,
    color: theme.palette.greyAlpha(.7),
    zIndex: theme.zIndexes.reviewVotingCanvas,
    position: 'absolute',
    top: 270,
    right: 300,
    [theme.breakpoints.down(1800)]: {
      right: 260,
    },
    [theme.breakpoints.down(1700)]: {
      right: 220,
      fontSize: 28,
    },
    [theme.breakpoints.down(1600)]: {
      right: 200,
      width: 250,
    },
    [theme.breakpoints.down(1550)]: {
      right: 200,
      width: 240,
      top: 225,
    },
    [theme.breakpoints.down(1520)]: {
      right: 'unset',
      left: 10,
      width:175,
      top: 225
    },
    [theme.breakpoints.down(1475)]: {
      left: 10,
      top: 625,
      width: 250,
      fontSize: 26
    },
    [theme.breakpoints.down(1350)]: {
      fontSize: 26,
      right: 'unset',
      left: -40,
      width: 225,
      top: 625
    },
  }
});

const votingPortalSocialImageProps: CloudinaryPropsType = {
  dpr: "auto",
  ar: "16:9",
  w: "1200",
  c: "fill",
  g: "center",
  q: "auto",
  f: "auto",
};


const isValidTarget = (e: EventTarget): e is HTMLDivElement => {
  return "tagName" in e && (e.tagName === "DIV" || e.tagName === "HEADER");
}


const MAX_THETA = 25;

const Heart: FC<{
  heart: GivingSeasonHeart,
  currentUser: UsersCurrent | null,
  removeHeart: () => Promise<void>,
  classes: ClassesType<typeof styles>,
  disabled?: boolean
}> = ({
  heart: {userId, displayName, x, y, theta},
  currentUser,
  removeHeart,
  classes,
  disabled
}) => {
  const isCurrentUser = userId === currentUser?._id;
  const title = !isCurrentUser ? `${displayName} voted!` : "You voted! (Click to remove icon)" 
  const onClick = useCallback(() => {
    if (isCurrentUser) {
      void removeHeart();
    }
  }, [isCurrentUser, removeHeart]);
  return (
    <div
      style={{
        left: `${x * 100}%`,
        top: `${y * 100}%`,
        transform: `rotate(${theta}deg)`,
      }}
      className={classNames(classes.gsHeart, {
        [classes.gsHeartCursor]: !displayName,
        [classes.gsDisabledHeart]: disabled,
      })}
    >
      <LWTooltip
        title={title}
        placement="bottom"
        popperClassName={classes.gsHeartTooltip}
      >
        <ForumIcon icon="VoteBallot" onClick={onClick}/>
        {disabled && <div className={classes.gsDisabledHeartTooltip}>
          {!currentUser && "Log in to vote in the review (with an account created before 2022)"}
          {currentUser && !eligibleToNominate(currentUser) && "You need to have joined before 2022 to vote in the review"}
          {currentUser && eligibleToNominate(currentUser) && "Vote on at least 6 posts in the review to leave your icon"}
        </div>}
      </LWTooltip>
    </div>
  );
}

const ReviewVotingCanvas = ({
  classes,
}: {
  classes: ClassesType<typeof styles>,
}) => {
  const { pathname, currentRoute } = useLocation();
  const currentUser = useCurrentUser();
  const showHearts = currentRoute?.path === "/";

  const {data, refetch} = useQuery(gql(`
    query GivingSeasonHeartsQuery($electionName: String!) {
      GivingSeasonHearts(electionName: $electionName) {
        userId
        displayName
        x
        y
        theta
      }
    }
  `), {
    variables: {
      electionName: reviewElectionName
    },
    skip: !showHearts,
  });
  const [hearts, setHearts] = useState<GivingSeasonHeart[]>(data?.GivingSeasonHearts ?? []);

  useEffect(() => {
    setHearts(data?.GivingSeasonHearts ?? []);
  }, [data?.GivingSeasonHearts]);

  const [rawAddHeart, {loading: isAddingHeart}] = useMutation(
    gql(`
      mutation AddGivingSeasonHeart(
        $electionName: String!,
        $x: Float!,
        $y: Float!,
        $theta: Float!
      ) {
        AddGivingSeasonHeart(
          electionName: $electionName,
          x: $x,
          y: $y,
          theta: $theta
        ) {
          userId
          displayName
          x
          y
          theta
        }
      }
    `),
    {errorPolicy: "all"},
  );

  const [rawRemoveHeart, {loading: isRemovingHeart}] = useMutation(
    gql(`
      mutation RemoveGivingSeasonHeart($electionName: String!) {
        RemoveGivingSeasonHeart(electionName: $electionName) {
          userId
          displayName
          x
          y
          theta
        }
      }
    `),
    {errorPolicy: "all"},
  );

  const headerRef = useRef<HTMLDivElement>(null);

  const normalizeCoords = useCallback((clientX: number, clientY: number) => {
    if (headerRef.current) {
      const bounds = headerRef.current.getBoundingClientRect();
      if (
        clientX > bounds.left &&
        clientX < bounds.right &&
        clientY > bounds.top &&
        clientY < bounds.bottom
      ) {
        return {
          x: (clientX - bounds.left) / bounds.width,
          y: (clientY - bounds.top) / bounds.height,
        };
      }
    }
    return null;
  }, [headerRef]);

  const addHeart = useCallback(async (x: number, y: number, theta: number) => {
    const result = await rawAddHeart({
      variables: {
        electionName: reviewElectionName,
        x,
        y,
        theta,
      },
    });
    void refetch();
    return result;
  }, [rawAddHeart, refetch]);

  const removeHeart = useCallback(async () => {
    const result = await rawRemoveHeart({
      variables: {
        electionName: reviewElectionName,
      }
    });
    const newHearts = result.data?.RemoveGivingSeasonHeart;
    if (Array.isArray(newHearts)) {
      setHearts(newHearts);
    }
    await refetch();
  }, [rawRemoveHeart, refetch]);

  const canAddHeart = !isAddingHeart;
  const [hoverPos, setHoverPos] = useState<{x: number, y: number} | null>(null);

  const onMouseMove = useCallback(({target, clientX, clientY}: MouseEvent) => {
    if (isValidTarget(target)) {
      setHoverPos(normalizeCoords(clientX, clientY));
    } else {
      setHoverPos(null);
    }
  }, [normalizeCoords]);

  const onMouseOut = useCallback(() => {
    setHoverPos(null);
  }, []);

  const { data: dataReviewVoteFragment } = useQuery(reviewVoteFragmentMultiQuery, {
    variables: {
      selector: { reviewVotesFromUser: { userId: currentUser?._id, year: REVIEW_YEAR.toString() } },
      limit: TARGET_REVIEW_VOTING_NUM,
      enableTotal: true,
    },
    skip: !currentUser,
    notifyOnNetworkStatusChange: true,
  });
  const totalCount = dataReviewVoteFragment?.reviewVotes?.totalCount;

  const {flash} = useMessages();
  const userHasVotedEnough = (totalCount || 0) >= TARGET_REVIEW_VOTING_NUM;

  const onClick = useCallback(async ({target, clientX, clientY}: MouseEvent) => {
    if (isValidTarget(target)) {
      const coords = normalizeCoords(clientX, clientY);
      if (coords) {
        if (!userHasVotedEnough) {
          return flash("You need to have voted on at least six posts to place your ballot icon.")
        }
        const theta = Math.round((Math.random() * MAX_THETA * 2) - MAX_THETA);
        const result = await addHeart(coords.x, coords.y, theta);
        const newHearts = result.data?.AddGivingSeasonHeart;
        if (Array.isArray(newHearts)) {
          setHearts(newHearts);
        }
        setHoverPos(null);
      }
    }
  }, [normalizeCoords, addHeart, flash, userHasVotedEnough]);

  return (
    <>
      <CloudinaryImage2 className={classes.backgroundImage} publicId="uncleOli_inoyl6" darkPublicId="uncleOli_darkmoe_ixccjs"/>
      <h3 className={classes.callToAction}>LESSWRONG needs YOU to VOTE</h3>

      <AnalyticsContext pageSectionContext="header" siteEvent={reviewElectionName}>
        <div
          {...(canAddHeart ? {onMouseMove, onMouseOut, onClick} : {})}
          ref={headerRef}
          className={classNames(classes.rootGivingSeason, {
            [classes.gsCanPlaceHeart]: hoverPos,
            [classes.gsLoadingHeart]: isAddingHeart || isRemovingHeart,
          })}
        >
            <div className={classes.gsHearts}>
              <DeferRender ssr={false}>
                {hearts.map((heart) => (
                  <Heart
                    key={heart.userId}
                    heart={heart}
                    currentUser={currentUser}
                    removeHeart={removeHeart}
                    classes={classes}
                  />
                ))}
                {hoverPos &&
                  <Heart
                    heart={{displayName: "", userId: "", theta: 0, ...hoverPos}}
                    currentUser={currentUser}
                    removeHeart={removeHeart}
                    classes={classes}
                    disabled={!userHasVotedEnough}
                  />
                }
              </DeferRender>
            </div>
        </div>
      </AnalyticsContext>
    </>
  );
}

export default registerComponent(
  "ReviewVotingCanvas",
  ReviewVotingCanvas,
  {styles},
);

<|MERGE_RESOLUTION|>--- conflicted
+++ resolved
@@ -1,12 +1,7 @@
 import React, { FC, MouseEvent, useCallback, useEffect, useRef, useState } from "react";
 import classNames from "classnames";
-<<<<<<< HEAD
-import { gql, useMutation } from "@apollo/client";
-import { useQuery } from "@/lib/crud/useQuery";
-=======
 import { useMutation } from "@apollo/client";
 import { useQuery } from "@/lib/crud/useQuery"
->>>>>>> 822e601a
 import { AnalyticsContext } from "../../lib/analyticsEvents";
 import { registerComponent } from "../../lib/vulcan-lib/components";
 import CloudinaryImage2, { CloudinaryPropsType } from "../common/CloudinaryImage2";
