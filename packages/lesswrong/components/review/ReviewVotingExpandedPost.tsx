import React from 'react';
import { postGetPageUrl } from '../../lib/collections/posts/helpers';
import { getReviewPhase, REVIEW_YEAR } from '../../lib/reviewUtils';
import { registerComponent, Components } from '../../lib/vulcan-lib';
import { postPageTitleStyles } from '../posts/PostsPage/PostsPageTitle';
import { Link } from '../../lib/reactRouterWrapper';
import { useSingle } from '../../lib/crud/withSingle';

const styles = theme => ({
  postTitle: {
    ...postPageTitleStyles(theme),
    display: "block",
    marginBottom: 12
  },
  writeAReview: {
    paddingTop: 12,
    paddingLeft: 12,
    paddingRight: 12,
    paddingBottom: 8,
    border: "solid 1px rgba(0,0,0,.3)",
    marginBottom: 8,
  },
  reviewPrompt: {
    fontWeight: 600,
    fontSize: "1.2rem",
    color: "rgba(0,0,0,.87)",
    width: "100%",
    display: "block"
  },
  fakeTextfield: {
    marginTop: 5,
    width: "100%",
    borderBottom: "dashed 1px rgba(0,0,0,.25)",
    color: theme.palette.grey[400]
  },
})

const ReviewVotingExpandedPost = ({classes, post}:{classes: ClassesType, post?: PostsListWithVotes|null}) => {
  const { ReviewPostButton, ReviewPostComments, PostsHighlight, PingbacksList, Loading} = Components

  const {document: postWithContents, loading} = useSingle({
    skip: !!post?.contents,
    documentId: post?._id,
    collectionName: "Posts",
    fetchPolicy: "cache-first",
    fragmentName: "PostsList",
  });

  const newPost = post || postWithContents

  if (!newPost) return null

  return <div>
    <Link to={postGetPageUrl(newPost)}  className={classes.postTitle}>{newPost.title}</Link>
    {postWithContents && <PostsHighlight post={postWithContents} maxLengthWords={90} forceSeeMore />}
    {loading && <Loading/>}
    <ReviewPostButton post={newPost} year={REVIEW_YEAR+""} reviewMessage={<div>
      <div className={classes.writeAReview}>
        <div className={classes.reviewPrompt}>Write a review for "{newPost.title}"</div>
        <div className={classes.fakeTextfield}>Any thoughts about this post you want to share with other voters?</div>
      </div>
    </div>}/>

    <div className={classes.comments}>
      <PingbacksList postId={newPost._id}/>
<<<<<<< HEAD
      {(getReviewPhase() !== "VOTING") && <ReviewPostComments
        title="Reviews"
=======
      <ReviewPostComments
        title="Review"
>>>>>>> 6f4fe2cd
        terms={{
          view: "reviews",
          reviewYear: REVIEW_YEAR, 
          postId: newPost._id
        }}
        post={newPost}
      />}
      <ReviewPostComments
        title="Unread Comment"
        terms={{
          view: "postsItemComments", 
          postId: newPost._id,
          limit:7, 
          after: newPost.lastVisitedAt
        }}
        post={newPost}
      />
    </div>
  </div>
}

const ReviewVotingExpandedPostComponent = registerComponent('ReviewVotingExpandedPost', ReviewVotingExpandedPost, {styles});

declare global {
  interface ComponentTypes {
    ReviewVotingExpandedPost: typeof ReviewVotingExpandedPostComponent
  }
}<|MERGE_RESOLUTION|>--- conflicted
+++ resolved
@@ -63,13 +63,8 @@
 
     <div className={classes.comments}>
       <PingbacksList postId={newPost._id}/>
-<<<<<<< HEAD
       {(getReviewPhase() !== "VOTING") && <ReviewPostComments
-        title="Reviews"
-=======
-      <ReviewPostComments
         title="Review"
->>>>>>> 6f4fe2cd
         terms={{
           view: "reviews",
           reviewYear: REVIEW_YEAR, 
