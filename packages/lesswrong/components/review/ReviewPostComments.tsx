import React from 'react';
import { Components, registerComponent} from '../../lib/vulcan-lib';
import { useMulti } from '../../lib/crud/withMulti';
import { unflattenComments } from '../../lib/utils/unflatten';
import { singleLineStyles } from '../comments/SingleLineComment';
import { CONDENSED_MARGIN_BOTTOM } from '../comments/CommentFrame';

const styles = (theme: ThemeType): JssStyles => ({
  title: {
    fontSize: "1rem",
    ...theme.typography.commentStyle,
    color: theme.palette.grey[700],
    marginTop: 20,
    marginBottom: 12
  },
  singleLinePlaceholder: {
    height: 30,
    width: "100%",
    ...singleLineStyles(theme),
    backgroundColor: theme.palette.panelBackground.default,
    border: theme.palette.border.commentBorder,
    marginBottom: CONDENSED_MARGIN_BOTTOM,
    ...theme.typography.italic,
    paddingTop: 4,
  }
})

const ReviewPostComments = ({ terms, classes, title, post, singleLine, placeholderCount, hideReviewVoteButtons, singleLineCollapse }: {
  terms: CommentsViewTerms,
  classes: ClassesType,
  title?: string,
  post: PostsList,
  singleLine?: boolean,
  placeholderCount?: number,
  hideReviewVoteButtons?: boolean
  singleLineCollapse?: boolean
}) => {
  const { loading, results, loadMoreProps } = useMulti({
    terms,
    collectionName: "Comments",
    fragmentName: 'CommentWithRepliesFragment',
    fetchPolicy: 'cache-and-network',
    limit: 5
  });
  
  const { Loading, CommentsList, SubSection, CommentOnPostWithReplies, LoadMore, ContentStyles } = Components
  
  const lastCommentId = results && results[0]?._id
  const nestedComments = results ? unflattenComments(results) : [];
  const placeholderArray = new Array(placeholderCount).fill(1)

  if (!results?.length && !placeholderCount) return null

  return (
    <div>
      {title && <div className={classes.title}>
        {loading && <Loading/>}
        {results && results.length}{" "}
        {title}
        {(!results || results.length !== 1) && "s"}
      </div>}
      <SubSection>
        {loading && !results && <div>
          {placeholderArray.map((pl,i) =>
            <ContentStyles contentType="comment"
              className={classes.singleLinePlaceholder}
              key={`placeholder${post._id}${new Date()}${i}`}
            >
              Loading...
            </ContentStyles>
          )}
        </div>}
        {singleLine ? <CommentsList
          treeOptions={{
            lastCommentId: lastCommentId,
<<<<<<< HEAD
            highlightDate: markedVisitedAt ?? post.lastVisitedAt ?? undefined,
=======
            highlightDate: post.lastVisitedAt ?? undefined,
>>>>>>> 5350e389
            hideSingleLineMeta: true,
            hideReviewVoteButtons: hideReviewVoteButtons,
            singleLineCollapse: singleLineCollapse,
            enableHoverPreview: false,
            post: post,
            forceSingleLine: true
          }}
          comments={nestedComments}
          startThreadTruncated={true}
        />
        : <div>
          {results && results.map((comment) => <CommentOnPostWithReplies key={comment._id} comment={comment} post={post}/>)}
          <LoadMore {...loadMoreProps} />
        </div>}
      </SubSection>
    </div>
  );
};

const ReviewPostCommentsComponent = registerComponent('ReviewPostComments', ReviewPostComments, {styles});

declare global {
  interface ComponentTypes {
    ReviewPostComments: typeof ReviewPostCommentsComponent
  }
}<|MERGE_RESOLUTION|>--- conflicted
+++ resolved
@@ -73,11 +73,7 @@
         {singleLine ? <CommentsList
           treeOptions={{
             lastCommentId: lastCommentId,
-<<<<<<< HEAD
-            highlightDate: markedVisitedAt ?? post.lastVisitedAt ?? undefined,
-=======
             highlightDate: post.lastVisitedAt ?? undefined,
->>>>>>> 5350e389
             hideSingleLineMeta: true,
             hideReviewVoteButtons: hideReviewVoteButtons,
             singleLineCollapse: singleLineCollapse,
