import React from 'react';
import { Components, registerComponent } from '../../lib/vulcan-lib';
import { useTagBySlug } from './useTag';
import { useLocation } from '../../lib/routeUtil';
import { tagGetUrl } from '../../lib/collections/tags/helpers';
import { Link } from '../../lib/reactRouterWrapper';
import { defineStyles, useStyles } from '../hooks/useStyles';
import { isFriendlyUI } from '@/themes/forumTheme';

<<<<<<< HEAD
const styles = defineStyles('TagCompareRevisions', (theme) => ({
  title: {
    ...theme.typography[isFriendlyUI ? "display2" : "display3"],
    ...theme.typography[isFriendlyUI ? "headerStyle" : "commentStyle"],
    marginTop: 0,
    fontWeight: isFriendlyUI ? 700 : 600,
    ...theme.typography.smallCaps,
  },
  description: {},
}));

const TagCompareRevisions = () => {
  const classes = useStyles(styles);
=======
const TagCompareRevisions = ({classes}: {
  classes: ClassesType<typeof styles>
}) => {
>>>>>>> c58703fe
  const { params, query } = useLocation();
  const { slug } = params;
  const versionBefore = query.before;
  const versionAfter = query.after;
  
  const { SingleColumnSection, CompareRevisions, RevisionComparisonNotice, Loading } = Components;
  
  const { tag, loading } = useTagBySlug(slug, "TagFragment");
  
  if (loading || !tag) return <Loading/>
  
  return <SingleColumnSection>
    <Link to={tagGetUrl(tag)}>
      <div className={classes.title}>
        {tag.name}
      </div>
    </Link>
    
    <RevisionComparisonNotice before={versionBefore} after={versionAfter}/>
    <div>
      <CompareRevisions
        collectionName="Tags" fieldName="description"
        documentId={tag._id}
        versionBefore={versionBefore}
        versionAfter={versionAfter}
      />
    </div>
  </SingleColumnSection>
}

const TagCompareRevisionsComponent = registerComponent("TagCompareRevisions", TagCompareRevisions);


declare global {
  interface ComponentTypes {
    TagCompareRevisions: typeof TagCompareRevisionsComponent
  }
}<|MERGE_RESOLUTION|>--- conflicted
+++ resolved
@@ -7,7 +7,6 @@
 import { defineStyles, useStyles } from '../hooks/useStyles';
 import { isFriendlyUI } from '@/themes/forumTheme';
 
-<<<<<<< HEAD
 const styles = defineStyles('TagCompareRevisions', (theme) => ({
   title: {
     ...theme.typography[isFriendlyUI ? "display2" : "display3"],
@@ -21,11 +20,6 @@
 
 const TagCompareRevisions = () => {
   const classes = useStyles(styles);
-=======
-const TagCompareRevisions = ({classes}: {
-  classes: ClassesType<typeof styles>
-}) => {
->>>>>>> c58703fe
   const { params, query } = useLocation();
   const { slug } = params;
   const versionBefore = query.before;
