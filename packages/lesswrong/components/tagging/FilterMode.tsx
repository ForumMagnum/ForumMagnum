--- conflicted
+++ resolved
@@ -249,11 +249,7 @@
   const showPlusSign = typeof otherValue === 'number' && otherValue >= 1;
 
   return <span {...eventHandlers} className={classes.tag}>
-<<<<<<< HEAD
-    <AnalyticsContext pageElementContext="tagFilterMode" tagId={tagId} tagName={tagLabel}>
-=======
     <AnalyticsContext pageElementContext="tagFilterMode" tagId={tagId} tagName={label}>
->>>>>>> 7b21039a
       {tag ? (
         <>
           <Link to={tagGetUrl(tag)} className={classes.hideOnMobile}>
