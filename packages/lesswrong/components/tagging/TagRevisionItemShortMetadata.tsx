import React from 'react';
import { Components, registerComponent } from '../../lib/vulcan-lib';
import { Link } from '../../lib/reactRouterWrapper';
import { tagGetRevisionLink } from '../../lib/collections/tags/helpers';
import type { TagLens } from '@/lib/arbital/useTagLenses';
import { useDialog } from '../common/withDialog';
import { ArbitalLogo } from '../icons/ArbitalLogo';

const styles = (theme: ThemeType) => ({
  username: {
    ...theme.typography.commentStyle,
    fontWeight: 600,
    fontSize: "1.16rem",
    color: theme.palette.text.normal,
    marginRight: 12
  },
  arbitalLogo: {
    fill: theme.palette.grey[600],
    cursor: "pointer",
    width: 12,
    height: 12,
    marginRight: 16,
    verticalAlign: "baseline",
  },
});

const TagRevisionItemShortMetadata = ({tag, lens, revision, classes}: {
  tag: TagBasicInfo,
<<<<<<< HEAD
  lens?: MultiDocumentContentDisplay | TagLens,
  revision: RevisionHistoryEntry,
  classes: ClassesType,
=======
  revision: RevisionMetadataWithChangeMetrics,
  classes: ClassesType<typeof styles>,
>>>>>>> c58703fe
}) => {
  const { FormatDate, UsersName, MetaInfo, LWTooltip, ChangeMetricsDisplay, SmallSideVote } = Components
  const revUrl = tagGetRevisionLink(tag, revision.version, lens);
  const { openDialog } = useDialog();
  
  function showArbitalImportDetails() {
    openDialog({
      componentName: "ArbitalImportRevisionDetails",
      componentProps: {
        revision,
      },
    });
  }
  
  return <>
    {/* TODO: should we link to the lens via the lens title? */}
    {lens && <div>Lens: {`${lens.tabTitle}${lens.tabSubtitle ? ` (${lens.tabSubtitle})` : ""}`}</div>}
    <span className={classes.username}>
      <UsersName documentId={revision.userId}/>
    </span>
    {" "}
    <Link to={revUrl}>
      <LWTooltip title="View Selected Revision"><>
        <MetaInfo>
          v{revision.version}
        </MetaInfo>
        <MetaInfo>
          <FormatDate tooltip={false} format={"MMM Do YYYY z"} date={revision.editedAt}/>{" "}
        </MetaInfo>
      </></LWTooltip>
    </Link>
    {" "}
    {revision.legacyData?.arbitalPageId && <>
      <LWTooltip title="Imported from Arbital. Click to view original Markdown.">
        <span onClick={showArbitalImportDetails}>
          <ArbitalLogo className={classes.arbitalLogo} strokeWidth={0.7}/>
        </span>
      </LWTooltip>
    </>}
    <MetaInfo>
      <Link to={revUrl}>
        <ChangeMetricsDisplay changeMetrics={revision.changeMetrics}/>
        {" "}
        {revision.commitMessage}
      </Link>
    </MetaInfo>
    {" "}
    <MetaInfo><SmallSideVote
      document={revision}
      collectionName="Revisions"
    /></MetaInfo>
  </>;
}

const TagRevisionItemShortMetadataComponent = registerComponent("TagRevisionItemShortMetadata", TagRevisionItemShortMetadata, {styles});

declare global {
  interface ComponentTypes {
    TagRevisionItemShortMetadata: typeof TagRevisionItemShortMetadataComponent
  }
}<|MERGE_RESOLUTION|>--- conflicted
+++ resolved
@@ -26,14 +26,9 @@
 
 const TagRevisionItemShortMetadata = ({tag, lens, revision, classes}: {
   tag: TagBasicInfo,
-<<<<<<< HEAD
   lens?: MultiDocumentContentDisplay | TagLens,
   revision: RevisionHistoryEntry,
-  classes: ClassesType,
-=======
-  revision: RevisionMetadataWithChangeMetrics,
   classes: ClassesType<typeof styles>,
->>>>>>> c58703fe
 }) => {
   const { FormatDate, UsersName, MetaInfo, LWTooltip, ChangeMetricsDisplay, SmallSideVote } = Components
   const revUrl = tagGetRevisionLink(tag, revision.version, lens);
