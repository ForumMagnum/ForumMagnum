import React, { useEffect, useState } from 'react';
import { registerComponent } from '../../lib/vulcan-lib/components';
<<<<<<< HEAD
import { gql } from '@apollo/client';
import { useQuery } from "@/lib/crud/useQuery";
import { fragmentTextForQuery } from '../../lib/vulcan-lib/fragments';
=======
import { useQuery } from "@/lib/crud/useQuery";
import { gql } from '@/lib/generated/gql-codegen';
>>>>>>> 822e601a
import withErrorBoundary from '../common/withErrorBoundary'
import { taggingNameCapitalSetting, taggingNameIsSet } from '../../lib/instanceSettings';
import { isFriendlyUI } from '../../themes/forumTheme';
import ContentType from "../posts/PostsPage/ContentType";
import SingleLineTagUpdates from "./SingleLineTagUpdates";
import LoadMore from "../common/LoadMore";
import { withDateFields } from '@/lib/utils/dateUtils';

const INITIAL_LIMIT = 5

const styles = (_: ThemeType) => ({
  subtitle: {
    marginTop: isFriendlyUI ? 20 : 6,
    marginBottom: 6
  },
});

const TagEditsTimeBlock = ({before, after, reportEmpty, classes}: {
  before: Date,
  after: Date,
  reportEmpty: () => void,
  classes: ClassesType<typeof styles>
}) => {
  // TODO: see if we can use a fragment other than TagHistoryFragment to avoid fetching the ToC or other expensive stuff
  const { data, loading } = useQuery(gql(`
    query getTagUpdates($before: Date!, $after: Date!) {
      TagUpdatesInTimeBlock(before: $before, after: $after) {
        tag {
          ...TagHistoryFragment
        }
        revisionIds
        commentCount
        commentIds
        lastRevisedAt
        lastCommentedAt
        added
        removed
        users {
          ...UsersMinimumInfo
        }
        documentDeletions {
          userId
          documentId
          netChange
          type
          docFields {
            _id
            slug
            tabTitle
            tabSubtitle
          }
          createdAt
        }
      }
    }
  `), {
    variables: {
      before, after,
    },
    ssr: true,
  });
  
  useEffect(() => {
    if (!loading && !data?.TagUpdatesInTimeBlock?.length) {
      reportEmpty();
    }
  }, [loading, data, reportEmpty]);
  const [expanded, setExpanded] = useState(false)
  
  let tagUpdatesInTimeBlock = [...(data?.TagUpdatesInTimeBlock || [])]
    .sort((update1, update2) => {
      if ((update1.added ?? 0) > (update2.added ?? 0)) return -1
      if ((update2.added ?? 0) > (update1.added ?? 0)) return 1
      return 0
    })
  if (!expanded) {
    tagUpdatesInTimeBlock = tagUpdatesInTimeBlock.slice(0, INITIAL_LIMIT)
  }
  
  if (!data?.TagUpdatesInTimeBlock?.length)
    return null;
  return <div>
    <div className={classes.subtitle}>
      <ContentType
        type="tags"
        label={`${taggingNameIsSet.get() ? taggingNameCapitalSetting.get() : 'Wiki/Tag'} Page Edits and Discussion`}
      />
    </div>
    {tagUpdatesInTimeBlock.map(tagUpdates => <SingleLineTagUpdates
      key={tagUpdates.tag._id}
      tag={tagUpdates.tag}
      revisionIds={tagUpdates.revisionIds}
      commentIds={tagUpdates.commentIds}
      users={tagUpdates.users}
      commentCount={tagUpdates.commentCount}
      changeMetrics={{added: tagUpdates.added, removed: tagUpdates.removed}}
      documentDeletions={tagUpdates.documentDeletions.map(documentDeletion => withDateFields(documentDeletion, ['createdAt']))}
    />)}
    {!expanded && tagUpdatesInTimeBlock.length >= INITIAL_LIMIT && <LoadMore
      loadMore={() => setExpanded(true)}
      count={tagUpdatesInTimeBlock.length}
      totalCount={data.TagUpdatesInTimeBlock.length}
    />}
  </div>
}

export default registerComponent('TagEditsTimeBlock', TagEditsTimeBlock, {
  styles, hocs: [withErrorBoundary]
});

<|MERGE_RESOLUTION|>--- conflicted
+++ resolved
@@ -1,13 +1,7 @@
 import React, { useEffect, useState } from 'react';
 import { registerComponent } from '../../lib/vulcan-lib/components';
-<<<<<<< HEAD
-import { gql } from '@apollo/client';
-import { useQuery } from "@/lib/crud/useQuery";
-import { fragmentTextForQuery } from '../../lib/vulcan-lib/fragments';
-=======
 import { useQuery } from "@/lib/crud/useQuery";
 import { gql } from '@/lib/generated/gql-codegen';
->>>>>>> 822e601a
 import withErrorBoundary from '../common/withErrorBoundary'
 import { taggingNameCapitalSetting, taggingNameIsSet } from '../../lib/instanceSettings';
 import { isFriendlyUI } from '../../themes/forumTheme';
