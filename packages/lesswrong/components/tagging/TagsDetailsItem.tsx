import React, { useState } from 'react';
import { Components, registerComponent } from '../../lib/vulcan-lib/components';
import { tagGetUrl } from '../../lib/collections/tags/helpers';
import { Link, QueryLink } from '../../lib/reactRouterWrapper';
import { useCurrentUser } from '../common/withUser';
import { EditTagForm } from './EditTagPage';
import { useMulti } from '../../lib/crud/withMulti';
import { useLocation } from '../../lib/routeUtil';
import classNames from 'classnames'
<<<<<<< HEAD
import { useSingle } from '@/lib/crud/withSingle';
=======
import { isFriendlyUI } from '@/themes/forumTheme';
>>>>>>> 2fe403a1

const styles = (theme: ThemeType) => ({
  root: {
    background: theme.palette.panelBackground.default,
    ...theme.typography.commentStyle,
    display: "flex",
    flexWrap: "wrap",
    justifyContent: "space-between",
    borderBottom: theme.palette.border.faint,
  },
  description: {
    maxWidth: 580,
    paddingRight: 20,
    paddingTop: 12,
    paddingBottom: 10,
    paddingLeft: 20,
    verticalAlign: "top",
    [theme.breakpoints.down('xs')]: {
      width: "100%",
      maxWidth: "unset"
    },
    ...(isFriendlyUI && {
      maxWidth: 490,
    }),
  },
  collapsedDescription: {
    display: "flex",
    alignItems: "center",
    gap: "8px",
    padding: 12,
  },
  edit: {
    fontSize: "1rem",
    color: theme.palette.grey[500],
    marginTop: 10,
  },
  postCount: {
    fontSize: "1rem",
    color: theme.palette.grey[500],
    marginBottom: 10,
    display: "block"
  },
  posts: {
    width: 410,
    padding: 20,
    paddingBottom: 10,
    [theme.breakpoints.down('sm')]: {
      width: "100%",
      paddingTop: 0
    }
  },
  flags: {
    width: 380
  },
  collapsedPosts: {
    width: 630,
    padding: 8
  },
  collapsedFlags: {
    width: 630,
    padding: 8
  },
  tagName: {
    maxWidth: 270,
    textOverflow: "ellipsis",
    overflow: "hidden",
    fontSize: "1.2rem",
    whiteSpace: "nowrap"
  }
});

const TagsDetailsItem = ({ tag, classes, showFlags = false, flagId, collapse = false }: {
  tag: TagFragment | TagWithFlagsFragment,
  classes: ClassesType<typeof styles>,
  showFlags?: boolean,
  flagId?: string,
  collapse?: boolean
}) => {
  const { LinkCard, TagPreviewDescription, TagSmallPostLink, Loading, TagFlagItem } = Components;
  const currentUser = useCurrentUser();
  const [editing, setEditing] = useState(false)
  const { query } = useLocation();

  const { document: editableTag } = useSingle({
    documentId: tag._id,
    collectionName: 'Tags',
    fragmentName: 'TagEditFragment',
    skip: !editing,
  });

  const { results: tagRels, loading } = useMulti({
    skip: !(tag._id) || showFlags,
    terms: {
      view: "postsWithTag",
      tagId: tag._id,
    },
    collectionName: "TagRels",
    fragmentName: "TagRelFragment",
    limit: 3,
  });

  const editTagForm = (
    editableTag
      ? <EditTagForm
        tag={editableTag}
        successCallback={() => setEditing(false)}
        cancelCallback={() => setEditing(false)}
      />
      : <Loading />
  );

  const linkCard = (
    <LinkCard to={tagGetUrl(tag, { flagId, edit: !!currentUser })}>
      {collapse
        ? (
        <div className={classes.tagName}>
          <strong>{tag.name}</strong>
        </div>
      )
      : <TagPreviewDescription tag={tag} />}
    </LinkCard>
  );

  return <div className={classes.root}>
    <div className={classNames(classes.description, { [classes.collapsedDescription]: collapse })}>
      {editing ? editTagForm : linkCard}
      {currentUser && !collapse &&
        <div>
          <a onClick={() => setEditing(true)} className={classes.edit}>
            Edit
          </a>
        </div>
      }
    </div>
    {!showFlags && <div className={classNames(classes.posts, { [classes.collapsedPosts]: collapse })}>
      <div>
        <Link to={tagGetUrl(tag)} className={classes.postCount}>
          {tag.postCount} posts tagged <em>{tag.name}</em>
        </Link>
        {!tagRels && loading && <Loading />}
        {tagRels && tagRels.map(tagRel =>
          (tagRel.post && <TagSmallPostLink key={tagRel._id} post={tagRel.post} hideMeta wrap />)
        )}
      </div>
    </div>}
    {showFlags && <div className={classNames(classes.posts, classes.flags, { [classes.collapsedFlags]: collapse })}>
      {(tag as TagWithFlagsFragment)?.tagFlags?.filter(tagFlag => !tagFlag.deleted).map(tagFlag => <span key={tagFlag._id}>
        <QueryLink query={query.focus === tagFlag?._id ? {} : { focus: tagFlag?._id }}>
          <TagFlagItem
            documentId={tagFlag._id}
            showNumber={false}
            style={query.focus === tagFlag?._id ? "black" : "grey"}
          />
        </QueryLink>
      </span>)}
    </div>}
  </div>
}

const TagsDetailsItemComponent = registerComponent("TagsDetailsItem", TagsDetailsItem, { styles });

declare global {
  interface ComponentTypes {
    TagsDetailsItem: typeof TagsDetailsItemComponent
  }
}<|MERGE_RESOLUTION|>--- conflicted
+++ resolved
@@ -7,11 +7,8 @@
 import { useMulti } from '../../lib/crud/withMulti';
 import { useLocation } from '../../lib/routeUtil';
 import classNames from 'classnames'
-<<<<<<< HEAD
 import { useSingle } from '@/lib/crud/withSingle';
-=======
 import { isFriendlyUI } from '@/themes/forumTheme';
->>>>>>> 2fe403a1
 
 const styles = (theme: ThemeType) => ({
   root: {
