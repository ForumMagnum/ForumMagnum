import { useMulti, UseMultiOptions } from '../../lib/crud/withMulti';
import { Tags } from '../../lib/collections/tags/collection';

<<<<<<< HEAD
export const useTagBySlug = <FragmentTypeName extends keyof FragmentTypes>(slug: string, fragmentName: FragmentTypeName, queryOptions?: Partial<UseMultiOptions<FragmentTypeName>>): {
=======
export const useTagBySlug = <FragmentTypeName extends keyof FragmentTypes>(
  slug: string,
  fragmentName: FragmentTypeName,
  queryOptions?: Partial<UseMultiOptions<FragmentTypeName, "Tags">>
): {
>>>>>>> c17a0c70
  tag: FragmentTypes[FragmentTypeName]|null,
  loading: boolean,
  error: any
} => {
  const { results, loading, error } = useMulti<FragmentTypeName, "Tags">({
    terms: {
      view: "tagBySlug",
      slug: slug
    },
    collectionName: "Tags",
    fragmentName: fragmentName,
    limit: 1,
    ...queryOptions
  });
  
  if (results && results.length>0 && (results[0] as HasIdType)._id) {
    return {
      tag: results[0] as FragmentTypes[FragmentTypeName]|null,
      loading: false,
      error: null,
    };
  } else {
    return {
      tag: null,
      loading, error
    };
  }
}<|MERGE_RESOLUTION|>--- conflicted
+++ resolved
@@ -1,15 +1,11 @@
 import { useMulti, UseMultiOptions } from '../../lib/crud/withMulti';
 import { Tags } from '../../lib/collections/tags/collection';
 
-<<<<<<< HEAD
-export const useTagBySlug = <FragmentTypeName extends keyof FragmentTypes>(slug: string, fragmentName: FragmentTypeName, queryOptions?: Partial<UseMultiOptions<FragmentTypeName>>): {
-=======
 export const useTagBySlug = <FragmentTypeName extends keyof FragmentTypes>(
   slug: string,
   fragmentName: FragmentTypeName,
   queryOptions?: Partial<UseMultiOptions<FragmentTypeName, "Tags">>
 ): {
->>>>>>> c17a0c70
   tag: FragmentTypes[FragmentTypeName]|null,
   loading: boolean,
   error: any
