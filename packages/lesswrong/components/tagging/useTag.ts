<<<<<<< HEAD
import { useMulti, UseMultiOptions } from '../../lib/crud/withMulti';
import { gql } from '@apollo/client';
import { useQuery } from "@/lib/crud/useQuery";
import { fragmentTextForQuery } from '@/lib/vulcan-lib/fragments.ts';
=======
import { ApolloError } from '@apollo/client';
import { useQuery } from "@/lib/crud/useQuery"
import { gql } from '@/lib/generated/gql-codegen';
>>>>>>> 822e601a
import { hasWikiLenses } from '@/lib/betas';
import intersection from 'lodash/intersection';
import pick from 'lodash/pick';
import { tagBySlugQueries } from './tagBySlugQueries';
import { ResultOf } from '@graphql-typed-document-node/core';

export interface TagBySlugQueryOptions {
  extraVariables?: {
    version?: string,
    contributorsLimit?: number,
    lensSlug?: string,
  },
  skip?: boolean,
}

export const useTagBySlug = <FragmentTypeName extends keyof typeof tagBySlugQueries>(
  slug: string,
  fragmentName: FragmentTypeName,
  queryOptions?: TagBySlugQueryOptions
): {
  tag: NonNullable<ResultOf<typeof query>['tags']>['results'][number] | null,
  loading: boolean,
  error?: ApolloError | null,
  refetch: () => Promise<unknown>,
} => {
  const query = tagBySlugQueries[fragmentName];
  const { extraVariables, skip } = queryOptions ?? {};

  const { data, loading, error, refetch } = useQuery<ResultOf<typeof query>>(query, {
    variables: {
      selector: { tagBySlug: { slug } },
      limit: 1,
      ...extraVariables,
    },
    skip,
  });

  const results = data?.tags?.results;

  if (results && results.length>0 && (results[0] as HasIdType)._id) {
    return {
      tag: results[0],
      loading: false,
      error: null,
      refetch,
    };
  } else {
    return {
      tag: null,
      loading, error,
      refetch,
    };
  }
}

type TagPreviewFragmentName = 'TagPreviewFragment' | 'TagSectionPreviewFragment';

type CommonTagLensFields = Pick<TagPreviewFragment, Exclude<keyof MultiDocumentContentDisplay & keyof TagPreviewFragment, '__typename'>>;

const tagOrLensPreviewQuery = gql(`
  query getTagOrLensPreview($slug: String!, $hash: String) {
    TagPreview(slug: $slug, hash: $hash) {
      tag {
        ...TagPreviewFragment
      }
      lens {
        ...MultiDocumentContentDisplay
      }
      summaries {
        ...MultiDocumentContentDisplay
      }
    }
  }
`);

const tagOrLensSectionPreviewQuery = gql(`
  query getTagOrLensSectionPreview($slug: String!, $hash: String) {
    TagPreview(slug: $slug, hash: $hash) {
      tag {
        ...TagSectionPreviewFragment
      }
      lens {
        ...MultiDocumentContentDisplay
      }
      summaries {
        ...MultiDocumentContentDisplay
      }
    }
  }
`);

const tagPreviewQuery = gql(`
  query getTagPreview($selector: TagSelector, $limit: Int) {
    tags(selector: $selector, limit: $limit) {
      results {
        ...TagPreviewFragment
      }
    }
  }
`);

const tagSectionPreviewQuery = gql(`
  query getTagSectionPreview($selector: TagSelector, $limit: Int, $hash: String) {
    tags(selector: $selector, limit: $limit) {
      results {
        ...TagSectionPreviewFragment
      }
    }
  }
`);

export const useTagPreview = (
  slug: string,
  hash?: string,
  skip?: boolean,
): {
  tag: (FragmentTypes[TagPreviewFragmentName] & { summaries?: MultiDocumentContentDisplay[] }) | null,
  loading: boolean,
  error: any
} => {
  const { query, queryWithLens, ...hashVariables } = hash
    ? { query: tagSectionPreviewQuery, queryWithLens: tagOrLensSectionPreviewQuery, hash }
    : { query: tagPreviewQuery, queryWithLens: tagOrLensPreviewQuery };

  const {
    data: dataWithLenses,
    loading: queryLoadingWithLenses,
    error: queryErrorWithLenses
  } = useQuery<getTagOrLensPreviewQuery | getTagOrLensSectionPreviewQuery>(queryWithLens, {
    skip: skip || !hasWikiLenses,
    variables: { ...hashVariables, slug }
  });

  const {
    data: dataWithoutLenses,
    loading: queryLoadingWithoutLenses,
    error: queryErrorWithoutLenses
  } = useQuery(query, {
    variables: {
      selector: { tagBySlug: { slug } },
      limit: 1,
      ...hashVariables,
    },
    skip: skip || hasWikiLenses,
  });

  if (hasWikiLenses) {
    if (dataWithLenses?.TagPreview?.tag) {
      const originalTag = dataWithLenses.TagPreview.tag;
      const lens: MultiDocumentContentDisplay | null = dataWithLenses.TagPreview.lens;
      const summaries: MultiDocumentContentDisplay[] = dataWithLenses.TagPreview.summaries;

      let preview: (TagPreviewFragment | TagSectionPreviewFragment) & { summaries: MultiDocumentContentDisplay[] };

      if (lens) {
        const tagKeys = Object.keys(originalTag);
        const lensKeys = Object.keys(lens);
        const overlappingKeys = intersection(tagKeys, lensKeys) as (keyof CommonTagLensFields)[];
        const overlappingFields: CommonTagLensFields = pick(lens, overlappingKeys);
        preview = {
          ...originalTag,
          ...overlappingFields,
          description: lens.contents,
          summaries,
        };
      } else {
        preview = { ...originalTag, summaries };
      }

      return {
        tag: preview,
        loading: false,
        error: null,
      }
    } else {
      return {
        tag: null,
        loading: queryLoadingWithLenses,
        error: queryErrorWithLenses
      };
    }
  }

  const results = dataWithoutLenses?.tags?.results;
  
  if (results && results.length>0 && (results[0] as HasIdType)._id) {
    return {
      tag: results[0] as FragmentTypes[TagPreviewFragmentName]|null,
      loading: false,
      error: null,
    };
  } else {
    return {
      tag: null,
      loading: queryLoadingWithoutLenses,
      error: queryErrorWithoutLenses,
    };
  }
}<|MERGE_RESOLUTION|>--- conflicted
+++ resolved
@@ -1,13 +1,6 @@
-<<<<<<< HEAD
-import { useMulti, UseMultiOptions } from '../../lib/crud/withMulti';
-import { gql } from '@apollo/client';
-import { useQuery } from "@/lib/crud/useQuery";
-import { fragmentTextForQuery } from '@/lib/vulcan-lib/fragments.ts';
-=======
 import { ApolloError } from '@apollo/client';
 import { useQuery } from "@/lib/crud/useQuery"
 import { gql } from '@/lib/generated/gql-codegen';
->>>>>>> 822e601a
 import { hasWikiLenses } from '@/lib/betas';
 import intersection from 'lodash/intersection';
 import pick from 'lodash/pick';
