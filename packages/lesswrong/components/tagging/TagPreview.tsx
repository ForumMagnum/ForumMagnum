import React, { Fragment, useState } from 'react';
import { Components, registerComponent } from '../../lib/vulcan-lib';
import { useMulti } from '../../lib/crud/withMulti';
import { tagGetUrl } from '../../lib/collections/tags/helpers';
import { Link } from '../../lib/reactRouterWrapper';
import { tagPostTerms } from './TagPageUtils';
import { taggingNameCapitalSetting, taggingNamePluralCapitalSetting } from '../../lib/instanceSettings';
import { getTagDescriptionHtml } from '../common/excerpts/TagExcerpt';
import { FRIENDLY_HOVER_OVER_WIDTH } from '../common/FriendlyHoverOver';
import { isFriendlyUI } from '../../themes/forumTheme';
import classNames from 'classnames';
import { defineStyles, useStyles } from '../hooks/useStyles';
import { getTagDescriptionHtmlHighlight } from './TagPreviewDescription';
import startCase from 'lodash/startCase';
import { htmlToTextDefault } from '@/lib/htmlToText';

const styles = defineStyles('TagPreview', (theme: ThemeType) => ({
  root: {
    ...(isFriendlyUI ? {
      paddingTop: 8,
      paddingLeft: 16,
      paddingRight: 16,
    } : {
      width: 500,
      paddingBottom: 8,
    }),
    [theme.breakpoints.down('xs')]: {
      width: "100%",
    }
  },
  rootEAWidth: {
    width: FRIENDLY_HOVER_OVER_WIDTH,
  },
  mainContent: {
    ...(!isFriendlyUI && {
      paddingLeft: 16,
      paddingRight: 16,
      maxHeight: 600,
      overflowY: 'auto',
    }),
  },
  title: {
    ...theme.typography.commentStyle,
    fontSize: "1.2rem",
    color: theme.palette.grey[900],
    fontWeight: 600,
    paddingLeft: 16,
    paddingRight: 16,
    paddingTop: 12,
  },
<<<<<<< HEAD
  extraTitleMargin: {
    marginBottom: 8,
  },
=======
>>>>>>> 36f5e639
  relatedTagWrapper: {
    ...theme.typography.body2,
    ...theme.typography.postStyle,
    fontFamily: isFriendlyUI ? theme.palette.fonts.sansSerifStack : undefined,
    fontSize: "1.1rem",
    color: theme.palette.grey[900],
    display: '-webkit-box',
    "-webkit-line-clamp": 2,
    "-webkit-box-orient": 'vertical',
    overflow: 'hidden',
  },
  relatedTagLink : {
    color: theme.palette.lwTertiary.dark
  },
  footer: {
    borderTop: theme.palette.border.extraFaint,
    paddingTop: 6,
    display: "flex",
    ...theme.typography.commentStyle,
    color: theme.palette.lwTertiary.main,
    marginTop: 6,
    marginBottom: 2
  },
  autoApplied: {
    flexGrow: 1,
  },
  postsWithoutDescription: {
    paddingTop: 8,
    marginBottom: 8,
    overflow: "hidden",
  },
  postsWithDescription: {
    marginTop: 10,
    paddingTop: 8,
    borderTop: theme.palette.border.extraFaint,
    marginBottom: 8,
    overflow: "hidden",
  },
  relatedTags: {
    marginTop: 12,
    paddingTop: 8,
    borderTop: theme.palette.border.extraFaint,
  },
  footerCount: {
    fontFamily: theme.palette.fonts.sansSerifStack,
    color: theme.palette.primary.main,
    fontSize: 14,
    fontWeight: 600,
    marginBottom: 16,
    marginTop: 8,
  },
  footerMarginTop: {
    marginTop: 16,
  },
  tabsContainer: {
    display: "flex",
    flexDirection: "row",
    borderBottom: `1px solid ${theme.palette.greyAlpha(0.1)}`,
    backgroundColor: theme.palette.panelBackground.postsItemHover,
  },
  summaryTab: {
    padding: "8px 14px",
    fontSize: "1.2em",
    color: theme.palette.greyAlpha(1),
    cursor: 'pointer !important',
    '&[data-selected="true"]': {
      backgroundColor: theme.palette.panelBackground.default,
      borderBottom: `1px solid ${theme.palette.panelBackground.default}`,
      marginBottom: -1,
      borderLeft: `1px solid ${theme.palette.greyAlpha(0.1)}`,
      borderRight: `1px solid ${theme.palette.greyAlpha(0.1)}`,
    },
    '&:first-of-type[data-selected="true"]': {
      borderLeft: 'none',
    },
  },
  description: {
<<<<<<< HEAD
    ...(isFriendlyUI && { marginTop: 16 }),
=======
    ...(!isFriendlyUI && { marginTop: 16 }),
>>>>>>> 36f5e639
  },
}));

/*
/* If the text displayed on hover preview doesn't contain the tag name in the first 100 characters, we use this flag to display a title.
/* If summaries are present, we must check for the tag name in the first summary, otherwise we use the tag name 
/* from the main description.
*/
const tagShowTitle = (tag: (TagPreviewFragment | TagSectionPreviewFragment) & { summaries?: MultiDocumentContentDisplay[] }) => {
  if (isFriendlyUI) {
    return false;
  }

  const firstSummaryText = tag.summaries?.[0]?.contents?.html
  const highlightText = getTagDescriptionHtmlHighlight(tag);
  const openingText: string | undefined = firstSummaryText ?? highlightText;

  if (!openingText) {
    return true;
  }

  if (tag.name.length > 100) {
    return true;
  }

  // Remove non-word characters and ignore case
  const openingTextLower = htmlToTextDefault(openingText).toLowerCase().replace(/[^\w\s]/g, '').slice(0, 100);
  const tagNameLower = tag.name.toLowerCase().replace(/[^\w\s]/g, '');

  return !openingTextLower.includes(tagNameLower);
}

const TagPreview = ({
  tag,
  hash,
  showCount=true,
  hideRelatedTags,
  hideDescription=false,
  postCount=6,
  autoApplied=false,
  setForceOpen,
}: {
  tag: (TagPreviewFragment | TagSectionPreviewFragment) & { summaries?: MultiDocumentContentDisplay[] },
  hash?: string,
  showCount?: boolean,
  hideRelatedTags?: boolean,
  hideDescription?: boolean,
  postCount?: number,
  autoApplied?: boolean,
  setForceOpen?: (forceOpen: boolean) => void,
}) => {
  const classes = useStyles(styles);

  const [activeTab, setActiveTab] = useState<number>(0);

  // Because different tabs can have different heights due to varying content lengths,
  // we need to keep the tooltip open when switching tabs, so that switching from a taller tab
  // to a shorter tab with certain placements doesn't cause the tooltip to close automatically
  // when the cursor is no longer hovering over the tab.
  const updateActiveTab = (index: number) => {
    setActiveTab(index);
    setForceOpen?.(true);
  };

  const showPosts = postCount > 0 && !!tag?._id && !isFriendlyUI;
  const {results} = useMulti({
    skip: !showPosts,
    terms: tagPostTerms(tag, {}),
    collectionName: "Posts",
    fragmentName: "PostsList",
    limit: postCount,
  });

  // In theory the type system doesn't allow this, but I'm too scared to
  // remove it
  if (!tag) {
    return (
      <div className={classes.root} />
    );
  }

  const summaryTabs = tag.summaries?.map((summary, index) => (
    <div 
      key={summary.tabTitle}
      className={classes.summaryTab}
      data-selected={activeTab === index}
      onClick={() => updateActiveTab(index)}
    >
      {startCase(summary.tabTitle)}
    </div>
  )) ?? [];

  const showRelatedTags =
    !isFriendlyUI &&
    !hideRelatedTags &&
    !!(tag.parentTag || tag.subTags.length);

  const hasFooter = showCount || autoApplied;
  const subTagName = "Sub-" + (
    tag.subTags.length > 1
      ? taggingNamePluralCapitalSetting.get()
      : taggingNameCapitalSetting.get()
  );

  const hasDescription = !!getTagDescriptionHtml(tag) && !hideDescription;
  const hasMultipleSummaries = summaryTabs.length > 1;

  const { TagPreviewDescription, TagSmallPostLink, Loading } = Components;
  return (
    <div className={classNames(classes.root, {
      [classes.rootEAWidth]: isFriendlyUI && hasDescription,
    })}>
<<<<<<< HEAD
      {tagShowTitle(tag) && <div className={classNames(classes.title, { [classes.extraTitleMargin]: hasMultipleSummaries })}>
        {tag.name}
      </div>}
      {hasMultipleSummaries && <div className={classes.tabsContainer}>
       {summaryTabs}
      </div>}
=======
      {hasMultipleSummaries && <div className={classes.tabsContainer}>
       {summaryTabs}
      </div>}
      <TagPreviewTitle tag={tag} />
>>>>>>> 36f5e639
      <div className={classes.mainContent}>
        {hasDescription && <div className={classes.description}>
          <TagPreviewDescription 
            tag={tag} 
            hash={hash} 
            {...(tag.summaries?.length ? { activeTab } : {})}
          />
        </div>}
        {showRelatedTags &&
          <div className={classes.relatedTags}>
            {tag.parentTag &&
              <div className={classes.relatedTagWrapper}>
                Parent topic:{" "}
                <Link
                  className={classes.relatedTagLink}
                  to={tagGetUrl(tag.parentTag)}
                >
                  {tag.parentTag.name}
                </Link>
              </div>
            }
            {tag.subTags.length
              ? (
                <div className={classes.relatedTagWrapper}>
                  <span>
                    {subTagName}:&nbsp;{tag.subTags.map((subTag, idx) => (
                      <Fragment key={idx}>
                        <Link
                          className={classes.relatedTagLink}
                          to={tagGetUrl(subTag)}
                        >
                          {subTag.name}
                        </Link>
                        {idx < tag.subTags.length - 1 ? ", " : null}
                      </Fragment>
                    ))}
                  </span>
                </div>
              )
              : null
            }
          </div>
        }
        {showPosts && !tag.wikiOnly &&
          <>
            {results
              ? (
                <div className={hasDescription ? classes.postsWithDescription : classes.postsWithoutDescription}>
                  {results.map((post) => post &&
                    <TagSmallPostLink
                      key={post._id}
                      post={post}
                      widerSpacing={postCount > 3}
                    />
                )}
              </div>
            )
            : <Loading />
          }
          {hasFooter &&
            <div className={classes.footer}>
              {autoApplied &&
                <span className={classes.autoApplied}>
                  Tag was auto-applied
                </span>
              }
              {showCount &&
                <span>
                  <Link to={tagGetUrl(tag)}>
                    View all {tag.postCount} posts
                  </Link>
                </span>
              }
            </div>
          }
        </>
        }
        {isFriendlyUI &&
          <div className={classNames(classes.footerCount, {
            [classes.footerMarginTop]: hasDescription,
          })}>
            <Link to={tagGetUrl(tag)}>
              View all {tag.postCount} posts
            </Link>
          </div>
        }
      </div>
    </div>
  );
}

<<<<<<< HEAD
=======
const TagPreviewTitle = ({tag}: {
  tag: (TagPreviewFragment | TagSectionPreviewFragment) & { summaries?: MultiDocumentContentDisplay[] },
}) => {
  const classes = useStyles(styles);
  
  if (!tagShowTitle(tag)) {
    return null;
  }

  // TODO Add comment count and like count
  return <div className={classNames(classes.title)}>
    {tag.name}
  </div>
}

>>>>>>> 36f5e639
const TagPreviewComponent = registerComponent("TagPreview", TagPreview);

export default TagPreviewComponent;

declare global {
  interface ComponentTypes {
    TagPreview: typeof TagPreviewComponent
  }
}<|MERGE_RESOLUTION|>--- conflicted
+++ resolved
@@ -48,12 +48,6 @@
     paddingRight: 16,
     paddingTop: 12,
   },
-<<<<<<< HEAD
-  extraTitleMargin: {
-    marginBottom: 8,
-  },
-=======
->>>>>>> 36f5e639
   relatedTagWrapper: {
     ...theme.typography.body2,
     ...theme.typography.postStyle,
@@ -131,11 +125,7 @@
     },
   },
   description: {
-<<<<<<< HEAD
-    ...(isFriendlyUI && { marginTop: 16 }),
-=======
     ...(!isFriendlyUI && { marginTop: 16 }),
->>>>>>> 36f5e639
   },
 }));
 
@@ -248,19 +238,10 @@
     <div className={classNames(classes.root, {
       [classes.rootEAWidth]: isFriendlyUI && hasDescription,
     })}>
-<<<<<<< HEAD
-      {tagShowTitle(tag) && <div className={classNames(classes.title, { [classes.extraTitleMargin]: hasMultipleSummaries })}>
-        {tag.name}
-      </div>}
-      {hasMultipleSummaries && <div className={classes.tabsContainer}>
-       {summaryTabs}
-      </div>}
-=======
       {hasMultipleSummaries && <div className={classes.tabsContainer}>
        {summaryTabs}
       </div>}
       <TagPreviewTitle tag={tag} />
->>>>>>> 36f5e639
       <div className={classes.mainContent}>
         {hasDescription && <div className={classes.description}>
           <TagPreviewDescription 
@@ -352,8 +333,6 @@
   );
 }
 
-<<<<<<< HEAD
-=======
 const TagPreviewTitle = ({tag}: {
   tag: (TagPreviewFragment | TagSectionPreviewFragment) & { summaries?: MultiDocumentContentDisplay[] },
 }) => {
@@ -369,7 +348,6 @@
   </div>
 }
 
->>>>>>> 36f5e639
 const TagPreviewComponent = registerComponent("TagPreview", TagPreview);
 
 export default TagPreviewComponent;
