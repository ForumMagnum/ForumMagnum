import React, { Fragment, useState } from 'react';
import { Components, registerComponent } from '../../lib/vulcan-lib';
import { useMulti } from '../../lib/crud/withMulti';
import { tagGetUrl } from '../../lib/collections/tags/helpers';
import { Link } from '../../lib/reactRouterWrapper';
import { tagPostTerms } from './TagPageUtils';
import { taggingNameCapitalSetting, taggingNamePluralCapitalSetting } from '../../lib/instanceSettings';
import { getTagDescriptionHtml } from '../common/excerpts/TagExcerpt';
import { FRIENDLY_HOVER_OVER_WIDTH } from '../common/FriendlyHoverOver';
import { isFriendlyUI } from '../../themes/forumTheme';
import classNames from 'classnames';
import { defineStyles, useStyles } from '../hooks/useStyles';
import { getTagDescriptionHtmlHighlight } from './TagPreviewDescription';
import startCase from 'lodash/startCase';
import { htmlToTextDefault } from '@/lib/htmlToText';

const styles = defineStyles('TagPreview', (theme: ThemeType) => ({
  root: {
    ...(isFriendlyUI ? {
      paddingTop: 8,
      paddingLeft: 16,
      paddingRight: 16,
    } : {
      width: 500,
      paddingBottom: 8,
    }),
    [theme.breakpoints.down('xs')]: {
      width: "100%",
    }
  },
  rootEAWidth: {
    width: FRIENDLY_HOVER_OVER_WIDTH,
  },
  mainContent: {
    ...(!isFriendlyUI && {
      paddingLeft: 16,
      paddingRight: 16,
      maxHeight: 600,
      overflowY: 'auto',
    }),
  },
  title: {
    ...theme.typography.commentStyle,
    fontSize: "1.2rem",
    color: theme.palette.grey[900],
    fontWeight: 600,
    paddingLeft: 16,
    paddingRight: 16,
    paddingTop: 12,
  },
  relatedTagWrapper: {
    ...theme.typography.body2,
    ...theme.typography.postStyle,
    fontFamily: isFriendlyUI ? theme.palette.fonts.sansSerifStack : undefined,
    fontSize: "1.1rem",
    color: theme.palette.grey[900],
    display: '-webkit-box',
    "-webkit-line-clamp": 2,
    "-webkit-box-orient": 'vertical',
    overflow: 'hidden',
  },
  relatedTagLink : {
    color: theme.palette.lwTertiary.dark
  },
  footer: {
    borderTop: theme.palette.border.extraFaint,
    paddingTop: 6,
    display: "flex",
    ...theme.typography.commentStyle,
    color: theme.palette.lwTertiary.main,
    marginTop: 6,
    marginBottom: 2
  },
  autoApplied: {
    flexGrow: 1,
  },
  postsWithoutDescription: {
    paddingTop: 8,
    marginBottom: 8,
    overflow: "hidden",
  },
  postsWithDescription: {
    marginTop: 10,
    paddingTop: 8,
    borderTop: theme.palette.border.extraFaint,
    marginBottom: 8,
    overflow: "hidden",
  },
  relatedTags: {
    marginTop: 12,
    paddingTop: 8,
    borderTop: theme.palette.border.extraFaint,
  },
  footerCount: {
    fontFamily: theme.palette.fonts.sansSerifStack,
    color: theme.palette.primary.main,
    fontSize: 14,
    fontWeight: 600,
    marginBottom: 16,
    marginTop: 8,
  },
  footerMarginTop: {
    marginTop: 16,
  },
  tabsContainer: {
    display: "flex",
    flexDirection: "row",
    borderBottom: `1px solid ${theme.palette.greyAlpha(0.1)}`,
    backgroundColor: theme.palette.panelBackground.postsItemHover,
  },
  summaryTab: {
    padding: "8px 14px",
    fontSize: "1.2em",
    color: theme.palette.greyAlpha(1),
    cursor: 'pointer !important',
    '&[data-selected="true"]': {
      backgroundColor: theme.palette.panelBackground.default,
      borderBottom: `1px solid ${theme.palette.panelBackground.default}`,
      marginBottom: -1,
      borderLeft: `1px solid ${theme.palette.greyAlpha(0.1)}`,
      borderRight: `1px solid ${theme.palette.greyAlpha(0.1)}`,
    },
    '&:first-of-type[data-selected="true"]': {
      borderLeft: 'none',
    },
  },
  description: {
    ...(!isFriendlyUI && { marginTop: 16 }),
  },
}));

/*
/* If the text displayed on hover preview doesn't contain the tag name in the first 100 characters, we use this flag to display a title.
/* If summaries are present, we must check for the tag name in the first summary, otherwise we use the tag name 
/* from the main description.
*/
const tagShowTitle = (tag: (TagPreviewFragment | TagSectionPreviewFragment) & { summaries?: MultiDocumentContentDisplay[] }) => {
  if (isFriendlyUI) {
    return false;
  }

  const firstSummaryText = tag.summaries?.[0]?.contents?.html
  const highlightText = getTagDescriptionHtmlHighlight(tag);
  const openingText: string | undefined = firstSummaryText ?? highlightText;

  if (!openingText) {
    return true;
  }

  if (tag.name.length > 100) {
    return true;
  }

  // Remove non-word characters and ignore case
  const openingTextLower = htmlToTextDefault(openingText).toLowerCase().replace(/[^\w\s]/g, '').slice(0, 100);
  const tagNameLower = tag.name.toLowerCase().replace(/[^\w\s]/g, '');

  return !openingTextLower.includes(tagNameLower);
}

const TagPreview = ({
  tag,
  hash,
  showCount=true,
  hideRelatedTags,
  hideDescription=false,
  postCount=6,
  autoApplied=false,
  setForceOpen,
}: {
  tag: (TagPreviewFragment | TagSectionPreviewFragment) & { summaries?: MultiDocumentContentDisplay[] },
  hash?: string,
  showCount?: boolean,
  hideRelatedTags?: boolean,
  hideDescription?: boolean,
  postCount?: number,
  autoApplied?: boolean,
  setForceOpen?: (forceOpen: boolean) => void,
}) => {
  const classes = useStyles(styles);

  const [activeTab, setActiveTab] = useState<number>(0);

  // Because different tabs can have different heights due to varying content lengths,
  // we need to keep the tooltip open when switching tabs, so that switching from a taller tab
  // to a shorter tab with certain placements doesn't cause the tooltip to close automatically
  // when the cursor is no longer hovering over the tab.
  const updateActiveTab = (index: number) => {
    setActiveTab(index);
    setForceOpen?.(true);
  };

  const showPosts = postCount > 0 && !!tag?._id && !isFriendlyUI;
  const {results} = useMulti({
    skip: !showPosts,
    terms: tagPostTerms(tag, {}),
    collectionName: "Posts",
    fragmentName: "PostsList",
    limit: postCount,
  });

  // In theory the type system doesn't allow this, but I'm too scared to
  // remove it
  if (!tag) {
    return (
      <div className={classes.root} />
    );
  }

  const summaryTabs = tag.summaries?.map((summary, index) => (
    <div 
      key={summary.tabTitle}
      className={classes.summaryTab}
      data-selected={activeTab === index}
      onClick={() => updateActiveTab(index)}
    >
      {startCase(summary.tabTitle)}
    </div>
  )) ?? [];

  const showRelatedTags =
    !isFriendlyUI &&
    !hideRelatedTags &&
    !!(tag.parentTag || tag.subTags.length);

  const hasFooter = showCount || autoApplied;
  const subTagName = "Sub-" + (
    tag.subTags.length > 1
      ? taggingNamePluralCapitalSetting.get()
      : taggingNameCapitalSetting.get()
  );

  const hasDescription = !!getTagDescriptionHtml(tag) && !hideDescription;
  const hasMultipleSummaries = summaryTabs.length > 1;

  const { TagPreviewDescription, TagSmallPostLink, Loading } = Components;
  return (
    <div className={classNames(classes.root, {
      [classes.rootEAWidth]: isFriendlyUI && hasDescription,
    })}>
      {hasMultipleSummaries && <div className={classes.tabsContainer}>
       {summaryTabs}
      </div>}
<<<<<<< HEAD
      {tagShowTitle(tag) && <div className={classes.title}>
        {tag.name}
      </div>}
=======
      <TagPreviewTitle tag={tag} />
>>>>>>> f47d0111
      <div className={classes.mainContent}>
        {hasDescription && <div className={classes.description}>
          <TagPreviewDescription 
            tag={tag} 
            hash={hash} 
            {...(tag.summaries?.length ? { activeTab } : {})}
          />
        </div>}
        {showRelatedTags &&
          <div className={classes.relatedTags}>
            {tag.parentTag &&
              <div className={classes.relatedTagWrapper}>
                Parent topic:{" "}
                <Link
                  className={classes.relatedTagLink}
                  to={tagGetUrl(tag.parentTag)}
                >
                  {tag.parentTag.name}
                </Link>
              </div>
            }
            {tag.subTags.length
              ? (
                <div className={classes.relatedTagWrapper}>
                  <span>
                    {subTagName}:&nbsp;{tag.subTags.map((subTag, idx) => (
                      <Fragment key={idx}>
                        <Link
                          className={classes.relatedTagLink}
                          to={tagGetUrl(subTag)}
                        >
                          {subTag.name}
                        </Link>
                        {idx < tag.subTags.length - 1 ? ", " : null}
                      </Fragment>
                    ))}
                  </span>
                </div>
              )
              : null
            }
          </div>
        }
        {showPosts && !tag.wikiOnly &&
          <>
            {results
              ? (
                <div className={hasDescription ? classes.postsWithDescription : classes.postsWithoutDescription}>
                  {results.map((post) => post &&
                    <TagSmallPostLink
                      key={post._id}
                      post={post}
                      widerSpacing={postCount > 3}
                    />
                )}
              </div>
            )
            : <Loading />
          }
          {hasFooter &&
            <div className={classes.footer}>
              {autoApplied &&
                <span className={classes.autoApplied}>
                  Tag was auto-applied
                </span>
              }
              {showCount &&
                <span>
                  <Link to={tagGetUrl(tag)}>
                    View all {tag.postCount} posts
                  </Link>
                </span>
              }
            </div>
          }
        </>
        }
        {isFriendlyUI &&
          <div className={classNames(classes.footerCount, {
            [classes.footerMarginTop]: hasDescription,
          })}>
            <Link to={tagGetUrl(tag)}>
              View all {tag.postCount} posts
            </Link>
          </div>
        }
      </div>
    </div>
  );
}

const TagPreviewTitle = ({tag}: {
  tag: (TagPreviewFragment | TagSectionPreviewFragment) & { summaries?: MultiDocumentContentDisplay[] },
}) => {
  const classes = useStyles(styles);
  
  if (!tagShowTitle(tag)) {
    return null;
  }

  // TODO Add comment count and like count
  return <div className={classNames(classes.title)}>
    {tag.name}
  </div>
}

const TagPreviewComponent = registerComponent("TagPreview", TagPreview);

export default TagPreviewComponent;

declare global {
  interface ComponentTypes {
    TagPreview: typeof TagPreviewComponent
  }
}<|MERGE_RESOLUTION|>--- conflicted
+++ resolved
@@ -241,13 +241,7 @@
       {hasMultipleSummaries && <div className={classes.tabsContainer}>
        {summaryTabs}
       </div>}
-<<<<<<< HEAD
-      {tagShowTitle(tag) && <div className={classes.title}>
-        {tag.name}
-      </div>}
-=======
       <TagPreviewTitle tag={tag} />
->>>>>>> f47d0111
       <div className={classes.mainContent}>
         {hasDescription && <div className={classes.description}>
           <TagPreviewDescription 
