--- conflicted
+++ resolved
@@ -4,22 +4,18 @@
 import { tagGetUrl } from '../../lib/collections/tags/helpers';
 import { Link } from '../../lib/reactRouterWrapper';
 import { tagPostTerms } from './TagPage';
-<<<<<<< HEAD
-import { taggingNameCapitalSetting, taggingNamePluralCapitalSetting, isEAForum } from '../../lib/instanceSettings';
+import { taggingNameCapitalSetting, taggingNamePluralCapitalSetting } from '../../lib/instanceSettings';
 import { getTagDescriptionHtml } from '../common/excerpts/TagExcerpt';
 import { EA_HOVER_OVER_WIDTH } from '../ea-forum/EAHoverOver';
 import classNames from 'classnames';
-=======
-import { taggingNameCapitalSetting, taggingNamePluralCapitalSetting } from '../../lib/instanceSettings';
 import { isFriendlyUI } from '../../themes/forumTheme';
->>>>>>> e04ce952
 
 const styles = (theme: ThemeType): JssStyles => ({
   root: {
     paddingTop: 8,
     paddingLeft: 16,
     paddingRight: 16,
-    ...(!isEAForum && {
+    ...(!isFriendlyUI && {
       width: 500,
       paddingBottom: 6,
     }),
@@ -33,19 +29,13 @@
   relatedTagWrapper: {
     ...theme.typography.body2,
     ...theme.typography.postStyle,
-<<<<<<< HEAD
-=======
     fontFamily: isFriendlyUI ? theme.palette.fonts.sansSerifStack : undefined,
->>>>>>> e04ce952
     fontSize: "1.1rem",
     color: theme.palette.grey[900],
     display: '-webkit-box',
     "-webkit-line-clamp": 2,
     "-webkit-box-orient": 'vertical',
     overflow: 'hidden',
-    ...(isEAForum && {
-      fontFamily: theme.palette.fonts.sansSerifStack,
-    }),
   },
   relatedTagLink : {
     color: theme.palette.lwTertiary.dark
@@ -104,7 +94,7 @@
   autoApplied?: boolean,
   classes: ClassesType,
 }) => {
-  const showPosts = postCount > 0 && !!tag?._id && !isEAForum;
+  const showPosts = postCount > 0 && !!tag?._id && !isFriendlyUI;
   const {results} = useMulti({
     skip: !showPosts,
     terms: tagPostTerms(tag, {}),
@@ -122,7 +112,7 @@
   }
 
   const showRelatedTags =
-    !isEAForum &&
+    !isFriendlyUI &&
     !hideRelatedTags &&
     !!(tag.parentTag || tag.subTags.length);
 
@@ -138,7 +128,7 @@
   const {TagPreviewDescription, TagSmallPostLink, Loading} = Components;
   return (
     <div className={classNames(classes.root, {
-      [classes.rootEAWidth]: isEAForum && hasDescription,
+      [classes.rootEAWidth]: isFriendlyUI && hasDescription,
     })}>
       <TagPreviewDescription tag={tag} hash={hash} />
       {showRelatedTags &&
@@ -210,7 +200,7 @@
           }
         </>
       }
-      {isEAForum &&
+      {isFriendlyUI &&
         <div className={classNames(classes.footerCount, {
           [classes.footerMarginTop]: hasDescription,
         })}>
