--- conflicted
+++ resolved
@@ -1,9 +1,5 @@
 import React, { useState, useCallback, useMemo, useEffect } from 'react';
-<<<<<<< HEAD
-import { gql, NetworkStatus } from '@apollo/client';
-=======
 import { NetworkStatus } from '@apollo/client';
->>>>>>> 822e601a
 import { useQuery } from "@/lib/crud/useQuery";
 import { defineStyles, useStyles } from '../hooks/useStyles';
 import classNames from 'classnames';
