--- conflicted
+++ resolved
@@ -21,7 +21,7 @@
 import { RelevanceLabel, tagPageHeaderStyles, tagPostTerms } from "./TagPageUtils";
 import { useStyles, defineStyles } from "../hooks/useStyles";
 import { HEADER_HEIGHT } from "../common/Header";
-import { MAX_COLUMN_WIDTH } from "../posts/PostsPage/PostsPage";
+import { MAX_COLUMN_WIDTH } from '../posts/PostsPage/constants';
 import { MAIN_TAB_ID, TagLens, useTagLenses } from "@/lib/arbital/useTagLenses";
 import { quickTakesTagsEnabledSetting } from "@/lib/publicSettings";
 import { isClient } from "@/lib/executionEnvironment";
@@ -32,11 +32,7 @@
 import HistoryIcon from '@/lib/vendor/@material-ui/icons/src/History';
 import isEmpty from "lodash/isEmpty";
 import { TagPageContext } from "./TagPageContext";
-<<<<<<< HEAD
-import { ContentItemBodyInner, ContentItemBody } from "../common/ContentItemBody";
-=======
-import type { ContentItemBodyImperative } from "../common/ContentItemBody";
->>>>>>> c41f2584
+import { ContentItemBody, type ContentItemBodyImperative } from "../common/ContentItemBody";
 import { useVote } from "../votes/withVote";
 import { getVotingSystemByName } from "@/lib/voting/getVotingSystem";
 import { useDisplayedContributors, ToCContributorsList, HeadingContributorsList } from "./ContributorsList";
@@ -1046,11 +1042,7 @@
 }) => {
   const classes = useStyles(styles);
 
-<<<<<<< HEAD
-  const contentRef = useRef<ContentItemBodyInner>(null);
-=======
   const contentRef = useRef<ContentItemBodyImperative|null>(null);
->>>>>>> c41f2584
   const votingSystem = getVotingSystemByName("reactionsAndLikes");
   const mainLensIsSelected = !selectedLens || selectedLens?._id === 'main-tab';
   const voteProps = useVote(
