import { useApolloClient } from "@apollo/client";
import { useQuery } from "@/lib/crud/useQuery"
import classNames from 'classnames';
import React, { FC, Fragment, useCallback, useEffect, useRef, useState } from 'react';
import { AnalyticsContext, useTracking } from "../../lib/analyticsEvents";
import { userHasNewTagSubscriptions } from "../../lib/betas";
import { subscriptionTypes } from '../../lib/collections/subscriptions/helpers';
import { tagGetUrl, tagMinimumKarmaPermissions, tagUserHasSufficientKarma, isTagAllowedType3Audio } from '../../lib/collections/tags/helpers';
import { truncate } from '../../lib/editor/ellipsize';
import { Link } from '../../lib/reactRouterWrapper';
import { useLocation } from '../../lib/routeUtil';
import { useGlobalKeydown, useOnSearchHotkey } from '../common/withGlobalKeydown';
import { registerComponent } from '../../lib/vulcan-lib/components';
import { useCurrentUser } from '../common/withUser';
import { EditTagForm } from './EditTagPage';
import { taggingNameCapitalSetting, taggingNamePluralCapitalSetting, taggingNamePluralSetting } from '../../lib/instanceSettings';
import truncateTagDescription from "../../lib/utils/truncateTagDescription";
import { getTagStructuredData } from "./TagPageRouter";
import { isFriendlyUI } from "../../themes/forumTheme";
import DeferRender from "../common/DeferRender";
import { RelevanceLabel, tagPageHeaderStyles, tagPostTerms } from "./TagPageUtils";
import { useStyles, defineStyles } from "../hooks/useStyles";
import { HEADER_HEIGHT } from "../common/Header";
import { MAX_COLUMN_WIDTH } from '../posts/PostsPage/constants';
import { MAIN_TAB_ID, TagLens, useTagLenses } from "@/lib/arbital/useTagLenses";
import { quickTakesTagsEnabledSetting } from "@/lib/publicSettings";
import { isClient } from "@/lib/executionEnvironment";
import qs from "qs";
import { useTagOrLens } from "../hooks/useTagOrLens";
import TagPageButtonRow, { useTagEditingRestricted } from "./TagPageButtonRow";
import { useMultiClickHandler } from "../hooks/useMultiClickHandler";
import HistoryIcon from '@/lib/vendor/@material-ui/icons/src/History';
import isEmpty from "lodash/isEmpty";
import { TagPageContext } from "./TagPageContext";
import { ContentItemBody } from "../contents/ContentItemBody";
import { type ContentItemBodyImperative } from "../contents/contentBodyUtil";
import { useVote } from "../votes/withVote";
import { getVotingSystemByName } from "@/lib/voting/getVotingSystem";
import { useDisplayedContributors, HeadingContributorsList, ToCContributorsList } from "./ContributorsList";
import { useCookiesWithConsent } from '../hooks/useCookiesWithConsent';
import { SHOW_PODCAST_PLAYER_COOKIE } from '../../lib/cookies/cookies';
import { LensForm } from "./lenses/LensForm";
import ErrorPage from "../common/ErrorPage";
import RedlinkTagPage from "./RedlinkTagPage";
import { SideItem, SideItemsContainer } from "../contents/SideItems";
import { ParentsAndChildrenSmallScreen, ArbitalLinkedPagesRightSidebar, LWTagPageRightColumn, ArbitalRelationshipsSmallScreen } from "./ArbitalLinkedPagesRightSidebar";
import TagAudioPlayerWrapper from "./TagAudioPlayerWrapper";
import { LensTabBar } from "./lenses/LensTab";
import SectionTitle from "../common/SectionTitle";
import PostsListSortDropdown from "../posts/PostsListSortDropdown";
import PostsList2 from "../posts/PostsList2";
import Loading from "../vulcan-core/Loading";
import AddPostsToTag from "./AddPostsToTag";
import { Typography } from "../common/Typography";
import ContentStyles from "../common/ContentStyles";
import PermanentRedirect from "../common/PermanentRedirect";
import HeadTags from "../common/HeadTags";
import UsersNameDisplay from "../users/UsersNameDisplay";
import TagFlagItem from "./TagFlagItem";
import CommentsListCondensed from "../common/CommentsListCondensed";
import SubscribeButton from "./SubscribeButton";
import CloudinaryImage2 from "../common/CloudinaryImage2";
import TagIntroSequence from "./TagIntroSequence";
import MultiToCLayout from "../posts/TableOfContents/MultiToCLayout";
import TableOfContents from "../posts/TableOfContents/TableOfContents";
import FormatDate from "../common/FormatDate";
import InlineReactSelectionWrapper from "../votes/lwReactions/InlineReactSelectionWrapper";
import HoveredReactionContextProvider from "../votes/lwReactions/HoveredReactionContextProvider";
import PathInfo from "./PathInfo";
<<<<<<< HEAD
import { StructuredData } from "../common/StructuredData";
=======
import { gql } from "@/lib/generated/gql-codegen";
import { withDateFields } from "@/lib/utils/dateUtils";
import type { TagBySlugQueryOptions } from "./useTag";

const TagWithFlagsFragmentMultiQuery = gql(`
  query multiTagLWTagPageQuery($selector: TagSelector, $limit: Int, $enableTotal: Boolean) {
    tags(selector: $selector, limit: $limit, enableTotal: $enableTotal) {
      results {
        ...TagWithFlagsFragment
      }
      totalCount
    }
  }
`);

const TagEditFragmentQuery = gql(`
  query LWTagPage($documentId: String) {
    tag(input: { selector: { documentId: $documentId } }) {
      result {
        ...TagEditFragment
      }
    }
  }
`);
>>>>>>> 822e601a

const AUDIO_PLAYER_WIDTH = 325;

const sidePaddingStyle = (theme: ThemeType) => ({
  paddingLeft: 42,
  paddingRight: 42,
  [theme.breakpoints.down('xs')]: {
    paddingLeft: '8px',
    paddingRight: '8px',
  },
})

const styles = defineStyles("LWTagPage", (theme: ThemeType) => ({
  rootGivenImage: {
    marginTop: 185,
    [theme.breakpoints.down('sm')]: {
      marginTop: 130,
    },
  },
  imageContainer: {
    width: '100%',
    '& > picture > img': {
      height: 300,
      objectFit: 'cover',
      width: '100%',
    },
    position: 'absolute',
    top: HEADER_HEIGHT,
    [theme.breakpoints.down('sm')]: {
      width: 'unset',
      '& > picture > img': {
        height: 200,
        width: '100%',
      },
      left: -4,
      right: -4,
    },
  },
  centralColumn: {
    marginLeft: "auto",
    marginRight: "auto",
    maxWidth: MAX_COLUMN_WIDTH,
    [theme.breakpoints.up('md')]: {
      paddingLeft: 42,
      paddingRight: 42,
    },
  },
  header: {
    paddingBottom: 5,
    ...sidePaddingStyle(theme),
    background: theme.palette.panelBackground.default,
    borderTopLeftRadius: theme.borderRadius.default,
    borderTopRightRadius: theme.borderRadius.default,
  },
  titleRow: {
    [theme.breakpoints.up('md')]: {
      display: 'flex',
      justifyContent: 'space-between',
    }
  },
  title: {
    ...theme.typography[isFriendlyUI ? "display2" : "display3"],
    ...theme.typography[isFriendlyUI ? "headerStyle" : "commentStyle"],
    marginTop: 4,
    marginBottom: 12,
    fontWeight: isFriendlyUI ? 700 : 600,
    lineHeight: 1.05,
    [theme.breakpoints.down('sm')]: {
      fontSize: '27px',
    },
  },
  notifyMeButton: {
    [theme.breakpoints.down('xs')]: {
      marginTop: 6,
    },
  },
  nonMobileButtonRow: {
    [theme.breakpoints.down('sm')]: {
      // Ensure this takes priority over the properties in TagPageButtonRow
      display: 'none !important',
    },
    position: 'absolute',
    top: 74,
    right: 8,
  },
  mobileButtonRow: {
    [theme.breakpoints.up('md')]: {
      display: 'none !important',
    },
    marginTop: 8,
    marginBottom: 8,
  },
  editMenu: {},
  wikiSection: {
    paddingTop: 5,
    ...sidePaddingStyle(theme),
    marginBottom: 24,
    background: theme.palette.panelBackground.default,
    borderBottomLeftRadius: theme.borderRadius.default,
    borderBottomRightRadius: theme.borderRadius.default,
  },
  subHeading: {
    ...sidePaddingStyle(theme),
    marginTop: -2,
    background: theme.palette.panelBackground.default,
    ...theme.typography.body2,
    ...theme.typography.postStyle,
  },
  subHeadingInner: {
    paddingTop: 2,
    paddingBottom: 2,
    borderTop: theme.palette.border.extraFaint,
    borderBottom: theme.palette.border.extraFaint,
  },
  relatedTag : {
    display: '-webkit-box',
    "-webkit-line-clamp": 2,
    "-webkit-box-orient": 'vertical',
    overflow: 'hidden',
    fontFamily: isFriendlyUI ? theme.palette.fonts.sansSerifStack : undefined,
  },
  relatedTagLink : {
    color: theme.palette.lwTertiary.dark
  },
  tagHeader: {
    display: "flex",
    justifyContent: "space-between",
    alignItems: "center",
    paddingBottom: 8,
    ...theme.typography.body2,
    ...theme.typography.commentStyle,
  },
  postsTaggedTitle: {
    color: theme.palette.grey[600]
  },
  pastRevisionNotice: {
    ...theme.typography.commentStyle,
    fontStyle: 'italic'
  },
  nextLink: {
    ...theme.typography.commentStyle
  },
  description: {
    lineHeight: "21px",
    // These styles are for the hard-coded Bayes' Rule Guide multiple choice question and path description elements
    '& .question-container': {
      maxWidth: 800,
      margin: '20px auto',
    },
    '& .options': {
      display: 'flex',
      flexDirection: 'column',
      gap: '12px',
    },
    '& .option': {
      display: 'flex',
      alignItems: 'flex-start',
      gap: '8px',
      cursor: 'pointer',
      padding: 2,
      '& input': {
        marginTop: 3,
      },
    },
    '& .path-description': {
      backgroundColor: theme.palette.grey[140],
      padding: 20,
      marginTop: 20,
      borderRadius: theme.borderRadius.small * 1.5,
    },
  },
  contributorRow: {
    ...theme.typography.body1,
    color: theme.palette.grey[600],
    display: 'block',
    fontSize: '17px',
    lineHeight: 'inherit',
    marginBottom: 8,
  },
  contributorRowContent: {
    display: 'inline',
  },
  lastUpdated: {
  },
  alternativeArrowIcon: {
    width: 16,
    height: 16,
  },
  unselectedEditForm: {
    display: 'none',
  },
  selectedEditForm: {
    display: 'block',
  },
  descriptionContainerEditing: {
    display: 'none',
  },
  contributorRatio: {},
  ...tagPageHeaderStyles(theme),
  revisionNotice: {
    ...theme.typography.body2,
    display: 'flex',
    alignItems: 'center',
    color: theme.palette.error.dark,
    fontWeight: 550,
    marginBottom: 16,
  },
  historyIcon: {
    height: 18,
    width: 18,
    marginRight: 4,
  },
  nonMobileAudioPlayer: {
    display: 'flex',
    position: 'absolute',
    right: 8,
    width: AUDIO_PLAYER_WIDTH,
    [theme.breakpoints.down('sm')]: {
      display: 'none',
    },
  },
  nonMobileAudioPlayerSpaceHolder: {
    height: 100
  },
  mobileAudioPlayer: {
    justifyContent: 'flex-start',
    display: 'flex',
    width: AUDIO_PLAYER_WIDTH,
    '& .T3AudioPlayer-embeddedPlayer': {
      marginBottom: 8,
    },
    [theme.breakpoints.up('md')]: {
      display: 'none',
    },
  },
}));

type ArbitalTagPageFragmentNames =
  | "TagPageWithArbitalContentFragment"
  | "TagPageRevisionWithArbitalContentFragment"
  | "TagPageWithArbitalContentAndLensRevisionFragment";

/**
 * If we're on the main tab (or on a tag without any lenses), we want to display the tag name.
 * Otherwise, we want to display the selected lens title.
 */
function useDisplayedTagTitle(tag: TagPageFragment | TagPageWithRevisionFragment | null, lenses: TagLens[], selectedLens?: TagLens) {
  if (!tag) return '';

  if (!selectedLens || selectedLens._id === 'main-tab' || lenses.length === 0) {
    return tag.name;
  }

  return selectedLens.title;
}

const PostsListHeading: FC<{
  tag: TagPageFragment|TagPageWithRevisionFragment,
  query: Record<string, string>,
}> = ({tag, query}) => {
  const classes = useStyles(styles);
  if (isFriendlyUI) {
    return (
      <>
        <SectionTitle title={`Posts tagged ${tag.name}`} />
        <div className={classes.postListMeta}>
          <PostsListSortDropdown value={query.sortedBy || "relevance"} />
          <div className={classes.relevance}>
            <RelevanceLabel />
          </div>
        </div>
      </>
    );
  }
  return (
    <div className={classes.tagHeader}>
      <div className={classes.postsTaggedTitle}>Posts tagged <em>{tag.name}</em></div>
      <PostsListSortDropdown value={query.sortedBy || "relevance"}/>
    </div>
  );
}

const EditLensForm = ({lens, successCallback, changeCallback, cancelCallback}: {
  lens: TagLens,
  successCallback: () => Promise<void>,
  changeCallback: () => void,
  cancelCallback: () => void,
}) => {
  const [mountKey, setMountKey] = useState(0);

  return <LensForm
    key={lens._id + mountKey}
    initialData={withDateFields(lens.originalLensDocument ?? undefined, ['createdAt'])}
    onSuccess={() => successCallback().then(() => setMountKey(mountKey + 1))}
    onCancel={cancelCallback}
    onChange={changeCallback}
  />;
}

const pathDescriptions = {
  basic_theoretical: {
    content: `
        <p>Your path will teach you the basic odds form of Bayes' rule at a reasonable pace. It will contain 3 pages:</p>
        <ul>
            <li>Frequency diagrams: A first look at Bayes</li>
            <li>Waterfall diagrams and relative odds</li>
            <li>Introduction to Bayes' rule: Odds form</li>
        </ul>
    `,
    pathId: "62c",
  },
  quick: {
    content: `
        <p>No time to waste! Let's plunge directly into <a href="/w/693">a single-page abbreviated introduction to Bayes' rule</a>.</p>
    `,
    // pathId: "693",
    pathId: null,
  },
  theoretical: {
    content: `
        <p>Your path will teach you the basic odds form of Bayes' rule at a reasonable pace and then delve into the deep mysteries of the Bayes' Rule! Your path will contain 8 pages:</p>
        <ul>
            <li>Frequency diagrams: A first look at Bayes</li>
            <li>Waterfall diagrams and relative odds</li>
            <li>Introduction to Bayes' rule: Odds form</li>
            <li>Belief revision as probability elimination</li>
            <li>Extraordinary claims require extraordinary evidence</li>
            <li>Ordinary claims require ordinary evidence</li>
            <li>Shift towards the hypothesis of least surprise</li>
            <li>Bayesian view of scientific virtues</li>
        </ul>
    `,
    pathId: "62f",
  },
  deep: {
    content: `
        <p>Your path will go over all forms of Bayes' Rule, along with developing deep appreciation for its scientific usefulness. Your path will contain 12 pages:</p>
        <ul>
            <li>Frequency diagrams: A first look at Bayes</li>
            <li>Waterfall diagrams and relative odds</li>
            <li>Introduction to Bayes' rule: Odds form</li>
            <li>Bayes' rule: Proportional form</li>
            <li>Extraordinary claims require extraordinary evidence</li>
            <li>Ordinary claims require ordinary evidence</li>
            <li>Bayes' rule: Log-odds form</li>
            <li>Shift towards the hypothesis of least surprise</li>
            <li>Bayes' rule: Vector form</li>
            <li>Belief revision as probability elimination</li>
            <li>Bayes' rule: Probability form</li>
            <li>Bayesian view of scientific virtues</li>
        </ul>
    `,
    pathId: "61b",
  },
};


let currentPathId: string | null = null;

function startPath() {
  if (currentPathId) {
    window.location.href = tagGetUrl({slug: currentPathId}) + `/?startPath`;
  }
}

function handleRadioChange(radio: HTMLInputElement) {
  const wants = radio.dataset.wants?.split(",") || [];
  const notWants = radio.dataset.notWants?.split(",") || [];

  let pathKey;
  if (wants.includes("62d") && wants.includes("62f")) {
    pathKey = "deep";
  } else if (wants.includes("62d") && notWants.includes("62f")) {
    pathKey = "quick";
  } else if (wants.includes("62f") && notWants.includes("62d")) {
    pathKey = "theoretical";
  } else {
    pathKey = "basic_theoretical";
  }

  const pathDescription = document.getElementById("pathDescription");
  const content = pathDescription?.querySelector(".content");
  const startButton = pathDescription?.querySelector(".start-reading") as HTMLElement;

  if (content) {
    content.innerHTML = pathDescriptions[pathKey as keyof typeof pathDescriptions].content;
  }
  currentPathId = pathDescriptions[pathKey as keyof typeof pathDescriptions].pathId;

  if (pathDescription) {
    pathDescription.style.display = "block";
  }
  if (startButton) {
    if (currentPathId) {
      startButton.style.display = "block";
    } else {
      startButton.style.display = "none";
    }
  }
}

function initializeRadioHandlers() {
  const cleanupFunctions: (() => void)[] = [];
  const radioElements = Array.from(document.querySelectorAll('input[name="preference"]'));
  radioElements.forEach((radio: HTMLInputElement) => {
    const listenerFunction = function() {
      handleRadioChange(radio);
    }
    radio.addEventListener("change", listenerFunction);
    cleanupFunctions.push(() => radio.removeEventListener("change", listenerFunction));
  });

  const checkedRadio = document.querySelector('input[name="preference"]:checked') as HTMLInputElement|null;
  if (checkedRadio) {
    handleRadioChange(checkedRadio);
  }

  return () => cleanupFunctions.forEach((cleanup) => cleanup());
}

if (isClient) {
  Object.assign(window, { startPath });
  Object.assign(window, { handleRadioChange });
}

function getTagQueryOptions(
  revision: string | null,
  lensSlug: string | null,
  contributorsLimit: number
): {
  tagFragmentName: ArbitalTagPageFragmentNames;
  tagQueryOptions: TagBySlugQueryOptions;
} {
  let tagFragmentName: ArbitalTagPageFragmentNames = "TagPageWithArbitalContentFragment";
  const extraVariables: TagBySlugQueryOptions['extraVariables'] = { contributorsLimit };

  if (revision && !lensSlug) {
    tagFragmentName = "TagPageRevisionWithArbitalContentFragment";
    extraVariables.version = revision;
  }

  if (revision && lensSlug) {
    tagFragmentName = "TagPageWithArbitalContentAndLensRevisionFragment";
    extraVariables.version = revision;
    extraVariables.lensSlug = lensSlug;
  }

  return { tagFragmentName, tagQueryOptions: { extraVariables } };
}

const LWTagPage = () => {
  const classes = useStyles(styles);

  const currentUser = useCurrentUser();
  const { query, params: { slug } } = useLocation();
  const lensSlug = query.lens ?? query.l;
  // const { onOpenEditor } = useContext(TagEditorContext);
  
  // Support URLs with ?version=1.2.3 or with ?revision=1.2.3 (we were previously inconsistent, ?version is now preferred)
  const { version: queryVersion, revision: queryRevision } = query;
  const revision = queryVersion ?? queryRevision ?? null;
  const [editing, _setEditing] = useState(!!query.edit);
  const formDirtyRef = useRef(false);

  // Usually, we want to warn the user before closing the editor when they have unsaved changes
  // There are some exceptions; in those cases, we can pass warnBeforeClosing=false
  // It's important that this is a stable function for use in a subsequent useEffect hook
  // that closes the editor after switching lenses.  If this had any dependencies,
  // then we might randomly close the editor if any of those dependencies changed.
  const setEditing = useCallback((editing: boolean, warnBeforeClosing = true) => {
    _setEditing((previouslyEditing) => {
      if (!editing && previouslyEditing && warnBeforeClosing && formDirtyRef.current) {
        const confirmed = confirm("Discard changes?");
        if (!confirmed) {
          return previouslyEditing;
        }
      }
      formDirtyRef.current = false;
      return editing;
    })
  }, []);

  const contributorsLimit = 16;

  const { tagFragmentName, tagQueryOptions } = getTagQueryOptions(revision, lensSlug, contributorsLimit);
  const { tag, loadingTag, tagError, refetchTag, lens, loadingLens } = useTagOrLens(slug, tagFragmentName, tagQueryOptions);

  const { data } = useQuery(TagEditFragmentQuery, {
    variables: { documentId: tag?._id },
    skip: !tag,
    ssr: false,
  });
  const editableTag = data?.tag?.result;

  const [truncated, setTruncated] = useState(false)
  const [hoveredContributorId, setHoveredContributorId] = useState<string|null>(null);
  const { captureEvent } =  useTracking()
  const client = useApolloClient()

  const { canEdit } = useTagEditingRestricted(tag, editing, currentUser);

  const openInlineEditor = () => {
    if (currentUser && canEdit) {
      setEditing(true);
    }
    // onOpenEditor();
  };

  const handleTripleClick = useMultiClickHandler({
    clickCount: 3,
    timeout: 300,
    onMultiClick: openInlineEditor,
  });

  const multiTerms: AnyBecauseTodo = {
    allPages: {view: "allPagesByNewest"},
    myPages: {view: "userTags", userId: currentUser?._id},
    //tagFlagId handled as default case below
  }

  const { view, limit, ...selectorTerms } = ["allPages", "myPages"].includes(query.focus) ? multiTerms[query.focus] : { view: "tagsByTagFlag", tagFlagId: query.focus };
  const { data: dataTagsWithFlags } = useQuery(TagWithFlagsFragmentMultiQuery, {
    variables: {
      selector: { [view]: selectorTerms },
      limit: 1500,
      enableTotal: false,
    },
    skip: !query.flagId,
    notifyOnNetworkStatusChange: true,
  });

  const otherTagsWithNavigation = dataTagsWithFlags?.tags?.results;

  useOnSearchHotkey(() => setTruncated(false));

  useGlobalKeydown((ev) => {
    // If the user presses escape while editing, we want to cancel the edit
    if (editing && ev.key === 'Escape') {
      setEditing(false);
    }
  });

  const { selectedLensId, selectedLens, updateSelectedLens, getSelectedLensUrlPath, lenses } = useTagLenses(tag);
  const displayedTagTitle = useDisplayedTagTitle(tag, lenses, selectedLens);

  const switchLens = useCallback((lensId: string) => {
    updateSelectedLens(lensId);
    captureEvent('tagPageLensSwitched', { lensId });
  }, [updateSelectedLens, captureEvent]);

  // We can't call `setEditing(false, false)` inside of `switchLens`,
  // because that will close the editor even if the user is warned
  // about unsaved changes and clicks "Cancel" (preventing the navigation).
  // So we instead close the editor after switching lenses,
  // which is a bit janky but works as long as `setEditing` is stable.
  useEffect(() => {
    if (selectedLens?._id) {
      setEditing(false, false);
    }
  }, [selectedLens?._id, setEditing]);

  const tagPositionInList = otherTagsWithNavigation?.findIndex(tagInList => tag?._id === tagInList._id);
  // We have to handle updates to the listPosition explicitly, since we have to deal with three cases
  // 1. Initially the listPosition is -1 because we don't have a list at all yet
  // 2. Then we have the real position
  // 3. Then we remove the tagFlag, we still want it to have the right next button
  const [nextTagPosition, setNextTagPosition] = useState<number | null>(null);
  useEffect(() => {
    // Initial list position setting
    if (tagPositionInList && tagPositionInList >= 0) {
      setNextTagPosition(tagPositionInList + 1)
    }
    if (nextTagPosition !== null && tagPositionInList && tagPositionInList < 0) {
      // Here we want to decrement the list positions by one, because we removed the original tag and so
      // all the indices are moved to the next
      setNextTagPosition(nextTagPosition => (nextTagPosition || 1) - 1)
    }
    //eslint-disable-next-line react-hooks/exhaustive-deps
  }, [tagPositionInList])
  const nextTag = otherTagsWithNavigation && (nextTagPosition !== null && nextTagPosition >= 0) && otherTagsWithNavigation[nextTagPosition]
  
  const expandAll = useCallback(() => {
    setTruncated(false)
  }, []);

  const onHoverContributor = useCallback((userId: string | null) => {
    setHoveredContributorId(userId);
  }, []);

  const htmlWithAnchors = selectedLens?.tableOfContents?.html ?? selectedLens?.contents?.html ?? "";

  let description = htmlWithAnchors;
  // EA Forum wants to truncate much less than LW
  if (isFriendlyUI) {
    description = truncated
      ? truncateTagDescription(htmlWithAnchors, tag?.descriptionTruncationCount)
      : htmlWithAnchors;
  } else {
    description = (truncated && !tag?.wikiOnly)
    ? truncate(htmlWithAnchors, tag?.descriptionTruncationCount || 4, "paragraphs", "<span>...<p><a>(Read More)</a></p></span>")
    : htmlWithAnchors
  }

  const { topContributors, smallContributors } = useDisplayedContributors(selectedLens?.contributors ?? null);

  const [cookies, setCookie] = useCookiesWithConsent([SHOW_PODCAST_PLAYER_COOKIE]);
  const showEmbeddedPlayerCookie = cookies[SHOW_PODCAST_PLAYER_COOKIE] === "true";
  const [showEmbeddedPlayer, setShowEmbeddedPlayer] = useState(showEmbeddedPlayerCookie);
  
  const toggleEmbeddedPlayer = tag && isTagAllowedType3Audio(tag) ? () => {
    const action = showEmbeddedPlayer ? "close" : "open";
    const newCookieValue = showEmbeddedPlayer ? "false" : "true";
    captureEvent("audioPlayerToggle", { action, tagId: tag._id });
    setCookie(
      SHOW_PODCAST_PLAYER_COOKIE,
      newCookieValue, {
      path: "/"
    });
    setShowEmbeddedPlayer(!showEmbeddedPlayer);
  } : undefined;

  if (loadingTag && !tag) {
    return <Loading/>
  } else if (tagError) {
    return <ErrorPage error={tagError}/>
  } else if (!tag) {
    if (loadingLens && !lens) {
      return <Loading/>
    }
    if (lens?.parentTag) {
      const baseTagUrl = tagGetUrl(lens.parentTag);
      const newQuery = {
        ...query,
        lens: lens.slug,
      }
      const newUrl = `${baseTagUrl}?${qs.stringify(newQuery)}`;
      return <PermanentRedirect url={newUrl} />
    }
  }
  if (!tag || tag.isPlaceholderPage) {
    return <RedlinkTagPage tag={tag} slug={slug} />
  }

  // If the slug in our URL is not the same as the slug on the tag, redirect to the canonical slug page
  if (tag.oldSlugs?.filter(slug => slug !== tag.slug)?.includes(slug)) {
    const baseTagUrl = tagGetUrl(tag);
    const queryString = !isEmpty(query) ? `?${qs.stringify(query)}` : '';
    return <PermanentRedirect url={`${baseTagUrl}${queryString}`} />
  }
  if (editing && !tagUserHasSufficientKarma(currentUser, "edit")) {
    throw new Error(`Sorry, you cannot edit ${taggingNamePluralSetting.get()} without ${tagMinimumKarmaPermissions.edit} or more karma.`)
  }

  // if no sort order was selected, try to use the tag page's default sort order for posts
  if (query.sortedBy || tag.postsDefaultSortOrder) {
    query.sortedBy = (query.sortedBy || tag.postsDefaultSortOrder) ?? query.sortedBy
  }

  const terms = {
    ...tagPostTerms(tag, query),
    limit: 15
  }

  const clickReadMore = () => {
    setTruncated(false)
    captureEvent("readMoreClicked", {tagId: tag._id, tagName: tag.name, pageSectionContext: "wikiSection"})
  }

  const headTagDescription = tag.description?.plaintextDescription || `All posts related to ${tag.name}, sorted by relevance`
  
  const tagFlagItemType: AnyBecauseTodo = {
    allPages: "allPages",
    myPages: "userPages"
  }

  const parentAndSubTags = (tag.parentTag || tag.subTags.length)
    ? (
      <div className={classNames(classes.subHeading,classes.centralColumn)}>
        <div className={classes.subHeadingInner}>
          {tag.parentTag && <div className={classes.relatedTag}>Parent {taggingNameCapitalSetting.get()}: <Link className={classes.relatedTagLink} to={tagGetUrl(tag.parentTag)}>{tag.parentTag.name}</Link></div>}
          {/* For subtags it would be better to:
              - put them at the bottom of the page
              - truncate the list
              for our first use case we only need a small number of subtags though, so I'm leaving it for now
          */}
          {tag.subTags.length ? <div className={classes.relatedTag}><span>Sub-{tag.subTags.length > 1 ? taggingNamePluralCapitalSetting.get() : taggingNameCapitalSetting.get()}:&nbsp;{
              tag.subTags.map((subTag, idx) => {
              return <Fragment key={idx}>
                <Link className={classes.relatedTagLink} to={tagGetUrl(subTag)}>{subTag.name}</Link>
                {idx < tag.subTags.length - 1 ? <>,&nbsp;</>: <></>}
              </Fragment>
            })}</span>
          </div> : <></>}
        </div>
      </div>
    )
    : <></>;

  let editForm;
  if (selectedLens?._id === MAIN_TAB_ID) {
    editForm = editableTag ? (
      <span className={classNames(classes.unselectedEditForm, editing && classes.selectedEditForm)}>
        <EditTagForm
          tag={editableTag}
          warnUnsavedChanges={true}
          successCallback={async () => {
            setEditing(false, false);
            await client.resetStore();
          }}
          cancelCallback={() => setEditing(false)}
          changeCallback={() => formDirtyRef.current = true}
        />
      </span>
    ) : <></>;
  } else if (selectedLens) {
    editForm = (
      <span className={classNames(classes.unselectedEditForm, editing && classes.selectedEditForm)}>
        <EditLensForm
          lens={selectedLens}
          successCallback={async () => {
            setEditing(false, false);
            await refetchTag();
          }}
          changeCallback={() => formDirtyRef.current = true}
          cancelCallback={() => setEditing(false)}
        />
      </span>
    );
  }

  const tagBodySection = (
    <div id="tagContent" className={classNames(classes.wikiSection,classes.centralColumn)}>
      <AnalyticsContext pageSectionContext="wikiSection">
        <SideItem>
          <ArbitalLinkedPagesRightSidebar tag={tag} selectedLens={selectedLens} arbitalLinkedPages={selectedLens?.arbitalLinkedPages ?? undefined} />
        </SideItem>
        { revision && tag.description && 'user' in tag.description && <div className={classes.pastRevisionNotice}>
          You are viewing revision {tag.description.version}, last edited by <UsersNameDisplay user={tag.description.user}/>
        </div>}
        {/* <TagEditorProvider> */}
        <DeferRender ssr={false}>
          {editForm}
        </DeferRender>
        {/* </TagEditorProvider> */}
        <div
          className={classNames(editing && classes.descriptionContainerEditing)}
          onClick={(e) => {
            handleTripleClick(e);
            clickReadMore();
          }}
        >
          <ContentStyles contentType="tag">
            <TagOrLensBody tag={tag} selectedLens={selectedLens} description={description}/>
          </ContentStyles>
        </div>
      </AnalyticsContext>
      <AnalyticsContext pageSectionContext="parentsAndChildrenSmallScreenNavigationButtons">
        <ParentsAndChildrenSmallScreen arbitalLinkedPages={selectedLens?.arbitalLinkedPages ?? undefined} tagOrLensName={selectedLens?.title ?? tag.name} />
      </AnalyticsContext>
    </div>
  );

  const tagPostsAndCommentsSection = (
    <div className={classes.centralColumn}>
      {/* disabling this for now as it clutters the page and isn't getting much use, but leaving here for future consideration of somehow restoring it */}
      {/* {editing && <TagDiscussionSection
        key={tag._id}
        tag={tag}
      />} */}
      {tag.sequence && <TagIntroSequence tag={tag} />}
      {!tag.wikiOnly && <>
        <AnalyticsContext pageSectionContext="tagsSection">
          <PostsList2
            header={<PostsListHeading tag={tag} query={query} />}
            terms={terms}
            enableTotal
            tagId={tag._id}
            itemsPerPage={200}
            showNoResults={false}
          >
            <AddPostsToTag tag={tag} />
          </PostsList2>
        </AnalyticsContext>
        {quickTakesTagsEnabledSetting.get() && <DeferRender ssr={false}>
          <AnalyticsContext pageSectionContext="quickTakesSection">
            <CommentsListCondensed
              label="Quick takes"
              terms={{
                view: "tagSubforumComments" as const,
                tagId: tag._id,
                sortBy: 'new',
              }}
              initialLimit={8}
              itemsPerPage={20}
              showTotal
              hideTag
            />
          </AnalyticsContext>
        </DeferRender>}
      </>}
    </div>
  );

  const fixedPositionTagToc = (
    <TableOfContents
      sectionData={selectedLens?.tableOfContents ?? tag.tableOfContents}
      title={tag.name}
      heading={<ToCContributorsList contributors={topContributors.concat(smallContributors)} onHoverContributor={onHoverContributor} />}
      onClickSection={expandAll}
      fixedPositionToc
      hover
    />
  );

  const tagHeader = (
    <div className={classNames(classes.header,classes.centralColumn)}>
      {tag && showEmbeddedPlayer && <>
        <span className={classNames(classes.nonMobileAudioPlayer)}>
          <TagAudioPlayerWrapper tag={tag} showEmbeddedPlayer={showEmbeddedPlayer} />
        </span>
        <div className={classes.nonMobileAudioPlayerSpaceHolder} />
      </>}
      {query.flagId && <span>
        <Link to={`/${taggingNamePluralSetting.get()}/dashboard?focus=${query.flagId}`}>
          <TagFlagItem 
            itemType={["allPages", "myPages"].includes(query.flagId) ? tagFlagItemType[query.flagId] : "tagFlagId"}
            documentId={query.flagId}
          />
        </Link>
        {nextTag && <span onClick={() => setEditing(true)}><Link
          className={classes.nextLink}
          to={tagGetUrl(nextTag, {flagId: query.flagId, edit: true})}>
            Next Tag ({nextTag.name})
        </Link></span>}
      </span>}
      {revision && <Link to={tagGetUrl(tag, {lens: selectedLens?.slug})} className={classes.revisionNotice}>
        <HistoryIcon className={classes.historyIcon} />
        You are viewing version {revision} of this page.
        Click here to view the latest version.
      </Link>}
      {(lenses.length > 1) && <LensTabBar
        lenses={lenses}
        selectedLens={selectedLens}
        switchLens={switchLens}
        getSelectedLensUrlPath={getSelectedLensUrlPath}
      />}
      <div className={classes.titleRow}>
        <Typography variant="display3" className={classes.title}>
          {selectedLens?.deleted ? "[Deleted] " : ""}{displayedTagTitle}
        </Typography>
        <TagPageButtonRow
          tag={tag}
          selectedLens={selectedLens}
          editing={editing}
          setEditing={setEditing}
          hideLabels={true}
          className={classNames(classes.editMenu, classes.mobileButtonRow)}
          refetchTag={refetchTag}
          updateSelectedLens={updateSelectedLens}
          toggleEmbeddedPlayer={toggleEmbeddedPlayer}
          showEmbeddedPlayer={showEmbeddedPlayer}
        />
        {!tag.wikiOnly && !editing && userHasNewTagSubscriptions(currentUser) &&
          <SubscribeButton
            tag={tag}
            className={classes.notifyMeButton}
            subscribeMessage="Subscribe"
            unsubscribeMessage="Subscribed"
            subscriptionType={subscriptionTypes.newTagPosts}
          />
        }
      </div>
      {tag && <span className={classNames(classes.mobileAudioPlayer)}>
          <TagAudioPlayerWrapper
            tag={tag}
            showEmbeddedPlayer={showEmbeddedPlayer}
          />
        </span>}
      {(topContributors.length > 0 || smallContributors.length > 0) && <div className={classes.contributorRow}>
        <span className={classes.contributorRowContent}>
          <HeadingContributorsList topContributors={topContributors} smallContributors={smallContributors} onHoverContributor={onHoverContributor} />
          {selectedLens?.textLastUpdatedAt && <>
            {' '}{'last updated '}
            <FormatDate date={selectedLens.textLastUpdatedAt} format="Do MMM YYYY" tooltip={false} />
          </>}
        </span>
      </div>}
      <ArbitalRelationshipsSmallScreen arbitalLinkedPages={selectedLens?.arbitalLinkedPages ?? undefined} tag={tag} selectedLens={selectedLens} />
    </div>
  );

  const multiColumnToc = (
    <MultiToCLayout
      segments={[
        {
          centralColumn: parentAndSubTags,
        },
        {
          centralColumn: tagHeader,
          toc: fixedPositionTagToc,
        },
        {
          centralColumn: tagBodySection,
          rightColumn: <LWTagPageRightColumn tag={tag} selectedLens={selectedLens}/>
        },
        {
          centralColumn: tagPostsAndCommentsSection,
        },
      ]}
      tocRowMap={[0, 1, 1, 1]}
      tocContext='tag'
    />
  );
  
  return <AnalyticsContext
    pageContext='tagPage'
    tagName={tag.name}
    tagId={tag._id}
    sortedBy={query.sortedBy || "relevance"}
    limit={terms.limit}
  >
    <TagPageContext.Provider value={{selectedLens: selectedLens ?? null}}>
      <HeadTags
        description={headTagDescription}
        noIndex={tag.noindex}
      />
      <StructuredData generate={() => getTagStructuredData(tag)}/>
      {hoveredContributorId && <style>
        {`.by_${hoveredContributorId} {background: rgba(95, 155, 101, 0.35);}`}
      </style>}
      {tag.bannerImageId && <div className={classes.imageContainer}>
        <CloudinaryImage2
          publicId={tag.bannerImageId}
          height={300}
          fullWidthHeader
        />
      </div>}
      <div className={tag.bannerImageId ? classes.rootGivenImage : ''}>
        {/* {originalToc} */}
        <TagPageButtonRow
          tag={tag}
          selectedLens={selectedLens}
          editing={editing}
          setEditing={setEditing}
          hideLabels={true}
          className={classNames(classes.editMenu, classes.nonMobileButtonRow)}
          refetchTag={refetchTag}
          updateSelectedLens={updateSelectedLens}
          toggleEmbeddedPlayer={toggleEmbeddedPlayer}
          showEmbeddedPlayer={showEmbeddedPlayer}
        />
        <SideItemsContainer>
          {multiColumnToc}
        </SideItemsContainer>
      </div>
    </TagPageContext.Provider>
  </AnalyticsContext>
}

const TagOrLensBody = ({tag, selectedLens, description}: {
  tag: TagPageFragment,
  selectedLens: TagLens|undefined,
  description: string,
}) => {
  const classes = useStyles(styles);

  const contentRef = useRef<ContentItemBodyImperative|null>(null);
  const votingSystem = getVotingSystemByName("reactionsAndLikes");
  const mainLensIsSelected = !selectedLens || selectedLens?._id === 'main-tab';
  const voteProps = useVote(
    mainLensIsSelected ? tag : selectedLens,
    mainLensIsSelected ? "Tags" : "MultiDocuments",
    votingSystem
  );
  const inlineReactHighlights = votingSystem.getTagOrLensHighlights?.({
    tagOrLens: selectedLens ?? tag,
    voteProps
  });

  return <HoveredReactionContextProvider voteProps={voteProps}>
    <InlineReactSelectionWrapper
      voteProps={voteProps}
      contentRef={contentRef}
      styling="tag"
    >
      <>
        <ContentItemBody
          ref={contentRef}
          dangerouslySetInnerHTML={{__html: description||"<em>This page is a stub.</em>"}}
          description={`tag ${tag.name}`}
          className={classes.description}
          replacedSubstrings={inlineReactHighlights}
          onContentReady={initializeRadioHandlers}
          contentStyleType="tag"
        />
        <PathInfo tag={tag} lens={selectedLens ?? null} />
      </>
    </InlineReactSelectionWrapper>
  </HoveredReactionContextProvider>
}

export default registerComponent("LWTagPage", LWTagPage);



<|MERGE_RESOLUTION|>--- conflicted
+++ resolved
@@ -67,9 +67,7 @@
 import InlineReactSelectionWrapper from "../votes/lwReactions/InlineReactSelectionWrapper";
 import HoveredReactionContextProvider from "../votes/lwReactions/HoveredReactionContextProvider";
 import PathInfo from "./PathInfo";
-<<<<<<< HEAD
 import { StructuredData } from "../common/StructuredData";
-=======
 import { gql } from "@/lib/generated/gql-codegen";
 import { withDateFields } from "@/lib/utils/dateUtils";
 import type { TagBySlugQueryOptions } from "./useTag";
@@ -94,7 +92,6 @@
     }
   }
 `);
->>>>>>> 822e601a
 
 const AUDIO_PLAYER_WIDTH = 325;
 
