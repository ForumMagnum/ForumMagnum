import React, {useState} from 'react';
import { Components, registerComponent } from '../../lib/vulcan-lib';
import withErrorBoundary from '../common/withErrorBoundary'
import classNames from 'classnames';
import { tagGetRevisionLink } from '@/lib/collections/tags/helpers';
import { defineStyles, useStyles } from '../hooks/useStyles';
import { tagHistoryStyles } from './history/TagHistoryPage';

const styles = defineStyles("TagRevisionItem", (theme: ThemeType) => ({
  container: {
  },
  discussionButtonPositioning: {
    display: "flex",
    marginTop: 16,
    marginRight: 8
  }
}));

const TagRevisionItem = ({
  tag,
  collapsed=false,
  headingStyle,
  revision,
  previousRevision,
  documentId,
  showDiscussionLink=true,
  noContainer=false,
}: {
  tag: TagBasicInfo,
  collapsed?: boolean,
  headingStyle: "full"|"abridged",
  revision: RevisionHistoryEntry,
  previousRevision?: RevisionHistoryEntry
  documentId: string,
  showDiscussionLink?: boolean,
  noContainer?: boolean,
}) => {
  const classes = useStyles(styles);
  const tagHistoryClasses = useStyles(tagHistoryStyles);
<<<<<<< HEAD
  const { CompareRevisions, TagRevisionItemFullMetadata, TagRevisionItemShortMetadata, TagDiscussionButton, ContentStyles, ForumIcon } = Components
=======
  const { CompareRevisions, TagRevisionItemFullMetadata, TagRevisionItemShortMetadata, TagDiscussionButton, ContentStyles, ForumIcon, LWTooltip } = Components
>>>>>>> 0c7c0b3f
  const [expanded, setExpanded] = useState(false);
  if (!documentId || !revision) return null
  const { added, removed } = revision.changeMetrics;
  const url = tagGetRevisionLink(tag, revision.version);
<<<<<<< HEAD
=======
  
  const diffBody = !!(added || removed || !previousRevision) && <ContentStyles contentType="comment">
    <CompareRevisions
      trim={true}
      collectionName="Tags" fieldName="description"
      documentId={documentId}
      versionBefore={previousRevision?.version||null}
      versionAfter={revision.version}
    />
  </ContentStyles>
>>>>>>> 0c7c0b3f

  const contents = (collapsed && !expanded)
    ? <TagRevisionItemShortMetadata tag={tag} revision={revision} url={url} />
    : <>
        {headingStyle==="full" &&
          <TagRevisionItemFullMetadata tag={tag} revision={revision} />}
        {headingStyle==="abridged" &&
          <div><TagRevisionItemShortMetadata tag={tag} revision={revision} url={url} /></div>}
    
<<<<<<< HEAD
        {!!(added || removed || !previousRevision) && <ContentStyles contentType="comment">
          <CompareRevisions
            trim={true}
            collectionName="Tags" fieldName="description"
            documentId={documentId}
            versionBefore={previousRevision?.version||null}
            versionAfter={revision.version}
            revisionAfter={revision}
          />
        </ContentStyles>}
=======
        {diffBody}
>>>>>>> 0c7c0b3f
        {showDiscussionLink && <div className={classes.discussionButtonPositioning}>
          <TagDiscussionButton tag={tag} text={`Discuss this ${tag.wikiOnly ? "wiki" : "tag"}`}/>
        </div>}
      </>
  return noContainer
    ? contents
    : <Components.SingleLineFeedEvent
        icon={<ForumIcon className={tagHistoryClasses.feedIcon} icon="Edit"/>}
<<<<<<< HEAD
        frame expands setExpanded={setExpanded}
=======
        frame expands expanded={expanded || !collapsed} setExpanded={setExpanded}
        tooltip={!(expanded || !collapsed) && diffBody}
>>>>>>> 0c7c0b3f
      >
        <div className={classes.container}>
          {contents}
        </div>
      </Components.SingleLineFeedEvent>
}

const TagRevisionItemComponent = registerComponent("TagRevisionItem", TagRevisionItem, {hocs: [withErrorBoundary]});

declare global {
  interface ComponentTypes {
    TagRevisionItem: typeof TagRevisionItemComponent
  }
}<|MERGE_RESOLUTION|>--- conflicted
+++ resolved
@@ -37,17 +37,11 @@
 }) => {
   const classes = useStyles(styles);
   const tagHistoryClasses = useStyles(tagHistoryStyles);
-<<<<<<< HEAD
-  const { CompareRevisions, TagRevisionItemFullMetadata, TagRevisionItemShortMetadata, TagDiscussionButton, ContentStyles, ForumIcon } = Components
-=======
   const { CompareRevisions, TagRevisionItemFullMetadata, TagRevisionItemShortMetadata, TagDiscussionButton, ContentStyles, ForumIcon, LWTooltip } = Components
->>>>>>> 0c7c0b3f
   const [expanded, setExpanded] = useState(false);
   if (!documentId || !revision) return null
   const { added, removed } = revision.changeMetrics;
   const url = tagGetRevisionLink(tag, revision.version);
-<<<<<<< HEAD
-=======
   
   const diffBody = !!(added || removed || !previousRevision) && <ContentStyles contentType="comment">
     <CompareRevisions
@@ -56,9 +50,9 @@
       documentId={documentId}
       versionBefore={previousRevision?.version||null}
       versionAfter={revision.version}
+      revisionAfter={revision}
     />
   </ContentStyles>
->>>>>>> 0c7c0b3f
 
   const contents = (collapsed && !expanded)
     ? <TagRevisionItemShortMetadata tag={tag} revision={revision} url={url} />
@@ -68,20 +62,7 @@
         {headingStyle==="abridged" &&
           <div><TagRevisionItemShortMetadata tag={tag} revision={revision} url={url} /></div>}
     
-<<<<<<< HEAD
-        {!!(added || removed || !previousRevision) && <ContentStyles contentType="comment">
-          <CompareRevisions
-            trim={true}
-            collectionName="Tags" fieldName="description"
-            documentId={documentId}
-            versionBefore={previousRevision?.version||null}
-            versionAfter={revision.version}
-            revisionAfter={revision}
-          />
-        </ContentStyles>}
-=======
         {diffBody}
->>>>>>> 0c7c0b3f
         {showDiscussionLink && <div className={classes.discussionButtonPositioning}>
           <TagDiscussionButton tag={tag} text={`Discuss this ${tag.wikiOnly ? "wiki" : "tag"}`}/>
         </div>}
@@ -90,12 +71,8 @@
     ? contents
     : <Components.SingleLineFeedEvent
         icon={<ForumIcon className={tagHistoryClasses.feedIcon} icon="Edit"/>}
-<<<<<<< HEAD
-        frame expands setExpanded={setExpanded}
-=======
         frame expands expanded={expanded || !collapsed} setExpanded={setExpanded}
         tooltip={!(expanded || !collapsed) && diffBody}
->>>>>>> 0c7c0b3f
       >
         <div className={classes.container}>
           {contents}
