import React, { useMemo, useState } from 'react'
import { registerComponent, Components } from '../../../lib/vulcan-lib';
import { useTagBySlug } from '../useTag';
import { useLocation } from '../../../lib/routeUtil';
import { isFriendlyUI } from '../../../themes/forumTheme';
import { getAvailableLenses, TagLens } from '@/lib/arbital/useTagLenses';
import keyBy from 'lodash/keyBy';
import { RevealHiddenBlocksContext } from '@/components/editor/conditionalVisibilityBlock/ConditionalVisibilityBlockDisplay';
import { defineStyles, useStyles } from '@/components/hooks/useStyles';
import Checkbox from '@material-ui/core/Checkbox';
import Select from '@material-ui/core/Select';
import { hasWikiLenses } from '@/lib/betas';
import { tagGetUrl } from '@/lib/collections/tags/helpers';

<<<<<<< HEAD
const tagPageStyles = defineStyles("TagHistoryPage", (theme: ThemeType): JssStyles => ({
=======
const styles = (theme: ThemeType) => ({
>>>>>>> c58703fe
  title: {
    fontFamily: isFriendlyUI ? theme.palette.fonts.sansSerifStack : undefined,
  },
  feed: {
    ...theme.typography.body2,
  },
  settings: {
    background: theme.palette.panelBackground.default,
    padding: 16,
    marginBottom: 32,
    ...theme.typography.body2,
  },
  checkboxSetting: {
    marginBottom: 8,
  },
  checkbox: {
    padding: 0,
    marginRight: 4,
  },
  label: {
    verticalAlign: "center",
  },
}));

<<<<<<< HEAD
export interface TagHistorySettings {
  showEdits: boolean,
  showComments: boolean,
  showTagging: boolean
  lensId: string
}

export const defaultTagHistorySettings: TagHistorySettings = {
  showEdits: true,
  showComments: true,
  showTagging: true,
  lensId: "all",
};

const TagHistoryPage = () => {
  const classes = useStyles(tagPageStyles);
=======
const TagHistoryPage = ({classes}: {
  classes: ClassesType<typeof styles>,
}) => {
>>>>>>> c58703fe
  const { params, query } = useLocation();
  const { slug } = params;
  const focusedUser: string = query.user;
  const { tag, loading: loadingTag } = useTagBySlug(slug, "TagHistoryFragment");
  const lenses = useMemo(() => getAvailableLenses(tag), [tag]);
  const lensesById = keyBy(lenses, l=>l._id);
  const { UsersName, SingleColumnSection, MixedTypeFeed, TagRevisionItem, LensRevisionItem, FormatDate, CommentsNode, Loading, LinkToPost, SingleLineFeedEvent, SectionTitle } = Components;
  const [settings, setSettings] = useState(defaultTagHistorySettings);
  const [settingsExpanded, setSettingsExpanded] = useState(false);
  
  if (loadingTag || !tag) {
    return <SingleColumnSection>
      <Loading/>
    </SingleColumnSection>
  }
  
  return <SingleColumnSection>
    <SectionTitle title={tag.name} href={tagGetUrl(tag)}>
      <div onClick={ev => setSettingsExpanded(expanded => !expanded)}>
        <Components.SettingsButton label="Settings" />
      </div>
    </SectionTitle>
    
    <TagHistoryFeedSettings
      expanded={settingsExpanded}
      settings={settings}
      setSettings={setSettings}
      lenses={lenses}
    />

    <div className={classes.feed}>
    <RevealHiddenBlocksContext.Provider value={true}>
    <MixedTypeFeed
      pageSize={25}
      resolverName="TagHistoryFeed"
      resolverArgs={{
        tagId: "String!",
        options: "JSON",
      }}
      resolverArgsValues={{
        tagId: tag._id,
        options: settings,
      }}
      sortKeyType="Date"
      renderers={{
        tagCreated: {
          fragmentName: "TagHistoryFragment",
          render: (creation: TagHistoryFragment) => <SingleLineFeedEvent>
            Created by <UsersName user={creation.user}/> at <FormatDate date={creation.createdAt}/>
          </SingleLineFeedEvent>,
        },
        tagRevision: {
          fragmentName: "RevisionHistoryEntry",
          render: (revision: RevisionHistoryEntry) => {
            if (!settings.showEdits)
              return null;
            return <div>
              <TagRevisionItem
                tag={tag}
                collapsed={!!focusedUser && focusedUser!==revision.user?.slug}
                revision={revision}
                headingStyle={"abridged"}
                documentId={tag._id}
                showDiscussionLink={false}
              />
            </div>
          }
        },
        lensRevision: {
          fragmentName: "RevisionHistoryEntry",
          render: (revision: RevisionHistoryEntry) => {
            if (!settings.showEdits)
              return null;
            const lens = lensesById[revision.documentId];
            return <div>
              <LensRevisionItem
                tag={tag}
                collapsed={!!focusedUser && focusedUser!==revision.user?.slug}
                lens={lens}
                revision={revision}
              />
            </div>
          }
        },
        tagApplied: {
          fragmentName: "TagRelHistoryFragment",
          render: (application: TagRelHistoryFragment) => {
            if (!settings.showTagging)
              return null;
            if (!application.post)
              return null;
            
            return <SingleLineFeedEvent>
              Applied to <LinkToPost post={application.post}/>
              {application.user && <> by <UsersName user={application.user}/></>}
              {" "}<FormatDate date={application.createdAt}/> ago
            </SingleLineFeedEvent>
          }
        },
        tagDiscussionComment: {
          fragmentName: "CommentsList",
          render: (comment: CommentsList) => {
            if (!settings.showComments)
              return null;
            return <div>
              <CommentsNode
                treeOptions={{ tag }}
                comment={comment}
                loadChildrenSeparately={true}
              />
            </div>
          }
        }
      }}
    />
    </RevealHiddenBlocksContext.Provider>
    </div>
  </SingleColumnSection>
}

const TagHistoryFeedSettings = ({expanded, settings, setSettings, lenses}: {
  expanded: boolean,
  settings: TagHistorySettings
  setSettings: (newSettings: TagHistorySettings) => void
  lenses: TagLens[]
}) => {
  const { MenuItem } = Components;
  const classes = useStyles(tagPageStyles);
  if (!expanded) return null;

  return <div className={classes.settings}>
    <div className={classes.checkboxSetting}>
      <Checkbox
        className={classes.checkbox}
        checked={settings.showEdits}
        onChange={ev => setSettings({...settings, showEdits: ev.target.checked})}
      />
      <span className={classes.label}>Show edits</span>
    </div>
    <div className={classes.checkboxSetting}>
      <Checkbox
        className={classes.checkbox}
        checked={settings.showTagging}
        onChange={ev => setSettings({...settings, showTagging: ev.target.checked})}
      />
      <span className={classes.label}>Show tagging</span>
    </div>
    <div className={classes.checkboxSetting}>
      <Checkbox
        className={classes.checkbox}
        checked={settings.showComments}
        onChange={ev => setSettings({...settings, showComments: ev.target.checked})}
      />
      <span className={classes.label}>Show comments</span>
    </div>
    {hasWikiLenses && <div>
      Lens
      <Select
        value={settings.lensId}
        onChange={ev => {
          setSettings({
            ...settings,
            lensId: ev.target.value,
          });
        }}
      >
        <MenuItem value="all">All lenses</MenuItem>
        {lenses.map(lens =>
          <MenuItem key={lens._id} value={lens._id}>{`${lens.tabTitle}${lens.tabSubtitle ? `: ${lens.tabSubtitle}` : ""}`}</MenuItem>
        )}
      </Select>
    </div>}
  </div>
}

const TagHistoryPageComponent = registerComponent("TagHistoryPage", TagHistoryPage);

declare global {
  interface ComponentTypes {
    TagHistoryPage: typeof TagHistoryPageComponent
  }
}<|MERGE_RESOLUTION|>--- conflicted
+++ resolved
@@ -12,11 +12,7 @@
 import { hasWikiLenses } from '@/lib/betas';
 import { tagGetUrl } from '@/lib/collections/tags/helpers';
 
-<<<<<<< HEAD
-const tagPageStyles = defineStyles("TagHistoryPage", (theme: ThemeType): JssStyles => ({
-=======
-const styles = (theme: ThemeType) => ({
->>>>>>> c58703fe
+const tagPageStyles = defineStyles("TagHistoryPage", (theme: ThemeType) => ({
   title: {
     fontFamily: isFriendlyUI ? theme.palette.fonts.sansSerifStack : undefined,
   },
@@ -41,7 +37,6 @@
   },
 }));
 
-<<<<<<< HEAD
 export interface TagHistorySettings {
   showEdits: boolean,
   showComments: boolean,
@@ -58,11 +53,6 @@
 
 const TagHistoryPage = () => {
   const classes = useStyles(tagPageStyles);
-=======
-const TagHistoryPage = ({classes}: {
-  classes: ClassesType<typeof styles>,
-}) => {
->>>>>>> c58703fe
   const { params, query } = useLocation();
   const { slug } = params;
   const focusedUser: string = query.user;
