import React, { useMemo, useState } from 'react'
import { registerComponent, Components } from '../../../lib/vulcan-lib';
import { useTagBySlug } from '../useTag';
import { useLocation } from '../../../lib/routeUtil';
import { isFriendlyUI } from '../../../themes/forumTheme';
import { addDefaultLensToLenses, TagLens } from '@/lib/arbital/useTagLenses';
import keyBy from 'lodash/keyBy';
import { RevealHiddenBlocks, RevealHiddenBlocksContext } from '@/components/editor/conditionalVisibilityBlock/ConditionalVisibilityBlockDisplay';
import { defineStyles, useStyles } from '@/components/hooks/useStyles';
import Checkbox from '@material-ui/core/Checkbox';
import Select from '@material-ui/core/Select';
import { hasWikiLenses } from '@/lib/betas';
import { tagGetUrl } from '@/lib/collections/tags/helpers';
import classNames from 'classnames';
<<<<<<< HEAD
=======
import DeferRender from '@/components/common/DeferRender';
>>>>>>> 0c7c0b3f

export const tagHistoryStyles = defineStyles("TagHistoryPage", (theme: ThemeType) => ({
  title: {
    fontFamily: isFriendlyUI ? theme.palette.fonts.sansSerifStack : undefined,
  },
  feed: {
    ...theme.typography.body2,
  },
  settings: {
    background: theme.palette.panelBackground.default,
    padding: 16,
    marginBottom: 32,
    ...theme.typography.body2,
  },
  dropdownSetting: {
    marginBottom: 8,
  },
  checkboxSetting: {
    marginBottom: 8,
  },
  checkbox: {
    padding: 0,
    marginRight: 4,
  },
  label: {
    verticalAlign: "center",
  },
  feedIcon: {
    opacity: 0.5,
    width: 16,
    height: 16,
  },
  commentIcon: {
<<<<<<< HEAD
    marginTop: 12,
=======
    marginTop: 6,
>>>>>>> 0c7c0b3f
  },
}));

export interface TagHistorySettings {
  displayFormat: "expanded"|"dense",
  showEdits: boolean,
  showSummaryEdits: boolean,
  showComments: boolean,
  showTagging: boolean
  showMetadata: boolean,
  lensId: string
}

export const defaultTagHistorySettings: TagHistorySettings = {
  //displayFormat: "dense",
  displayFormat: "expanded",
  showEdits: true,
  showSummaryEdits: true,
  showComments: true,
  showTagging: true,
  showMetadata: true,
  lensId: "all",
};

const TagHistoryPage = () => {
  const classes = useStyles(tagHistoryStyles);
  const { params, query } = useLocation();
  const { slug } = params;
  const focusedUser: string = query.user;
<<<<<<< HEAD
  const { tag, loading: loadingTag, error } = useTagBySlug(slug, "TagHistoryFragment");
=======
  const { tag, loading: loadingTag } = useTagBySlug(slug, "TagHistoryFragment");
>>>>>>> 0c7c0b3f
  const lenses = useMemo(() => addDefaultLensToLenses(tag, tag?.lensesIncludingDeleted), [tag]);
  const lensesById = keyBy(lenses, l=>l._id);
  const { UsersName, SingleColumnSection, MixedTypeFeed, TagRevisionItem, LensRevisionItem, SummaryRevisionItem, FormatDate, CommentsNode, Loading, LinkToPost, SingleLineFeedEvent, SectionTitle, ForumIcon } = Components;
  const [settings, setSettings] = useState(defaultTagHistorySettings);
  const [settingsExpanded, setSettingsExpanded] = useState(false);
  const collapseAll = settings.displayFormat === "dense" || !!focusedUser;
  
  if (!tag) {
    if (loadingTag) {
      return <SingleColumnSection>
        <Loading/>
      </SingleColumnSection>
    } else if (error) {
      return <Components.ErrorPage error={error}/>
    } else {
      return <Components.Error404/>
    }
  }
  
  return <SingleColumnSection><DeferRender ssr={false}>
    <SectionTitle title={tag.name} href={tagGetUrl(tag)}>
      <div onClick={ev => setSettingsExpanded(expanded => !expanded)}>
        <Components.SettingsButton label="Settings" />
      </div>
    </SectionTitle>
    
    <TagHistoryFeedSettings
      expanded={settingsExpanded}
      settings={settings}
      setSettings={setSettings}
      lenses={lenses}
    />

    <div className={classes.feed}>
    <RevealHiddenBlocks>
    <MixedTypeFeed
      pageSize={25}
      resolverName="TagHistoryFeed"
      resolverArgs={{
        tagId: "String!",
        options: "JSON",
      }}
      resolverArgsValues={{
        tagId: tag._id,
        options: settings,
      }}
      sortKeyType="Date"
      renderers={{
        tagCreated: {
          fragmentName: "TagHistoryFragment",
          render: (creation: TagHistoryFragment) => <SingleLineFeedEvent icon={<ForumIcon className={classes.feedIcon} icon="Star"/>}>
            Created by <UsersName user={creation.user}/> at <FormatDate date={creation.createdAt}/>
          </SingleLineFeedEvent>,
        },
        tagRevision: {
          fragmentName: "RevisionHistoryEntry",
          render: (revision: RevisionHistoryEntry) => {
            if (!settings.showEdits)
              return null;
            return <div>
              <TagRevisionItem
                tag={tag}
                collapsed={collapseAll && focusedUser!==revision.user?.slug}
                revision={revision}
                headingStyle={"abridged"}
                documentId={tag._id}
                showDiscussionLink={false}
              />
            </div>
          }
        },
        lensRevision: {
          fragmentName: "RevisionHistoryEntry",
          render: (revision: RevisionHistoryEntry) => {
            if (!settings.showEdits)
              return null;
            const lens = lensesById[revision.documentId];
            return <div>
              <LensRevisionItem
                tag={tag}
                collapsed={collapseAll && focusedUser!==revision.user?.slug}
                lens={lens}
                revision={revision}
              />
            </div>
          }
        },
        summaryRevision: {
          fragmentName: "RevisionHistorySummaryEdit",
          render: (revision: RevisionHistorySummaryEdit) => {
            if (!settings.showEdits)
              return null;
            return <div>
              <SummaryRevisionItem
                tag={tag}
                collapsed={collapseAll && focusedUser!==revision.user?.slug}
                revision={revision}
              />
            </div>
          }
        },
        tagApplied: {
          fragmentName: "TagRelHistoryFragment",
          render: (application: TagRelHistoryFragment) => {
            if (!settings.showTagging)
              return null;
            if (!application.post)
              return null;
            
            return <SingleLineFeedEvent icon={<ForumIcon className={classes.feedIcon} icon="Tag"/>}>
              Applied to <LinkToPost post={application.post}/>
              {application.user && <> by <UsersName user={application.user}/></>}
              {" "}<FormatDate date={application.createdAt}/> ago
            </SingleLineFeedEvent>
          }
        },
        tagDiscussionComment: {
          fragmentName: "CommentsList",
          render: (comment: CommentsList) => {
            if (!settings.showComments)
              return null;
            return <div>
              <SingleLineFeedEvent icon={<ForumIcon className={classNames(classes.feedIcon, classes.commentIcon)} icon="Comment"/>}>
                <CommentsNode
                  treeOptions={{ tag, forceSingleLine: collapseAll }}
                  comment={comment}
                  loadChildrenSeparately={true}
                />
              </SingleLineFeedEvent>
            </div>
          }
        },
        wikiMetadataChanged: {
          fragmentName: "FieldChangeFragment",
          render: (metadataChanges: FieldChangeFragment) => {
            return <SingleLineFeedEvent
              icon={<ForumIcon className={classNames(classes.feedIcon)} icon="InfoCircle"/>}
            >
              <div><UsersName documentId={metadataChanges.userId}/> changed {Object.keys(metadataChanges.after).map(fieldName => {
                return <span key={fieldName}>{fieldName} from {""+metadataChanges.before[fieldName]} to {""+metadataChanges.after[fieldName]}</span>
              })}</div>
            </SingleLineFeedEvent>
          },
        },
        lensOrSummaryMetadataChanged: {
          fragmentName: "FieldChangeFragment",
          render: (metadataChanges: FieldChangeFragment) => {
            return <SingleLineFeedEvent
              icon={<ForumIcon className={classNames(classes.feedIcon)} icon="InfoCircle"/>}
            >
              <div><UsersName documentId={metadataChanges.userId}/> changed {Object.keys(metadataChanges.after).map(fieldName => {
                return <span key={fieldName}>{fieldName} from {""+metadataChanges.before[fieldName]} to {""+metadataChanges.after[fieldName]}</span>
              })}</div>
            </SingleLineFeedEvent>
          },
        },
      }}
    />
    </RevealHiddenBlocks>
    </div>
  </DeferRender></SingleColumnSection>
}

const TagHistoryFeedSettings = ({expanded, settings, setSettings, lenses}: {
  expanded: boolean,
  settings: TagHistorySettings
  setSettings: (newSettings: TagHistorySettings) => void
  lenses: TagLens[]
}) => {
  const { MenuItem } = Components;
  const classes = useStyles(tagHistoryStyles);
  if (!expanded) return null;

  return <div className={classes.settings}>
    <div className={classes.dropdownSetting}>
      Format
      <Select
        value={settings.displayFormat}
        onChange={ev => {
          setSettings({...settings, displayFormat: ev.target.value as "expanded"|"dense"})
        }}
      >
        <MenuItem value="expanded">Expanded</MenuItem>
        <MenuItem value="dense">Dense</MenuItem>
      </Select>
    </div>
    <div className={classes.checkboxSetting}>
      <Checkbox
        className={classes.checkbox}
        checked={settings.showEdits}
        onChange={ev => setSettings({...settings, showEdits: ev.target.checked})}
      />
      <span className={classes.label}>Show edits to contents</span>
    </div>
    <div className={classes.checkboxSetting}>
      <Checkbox
        className={classes.checkbox}
        checked={settings.showSummaryEdits}
        onChange={ev => setSettings({...settings, showSummaryEdits: ev.target.checked})}
      />
      <span className={classes.label}>Show edits to summaries</span>
    </div>
    <div className={classes.checkboxSetting}>
      <Checkbox
        className={classes.checkbox}
        checked={settings.showTagging}
        onChange={ev => setSettings({...settings, showTagging: ev.target.checked})}
      />
      <span className={classes.label}>Show tagging</span>
    </div>
    <div className={classes.checkboxSetting}>
      <Checkbox
        className={classes.checkbox}
        checked={settings.showComments}
        onChange={ev => setSettings({...settings, showComments: ev.target.checked})}
      />
      <span className={classes.label}>Show comments</span>
    </div>
    <div className={classes.checkboxSetting}>
      <Checkbox
        className={classes.checkbox}
        checked={settings.showMetadata}
        onChange={ev => setSettings({...settings, showMetadata: ev.target.checked})}
      />
<<<<<<< HEAD
      <span className={classes.label}>Show metadata</span>
=======
      <span className={classes.label}>Show changes to metadata</span>
>>>>>>> 0c7c0b3f
    </div>
    {hasWikiLenses && lenses.length > 1 && <div>
      Lens
      <Select
        value={settings.lensId}
        onChange={ev => {
          setSettings({
            ...settings,
            lensId: ev.target.value,
          });
        }}
      >
        <MenuItem value="all">All lenses</MenuItem>
        {lenses.map(lens =>
          <MenuItem key={lens._id} value={lens._id}>{`${lens.tabTitle}${lens.tabSubtitle ? `: ${lens.tabSubtitle}` : ""}`}</MenuItem>
        )}
      </Select>
    </div>}
  </div>
}

const TagHistoryPageComponent = registerComponent("TagHistoryPage", TagHistoryPage);

declare global {
  interface ComponentTypes {
    TagHistoryPage: typeof TagHistoryPageComponent
  }
}<|MERGE_RESOLUTION|>--- conflicted
+++ resolved
@@ -12,10 +12,7 @@
 import { hasWikiLenses } from '@/lib/betas';
 import { tagGetUrl } from '@/lib/collections/tags/helpers';
 import classNames from 'classnames';
-<<<<<<< HEAD
-=======
 import DeferRender from '@/components/common/DeferRender';
->>>>>>> 0c7c0b3f
 
 export const tagHistoryStyles = defineStyles("TagHistoryPage", (theme: ThemeType) => ({
   title: {
@@ -49,11 +46,7 @@
     height: 16,
   },
   commentIcon: {
-<<<<<<< HEAD
-    marginTop: 12,
-=======
     marginTop: 6,
->>>>>>> 0c7c0b3f
   },
 }));
 
@@ -83,11 +76,7 @@
   const { params, query } = useLocation();
   const { slug } = params;
   const focusedUser: string = query.user;
-<<<<<<< HEAD
   const { tag, loading: loadingTag, error } = useTagBySlug(slug, "TagHistoryFragment");
-=======
-  const { tag, loading: loadingTag } = useTagBySlug(slug, "TagHistoryFragment");
->>>>>>> 0c7c0b3f
   const lenses = useMemo(() => addDefaultLensToLenses(tag, tag?.lensesIncludingDeleted), [tag]);
   const lensesById = keyBy(lenses, l=>l._id);
   const { UsersName, SingleColumnSection, MixedTypeFeed, TagRevisionItem, LensRevisionItem, SummaryRevisionItem, FormatDate, CommentsNode, Loading, LinkToPost, SingleLineFeedEvent, SectionTitle, ForumIcon } = Components;
@@ -312,11 +301,7 @@
         checked={settings.showMetadata}
         onChange={ev => setSettings({...settings, showMetadata: ev.target.checked})}
       />
-<<<<<<< HEAD
-      <span className={classes.label}>Show metadata</span>
-=======
       <span className={classes.label}>Show changes to metadata</span>
->>>>>>> 0c7c0b3f
     </div>
     {hasWikiLenses && lenses.length > 1 && <div>
       Lens
