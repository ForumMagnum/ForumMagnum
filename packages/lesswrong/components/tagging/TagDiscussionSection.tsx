--- conflicted
+++ resolved
@@ -27,11 +27,8 @@
   
   const nestedComments = !!results && unflattenComments(results);
   
-<<<<<<< HEAD
-=======
   if (!nestedComments) return null
   
->>>>>>> 0ba17aaf
   return (
     <CommentsListSection
       comments={nestedComments} tag={tag ? tag : undefined}
