import React from 'react';
import { Components, registerComponent } from '../../lib/vulcan-lib';
import { useLocation } from '../../lib/routeUtil'
import { useTagBySlug } from './useTag';
import { tagGetUrl } from '../../lib/collections/tags/helpers';
import { Link } from '../../lib/reactRouterWrapper';
import { taggingNameIsSet, taggingNameSetting } from '../../lib/instanceSettings';

const styles = (theme: ThemeType): JssStyles => ({
  title: {
    ...theme.typography.display3,
    ...theme.typography.commentStyle,
    marginTop: 0,
    fontWeight: 600,
    fontVariant: "small-caps"
  },
  description: {
    marginBottom: 18,
  },
});

const TagDiscussionPage = ({classes}: {
  classes: ClassesType,
}) => {
  const { params } = useLocation();
  const { slug } = params;
  const { tag } = useTagBySlug(slug, "TagFragment");
  const {SingleColumnSection, TagDiscussionSection, ContentStyles} = Components;
  
  return (
    <SingleColumnSection>
      { tag && <Link to={tagGetUrl(tag)}><h1 className={classes.title}>{tag.name}</h1></Link>}
<<<<<<< HEAD
      <ContentStyles contentType="comment" className={classes.description}>
        Discuss the wiki-tag on this page. Here is the place to ask questions and propose changes.
      </ContentStyles>
=======
      <p className={classes.description}>
        Discuss the {taggingNameIsSet.get() ? taggingNameSetting.get() : 'wiki-tag'} on this page.
        Here is the place to ask questions and propose changes.
      </p>
>>>>>>> e119bc84
      {tag && <TagDiscussionSection
        tag={tag}
      />}
    </SingleColumnSection>
  );
}

const TagDiscussionPageComponent = registerComponent("TagDiscussionPage", TagDiscussionPage, {styles});


declare global {
  interface ComponentTypes {
    TagDiscussionPage: typeof TagDiscussionPageComponent
  }
}<|MERGE_RESOLUTION|>--- conflicted
+++ resolved
@@ -30,16 +30,10 @@
   return (
     <SingleColumnSection>
       { tag && <Link to={tagGetUrl(tag)}><h1 className={classes.title}>{tag.name}</h1></Link>}
-<<<<<<< HEAD
       <ContentStyles contentType="comment" className={classes.description}>
-        Discuss the wiki-tag on this page. Here is the place to ask questions and propose changes.
-      </ContentStyles>
-=======
-      <p className={classes.description}>
         Discuss the {taggingNameIsSet.get() ? taggingNameSetting.get() : 'wiki-tag'} on this page.
         Here is the place to ask questions and propose changes.
-      </p>
->>>>>>> e119bc84
+      </ContentStyles>
       {tag && <TagDiscussionSection
         tag={tag}
       />}
