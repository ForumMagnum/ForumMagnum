import React from 'react';
import { registerComponent, Components } from '../../lib/vulcan-lib';
import { useSingle } from '../../lib/crud/withSingle';
<<<<<<< HEAD
import withHover from '../common/withHover';
=======
import { useHover } from '../common/withHover';
import { Tags } from '../../lib/collections/tags/collection';
>>>>>>> c17a0c70
import { commentBodyStyles } from '../../themes/stylePiping'

const styles = (theme: ThemeType): JssStyles => ({
  root: {
    display: "block",
    padding: 8,
    cursor: "pointer",
    ...theme.typography.commentStyle,
    color: theme.palette.grey[900],
    '&:hover': {
      color: theme.palette.lwTertiary.main
    }
  },
  card: {
    padding: 16,
    width: 400,
    ...commentBodyStyles(theme),

    // No hover-preview on small phone screens
    [theme.breakpoints.down('xs')]: {
      display: "none",
    },
  },
  tagDescription: {
    marginBottom: 12
  },
  postCount: {
    fontSize: ".85em",
    color: theme.palette.grey[500]
  }
});

const TagSearchHit = ({hit, onClick, classes}: {
  hit: any,
  onClick: (ev: any) => void,
  classes: ClassesType,
}) => {
  const { PopperCard, ContentItemBody, Loading } = Components;
  const { document: tag } = useSingle({
    documentId: hit._id,
<<<<<<< HEAD
    collectionName: "Tags",
    fragmentName: "TagFragment",
=======
    collection: Tags,
    fragmentName: "TagPreviewFragment",
>>>>>>> c17a0c70
    fetchPolicy: 'cache-then-network' as any, //TODO
  });
  const {eventHandlers, hover, anchorEl} = useHover();

  return (
    <span {...eventHandlers}>
      <PopperCard open={hover} anchorEl={anchorEl} placement="right-start">
        <div className={classes.card}>
          {!tag && <Loading/>}
          <div className={classes.tagDescription}>
            {tag && tag.description?.htmlHighlight ? <ContentItemBody
                dangerouslySetInnerHTML={{__html: tag.description?.htmlHighlight}}
                description={`tag ${tag.name}`}
              />
            : <em>No description</em>}
          </div>
          <div className={classes.postCount}>{hit.postCount} posts</div>
        </div>
      </PopperCard>
      <span className={classes.root} onClick={onClick} >
        {hit.name} <span className={classes.postCount}>({hit.postCount})</span>
      </span>
    </span>
  );
}

const TagSearchHitComponent = registerComponent("TagSearchHit", TagSearchHit, {styles});

declare global {
  interface ComponentTypes {
    TagSearchHit: typeof TagSearchHitComponent
  }
}
<|MERGE_RESOLUTION|>--- conflicted
+++ resolved
@@ -1,12 +1,7 @@
 import React from 'react';
 import { registerComponent, Components } from '../../lib/vulcan-lib';
 import { useSingle } from '../../lib/crud/withSingle';
-<<<<<<< HEAD
-import withHover from '../common/withHover';
-=======
 import { useHover } from '../common/withHover';
-import { Tags } from '../../lib/collections/tags/collection';
->>>>>>> c17a0c70
 import { commentBodyStyles } from '../../themes/stylePiping'
 
 const styles = (theme: ThemeType): JssStyles => ({
@@ -47,13 +42,8 @@
   const { PopperCard, ContentItemBody, Loading } = Components;
   const { document: tag } = useSingle({
     documentId: hit._id,
-<<<<<<< HEAD
     collectionName: "Tags",
-    fragmentName: "TagFragment",
-=======
-    collection: Tags,
     fragmentName: "TagPreviewFragment",
->>>>>>> c17a0c70
     fetchPolicy: 'cache-then-network' as any, //TODO
   });
   const {eventHandlers, hover, anchorEl} = useHover();
