import classNames from 'classnames';
import React, { useCallback, useEffect, useState } from 'react';
import { AnalyticsContext } from "../../../lib/analyticsEvents";
import { tagGetUrl } from '../../../lib/collections/tags/helpers';
import { useMulti } from '../../../lib/crud/withMulti';
import { Link } from '../../../lib/reactRouterWrapper';
import { useLocation, useNavigation } from '../../../lib/routeUtil';
import { Components, registerComponent } from '../../../lib/vulcan-lib';
import { useCurrentUser } from '../../common/withUser';
import { MAX_COLUMN_WIDTH } from '../../posts/PostsPage/PostsPage';
import { useTagBySlug } from '../useTag';
import Tabs from "@material-ui/core/Tabs";
import Tab from "@material-ui/core/Tab";
import qs from "qs";
import { defaultSubforumLayout, isSubforumLayout } from '../../../lib/collections/tags/subforumHelpers';
import { subscriptionTypes } from '../../../lib/collections/subscriptions/schema';

export const styles = (theme: ThemeType): JssStyles => ({
  tabRow: {
    display: 'flex',
    alignItems: 'center',
  },
  tabs: {
    marginRight: 'auto',
    '& .MuiTab-root': {
      minWidth: 80,
      [theme.breakpoints.down('xs')]: {
        minWidth: 50
      }
    },
    '& .MuiTab-labelContainer': {
      fontSize: '1rem',
      padding: '24px 12px'
    }
  },
  centralColumn: {
    marginLeft: "auto",
    marginRight: "auto",
    maxWidth: MAX_COLUMN_WIDTH,
  },
  header: {
    height: 64,
    background: theme.palette.panelBackground.default,
    borderRadius: theme.borderRadius.default,
    width: "100%",
    [theme.breakpoints.down('sm')]: {
      paddingLeft: 32,
      paddingRight: 32,
    }
  },
  titleComponent: {
    paddingTop: 150,
    paddingBottom: 24,
  },
  title: {
    ...theme.typography.headline,
    color: theme.palette.text.alwaysWhite,
    marginTop: 0,
<<<<<<< HEAD
    fontSize: 40,
    fontWeight: 600,
=======
    fontWeight: 700,
>>>>>>> 20616abe
    [theme.breakpoints.down('sm')]: {
      fontSize: "2.4rem",
    }
  },
  subtitle: {
    ...theme.typography.commentStyle,
    color: theme.palette.text.alwaysWhite,
    fontSize: 14,
  },
  notifyMeButton: {
    [theme.breakpoints.down('xs')]: {
      marginTop: 6,
    },
  },
  wikiSection: {
    paddingTop: 12,
    paddingLeft: 42,
    paddingRight: 42,
    paddingBottom: 12,
    marginBottom: 24,
    background: theme.palette.panelBackground.default,
  },
  nextLink: {
    ...theme.typography.commentStyle
  },
  sidebarBoxWrapper: {
    backgroundColor: theme.palette.panelBackground.default,
    border: theme.palette.border.commentBorder,
    marginBottom: 24,
    marginTop: 24, // FIXME temporary hack to make it not look weird, actually line up with feed/list
  },
  tableOfContentsWrapper: {
    padding: 24,
  },
  membersListLink: {
    background: 'none',
    fontFamily: theme.typography.fontFamily,
    fontSize: 13,
    color: theme.palette.primary.main,
    padding: 0,
    '&:hover': {
      opacity: 0.5
    },
    [theme.breakpoints.up('lg')]: {
      display: 'none' // only show on mobile (when the sidebar is not showing)
    }
  },
  joinBtn: {
    // FIXME: refactor to remove these !importants once the old subforum page is deprecated (this is the only other place SubforumSubscribeSection is used)
    alignItems: 'center !important',
    padding: '4px 0 0 0 !important',
    '& button': {
      minHeight: 0,
      fontSize: 14,
      padding: 8
    },
    [theme.breakpoints.down('sm')]: {
      padding: '2px 0 0 0 !important',
      '& button': {
        minHeight: 0,
        fontSize: 12,
        padding: 6
      },
    }
  },
  notificationSettings: {
    marginTop: 6,
    [theme.breakpoints.down('sm')]: {
      marginTop: 4,
    }
  },
});

const subforumTabs = ["posts", "wiki"] as const
type SubforumTab = typeof subforumTabs[number]
const defaultTab: SubforumTab = "posts"

const TagSubforumPage2 = ({classes}: {
  classes: ClassesType
}) => {
  const {
    Loading,
    Error404,
    PermanentRedirect,
    HeadTags,
    TagFlagItem,
    Typography,
    RightSidebarColumn,
    CloudinaryImage2,
    SubscribeButton,
    TagTableOfContents,
    SidebarSubtagsBox,
    SubforumWikiTab,
    SubforumSubforumTab,
  } = Components;

  const currentUser = useCurrentUser();
  const { query, params: { slug } } = useLocation();
  const { history } = useNavigation();

  const isTab = (tab: string): tab is SubforumTab => (subforumTabs as readonly string[]).includes(tab)
  const tab = isTab(query.tab) ? query.tab : defaultTab
  
  const handleChangeTab = useCallback((_, value: SubforumTab) => {
    const newQuery = {...query, tab: value}
    history.push({...location, search: `?${qs.stringify(newQuery)}`})
  }, [history, query])

  // "subforum" tab is now called "posts", so redirect to the new tab name
  useEffect(() => {
    if (query.tab === "subforum") {
      handleChangeTab(null, "posts")
    }
  }, [handleChangeTab, query.tab, tab])
  
  // Support URLs with ?version=1.2.3 or with ?revision=1.2.3 (we were previously inconsistent, ?version is now preferred)
  const { version: queryVersion, revision: queryRevision } = query;
  const revision = queryVersion ?? queryRevision ?? undefined;
  
  const contributorsLimit = 7;
  const { tag, loading: loadingTag } = useTagBySlug(slug, revision ? "TagPageWithRevisionFragment" : "TagPageFragment", {
    extraVariables: revision ? {
      version: 'String',
      contributorsLimit: 'Int',
    } : {
      contributorsLimit: 'Int',
    },
    extraVariablesValues: revision ? {
      version: revision,
      contributorsLimit,
    } : {
      contributorsLimit,
    },
  });
  
  const [truncated, setTruncated] = useState(true) // Used in SubforumWikiTab, defined here because it can be controlled from the sidebar
  const [hoveredContributorId, setHoveredContributorId] = useState<string|null>(null);

  const multiTerms = {
    allPages: {view: "allPagesByNewest"},
    myPages: {view: "userTags", userId: currentUser?._id},
    //tagFlagId handled as default case below
  }

  const { results: otherTagsWithNavigation } = useMulti({
    terms: ["allPages", "myPages"].includes(query.focus) ? multiTerms[query.focus] : {view: "tagsByTagFlag", tagFlagId: query.focus},
    collectionName: "Tags",
    fragmentName: 'TagWithFlagsFragment',
    limit: 1500,
    skip: !query.flagId
  })

  const { results: userTagRelResults } = useMulti({
    terms: { view: "single", tagId: tag?._id, userId: currentUser?._id },
    collectionName: "UserTagRels",
    fragmentName: "UserTagRelDetails",
    // Create a new UserTagRel if none exists. The check for the existence of tagId and userId is
    // in principle redundant because of `skip`, but it would be bad to create a UserTagRel with
    // a null tagId or userId so be extra careful.
    createIfMissing: tag?._id && currentUser?._id ? { tagId: tag?._id, userId: currentUser?._id } : undefined,
    skip: !tag || !currentUser
  });
  const userTagRel = userTagRelResults?.[0];

  const layout = isSubforumLayout(query.layout) ? query.layout : currentUser?.subforumPreferredLayout ?? defaultSubforumLayout

  const tagPositionInList = otherTagsWithNavigation?.findIndex(tagInList => tag?._id === tagInList._id);
  // We have to handle updates to the listPosition explicitly, since we have to deal with three cases
  // 1. Initially the listPosition is -1 because we don't have a list at all yet
  // 2. Then we have the real position
  // 3. Then we remove the tagFlag, we still want it to have the right next button
  const [nextTagPosition, setNextTagPosition] = useState<number | null>(null);
  useEffect(() => {
    // Initial list position setting
    if (tagPositionInList && tagPositionInList >= 0) {
      setNextTagPosition(tagPositionInList + 1)
    }
    if (nextTagPosition !== null && tagPositionInList && tagPositionInList < 0) {
      // Here we want to decrement the list positions by one, because we removed the original tag and so
      // all the indices are moved to the next
      setNextTagPosition(nextTagPosition => (nextTagPosition || 1) - 1)
    }
    //eslint-disable-next-line react-hooks/exhaustive-deps
  }, [tagPositionInList])
  const nextTag = otherTagsWithNavigation && (nextTagPosition !== null && nextTagPosition >= 0) && otherTagsWithNavigation[nextTagPosition]
  
  const expandAll = useCallback(() => {
    setTruncated(false)
  }, []);

  const onHoverContributor = useCallback((userId: string) => {
    setHoveredContributorId(userId);
  }, []);
  
  if (loadingTag)
    return <Loading/>
  if (!tag)
    return <Error404/>
  // If the slug in our URL is not the same as the slug on the tag, redirect to the canonical slug page
  if (tag.oldSlugs?.filter(slug => slug !== tag.slug)?.includes(slug)) {
    return <PermanentRedirect url={tagGetUrl(tag)} />
  }

  const isSubscribed = !!currentUser?.profileTagIds?.includes(tag._id)
  const headTagDescription = tag.description?.plaintextDescription || `All posts related to ${tag.name}, sorted by relevance`
  
  const tagFlagItemType = {
    allPages: "allPages",
    myPages: "userPages"
  }
  
  const headerComponent = (
    <div className={classNames(classes.header, classes.centralColumn)}>
      {query.flagId && (
        <span>
          <Link to={`/tags/dashboard?focus=${query.flagId}`}>
            <TagFlagItem
              itemType={["allPages", "myPages"].includes(query.flagId) ? tagFlagItemType[query.flagId] : "tagFlagId"}
              documentId={query.flagId}
            />
          </Link>
          {nextTag && (
            <span>
              <Link className={classes.nextLink} to={tagGetUrl(nextTag, { flagId: query.flagId, edit: true })}>
                Next Tag ({nextTag.name})
              </Link>
            </span>
          )}
        </span>
      )}
      {/* TODO Tabs component below causes an SSR mismatch, because its subcomponent TabIndicator has its own styles.
      Importing those into usedMuiStyles.ts didn't fix it; EV of further investigation didn't seem worth it for now. */}
      <div className={classes.tabRow}>
        <Tabs
          value={tab}
          onChange={handleChangeTab}
          className={classes.tabs}
          textColor="primary"
          aria-label="select tab"
          scrollButtons="off"
        >
          <Tab label="Posts" value="posts" />
          <Tab label="Wiki" value="wiki" />
        </Tabs>
        <SubscribeButton
          tag={tag}
          userTagRel={userTagRel}
          subscribeMessage="Subscribe"
          unsubscribeMessage="Unsubscribe"
          subscriptionType={subscriptionTypes.newTagPosts}
          className={classes.notifyMeButton}
        />
      </div>
    </div>
  );

  const titleComponent = <div className={classNames(classes.titleComponent, classes.centralColumn)}>
    <div className={classes.title}>{tag.name}</div>
    <div className={classes.subtitle}>{tag.subtitle}</div>
  </div>

  const rightSidebarComponents: Record<SubforumTab, JSX.Element[]> = {
    posts: [
      <SidebarSubtagsBox tag={tag} className={classes.sidebarBoxWrapper} key={`subtags_box`} />,
    ],
    wiki: [
      <div key={`toc_${tag._id}`} className={classes.tableOfContentsWrapper}>
        <TagTableOfContents
          tag={tag}
          expandAll={expandAll}
          showContributors={true}
          onHoverContributor={onHoverContributor}
        />
      </div>,
    ],
  };
  
  const tabComponents: Record<SubforumTab, JSX.Element> = {
    posts: <SubforumSubforumTab tag={tag} isSubscribed={isSubscribed} userTagRel={userTagRel} layout={layout} />,
    wiki: <SubforumWikiTab tag={tag} revision={revision} truncated={truncated} setTruncated={setTruncated} />
  }

  return (
    <AnalyticsContext
      pageContext="tagSubforumPage2"
      tagName={tag.name}
      tagId={tag._id}
      sortedBy={query.sortedBy || "relevance"}
    >
      <HeadTags description={headTagDescription} />
      {hoveredContributorId && <style>{`.by_${hoveredContributorId} {background: rgba(95, 155, 101, 0.35);}`}</style>}
      <RightSidebarColumn
        titleComponent={titleComponent}
        bannerImageId={tag.bannerImageId}
        headerComponent={headerComponent}
        sidebarComponents={rightSidebarComponents[tab]}
      >
        {tabComponents[tab]}
      </RightSidebarColumn>
    </AnalyticsContext>
  );
}

const TagSubforumPage2Component = registerComponent("TagSubforumPage2", TagSubforumPage2, {styles});

declare global {
  interface ComponentTypes {
    TagSubforumPage2: typeof TagSubforumPage2Component
  }
}<|MERGE_RESOLUTION|>--- conflicted
+++ resolved
@@ -56,12 +56,8 @@
     ...theme.typography.headline,
     color: theme.palette.text.alwaysWhite,
     marginTop: 0,
-<<<<<<< HEAD
     fontSize: 40,
     fontWeight: 600,
-=======
-    fontWeight: 700,
->>>>>>> 20616abe
     [theme.breakpoints.down('sm')]: {
       fontSize: "2.4rem",
     }
