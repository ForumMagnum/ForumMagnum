--- conflicted
+++ resolved
@@ -321,20 +321,15 @@
         <Typography variant="display3" className={classes.title}>
           {tag.name}
         </Typography>
-<<<<<<< HEAD
         <div className={classes.titleRowActions}>
           {/* Join/Leave button always appears in members list, so only show join button here as an extra nudge if they are not a member */}
-          {!!currentUser && (isSubscribed ? <SubforumNotificationSettings startOpen={joinedDuringSession} tag={tag} currentUser={currentUser} className={classes.notificationSettings} /> : <SubforumSubscribeSection tag={tag} className={classes.joinBtn} joinCallback={() => setJoinedDuringSession(true)} />)}
-          {/* TODO userTagRel */}
-          <SubforumActionsButton tag={tag} />
-        </div>
-=======
-        {/* Join/Leave button always appears in members list, so only show join button here as an extra nudge if they are not a member */}
-        {!!currentUser && !!userTagRel && (
+          {!!currentUser && !!userTagRel && (
           isSubscribed ?
             <SubforumNotificationSettings startOpen={joinedDuringSession} tag={tag} userTagRel={userTagRel} currentUser={currentUser} className={classes.notificationSettings} />
             : <SubforumSubscribeSection tag={tag} className={classes.joinBtn} joinCallback={() => setJoinedDuringSession(true)} />)}
->>>>>>> fc3a8d4b
+          {/* TODO userTagRel */}
+          <SubforumActionsButton tag={tag} userTagRel={userTagRel} layout={layout} />
+        </div>
       </div>
       <div className={classes.membersListLink}>
         {!membersCountLoading && <button className={classes.membersListLink} onClick={onClickMembersList}>{membersCount} members</button>}
