--- conflicted
+++ resolved
@@ -148,24 +148,14 @@
   const maxAgeHours = 18;
   const commentsLimit = 3;
 
-<<<<<<< HEAD
-  const discussionButton = (
+  const shortformButton = (
     <LWTooltip
-      title={"You must be logged in to create a discussion"}
+      title={"You must be logged in to create a shortform"}
       disabled={!!currentUser}
       className={classNames(classes.newPostLink, classes.newPostLinkHover)}
     >
-      <SectionButton onClick={currentUser ? clickNewDiscussion : () => {}}>
+      <SectionButton onClick={currentUser ? clickNewShortform : () => {}}>
         <AddBoxIcon /> <span className={classes.hideOnMobile}>New</span>&nbsp;Discussion
-=======
-  const shortformButton = (
-    <LWTooltip
-      title="Create a shortform which will appear in this subforum"
-      className={classNames(classes.newPostLink, classes.newPostLinkHover)}
-    >
-      <SectionButton onClick={clickNewShortform}>
-        <AddBoxIcon /> <span className={classes.hideOnMobile}>New</span>&nbsp;Shortform
->>>>>>> 82b0d200
       </SectionButton>
     </LWTooltip>
   );
@@ -346,17 +336,6 @@
           <SubforumListSettings currentSorting={sortBy} currentLayout={layout} />
         </div>
       )}
-<<<<<<< HEAD
-      {newDiscussionOpen && (
-        <div className={classes.newDiscussionContainer}>
-          {/* FIXME: bug here where the submit and cancel buttons don't do anything the first time you click on them, on desktop only */}
-          <CommentsNewForm
-            tag={tag}
-            tagCommentType={"SUBFORUM"}
-            type="reply" // required to make the Cancel button appear
-            enableGuidelines={false}
-            cancelCallback={() => setNewDiscussionOpen(false)}
-=======
       {newShortformOpen && (
         <div className={classes.newShortformContainer}>
           {/* FIXME: bug here where the submit and cancel buttons don't do anything the first time
@@ -366,7 +345,6 @@
               relevantTagIds: [tag._id],
             }}
             cancelCallback={() => setNewShortformOpen(false)}
->>>>>>> 82b0d200
             successCallback={() => {
               setNewShortformOpen(false);
               refetch();
