import React, { FC, ReactNode, useCallback, useState } from "react";
import { Components, registerComponent } from "../../lib/vulcan-lib";
import { useTagPreview } from "./useTag";
import { isFriendlyUI } from "../../themes/forumTheme";
import { Link } from '../../lib/reactRouterWrapper';
import classNames from "classnames";
import { PopperPlacementType } from "@material-ui/core/Popper";
import { defineStyles, useStyles } from "../hooks/useStyles";
import { inferRedLinkTitle, useRedLinkPingbacks } from "./RedlinkTagPage";
import { tagGetUrl } from "@/lib/collections/tags/helpers";
import { useTagPageContext } from "./TagPageContext";
<<<<<<< HEAD
=======
import { MAIN_TAB_ID } from "@/lib/arbital/useTagLenses";
>>>>>>> 36f5e639

const styles = defineStyles("TagsTooltip", theme => ({
  tooltip: isFriendlyUI
    ? {}
    : {
      padding: 0,
      background: theme.palette.panelBackground.default,
      boxShadow: theme.palette.boxShadow.lwTagHoverOver,
    },
  tooltipTitle: isFriendlyUI
    ? {}
    : {
      maxWidth: "unset",
    },
  loading: {
    paddingLeft: 16,
    paddingRight: 32,
    paddingBottom: 24,
  },
  noTagOrPlaceholderMessage: {
    paddingTop: 0,
    paddingLeft: 16,
    paddingRight: 16,
    paddingBottom: 8,
    '& .ContentStyles-base.ContentStyles-tagBody': {
      marginBottom: '0 !important',
    }
  },
  redLinkTooltip: {
    paddingTop: 8,
    paddingLeft: 16,
    paddingRight: 16,
    width: 500,
    paddingBottom: 6,
    [theme.breakpoints.down('xs')]: {
      width: "100%",
    },
    '& .ContentStyles-base.ContentStyles-tagBody': {
      marginBottom: '0 !important',
    }
  },
  redLinkTooltipTitle: {
    marginTop: 8,
    fontSize: '13px',
    marginBottom: 4,
    color: theme.palette.text.secondary,
  },
}));

type PreviewableTag =
  TagPreviewFragment |
  TagSectionPreviewFragment |
  TagRecentDiscussion;

type TagsTooltipTag = {
  tag: PreviewableTag,
  tagSlug?: never,
} | {
  tag?: never,
  tagSlug: string,
}

const useTagsTooltipTag = (
  {tag, tagSlug}: TagsTooltipTag,
  hash?: string,
  skip?: boolean,
) => {
  const {tag: loadedTag, loading} = useTagPreview(tagSlug ?? "", hash, {
    skip: skip || !!tag,
  });

  if (tag) {
    return {
      tag,
      loading: false,
    };
  }

  return {
    tag: loadedTag,
    loading,
  };
}

export type TagsTooltipPreviewWrapper = FC<{
  tag: PreviewableTag | null,
  loading: boolean,
  children: ReactNode,
}>;

const DefaultPreviewWrapper: TagsTooltipPreviewWrapper = ({children}) => (
  <>{children}</>
);

const RedLinksPingbacks = ({tag}: {tag: TagBasicInfo}) => {
  const { Loading, TagHoverPreview } = Components;

  const { selectedLens } = useTagPageContext() ?? {};
<<<<<<< HEAD
  const excludedPingbackTagIds = selectedLens?._id ? [selectedLens._id] : undefined;
=======

  // We don't want to show pingbacks from the lens that the redlink is in
  // If we're on the main tab, the "lens" is synthetic and derived from the tag itself, but the _id is hardcoded to be the "MAIN_TAB_ID" const
  // In that case, we take the parentDocumentId, which is the tag's actual id.
  let excludedPingbackTagIds: string[] | undefined;
  if (selectedLens) {
    const tagId = selectedLens._id === MAIN_TAB_ID
      ? selectedLens.parentDocumentId
      : selectedLens._id;
      
    excludedPingbackTagIds = [tagId];
  }

>>>>>>> 36f5e639
  const { results: pingbacks, loading, totalCount } = useRedLinkPingbacks(tag?._id, excludedPingbackTagIds);

  if (loading) {
    return <Loading />;
  } 

  if (pingbacks && pingbacks.length === 0) {
<<<<<<< HEAD
    // note that this message gets viewied by the user in combination with the longer redlink description below
    return <div>The linked page does not exist, it is a red link.</div>;
=======
    // note that this message gets viewed by the user in combination with the longer redlink description in `RedLinkTooltip`
    return <div>The linked page does not exist; it is a red link.</div>;
>>>>>>> 36f5e639
  }

  return <div>
    This red link was used on {totalCount} other {totalCount === 1 ? 'page' : 'pages'}:
    <ul>
      {pingbacks.slice(0, 5).map(pingback => (
        <li key={pingback._id}>
          <TagHoverPreview
            targetLocation={{ params: { slug: pingback.slug }, hash: '', query: {} } as AnyBecauseTodo}
            href={tagGetUrl({ slug: pingback.slug })}
            noPrefetch
          >
            <Link to={tagGetUrl({ slug: pingback.slug })}>
              {pingback.name}
            </Link>
          </TagHoverPreview>
      </li>
      ))}
    </ul>
    {pingbacks.length > 5 && <div>And {pingbacks.length - 5} more...</div>}
  </div>
}


const RedLinkTooltip = ({ tag, slug }: {
  tag: TagBasicInfo | null
  slug?: string
}) => {
  const classes = useStyles(styles);
<<<<<<< HEAD
  const { Typography, ContentStyles, TagHoverPreview, Loading } = Components;
=======
  const { Typography, ContentStyles } = Components;
>>>>>>> 36f5e639
  const title = inferRedLinkTitle(tag, slug ?? null);

  if (!tag) {
    return (
      <div className={classes.noTagOrPlaceholderMessage}>
        <ContentStyles contentType='tag'>
          No page or placeholder found for this link.
        </ContentStyles>
      </div>
    );
  }

  return (
    <div className={classes.redLinkTooltip}>
      <Typography variant='title'>
        {title}
      </Typography>
      <ContentStyles contentType='tag'>
        <RedLinksPingbacks tag={tag} />
        <div className={classes.redLinkTooltipTitle}>
          A red link is a placeholder for a wikitag page that an author thinks should exist.
        </div>
      </ContentStyles>
    </div>
  );
};

const TagsTooltip = ({
  tagRel,
  hash,
  previewPostCount = 6,
  hideDescription = false,
  hideRelatedTags,
  noPrefetch,
  PreviewWrapper = DefaultPreviewWrapper,
  As,
  inlineBlock = false,
  placement,
  className,
  popperClassName,
  isRedLink,
  children,
  ...tagsTooltipProps
}: TagsTooltipTag & {
  tagRel?: TagRelMinimumFragment
  hash?: string,
  previewPostCount?: number,
  hideRelatedTags?: boolean,
  hideDescription?: boolean,
  noPrefetch?: boolean,
  PreviewWrapper?: TagsTooltipPreviewWrapper,
  As?: keyof JSX.IntrinsicElements,
  inlineBlock?: boolean,
  placement?: PopperPlacementType,
  className?: string,
  popperClassName?: string,
  isRedLink?: boolean,
  children: ReactNode,
}) => {
  const classes = useStyles(styles);
  const [everHovered, setEverHovered] = useState(false);
  const [forceOpen, setForceOpen] = useState(false);
  const { tag, loading } = useTagsTooltipTag(
    tagsTooltipProps, hash,
    (noPrefetch && !everHovered)
  );

  const { HoverOver, Loading, TagRelCard, TagPreview, LWClickAwayListener } = Components;
  return (
    <HoverOver
      title={
        <LWClickAwayListener onClickAway={() => setForceOpen(false)}>
          <PreviewWrapper tag={tag} loading={loading}>
            {loading && <Loading className={classes.loading}/>}
            {!loading && tagRel && <TagRelCard tagRel={tagRel}/>}
            {!loading && !tagRel && tag && !isRedLink && <TagPreview
              tag={tag}
              hash={hash}
              postCount={previewPostCount}
              hideRelatedTags={hideRelatedTags}
              hideDescription={hideDescription}
              setForceOpen={setForceOpen}
            />}
            {isRedLink && <RedLinkTooltip tag={tag} slug={tagsTooltipProps.tagSlug} />}
          </PreviewWrapper>
        </LWClickAwayListener>
      }
      clickable
      As={As}
      inlineBlock={inlineBlock}
      analyticsProps={{
        pageElementContext: "tagItem",
        tagId: tag?._id,
        tagName: tag?.name,
        tagSlug: tag?.slug
      }}
      onShow={useCallback(() => setEverHovered(true), [])}
      className={className}
      popperClassName={classNames(classes.tooltip, popperClassName)}
      titleClassName={classes.tooltipTitle}
      placement={placement}
      forceOpen={forceOpen}
    >
      {children}
    </HoverOver>
  );
}

const TagsTooltipComponent = registerComponent("TagsTooltip", TagsTooltip);

declare global {
  interface ComponentTypes {
    TagsTooltip: typeof TagsTooltipComponent
  }
}<|MERGE_RESOLUTION|>--- conflicted
+++ resolved
@@ -9,10 +9,7 @@
 import { inferRedLinkTitle, useRedLinkPingbacks } from "./RedlinkTagPage";
 import { tagGetUrl } from "@/lib/collections/tags/helpers";
 import { useTagPageContext } from "./TagPageContext";
-<<<<<<< HEAD
-=======
 import { MAIN_TAB_ID } from "@/lib/arbital/useTagLenses";
->>>>>>> 36f5e639
 
 const styles = defineStyles("TagsTooltip", theme => ({
   tooltip: isFriendlyUI
@@ -111,9 +108,6 @@
   const { Loading, TagHoverPreview } = Components;
 
   const { selectedLens } = useTagPageContext() ?? {};
-<<<<<<< HEAD
-  const excludedPingbackTagIds = selectedLens?._id ? [selectedLens._id] : undefined;
-=======
 
   // We don't want to show pingbacks from the lens that the redlink is in
   // If we're on the main tab, the "lens" is synthetic and derived from the tag itself, but the _id is hardcoded to be the "MAIN_TAB_ID" const
@@ -127,7 +121,6 @@
     excludedPingbackTagIds = [tagId];
   }
 
->>>>>>> 36f5e639
   const { results: pingbacks, loading, totalCount } = useRedLinkPingbacks(tag?._id, excludedPingbackTagIds);
 
   if (loading) {
@@ -135,13 +128,8 @@
   } 
 
   if (pingbacks && pingbacks.length === 0) {
-<<<<<<< HEAD
-    // note that this message gets viewied by the user in combination with the longer redlink description below
-    return <div>The linked page does not exist, it is a red link.</div>;
-=======
     // note that this message gets viewed by the user in combination with the longer redlink description in `RedLinkTooltip`
     return <div>The linked page does not exist; it is a red link.</div>;
->>>>>>> 36f5e639
   }
 
   return <div>
@@ -171,11 +159,7 @@
   slug?: string
 }) => {
   const classes = useStyles(styles);
-<<<<<<< HEAD
-  const { Typography, ContentStyles, TagHoverPreview, Loading } = Components;
-=======
   const { Typography, ContentStyles } = Components;
->>>>>>> 36f5e639
   const title = inferRedLinkTitle(tag, slug ?? null);
 
   if (!tag) {
