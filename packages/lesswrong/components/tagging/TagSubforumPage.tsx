import React from "react";
import { Components, registerComponent } from "../../lib/vulcan-lib";
import { useLocation } from "../../lib/routeUtil";
import { useTagBySlug } from "./useTag";
import { isMissingDocumentError } from "../../lib/utils/errorUtil";
import { AnalyticsContext } from "../../lib/analyticsEvents";
import classNames from "classnames";
import { subforumDefaultSorting } from "../../lib/collections/comments/views";

const styles = (theme: ThemeType): JssStyles => ({
  root: {
    marginBottom: 0,
    display: "flex",
    flexDirection: "row",
    [theme.breakpoints.down("md")]: {
      flexDirection: "column",
    },
  },
  columnSection: {
    marginBottom: 0,
    width: "100%",
  },
  fullWidth: {
    flex: 'none',
  },
  stickToBottom: {
    marginTop: "auto",
  },
  welcomeBoxPadding: {
    padding: "32px 32px 3px 32px",
    marginLeft: "auto",
    width: "fit-content",
    [theme.breakpoints.down("md")]: {
      display: "none",
    },
  },
  welcomeBox: {
    padding: 16,
    backgroundColor: theme.palette.background.pageActiveAreaBackground,
    border: theme.palette.border.commentBorder,
    borderColor: theme.palette.secondary.main,
    borderWidth: 2,
    borderRadius: 3,
    maxWidth: 380,
  },
  title: {
    textTransform: "capitalize",
    marginLeft: 24,
    marginBottom: 10,
  },
});

export const TagSubforumPage = ({ classes, user }: { classes: ClassesType; user: UsersProfile }) => {
  const { Error404, Loading, SubforumCommentsThread, SectionTitle, SingleColumnSection, Typography, ContentStyles, ContentItemBody } = Components;

  const { params, query } = useLocation();
  const { slug } = params;
  const sortBy = query.sortBy || subforumDefaultSorting;

  const { tag, loading, error } = useTagBySlug(slug, "TagSubforumFragment");

  if (loading) {
    return <Loading />;
  }

  if (!tag || !tag.isSubforum) {
    return <Error404 />;
  }

  if (error && !isMissingDocumentError(error)) {
    return (
      <SingleColumnSection>
        <Typography variant="body1">{error.message}</Typography>
      </SingleColumnSection>
    );
  }

  const welcomeBoxComponent = tag.subforumWelcomeText ? (
    <div className={classes.welcomeBoxPadding}>
      <div className={classes.welcomeBox}>
        <ContentStyles contentType="comment">
          <ContentItemBody
            dangerouslySetInnerHTML={{ __html: tag.subforumWelcomeText?.html || "" }}
            description={`${tag.name} subforum`}
          />
        </ContentStyles>
      </div>
    </div>
  ) : <></>;

  return (
    <div className={classes.root}>
      <div className={classNames(classes.columnSection, classes.stickToBottom)}>
        {welcomeBoxComponent}
      </div>
      <SingleColumnSection className={classNames(classes.columnSection, classes.fullWidth)}>
        <SectionTitle title={`${tag.name} Subforum`} className={classes.title} />
        <AnalyticsContext pageSectionContext="commentsSection">
          <SubforumCommentsThread
            tag={tag}
<<<<<<< HEAD
            terms={{ tagId: tag._id, view: "tagSubforumComments", limit: 50, sortBy }}
            newForm
=======
            terms={{ tagId: tag._id, view: "tagSubforumComments", limit: 50, sortBy: "new" }}
>>>>>>> 5e2d847e
          />
        </AnalyticsContext>
      </SingleColumnSection>
      <div className={classes.columnSection}></div>
    </div>
  );
};

const TagSubforumPageComponent = registerComponent("TagSubforumPage", TagSubforumPage, { styles });

declare global {
  interface ComponentTypes {
    TagSubforumPage: typeof TagSubforumPageComponent;
  }
}<|MERGE_RESOLUTION|>--- conflicted
+++ resolved
@@ -98,12 +98,7 @@
         <AnalyticsContext pageSectionContext="commentsSection">
           <SubforumCommentsThread
             tag={tag}
-<<<<<<< HEAD
             terms={{ tagId: tag._id, view: "tagSubforumComments", limit: 50, sortBy }}
-            newForm
-=======
-            terms={{ tagId: tag._id, view: "tagSubforumComments", limit: 50, sortBy: "new" }}
->>>>>>> 5e2d847e
           />
         </AnalyticsContext>
       </SingleColumnSection>
