--- conflicted
+++ resolved
@@ -14,11 +14,8 @@
 import { useDialog } from "../common/withDialog";
 import { useMulti } from "../../lib/crud/withMulti";
 import { useCurrentUser } from "../common/withUser";
-<<<<<<< HEAD
 import qs from "qs";
-=======
 import { SECTION_WIDTH } from "../common/SingleColumnSection";
->>>>>>> 3b1a604a
 
 const styles = (theme: ThemeType): JssStyles => ({
   root: {
@@ -182,17 +179,8 @@
 
   const { tag, loading, error } = useTagBySlug(slug, "TagSubforumFragment");
   
-  // hashContents used to contain the tab, now we put that in the query. But it needs to be backwards compatible with that case.
-  const hashContents = hash?.slice(1)
-  
   const isTab = (tab: string): tab is SubforumTab => (subforumTabs as readonly string[]).includes(tab)
-  const getTab = (query, hashContents): SubforumTab => {
-    if (isTab(query.tab)) return query.tab
-    if (isTab(hashContents)) return hashContents
-    return defaultTab
-  }
-
-  const tab = getTab(query, hashContents)
+  const tab = isTab(query.tab) ? query.tab : defaultTab
 
   const handleChangeTab = (value: SubforumTab) => {
     const newQuery = {...query, tab: value}
