--- conflicted
+++ resolved
@@ -1,4 +1,4 @@
-import React from "react";
+import React, { useState } from "react";
 import { Components, registerComponent } from "../../lib/vulcan-lib";
 import { useLocation, useNavigation } from "../../lib/routeUtil";
 import { useTagBySlug } from "./useTag";
@@ -38,8 +38,7 @@
   },
   headline: {
     paddingLeft: 24,
-    paddingBottom: 15,
-    borderBottom: theme.palette.border.itemSeparatorBottom,
+    paddingBottom: 12,
     '& .SectionTitle-root': {
       marginTop: 18,
       paddingBottom: 2
@@ -82,15 +81,6 @@
     borderWidth: 2,
     borderRadius: 3,
   },
-<<<<<<< HEAD
-  title: {
-    textTransform: "capitalize",
-    marginLeft: 24,
-    marginBottom: 0,
-    lineHeight: 1.2,
-  },
-=======
->>>>>>> ac8b5c1f
   wikiSidebar: {
     marginTop: 84,
     gridColumnStart: 3,
@@ -121,6 +111,11 @@
     outline: 'none',
     '& > .Typography-root': {
       color: theme.palette.grey[500],
+      fontSize: 20,
+      [theme.breakpoints.down("xs")]: {
+        fontSize: 16,
+        lineHeight: '24px',
+      }
     },
     borderRadius: 0,
     '&:active': {
@@ -129,7 +124,7 @@
   },
   tabSelected: {
     background: 'transparent',
-    borderTop: `2px solid ${theme.palette.grey[200]}`,
+    borderTop: `4px solid ${theme.palette.grey[200]}`,
     '& .Typography-root': {
       color: 'unset',
       borderBottom: `solid 2px ${theme.palette.primary.main}`,
@@ -162,13 +157,13 @@
 
   const { tag, loading, error } = useTagBySlug(slug, "TagSubforumFragment");
   
-<<<<<<< HEAD
   const [tab, setTab] = useState(hash?.slice(1) || 'discussion')
   
   const handleChangeTab = (value) => {
     setTab(value)
     history.replace({...location, hash: value})
-=======
+  }
+
   const { openDialog } = useDialog();
   
   const { results: members, totalCount: membersCount } = useMulti({
@@ -187,7 +182,6 @@
         closeOnNavigate: true
       })
     }
->>>>>>> ac8b5c1f
   }
 
   if (loading) {
@@ -227,7 +221,6 @@
   </>
 
   return (
-<<<<<<< HEAD
     <AnalyticsContext pageContext="subforumPage" tagId={tag._id}>
       <div className={classes.root}>
         <HeadTags
@@ -237,10 +230,13 @@
         <div className={classNames(classes.columnSection, classes.stickToBottom, classes.aside)}>
           {welcomeBoxComponent}
         </div>
-        <SingleColumnSection className={classNames(classes.columnSection)}>
-          <SectionTitle title={titleComponent} className={classes.title}>
-            {currentUser ? <SubforumNotificationSettings tag={tag} currentUser={currentUser} /> : null}
-          </SectionTitle>
+        <SingleColumnSection className={classNames(classes.columnSection, classes.fullWidth)}>
+          <div className={classes.headline}>
+            <SectionTitle title={titleComponent} className={classes.title}>
+              {currentUser ? <SubforumNotificationSettings tag={tag} currentUser={currentUser} /> : null}
+            </SectionTitle>
+            {members && <button className={classes.membersListLink} onClick={onClickMembersList}>{membersCount} members</button>}
+          </div>
           <div onChange={handleChangeTab} className={classes.tabSection} aria-label='view subforum discussion or posts'>
             <button onClick={() => handleChangeTab('discussion')} className={classNames(classes.tab, {[classes.tabSelected]: tab === 'discussion'})}>
               <Typography variant="headline">Discussion</Typography>
@@ -266,36 +262,6 @@
             </ContentStyles>
           }
         </div>
-=======
-    <div className={classes.root}>
-      <HeadTags
-        description={`A space for casual discussion of ${tag.name.toLowerCase()} on ${siteNameWithArticleSetting.get()}`}
-        title={`${startCase(tag.name)} Subforum`}
-      />
-      <div className={classNames(classes.columnSection, classes.stickToBottom, classes.aside)}>
-        {welcomeBoxComponent}
-      </div>
-      <SingleColumnSection className={classNames(classes.columnSection, classes.fullWidth)}>
-        <div className={classes.headline}>
-          <SectionTitle title={titleComponent} className={classes.title}>
-            {currentUser ? <SubforumNotificationSettings tag={tag} currentUser={currentUser} /> : null}
-          </SectionTitle>
-          {members && <button className={classes.membersListLink} onClick={onClickMembersList}>{membersCount} members</button>}
-        </div>
-        <AnalyticsContext pageSectionContext="commentsSection">
-          <SubforumCommentsThread
-            tag={tag}
-            terms={{ tagId: tag._id, view: "tagSubforumComments", limit: 50, sortBy }}
-          />
-        </AnalyticsContext>
-      </SingleColumnSection>
-      <div className={classNames(classes.columnSection, classes.aside)}>
-        {tag?.tableOfContents?.html &&
-          <ContentStyles contentType="tag">
-            <div className={classNames(classes.wikiSidebar, classes.columnSection)} dangerouslySetInnerHTML={{ __html: truncateTagDescription(tag.tableOfContents.html, false) }} />
-          </ContentStyles>
-        }
->>>>>>> ac8b5c1f
       </div>
     </AnalyticsContext>
   );
