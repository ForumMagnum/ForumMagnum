--- conflicted
+++ resolved
@@ -1,4 +1,4 @@
-import React from "react";
+import React, { useState } from "react";
 import { Components, registerComponent } from "../../lib/vulcan-lib";
 import { useLocation, useNavigation } from "../../lib/routeUtil";
 import { useTagBySlug } from "./useTag";
@@ -67,10 +67,6 @@
       opacity: 0.5
     },
   },
-  stickToBottom: {
-    marginTop: "auto",
-    marginBottom: "1.3em",
-  },
   aside: {
     width: 380,
     [theme.breakpoints.down("md")]: {
@@ -86,20 +82,11 @@
     borderWidth: 2,
     borderRadius: 3,
   },
-<<<<<<< HEAD
-  title: {
-    textTransform: "capitalize",
-    marginLeft: 24,
-    marginBottom: 10,
-  },
   scrollableSidebarWrapper: {
     overflow: "auto",
     flexBasis: 0,
     flexGrow: 1,
     padding: 0,
-=======
-  wikiSidebar: {
->>>>>>> e4b61477
     marginTop: 84,
   },
   wikiSidebar: {
@@ -114,12 +101,11 @@
       display: 'none',
     },
   },
-<<<<<<< HEAD
   scrollableContentStyles: {
     display: "flex",
     flexDirection: "column",
     flexGrow: 1,
-=======
+  },
   tabSection: {
     marginBottom: 16,
     display: 'flex',
@@ -155,7 +141,6 @@
       color: 'unset',
       borderBottom: `solid 2px ${theme.palette.primary.main}`,
     },
->>>>>>> e4b61477
   }
 });
 
@@ -227,24 +212,12 @@
     );
   }
 
-<<<<<<< HEAD
-  const welcomeBoxComponent = tag.subforumWelcomeText?.html ? (
+  const welcomeBoxComponent = tag.subforumWelcomeText?.html && tab === 'discussion' ? (
     <ContentStyles contentType="tag" className={classes.scrollableContentStyles}>
       <div className={classNames(classes.scrollableSidebarWrapper, classes.columnSection)}>
         <div className={classes.welcomeBox} dangerouslySetInnerHTML={{ __html: truncateTagDescription(tag.subforumWelcomeText.html, false) }}></div>
       </div>
     </ContentStyles>
-=======
-  const welcomeBoxComponent = tag.subforumWelcomeText?.html && tab === 'discussion' ? (
-    <div className={classes.welcomeBox}>
-      <ContentStyles contentType="comment">
-        <ContentItemBody
-          dangerouslySetInnerHTML={{ __html: tag.subforumWelcomeText?.html || "" }}
-          description={`${tag.name} subforum`}
-        />
-      </ContentStyles>
-    </div>
->>>>>>> e4b61477
   ) : <></>;
 
   const titleComponent = <>
@@ -257,42 +230,13 @@
   </>
 
   return (
-<<<<<<< HEAD
-    <div className={classes.root}>
-      <HeadTags
-        description={`A space for casual discussion of ${tag.name.toLowerCase()} on ${siteNameWithArticleSetting.get()}`}
-        title={`${startCase(tag.name)} Subforum`}
-      />
-      <div className={classNames(classes.columnSection, classes.aside)}>
-        {welcomeBoxComponent}
-      </div>
-      <SingleColumnSection className={classNames(classes.columnSection, classes.fullWidth)}>
-        <SectionTitle title={titleComponent} className={classes.title}>
-          {currentUser ? <SubforumNotificationSettings tag={tag} currentUser={currentUser} /> : null}
-        </SectionTitle>
-        <AnalyticsContext pageSectionContext="commentsSection">
-          <SubforumCommentsThread
-            tag={tag}
-            terms={{ tagId: tag._id, view: "tagSubforumComments", limit: 50, sortBy }}
-          />
-        </AnalyticsContext>
-      </SingleColumnSection>
-      <div className={classNames(classes.columnSection, classes.aside)}>
-        {tag?.tableOfContents?.html &&
-          <ContentStyles contentType="tag" className={classes.scrollableContentStyles}>
-            <div className={classNames(classes.scrollableSidebarWrapper, classes.columnSection)}>
-              <div className={classes.wikiSidebar} dangerouslySetInnerHTML={{ __html: truncateTagDescription(tag.tableOfContents.html, false) }}></div>
-            </div>
-          </ContentStyles>
-        }
-=======
     <AnalyticsContext pageContext="subforumPage" tagId={tag._id}>
       <div className={classes.root}>
         <HeadTags
           description={`A space for casual discussion of ${tag.name.toLowerCase()} on ${siteNameWithArticleSetting.get()}`}
           title={`${startCase(tag.name)} Subforum`}
         />
-        <div className={classNames(classes.columnSection, classes.stickToBottom, classes.aside)}>
+        <div className={classNames(classes.columnSection, classes.aside)}>
           {welcomeBoxComponent}
         </div>
         <SingleColumnSection className={classNames(classes.columnSection, classes.fullWidth)}>
@@ -322,12 +266,13 @@
         </SingleColumnSection>
         <div className={classNames(classes.columnSection, classes.aside)}>
           {tag?.tableOfContents?.html &&
-            <ContentStyles contentType="tag">
-              <div className={classNames(classes.wikiSidebar, classes.columnSection)} dangerouslySetInnerHTML={{ __html: truncateTagDescription(tag.tableOfContents.html, false) }} />
+            <ContentStyles contentType="tag" className={classes.scrollableContentStyles}>
+              <div className={classNames(classes.scrollableSidebarWrapper, classes.columnSection)}>
+                <div className={classes.wikiSidebar} dangerouslySetInnerHTML={{ __html: truncateTagDescription(tag.tableOfContents.html, false) }}></div>
+              </div>
             </ContentStyles>
           }
         </div>
->>>>>>> e4b61477
       </div>
     </AnalyticsContext>
   );
