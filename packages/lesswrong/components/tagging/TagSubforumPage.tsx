import React, { useState } from "react";
import { Components, registerComponent } from "../../lib/vulcan-lib";
import { useLocation } from "../../lib/routeUtil";
import { useTagBySlug } from "./useTag";
import { isMissingDocumentError } from "../../lib/utils/errorUtil";
import { AnalyticsContext } from "../../lib/analyticsEvents";
import classNames from "classnames";
import { subforumDefaultSorting } from "../../lib/collections/comments/views";
import startCase from "lodash/startCase";
import { siteNameWithArticleSetting } from "../../lib/instanceSettings";
import truncateTagDescription from "../../lib/utils/truncateTagDescription";
import { Link } from "../../lib/reactRouterWrapper";
import { tagGetUrl } from "../../lib/collections/tags/helpers";
import { taggingNameSetting } from "../../lib/instanceSettings";

const styles = (theme: ThemeType): JssStyles => ({
  root: {
    margin: "0 32px",
    display: "flex",
    flexDirection: "row",
    justifyContent: "center",
    columnGap: 32,
    [theme.breakpoints.down("md")]: {
      margin: 0,
      flexDirection: "column",
    },
  },
  columnSection: {
    maxWidth: '100%',
    [theme.breakpoints.up("lg")]: {
      margin: 0,
    },
    [theme.breakpoints.down("md")]: {
      marginBottom: 0,
    },
  },
  stickToBottom: {
    marginTop: "auto",
    marginBottom: 3,
  },
  aside: {
    width: 380,
    [theme.breakpoints.down("md")]: {
      display: "none",
    },
  },
  welcomeBox: {
    padding: 16,
    backgroundColor: theme.palette.background.pageActiveAreaBackground,
    border: theme.palette.border.commentBorder,
    borderColor: theme.palette.secondary.main,
    borderWidth: 2,
    borderRadius: 3,
  },
  title: {
    textTransform: "capitalize",
    marginLeft: 24,
    marginBottom: 10,
  },
  wikiSidebar: {
    marginTop: 84,
    gridColumnStart: 3,
    padding: '2em',
    backgroundColor: theme.palette.panelBackground.default,
    border: theme.palette.border.commentBorder,
    '& a': {
      color: theme.palette.primary,
    },
    [theme.breakpoints.down('md')]: {
      display: 'none',
    },
  }
});

export const TagSubforumPage = ({ classes, user }: { classes: ClassesType; user: UsersProfile }) => {
<<<<<<< HEAD
  const { Error404, Loading, SubforumCommentsThread, SectionTitle, SingleColumnSection, Typography, ContentStyles, ContentItemBody, LWTooltip } = Components;
=======
  const { Error404, Loading, SubforumCommentsThread, SectionTitle, SingleColumnSection, Typography, ContentStyles, ContentItemBody, HeadTags } = Components;
>>>>>>> 09ebae86

  const { params, query } = useLocation();
  const { slug } = params;
  const sortBy = query.sortBy || subforumDefaultSorting;

  const { tag, loading, error } = useTagBySlug(slug, "TagSubforumFragment");

  if (loading) {
    return <Loading />;
  }

  if (!tag || !tag.isSubforum) {
    return <Error404 />;
  }

  if (error && !isMissingDocumentError(error)) {
    return (
      <SingleColumnSection>
        <Typography variant="body1">{error.message}</Typography>
      </SingleColumnSection>
    );
  }

  const welcomeBoxComponent = tag.subforumWelcomeText?.html ? (
    <div className={classes.welcomeBox}>
      <ContentStyles contentType="comment">
        <ContentItemBody
          dangerouslySetInnerHTML={{ __html: tag.subforumWelcomeText?.html || "" }}
          description={`${tag.name} subforum`}
        />
      </ContentStyles>
    </div>
  ) : <></>;

<<<<<<< HEAD
  const titleComponent = <>
    <LWTooltip title={`To ${taggingNameSetting.get()} page`} placement="top-start" className={classes.tooltip}>
      <Link to={tagGetUrl(tag)}>
        {tag.name}
      </Link>
    </LWTooltip>
    {" "}Subforum
  </>
=======
  const title = `${startCase(tag.name)} Subforum`;
>>>>>>> 09ebae86

  return (
    <div className={classes.root}>
      <HeadTags
        description={`A space for casual discussion of ${tag.name.toLowerCase()} on ${siteNameWithArticleSetting.get()}`}
        title={title}
      />
      <div className={classNames(classes.columnSection, classes.stickToBottom, classes.aside)}>
        {welcomeBoxComponent}
      </div>
      <SingleColumnSection className={classNames(classes.columnSection, classes.fullWidth)}>
<<<<<<< HEAD
        <SectionTitle title={titleComponent} className={classes.title} />
=======
        <SectionTitle title={title} className={classes.title} />
>>>>>>> 09ebae86
        <AnalyticsContext pageSectionContext="commentsSection">
          <SubforumCommentsThread
            tag={tag}
            terms={{ tagId: tag._id, view: "tagSubforumComments", limit: 50, sortBy }}
          />
        </AnalyticsContext>
      </SingleColumnSection>
      <div className={classNames(classes.columnSection, classes.aside)}>
        {tag?.tableOfContents?.html &&
          <ContentStyles contentType="tag">
            <div className={classNames(classes.wikiSidebar, classes.columnSection)} dangerouslySetInnerHTML={{ __html: truncateTagDescription(tag.tableOfContents.html, false) }} />
          </ContentStyles>
        }
      </div>
    </div>
  );
};

const TagSubforumPageComponent = registerComponent("TagSubforumPage", TagSubforumPage, { styles });

declare global {
  interface ComponentTypes {
    TagSubforumPage: typeof TagSubforumPageComponent;
  }
}<|MERGE_RESOLUTION|>--- conflicted
+++ resolved
@@ -73,11 +73,18 @@
 });
 
 export const TagSubforumPage = ({ classes, user }: { classes: ClassesType; user: UsersProfile }) => {
-<<<<<<< HEAD
-  const { Error404, Loading, SubforumCommentsThread, SectionTitle, SingleColumnSection, Typography, ContentStyles, ContentItemBody, LWTooltip } = Components;
-=======
-  const { Error404, Loading, SubforumCommentsThread, SectionTitle, SingleColumnSection, Typography, ContentStyles, ContentItemBody, HeadTags } = Components;
->>>>>>> 09ebae86
+  const {
+    Error404,
+    Loading,
+    SubforumCommentsThread,
+    SectionTitle,
+    SingleColumnSection,
+    Typography,
+    ContentStyles,
+    ContentItemBody,
+    LWTooltip,
+    HeadTags,
+  } = Components;
 
   const { params, query } = useLocation();
   const { slug } = params;
@@ -112,34 +119,26 @@
     </div>
   ) : <></>;
 
-<<<<<<< HEAD
   const titleComponent = <>
     <LWTooltip title={`To ${taggingNameSetting.get()} page`} placement="top-start" className={classes.tooltip}>
       <Link to={tagGetUrl(tag)}>
-        {tag.name}
+        {startCase(tag.name)}
       </Link>
     </LWTooltip>
     {" "}Subforum
   </>
-=======
-  const title = `${startCase(tag.name)} Subforum`;
->>>>>>> 09ebae86
 
   return (
     <div className={classes.root}>
       <HeadTags
         description={`A space for casual discussion of ${tag.name.toLowerCase()} on ${siteNameWithArticleSetting.get()}`}
-        title={title}
+        title={`${startCase(tag.name)} Subforum`}
       />
       <div className={classNames(classes.columnSection, classes.stickToBottom, classes.aside)}>
         {welcomeBoxComponent}
       </div>
       <SingleColumnSection className={classNames(classes.columnSection, classes.fullWidth)}>
-<<<<<<< HEAD
         <SectionTitle title={titleComponent} className={classes.title} />
-=======
-        <SectionTitle title={title} className={classes.title} />
->>>>>>> 09ebae86
         <AnalyticsContext pageSectionContext="commentsSection">
           <SubforumCommentsThread
             tag={tag}
