import React, { useState } from "react";
import { Components, registerComponent } from "../../lib/vulcan-lib";
import { useLocation } from "../../lib/routeUtil";
import { useTagBySlug } from "./useTag";
import { isMissingDocumentError } from "../../lib/utils/errorUtil";
import { AnalyticsContext } from "../../lib/analyticsEvents";
import { useSingle } from "../../lib/crud/withSingle";
import { isProduction } from "../../lib/executionEnvironment";
import classNames from "classnames";

const styles = (theme: ThemeType): JssStyles => ({
  root: {
    marginBottom: 0,
    display: "flex",
    flexDirection: "row",
    [theme.breakpoints.down("md")]: {
      flexDirection: "column",
    },
  },
  columnSection: {
    marginBottom: 0,
    width: "100%",
  },
  stickToBottom: {
    marginTop: "auto",
  },
  welcomeBoxPadding: {
    padding: "32px 32px 3px 32px",
    marginLeft: "auto",
    width: "fit-content",
    [theme.breakpoints.down("md")]: {
      margin: "auto",
      maxWidth: 680,
      width: "100%",
      padding: "0px 16px 16px 16px",
      display: "none",
    },
  },
  welcomeBox: {
    padding: 16,
    backgroundColor: theme.palette.background.pageActiveAreaBackground,
    border: theme.palette.border.commentBorder,
    borderColor: theme.palette.secondary.main,
    borderWidth: 2,
    borderRadius: 3,
    maxWidth: 380,
    [theme.breakpoints.down("md")]: {
      padding: "16px 16px 4px 16px",
      maxWidth: "unset",
      width: "100%",
    },
    [theme.breakpoints.down("sm")]: {
      width: "100%",
    },
  },
  title: {
    margin: "auto",
    marginBottom: 10,
  },
});

export const TagSubforumPage = ({ classes, user }: { classes: ClassesType; user: UsersProfile }) => {
<<<<<<< HEAD
  const {
    Error404,
    Loading,
    PostsCommentsThread,
    SectionTitle,
    SingleColumnSection,
    Typography,
    ContentStyles,
    ContentItemBody,
  } = Components;
=======
  const { Error404, Loading, SubforumCommentsThread, SectionTitle, SingleColumnSection, Typography } = Components;
>>>>>>> 7252fa79

  const { params } = useLocation();
  const { slug } = params;

  // TODO-JM: add comment explaining the use of TagPreviewFragment (which loads on hover over tag) to avoid extra round trip
<<<<<<< HEAD
  const { tag, loading, error } = useTagBySlug(slug, "TagSubforumFragment");
  const { document: post } = useSingle({
    collectionName: "Posts",
    fragmentName: "PostsDetails",
    documentId: tag?.subforumShortformPostId,
    skip: !tag?.subforumShortformPostId,
  });
=======
  const { tag, loading, error } = useTagBySlug(slug, "TagPreviewFragment");
>>>>>>> 7252fa79

  if (loading) {
    return <Loading />;
  }

  // TODO-WH: remove isProduction flag here when we are ready to show this to users
  if (isProduction || !tag || !tag.isSubforum) {
    return <Error404 />;
  }

  if (error && !isMissingDocumentError(error)) {
    return (
      <SingleColumnSection>
        <Typography variant="body1">{error.message}</Typography>
      </SingleColumnSection>
    );
  }

  const welcomeBoxComponent = (
    <div className={classes.welcomeBoxPadding}>
      <div className={classes.welcomeBox}>
        <ContentStyles contentType="comment">
          <ContentItemBody
            dangerouslySetInnerHTML={{ __html: tag.subforumWelcomeText?.html || "" }}
            description={`${tag.name} subforum`}
          />
        </ContentStyles>
      </div>
    </div>
  );

  return (
    <div className={classes.root}>
      <SingleColumnSection className={classNames(classes.columnSection, classes.stickToBottom)}>
        {welcomeBoxComponent}
      </SingleColumnSection>
      <SingleColumnSection className={classes.columnSection}>
        <SectionTitle title={`${tag.name} Subforum`} className={classes.title} />
        <AnalyticsContext pageSectionContext="commentsSection">
          <SubforumCommentsThread
            tag={tag}
            terms={{ tagId: tag._id, view: "tagSubforumComments", limit: 100 }}
            newForm
          />
        </AnalyticsContext>
      </SingleColumnSection>
      <div className={classes.columnSection}></div>
    </div>
  );
};

const TagSubforumPageComponent = registerComponent("TagSubforumPage", TagSubforumPage, { styles });

declare global {
  interface ComponentTypes {
    TagSubforumPage: typeof TagSubforumPageComponent;
  }
}<|MERGE_RESOLUTION|>--- conflicted
+++ resolved
@@ -1,10 +1,9 @@
-import React, { useState } from "react";
+import React from "react";
 import { Components, registerComponent } from "../../lib/vulcan-lib";
 import { useLocation } from "../../lib/routeUtil";
 import { useTagBySlug } from "./useTag";
 import { isMissingDocumentError } from "../../lib/utils/errorUtil";
 import { AnalyticsContext } from "../../lib/analyticsEvents";
-import { useSingle } from "../../lib/crud/withSingle";
 import { isProduction } from "../../lib/executionEnvironment";
 import classNames from "classnames";
 
@@ -54,42 +53,19 @@
     },
   },
   title: {
-    margin: "auto",
+    marginLeft: 24,
     marginBottom: 10,
   },
 });
 
 export const TagSubforumPage = ({ classes, user }: { classes: ClassesType; user: UsersProfile }) => {
-<<<<<<< HEAD
-  const {
-    Error404,
-    Loading,
-    PostsCommentsThread,
-    SectionTitle,
-    SingleColumnSection,
-    Typography,
-    ContentStyles,
-    ContentItemBody,
-  } = Components;
-=======
-  const { Error404, Loading, SubforumCommentsThread, SectionTitle, SingleColumnSection, Typography } = Components;
->>>>>>> 7252fa79
+  const { Error404, Loading, SubforumCommentsThread, SectionTitle, SingleColumnSection, Typography, ContentStyles, ContentItemBody } = Components;
 
   const { params } = useLocation();
   const { slug } = params;
 
   // TODO-JM: add comment explaining the use of TagPreviewFragment (which loads on hover over tag) to avoid extra round trip
-<<<<<<< HEAD
   const { tag, loading, error } = useTagBySlug(slug, "TagSubforumFragment");
-  const { document: post } = useSingle({
-    collectionName: "Posts",
-    fragmentName: "PostsDetails",
-    documentId: tag?.subforumShortformPostId,
-    skip: !tag?.subforumShortformPostId,
-  });
-=======
-  const { tag, loading, error } = useTagBySlug(slug, "TagPreviewFragment");
->>>>>>> 7252fa79
 
   if (loading) {
     return <Loading />;
