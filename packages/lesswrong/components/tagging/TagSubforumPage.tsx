--- conflicted
+++ resolved
@@ -115,19 +115,14 @@
     ContentItemBody,
     LWTooltip,
     HeadTags,
-<<<<<<< HEAD
     TagSubforumPostsSection,
+    SubforumNotificationSettings
   } = Components;
 
   const { params, query, location, hash } = useLocation();
   const { history } = useNavigation()
   const currentUser = useCurrentUser()
-=======
-    SubforumNotificationSettings
-  } = Components;
-  const { params, query } = useLocation();
-  const currentUser = useCurrentUser();
->>>>>>> dadd2b09
+
   const { slug } = params;
   const sortBy = query.sortBy || subforumDefaultSorting;
 
@@ -177,7 +172,6 @@
   </>
 
   return (
-<<<<<<< HEAD
     <AnalyticsContext pageContext="subforumPage" tagId={tag._id}>
       <div className={classes.root}>
         <HeadTags
@@ -188,7 +182,9 @@
           {welcomeBoxComponent}
         </div>
         <SingleColumnSection className={classNames(classes.columnSection)}>
-          <SectionTitle title={titleComponent} className={classes.title} />
+          <SectionTitle title={titleComponent} className={classes.title}>
+            {currentUser ? <SubforumNotificationSettings tag={tag} currentUser={currentUser} /> : null}
+          </SectionTitle>
           <div onChange={handleChangeTab} className={classes.tabSection} aria-label='view subforum discussion or posts'>
             <button onClick={() => handleChangeTab('discussion')} className={classNames(classes.tab, {[classes.tabSelected]: tab === 'discussion'})}>
               <Typography variant="headline">Discussion</Typography>
@@ -214,33 +210,6 @@
             </ContentStyles>
           }
         </div>
-=======
-    <div className={classes.root}>
-      <HeadTags
-        description={`A space for casual discussion of ${tag.name.toLowerCase()} on ${siteNameWithArticleSetting.get()}`}
-        title={`${startCase(tag.name)} Subforum`}
-      />
-      <div className={classNames(classes.columnSection, classes.stickToBottom, classes.aside)}>
-        {welcomeBoxComponent}
-      </div>
-      <SingleColumnSection className={classNames(classes.columnSection, classes.fullWidth)}>
-        <SectionTitle title={titleComponent} className={classes.title}>
-          {currentUser ? <SubforumNotificationSettings tag={tag} currentUser={currentUser} /> : null}
-        </SectionTitle>
-        <AnalyticsContext pageSectionContext="commentsSection">
-          <SubforumCommentsThread
-            tag={tag}
-            terms={{ tagId: tag._id, view: "tagSubforumComments", limit: 50, sortBy }}
-          />
-        </AnalyticsContext>
-      </SingleColumnSection>
-      <div className={classNames(classes.columnSection, classes.aside)}>
-        {tag?.tableOfContents?.html &&
-          <ContentStyles contentType="tag">
-            <div className={classNames(classes.wikiSidebar, classes.columnSection)} dangerouslySetInnerHTML={{ __html: truncateTagDescription(tag.tableOfContents.html, false) }} />
-          </ContentStyles>
-        }
->>>>>>> dadd2b09
       </div>
     </AnalyticsContext>
   );
