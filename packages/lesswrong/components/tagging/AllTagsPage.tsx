import React from 'react';
import { registerComponent, Components } from '../../lib/vulcan-lib';
import { useMulti } from '../../lib/crud/withMulti';
import { Tags } from '../../lib/collections/tags/collection';

<<<<<<< HEAD
=======
const styles = theme => ({
  root: {
    margin: "auto",
    maxWidth: 1000
  },
  alphabetical: {
    columns: 5,
    columnWidth: 200,
    columnGap: 0,
    background: "white",
    padding: 20,
    marginBottom: 24  
  }
})

>>>>>>> f4b2f84e
const AllTagsPage = ({classes}: {
  classes: ClassesType,
}) => {
  const { results, loadMoreProps, totalCount, count } = useMulti({
    terms: {
      view: "allTagsHierarchical",
    },
    collection: Tags,
    fragmentName: "TagPreviewFragment",
    limit: 20,
    itemsPerPage: 100,
    ssr: true
  });
  const { AllTagsAlphabetical, TagsDetailsItem, SectionTitle, LoadMore } = Components;
  
  return (
<<<<<<< HEAD
    <SingleColumnSection>
      <SectionTitle title="All Tags">
        {currentUser?.isAdmin && <SectionButton>
          <AddBoxIcon/>
          <Link to="/tag/create">New Tag</Link>
        </SectionButton>}
      </SectionTitle>
      {loading && <Loading/>}
=======
    <div className={classes.root}>
      <AllTagsAlphabetical />
      <SectionTitle title="Tag Details"/>
>>>>>>> f4b2f84e
      <div>
        {results && results.map(tag => {
          return <TagsDetailsItem key={tag._id} tag={tag} />
        })}
        {results && !results.length && <div>
          There aren't any tags yet.
        </div>}
      </div>
      <LoadMore 
        {...loadMoreProps} 
        totalCount={totalCount}
        count={count}
      />
    </div>
  );
}

const AllTagsPageComponent = registerComponent("AllTagsPage", AllTagsPage);

declare global {
  interface ComponentTypes {
    AllTagsPage: typeof AllTagsPageComponent
  }
}<|MERGE_RESOLUTION|>--- conflicted
+++ resolved
@@ -3,8 +3,6 @@
 import { useMulti } from '../../lib/crud/withMulti';
 import { Tags } from '../../lib/collections/tags/collection';
 
-<<<<<<< HEAD
-=======
 const styles = theme => ({
   root: {
     margin: "auto",
@@ -20,7 +18,6 @@
   }
 })
 
->>>>>>> f4b2f84e
 const AllTagsPage = ({classes}: {
   classes: ClassesType,
 }) => {
@@ -37,20 +34,9 @@
   const { AllTagsAlphabetical, TagsDetailsItem, SectionTitle, LoadMore } = Components;
   
   return (
-<<<<<<< HEAD
-    <SingleColumnSection>
-      <SectionTitle title="All Tags">
-        {currentUser?.isAdmin && <SectionButton>
-          <AddBoxIcon/>
-          <Link to="/tag/create">New Tag</Link>
-        </SectionButton>}
-      </SectionTitle>
-      {loading && <Loading/>}
-=======
     <div className={classes.root}>
       <AllTagsAlphabetical />
       <SectionTitle title="Tag Details"/>
->>>>>>> f4b2f84e
       <div>
         {results && results.map(tag => {
           return <TagsDetailsItem key={tag._id} tag={tag} />
@@ -68,7 +54,7 @@
   );
 }
 
-const AllTagsPageComponent = registerComponent("AllTagsPage", AllTagsPage);
+const AllTagsPageComponent = registerComponent("AllTagsPage", AllTagsPage, {styles});
 
 declare global {
   interface ComponentTypes {
