--- conflicted
+++ resolved
@@ -1,10 +1,5 @@
-<<<<<<< HEAD
-import React from 'react';
+import React, { useState } from 'react';
 import { registerComponent, Components, getSetting } from '../../lib/vulcan-lib';
-=======
-import React, { useState } from 'react';
-import { registerComponent, Components } from '../../lib/vulcan-lib';
->>>>>>> 8d2e9ccb
 import { FilterSettings, FilterTag, FilterMode } from '../../lib/filterSettings';
 import { useMulti } from '../../lib/crud/withMulti';
 import { Tags } from '../../lib/collections/tags/collection';
