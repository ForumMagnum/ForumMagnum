--- conflicted
+++ resolved
@@ -159,14 +159,8 @@
 
   if (untaggedTotal === undefined || postsTotal === undefined) return null
 
-
-<<<<<<< HEAD
-  const allPostsTooltip = (untaggedTotal > 0) ? `Tagging Progress (all posts) (0 remaining out of ${postsTotal})` : "All posts with 25+ karma have been tagged!"
-=======
-  const personalBarTooltip = (untaggedPersonalTotal && untaggedPersonalTotal> 0) ? `Tagging Progress (your posts) (${untaggedPersonalTotal} remaining out of ${personalPostsTotal})` : "All your posts have been tagged."
   const allPostsTooltip = (untaggedTotal > 0) ? `Tagging Progress (all posts) (0 remaining out of ${postsTotal})` : "All posts with 25+ karma have been tagged! Woop! Woop!"
->>>>>>> 0004378d
-
+  
   return <div className={classes.root}>
       <div className={classes.inner}>
         <div className={classes.text}>
