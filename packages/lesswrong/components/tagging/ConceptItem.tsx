--- conflicted
+++ resolved
@@ -211,7 +211,6 @@
       className={classes.item}
     >
       <div className={classes.leftSideItems}>
-<<<<<<< HEAD
         <LWTooltip
           title={usersWhoLikedTooltip}
           disabled={usersWhoLiked.length === 0}
@@ -220,9 +219,6 @@
         >
           <div className={classes.maxScore}>{maxScore}</div>
         </LWTooltip>
-=======
-        <div className={classes.karma}>{wikitag.baseScore}</div>
->>>>>>> 7987e896
         <div className={classes.title}>
           <TagsTooltip
             tagSlug={wikitag.slug}
