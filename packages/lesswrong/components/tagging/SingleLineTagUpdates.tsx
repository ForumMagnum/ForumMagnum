import React, {useState} from 'react';
import TagHistory from '@material-ui/icons/History';
import { Components, registerComponent } from '../../lib/vulcan-lib';
import type { ChangeMetrics } from '../../lib/collections/revisions/collection';
import { tagGetUrl, tagGetDiscussionUrl, tagGetHistoryUrl } from '../../lib/collections/tags/helpers';
import { Link } from '../../lib/reactRouterWrapper';
import { ExpandedDate } from '../common/FormatDate';
import moment from 'moment';
import { isFriendlyUI } from '../../themes/forumTheme';
import { tagUrlBaseSetting } from '@/lib/instanceSettings';
import type { DocumentDeletion } from './AllPostsPageTagDocDeletionItem';

export const POSTED_AT_WIDTH = 38

const styles = (theme: ThemeType) => ({
  root: {
    ...(isFriendlyUI
      ? {
        background: theme.palette.grey[0],
        border: `1px solid ${theme.palette.grey[100]}`,
        borderRadius: theme.borderRadius.default,
        fontWeight: 500,
        fontSize: 14,
        padding: "6px 0",
        color: theme.palette.grey[600],
      }
      : {
        background: theme.palette.panelBackground.default,
        border: theme.palette.border.commentBorder,
        borderRadius: 3,
        marginBottom: 4,
      }),
  },
  metadata: {
    display: "flex",
    alignItems: "center",
    paddingRight: 8,
    paddingLeft: 8,
    cursor: "pointer",
  },
  title: {
    display: "flex",
    alignItems: "center",
    flexGrow: 1,
    cursor: "pointer",
    padding: 4,
    fontFamily: theme.typography.fontFamily,
    fontSize: isFriendlyUI ? 14 : 17,
    fontWeight: isFriendlyUI ? 600 : undefined,
    ...theme.typography.smallCaps,
    marginLeft: isFriendlyUI ? 2 : undefined,
  },
  expandedBody: {
    marginTop: 8,
  },
  subheading: {
    fontSize: "1.17rem",
    fontFamily: theme.typography.fontFamily,
    color: theme.palette.link.grey800,
    display: "inline-block",
    marginLeft: 8,
    marginBottom: 8,
  },
  commentBubble: {
    margin: `-5px ${isFriendlyUI ? 6 : 0}px 0 11px`,
  },
  changeMetrics: {
    cursor: "pointer",
    margin: isFriendlyUI ? "0 4px -2px 2px" : undefined,
  },
  postedAt: {
    '&&': {
      cursor: "pointer",
      width: POSTED_AT_WIDTH,
      fontWeight: 300,
      fontSize: "1rem",
      color: theme.palette.text.slightlyIntense2,
      [theme.breakpoints.down('xs')]: {
        width: "auto",
      }
    }
  },
  icon: {
    height: "20px",
  },
  history: {
    display: "flex",
    alignItems: "center",
    fontSize: "1rem",
    fontFamily: theme.typography.fontFamily,
    color: theme.palette.link.dim3,
    margin: `${isFriendlyUI ? -4 : -8}px 0 8px 8px`,
  },
  usernames: {
    marginRight: 16,
    maxWidth: 310,
    textOverflow: "ellipsis",
    overflowX: "hidden",
    textAlign: "right",
    [theme.breakpoints.down('xs')]: {
      maxWidth: 160
    },
  },
});

const SingleLineTagUpdates = ({tag, revisionIds, commentCount, commentIds, users, changeMetrics, documentDeletions = [], lastRevisedAt, classes}: {
  tag: TagHistoryFragment,
  revisionIds: string[],
  commentCount?: number,
  commentIds?: string[],
  users?: UsersMinimumInfo[],
  changeMetrics: ChangeMetrics,
<<<<<<< HEAD
  documentDeletions?: DocumentDeletion[],
  classes: ClassesType,
=======
  classes: ClassesType<typeof styles>,
>>>>>>> c58703fe
  lastRevisedAt?: Date
}) => {
  const [expanded,setExpanded] = useState(false);
  const { ChangeMetricsDisplay, PostsItemComments, AllPostsPageTagRevisionItem, CommentById, LWTooltip, PostsItem2MetaInfo, UsersName, AllPostsPageTagDocDeletionItem } = Components;
  
  return <div className={classes.root} >
    <div className={classes.metadata} onClick={_ev => setExpanded(!expanded)}>

      <div className={classes.title} >
        <Link to={tagGetUrl(tag)}>{tag.name}</Link>
      </div>

      {/* Show lastRevised date with tooltip*/}
      {lastRevisedAt
        ? <LWTooltip placement="right" title={<ExpandedDate date={lastRevisedAt}/>} >
            <PostsItem2MetaInfo className={classes.postedAt}> {moment(new Date(lastRevisedAt)).fromNow()} </PostsItem2MetaInfo>
          </LWTooltip>
        : null
      }
      
      {users && users?.length > 0 && <div className={classes.usernames}>
        <PostsItem2MetaInfo>
          <UsersName user={users[0]}/>
          {users.length > 1 && users.slice(1).map(user =>
            <span key={user._id}>, <UsersName user={user}/></span>
          )}
        </PostsItem2MetaInfo>
      </div>}

      {(changeMetrics.added>0 || changeMetrics.removed>0) && <div className={classes.changeMetrics}>
        <ChangeMetricsDisplay changeMetrics={changeMetrics}/>
      </div>}
      {!!commentCount && commentCount>0 && <Link to={tagGetDiscussionUrl(tag)} className={classes.commentBubble}>
        <PostsItemComments
          small={true}
          commentCount={commentCount}
          unreadComments={false}
          newPromotedComments={false}
        />
      </Link>}
    </div>
    
    {expanded && <div className={classes.expandedBody}>
      {revisionIds.length>0 && 
        <Link
          to={tagGetHistoryUrl(tag)}
          className={classes.history}
        >
          <TagHistory className={classes.icon}  />
          <span>History</span>
        </Link>}
      
      {revisionIds.length>0 && <Link to={`revisions/${tagUrlBaseSetting.get()}/${tag.slug}`} className={classes.subheading}>
        Edits
      </Link>}
      {revisionIds.map(revId => <div key={revId}>
        <AllPostsPageTagRevisionItem
          tag={tag}
          documentId={tag._id}
          revisionId={revId}
        />
      </div>)}

      {documentDeletions.length > 0 && <div className={classes.subheading}>
        Deletions/Restorations
      </div>}
      {documentDeletions.length > 0 && documentDeletions.map(documentDeletion => <div className={classes.tagRevision} key={documentDeletion.documentId}>
        <AllPostsPageTagDocDeletionItem
          tag={tag}
          documentDeletion={documentDeletion}
        />
      </div>)}
      
      {commentIds && commentIds.length>0 && <Link to={tagGetDiscussionUrl(tag)} className={classes.subheading}>
        Comment Threads
      </Link>}
      {commentIds && commentIds.map(commentId =>
        <CommentById
          key={commentId}
          commentId={commentId}
          nestingLevel={2}
          isChild={true}
          treeOptions={{
            tag,
          }}
        />
      )}
    </div>}
  </div>
}

const SingleLineTagUpdatesComponent = registerComponent('SingleLineTagUpdates', SingleLineTagUpdates, {styles});

declare global {
  interface ComponentTypes {
    SingleLineTagUpdates: typeof SingleLineTagUpdatesComponent
  }
}<|MERGE_RESOLUTION|>--- conflicted
+++ resolved
@@ -101,6 +101,7 @@
       maxWidth: 160
     },
   },
+  tagRevision: {},
 });
 
 const SingleLineTagUpdates = ({tag, revisionIds, commentCount, commentIds, users, changeMetrics, documentDeletions = [], lastRevisedAt, classes}: {
@@ -110,12 +111,8 @@
   commentIds?: string[],
   users?: UsersMinimumInfo[],
   changeMetrics: ChangeMetrics,
-<<<<<<< HEAD
   documentDeletions?: DocumentDeletion[],
-  classes: ClassesType,
-=======
   classes: ClassesType<typeof styles>,
->>>>>>> c58703fe
   lastRevisedAt?: Date
 }) => {
   const [expanded,setExpanded] = useState(false);
