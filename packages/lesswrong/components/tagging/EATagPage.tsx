import { useApolloClient } from "@apollo/client";
import { useQuery } from "@/lib/crud/useQuery"
import classNames from 'classnames';
import React, { FC, Fragment, useCallback, useEffect, useState } from 'react';
import { AnalyticsContext, useTracking } from "../../lib/analyticsEvents";
import { userHasNewTagSubscriptions } from "../../lib/betas";
import { subscriptionTypes } from '../../lib/collections/subscriptions/helpers';
import { tagGetUrl, tagMinimumKarmaPermissions, tagUserHasSufficientKarma } from '../../lib/collections/tags/helpers';
import { truncate } from '../../lib/editor/ellipsize';
import { Link } from '../../lib/reactRouterWrapper';
import { useLocation } from '../../lib/routeUtil';
import { useOnSearchHotkey } from '../common/withGlobalKeydown';
import { registerComponent } from '../../lib/vulcan-lib/components';
import { useCurrentUser } from '../common/withUser';
import { MAX_COLUMN_WIDTH } from '../posts/PostsPage/constants';
import { EditTagForm } from './EditTagPage';
import { useTagBySlug } from './useTag';
import { taggingNameCapitalSetting, taggingNamePluralCapitalSetting, taggingNamePluralSetting } from '../../lib/instanceSettings';
import truncateTagDescription from "../../lib/utils/truncateTagDescription";
import { getTagStructuredData } from "./TagPageRouter";
import { HEADER_HEIGHT } from "../common/Header";
import { isFriendlyUI } from "../../themes/forumTheme";
import DeferRender from "../common/DeferRender";
import {quickTakesTagsEnabledSetting} from '../../lib/publicSettings'
import { RelevanceLabel, tagPageHeaderStyles, tagPostTerms } from "./TagPageUtils";
import SectionTitle from "../common/SectionTitle";
import PostsListSortDropdown from "../posts/PostsListSortDropdown";
import PostsList2 from "../posts/PostsList2";
import { ContentItemBody } from "../contents/ContentItemBody";
import Loading from "../vulcan-core/Loading";
import AddPostsToTag from "./AddPostsToTag";
import Error404 from "../common/Error404";
import { Typography } from "../common/Typography";
import PermanentRedirect from "../common/PermanentRedirect";
import HeadTags from "../common/HeadTags";
import UsersNameDisplay from "../users/UsersNameDisplay";
import TagFlagItem from "./TagFlagItem";
import TagDiscussionSection from "./TagDiscussionSection";
import TagPageButtonRow from "./TagPageButtonRow";
import ToCColumn from "../posts/TableOfContents/ToCColumn";
import SubscribeButton from "./SubscribeButton";
import CloudinaryImage2 from "../common/CloudinaryImage2";
import TagIntroSequence from "./TagIntroSequence";
import TagTableOfContents from "./TagTableOfContents";
import TagVersionHistoryButton from "../editor/TagVersionHistory";
import ContentStyles from "../common/ContentStyles";
import CommentsListCondensed from "../common/CommentsListCondensed";
<<<<<<< HEAD
import { StructuredData } from "../common/StructuredData";
=======
import { gql } from "@/lib/generated/gql-codegen";

const TagWithFlagsFragmentMultiQuery = gql(`
  query multiTagEATagPageQuery($selector: TagSelector, $limit: Int, $enableTotal: Boolean) {
    tags(selector: $selector, limit: $limit, enableTotal: $enableTotal) {
      results {
        ...TagWithFlagsFragment
      }
      totalCount
    }
  }
`);

const TagEditFragmentQuery = gql(`
  query EATagPage($documentId: String) {
    tag(input: { selector: { documentId: $documentId } }) {
      result {
        ...TagEditFragment
      }
    }
  }
`);
>>>>>>> 822e601a

const sidePaddingStyle = (theme: ThemeType) => ({
  paddingLeft: 42,
  paddingRight: 42,
  [theme.breakpoints.down('xs')]: {
    paddingLeft: '8px',
    paddingRight: '8px',
  },
})

const styles = (theme: ThemeType) => ({
  rootGivenImage: {
    marginTop: 185,
    [theme.breakpoints.down('sm')]: {
      marginTop: 130,
    },
  },
  imageContainer: {
    width: '100%',
    '& > picture > img': {
      height: 300,
      objectFit: 'cover',
      width: '100%',
    },
    position: 'absolute',
    top: HEADER_HEIGHT,
    [theme.breakpoints.down('sm')]: {
      width: 'unset',
      '& > picture > img': {
        height: 200,
        width: '100%',
      },
      left: -4,
      right: -4,
    },
  },
  centralColumn: {
    marginLeft: "auto",
    marginRight: "auto",
    maxWidth: MAX_COLUMN_WIDTH,
  },
  header: {
    paddingTop: 19,
    paddingBottom: 5,
    ...sidePaddingStyle(theme),
    background: theme.palette.panelBackground.default,
    borderTopLeftRadius: theme.borderRadius.default,
    borderTopRightRadius: theme.borderRadius.default,
  },
  titleRow: {
    [theme.breakpoints.up('sm')]: {
      display: 'flex',
      justifyContent: 'space-between',
    }
  },
  title: {
    ...theme.typography[isFriendlyUI ? "display2" : "display3"],
    ...theme.typography[isFriendlyUI ? "headerStyle" : "commentStyle"],
    marginTop: 0,
    fontWeight: isFriendlyUI ? 700 : 600,
    ...theme.typography.smallCaps,
  },
  notifyMeButton: {
    [theme.breakpoints.down('xs')]: {
      marginTop: 6,
    },
  },
  nonMobileButtonRow: {
    [theme.breakpoints.down('xs')]: {
      // Ensure this takes priority over the properties in TagPageButtonRow
      display: 'none !important',
    },
  },
  mobileButtonRow: {
    [theme.breakpoints.up('sm')]: {
      display: 'none !important',
    },
  },
  editMenu: {
    [theme.breakpoints.down('xs')]: {
      marginTop: 16,
      marginBottom: 8,
    },
  },
  wikiSection: {
    paddingTop: 5,
    ...sidePaddingStyle(theme),
    paddingBottom: 12,
    marginBottom: 24,
    background: theme.palette.panelBackground.default,
    borderBottomLeftRadius: theme.borderRadius.default,
    borderBottomRightRadius: theme.borderRadius.default,
  },
  subHeading: {
    ...sidePaddingStyle(theme),
    marginTop: -2,
    background: theme.palette.panelBackground.default,
    ...theme.typography.body2,
    ...theme.typography.postStyle,
  },
  subHeadingInner: {
    paddingTop: 2,
    paddingBottom: 2,
    borderTop: theme.palette.border.extraFaint,
    borderBottom: theme.palette.border.extraFaint,
  },
  relatedTag : {
    display: '-webkit-box',
    "-webkit-line-clamp": 2,
    "-webkit-box-orient": 'vertical',
    overflow: 'hidden',
    fontFamily: isFriendlyUI ? theme.palette.fonts.sansSerifStack : undefined,
  },
  relatedTagLink : {
    color: theme.palette.lwTertiary.dark
  },
  tagHeader: {
    display: "flex",
    justifyContent: "space-between",
    alignItems: "center",
    paddingBottom: 8,
    ...theme.typography.body2,
    ...theme.typography.commentStyle,
  },
  postsTaggedTitle: {
    color: theme.palette.grey[600]
  },
  pastRevisionNotice: {
    ...theme.typography.commentStyle,
    fontStyle: 'italic'
  },
  nextLink: {
    ...theme.typography.commentStyle
  },
  ...tagPageHeaderStyles(theme),
});

const PostsListHeading: FC<{
  tag: TagPageFragment|TagPageWithRevisionFragment,
  query: Record<string, string>,
  classes: ClassesType<typeof styles>,
}> = ({tag, query, classes}) => {
  if (isFriendlyUI) {
    return (
      <>
        <SectionTitle title={`Posts tagged ${tag.name}`} />
        <div className={classes.postListMeta}>
          <PostsListSortDropdown value={query.sortedBy || "relevance"} />
          <div className={classes.relevance}>
            <RelevanceLabel />
          </div>
        </div>
      </>
    );
  }
  return (
    <div className={classes.tagHeader}>
      <div className={classes.postsTaggedTitle}>Posts tagged <em>{tag.name}</em></div>
      <PostsListSortDropdown value={query.sortedBy || "relevance"}/>
    </div>
  );
}

const EATagPage = ({classes}: {
  classes: ClassesType<typeof styles>
}) => {
  const currentUser = useCurrentUser();
  const { query, params: { slug } } = useLocation();
  const [editing, setEditing] = useState(!!query.edit)
  
  // Support URLs with ?version=1.2.3 or with ?revision=1.2.3 (we were previously inconsistent, ?version is now preferred)
  const { version: queryVersion, revision: queryRevision } = query;
  const revision = queryVersion ?? queryRevision ?? null;
  
  const contributorsLimit = 7;
  const { tag, loading: loadingTag } = useTagBySlug(slug, revision ? "TagPageWithRevisionFragment" : "TagPageFragment", {
    extraVariables: revision ? {
      version: revision,
      contributorsLimit,
    } : {
      contributorsLimit,
    },
  });

  const { data } = useQuery(TagEditFragmentQuery, {
    variables: { documentId: tag?._id },
    skip: !tag || !editing,
    ssr: false,
  });
  const editableTag = data?.tag?.result;
  
  const [truncated, setTruncated] = useState(true)
  const [hoveredContributorId, setHoveredContributorId] = useState<string|null>(null);
  const { captureEvent } =  useTracking()
  const client = useApolloClient()

  const multiTerms: AnyBecauseTodo = {
    allPages: {view: "allPagesByNewest"},
    myPages: {view: "userTags", userId: currentUser?._id},
    //tagFlagId handled as default case below
  }

  const { view, limit, ...selectorTerms } = ["allPages", "myPages"].includes(query.focus) ? multiTerms[query.focus] : { view: "tagsByTagFlag", tagFlagId: query.focus };
  const { data: dataTagWithFlags } = useQuery(TagWithFlagsFragmentMultiQuery, {
    variables: {
      selector: { [view]: selectorTerms },
      limit: 1500,
      enableTotal: false,
    },
    skip: !query.flagId,
    notifyOnNetworkStatusChange: true,
  });

  const otherTagsWithNavigation = dataTagWithFlags?.tags?.results;
  
  useOnSearchHotkey(() => setTruncated(false));

  const tagPositionInList = otherTagsWithNavigation?.findIndex(tagInList => tag?._id === tagInList._id);
  // We have to handle updates to the listPosition explicitly, since we have to deal with three cases
  // 1. Initially the listPosition is -1 because we don't have a list at all yet
  // 2. Then we have the real position
  // 3. Then we remove the tagFlag, we still want it to have the right next button
  const [nextTagPosition, setNextTagPosition] = useState<number | null>(null);
  useEffect(() => {
    // Initial list position setting
    if (tagPositionInList && tagPositionInList >= 0) {
      setNextTagPosition(tagPositionInList + 1)
    }
    if (nextTagPosition !== null && tagPositionInList && tagPositionInList < 0) {
      // Here we want to decrement the list positions by one, because we removed the original tag and so
      // all the indices are moved to the next
      setNextTagPosition(nextTagPosition => (nextTagPosition || 1) - 1)
    }
    //eslint-disable-next-line react-hooks/exhaustive-deps
  }, [tagPositionInList])
  const nextTag = otherTagsWithNavigation && (nextTagPosition !== null && nextTagPosition >= 0) && otherTagsWithNavigation[nextTagPosition]
  
  const expandAll = useCallback(() => {
    setTruncated(false)
  }, []);

  const onHoverContributor = useCallback((userId: string) => {
    setHoveredContributorId(userId);
  }, []);
  
  if (loadingTag)
    return <Loading/>
  if (!tag)
    return <Error404/>
  // If the slug in our URL is not the same as the slug on the tag, redirect to the canonical slug page
  if (tag.oldSlugs?.filter(slug => slug !== tag.slug)?.includes(slug)) {
    return <PermanentRedirect url={tagGetUrl(tag)} />
  }
  if (editing && !tagUserHasSufficientKarma(currentUser, "edit")) {
    throw new Error(`Sorry, you cannot edit ${taggingNamePluralSetting.get()} without ${tagMinimumKarmaPermissions.edit} or more karma.`)
  }

  // if no sort order was selected, try to use the tag page's default sort order for posts
  if (query.sortedBy || tag.postsDefaultSortOrder) {
    query.sortedBy = (query.sortedBy || tag.postsDefaultSortOrder) ?? query.sortedBy
  }

  const terms = {
    ...tagPostTerms(tag, query),
    limit: 15
  }

  const clickReadMore = () => {
    setTruncated(false)
    captureEvent("readMoreClicked", {tagId: tag._id, tagName: tag.name, pageSectionContext: "wikiSection"})
  }

  const htmlWithAnchors = tag.tableOfContents?.html ?? tag.description?.html ?? "";
  let description = htmlWithAnchors;
  // EA Forum wants to truncate much less than LW
  if (isFriendlyUI) {
    description = truncated
      ? truncateTagDescription(htmlWithAnchors, tag.descriptionTruncationCount)
      : htmlWithAnchors;
  } else {
    description = (truncated && !tag.wikiOnly)
    ? truncate(htmlWithAnchors, tag.descriptionTruncationCount || 4, "paragraphs", "<span>...<p><a>(Read More)</a></p></span>")
    : htmlWithAnchors
  }

  const headTagDescription = tag.description?.plaintextDescription || `All posts related to ${tag.name}, sorted by relevance`
  
  const tagFlagItemType: AnyBecauseTodo = {
    allPages: "allPages",
    myPages: "userPages"
  }

  const editTagForm = editableTag
    ? <EditTagForm
        tag={editableTag}
        successCallback={ async () => {
          setEditing(false)
          await client.resetStore()
        }}
        cancelCallback={() => setEditing(false)}
      />
  : <Loading />;
  
  return <AnalyticsContext
    pageContext='tagPage'
    tagName={tag.name}
    tagId={tag._id}
    sortedBy={query.sortedBy || "relevance"}
    limit={terms.limit}
  >
    <HeadTags
      description={headTagDescription}
      noIndex={tag.noindex}
    />
    <StructuredData generate={() => getTagStructuredData(tag)}/>
    {hoveredContributorId && <style>
      {`.by_${hoveredContributorId} {background: rgba(95, 155, 101, 0.35);}`}
    </style>}
    {tag.bannerImageId && <div className={classes.imageContainer}>
      <CloudinaryImage2
        publicId={tag.bannerImageId}
        height={300}
        fullWidthHeader
      />
    </div>}
    <div className={tag.bannerImageId ? classes.rootGivenImage : ''}>
      <ToCColumn
        tableOfContents={
          <TagTableOfContents
            tag={tag} expandAll={expandAll} showContributors={true}
            onHoverContributor={onHoverContributor}
          />
        }
        header={<div className={classNames(classes.header,classes.centralColumn)}>
          {query.flagId && <span>
            <Link to={`/tags/dashboard?focus=${query.flagId}`}>
              <TagFlagItem 
                itemType={["allPages", "myPages"].includes(query.flagId) ? tagFlagItemType[query.flagId] : "tagFlagId"}
                documentId={query.flagId}
              />
            </Link>
            {nextTag && <span onClick={() => setEditing(true)}><Link
              className={classes.nextLink}
              to={tagGetUrl(nextTag, {flagId: query.flagId, edit: true})}>
                Next Tag ({nextTag.name})
            </Link></span>}
          </span>}
          <div className={classes.titleRow}>
            <Typography variant="display3" className={classes.title}>
              {tag.deleted ? "[Deleted] " : ""}{tag.name}
            </Typography>
            <TagPageButtonRow tag={tag} editing={editing} setEditing={setEditing} className={classNames(classes.editMenu, classes.mobileButtonRow)} />
            {!tag.wikiOnly && !editing && userHasNewTagSubscriptions(currentUser) &&
              <SubscribeButton
                tag={tag}
                className={classes.notifyMeButton}
                subscribeMessage="Subscribe"
                unsubscribeMessage="Subscribed"
                subscriptionType={subscriptionTypes.newTagPosts}
              />
            }
          </div>
          <TagPageButtonRow tag={tag} editing={editing} setEditing={setEditing} className={classNames(classes.editMenu, classes.nonMobileButtonRow)} />
        </div>}
      >
        {(tag.parentTag || tag.subTags.length) ?
        <div className={classNames(classes.subHeading,classes.centralColumn)}>
          <div className={classes.subHeadingInner}>
            {tag.parentTag && <div className={classes.relatedTag}>Parent {taggingNameCapitalSetting.get()}: <Link className={classes.relatedTagLink} to={tagGetUrl(tag.parentTag)}>{tag.parentTag.name}</Link></div>}
            {/* For subtags it would be better to:
                 - put them at the bottom of the page
                 - truncate the list
                for our first use case we only need a small number of subtags though, so I'm leaving it for now
             */}
            {tag.subTags.length ? <div className={classes.relatedTag}><span>Sub-{tag.subTags.length > 1 ? taggingNamePluralCapitalSetting.get() : taggingNameCapitalSetting.get()}:&nbsp;{
                tag.subTags.map((subTag, idx) => {
                return <Fragment key={idx}>
                  <Link className={classes.relatedTagLink} to={tagGetUrl(subTag)}>{subTag.name}</Link>
                  {idx < tag.subTags.length - 1 ? <>,&nbsp;</>: <></>}
                </Fragment>
              })}</span>
            </div> : <></>}
          </div>
        </div>: <></>}
        <div className={classNames(classes.wikiSection,classes.centralColumn)}>
          <AnalyticsContext pageSectionContext="wikiSection">
            { revision && tag.description && 'user' in tag.description && <div className={classes.pastRevisionNotice}>
              You are viewing revision {tag.description.version}, last edited by <UsersNameDisplay user={tag.description.user}/>
            </div>}
            {editableTag ? <div>
              {editTagForm}
              <TagVersionHistoryButton tagId={tag._id} />
            </div> :
            <div onClick={clickReadMore}>
              <ContentStyles contentType="tag">
                <ContentItemBody
                  dangerouslySetInnerHTML={{__html: description||""}}
                  description={`tag ${tag.name}`}
                />
              </ContentStyles>
            </div>}
          </AnalyticsContext>
        </div>
        <div className={classes.centralColumn}>
          {editing && <TagDiscussionSection
            key={tag._id}
            tag={tag}
          />}
          {tag.sequence && <TagIntroSequence tag={tag} />}
          {!tag.wikiOnly && <>
            <AnalyticsContext pageSectionContext="tagsSection">
              <PostsList2
                header={<PostsListHeading tag={tag} query={query} classes={classes} />}
                terms={terms}
                enableTotal
                tagId={tag._id}
                itemsPerPage={200}
                showNoResults={true}
              >
                <AddPostsToTag tag={tag} />
              </PostsList2>
            </AnalyticsContext>
            {quickTakesTagsEnabledSetting.get() && <DeferRender ssr={false}>
              <AnalyticsContext pageSectionContext="quickTakesSection">
                <CommentsListCondensed
                  label="Quick takes"
                  terms={{
                    view: "tagSubforumComments" as const,
                    tagId: tag._id,
                    sortBy: 'new',
                  }}
                  initialLimit={8}
                  itemsPerPage={20}
                  showTotal
                  hideTag
                />
              </AnalyticsContext>
            </DeferRender>}
          </>}
        </div>
      </ToCColumn>
    </div>
  </AnalyticsContext>
}

export default registerComponent("EATagPage", EATagPage, {styles});

<|MERGE_RESOLUTION|>--- conflicted
+++ resolved
@@ -45,9 +45,7 @@
 import TagVersionHistoryButton from "../editor/TagVersionHistory";
 import ContentStyles from "../common/ContentStyles";
 import CommentsListCondensed from "../common/CommentsListCondensed";
-<<<<<<< HEAD
 import { StructuredData } from "../common/StructuredData";
-=======
 import { gql } from "@/lib/generated/gql-codegen";
 
 const TagWithFlagsFragmentMultiQuery = gql(`
@@ -70,7 +68,6 @@
     }
   }
 `);
->>>>>>> 822e601a
 
 const sidePaddingStyle = (theme: ThemeType) => ({
   paddingLeft: 42,
