--- conflicted
+++ resolved
@@ -127,11 +127,7 @@
 const TagPage = ({classes}: {
   classes: ClassesType
 }) => {
-<<<<<<< HEAD
-  const { SingleColumnSection, SubscribeTo, PostsListSortDropdown, PostsList2, ContentItemBody, Loading, AddPostsToTag, Error404, PermanentRedirect, HeadTags, LWTooltip,  UsersNameDisplay, TagFlagItem, TagDiscussionSection, SeparatorBullet, TagDiscussionButton, Typography } = Components;
-=======
-  const { SingleColumnSection, SubscribeTo, PostsListSortDropdown, PostsList2, ContentItemBody, Loading, AddPostsToTag, Error404, PermanentRedirect, HeadTags, LWTooltip,  UsersNameDisplay, TagFlagItem, TagDiscussionSection, TagDiscussionButton } = Components;
->>>>>>> bbbf1518
+  const { SingleColumnSection, SubscribeTo, PostsListSortDropdown, PostsList2, ContentItemBody, Loading, AddPostsToTag, Error404, PermanentRedirect, HeadTags, LWTooltip,  UsersNameDisplay, TagFlagItem, TagDiscussionSection, TagDiscussionButton, Typography } = Components;
   const currentUser = useCurrentUser();
   const { query, params: { slug } } = useLocation();
   const { revision } = query;
