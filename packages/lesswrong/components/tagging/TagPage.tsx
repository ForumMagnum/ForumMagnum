--- conflicted
+++ resolved
@@ -500,7 +500,9 @@
       color: theme.palette.primary.main,
     },
   },
-<<<<<<< HEAD
+  spaceAfterWord: {
+    marginRight: 2,
+  },
   parentsAndChildrenSmallScreensRoot: {
     [theme.breakpoints.up('md')]: {
       display: 'none',
@@ -542,10 +544,6 @@
   linkedTagMore: {
     color: theme.palette.link.color,
     // fontStyle: 'italic',
-=======
-  spaceAfterWord: {
-    marginRight: 2,
->>>>>>> de8037b9
   },
 }));
 
@@ -751,18 +749,10 @@
   const { requirements, teaches } = arbitalLinkedPages;
   
   return (
-<<<<<<< HEAD
-    <Components.ContentStyles contentType="tag">
-      <div className={classes.mobileRelationships} ref={relationshipsRef}>
-        {requirements?.length > 0 && (
-          <div className={classes.relationshipRow} ref={requirementsRef}>
-          <span>Requires:{'\u00A0'}</span>
-=======
     <div className={classes.mobileRelationships}>
       {requirements.length > 0 && (
         <div className={classes.relationshipRow}>
           <span className={classes.spaceAfterWord}>{'Requires: '}</span>
->>>>>>> de8037b9
           {requirements.map((req: ArbitalLinkedPage, i: number) => (
             <span key={req.slug} className={classes.spaceAfterWord}>
               <TagsTooltip tagSlug={req.slug}>
