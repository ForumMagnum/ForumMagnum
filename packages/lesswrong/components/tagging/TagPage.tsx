import { useApolloClient } from "@apollo/client";
import classNames from 'classnames';
import React, { FC, Fragment, useCallback, useEffect, useMemo, useState } from 'react';
import { AnalyticsContext, useTracking } from "../../lib/analyticsEvents";
import { userHasNewTagSubscriptions } from "../../lib/betas";
import { subscriptionTypes } from '../../lib/collections/subscriptions/schema';
import { tagGetUrl, tagMinimumKarmaPermissions, tagUserHasSufficientKarma } from '../../lib/collections/tags/helpers';
import { useMulti } from '../../lib/crud/withMulti';
import { truncate } from '../../lib/editor/ellipsize';
import { Link } from '../../lib/reactRouterWrapper';
import { useLocation, useNavigate } from '../../lib/routeUtil';
import { useOnSearchHotkey } from '../common/withGlobalKeydown';
import { Components, registerComponent } from '../../lib/vulcan-lib';
import { useCurrentUser } from '../common/withUser';
import { EditTagForm } from './EditTagPage';
import { useTagBySlug } from './useTag';
import { taggingNameCapitalSetting, taggingNamePluralCapitalSetting, taggingNamePluralSetting } from '../../lib/instanceSettings';
import truncateTagDescription from "../../lib/utils/truncateTagDescription";
import { getTagStructuredData } from "./TagPageRouter";
import { isFriendlyUI } from "../../themes/forumTheme";
import DeferRender from "../common/DeferRender";
<<<<<<< HEAD
import Tabs from '@material-ui/core/Tabs';
import Tab from '@material-ui/core/Tab';
import { RelevanceLabel, tagPageHeaderStyles, tagPostTerms } from "./TagPageExports";
import { useStyles, defineStyles } from "../hooks/useStyles";
import { HEADER_HEIGHT } from "../common/Header";
import { MAX_COLUMN_WIDTH } from "../posts/PostsPage/PostsPage";
import { ToCData } from "@/lib/tableOfContents";
import qs from "qs";

const styles = defineStyles("TagPage", (theme: ThemeType) => ({
=======
import {quickTakesTagsEnabledSetting} from '../../lib/publicSettings'

export const tagPageHeaderStyles = (theme: ThemeType) => ({
  postListMeta: {
    display: "flex",
    alignItems: "baseline",
    marginBottom: 8,
  },
  relevance: {
    fontFamily: theme.palette.fonts.sansSerifStack,
    color: theme.palette.grey[600],
    fontWeight: 500,
    textAlign: "right",
    flexGrow: 1,
    marginRight: 8,
  },
});

const sidePaddingStyle = (theme: ThemeType) => ({
  paddingLeft: 42,
  paddingRight: 42,
  [theme.breakpoints.down('xs')]: {
    paddingLeft: '8px',
    paddingRight: '8px',
  },
})

// Also used in TagCompareRevisions, TagDiscussionPage
export const styles = (theme: ThemeType): JssStyles => ({
>>>>>>> 7eb1b3bc
  rootGivenImage: {
    marginTop: 185,
    [theme.breakpoints.down('sm')]: {
      marginTop: 130,
    },
  },
  imageContainer: {
    width: '100%',
    '& > picture > img': {
      height: 300,
      objectFit: 'cover',
      width: '100%',
    },
    position: 'absolute',
    top: HEADER_HEIGHT,
    [theme.breakpoints.down('sm')]: {
      width: 'unset',
      '& > picture > img': {
        height: 200,
        width: '100%',
      },
      left: -4,
      right: -4,
    },
  },
  centralColumn: {
    marginLeft: "auto",
    marginRight: "auto",
    maxWidth: MAX_COLUMN_WIDTH,
    [theme.breakpoints.up('md')]: {
      paddingLeft: 42,
      paddingRight: 42,
    },
  },
  header: {
    paddingTop: 19,
    paddingBottom: 5,
<<<<<<< HEAD
    [theme.breakpoints.up('md')]: {
      paddingLeft: 42,
      paddingRight: 42,
    },
=======
    ...sidePaddingStyle(theme),
>>>>>>> 7eb1b3bc
    background: theme.palette.panelBackground.default,
    borderTopLeftRadius: theme.borderRadius.default,
    borderTopRightRadius: theme.borderRadius.default,
  },
  titleRow: {
    [theme.breakpoints.up('md')]: {
      display: 'flex',
      justifyContent: 'space-between',
    }
  },
  title: {
    ...theme.typography[isFriendlyUI ? "display2" : "display3"],
    ...theme.typography[isFriendlyUI ? "headerStyle" : "commentStyle"],
    marginTop: 0,
    fontWeight: isFriendlyUI ? 700 : 600,
    ...theme.typography.smallCaps,
    [theme.breakpoints.down('sm')]: {
      fontSize: '27px',
    },
  },
  notifyMeButton: {
    [theme.breakpoints.down('xs')]: {
      marginTop: 6,
    },
  },
  nonMobileButtonRow: {
    [theme.breakpoints.down('xs')]: {
      // Ensure this takes priority over the properties in TagPageButtonRow
      display: 'none !important',
    },
  },
  mobileButtonRow: {
    [theme.breakpoints.up('md')]: {
      display: 'none !important',
    },
  },
  editMenu: {
    [theme.breakpoints.down('xs')]: {
      marginTop: 16,
      marginBottom: 8,
    },
    [theme.breakpoints.up('md')]: {
      position: 'absolute',
      top: -36,
      right: 8,
    },
  },
  wikiSection: {
    paddingTop: 5,
<<<<<<< HEAD
    [theme.breakpoints.up('md')]: {
      paddingLeft: 42,
      paddingRight: 42,
    },
=======
    ...sidePaddingStyle(theme),
>>>>>>> 7eb1b3bc
    paddingBottom: 12,
    marginBottom: 24,
    background: theme.palette.panelBackground.default,
    borderBottomLeftRadius: theme.borderRadius.default,
    borderBottomRightRadius: theme.borderRadius.default,
  },
  subHeading: {
<<<<<<< HEAD
    [theme.breakpoints.up('md')]: {
      paddingLeft: 42,
      paddingRight: 42,
    },
=======
    ...sidePaddingStyle(theme),
>>>>>>> 7eb1b3bc
    marginTop: -2,
    background: theme.palette.panelBackground.default,
    ...theme.typography.body2,
    ...theme.typography.postStyle,
  },
  subHeadingInner: {
    paddingTop: 2,
    paddingBottom: 2,
    borderTop: theme.palette.border.extraFaint,
    borderBottom: theme.palette.border.extraFaint,
  },
  relatedTag : {
    display: '-webkit-box',
    "-webkit-line-clamp": 2,
    "-webkit-box-orient": 'vertical',
    overflow: 'hidden',
    fontFamily: isFriendlyUI ? theme.palette.fonts.sansSerifStack : undefined,
  },
  relatedTagLink : {
    color: theme.palette.lwTertiary.dark
  },
  tagHeader: {
    display: "flex",
    justifyContent: "space-between",
    alignItems: "center",
    paddingBottom: 8,
    ...theme.typography.body2,
    ...theme.typography.commentStyle,
  },
  postsTaggedTitle: {
    color: theme.palette.grey[600]
  },
  pastRevisionNotice: {
    ...theme.typography.commentStyle,
    fontStyle: 'italic'
  },
  nextLink: {
    ...theme.typography.commentStyle
  },
  description: {},
  lensTabsContainer: {
    gap: '4px',
    [theme.breakpoints.up('md')]: {
      alignItems: 'flex-end',
    },
    [theme.breakpoints.down('sm')]: {
      gap: '2px',
      padding: 2,
      flexWrap: 'wrap-reverse',
      display: 'flex',
      flexDirection: 'row',
    },
  },
  lensTabContainer: {
    display: 'flex',
    flexDirection: 'column',
    gap: '4px',
    [theme.breakpoints.down('sm')]: {
      minWidth: '25%',
      maxWidth: '40%',
      flexGrow: 1,
      gap: '0px',
    },
  },
  aboveLensTab: {
    ...theme.typography.body2,
    ...theme.typography.commentStyle,
    marginBottom: 4,
    color: theme.palette.grey[400],
    fontWeight: 700,
    alignSelf: 'center',
    [theme.breakpoints.down('sm')]: {
      display: 'none',
    },
  },
  lensTab: {
    minWidth: 'unset',
    borderWidth: 1,
    [theme.breakpoints.down('sm')]: {
      // width: '33%',
      // width: '100%',
      // alignSelf: 'center',
    },
  },
  lensTabRootOverride: {
    [theme.breakpoints.down('sm')]: {
      minHeight: 'unset',
      height: '100%',
      paddingTop: 2,
      paddingBottom: 2,
      borderTopLeftRadius: theme.borderRadius.small * 2,
      borderTopRightRadius: theme.borderRadius.small * 2,
    },
  },
  tabLabelContainerOverride: {
    paddingLeft: 16,
    paddingRight: 16,
    [theme.breakpoints.down('sm')]: {
      paddingLeft: 8,
      paddingRight: 8,
      paddingTop: 0,
      paddingBottom: 4,
      width: '100%',
    },
  },
  lensLabel: {
    display: 'flex',
    flexDirection: 'column',
    minHeight: 48,
    [theme.breakpoints.up('md')]: {
    },
    alignItems: 'start',
    justifyContent: 'center',
    [theme.breakpoints.down('sm')]: {
      height: 'min-content',
      gap: '4px',
    },
  },
  lensTitle: {
    ...theme.typography.subtitle,
    textTransform: 'none',
    marginBottom: 0,
  },
  lensSubtitle: {
    ...theme.typography.subtitle,
    textTransform: 'none',
    fontSize: '1em',
    fontWeight: 400,
    [theme.breakpoints.down('sm')]: {
      width: 'fit-content',
      display: 'block',
      textAlign: 'left',
      // marginBottom: 1,
      // '&::before': {
      //   content: '"("',
      // },
      // '&::after': {
      //   content: '")"'
      // }
    },
  },
  selectedLens: {
    [theme.breakpoints.down('sm')]: {
      // border: theme.palette.border.grey400,
    },
    [theme.breakpoints.up('md')]: {
      borderStyle: 'solid',
      borderWidth: '1px 1px 0 1px',
      borderImageSource: `linear-gradient(to bottom, 
        ${theme.palette.grey[400]} 0%, 
        rgba(0,0,0,0) 100%
      )`,
      borderImageSlice: '1',
      // Needed to maintain solid top border
      borderTop: theme.palette.border.grey400
    },
  },
  nonSelectedLens: {
    background: theme.palette.panelBackground.tagLensTab,
    // Needed to avoid annoying shifting of other tabs when one is selected
    [theme.breakpoints.up('md')]: {
      borderStyle: 'solid',
      borderColor: theme.palette.background.transparent,
    }
  },
  hideMuiTabIndicator: {
    display: 'none',
  },
  contributorRow: {
    ...theme.typography.body1,
    color: theme.palette.grey[600],
    display: 'flex',
    flexDirection: 'column',
    fontSize: '17px',
    lineHeight: 'inherit',
    marginBottom: 8,
  },
  contributorNameWrapper: {
    flex: 1,
    [theme.breakpoints.down('sm')]: {
      fontSize: '15px',
    },
  },
  contributorName: {
    fontWeight: 550,
  },
  lastUpdated: {
    ...theme.typography.body2,
    color: theme.palette.grey[600],
  },
  requirementsAndAlternatives: {
    display: 'flex',
    alignItems: 'center',
    flexWrap: 'wrap',
    gap: '4px',
  },
  relationshipPill: {
    textWrapMode: 'nowrap',
    width: 'max-content',
  },
  alternatives: {
    marginLeft: 16,
  },
  alternativeArrowIcon: {
    width: 16,
    height: 16,
  },
  rightColumn: {
    [theme.breakpoints.down('sm')]: {
      display: 'none',
    },
    marginTop: -32,
    '&:hover': {
      '& $rightColumnOverflowFade': {
        opacity: 0,
        pointerEvents: 'none',
      },
    },
  },
  rightColumnContent: {},
  rightColumnOverflowFade: {
    position: "relative",
    zIndex: 2,
    marginTop: -120,
    height: 140,
    width: "100%",
    // background: `linear-gradient(0deg, 
    //   ${theme.palette.background.pageActiveAreaBackground} 30%,
    //   ${theme.palette.panelBackground.translucent} 70%,
    //   transparent 100%
    // )`,
    opacity: 1,
  },
  subjectsContainer: {
    // overflow: 'hidden',
    display: 'flex',
    marginTop: 0,
    marginBottom: 0,
  },
  subjectsHeader: {
    ...theme.typography.body2,
    ...theme.typography.commentStyle,
    marginBottom: 4,
    color: theme.palette.grey[600],
    minWidth: 'fit-content',
  },
  subjectsList: {
    display: 'flex',
    flexWrap: 'wrap',
  },
  subject: {
    textWrap: 'nowrap',
    marginLeft: 6,
    // If it's not the last subject, add a comma
    '&:not(:last-child)::after': {
      content: '","',
    },
  },
  alternativesContainer: {
    // Add any container-specific styles if needed
  },
  alternativesHeader: {
    position: 'relative',
    fontSize: '1.0rem',
    marginBottom: 4,
    color: theme.palette.grey[600],
    minWidth: 'fit-content',
    whiteSpace: 'nowrap',
    display: 'inline-block',
    cursor: 'pointer',
    '&:hover': {
      '& $alternativesList': {
        display: 'block',
      },
    },
  },
  alternativesTitle: {
    color: theme.palette.grey[600],
    fontWeight: 550,
    fontSize: '1.2rem',
    marginLeft: 4,
    display: 'inline',
  },
  alternativesList: {
    display: 'block',
    position: 'absolute',
    top: '100%',
    left: 0,
    background: theme.palette.background.paper,
    boxShadow: theme.palette.boxShadow.default,
    borderRadius: theme.borderRadius.default,
    padding: '16px',
    zIndex: 1,
    minWidth: 200,
  },
  alternativesSection: {
    marginBottom: 20,
  },
  alternativesSectionTitle: {
    ...theme.typography.subtitle,
    fontWeight: 400,
    fontSize: '1.0rem',
    fontVariant: 'all-petite-caps',
    marginBottom: 2,
  },
  alternative: {
    display: 'block',
    fontSize: '1.0rem',
    // marginBottom: 4,
    // color: theme.palette.primary.main,
  },

  ...tagPageHeaderStyles(theme),
}));

export interface TagLens {
  _id: string;
  collectionName: string;
  fieldName: string;
  index: number;
  contents: TagFragment_description | TagRevisionFragment_description | RevisionDisplay | null;
  tableOfContents: ToCData | null;
  parentDocumentId: string;
  title: string;
  preview: string | null;
  tabTitle: string;
  tabSubtitle: string | null;
  slug: string;
  userId: string;
}

const MAIN_TAB_ID = 'main-tab';

function getDefaultLens(tag: TagPageFragment|TagPageWithRevisionFragment|TagHistoryFragment): TagLens {
  return {
    _id: MAIN_TAB_ID,
    collectionName: 'Tags',
    fieldName: 'description',
    index: 0,
    contents: tag.description,
    tableOfContents: tag.tableOfContents,
    parentDocumentId: tag._id,
    title: tag.name,
    preview: null,
    tabTitle: 'Main',
    tabSubtitle: null,
    slug: 'main',
    userId: tag.userId
  }
}

interface TagLensInfo {
  selectedLens?: TagLens;
  selectedLensId: string;
  updateSelectedLens: (lensId: string) => void;
  lenses: TagLens[];
}

// TODO: get rid of this and use the lens slug when we fix the import to get the correct alias from lens.lensId's pageInfo
function getImputedSlug(lens: MultiDocumentEdit) {
  const slugComponents = lens.tabTitle.split(' ');

  if (lens.tabSubtitle) {
    slugComponents.push(...lens.tabSubtitle.split(' '));
  }

  return slugComponents.join('_').toLowerCase();
}

export function getAvailableLenses(tag: TagPageFragment|TagPageWithRevisionFragment|TagHistoryFragment|null) {
  if (!tag) return [];
  return [
    getDefaultLens(tag),
    ...tag.lenses.map(lens => ({
      ...lens,
      index: lens.index + 1,
      title: lens.title ?? tag.name,
      slug: getImputedSlug(lens)
    }))
  ];
}

function useTagLenses(tag: TagPageFragment | TagPageWithRevisionFragment | null): TagLensInfo {
  const { query, location } = useLocation();
  const navigate = useNavigate();
  const availableLenses = useMemo(() => getAvailableLenses(tag), [tag]);

  const querySelectedLens = useMemo(() =>
    availableLenses.find(lens => lens.slug === query.lens),
    [availableLenses, query.lens]
  );

  const [selectedLensId, setSelectedLensId] = useState<string>(querySelectedLens?._id ?? MAIN_TAB_ID);

  const selectedLens = useMemo(() =>
    availableLenses.find(lens => lens._id === selectedLensId),
    [selectedLensId, availableLenses]
  );

  const updateSelectedLens = useCallback((lensId: string) => {
    setSelectedLensId(lensId);
    const selectedLensSlug = availableLenses.find(lens => lens._id === lensId)?.slug;
    if (selectedLensSlug) {
      const defaultLens = availableLenses.find(lens => lens._id === MAIN_TAB_ID);
      const navigatingToDefaultLens = selectedLensSlug === defaultLens?.slug;
      const newSearch = navigatingToDefaultLens
       ? ''
       : `?${qs.stringify({ lens: selectedLensSlug })}`;

      navigate({ ...location, search: newSearch });
    }
  }, [availableLenses, location, navigate]);

  useEffect(() => {
    if (query.lens) {
      if (querySelectedLens) {
        setSelectedLensId(querySelectedLens._id);
      } else {
        // If the lens doesn't exist, reset the search query
        navigate({ ...location, search: '' }, { replace: true });
      }
    }
  }, [query.lens, availableLenses, navigate, location, querySelectedLens]);

  return {
    selectedLens,
    selectedLensId,
    updateSelectedLens,
    lenses: availableLenses,
  };
}

/**
 * If we're on the main tab (or on a tag without any lenses), we want to display the tag name.
 * Otherwise, we want to display the selected lens title.
 */
function useDisplayedTagTitle(tag: TagPageFragment | TagPageWithRevisionFragment | null, lenses: TagLens[], selectedLens?: TagLens) {
  if (!tag) return '';

  if (!selectedLens || selectedLens._id === 'main-tab' || lenses.length === 0) {
    return tag.name;
  }

  return selectedLens.title;
}

const PostsListHeading: FC<{
  tag: TagPageFragment|TagPageWithRevisionFragment,
  query: Record<string, string>,
  classes: ClassesType,
}> = ({tag, query, classes}) => {
  const {SectionTitle, PostsListSortDropdown} = Components;
  if (isFriendlyUI) {
    return (
      <>
        <SectionTitle title={`Posts tagged ${tag.name}`} />
        <div className={classes.postListMeta}>
          <PostsListSortDropdown value={query.sortedBy || "relevance"} />
          <div className={classes.relevance}>
            <RelevanceLabel />
          </div>
        </div>
      </>
    );
  }
  return (
    <div className={classes.tagHeader}>
      <div className={classes.postsTaggedTitle}>Posts tagged <em>{tag.name}</em></div>
      <PostsListSortDropdown value={query.sortedBy || "relevance"}/>
    </div>
  );
}

// We need to pass through all of the props that Tab accepts in order to maintain the functionality of Tab switching/etc
const LensTab = ({ key, value, label, lens, isSelected, ...tabProps }: {
  key: string,
  value: string,
  label: React.ReactNode,
  lens: TagLens,
  isSelected: boolean,
} & Omit<React.ComponentProps<typeof Tab>, 'key' | 'value' | 'label'>) => {
  const classes = useStyles(styles);
  return (
    <div key={key} className={classes.lensTabContainer}>
      {lens.tabTitle === 'Loose Intro' && <div className={classes.aboveLensTab}>Less Technical</div>}
      <Tab
        className={classNames(classes.lensTab, isSelected && classes.selectedLens, !isSelected && classes.nonSelectedLens)}
        key={key}
        value={value}
        label={label}
        classes={{ root: classes.lensTabRootOverride, labelContainer: classes.tabLabelContainerOverride }}
        {...tabProps}
      ></Tab>
    </div>
  );
};

const TagPage = () => {
  const {
    PostsList2, ContentItemBody, Loading, AddPostsToTag, Error404, Typography,
    PermanentRedirect, HeadTags, UsersNameDisplay, TagFlagItem, TagDiscussionSection,
    TagPageButtonRow, ToCColumn, SubscribeButton, CloudinaryImage2, TagIntroSequence,
    TagTableOfContents, TagVersionHistoryButton, ContentStyles, CommentsListCondensed,
    MultiToCLayout, TableOfContents, FormatDate, LWTooltip, HoverPreviewLink, TagsTooltip,
  } = Components;
  const classes = useStyles(styles);

  const currentUser = useCurrentUser();
  const { query, params: { slug } } = useLocation();
  
  // Support URLs with ?version=1.2.3 or with ?revision=1.2.3 (we were previously inconsistent, ?version is now preferred)
  const { version: queryVersion, revision: queryRevision } = query;
  const revision = queryVersion ?? queryRevision ?? null;
  
  const contributorsLimit = 7;
  const { tag, loading: loadingTag } = useTagBySlug(slug, revision ? "TagPageWithRevisionFragment" : "TagPageFragment", {
    extraVariables: revision ? {
      version: 'String',
      contributorsLimit: 'Int',
    } : {
      contributorsLimit: 'Int',
    },
    extraVariablesValues: revision ? {
      version: revision,
      contributorsLimit,
    } : {
      contributorsLimit,
    },
  });
  
  const [truncated, setTruncated] = useState(false)
  const [editing, setEditing] = useState(!!query.edit)
  const [hoveredContributorId, setHoveredContributorId] = useState<string|null>(null);
  // const [selectedLens, setSelectedLens] = useState<string>('main-tab');
  const { captureEvent } =  useTracking()
  const client = useApolloClient()

  const multiTerms: AnyBecauseTodo = {
    allPages: {view: "allPagesByNewest"},
    myPages: {view: "userTags", userId: currentUser?._id},
    //tagFlagId handled as default case below
  }

  const { results: otherTagsWithNavigation } = useMulti({
    terms: ["allPages", "myPages"].includes(query.focus) ? multiTerms[query.focus] : {view: "tagsByTagFlag", tagFlagId: query.focus},
    collectionName: "Tags",
    fragmentName: 'TagWithFlagsFragment',
    limit: 1500,
    skip: !query.flagId
  })
  
  useOnSearchHotkey(() => setTruncated(false));

  const { selectedLensId, selectedLens, updateSelectedLens, lenses } = useTagLenses(tag);
  const displayedTagTitle = useDisplayedTagTitle(tag, lenses, selectedLens);

  const tagPositionInList = otherTagsWithNavigation?.findIndex(tagInList => tag?._id === tagInList._id);
  // We have to handle updates to the listPosition explicitly, since we have to deal with three cases
  // 1. Initially the listPosition is -1 because we don't have a list at all yet
  // 2. Then we have the real position
  // 3. Then we remove the tagFlag, we still want it to have the right next button
  const [nextTagPosition, setNextTagPosition] = useState<number | null>(null);
  useEffect(() => {
    // Initial list position setting
    if (tagPositionInList && tagPositionInList >= 0) {
      setNextTagPosition(tagPositionInList + 1)
    }
    if (nextTagPosition !== null && tagPositionInList && tagPositionInList < 0) {
      // Here we want to decrement the list positions by one, because we removed the original tag and so
      // all the indices are moved to the next
      setNextTagPosition(nextTagPosition => (nextTagPosition || 1) - 1)
    }
    //eslint-disable-next-line react-hooks/exhaustive-deps
  }, [tagPositionInList])
  const nextTag = otherTagsWithNavigation && (nextTagPosition !== null && nextTagPosition >= 0) && otherTagsWithNavigation[nextTagPosition]
  
  const expandAll = useCallback(() => {
    setTruncated(false)
  }, []);

  const onHoverContributor = useCallback((userId: string) => {
    setHoveredContributorId(userId);
  }, []);
  
  if (loadingTag)
    return <Loading/>
  if (!tag)
    return <Error404/>
  // If the slug in our URL is not the same as the slug on the tag, redirect to the canonical slug page
  if (tag.oldSlugs?.filter(slug => slug !== tag.slug)?.includes(slug) && !tag.isArbitalImport) {
    return <PermanentRedirect url={tagGetUrl(tag)} />
  }
  if (editing && !tagUserHasSufficientKarma(currentUser, "edit")) {
    throw new Error(`Sorry, you cannot edit ${taggingNamePluralSetting.get()} without ${tagMinimumKarmaPermissions.edit} or more karma.`)
  }

  // if no sort order was selected, try to use the tag page's default sort order for posts
  if (query.sortedBy || tag.postsDefaultSortOrder) {
    query.sortedBy = query.sortedBy || tag.postsDefaultSortOrder
  }

  const terms = {
    ...tagPostTerms(tag, query),
    limit: 15
  }

  const clickReadMore = () => {
    setTruncated(false)
    captureEvent("readMoreClicked", {tagId: tag._id, tagName: tag.name, pageSectionContext: "wikiSection"})
  }

  const htmlWithAnchors = selectedLens?.tableOfContents?.html ?? selectedLens?.contents?.html ?? "";

  let description = htmlWithAnchors;
  // EA Forum wants to truncate much less than LW
  if (isFriendlyUI) {
    description = truncated
      ? truncateTagDescription(htmlWithAnchors, tag.descriptionTruncationCount)
      : htmlWithAnchors;
  } else {
    description = (truncated && !tag.wikiOnly)
    ? truncate(htmlWithAnchors, tag.descriptionTruncationCount || 4, "paragraphs", "<span>...<p><a>(Read More)</a></p></span>")
    : htmlWithAnchors
  }

  const headTagDescription = tag.description?.plaintextDescription || `All posts related to ${tag.name}, sorted by relevance`
  
  const tagFlagItemType: AnyBecauseTodo = {
    allPages: "allPages",
    myPages: "userPages"
  }

  const parentAndSubTags = (tag.parentTag || tag.subTags.length)
    ? (
      <div className={classNames(classes.subHeading,classes.centralColumn)}>
        <div className={classes.subHeadingInner}>
          {tag.parentTag && <div className={classes.relatedTag}>Parent {taggingNameCapitalSetting.get()}: <Link className={classes.relatedTagLink} to={tagGetUrl(tag.parentTag)}>{tag.parentTag.name}</Link></div>}
          {/* For subtags it would be better to:
              - put them at the bottom of the page
              - truncate the list
              for our first use case we only need a small number of subtags though, so I'm leaving it for now
          */}
          {tag.subTags.length ? <div className={classes.relatedTag}><span>Sub-{tag.subTags.length > 1 ? taggingNamePluralCapitalSetting.get() : taggingNameCapitalSetting.get()}:&nbsp;{
              tag.subTags.map((subTag, idx) => {
              return <Fragment key={idx}>
                <Link className={classes.relatedTagLink} to={tagGetUrl(subTag)}>{subTag.name}</Link>
                {idx < tag.subTags.length - 1 ? <>,&nbsp;</>: <></>}
              </Fragment>
            })}</span>
          </div> : <></>}
        </div>
      </div>
    )
    : <></>;

  const tagBodySection = (
    <div id="tagContent" className={classNames(classes.wikiSection,classes.centralColumn)}>
      <AnalyticsContext pageSectionContext="wikiSection">
        { revision && tag.description && (tag.description as TagRevisionFragment_description).user && <div className={classes.pastRevisionNotice}>
          You are viewing revision {tag.description.version}, last edited by <UsersNameDisplay user={(tag.description as TagRevisionFragment_description).user}/>
        </div>}
        {editing ? <div>
          <EditTagForm
            tag={tag}
            successCallback={ async () => {
              setEditing(false)
              await client.resetStore()
            }}
            cancelCallback={() => setEditing(false)}
          />
          <TagVersionHistoryButton tagId={tag._id} />
        </div> :
        <div onClick={clickReadMore}>
          <ContentStyles contentType="tag">
            <ContentItemBody
              dangerouslySetInnerHTML={{__html: description||""}}
              description={`tag ${tag.name}`}
              className={classes.description}
            />
          </ContentStyles>
        </div>}
      </AnalyticsContext>
    </div>
  );

  const tagPostsAndCommentsSection = (
    <div className={classes.centralColumn}>
      {editing && <TagDiscussionSection
        key={tag._id}
        tag={tag}
      />}
      {tag.sequence && <TagIntroSequence tag={tag} />}
      {!tag.wikiOnly && <>
        <AnalyticsContext pageSectionContext="tagsSection">
          <PostsListHeading tag={tag} query={query} classes={classes} />
          <PostsList2
            terms={terms}
            enableTotal
            tagId={tag._id}
            itemsPerPage={200}
          >
            <AddPostsToTag tag={tag} />
          </PostsList2>
        </AnalyticsContext>
        <DeferRender ssr={false}>
          <AnalyticsContext pageSectionContext="quickTakesSection">
            <CommentsListCondensed
              label="Quick takes"
              terms={{
                view: "tagSubforumComments" as const,
                tagId: tag._id,
                sortBy: 'new',
              }}
              initialLimit={8}
              itemsPerPage={20}
              showTotal
              hideTag
            />
          </AnalyticsContext>
        </DeferRender>
      </>}
    </div>
  );

  const tagToc = (
    <TagTableOfContents
      tag={tag}
      expandAll={expandAll}
      showContributors={true}
      onHoverContributor={onHoverContributor}
    />
  );

  const fixedPositionTagToc = (
    <TableOfContents
      sectionData={selectedLens?.tableOfContents ?? tag.tableOfContents}
      title={tag.name}
      onClickSection={expandAll}
      fixedPositionToc
    />
  );

  // const requirementsAndAlternatives = (
  //   <ContentStyles contentType="tag" className={classNames(classes.requirementsAndAlternatives)}>
  //     <div className={classes.relationshipPill}>
  //       {'Relies on: '}
  //       <HoverPreviewLink href={'/tag/reads_algebra'} >Ability to read algebra</HoverPreviewLink>
  //     </div>
  //   </ContentStyles>
  // );

  const alternatives = (
    <ContentStyles contentType="tag" className={classes.alternativesContainer}>
      <div className={classes.alternativesHeader}>
        {/* Teach me this */}
        {/* <span className={classes.alternativesTitle}> slower/faster</span> */}


        <div className={classes.alternativesList}>


          <div className={classes.alternativesSection}>
            <div className={classes.alternativesSectionTitle}>Relies on</div>
            <span className={classes.alternative}>
              <TagsTooltip placement="left" tagSlug={'reads_algebra'}>
                <a href={'/tag/reads_algebra'}>Ability to read algebra</a>
              </TagsTooltip>
            </span>
          </div>

          <div className={classes.alternativesSection}>
            <div className={classes.alternativesSectionTitle}>Subjects</div>
            <span className={classes.alternative}>
              <TagsTooltip placement="left" tagSlug={'logical-decision-theories'}>
                <a href={'/tag/logical-decision-theories'}>Logical decision theories</a>
              </TagsTooltip>
            </span>
            <span className={classes.alternative}>
              <TagsTooltip placement="left" tagSlug={'causal-decision-theories'}>
                <a href={'/tag/causal-decision-theories'}>Causal decision theories</a>
              </TagsTooltip>
            </span>
            <span className={classes.alternative}>
              <TagsTooltip placement="left" tagSlug={'evidential-decision-theories'}>
                <a href={'/tag/evidential-decision-theories'}>Evidential decision theories</a>
              </TagsTooltip>
            </span>
          </div>
          
          <div className={classes.alternativesSection}>
            <div className={classes.alternativesSectionTitle}>Less technical alternative</div>
            <span className={classes.alternative}>
              <TagsTooltip placement="left" tagSlug={'reads_algebra'}>
                <a href={'/tag/reads_algebra'}>Uncountability: Intuitive Intro</a>
              </TagsTooltip>
            </span>
            {/* Add more slower alternatives as needed */}
          </div>
          
          <div className={classes.alternativesSection}>
            <div className={classes.alternativesSectionTitle}>More technical alternative</div>
            <span className={classes.alternative}>
              <TagsTooltip placement="left" tagSlug={'advanced_algebra'}>
                <a href={'/tag/advanced_algebra'}>Uncountability (Math 3)</a>
              </TagsTooltip>
            </span>
            {/* Add more faster alternatives as needed */}
          </div>
        </div>
      </div>
    </ContentStyles>
  );

  const requirementsAndAlternatives = (
    <ContentStyles contentType="tag" className={classes.subjectsContainer}> 
      <div className={classes.subjectsHeader}>Relies on: </div>
      <div className={classes.subjectsList}>
        <span className={classes.subject}><HoverPreviewLink href={'/tag/reads_algebra'} >Ability to read algebra</HoverPreviewLink></span>
      </div>
    </ContentStyles>
  );

  const subjects = (
    <ContentStyles contentType="tag" className={classes.subjectsContainer}> 
      <div className={classes.subjectsHeader}>Subjects: </div>
      <div className={classes.subjectsList}>
        <span className={classes.subject}><HoverPreviewLink href={'/tag/logical-decision-theories'}>Logical decision theories</HoverPreviewLink></span>
        <span className={classes.subject}><HoverPreviewLink href={'/tag/causal-decision-theories'}>Causal decision theories</HoverPreviewLink></span>
        <span className={classes.subject}><HoverPreviewLink href={'/tag/evidential-decision-theories'}>Evidential decision theories</HoverPreviewLink></span>
      </div>
    </ContentStyles>
  );

  const tagHeader = (
    <div className={classNames(classes.header,classes.centralColumn)}>
      {query.flagId && <span>
        <Link to={`/tags/dashboard?focus=${query.flagId}`}>
          <TagFlagItem 
            itemType={["allPages", "myPages"].includes(query.flagId) ? tagFlagItemType[query.flagId] : "tagFlagId"}
            documentId={query.flagId}
          />
        </Link>
        {nextTag && <span onClick={() => setEditing(true)}><Link
          className={classes.nextLink}
          to={tagGetUrl(nextTag, {flagId: query.flagId, edit: true})}>
            Next Tag ({nextTag.name})
        </Link></span>}
      </span>}
      {lenses.length > 1
        ?  (
          <Tabs
            value={selectedLens?._id}
            onChange={(e, newLensId) => updateSelectedLens(newLensId)}
            classes={{ flexContainer: classes.lensTabsContainer, indicator: classes.hideMuiTabIndicator }}
          >
            {lenses.map(lens => {
              const label = <div className={classes.lensLabel}>
                <span className={classes.lensTitle}>{lens.tabTitle}</span>
                {lens.tabSubtitle && <span className={classes.lensSubtitle}>{lens.tabSubtitle}</span>}
              </div>;

              const isSelected = selectedLens?._id === lens._id;

              return <LensTab key={lens._id} value={lens._id} label={label} lens={lens} isSelected={isSelected} />;
            })}
          </Tabs>
        )
        : <></>}
      <div className={classes.titleRow}>
        <Typography variant="display3" className={classes.title}>
          {tag.deleted ? "[Deleted] " : ""}{displayedTagTitle}
        </Typography>
        <TagPageButtonRow tag={tag} editing={editing} setEditing={setEditing} hideLabels={true} className={classNames(classes.editMenu, classes.mobileButtonRow)} />
        {!tag.wikiOnly && !editing && userHasNewTagSubscriptions(currentUser) &&
          <SubscribeButton
            tag={tag}
            className={classes.notifyMeButton}
            subscribeMessage="Subscribe"
            unsubscribeMessage="Subscribed"
            subscriptionType={subscriptionTypes.newTagPosts}
          />
        }
      </div>
      {tag.contributors && <div className={classes.contributorRow}>
        <div className={classes.contributorNameWrapper}>
          <span>Written by </span>
          {tag.contributors.contributors
            .map(({ user }: { user?: UsersMinimumInfo }, idx: number) => (<>
              <UsersNameDisplay key={user?._id} user={user} className={classes.contributorName} />
              {idx < (tag.contributors.contributors.length - 1) ? ', ' : ''}
            </>))
          }
        </div>
        <div className={classes.lastUpdated}>
          {'last updated '}
          {selectedLens?.contents?.editedAt && <FormatDate date={selectedLens.contents.editedAt} format="Do MMM YYYY" tooltip={false} />}
        </div>
      </div>}
      {/** Just hardcoding an example for now, since we haven't imported the necessary relationships to derive it dynamically */}
      {requirementsAndAlternatives}
      {subjects}
    </div>
  );

  const originalToc = (
    <ToCColumn
      tableOfContents={tagToc}
      header={tagHeader}
    >
      {parentAndSubTags}
      {tagBodySection}
      {tagPostsAndCommentsSection}
    </ToCColumn>
  );

  const rightColumn = (<div className={classes.rightColumn}>
    <div className={classes.rightColumnContent}>
      <TagPageButtonRow
        tag={tag}
        editing={editing}
        setEditing={setEditing}
        hideLabels={true}
        className={classNames(classes.editMenu, classes.nonMobileButtonRow)}
      />
      {alternatives}
      {/* {requirementsandalternatives}
      {subjects} */}
    </div>
    <div className={classes.rightColumnOverflowFade} />
  </div>);

  const multiColumnToc = (
    <MultiToCLayout
      segments={[
        {
          centralColumn: parentAndSubTags,
        },
        {
          centralColumn: tagHeader,
          toc: fixedPositionTagToc,
        },
        {
          centralColumn: tagBodySection,
          rightColumn
        },
        {
          centralColumn: tagPostsAndCommentsSection,
        },
      ]}
      tocRowMap={[0, 1, 1, 1]}
    />
  );
  
  return <AnalyticsContext
    pageContext='tagPage'
    tagName={tag.name}
    tagId={tag._id}
    sortedBy={query.sortedBy || "relevance"}
    limit={terms.limit}
  >
    <HeadTags
      description={headTagDescription}
      structuredData={getTagStructuredData(tag)}
      noIndex={tag.noindex}
    />
    {hoveredContributorId && <style>
      {`.by_${hoveredContributorId} {background: rgba(95, 155, 101, 0.35);}`}
    </style>}
    {tag.bannerImageId && <div className={classes.imageContainer}>
      <CloudinaryImage2
        publicId={tag.bannerImageId}
        height={300}
        fullWidthHeader
      />
    </div>}
    <div className={tag.bannerImageId ? classes.rootGivenImage : ''}>
<<<<<<< HEAD
      {/* {originalToc} */}
      {isFriendlyUI ? originalToc : multiColumnToc}
=======
      <ToCColumn
        tableOfContents={
          <TagTableOfContents
            tag={tag} expandAll={expandAll} showContributors={true}
            onHoverContributor={onHoverContributor}
          />
        }
        header={<div className={classNames(classes.header,classes.centralColumn)}>
          {query.flagId && <span>
            <Link to={`/tags/dashboard?focus=${query.flagId}`}>
              <TagFlagItem 
                itemType={["allPages", "myPages"].includes(query.flagId) ? tagFlagItemType[query.flagId] : "tagFlagId"}
                documentId={query.flagId}
              />
            </Link>
            {nextTag && <span onClick={() => setEditing(true)}><Link
              className={classes.nextLink}
              to={tagGetUrl(nextTag, {flagId: query.flagId, edit: true})}>
                Next Tag ({nextTag.name})
            </Link></span>}
          </span>}
          <div className={classes.titleRow}>
            <Typography variant="display3" className={classes.title}>
              {tag.deleted ? "[Deleted] " : ""}{tag.name}
            </Typography>
            <TagPageButtonRow tag={tag} editing={editing} setEditing={setEditing} className={classNames(classes.editMenu, classes.mobileButtonRow)} />
            {!tag.wikiOnly && !editing && userHasNewTagSubscriptions(currentUser) &&
              <SubscribeButton
                tag={tag}
                className={classes.notifyMeButton}
                subscribeMessage="Subscribe"
                unsubscribeMessage="Subscribed"
                subscriptionType={subscriptionTypes.newTagPosts}
              />
            }
          </div>
          <TagPageButtonRow tag={tag} editing={editing} setEditing={setEditing} className={classNames(classes.editMenu, classes.nonMobileButtonRow)} />
        </div>}
      >
        {(tag.parentTag || tag.subTags.length) ?
        <div className={classNames(classes.subHeading,classes.centralColumn)}>
          <div className={classes.subHeadingInner}>
            {tag.parentTag && <div className={classes.relatedTag}>Parent {taggingNameCapitalSetting.get()}: <Link className={classes.relatedTagLink} to={tagGetUrl(tag.parentTag)}>{tag.parentTag.name}</Link></div>}
            {/* For subtags it would be better to:
                 - put them at the bottom of the page
                 - truncate the list
                for our first use case we only need a small number of subtags though, so I'm leaving it for now
             */}
            {tag.subTags.length ? <div className={classes.relatedTag}><span>Sub-{tag.subTags.length > 1 ? taggingNamePluralCapitalSetting.get() : taggingNameCapitalSetting.get()}:&nbsp;{
                tag.subTags.map((subTag, idx) => {
                return <Fragment key={idx}>
                  <Link className={classes.relatedTagLink} to={tagGetUrl(subTag)}>{subTag.name}</Link>
                  {idx < tag.subTags.length - 1 ? <>,&nbsp;</>: <></>}
                </Fragment>
              })}</span>
            </div> : <></>}
          </div>
        </div>: <></>}
        <div className={classNames(classes.wikiSection,classes.centralColumn)}>
          <AnalyticsContext pageSectionContext="wikiSection">
            { revision && tag.description && (tag.description as TagRevisionFragment_description).user && <div className={classes.pastRevisionNotice}>
              You are viewing revision {tag.description.version}, last edited by <UsersNameDisplay user={(tag.description as TagRevisionFragment_description).user}/>
            </div>}
            {editing ? <div>
              <EditTagForm
                tag={tag}
                successCallback={ async () => {
                  setEditing(false)
                  await client.resetStore()
                }}
                cancelCallback={() => setEditing(false)}
              />
              <TagVersionHistoryButton tagId={tag._id} />
            </div> :
            <div onClick={clickReadMore}>
              <ContentStyles contentType="tag">
                <ContentItemBody
                  dangerouslySetInnerHTML={{__html: description||""}}
                  description={`tag ${tag.name}`}
                  className={classes.description}
                />
              </ContentStyles>
            </div>}
          </AnalyticsContext>
        </div>
        <div className={classes.centralColumn}>
          {editing && <TagDiscussionSection
            key={tag._id}
            tag={tag}
          />}
          {tag.sequence && <TagIntroSequence tag={tag} />}
          {!tag.wikiOnly && <>
            <AnalyticsContext pageSectionContext="tagsSection">
              <PostsList2
                header={<PostsListHeading tag={tag} query={query} classes={classes} />}
                terms={terms}
                enableTotal
                tagId={tag._id}
                itemsPerPage={200}
                showNoResults={false}
              >
                <AddPostsToTag tag={tag} />
              </PostsList2>
            </AnalyticsContext>
            {quickTakesTagsEnabledSetting.get() && <DeferRender ssr={false}>
              <AnalyticsContext pageSectionContext="quickTakesSection">
                <CommentsListCondensed
                  label="Quick takes"
                  terms={{
                    view: "tagSubforumComments" as const,
                    tagId: tag._id,
                    sortBy: 'new',
                  }}
                  initialLimit={8}
                  itemsPerPage={20}
                  showTotal
                  hideTag
                />
              </AnalyticsContext>
            </DeferRender>}
          </>}
        </div>
      </ToCColumn>
>>>>>>> 7eb1b3bc
    </div>
  </AnalyticsContext>
}

const TagPageComponent = registerComponent("TagPage", TagPage);

export default TagPageComponent;

declare global {
  interface ComponentTypes {
    TagPage: typeof TagPageComponent
  }
}<|MERGE_RESOLUTION|>--- conflicted
+++ resolved
@@ -19,7 +19,6 @@
 import { getTagStructuredData } from "./TagPageRouter";
 import { isFriendlyUI } from "../../themes/forumTheme";
 import DeferRender from "../common/DeferRender";
-<<<<<<< HEAD
 import Tabs from '@material-ui/core/Tabs';
 import Tab from '@material-ui/core/Tab';
 import { RelevanceLabel, tagPageHeaderStyles, tagPostTerms } from "./TagPageExports";
@@ -28,26 +27,8 @@
 import { MAX_COLUMN_WIDTH } from "../posts/PostsPage/PostsPage";
 import { ToCData } from "@/lib/tableOfContents";
 import qs from "qs";
-
-const styles = defineStyles("TagPage", (theme: ThemeType) => ({
-=======
-import {quickTakesTagsEnabledSetting} from '../../lib/publicSettings'
-
-export const tagPageHeaderStyles = (theme: ThemeType) => ({
-  postListMeta: {
-    display: "flex",
-    alignItems: "baseline",
-    marginBottom: 8,
-  },
-  relevance: {
-    fontFamily: theme.palette.fonts.sansSerifStack,
-    color: theme.palette.grey[600],
-    fontWeight: 500,
-    textAlign: "right",
-    flexGrow: 1,
-    marginRight: 8,
-  },
-});
+import { quickTakesTagsEnabledSetting } from "@/lib/publicSettings";
+
 
 const sidePaddingStyle = (theme: ThemeType) => ({
   paddingLeft: 42,
@@ -58,9 +39,7 @@
   },
 })
 
-// Also used in TagCompareRevisions, TagDiscussionPage
-export const styles = (theme: ThemeType): JssStyles => ({
->>>>>>> 7eb1b3bc
+const styles = defineStyles("TagPage", (theme: ThemeType) => ({
   rootGivenImage: {
     marginTop: 185,
     [theme.breakpoints.down('sm')]: {
@@ -98,14 +77,7 @@
   header: {
     paddingTop: 19,
     paddingBottom: 5,
-<<<<<<< HEAD
-    [theme.breakpoints.up('md')]: {
-      paddingLeft: 42,
-      paddingRight: 42,
-    },
-=======
     ...sidePaddingStyle(theme),
->>>>>>> 7eb1b3bc
     background: theme.palette.panelBackground.default,
     borderTopLeftRadius: theme.borderRadius.default,
     borderTopRightRadius: theme.borderRadius.default,
@@ -155,29 +127,14 @@
   },
   wikiSection: {
     paddingTop: 5,
-<<<<<<< HEAD
-    [theme.breakpoints.up('md')]: {
-      paddingLeft: 42,
-      paddingRight: 42,
-    },
-=======
     ...sidePaddingStyle(theme),
->>>>>>> 7eb1b3bc
-    paddingBottom: 12,
     marginBottom: 24,
     background: theme.palette.panelBackground.default,
     borderBottomLeftRadius: theme.borderRadius.default,
     borderBottomRightRadius: theme.borderRadius.default,
   },
   subHeading: {
-<<<<<<< HEAD
-    [theme.breakpoints.up('md')]: {
-      paddingLeft: 42,
-      paddingRight: 42,
-    },
-=======
     ...sidePaddingStyle(theme),
->>>>>>> 7eb1b3bc
     marginTop: -2,
     background: theme.palette.panelBackground.default,
     ...theme.typography.body2,
@@ -872,17 +829,18 @@
       {tag.sequence && <TagIntroSequence tag={tag} />}
       {!tag.wikiOnly && <>
         <AnalyticsContext pageSectionContext="tagsSection">
-          <PostsListHeading tag={tag} query={query} classes={classes} />
           <PostsList2
+            header={<PostsListHeading tag={tag} query={query} classes={classes} />}
             terms={terms}
             enableTotal
             tagId={tag._id}
             itemsPerPage={200}
+            showNoResults={false}
           >
             <AddPostsToTag tag={tag} />
           </PostsList2>
         </AnalyticsContext>
-        <DeferRender ssr={false}>
+        {quickTakesTagsEnabledSetting.get() && <DeferRender ssr={false}>
           <AnalyticsContext pageSectionContext="quickTakesSection">
             <CommentsListCondensed
               label="Quick takes"
@@ -897,7 +855,7 @@
               hideTag
             />
           </AnalyticsContext>
-        </DeferRender>
+        </DeferRender>}
       </>}
     </div>
   );
@@ -1154,134 +1112,8 @@
       />
     </div>}
     <div className={tag.bannerImageId ? classes.rootGivenImage : ''}>
-<<<<<<< HEAD
       {/* {originalToc} */}
       {isFriendlyUI ? originalToc : multiColumnToc}
-=======
-      <ToCColumn
-        tableOfContents={
-          <TagTableOfContents
-            tag={tag} expandAll={expandAll} showContributors={true}
-            onHoverContributor={onHoverContributor}
-          />
-        }
-        header={<div className={classNames(classes.header,classes.centralColumn)}>
-          {query.flagId && <span>
-            <Link to={`/tags/dashboard?focus=${query.flagId}`}>
-              <TagFlagItem 
-                itemType={["allPages", "myPages"].includes(query.flagId) ? tagFlagItemType[query.flagId] : "tagFlagId"}
-                documentId={query.flagId}
-              />
-            </Link>
-            {nextTag && <span onClick={() => setEditing(true)}><Link
-              className={classes.nextLink}
-              to={tagGetUrl(nextTag, {flagId: query.flagId, edit: true})}>
-                Next Tag ({nextTag.name})
-            </Link></span>}
-          </span>}
-          <div className={classes.titleRow}>
-            <Typography variant="display3" className={classes.title}>
-              {tag.deleted ? "[Deleted] " : ""}{tag.name}
-            </Typography>
-            <TagPageButtonRow tag={tag} editing={editing} setEditing={setEditing} className={classNames(classes.editMenu, classes.mobileButtonRow)} />
-            {!tag.wikiOnly && !editing && userHasNewTagSubscriptions(currentUser) &&
-              <SubscribeButton
-                tag={tag}
-                className={classes.notifyMeButton}
-                subscribeMessage="Subscribe"
-                unsubscribeMessage="Subscribed"
-                subscriptionType={subscriptionTypes.newTagPosts}
-              />
-            }
-          </div>
-          <TagPageButtonRow tag={tag} editing={editing} setEditing={setEditing} className={classNames(classes.editMenu, classes.nonMobileButtonRow)} />
-        </div>}
-      >
-        {(tag.parentTag || tag.subTags.length) ?
-        <div className={classNames(classes.subHeading,classes.centralColumn)}>
-          <div className={classes.subHeadingInner}>
-            {tag.parentTag && <div className={classes.relatedTag}>Parent {taggingNameCapitalSetting.get()}: <Link className={classes.relatedTagLink} to={tagGetUrl(tag.parentTag)}>{tag.parentTag.name}</Link></div>}
-            {/* For subtags it would be better to:
-                 - put them at the bottom of the page
-                 - truncate the list
-                for our first use case we only need a small number of subtags though, so I'm leaving it for now
-             */}
-            {tag.subTags.length ? <div className={classes.relatedTag}><span>Sub-{tag.subTags.length > 1 ? taggingNamePluralCapitalSetting.get() : taggingNameCapitalSetting.get()}:&nbsp;{
-                tag.subTags.map((subTag, idx) => {
-                return <Fragment key={idx}>
-                  <Link className={classes.relatedTagLink} to={tagGetUrl(subTag)}>{subTag.name}</Link>
-                  {idx < tag.subTags.length - 1 ? <>,&nbsp;</>: <></>}
-                </Fragment>
-              })}</span>
-            </div> : <></>}
-          </div>
-        </div>: <></>}
-        <div className={classNames(classes.wikiSection,classes.centralColumn)}>
-          <AnalyticsContext pageSectionContext="wikiSection">
-            { revision && tag.description && (tag.description as TagRevisionFragment_description).user && <div className={classes.pastRevisionNotice}>
-              You are viewing revision {tag.description.version}, last edited by <UsersNameDisplay user={(tag.description as TagRevisionFragment_description).user}/>
-            </div>}
-            {editing ? <div>
-              <EditTagForm
-                tag={tag}
-                successCallback={ async () => {
-                  setEditing(false)
-                  await client.resetStore()
-                }}
-                cancelCallback={() => setEditing(false)}
-              />
-              <TagVersionHistoryButton tagId={tag._id} />
-            </div> :
-            <div onClick={clickReadMore}>
-              <ContentStyles contentType="tag">
-                <ContentItemBody
-                  dangerouslySetInnerHTML={{__html: description||""}}
-                  description={`tag ${tag.name}`}
-                  className={classes.description}
-                />
-              </ContentStyles>
-            </div>}
-          </AnalyticsContext>
-        </div>
-        <div className={classes.centralColumn}>
-          {editing && <TagDiscussionSection
-            key={tag._id}
-            tag={tag}
-          />}
-          {tag.sequence && <TagIntroSequence tag={tag} />}
-          {!tag.wikiOnly && <>
-            <AnalyticsContext pageSectionContext="tagsSection">
-              <PostsList2
-                header={<PostsListHeading tag={tag} query={query} classes={classes} />}
-                terms={terms}
-                enableTotal
-                tagId={tag._id}
-                itemsPerPage={200}
-                showNoResults={false}
-              >
-                <AddPostsToTag tag={tag} />
-              </PostsList2>
-            </AnalyticsContext>
-            {quickTakesTagsEnabledSetting.get() && <DeferRender ssr={false}>
-              <AnalyticsContext pageSectionContext="quickTakesSection">
-                <CommentsListCondensed
-                  label="Quick takes"
-                  terms={{
-                    view: "tagSubforumComments" as const,
-                    tagId: tag._id,
-                    sortBy: 'new',
-                  }}
-                  initialLimit={8}
-                  itemsPerPage={20}
-                  showTotal
-                  hideTag
-                />
-              </AnalyticsContext>
-            </DeferRender>}
-          </>}
-        </div>
-      </ToCColumn>
->>>>>>> 7eb1b3bc
     </div>
   </AnalyticsContext>
 }
