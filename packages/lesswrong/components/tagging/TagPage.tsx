import { useApolloClient } from "@apollo/client";
import classNames from 'classnames';
import React, { FC, Fragment, useCallback, useContext, useEffect, useState } from 'react';
import { AnalyticsContext, useTracking } from "../../lib/analyticsEvents";
import { userHasNewTagSubscriptions } from "../../lib/betas";
import { subscriptionTypes } from '../../lib/collections/subscriptions/schema';
import { tagGetUrl, tagMinimumKarmaPermissions, tagUserHasSufficientKarma } from '../../lib/collections/tags/helpers';
import { useMulti } from '../../lib/crud/withMulti';
import { truncate } from '../../lib/editor/ellipsize';
import { Link } from '../../lib/reactRouterWrapper';
import { useLocation, useNavigate } from '../../lib/routeUtil';
import { useGlobalKeydown, useOnSearchHotkey } from '../common/withGlobalKeydown';
import { Components, registerComponent } from '../../lib/vulcan-lib';
import { useCurrentUser } from '../common/withUser';
import { EditTagForm } from './EditTagPage';
import { useTagBySlug } from './useTag';
import { taggingNameCapitalSetting, taggingNamePluralCapitalSetting, taggingNamePluralSetting } from '../../lib/instanceSettings';
import truncateTagDescription from "../../lib/utils/truncateTagDescription";
import { getTagStructuredData } from "./TagPageRouter";
import { isFriendlyUI } from "../../themes/forumTheme";
import DeferRender from "../common/DeferRender";
import Tabs from '@material-ui/core/Tabs';
import Tab from '@material-ui/core/Tab';
import { RelevanceLabel, tagPageHeaderStyles, tagPostTerms } from "./TagPageExports";
import { useStyles, defineStyles } from "../hooks/useStyles";
import { HEADER_HEIGHT } from "../common/Header";
import { MAX_COLUMN_WIDTH } from "../posts/PostsPage/PostsPage";
import { MAIN_TAB_ID, TagLens, useTagLenses } from "@/lib/arbital/useTagLenses";
import { quickTakesTagsEnabledSetting } from "@/lib/publicSettings";
import { TagContributor } from "./arbitalTypes";
import { TagEditorContext, TagEditorProvider } from "./TagEditorContext";
import { isClient } from "@/lib/executionEnvironment";
import qs from "qs";

const sidePaddingStyle = (theme: ThemeType) => ({
  paddingLeft: 42,
  paddingRight: 42,
  [theme.breakpoints.down('xs')]: {
    paddingLeft: '8px',
    paddingRight: '8px',
  },
})

const styles = defineStyles("TagPage", (theme: ThemeType) => ({
  rootGivenImage: {
    marginTop: 185,
    [theme.breakpoints.down('sm')]: {
      marginTop: 130,
    },
  },
  imageContainer: {
    width: '100%',
    '& > picture > img': {
      height: 300,
      objectFit: 'cover',
      width: '100%',
    },
    position: 'absolute',
    top: HEADER_HEIGHT,
    [theme.breakpoints.down('sm')]: {
      width: 'unset',
      '& > picture > img': {
        height: 200,
        width: '100%',
      },
      left: -4,
      right: -4,
    },
  },
  centralColumn: {
    marginLeft: "auto",
    marginRight: "auto",
    maxWidth: MAX_COLUMN_WIDTH,
    [theme.breakpoints.up('md')]: {
      paddingLeft: 42,
      paddingRight: 42,
    },
  },
  header: {
    paddingTop: 19,
    paddingBottom: 5,
    ...sidePaddingStyle(theme),
    background: theme.palette.panelBackground.default,
    borderTopLeftRadius: theme.borderRadius.default,
    borderTopRightRadius: theme.borderRadius.default,
  },
  titleRow: {
    [theme.breakpoints.up('md')]: {
      display: 'flex',
      justifyContent: 'space-between',
    }
  },
  title: {
    ...theme.typography[isFriendlyUI ? "display2" : "display3"],
    ...theme.typography[isFriendlyUI ? "headerStyle" : "commentStyle"],
    marginTop: 0,
    fontWeight: isFriendlyUI ? 700 : 600,
    ...theme.typography.smallCaps,
    [theme.breakpoints.down('sm')]: {
      fontSize: '27px',
    },
  },
  notifyMeButton: {
    [theme.breakpoints.down('xs')]: {
      marginTop: 6,
    },
  },
  nonMobileButtonRow: {
    [theme.breakpoints.down('xs')]: {
      // Ensure this takes priority over the properties in TagPageButtonRow
      display: 'none !important',
    },
  },
  mobileButtonRow: {
    [theme.breakpoints.up('md')]: {
      display: 'none !important',
    },
  },
  editMenu: {
    [theme.breakpoints.down('xs')]: {
      marginTop: 16,
      marginBottom: 8,
    },
    [theme.breakpoints.up('md')]: {
      position: 'absolute',
      top: -36,
      right: 8,
    },
  },
  wikiSection: {
    paddingTop: 5,
    ...sidePaddingStyle(theme),
    marginBottom: 24,
    background: theme.palette.panelBackground.default,
    borderBottomLeftRadius: theme.borderRadius.default,
    borderBottomRightRadius: theme.borderRadius.default,
  },
  subHeading: {
    ...sidePaddingStyle(theme),
    marginTop: -2,
    background: theme.palette.panelBackground.default,
    ...theme.typography.body2,
    ...theme.typography.postStyle,
  },
  subHeadingInner: {
    paddingTop: 2,
    paddingBottom: 2,
    borderTop: theme.palette.border.extraFaint,
    borderBottom: theme.palette.border.extraFaint,
  },
  relatedTag : {
    display: '-webkit-box',
    "-webkit-line-clamp": 2,
    "-webkit-box-orient": 'vertical',
    overflow: 'hidden',
    fontFamily: isFriendlyUI ? theme.palette.fonts.sansSerifStack : undefined,
  },
  relatedTagLink : {
    color: theme.palette.lwTertiary.dark
  },
  tagHeader: {
    display: "flex",
    justifyContent: "space-between",
    alignItems: "center",
    paddingBottom: 8,
    ...theme.typography.body2,
    ...theme.typography.commentStyle,
  },
  postsTaggedTitle: {
    color: theme.palette.grey[600]
  },
  pastRevisionNotice: {
    ...theme.typography.commentStyle,
    fontStyle: 'italic'
  },
  nextLink: {
    ...theme.typography.commentStyle
  },
  description: {},
  lensTabsContainer: {
    gap: '4px',
    [theme.breakpoints.up('md')]: {
      alignItems: 'flex-end',
    },
    [theme.breakpoints.down('sm')]: {
      gap: '2px',
      padding: 2,
      flexWrap: 'wrap-reverse',
      display: 'flex',
      flexDirection: 'row',
    },
  },
  lensTabContainer: {
    display: 'flex',
    flexDirection: 'column',
    gap: '4px',
    [theme.breakpoints.down('sm')]: {
      minWidth: '25%',
      maxWidth: '40%',
      flexGrow: 1,
      gap: '0px',
    },
  },
  aboveLensTab: {
    ...theme.typography.body2,
    ...theme.typography.commentStyle,
    marginBottom: 4,
    color: theme.palette.grey[400],
    fontWeight: 700,
    alignSelf: 'center',
    [theme.breakpoints.down('sm')]: {
      display: 'none',
    },
  },
  lensTab: {
    minWidth: 'unset',
    borderWidth: 1,
    [theme.breakpoints.down('sm')]: {
      // width: '33%',
      // width: '100%',
      // alignSelf: 'center',
    },
  },
  lensTabRootOverride: {
    [theme.breakpoints.down('sm')]: {
      minHeight: 'unset',
      height: '100%',
      paddingTop: 2,
      paddingBottom: 2,
      borderTopLeftRadius: theme.borderRadius.small * 2,
      borderTopRightRadius: theme.borderRadius.small * 2,
    },
  },
  tabLabelContainerOverride: {
    paddingLeft: 16,
    paddingRight: 16,
    [theme.breakpoints.down('sm')]: {
      paddingLeft: 8,
      paddingRight: 8,
      paddingTop: 0,
      paddingBottom: 4,
      width: '100%',
    },
  },
  lensLabel: {
    display: 'flex',
    flexDirection: 'column',
    minHeight: 48,
    [theme.breakpoints.up('md')]: {
    },
    alignItems: 'start',
    justifyContent: 'center',
    [theme.breakpoints.down('sm')]: {
      height: 'min-content',
      gap: '4px',
    },
  },
  lensTitle: {
    ...theme.typography.subtitle,
    textTransform: 'none',
    marginBottom: 0,
  },
  lensSubtitle: {
    ...theme.typography.subtitle,
    textTransform: 'none',
    fontSize: '1em',
    fontWeight: 400,
    [theme.breakpoints.down('sm')]: {
      width: 'fit-content',
      display: 'block',
      textAlign: 'left',
      // marginBottom: 1,
      // '&::before': {
      //   content: '"("',
      // },
      // '&::after': {
      //   content: '")"'
      // }
    },
  },
  selectedLens: {
    [theme.breakpoints.down('sm')]: {
      // border: theme.palette.border.grey400,
    },
    [theme.breakpoints.up('md')]: {
      borderStyle: 'solid',
      borderWidth: '1px 1px 0 1px',
      borderImageSource: `linear-gradient(to bottom, 
        ${theme.palette.grey[400]} 0%, 
        rgba(0,0,0,0) 100%
      )`,
      borderImageSlice: '1',
      // Needed to maintain solid top border
      borderTop: theme.palette.border.grey400
    },
  },
  nonSelectedLens: {
    background: theme.palette.panelBackground.tagLensTab,
    // Needed to avoid annoying shifting of other tabs when one is selected
    [theme.breakpoints.up('md')]: {
      borderStyle: 'solid',
      borderColor: theme.palette.background.transparent,
    }
  },
  hideMuiTabIndicator: {
    display: 'none',
  },
  contributorRow: {
    ...theme.typography.body1,
    color: theme.palette.grey[600],
    display: 'flex',
    flexDirection: 'column',
    fontSize: '17px',
    lineHeight: 'inherit',
    marginBottom: 8,
  },
  contributorNameWrapper: {
    flex: 1,
    [theme.breakpoints.down('sm')]: {
      fontSize: '15px',
    },
  },
  contributorName: {
    fontWeight: 550,
  },
  lastUpdated: {
    ...theme.typography.body2,
    color: theme.palette.grey[600],
  },
  requirementsAndAlternatives: {
    display: 'flex',
    alignItems: 'center',
    flexWrap: 'wrap',
    gap: '4px',
  },
  relationshipPill: {
    textWrapMode: 'nowrap',
    width: 'max-content',
  },
  alternatives: {
    marginLeft: 16,
  },
  alternativeArrowIcon: {
    width: 16,
    height: 16,
  },
  rightColumn: {
    [theme.breakpoints.down('md')]: {
      display: 'none',
    },
    marginTop: -32,
    width: 300,
    '&:hover': {
      '& $rightColumnOverflowFade': {
        opacity: 0,
        pointerEvents: 'none',
      },
    },
  },
  rightColumnContent: {},
  rightColumnOverflowFade: {
    position: "relative",
    zIndex: 2,
    marginTop: -120,
    height: 140,
    width: "100%",
    // background: `linear-gradient(0deg, 
    //   ${theme.palette.background.pageActiveAreaBackground} 30%,
    //   ${theme.palette.panelBackground.translucent} 70%,
    //   transparent 100%
    // )`,
    opacity: 1,
  },
  subjectsContainer: {
    // overflow: 'hidden',
    display: 'flex',
    marginTop: 0,
    marginBottom: 0,
  },
  subjectsHeader: {
    ...theme.typography.body2,
    ...theme.typography.commentStyle,
    marginBottom: 4,
    color: theme.palette.grey[600],
    minWidth: 'fit-content',
  },
  subjectsList: {
    display: 'flex',
    flexWrap: 'wrap',
  },
  subject: {
    textWrap: 'nowrap',
    marginLeft: 6,
    // If it's not the last subject, add a comma
    '&:not(:last-child)::after': {
      content: '","',
    },
  },
  alternativesContainer: {
    // Add any container-specific styles if needed
  },
  alternativesHeader: {
    position: 'relative',
    fontSize: '1.0rem',
    marginBottom: 4,
    color: theme.palette.grey[600],
    minWidth: 'fit-content',
    whiteSpace: 'nowrap',
    display: 'inline-block',
    cursor: 'pointer',
    '&:hover': {
      '& $alternativesList': {
        display: 'block',
      },
    },
  },
  alternativesTitle: {
    color: theme.palette.grey[600],
    fontWeight: 550,
    fontSize: '1.2rem',
    marginLeft: 4,
    display: 'inline',
  },
  alternativesList: {
    display: 'block',
    position: 'absolute',
    top: '100%',
    left: 0,
    background: theme.palette.background.paper,
    boxShadow: theme.palette.boxShadow.default,
    borderRadius: theme.borderRadius.default,
    padding: '16px',
    zIndex: 1,
    minWidth: 200,
  },
  alternativesSection: {
    marginBottom: 20,
  },
  alternativesSectionTitle: {
    ...theme.typography.subtitle,
    fontWeight: 400,
    fontSize: '1.0rem',
    fontVariant: 'all-petite-caps',
    marginBottom: 2,
  },
  alternative: {
    display: 'block',
    fontSize: '1.0rem',
    // marginBottom: 4,
    // color: theme.palette.primary.main,
  },
  tocContributors: {
    display: 'flex',
    flexDirection: 'column',
    gap: '4px',
    marginBottom: 12
  },
  tocContributor: {
    marginLeft: 16,
    fontFamily: theme.palette.fonts.sansSerifStack,
    color: theme.palette.greyAlpha(0.5),
  },
  unselectedEditForm: {
    display: 'none',
  },
  selectedEditForm: {
    display: 'block',
  },
  descriptionContainerEditing: {
    display: 'none',
  },
  contributorRatio: {},
  ...tagPageHeaderStyles(theme),
}));

/**
 * If we're on the main tab (or on a tag without any lenses), we want to display the tag name.
 * Otherwise, we want to display the selected lens title.
 */
function useDisplayedTagTitle(tag: TagPageFragment | TagPageWithRevisionFragment | null, lenses: TagLens[], selectedLens?: TagLens) {
  if (!tag) return '';

  if (!selectedLens || selectedLens._id === 'main-tab' || lenses.length === 0) {
    return tag.name;
  }

  return selectedLens.title;
}

// function getNormalizedContributorRatio(ratio: number) {
//   return parseFloat((ratio * 100).toFixed(0));
// }

// function getDisplayedContributorRatio(ratio: number) {
//   return `${getNormalizedContributorRatio(ratio)}%`;
// }

// TODO: maybe move this to the server, so that the user doesn't have to wait for the hooks to run to see the contributors
function useDisplayedContributors(tag: TagPageFragment | TagPageWithRevisionFragment | null) {
  const contributors: TagContributor[] = tag?.contributors.contributors ?? [];
  if (!contributors.some(({ contributionVolume }) => contributionVolume)) {
    return { topContributors: contributors, smallContributors: [] };
  }
  const totalDiffVolume = contributors.reduce((acc: number, contributor: TagContributor) => acc + contributor.contributionVolume, 0);
  const sortedContributors = [...contributors].sort((a, b) => b.contributionVolume - a.contributionVolume);
  const topContributors = sortedContributors.filter(({ contributionVolume }) => contributionVolume / totalDiffVolume > 0.1);
  const smallContributors = sortedContributors.filter(({ contributionVolume }) => contributionVolume / totalDiffVolume <= 0.1);
  return { topContributors, smallContributors };
}

const PostsListHeading: FC<{
  tag: TagPageFragment|TagPageWithRevisionFragment,
  query: Record<string, string>,
  classes: ClassesType,
}> = ({tag, query, classes}) => {
  const {SectionTitle, PostsListSortDropdown} = Components;
  if (isFriendlyUI) {
    return (
      <>
        <SectionTitle title={`Posts tagged ${tag.name}`} />
        <div className={classes.postListMeta}>
          <PostsListSortDropdown value={query.sortedBy || "relevance"} />
          <div className={classes.relevance}>
            <RelevanceLabel />
          </div>
        </div>
      </>
    );
  }
  return (
    <div className={classes.tagHeader}>
      <div className={classes.postsTaggedTitle}>Posts tagged <em>{tag.name}</em></div>
      <PostsListSortDropdown value={query.sortedBy || "relevance"}/>
    </div>
  );
}

// We need to pass through all of the props that Tab accepts in order to maintain the functionality of Tab switching/etc
const LensTab = ({ key, value, label, lens, isSelected, ...tabProps }: {
  key: string,
  value: string,
  label: React.ReactNode,
  lens: TagLens,
  isSelected: boolean,
} & Omit<React.ComponentProps<typeof Tab>, 'key' | 'value' | 'label'>) => {
  const classes = useStyles(styles);
  return (
    <div key={key} className={classes.lensTabContainer}>
      {lens.tabTitle === 'Loose Intro' && <div className={classes.aboveLensTab}>Less Technical</div>}
      <Tab
        className={classNames(classes.lensTab, isSelected && classes.selectedLens, !isSelected && classes.nonSelectedLens)}
        key={key}
        value={value}
        label={label}
        classes={{ root: classes.lensTabRootOverride, labelContainer: classes.tabLabelContainerOverride }}
        {...tabProps}
      ></Tab>
    </div>
  );
};

const EditLensForm = ({lens}: {
  lens: TagLens,
}) => {
  return <Components.WrappedSmartForm
    key={lens._id}
    collectionName="MultiDocuments"
    documentId={lens._id}
    queryFragmentName="MultiDocumentEdit"
    mutationFragmentName="MultiDocumentEdit"
    {...(lens.originalLensDocument ? { prefetchedDocument: lens.originalLensDocument } : {})}
  />
}

<<<<<<< HEAD
/*const bayesGuideScript = () => {
=======
function htmlNodeListToArray(nodes: NodeList): Node[] {
  let ret: Node[] = [];
  for (let i=0; i<nodes.length; i++)
    ret.push(nodes.item(i)!);
  return ret;
}

const bayesGuideScript = () => {
>>>>>>> 82ae6806
  const pathDescriptions = {
    basic_theoretical: {
      content: `
          <p>Your path will teach you the basic odds form of Bayes' rule at a reasonable pace. It will contain 3 pages:</p>
          <ul>
              <li>Frequency diagrams: A first look at Bayes</li>
              <li>Waterfall diagrams and relative odds</li>
              <li>Introduction to Bayes' rule: Odds form</li>
          </ul>
      `,
      pathId: "62c",
    },
    quick: {
      content: `
          <p>No time to waste! Let's plunge directly into <a href="/w/693">a single-page abbreviated introduction to Bayes' rule</a>.</p>
      `,
      // pathId: "693",
      pathId: null,
    },
    theoretical: {
      content: `
          <p>Your path will teach you the basic odds form of Bayes' rule at a reasonable pace and then delve into the deep mysteries of the Bayes' Rule! Your path will contain 8 pages:</p>
          <ul>
              <li>Frequency diagrams: A first look at Bayes</li>
              <li>Waterfall diagrams and relative odds</li>
              <li>Introduction to Bayes' rule: Odds form</li>
              <li>Belief revision as probability elimination</li>
              <li>Extraordinary claims require extraordinary evidence</li>
              <li>Ordinary claims require ordinary evidence</li>
              <li>Shift towards the hypothesis of least surprise</li>
              <li>Bayesian view of scientific virtues</li>
          </ul>
      `,
      pathId: "62f",
    },
    deep: {
      content: `
          <p>Your path will go over all forms of Bayes' Rule, along with developing deep appreciation for its scientific usefulness. Your path will contain 12 pages:</p>
          <ul>
              <li>Frequency diagrams: A first look at Bayes</li>
              <li>Waterfall diagrams and relative odds</li>
              <li>Introduction to Bayes' rule: Odds form</li>
              <li>Bayes' rule: Proportional form</li>
              <li>Extraordinary claims require extraordinary evidence</li>
              <li>Ordinary claims require ordinary evidence</li>
              <li>Bayes' rule: Log-odds form</li>
              <li>Shift towards the hypothesis of least surprise</li>
              <li>Bayes' rule: Vector form</li>
              <li>Belief revision as probability elimination</li>
              <li>Bayes' rule: Probability form</li>
              <li>Bayesian view of scientific virtues</li>
          </ul>
      `,
      pathId: "61b",
    },
  };


  let currentPathId: string | null = null;

  function startPath() {
    if (currentPathId) {
      window.location.href = `/w/${currentPathId}/?startPath`;
    }
  }

  function handleRadioChange(radio: HTMLInputElement) {
    const wants = radio.dataset.wants?.split(",") || [];
    const notWants = radio.dataset.notWants?.split(",") || [];

    let pathKey;
    if (wants.includes("62d") && wants.includes("62f")) {
      pathKey = "deep";
    } else if (wants.includes("62d") && notWants.includes("62f")) {
      pathKey = "quick";
    } else if (wants.includes("62f") && notWants.includes("62d")) {
      pathKey = "theoretical";
    } else {
      pathKey = "basic_theoretical";
    }

    const pathDescription = document.getElementById("pathDescription");
    const content = pathDescription?.querySelector(".content");
    const startButton = pathDescription?.querySelector(".start-reading") as HTMLElement;

    if (content) {
      content.innerHTML = pathDescriptions[pathKey as keyof typeof pathDescriptions].content;
    }
    currentPathId = pathDescriptions[pathKey as keyof typeof pathDescriptions].pathId;

    if (pathDescription) {
      pathDescription.style.display = "block";
    }
    if (startButton) {
      if (currentPathId) {
        startButton.style.display = "block";
      } else {
        startButton.style.display = "none";
      }
    }
  }

  let currentContainer: Element|null = null;

  function initializeRadioHandlers() {
    document.querySelectorAll('input[name="preference"]').forEach((radio: HTMLInputElement) => {
      radio.addEventListener("change", function() {
        handleRadioChange(this);
      });
    });

    const checkedRadio = document.querySelector('input[name="preference"]:checked') as HTMLInputElement|null;
    if (checkedRadio) {
      handleRadioChange(checkedRadio);
    }
  }

  if (isClient) {
    const pathDescriptions = {
      basic_theoretical: {
        content: `
            <p>Your path will teach you the basic odds form of Bayes' rule at a reasonable pace. It will contain 3 pages:</p>
            <ul>
                <li>Frequency diagrams: A first look at Bayes</li>
                <li>Waterfall diagrams and relative odds</li>
                <li>Introduction to Bayes' rule: Odds form</li>
            </ul>
        `,
        pathId: "62c",
      },
      quick: {
        content: `
            <p>No time to waste! Let's plunge directly into <a href="/w/693">a single-page abbreviated introduction to Bayes' rule</a>.</p>
        `,
        // pathId: "693",
      },
      theoretical: {
        content: `
            <p>Your path will teach you the basic odds form of Bayes' rule at a reasonable pace and then delve into the deep mysteries of the Bayes' Rule! Your path will contain 8 pages:</p>
            <ul>
                <li>Frequency diagrams: A first look at Bayes</li>
                <li>Waterfall diagrams and relative odds</li>
                <li>Introduction to Bayes' rule: Odds form</li>
                <li>Belief revision as probability elimination</li>
                <li>Extraordinary claims require extraordinary evidence</li>
                <li>Ordinary claims require ordinary evidence</li>
                <li>Shift towards the hypothesis of least surprise</li>
                <li>Bayesian view of scientific virtues</li>
            </ul>
        `,
        pathId: "62f",
      },
      deep: {
        content: `
            <p>Your path will go over all forms of Bayes' Rule, along with developing deep appreciation for its scientific usefulness. Your path will contain 12 pages:</p>
            <ul>
                <li>Frequency diagrams: A first look at Bayes</li>
                <li>Waterfall diagrams and relative odds</li>
                <li>Introduction to Bayes' rule: Odds form</li>
                <li>Bayes' rule: Proportional form</li>
                <li>Extraordinary claims require extraordinary evidence</li>
                <li>Ordinary claims require ordinary evidence</li>
                <li>Bayes' rule: Log-odds form</li>
                <li>Shift towards the hypothesis of least surprise</li>
                <li>Bayes' rule: Vector form</li>
                <li>Belief revision as probability elimination</li>
                <li>Bayes' rule: Probability form</li>
                <li>Bayesian view of scientific virtues</li>
            </ul>
        `,
        pathId: "61b",
      },
    };
  
    // Watch for our content being added to or removed from the DOM
    const observer = new MutationObserver((mutations) => {
      for (const mutation of mutations) {
        if (mutation.type !== 'childList') continue;
        
        // Check if our current container was removed
        if (currentContainer && !currentContainer.isConnected) {
          currentContainer = null;
        }
        
        // Only look for new container if we don't have one
        if (!currentContainer) {
          for (const node of htmlNodeListToArray(mutation.addedNodes)) {
            if (!(node instanceof Element)) continue;
            
            const container = node.matches('.question-container') 
              ? node 
              : node.querySelector('.question-container');
              
            if (container) {
              currentContainer = container;
              initializeRadioHandlers();
              break;
            }
          }
        }
      }
    });
  
    // Start observing from the document root
    observer.observe(document.body, {
      childList: true,
      subtree: true
    });
  
    // Initial setup
    initializeRadioHandlers();
  
    Object.assign(window, { startPath });
    Object.assign(window, { handleRadioChange });
  }
};

<<<<<<< HEAD
bayesGuideScript();*/
=======
function addBayesGuideScript() {
  if (isClient) {
    if (document.readyState === 'complete') {
      bayesGuideScript();
    } else {
      document.addEventListener('DOMContentLoaded', bayesGuideScript);
    }
  }
}

addBayesGuideScript();
>>>>>>> 82ae6806

const ContributorsList = ({ contributors, onHoverContributor, endWithComma }: { contributors: TagContributor[], onHoverContributor: (userId: string | null) => void, endWithComma: boolean }) => {
  const { UsersNameDisplay } = Components;
  const classes = useStyles(styles);

  return <>{contributors.map(({ user }, idx) => (<span key={user._id} onMouseOver={() => onHoverContributor(user._id)} onMouseOut={() => onHoverContributor(null)}>
    <UsersNameDisplay user={user} tooltipPlacement="top" className={classes.contributorName} />
    {endWithComma || idx < contributors.length - 1 ? ', ' : ''}
  </span>))}</>;
}

const TagPage = () => {
  const {
    PostsList2, ContentItemBody, Loading, AddPostsToTag, Error404, Typography,
    PermanentRedirect, HeadTags, UsersNameDisplay, TagFlagItem, TagDiscussionSection,
    TagPageButtonRow, ToCColumn, SubscribeButton, CloudinaryImage2, TagIntroSequence,
    TagTableOfContents, ContentStyles, CommentsListCondensed,
    MultiToCLayout, TableOfContents, FormatDate, LWTooltip, HoverPreviewLink, TagsTooltip,
    PathInfo
  } = Components;
  const classes = useStyles(styles);

  const currentUser = useCurrentUser();
  const { query, params: { slug } } = useLocation();
  // const { onOpenEditor } = useContext(TagEditorContext);
  
  // Support URLs with ?version=1.2.3 or with ?revision=1.2.3 (we were previously inconsistent, ?version is now preferred)
  const { version: queryVersion, revision: queryRevision } = query;
  const revision = queryVersion ?? queryRevision ?? null;
  
  const contributorsLimit = 16;
  const { tag, loading: loadingTag } = useTagBySlug(slug, revision ? "TagPageWithRevisionFragment" : "TagPageFragment", {
    extraVariables: revision ? {
      version: 'String',
      contributorsLimit: 'Int',
    } : {
      contributorsLimit: 'Int',
    },
    extraVariablesValues: revision ? {
      version: revision,
      contributorsLimit,
    } : {
      contributorsLimit,
    },
  });

  const { results: lensWithParentTag } = useMulti({
    collectionName: 'MultiDocuments',
    fragmentName: 'MultiDocumentParentDocument',
    terms: {
      view: 'lensBySlug',
      slug: slug,
    },
    // Having a limit of 1 makes this fail if we have copies of this lens for deleted tags which don't get returned for permissions reasons
    // so we get as many as we can and assume that we'll only ever actually get at most one back
    skip: !slug,
  });

  const [truncated, setTruncated] = useState(false)
  const [editing, setEditing] = useState(!!query.edit)
  const [hoveredContributorId, setHoveredContributorId] = useState<string|null>(null);
  const { captureEvent } =  useTracking()
  const client = useApolloClient()

  const multiTerms: AnyBecauseTodo = {
    allPages: {view: "allPagesByNewest"},
    myPages: {view: "userTags", userId: currentUser?._id},
    //tagFlagId handled as default case below
  }

  const { results: otherTagsWithNavigation } = useMulti({
    terms: ["allPages", "myPages"].includes(query.focus) ? multiTerms[query.focus] : {view: "tagsByTagFlag", tagFlagId: query.focus},
    collectionName: "Tags",
    fragmentName: 'TagWithFlagsFragment',
    limit: 1500,
    skip: !query.flagId
  })
  
  useOnSearchHotkey(() => setTruncated(false));

  useGlobalKeydown((ev) => {
    // If the user presses escape while editing, we want to cancel the edit
    if (editing && ev.key === 'Escape') {
      setEditing(false);
    }
  });

  const { selectedLensId, selectedLens, updateSelectedLens, lenses } = useTagLenses(tag);
  const displayedTagTitle = useDisplayedTagTitle(tag, lenses, selectedLens);

  const tagPositionInList = otherTagsWithNavigation?.findIndex(tagInList => tag?._id === tagInList._id);
  // We have to handle updates to the listPosition explicitly, since we have to deal with three cases
  // 1. Initially the listPosition is -1 because we don't have a list at all yet
  // 2. Then we have the real position
  // 3. Then we remove the tagFlag, we still want it to have the right next button
  const [nextTagPosition, setNextTagPosition] = useState<number | null>(null);
  useEffect(() => {
    // Initial list position setting
    if (tagPositionInList && tagPositionInList >= 0) {
      setNextTagPosition(tagPositionInList + 1)
    }
    if (nextTagPosition !== null && tagPositionInList && tagPositionInList < 0) {
      // Here we want to decrement the list positions by one, because we removed the original tag and so
      // all the indices are moved to the next
      setNextTagPosition(nextTagPosition => (nextTagPosition || 1) - 1)
    }
    //eslint-disable-next-line react-hooks/exhaustive-deps
  }, [tagPositionInList])
  const nextTag = otherTagsWithNavigation && (nextTagPosition !== null && nextTagPosition >= 0) && otherTagsWithNavigation[nextTagPosition]
  
  const expandAll = useCallback(() => {
    setTruncated(false)
  }, []);

  const onHoverContributor = useCallback((userId: string | null) => {
    setHoveredContributorId(userId);
  }, []);

  const htmlWithAnchors = selectedLens?.tableOfContents?.html ?? selectedLens?.contents?.html ?? "";

  let description = htmlWithAnchors;
  // EA Forum wants to truncate much less than LW
  if (isFriendlyUI) {
    description = truncated
      ? truncateTagDescription(htmlWithAnchors, tag?.descriptionTruncationCount)
      : htmlWithAnchors;
  } else {
    description = (truncated && !tag?.wikiOnly)
    ? truncate(htmlWithAnchors, tag?.descriptionTruncationCount || 4, "paragraphs", "<span>...<p><a>(Read More)</a></p></span>")
    : htmlWithAnchors
  }

  const { topContributors, smallContributors } = useDisplayedContributors(tag);
  
  if (loadingTag)
    return <Loading/>
  if (!tag) {
    const lens = lensWithParentTag?.[0];
    if (lens?.parentTag) {
      const baseTagUrl = tagGetUrl(lens.parentTag);
      const newQuery = {
        ...query,
        lens: lens.slug,
      }
      const newUrl = `${baseTagUrl}?${qs.stringify(newQuery)}`;
      return <PermanentRedirect url={newUrl} />
    }
    return <Error404/>
  }
  // If the slug in our URL is not the same as the slug on the tag, redirect to the canonical slug page
  if (tag.oldSlugs?.filter(slug => slug !== tag.slug)?.includes(slug) && !tag.isArbitalImport) {
    return <PermanentRedirect url={tagGetUrl(tag)} />
  }
  if (editing && !tagUserHasSufficientKarma(currentUser, "edit")) {
    throw new Error(`Sorry, you cannot edit ${taggingNamePluralSetting.get()} without ${tagMinimumKarmaPermissions.edit} or more karma.`)
  }

  // if no sort order was selected, try to use the tag page's default sort order for posts
  if (query.sortedBy || tag.postsDefaultSortOrder) {
    query.sortedBy = query.sortedBy || tag.postsDefaultSortOrder
  }

  const terms = {
    ...tagPostTerms(tag, query),
    limit: 15
  }

  const clickReadMore = () => {
    setTruncated(false)
    captureEvent("readMoreClicked", {tagId: tag._id, tagName: tag.name, pageSectionContext: "wikiSection"})
  }


  const headTagDescription = tag.description?.plaintextDescription || `All posts related to ${tag.name}, sorted by relevance`
  
  const tagFlagItemType: AnyBecauseTodo = {
    allPages: "allPages",
    myPages: "userPages"
  }

  const parentAndSubTags = (tag.parentTag || tag.subTags.length)
    ? (
      <div className={classNames(classes.subHeading,classes.centralColumn)}>
        <div className={classes.subHeadingInner}>
          {tag.parentTag && <div className={classes.relatedTag}>Parent {taggingNameCapitalSetting.get()}: <Link className={classes.relatedTagLink} to={tagGetUrl(tag.parentTag)}>{tag.parentTag.name}</Link></div>}
          {/* For subtags it would be better to:
              - put them at the bottom of the page
              - truncate the list
              for our first use case we only need a small number of subtags though, so I'm leaving it for now
          */}
          {tag.subTags.length ? <div className={classes.relatedTag}><span>Sub-{tag.subTags.length > 1 ? taggingNamePluralCapitalSetting.get() : taggingNameCapitalSetting.get()}:&nbsp;{
              tag.subTags.map((subTag, idx) => {
              return <Fragment key={idx}>
                <Link className={classes.relatedTagLink} to={tagGetUrl(subTag)}>{subTag.name}</Link>
                {idx < tag.subTags.length - 1 ? <>,&nbsp;</>: <></>}
              </Fragment>
            })}</span>
          </div> : <></>}
        </div>
      </div>
    )
    : <></>;

  const openInlineEditor = () => {
    setEditing(true);
    // onOpenEditor();
  };

  const tagBodySection = (
    <div id="tagContent" className={classNames(classes.wikiSection,classes.centralColumn)}>
      <AnalyticsContext pageSectionContext="wikiSection">
        { revision && tag.description && (tag.description as TagRevisionFragment_description).user && <div className={classes.pastRevisionNotice}>
          You are viewing revision {tag.description.version}, last edited by <UsersNameDisplay user={(tag.description as TagRevisionFragment_description).user}/>
        </div>}
        {/* <TagEditorProvider> */}
          <span className={classNames(classes.unselectedEditForm, editing && selectedLens?._id === MAIN_TAB_ID && classes.selectedEditForm)}>
            <EditTagForm
              tag={tag}
              successCallback={ async () => {
                setEditing(false)
                await client.resetStore()
              }}
              cancelCallback={() => setEditing(false)}
            />
          </span>
          {lenses.filter(lens => lens._id !== MAIN_TAB_ID).map(lens => <span key={lens._id} className={classNames(classes.unselectedEditForm, editing && selectedLens?._id === lens._id && classes.selectedEditForm)}>
            <EditLensForm key={lens._id} lens={lens} />
          </span>)}
        {/* </TagEditorProvider> */}
        <div className={classNames(editing && classes.descriptionContainerEditing)} onClick={clickReadMore} onDoubleClick={openInlineEditor}>
          <ContentStyles contentType="tag">
            <ContentItemBody
              dangerouslySetInnerHTML={{__html: description||""}}
              description={`tag ${tag.name}`}
              className={classes.description}
            />
            <PathInfo tag={tag} />
          </ContentStyles>
        </div>
      </AnalyticsContext>
    </div>
  );

  const tagPostsAndCommentsSection = (
    <div className={classes.centralColumn}>
      {editing && <TagDiscussionSection
        key={tag._id}
        tag={tag}
      />}
      {tag.sequence && <TagIntroSequence tag={tag} />}
      {!tag.wikiOnly && <>
        <AnalyticsContext pageSectionContext="tagsSection">
          <PostsList2
            header={<PostsListHeading tag={tag} query={query} classes={classes} />}
            terms={terms}
            enableTotal
            tagId={tag._id}
            itemsPerPage={200}
            showNoResults={false}
          >
            <AddPostsToTag tag={tag} />
          </PostsList2>
        </AnalyticsContext>
        {quickTakesTagsEnabledSetting.get() && <DeferRender ssr={false}>
          <AnalyticsContext pageSectionContext="quickTakesSection">
            <CommentsListCondensed
              label="Quick takes"
              terms={{
                view: "tagSubforumComments" as const,
                tagId: tag._id,
                sortBy: 'new',
              }}
              initialLimit={8}
              itemsPerPage={20}
              showTotal
              hideTag
            />
          </AnalyticsContext>
        </DeferRender>}
      </>}
    </div>
  );

  const tagToc = (
    <TagTableOfContents
      tag={tag}
      expandAll={expandAll}
      showContributors={true}
      onHoverContributor={onHoverContributor}
    />
  );

  const tocContributors = <div className={classes.tocContributors}>
    {topContributors.map(({ user }: { user?: UsersMinimumInfo }, idx: number) => (
      <span className={classes.tocContributor} key={user?._id} onMouseOver={() => onHoverContributor(user?._id ?? null)} onMouseOut={() => onHoverContributor(null)}>
        <UsersNameDisplay key={user?._id} user={user} className={classes.contributorName} />
      </span>
    ))}
  </div>;

  const fixedPositionTagToc = (
    <TableOfContents
      sectionData={selectedLens?.tableOfContents ?? tag.tableOfContents}
      title={tag.name}
      heading={tocContributors}
      onClickSection={expandAll}
      fixedPositionToc
      hover
    />
  );

  // const requirementsAndAlternatives = (
  //   <ContentStyles contentType="tag" className={classNames(classes.requirementsAndAlternatives)}>
  //     <div className={classes.relationshipPill}>
  //       {'Relies on: '}
  //       <HoverPreviewLink href={'/tag/reads_algebra'} >Ability to read algebra</HoverPreviewLink>
  //     </div>
  //   </ContentStyles>
  // );

  const alternatives = (
    <ContentStyles contentType="tag" className={classes.alternativesContainer}>
      <div className={classes.alternativesHeader}>
        {/* Teach me this */}
        {/* <span className={classes.alternativesTitle}> slower/faster</span> */}


        <div className={classes.alternativesList}>


          <div className={classes.alternativesSection}>
            <div className={classes.alternativesSectionTitle}>Relies on</div>
            <span className={classes.alternative}>
              <TagsTooltip placement="left" tagSlug={'reads_algebra'}>
                <a href={'/tag/reads_algebra'}>Ability to read algebra</a>
              </TagsTooltip>
            </span>
          </div>

          <div className={classes.alternativesSection}>
            <div className={classes.alternativesSectionTitle}>Subjects</div>
            <span className={classes.alternative}>
              <TagsTooltip placement="left" tagSlug={'logical-decision-theories'}>
                <a href={'/tag/logical-decision-theories'}>Logical decision theories</a>
              </TagsTooltip>
            </span>
            <span className={classes.alternative}>
              <TagsTooltip placement="left" tagSlug={'causal-decision-theories'}>
                <a href={'/tag/causal-decision-theories'}>Causal decision theories</a>
              </TagsTooltip>
            </span>
            <span className={classes.alternative}>
              <TagsTooltip placement="left" tagSlug={'evidential-decision-theories'}>
                <a href={'/tag/evidential-decision-theories'}>Evidential decision theories</a>
              </TagsTooltip>
            </span>
          </div>
          
          <div className={classes.alternativesSection}>
            <div className={classes.alternativesSectionTitle}>Less technical alternative</div>
            <span className={classes.alternative}>
              <TagsTooltip placement="left" tagSlug={'reads_algebra'}>
                <a href={'/tag/reads_algebra'}>Uncountability: Intuitive Intro</a>
              </TagsTooltip>
            </span>
            {/* Add more slower alternatives as needed */}
          </div>
          
          <div className={classes.alternativesSection}>
            <div className={classes.alternativesSectionTitle}>More technical alternative</div>
            <span className={classes.alternative}>
              <TagsTooltip placement="left" tagSlug={'advanced_algebra'}>
                <a href={'/tag/advanced_algebra'}>Uncountability (Math 3)</a>
              </TagsTooltip>
            </span>
            {/* Add more faster alternatives as needed */}
          </div>
        </div>
      </div>
    </ContentStyles>
  );

  const requirementsAndAlternatives = (
    <ContentStyles contentType="tag" className={classes.subjectsContainer}> 
      <div className={classes.subjectsHeader}>Relies on: </div>
      <div className={classes.subjectsList}>
        <span className={classes.subject}><HoverPreviewLink href={'/tag/reads_algebra'} >Ability to read algebra</HoverPreviewLink></span>
      </div>
    </ContentStyles>
  );

  const subjects = (
    <ContentStyles contentType="tag" className={classes.subjectsContainer}> 
      <div className={classes.subjectsHeader}>Subjects: </div>
      <div className={classes.subjectsList}>
        <span className={classes.subject}><HoverPreviewLink href={'/tag/logical-decision-theories'}>Logical decision theories</HoverPreviewLink></span>
        <span className={classes.subject}><HoverPreviewLink href={'/tag/causal-decision-theories'}>Causal decision theories</HoverPreviewLink></span>
        <span className={classes.subject}><HoverPreviewLink href={'/tag/evidential-decision-theories'}>Evidential decision theories</HoverPreviewLink></span>
      </div>
    </ContentStyles>
  );

  const tagHeader = (
    <div className={classNames(classes.header,classes.centralColumn)}>
      {query.flagId && <span>
        <Link to={`/tags/dashboard?focus=${query.flagId}`}>
          <TagFlagItem 
            itemType={["allPages", "myPages"].includes(query.flagId) ? tagFlagItemType[query.flagId] : "tagFlagId"}
            documentId={query.flagId}
          />
        </Link>
        {nextTag && <span onClick={() => setEditing(true)}><Link
          className={classes.nextLink}
          to={tagGetUrl(nextTag, {flagId: query.flagId, edit: true})}>
            Next Tag ({nextTag.name})
        </Link></span>}
      </span>}
      {lenses.length > 1
        ?  (
          <Tabs
            value={selectedLens?._id}
            onChange={(e, newLensId) => updateSelectedLens(newLensId)}
            classes={{ flexContainer: classes.lensTabsContainer, indicator: classes.hideMuiTabIndicator }}
          >
            {lenses.map(lens => {
              const label = <div className={classes.lensLabel}>
                <span className={classes.lensTitle}>{lens.tabTitle}</span>
                {lens.tabSubtitle && <span className={classes.lensSubtitle}>{lens.tabSubtitle}</span>}
              </div>;

              const isSelected = selectedLens?._id === lens._id;

              return <LensTab key={lens._id} value={lens._id} label={label} lens={lens} isSelected={isSelected} />;
            })}
          </Tabs>
        )
        : <></>}
      <div className={classes.titleRow}>
        <Typography variant="display3" className={classes.title}>
          {tag.deleted ? "[Deleted] " : ""}{displayedTagTitle}
        </Typography>
        <TagPageButtonRow tag={tag} editing={editing} setEditing={setEditing} hideLabels={true} className={classNames(classes.editMenu, classes.mobileButtonRow)} />
        {!tag.wikiOnly && !editing && userHasNewTagSubscriptions(currentUser) &&
          <SubscribeButton
            tag={tag}
            className={classes.notifyMeButton}
            subscribeMessage="Subscribe"
            unsubscribeMessage="Subscribed"
            subscriptionType={subscriptionTypes.newTagPosts}
          />
        }
      </div>
      {tag.contributors && <div className={classes.contributorRow}>
        <div className={classes.contributorNameWrapper}>
          <span>Written by </span>
          <ContributorsList contributors={topContributors} onHoverContributor={onHoverContributor} endWithComma={smallContributors.length > 0} />
          {smallContributors.length > 0 && <LWTooltip title={<ContributorsList contributors={smallContributors} onHoverContributor={onHoverContributor} endWithComma={false} />} clickable placement="top">et al.</LWTooltip>}
        </div>
        <div className={classes.lastUpdated}>
          {'last updated '}
          {selectedLens?.contents?.editedAt && <FormatDate date={selectedLens.contents.editedAt} format="Do MMM YYYY" tooltip={false} />}
        </div>
      </div>}
      {/** Just hardcoding an example for now, since we haven't imported the necessary relationships to derive it dynamically */}
      {/* {requirementsAndAlternatives} */}
      {/* {subjects} */}
    </div>
  );

  const originalToc = (
    <ToCColumn
      tableOfContents={tagToc}
      header={tagHeader}
    >
      {parentAndSubTags}
      {tagBodySection}
      {tagPostsAndCommentsSection}
    </ToCColumn>
  );

  const rightColumn = (<div className={classes.rightColumn}>
    <div className={classes.rightColumnContent}>
      <TagPageButtonRow
        tag={tag}
        editing={editing}
        setEditing={setEditing}
        hideLabels={true}
        className={classNames(classes.editMenu, classes.nonMobileButtonRow)}
      />
      {alternatives}
      {/* {requirementsandalternatives}
      {subjects} */}
    </div>
    <div className={classes.rightColumnOverflowFade} />
  </div>);

  const multiColumnToc = (
    <MultiToCLayout
      segments={[
        {
          centralColumn: parentAndSubTags,
        },
        {
          centralColumn: tagHeader,
          toc: fixedPositionTagToc,
        },
        {
          centralColumn: tagBodySection,
          rightColumn
        },
        {
          centralColumn: tagPostsAndCommentsSection,
        },
      ]}
      tocRowMap={[0, 1, 1, 1]}
    />
  );
  
  return <AnalyticsContext
    pageContext='tagPage'
    tagName={tag.name}
    tagId={tag._id}
    sortedBy={query.sortedBy || "relevance"}
    limit={terms.limit}
  >
    <HeadTags
      description={headTagDescription}
      structuredData={getTagStructuredData(tag)}
      noIndex={tag.noindex}
    />
    {hoveredContributorId && <style>
      {`.by_${hoveredContributorId} {background: rgba(95, 155, 101, 0.35);}`}
    </style>}
    {tag.bannerImageId && <div className={classes.imageContainer}>
      <CloudinaryImage2
        publicId={tag.bannerImageId}
        height={300}
        fullWidthHeader
      />
    </div>}
    <div className={tag.bannerImageId ? classes.rootGivenImage : ''}>
      {/* {originalToc} */}
      {isFriendlyUI ? originalToc : multiColumnToc}
    </div>
  </AnalyticsContext>
}

const TagPageComponent = registerComponent("TagPage", TagPage);

export default TagPageComponent;

declare global {
  interface ComponentTypes {
    TagPage: typeof TagPageComponent
  }
}<|MERGE_RESOLUTION|>--- conflicted
+++ resolved
@@ -572,9 +572,6 @@
   />
 }
 
-<<<<<<< HEAD
-/*const bayesGuideScript = () => {
-=======
 function htmlNodeListToArray(nodes: NodeList): Node[] {
   let ret: Node[] = [];
   for (let i=0; i<nodes.length; i++)
@@ -583,7 +580,6 @@
 }
 
 const bayesGuideScript = () => {
->>>>>>> 82ae6806
   const pathDescriptions = {
     basic_theoretical: {
       content: `
@@ -801,9 +797,6 @@
   }
 };
 
-<<<<<<< HEAD
-bayesGuideScript();*/
-=======
 function addBayesGuideScript() {
   if (isClient) {
     if (document.readyState === 'complete') {
@@ -815,7 +808,6 @@
 }
 
 addBayesGuideScript();
->>>>>>> 82ae6806
 
 const ContributorsList = ({ contributors, onHoverContributor, endWithComma }: { contributors: TagContributor[], onHoverContributor: (userId: string | null) => void, endWithComma: boolean }) => {
   const { UsersNameDisplay } = Components;
