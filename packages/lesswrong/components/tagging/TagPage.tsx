import React, { useState } from 'react';
import { Components, registerComponent } from '../../lib/vulcan-lib';
import { useLocation } from '../../lib/routeUtil';
import { useTagBySlug } from './useTag';
import Users from '../../lib/collections/users/collection';
import { Link } from '../../lib/reactRouterWrapper';
import { useCurrentUser } from '../common/withUser';
import { commentBodyStyles } from '../../themes/stylePiping'
import { AnalyticsContext, useTracking } from "../../lib/analyticsEvents";
import Typography from '@material-ui/core/Typography';
import { truncate } from '../../lib/editor/ellipsize';
<<<<<<< HEAD
import { Tags } from '../../lib/collections/tags/collection';
=======
import { subscriptionTypes } from '../../lib/collections/subscriptions/schema'
import EditOutlinedIcon from '@material-ui/icons/EditOutlined';
>>>>>>> 4b621626

const styles = theme => ({
  tagPage: {
    ...commentBodyStyles(theme),
    color: theme.palette.grey[600]
  },
  description: {
    marginTop: 18,
    ...commentBodyStyles(theme),
    marginBottom: 18,
  },
  loadMore: {
    flexGrow: 1,
    textAlign: "left"
  },
  title: {
    marginTop: 0,
    ...theme.typography.commentStyle,
    fontWeight: 600,
    fontVariant: "small-caps"
  },
  wikiSection: {
    marginRight: 32,
    marginBottom: 24,
  },
  tagHeader: {
    display: "flex",
    justifyContent: "space-between",
    alignItems: "center",
    ...theme.typography.body2,
    ...theme.typography.commentStyle,
  },
  postsTaggedTitle: {
    color: theme.palette.grey[600]
  },
  disabledButton: {
    '&&': {
      color: theme.palette.grey[500],
      cursor: "default",
      marginBottom: 12
    }
  },
  buttonsRow: {
    ...theme.typography.body2,
    ...theme.typography.uiStyle,
    marginTop: 2,
    marginBottom: 16,
    color: theme.palette.grey[700],
    display: "flex",
    '& svg': {
      height: 20,
      width: 20,
      marginRight: 4,
      cursor: "pointer",
      color: theme.palette.grey[700]
    }
  },
  editButton: {
    display: "flex",
    alignItems: "center",
    marginRight: 16
  }
});

const TagPage = ({classes}: {
  classes: ClassesType
}) => {
<<<<<<< HEAD
  const { SingleColumnSection, PostsListSortDropdown, PostsList2, SectionButton, ContentItemBody, Loading, Error404, PermanentRedirect } = Components;
=======
  const { SingleColumnSection, SubscribeTo, PostsListSortDropdown, PostsList2, ContentItemBody, Loading, AddPostsToTag, Error404 } = Components;
>>>>>>> 4b621626
  const currentUser = useCurrentUser();
  const { query, params: { slug } } = useLocation();
  const { tag, loading: loadingTag } = useTagBySlug(slug);
  const [truncated, setTruncated] = useState(true)
  const { captureEvent } =  useTracking()
  
  if (loadingTag)
    return <Loading/>
  if (!tag)
    return <Error404/>
  // If the slug in our URL is not the same as the slug on the tag, redirect to the canonical slug page
  if (tag.slug !== slug) {
    return <PermanentRedirect url={Tags.getUrl(tag)} />
  }

  const terms = {
    ...query,
    filterSettings: {tags:[{tagId: tag._id, tagName: tag.name, filterMode: "Required"}]},
    view: "tagRelevance",
    limit: 15,
    tagId: tag._id,
  }

  const clickReadMore = () => {
    setTruncated(false)
    captureEvent("readMoreClicked", {tagId: tag._id, tagName: tag.name, pageSectionContext: "wikiSection"})
  }

  const description = truncated ? truncate(tag.description?.html, 1400, "characters", "... <a>(Read More)</a>") : tag.description?.html

  return <AnalyticsContext
    pageContext='tagPage'
    tagName={tag.name}
    tagId={tag._id}
    sortedBy={query.sortedBy || "relevance"}
    limit={terms.limit}
  >
    <SingleColumnSection>
      <div className={classes.wikiSection}>
        <AnalyticsContext pageSectionContext="wikiSection">
          <div className={classes.titleSection}>
            <Typography variant="display3" className={classes.title}>
              {tag.name}
            </Typography>
          </div>
          <div className={classes.buttonsRow}>
            {Users.isAdmin(currentUser) && <Link className={classes.editButton} to={`/tag/${tag.slug}/edit`}><EditOutlinedIcon /> Edit Wiki</Link>}
            <SubscribeTo 
              document={tag} 
              showIcon 
              subscribeMessage="Subscribe to Tag"
              unsubscribeMessage="Unsubscribe from Tag"
              subscriptionType={subscriptionTypes.newTagPosts}
            />
          </div>
          <div onClick={clickReadMore}>
            <ContentItemBody
              dangerouslySetInnerHTML={{__html: description}}
              description={`tag ${tag.name}`}
              className={classes.description}
            />
          </div>
        </AnalyticsContext>
      </div>
      <div>
        <AnalyticsContext pageSectionContext="tagsSection">
          <div className={classes.tagHeader}>
            <div className={classes.postsTaggedTitle}>Posts tagged <em>{tag.name}</em></div>
            <PostsListSortDropdown value={query.sortedBy || "relevance"}/>
          </div>
          <PostsList2
            terms={terms}
            enableTotal
            tagId={tag._id}
            itemsPerPage={200}
          >
            <AddPostsToTag tag={tag} />
          </PostsList2>
          
        </AnalyticsContext>
      </div>
    </SingleColumnSection>
  </AnalyticsContext>
}

const TagPageComponent = registerComponent("TagPage", TagPage, {styles});

declare global {
  interface ComponentTypes {
    TagPage: typeof TagPageComponent
  }
}<|MERGE_RESOLUTION|>--- conflicted
+++ resolved
@@ -9,12 +9,9 @@
 import { AnalyticsContext, useTracking } from "../../lib/analyticsEvents";
 import Typography from '@material-ui/core/Typography';
 import { truncate } from '../../lib/editor/ellipsize';
-<<<<<<< HEAD
 import { Tags } from '../../lib/collections/tags/collection';
-=======
 import { subscriptionTypes } from '../../lib/collections/subscriptions/schema'
 import EditOutlinedIcon from '@material-ui/icons/EditOutlined';
->>>>>>> 4b621626
 
 const styles = theme => ({
   tagPage: {
@@ -82,11 +79,7 @@
 const TagPage = ({classes}: {
   classes: ClassesType
 }) => {
-<<<<<<< HEAD
-  const { SingleColumnSection, PostsListSortDropdown, PostsList2, SectionButton, ContentItemBody, Loading, Error404, PermanentRedirect } = Components;
-=======
-  const { SingleColumnSection, SubscribeTo, PostsListSortDropdown, PostsList2, ContentItemBody, Loading, AddPostsToTag, Error404 } = Components;
->>>>>>> 4b621626
+  const { SingleColumnSection, PostsListSortDropdown, PostsList2, AddPostsToTag, ContentItemBody, Loading, Error404, PermanentRedirect, SubscribeTo } = Components;
   const currentUser = useCurrentUser();
   const { query, params: { slug } } = useLocation();
   const { tag, loading: loadingTag } = useTagBySlug(slug);
