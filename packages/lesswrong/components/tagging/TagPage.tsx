--- conflicted
+++ resolved
@@ -117,7 +117,6 @@
           </div>
         </AnalyticsContext>
       </div>
-<<<<<<< HEAD
       <AnalyticsContext pageSectionContext="tagsSection">
         <div className={classes.tagHeader}>
           <div className={classes.postsTaggedTitle}>Posts tagged <em>{tag.name}</em></div>
@@ -128,27 +127,10 @@
           enableTotal
           tagId={tag._id}
           itemsPerPage={200}
-        />
+        >
+          <AddPostsToTag tag={tag} />
+        </PostsList2>
       </AnalyticsContext>
-=======
-      <div>
-        <AnalyticsContext pageSectionContext="tagsSection">
-          <div className={classes.tagHeader}>
-            <div className={classes.postsTaggedTitle}>Posts tagged <em>{tag.name}</em></div>
-            <PostsListSortDropdown value={query.sortedBy || "relevance"}/>
-          </div>
-          <PostsList2
-            terms={terms}
-            enableTotal
-            tagId={tag._id}
-            itemsPerPage={200}
-          >
-            <AddPostsToTag tag={tag} />
-          </PostsList2>
-          
-        </AnalyticsContext>
-      </div>
->>>>>>> e8e4b80c
     </SingleColumnSection>
   </AnalyticsContext>
 }
