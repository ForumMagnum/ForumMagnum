import React, { useState } from 'react';
import { Components, registerComponent } from '../../lib/vulcan-lib';
import { useLocation } from '../../lib/routeUtil';
import { useTagBySlug } from './useTag';
import Users from '../../lib/collections/users/collection';
import { Link } from '../../lib/reactRouterWrapper';
import { useCurrentUser } from '../common/withUser';
import { commentBodyStyles } from '../../themes/stylePiping'
import { AnalyticsContext, useTracking } from "../../lib/analyticsEvents";
import Typography from '@material-ui/core/Typography';
import { truncate } from '../../lib/editor/ellipsize';

const styles = theme => ({
  tagPage: {
    ...commentBodyStyles(theme),
    color: theme.palette.grey[600]
  },
  description: {
    marginTop: 18,
    ...commentBodyStyles(theme),
    marginBottom: 18,
  },
  loadMore: {
    flexGrow: 1,
    textAlign: "left"
  },
  title: {
    marginTop: 0,
    ...theme.typography.commentStyle,
    fontWeight: 600,
    fontVariant: "small-caps"
  },
  wikiSection: {
    marginRight: 32,
    marginBottom: 24,
  },
  tagHeader: {
    display: "flex",
    justifyContent: "space-between",
    alignItems: "center",
    ...theme.typography.body2,
    ...theme.typography.commentStyle,
  },
  postsTaggedTitle: {
    color: theme.palette.grey[600]
  },
  disabledButton: {
    '&&': {
      color: theme.palette.grey[500],
      cursor: "default",
      marginBottom: 12
    }
  }
});

const TagPage = ({classes}: {
  classes: ClassesType
}) => {
  const { SingleColumnSection, PostsListSortDropdown, PostsList2, SectionButton, ContentItemBody, Loading, Error404 } = Components;
  const currentUser = useCurrentUser();
  const { query, params: { slug } } = useLocation();
  const { tag, loading: loadingTag } = useTagBySlug(slug);
  const [truncated, setTruncated] = useState(true)
  const { captureEvent } =  useTracking()

  if (loadingTag)
    return <Loading/>
  if (!tag)
    return <Error404/>

  const terms = {
    ...query,
    filterSettings: {tags:[{tagId: tag._id, tagName: tag.name, filterMode: "Required"}]},
    view: "tagRelevance",
    limit: 15,
    tagId: tag._id,
  }

  const clickReadMore = () => {
    setTruncated(false)
    captureEvent("readMoreClicked", {tagId: tag._id, tagName: tag.name, pageSectionContext: "wikiSection"})
  }

  const description = truncated ? truncate(tag.description?.html, 1400, "characters", "... <a>(Read More)</a>") : tag.description?.html

  return <AnalyticsContext
    pageContext='tagPage'
    tagName={tag.name}
    tagId={tag?._id}
    sortedBy={terms.view}
    limit={terms.limit}
  >
    <SingleColumnSection>
      <div className={classes.wikiSection}>
<<<<<<< HEAD
        <Typography variant="display3" className={classes.title}>
          {tag.name}
        </Typography>
        <AnalyticsContext pageSectionContext="wikiSection">
          {Users.isAdmin(currentUser) ? <SectionButton>
              <Link to={`/tag/${tag.slug}/edit`}>Edit Wiki</Link>
            </SectionButton>
            :
              <LWTooltip title="Editing is not yet available [beta]">
                <SectionButton className={classes.disabledButton}>Edit Wiki</SectionButton>
              </LWTooltip>
          }
          <div onClick={clickReadMore}>
            <ContentItemBody
              dangerouslySetInnerHTML={{__html: description}}
              description={`tag ${tag.name}`}
              className={classes.description}
            />
          </div>
        </AnalyticsContext>
=======
        {Users.isAdmin(currentUser) && <SectionButton>
          <Link to={`/tag/${tag.slug}/edit`}>Edit</Link>
        </SectionButton>}
        <div className={classes.titleSection}>
          <Typography variant="display3" className={classes.title}>
            {tag.name}
          </Typography>
        </div>
        <div onClick={()=>setTruncated(false)}>
          <ContentItemBody
            dangerouslySetInnerHTML={{__html: description}}
            description={`tag ${tag.name}`}
            className={classes.description}
          />
        </div>
>>>>>>> cf7e7277
      </div>
      <div>
        <AnalyticsContext pageSectionContext="tagsSection">
          <div className={classes.tagHeader}>
            <div className={classes.postsTaggedTitle}>Posts tagged <em>{tag.name}</em></div>
            <PostsListSortDropdown value={query.sortedBy || "relevance"}/>
          </div>
          <PostsList2
            terms={terms}
            enableTotal
            tagId={tag._id}
            itemsPerPage={200}
          />
        </AnalyticsContext>
      </div>
    </SingleColumnSection>
  </AnalyticsContext>
}

const TagPageComponent = registerComponent("TagPage", TagPage, {styles});

declare global {
  interface ComponentTypes {
    TagPage: typeof TagPageComponent
  }
}<|MERGE_RESOLUTION|>--- conflicted
+++ resolved
@@ -92,19 +92,15 @@
   >
     <SingleColumnSection>
       <div className={classes.wikiSection}>
-<<<<<<< HEAD
-        <Typography variant="display3" className={classes.title}>
-          {tag.name}
-        </Typography>
         <AnalyticsContext pageSectionContext="wikiSection">
-          {Users.isAdmin(currentUser) ? <SectionButton>
-              <Link to={`/tag/${tag.slug}/edit`}>Edit Wiki</Link>
-            </SectionButton>
-            :
-              <LWTooltip title="Editing is not yet available [beta]">
-                <SectionButton className={classes.disabledButton}>Edit Wiki</SectionButton>
-              </LWTooltip>
-          }
+          {Users.isAdmin(currentUser) && <SectionButton>
+            <Link to={`/tag/${tag.slug}/edit`}>Edit</Link>
+          </SectionButton>}
+          <div className={classes.titleSection}>
+            <Typography variant="display3" className={classes.title}>
+              {tag.name}
+            </Typography>
+          </div>
           <div onClick={clickReadMore}>
             <ContentItemBody
               dangerouslySetInnerHTML={{__html: description}}
@@ -113,23 +109,6 @@
             />
           </div>
         </AnalyticsContext>
-=======
-        {Users.isAdmin(currentUser) && <SectionButton>
-          <Link to={`/tag/${tag.slug}/edit`}>Edit</Link>
-        </SectionButton>}
-        <div className={classes.titleSection}>
-          <Typography variant="display3" className={classes.title}>
-            {tag.name}
-          </Typography>
-        </div>
-        <div onClick={()=>setTruncated(false)}>
-          <ContentItemBody
-            dangerouslySetInnerHTML={{__html: description}}
-            description={`tag ${tag.name}`}
-            className={classes.description}
-          />
-        </div>
->>>>>>> cf7e7277
       </div>
       <div>
         <AnalyticsContext pageSectionContext="tagsSection">
