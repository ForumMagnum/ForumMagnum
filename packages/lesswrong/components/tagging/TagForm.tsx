--- conflicted
+++ resolved
@@ -22,9 +22,9 @@
 import LWTooltip from "../common/LWTooltip";
 import Error404 from "../common/Error404";
 import FormComponentCheckbox from "../form-components/FormComponentCheckbox";
-<<<<<<< HEAD
 import { useMutation } from "@apollo/client";
 import { gql } from "@/lib/generated/gql-codegen/gql";
+import ContentStyles from "../common/ContentStyles";
 
 const TagWithFlagsFragmentUpdateMutation = gql(`
   mutation updateTagTagForm($selector: SelectorInput!, $data: UpdateTagDataInput!) {
@@ -45,9 +45,6 @@
     }
   }
 `);
-=======
-import ContentStyles from "../common/ContentStyles";
->>>>>>> 4d0d1da6
 
 const formStyles = defineStyles('TagForm', (theme: ThemeType) => ({
   fieldWrapper: {
