import React from 'react';
import { registerComponent, Components } from '../../lib/vulcan-lib';
import { Link } from '../../lib/reactRouterWrapper';
import { AnalyticsContext } from "../../lib/analyticsEvents";
import { DatabasePublicSetting } from '../../lib/publicSettings';
import classNames from 'classnames';
import { tagGetUrl } from '../../lib/collections/tags/helpers';
import { RobotIcon } from '../icons/RobotIcon';
import { useCurrentUser } from '../common/withUser';
import { coreTagIconMap } from './CoreTagIcon';
import { isBookUI, isFriendlyUI } from '../../themes/forumTheme';
import type { TagsTooltipPreviewWrapper } from './TagsTooltip';

const useExperimentalTagStyleSetting = new DatabasePublicSetting<boolean>('useExperimentalTagStyle', false)

export const tagStyle = (theme: ThemeType) => ({
  marginRight: isFriendlyUI ? 3 : undefined,
  padding: 5,
  paddingLeft: 6,
  paddingRight: 6,
  marginBottom: isFriendlyUI ? 8 : undefined,
  fontWeight: theme.typography.body1.fontWeight,
  backgroundColor: theme.palette.tag.background,
  border: theme.palette.tag.border,
  color: theme.palette.tag.text,
  borderRadius: 3,
  ...theme.typography.commentStyle,
  cursor: "pointer",
  whiteSpace: isFriendlyUI ? "nowrap": undefined,
})

const newTagStyle = (theme: ThemeType) => ({
  marginRight: 4,
  padding: 5,
  paddingLeft: 8,
  paddingRight: 7,
  marginBottom: 8,
  borderRadius: 4,
  boxShadow: theme.palette.tag.boxShadow,
  color: theme.palette.primary.main,
  fontSize: 15
})

export const smallTagTextStyle = (theme: ThemeType) => ({
  fontSize: 12,
  paddingTop: 1,
  paddingBottom: 2,
  fontWeight: theme.typography.body1.fontWeight,
  marginBottom: 0
});

export const coreTagStyle = (theme: ThemeType) => ({
  backgroundColor: theme.palette.tag.coreTagBackground,
  border: theme.palette.tag.coreTagBorder,
  color: theme.palette.tag.coreTagText,
  "&:hover": {
    backgroundColor: theme.palette.tag.coreTagBackgroundHover,
    borderColor: theme.palette.tag.coreTagBackgroundHover,
  },
});

const styles = (theme: ThemeType) => ({
  root: {
    display: "inline-block",
    cursor: "pointer",
    ...theme.typography.commentStyle,
    "&:hover": {
      opacity: 1,
      backgroundColor: theme.palette.tag.backgroundHover,
    },
    "& a:hover": isFriendlyUI ? {opacity: 1} : {},
    ...(useExperimentalTagStyleSetting.get() && isBookUI
      ? newTagStyle(theme)
      : tagStyle(theme)
    )
  },
  tooltip: {
    marginTop: isFriendlyUI ? 6 : undefined,
  },
  core: {
    ...coreTagStyle(theme),
  },
  coreIcon: {
    position: "relative",
    display: "inline-block",
    minWidth: 20,
    margin: isFriendlyUI ? "0 3px 0 6px" : undefined,
    "& svg": {
      position: "absolute",
      top: -13,
      left: -4,
      width: 20,
      height: 18,
      fill: theme.palette.tag.coreTagText,
    },
  },
  score:  {
    paddingLeft: 5,
    color: theme.palette.text.slightlyDim2,
  },
  name: {
    display: 'inline-block',
  },
  smallText: {
    ...smallTagTextStyle(theme),
  },
  robotIcon: {
    "& svg": {
      height: 12,
      opacity: 0.7,
      marginLeft: 4,
    },
  },
  noBackground: {
    backgroundColor: "transparent",
    border: 'none'
  }
});

const FooterTag = ({
  tagRel,
  tag,
  hideScore=false,
  hideIcon,
  smallText,
  PreviewWrapper,
  link=true,
  highlightAsAutoApplied=false,
  neverCoreStyling=false,
  hideRelatedTags,
  className,
  classes,
  noBackground = false, 
}: {
  tag: TagPreviewFragment | TagSectionPreviewFragment | TagRecentDiscussion,
  tagRel?: TagRelMinimumFragment,
  hideScore?: boolean,
  hideIcon?: boolean,
  smallText?: boolean,
  PreviewWrapper?: TagsTooltipPreviewWrapper,
  link?: boolean
  highlightAsAutoApplied?: boolean,
  neverCoreStyling?: boolean,
  hideRelatedTags?: boolean,
  className?: string,
<<<<<<< HEAD
  classes: ClassesType,
  noBackground?: boolean
=======
  classes: ClassesType<typeof styles>,
>>>>>>> f79d0a01
}) => {
  const currentUser = useCurrentUser();

  if (tag.adminOnly && !currentUser?.isAdmin) { return null }

  const showIcon = Boolean(tag.core && !smallText && coreTagIconMap[tag.slug] && !hideIcon);

  const tagName = isFriendlyUI && smallText
    ? tag.shortName || tag.name
    : tag.name;

  const {TagsTooltip, CoreTagIcon} = Components;
  const renderedTag = <>
    {showIcon && <span className={classes.coreIcon}><CoreTagIcon tag={tag} /></span>}
    <span className={classes.name}>{tagName}</span>
    {!hideScore && tagRel && <span className={classes.score}>{tagRel.baseScore}</span>}
  </>

  return (
    <AnalyticsContext tagName={tag.name} tagId={tag._id} tagSlug={tag.slug} pageElementContext="tagItem">
      <TagsTooltip
        tag={tag}
        tagRel={tagRel}
        PreviewWrapper={PreviewWrapper}
        hideRelatedTags={hideRelatedTags}
        popperClassName={classes.tooltip}
      >
        <span className={classNames(classes.root, className, {
          [classes.core]: !neverCoreStyling && tag.core,
          [classes.smallText]: smallText,
          [classes.noBackground]: noBackground,
        })}>
          {link ? <Link to={tagGetUrl(tag)}>
            {renderedTag}
            {highlightAsAutoApplied && <span className={classes.robotIcon}><RobotIcon/></span>}
          </Link> : renderedTag}
        </span>
      </TagsTooltip>
    </AnalyticsContext>
  );
}

const FooterTagComponent = registerComponent("FooterTag", FooterTag, {
  styles,
  stylePriority: -1,
});

declare global {
  interface ComponentTypes {
    FooterTag: typeof FooterTagComponent
  }
}<|MERGE_RESOLUTION|>--- conflicted
+++ resolved
@@ -143,12 +143,8 @@
   neverCoreStyling?: boolean,
   hideRelatedTags?: boolean,
   className?: string,
-<<<<<<< HEAD
-  classes: ClassesType,
   noBackground?: boolean
-=======
   classes: ClassesType<typeof styles>,
->>>>>>> f79d0a01
 }) => {
   const currentUser = useCurrentUser();
 
