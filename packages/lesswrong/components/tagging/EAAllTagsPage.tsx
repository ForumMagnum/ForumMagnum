import React, { useState } from 'react';
import { Components, registerComponent } from '../../lib/vulcan-lib/components';
import { useTagBySlug } from './useTag';
import { EditTagForm } from './EditTagPage';
import { userCanEditTagPortal } from '../../lib/betas'
import { useCurrentUser } from '../common/withUser';
import { AnalyticsContext } from "../../lib/analyticsEvents";
import { Link } from '../../lib/reactRouterWrapper';
import AddBoxIcon from '@/lib/vendor/@material-ui/icons/src/AddBox';
import { useDialog } from '../common/withDialog';
import { taggingNameCapitalSetting, taggingNamePluralCapitalSetting, taggingNamePluralSetting } from '../../lib/instanceSettings';
import { tagCreateUrl, tagUserHasSufficientKarma } from '../../lib/collections/tags/helpers';
<<<<<<< HEAD
import { useSingle } from '@/lib/crud/withSingle';
=======
import { isFriendlyUI } from '@/themes/forumTheme';
>>>>>>> 2fe403a1

const styles = (theme: ThemeType) => ({
  coreTagsTitle: {
    [theme.breakpoints.down('sm')]: {
      marginTop: 20
    }
  },
  portalSection: {
    marginBottom: theme.spacing.unit*8,
  },
  alphabetical: {
    columns: 5,
    columnWidth: 200,
    columnGap: 0,
    background: theme.palette.panelBackground.default,
    padding: 20,
    marginBottom: 24
  },
  portal: {
    marginBottom: 18,
    position: "relative",
    borderRadius: theme.borderRadius.default,
    [theme.breakpoints.down('xs')]: {
      '& td': {
        display: 'block',
        width: '100% !important',
        height: 'inherit !important'
      }
    },
    ...(isFriendlyUI && {
      background: theme.palette.grey[0],
      marginTop: 'unset',
      marginBottom: 'unset',
      padding: '20px',
      boxShadow: `0 1px 5px ${theme.palette.greyAlpha(.025)}`,
    }),
  },
  edit: {
    float: "right",
    marginRight: 5,
    color: theme.palette.grey[600],
  },
  addTagButton: {
    verticalAlign: "middle",
  },
})


const EAAllTagsPage = ({classes}: {
  classes: ClassesType<typeof styles>,
}) => {
  const { openDialog } = useDialog()
  const currentUser = useCurrentUser()
  const { tag } = useTagBySlug("portal", "AllTagsPageFragment");
  const [ editing, setEditing ] = useState(false)

  const { document: editableTag } = useSingle({
    documentId: tag?._id,
    collectionName: 'Tags',
    fragmentName: 'TagEditFragment',
    skip: !tag || !editing,
    ssr: false,
  });

  const { AllTagsAlphabetical, SectionButton, SectionTitle, ContentItemBody, ContentStyles, Loading, CoreTagsSection, SingleColumnSection } = Components;

  const portalTitle = `EA Forum ${`${taggingNamePluralCapitalSetting.get()} `}Wiki`
  
  const htmlWithAnchors = tag?.tableOfContents?.html || tag?.description?.html || "";

  return (
    <AnalyticsContext pageContext="allTagsPage">
      <SingleColumnSection>
        <SectionTitle title={`Core ${taggingNamePluralSetting.get()}`} noTopMargin titleClassName={classes.coreTagsTitle} />
        <CoreTagsSection />
        <div className={classes.portalSection}>
          <SectionTitle title={portalTitle}>
            <SectionButton>
              {currentUser && tagUserHasSufficientKarma(currentUser, "new") && <Link
                to={tagCreateUrl}
              >
                <AddBoxIcon className={classes.addTagButton}/>
                New {taggingNameCapitalSetting.get()}
              </Link>}
              {!currentUser && <a onClick={(ev) => {
                openDialog({
                  name: "LoginPopup",
                  contents: ({onClose}) => <Components.LoginPopup onClose={onClose} />
                });
                ev.preventDefault();
              }}>
                <AddBoxIcon className={classes.addTagButton}/>
                New {taggingNameCapitalSetting.get()}
              </a>}
            </SectionButton>
          </SectionTitle>
          <ContentStyles contentType="comment" className={classes.portal}>
            {!tag && <Loading/>}
            {userCanEditTagPortal(currentUser) && <a onClick={() => setEditing(true)} className={classes.edit}>
              Edit
            </a>}
            {editableTag ?
              <EditTagForm tag={editableTag} successCallback={()=>setEditing(false)}/>
              :
              <ContentItemBody
                dangerouslySetInnerHTML={{__html: htmlWithAnchors}}
                description={`tag ${tag?.name}`} noHoverPreviewPrefetch
              />
            }
          </ContentStyles>
          <AnalyticsContext pageSectionContext="allTagsAlphabetical">
            <AllTagsAlphabetical />
          </AnalyticsContext>
        </div>
      </SingleColumnSection>
    </AnalyticsContext>
  );
}

const EAAllTagsPageComponent = registerComponent("EAAllTagsPage", EAAllTagsPage, {styles});

declare global {
  interface ComponentTypes {
    EAAllTagsPage: typeof EAAllTagsPageComponent
  }
}<|MERGE_RESOLUTION|>--- conflicted
+++ resolved
@@ -10,11 +10,8 @@
 import { useDialog } from '../common/withDialog';
 import { taggingNameCapitalSetting, taggingNamePluralCapitalSetting, taggingNamePluralSetting } from '../../lib/instanceSettings';
 import { tagCreateUrl, tagUserHasSufficientKarma } from '../../lib/collections/tags/helpers';
-<<<<<<< HEAD
 import { useSingle } from '@/lib/crud/withSingle';
-=======
 import { isFriendlyUI } from '@/themes/forumTheme';
->>>>>>> 2fe403a1
 
 const styles = (theme: ThemeType) => ({
   coreTagsTitle: {
