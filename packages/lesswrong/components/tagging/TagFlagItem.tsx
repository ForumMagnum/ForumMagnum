--- conflicted
+++ resolved
@@ -1,9 +1,4 @@
 import React from "react"
-<<<<<<< HEAD
-import { Tags } from "../../lib/collections/tags/collection";
-=======
-import { TagFlags } from "../../lib";
->>>>>>> c17a0c70
 import { useMulti } from "../../lib/crud/withMulti";
 import { useSingle } from "../../lib/crud/withSingle";
 import { Components, registerComponent } from "../../lib/vulcan-lib";
