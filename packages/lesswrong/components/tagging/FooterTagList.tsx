import React, { ReactNode, useCallback, useEffect, useRef, useState } from 'react';
import { Components, registerComponent, getFragment } from '../../lib/vulcan-lib';
import { useMulti } from '../../lib/crud/withMulti';
import { useMutation, gql } from '@apollo/client';
import { useCurrentUser } from '../common/withUser';
import { useTracking, useOnMountTracking } from "../../lib/analyticsEvents";
import { contentTypes } from '../posts/PostsPage/ContentType';
import { tagStyle, smallTagTextStyle } from './FooterTag';
import classNames from 'classnames';
import Card from '@material-ui/core/Card';
import { Link } from '../../lib/reactRouterWrapper';
import { forumSelect } from '../../lib/forumTypeUtils';
import { useMessages } from '../common/withMessages';
import { isLWorAF, taggingNamePluralSetting } from '../../lib/instanceSettings';
import stringify from 'json-stringify-deterministic';
import { isFriendlyUI } from '../../themes/forumTheme';
import { FRIENDLY_HOVER_OVER_WIDTH } from '../common/FriendlyHoverOver';
import { AnnualReviewMarketInfo, highlightMarket } from '../../lib/collections/posts/annualReviewMarkets';
import { stableSortTags } from '../../lib/collections/tags/helpers';

const styles = (theme: ThemeType) => ({
  root: isFriendlyUI ? {
    marginTop: 8,
    marginBottom: 8,
  } : {
    display: 'flex',
    gap: '4px',
    flexWrap: 'wrap',
    justifyContent: 'flex-start',
    alignItems: 'center',
  },
  alignRight: {
    justifyContent: 'flex-end'
  },
  allowTruncate: {
    display: isFriendlyUI ? "block" : "inline-flex",
    // Truncate to 3 rows (webkit-line-clamp would be ideal here but it adds an ellipsis
    // which can't be removed)
    maxHeight: 104,
    overflow: "hidden",
  },
  overrideMargins: {
    marginTop: 0,
    marginBottom: 0,
  },
  postTypeLink: {
    "&:hover": isFriendlyUI ? {opacity: 1} : {},
  },
  frontpageOrPersonal: {
    ...tagStyle(theme),
    backgroundColor: theme.palette.tag.hollowTagBackground,
    ...(isFriendlyUI
      ? {
        marginBottom: 0,
        "&:hover": {
          opacity: 1,
          backgroundColor: theme.palette.tag.hollowTagBackgroundHover,
        },
        "& a:hover": {
          opacity: 1,
        },
      }
      : {
        paddingTop: 4.5,
        paddingBottom: 4.5,
      }),
    border: theme.palette.tag.hollowTagBorder,
    color: theme.palette.text.dim3,
  },
  neverCoreStyling: {
    color: theme.palette.tag.text,
  },
  noBackground: {
    '&&&': {
      backgroundColor: 'transparent',
      border: 'none',
    }
  },
  card: {
    padding: 16,
    ...(isFriendlyUI
      ? {
        paddingTop: 12,
        width: FRIENDLY_HOVER_OVER_WIDTH,
      }
      : {
        width: 450,
        paddingTop: 8,
      }),
  },
  smallText: {
    ...smallTagTextStyle(theme),
  },
  showAll: {
    fontFamily: theme.palette.fonts.sansSerifStack,
    fontSize: 14,
    fontWeight: 600,
    color: theme.palette.grey[500],
    cursor: "pointer",
    width: 'fit-content',
  },
  altAddTagButton: {
    backgroundColor: theme.palette.panelBackground.default,
    display: "inline-block",
    paddingLeft: 8,
    paddingTop: 4.5,
    paddingBottom: 4.5,
    paddingRight: 8,
    borderRadius: 3,
    fontWeight: 700,
    gap: 4,
    cursor: "pointer",
    border: theme.palette.tag.border
  },
});

const FooterTagList = ({
  post,
  hideScore,
  hideAddTag,
  //used for PostsPageSplashHeader
  useAltAddTagButton,
  smallText=false,
  showCoreTags,
  hidePostTypeTag,
  link=true,
  highlightAutoApplied=false,
  allowTruncate=false,
  overrideMargins=false,
  appendElement,
  annualReviewMarketInfo,
  classes,
  align = "left",
  noBackground = false,
  neverCoreStyling = false,
  tagRight = true,
}: {
  post: PostsWithNavigation | PostsWithNavigationAndRevision | PostsList | SunshinePostsList,
  hideScore?: boolean,
  hideAddTag?: boolean,
  useAltAddTagButton?: boolean,
  showCoreTags?: boolean
  hidePostTypeTag?: boolean,
  smallText?: boolean,
  link?: boolean,
  highlightAutoApplied?: boolean,
  allowTruncate?: boolean,
  overrideMargins?: boolean,
  appendElement?: ReactNode,
  annualReviewMarketInfo?: AnnualReviewMarketInfo,
  align?: "left" | "right",
  classes: ClassesType<typeof styles>,
  noBackground?: boolean,
  neverCoreStyling?: boolean,
  tagRight?: boolean,
}) => {
  const [isAwaiting, setIsAwaiting] = useState(false);
  const rootRef = useRef<HTMLSpanElement>(null);
  const [showAll, setShowAll] = useState(!allowTruncate);
  const [displayShowAllButton, setDisplayShowAllButton] = useState(false);

  const currentUser = useCurrentUser();
  const { captureEvent } = useTracking()
  const { flash } = useMessages();

  // We already have the tags as a resolver on the post, this additional query
  // serves two purposes:
  // - It fetches more info that is only required on hover (the tagRel score,
  // the truncated description). Fetching this in a second round trip allows the
  // initial render to be faster.
  // - (somewhat speculative) It allows the mutation to be handled more seamlessly
  // (incrementing the score and reordering the tags) by updating the result of
  // this query
  const { results, loading, loadingInitial, refetch } = useMulti({
    terms: {
      view: "tagsOnPost",
      postId: post._id,
    },
    collectionName: "TagRels",
    fragmentName: "TagRelMinimumFragment", // Must match the fragment in the mutation
    limit: 100,
    fetchPolicy: 'cache-and-network',
    // Only fetch this as a follow-up query on the client
    ssr: false,
  });

  const checkShouldDisplayShowAll = useCallback(() => {
    if (!showAll && rootRef.current) {
      const el = rootRef.current;
      // Even when expanded scrollHeight and clientHeight can be off by a few pixels,
      // we are interested in the case where a whole row is hidden
      if (el.scrollHeight > (el.clientHeight + 10)) {
        setDisplayShowAllButton(true);
      } else {
        setDisplayShowAllButton(false);
      }
    }
  }, [showAll, rootRef, setDisplayShowAllButton]);

  // Check whether we should display the "Show all topics" button when:
  // - Results or loading state change
  // - The component window is resized
  const resultsSignature = stringify(results);
  useEffect(checkShouldDisplayShowAll, [showAll, loadingInitial, resultsSignature, checkShouldDisplayShowAll]);
  useEffect(() => {
    window.addEventListener("resize", checkShouldDisplayShowAll);
    return () => window.removeEventListener("resize", checkShouldDisplayShowAll);
  // eslint-disable-next-line react-hooks/exhaustive-deps
  }, [])

  const onClickShowAll = useCallback(() => {
    setShowAll(true);
    setDisplayShowAllButton(false);
  }, [setShowAll, setDisplayShowAllButton]);

  const tagIds = (results ? results.map((tagRel) => tagRel.tag?._id) : post.tags.map((tag) => tag._id)).filter(
    Boolean
  ) as string[];

  useOnMountTracking({
    eventType: "tagList",
    eventProps: {tagIds},
    captureOnMount: eventProps => eventProps.tagIds.length > 0,
    // LW doesn't get a lot of use out of `tagListMounted` events and there are a lot of them
    skip: isLWorAF || !tagIds.length || loading
  });

  const [mutate] = useMutation(gql`
    mutation addOrUpvoteTag($tagId: String, $postId: String) {
      addOrUpvoteTag(tagId: $tagId, postId: $postId) {
        ...TagRelMinimumFragment
      }
    }
    ${getFragment("TagRelMinimumFragment")}
  `);

  const onTagSelected = useCallback(async ({tagId, tagName}: {tagId: string, tagName: string}) => {
    try {
      setIsAwaiting(true);
      await mutate({
        variables: {
          tagId: tagId,
          postId: post._id,
        },
      });
      setIsAwaiting(false);
      refetch();
      captureEvent("tagAddedToItem", {tagId, tagName});
    } catch (e) {
      setIsAwaiting(false);
      flash(e.message);
    }
  }, [setIsAwaiting, mutate, refetch, post._id, captureEvent, flash]);

  const MaybeLink = ({to, children, className}: {
    to: string|null,
    children: React.ReactNode,
    className?: string,
  }) => {
    if (to) {
      return <Link to={to} className={className}>{children}</Link>
    } else {
      return <>{children}</>;
    }
  }

  const contentTypeInfo = forumSelect(contentTypes);

  const PostTypeTag = useCallback(({tooltipBody, label, neverCoreStyling}: {
    tooltipBody: ReactNode,
    label: string,
    neverCoreStyling?: boolean
  }) => {
    const {HoverOver, ContentStyles} = Components;
    return (
      <HoverOver
        title={
          <Card className={classes.card}>
            <ContentStyles contentType="comment">
              {tooltipBody}
            </ContentStyles>
          </Card>
        }
        tooltip={false}
      >
        <div className={classNames(classes.frontpageOrPersonal, {
          [classes.smallText]: smallText,
          [classes.noBackground]: noBackground,
          [classes.neverCoreStyling]: neverCoreStyling,
        })}>
          {label}
        </div>
      </HoverOver>
    );
  }, [classes, smallText, noBackground]);

  // Post type is either Curated, Frontpage, Personal, or uncategorized (in which case
  // we don't show any indicator). It's uncategorized if it's not frontpaged and doesn't
  // have reviewedByUserId set to anything.
  let postType = post.curatedDate
    ? <Link to={contentTypeInfo.curated.linkTarget} className={classes.postTypeLink}>
        <PostTypeTag label="Curated" tooltipBody={contentTypeInfo.curated.tooltipBody} neverCoreStyling={neverCoreStyling}/>
      </Link>
    : (post.frontpageDate
      ? <MaybeLink to={contentTypeInfo.frontpage.linkTarget} className={classes.postTypeLink}>
          <PostTypeTag label="Frontpage" tooltipBody={contentTypeInfo.frontpage.tooltipBody} neverCoreStyling={neverCoreStyling}/>
        </MaybeLink>
      : (post.reviewedByUserId
        ? <MaybeLink to={contentTypeInfo.personal.linkTarget} className={classes.postTypeLink}>
            <PostTypeTag label="Personal Blog" tooltipBody={contentTypeInfo.personal.tooltipBody} neverCoreStyling={neverCoreStyling}/>
          </MaybeLink>
        : null
      )
    )

  const eventTag = contentTypeInfo.event && post.isEvent ? <MaybeLink to={contentTypeInfo.event.linkTarget} className={classes.postTypeLink}>
    <PostTypeTag label="Event" tooltipBody={contentTypeInfo.event.tooltipBody} neverCoreStyling={neverCoreStyling}/>
  </MaybeLink> : null

  const sortedTagInfo = results
    ? stableSortTags(results.filter((tagRel) => !!tagRel?.tag).map((tr) => ({ tag: tr.tag!, tagRel: tr })))
    : post.tags.map((tag) => ({ tag, tagRel: undefined }));

  const {Loading, FooterTag, AddTagButton, CoreTagsChecklist, PostsAnnualReviewMarketTag} = Components;

  const tooltipPlacement = useAltAddTagButton ? "bottom-end" : undefined;

  const addTagButton = <AddTagButton onTagSelected={onTagSelected} isVotingContext tooltipPlacement={tooltipPlacement}>
    {useAltAddTagButton && <span className={classNames(classes.altAddTagButton, noBackground && classes.noBackground)}>+</span>}
  </AddTagButton>

  const innerContent = (
    <>
      {!tagRight && currentUser && !hideAddTag && addTagButton}
      {showCoreTags && (
        <div>
          <CoreTagsChecklist existingTagIds={tagIds} onTagSelected={onTagSelected} />
        </div>
      )}
      {sortedTagInfo.map(
        ({ tagRel, tag }) =>
          tag && (
            <FooterTag
              key={tag._id}
              tagRel={tagRel}
              tag={tag}
              hideScore={hideScore}
              smallText={smallText}
              highlightAsAutoApplied={highlightAutoApplied && tagRel?.autoApplied}
              link={link}
              noBackground={noBackground}
              neverCoreStyling={neverCoreStyling}
            />
          )
      )}
      {!hidePostTypeTag && postType}
      {/* {post.manifoldReviewMarketId &&reviewMarketTag} */}
      {eventTag}
<<<<<<< HEAD
      {annualReviewMarketInfo && (
=======
      {isLWorAF && annualReviewMarketInfo && (
>>>>>>> a8ca7c08
        <PostsAnnualReviewMarketTag post={post} annualReviewMarketInfo={annualReviewMarketInfo} />
      )}
      {tagRight && currentUser && !hideAddTag && addTagButton}
      {isAwaiting && <Loading />}
    </>
  );

  return <>
    <span
      ref={rootRef}
      className={classNames(classes.root, {[classes.allowTruncate]: !showAll}, {[classes.overrideMargins] : overrideMargins, [classes.alignRight]: align === "right"})}
    >
      {innerContent}
      {appendElement}
    </span>
    {displayShowAllButton && <div className={classes.showAll} onClick={onClickShowAll}>Show all {taggingNamePluralSetting.get()}</div>}
  </>
};

const FooterTagListComponent = registerComponent("FooterTagList", FooterTagList, {styles});

declare global {
  interface ComponentTypes {
    FooterTagList: typeof FooterTagListComponent
  }
}<|MERGE_RESOLUTION|>--- conflicted
+++ resolved
@@ -354,13 +354,8 @@
           )
       )}
       {!hidePostTypeTag && postType}
-      {/* {post.manifoldReviewMarketId &&reviewMarketTag} */}
       {eventTag}
-<<<<<<< HEAD
-      {annualReviewMarketInfo && (
-=======
       {isLWorAF && annualReviewMarketInfo && (
->>>>>>> a8ca7c08
         <PostsAnnualReviewMarketTag post={post} annualReviewMarketInfo={annualReviewMarketInfo} />
       )}
       {tagRight && currentUser && !hideAddTag && addTagButton}
