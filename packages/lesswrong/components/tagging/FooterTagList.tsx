--- conflicted
+++ resolved
@@ -12,13 +12,9 @@
 import { sortBy } from 'underscore';
 import { forumSelect } from '../../lib/forumTypeUtils';
 import { useMessages } from '../common/withMessages';
-<<<<<<< HEAD
-import { isServer } from '../../lib/executionEnvironment';
+import { isLWorAF, taggingNamePluralSetting } from '../../lib/instanceSettings';
+import stringify from 'json-stringify-deterministic';
 import { isFriendlyUI } from '../../themes/forumTheme';
-=======
-import { isEAForum, isLWorAF, taggingNamePluralSetting } from '../../lib/instanceSettings';
-import stringify from 'json-stringify-deterministic';
->>>>>>> 28534848
 
 const styles = (theme: ThemeType): JssStyles => ({
   root: {
