import React, { useCallback, useState } from 'react';
import { Components, registerComponent, getFragment } from '../../lib/vulcan-lib';
import { useMulti } from '../../lib/crud/withMulti';
import { useMutation, gql } from '@apollo/client';
import { useCurrentUser } from '../common/withUser';
import { useTracking, useOnMountTracking } from "../../lib/analyticsEvents";
import { contentTypes } from '../posts/PostsPage/ContentType';
import { tagStyle, smallTagTextStyle } from './FooterTag';
import classNames from 'classnames';
import Card from '@material-ui/core/Card';
import { Link } from '../../lib/reactRouterWrapper';
import * as _ from 'underscore';
import { forumSelect } from '../../lib/forumTypeUtils';
import { filter } from 'underscore';

const styles = (theme: ThemeType): JssStyles => ({
  root: {
    marginTop: 8,
    marginBottom: 8,
  },
  frontpageOrPersonal: {
    ...tagStyle(theme),
    backgroundColor: theme.palette.tag.hollowTagBackground,
    paddingTop: 4,
    paddingBottom: 4,
    border: theme.palette.tag.coreTagBorder,
    color: theme.palette.text.dim3,
  },
  card: {
    width: 450,
    padding: 16,
    paddingTop: 8
  },
  smallText: {
    ...smallTagTextStyle(theme),
  }
});

export function sortTags<T>(list: Array<T>, toTag: (item: T)=>TagBasicInfo|null|undefined): Array<T> {
  return _.sortBy(list, item=>toTag(item)?.core);
}

const FooterTagList = ({post, classes, hideScore, hideAddTag, smallText=false, showCoreTags, hidePostTypeTag, link=true}: {
  post: PostsWithNavigation | PostsWithNavigationAndRevision | PostsList | SunshinePostsList,
  classes: ClassesType,
  hideScore?: boolean,
  hideAddTag?: boolean,
  showCoreTags?: boolean
  hidePostTypeTag?: boolean,
  smallText?: boolean,
  link?: boolean
}) => {
  const [isAwaiting, setIsAwaiting] = useState(false);
  const currentUser = useCurrentUser();
  const { captureEvent } = useTracking()
  const { LWTooltip, AddTagButton, CoreTagsChecklist } = Components

  // [Epistemic status - two years later guessing] This loads the tagrels via a
  // database query instead of using the denormalized field on posts. This
  // causes a shift of the tag in non-SSR contexts. I believe without
  // empirically testing this, that it's to allow the mutation to seamlessly
  // reorder the tags, by updating the result of this query. But you could
  // imagine that this could start with the ordering of the tags on the post
  // object, and then use the result from the database once we have it.
  const { results, loading, loadingInitial, refetch } = useMulti({
    terms: {
      view: "tagsOnPost",
      postId: post._id,
    },
    collectionName: "TagRels",
    fragmentName: "TagRelMinimumFragment", // Must match the fragment in the mutation
    limit: 100,
  });
<<<<<<< HEAD

  const tagIds = (results||[]).map((tag) => tag._id)
  useOnMountTracking({eventType: "tagList", eventProps: {tagIds}, captureOnMount: eventProps => eventProps.tagIds.length > 0, skip: !tagIds.length||loading})
=======
  const tagIds = (results||[]).map((tagRel) => tagRel.tag?._id)
  useOnMountTracking({eventType: "tagList", eventProps: {tagIds}, captureOnMount: eventProps => eventProps.tagIds.length, skip: !tagIds.length||loading})
>>>>>>> 2cb97a92

  const [mutate] = useMutation(gql`
    mutation addOrUpvoteTag($tagId: String, $postId: String) {
      addOrUpvoteTag(tagId: $tagId, postId: $postId) {
        ...TagRelMinimumFragment
      }
    }
    ${getFragment("TagRelMinimumFragment")}
  `);

  const onTagSelected = useCallback(async ({tagId, tagName}: {tagId: string, tagName: string}) => {
    setIsAwaiting(true)
    await mutate({
      variables: {
        tagId: tagId,
        postId: post._id,
      },
    });
    setIsAwaiting(false)
    refetch()
    captureEvent("tagAddedToItem", {tagId, tagName})
  }, [setIsAwaiting, mutate, refetch, post._id, captureEvent]);

  const { Loading, FooterTag, ContentStyles } = Components
  
  const MaybeLink = ({to, children}: {
    to: string|null
    children: React.ReactNode
  }) => {
    if (to) {
      return <Link to={to}>{children}</Link>
    } else {
      return <>{children}</>;
    }
  }
  
  const contentTypeInfo = forumSelect(contentTypes);
  
  const PostTypeTag = ({tooltipBody, label}: {
    tooltipBody: React.ReactNode;
    label: string;
  }) =>
    <LWTooltip
      title={<Card className={classes.card}>
        <ContentStyles contentType="comment">
          {tooltipBody}
        </ContentStyles>
      </Card>}
      tooltip={false}
    >
      <div className={classNames(classes.frontpageOrPersonal, {[classes.smallText]: smallText})}>{label}</div>
    </LWTooltip>

  // Post type is either Curated, Frontpage, Personal, or uncategorized (in which case
  // we don't show any indicator). It's uncategorized if it's not frontpaged and doesn't
  // have reviewedByUserId set to anything.
  let postType = post.curatedDate
    ? <Link to={contentTypeInfo.curated.linkTarget}>
        <PostTypeTag label="Curated" tooltipBody={contentTypeInfo.curated.tooltipBody}/>
      </Link>
    : (post.frontpageDate
      ? <MaybeLink to={contentTypeInfo.frontpage.linkTarget}>
          <PostTypeTag label="Frontpage" tooltipBody={contentTypeInfo.frontpage.tooltipBody}/>
        </MaybeLink>
      : (post.reviewedByUserId
        ? <MaybeLink to={contentTypeInfo.personal.linkTarget}>
          <PostTypeTag label="Personal Blog" tooltipBody={contentTypeInfo.personal.tooltipBody}/>
          </MaybeLink>
        : null
      )
    ) 

  if (loadingInitial || !results) {
    return <span className={classes.root}>
     {sortTags(post.tags, t=>t).map(tag => <FooterTag key={tag._id} tag={tag} hideScore smallText={smallText}/>)}
     {!hidePostTypeTag && postType}
    </span>;
  }

  
 
  return <span className={classes.root}>
    {showCoreTags && <div><CoreTagsChecklist existingTagIds={tagIds} onTagSelected={onTagSelected}/></div>}
    {sortTags(results, t=>t.tag).filter(tagRel => !!tagRel?.tag).map(tagRel =>
      tagRel.tag && <FooterTag 
        key={tagRel._id} 
        tagRel={tagRel} 
        tag={tagRel.tag} 
        hideScore={hideScore}
        smallText={smallText}
        link={link}
      />
    )}
    { !hidePostTypeTag && postType }
    {currentUser && !hideAddTag && <AddTagButton onTagSelected={onTagSelected} />}
    { isAwaiting && <Loading/>}
  </span>
};

const FooterTagListComponent = registerComponent("FooterTagList", FooterTagList, {styles});

declare global {
  interface ComponentTypes {
    FooterTagList: typeof FooterTagListComponent
  }
}<|MERGE_RESOLUTION|>--- conflicted
+++ resolved
@@ -71,14 +71,9 @@
     fragmentName: "TagRelMinimumFragment", // Must match the fragment in the mutation
     limit: 100,
   });
-<<<<<<< HEAD
 
   const tagIds = (results||[]).map((tag) => tag._id)
   useOnMountTracking({eventType: "tagList", eventProps: {tagIds}, captureOnMount: eventProps => eventProps.tagIds.length > 0, skip: !tagIds.length||loading})
-=======
-  const tagIds = (results||[]).map((tagRel) => tagRel.tag?._id)
-  useOnMountTracking({eventType: "tagList", eventProps: {tagIds}, captureOnMount: eventProps => eventProps.tagIds.length, skip: !tagIds.length||loading})
->>>>>>> 2cb97a92
 
   const [mutate] = useMutation(gql`
     mutation addOrUpvoteTag($tagId: String, $postId: String) {
