import React, { useState } from 'react';
import { Components, registerComponent } from '../../lib/vulcan-lib';
import { useMulti } from '../../lib/crud/withMulti';
import { useCurrentUser } from '../common/withUser';
import classNames from 'classnames';
import { isEAForum } from '../../lib/instanceSettings';
import { Link } from '@/lib/reactRouterWrapper';

const styles = (theme: ThemeType) => ({
  loadMorePadding: {
    paddingLeft: 16,
  },
  audioIcon: {
    width: 14,
    height: 14,
    color: theme.palette.grey[500],
    cursor: "pointer",
    '&:hover': {
      opacity: 0.5,
    }
  },
  audioOnly: {
    color: theme.palette.primary.main,
  },
  // Styling variations
  warning: {
    backgroundColor: `${theme.palette.error.main}10`,
    border: `3px solid ${theme.palette.error.main}`,
    '& $title, & $date': {
      color: theme.palette.error.main,
    },
  },
  alert: {
    backgroundColor: `${theme.palette.error.main}15`,
    border: `4px solid ${theme.palette.error.main}`,
    '& $title': {
      color: theme.palette.error.main,
      fontSize: '1.5rem',
    },
    '& $date': {
      color: theme.palette.error.main,
      fontWeight: 600,
    },
  },
  urgent: {
    backgroundColor: `${theme.palette.error.main}30`,
    border: `10px solid ${theme.palette.error.main}`,
    '& $title': {
      color: theme.palette.error.main,
      fontSize: '2.0rem',
    },
    '& $date': {
      color: theme.palette.error.main,
      fontWeight: 900,
    },
  },
});

const shouldShow = (belowFold: boolean, curatedDate: Date, currentUser: UsersCurrent | null) => {
  if (isEAForum) {
    return !belowFold && currentUser?.isAdmin;
  } else {
    const twoAndAHalfDaysAgo = new Date(new Date().getTime()-(2.5*24*60*60*1000));
    return belowFold || (curatedDate <= twoAndAHalfDaysAgo);
  }
}

const SunshineCuratedSuggestionsList = ({ terms, belowFold, classes, setCurationPost }: {
  terms: PostsViewTerms,
  belowFold?: boolean,
  classes: ClassesType<typeof styles>,
  setCurationPost?: (post: PostsList) => void,
}) => {
  const currentUser = useCurrentUser();

  const [audioOnly, setAudioOnly] = useState<boolean>(false)

  const { results, loadMoreProps, showLoadMore } = useMulti({
    terms: {
      ...terms, audioOnly
    },
    collectionName: "Posts",
    fragmentName: 'SunshineCurationPostsList',
    enableTotal: true,
    itemsPerPage: 60
  });

  const { results: curatedResults } = useMulti({
    terms: {view:'curated', limit:1},
    collectionName: "Posts",
    fragmentName: 'PostsList',
  });
  const curatedDate = curatedResults ? new Date(curatedResults[0]?.curatedDate) : new Date();


  if (!shouldShow(!!belowFold, curatedDate, currentUser)) {
    return null
  }

  const daysSinceCurated = Math.floor(
    (new Date().getTime() - curatedDate.getTime()) / (24 * 60 * 60 * 1000)
  );

  let statusClass = '';
  if (daysSinceCurated >= 6) {
    statusClass = classes.urgent;
  } else if (daysSinceCurated >= 4) {
    statusClass = classes.alert;
  } else if (daysSinceCurated >= 3) {
    statusClass = classes.warning;
  }

  const { SunshineListTitle, SunshineCuratedSuggestionsItem, MetaInfo, FormatDate,
    LoadMore, LWTooltip, ForumIcon } = Components

  return (
<<<<<<< HEAD
    <div className={classNames(classes.root, statusClass)}>
=======
    <div>
>>>>>>> c58703fe
      <SunshineListTitle>
        <Link to={`/admin/curation`}>Suggestions for Curated</Link>
        <MetaInfo>
          <FormatDate date={curatedDate}/>
        </MetaInfo>
        <LWTooltip title="Filter to only show audio">
          <ForumIcon
            icon="VolumeUp"
            className={classNames(classes.audioIcon, {[classes.audioOnly]: audioOnly})}
            onClick={() => setAudioOnly(!audioOnly)}
          />
        </LWTooltip>
      </SunshineListTitle>
      {results?.map(post =>
        <div key={post._id} >
          <SunshineCuratedSuggestionsItem post={post} setCurationPost={setCurationPost}/>
        </div>
      )}
      {showLoadMore && <div className={classes.loadMorePadding}>
        <LoadMore {...loadMoreProps}/>
      </div>}
    </div>
  )
}

const SunshineCuratedSuggestionsListComponent = registerComponent('SunshineCuratedSuggestionsList', SunshineCuratedSuggestionsList, {styles})

declare global {
  interface ComponentTypes {
    SunshineCuratedSuggestionsList: typeof SunshineCuratedSuggestionsListComponent
  }
}<|MERGE_RESOLUTION|>--- conflicted
+++ resolved
@@ -114,11 +114,7 @@
     LoadMore, LWTooltip, ForumIcon } = Components
 
   return (
-<<<<<<< HEAD
     <div className={classNames(classes.root, statusClass)}>
-=======
-    <div>
->>>>>>> c58703fe
       <SunshineListTitle>
         <Link to={`/admin/curation`}>Suggestions for Curated</Link>
         <MetaInfo>
