import { Components, registerComponent, withCurrentUser} from 'meteor/vulcan:core';
import React from 'react';
import Users from 'meteor/vulcan:users';
<<<<<<< HEAD
import defineComponent from '../../lib/defineComponent';
=======
import { withStyles } from '@material-ui/core/styles';
import PropTypes from 'prop-types';
>>>>>>> 1f0a460c

const styles = theme => ({
  root: {
    position:"absolute",
    top:0,
    right:0,
    width:250,
    marginTop:63,
    background: "white",
    zIndex: 1000,
    display:"none",
    [theme.breakpoints.up('lg')]: {
      display:"block"
    }
  }
})

const SunshineSidebar = ({currentUser, classes}) => {
  if (Users.canDo(currentUser, 'posts.moderate.all')) {
    return (
      <div className={classes.root}>
        <Components.SunshineNewUsersList terms={{view:"sunshineNewUsers"}}/>
        <Components.SunshineNewPostsList terms={{view:"sunshineNewPosts"}}/>
        <Components.SunshineReportedCommentsList terms={{view:"sunshineSidebarReports"}}/>
        <Components.SunshineNewCommentsList terms={{view:"sunshineNewCommentsList"}}/>
        <Components.SunshineCuratedSuggestionsList terms={{view:"sunshineCuratedSuggestions"}}/>
      </div>
    )
  } else {
    return null
  }
};

<<<<<<< HEAD
export default defineComponent({
  name: 'SunshineSidebar',
  component: SunshineSidebar,
  styles: styles,
  hocs: [ withCurrentUser ]
});
=======
SunshineSidebar.propTypes = {
  currentUser: PropTypes.object.isRequired,
  classes: PropTypes.object.isRequired
};

SunshineSidebar.displayName = "SunshineSidebar";

registerComponent('SunshineSidebar', SunshineSidebar, withCurrentUser, withStyles(styles, { name: 'SunshineSidebar'}));
>>>>>>> 1f0a460c
<|MERGE_RESOLUTION|>--- conflicted
+++ resolved
@@ -1,12 +1,8 @@
 import { Components, registerComponent, withCurrentUser} from 'meteor/vulcan:core';
 import React from 'react';
 import Users from 'meteor/vulcan:users';
-<<<<<<< HEAD
 import defineComponent from '../../lib/defineComponent';
-=======
-import { withStyles } from '@material-ui/core/styles';
 import PropTypes from 'prop-types';
->>>>>>> 1f0a460c
 
 const styles = theme => ({
   root: {
@@ -40,20 +36,14 @@
   }
 };
 
-<<<<<<< HEAD
+SunshineSidebar.propTypes = {
+  currentUser: PropTypes.object.isRequired,
+  classes: PropTypes.object.isRequired
+};
+
 export default defineComponent({
   name: 'SunshineSidebar',
   component: SunshineSidebar,
   styles: styles,
   hocs: [ withCurrentUser ]
 });
-=======
-SunshineSidebar.propTypes = {
-  currentUser: PropTypes.object.isRequired,
-  classes: PropTypes.object.isRequired
-};
-
-SunshineSidebar.displayName = "SunshineSidebar";
-
-registerComponent('SunshineSidebar', SunshineSidebar, withCurrentUser, withStyles(styles, { name: 'SunshineSidebar'}));
->>>>>>> 1f0a460c
