--- conflicted
+++ resolved
@@ -81,31 +81,6 @@
   }
 });
 
-<<<<<<< HEAD
-type DashboardTabs = 'sunshineNewUsers' | 'allUsers' | 'moderatedComments';
-=======
-const actionItemStyles = (theme: ThemeType): JssStyles => ({
-  cell: {
-    textAlign: 'center'
-  }
-});
-
-const ModeratorActionItem = ({ moderatorAction, classes }: {
-  moderatorAction: ModeratorActionDisplay,
-  classes: ClassesType
-}) => {
-  const { UsersName } = Components;
-  return (
-    <tr>
-      <td className={classes.cell}><UsersName user={moderatorAction.user} />{` (${moderatorAction.userId})`}</td>
-      <td className={classes.cell}>{moderatorAction.type}</td>
-      <td className={classes.cell}>{`${moderatorAction.active}`}</td>
-      <td className={classes.cell}>{moderatorAction.createdAt}</td>
-      <td className={classes.cell}>{moderatorAction.endedAt}</td>
-    </tr>
-  );
-};
-
 const reduceCommentModeratorActions = (commentModeratorActions: CommentModeratorActionDisplay[]): CommentWithModeratorActions[] => {
   const allComments = commentModeratorActions.map(action => action.comment);
   const uniqueComments = uniqBy(allComments, comment => comment._id);
@@ -128,7 +103,7 @@
 
   return currentViewParam;
 };
->>>>>>> 2cb12f1f
+
 
 const ModerationDashboard = ({ classes }: {
   classes: ClassesType
