--- conflicted
+++ resolved
@@ -5,10 +5,7 @@
 import { Link } from 'react-router'
 import FontIcon from 'material-ui/FontIcon';
 import moment from 'moment';
-<<<<<<< HEAD
 import defineComponent from '../../lib/defineComponent';
-=======
-import { withStyles } from '@material-ui/core/styles';
 import Typography from '@material-ui/core/Typography';
 import PropTypes from 'prop-types';
 
@@ -18,7 +15,6 @@
     lineHeight: "1.5em"
   }
 })
->>>>>>> 1f0a460c
 
 class SunshineCommentsItemOverview extends Component {
 
@@ -55,17 +51,14 @@
   }
 }
 
-<<<<<<< HEAD
-export default defineComponent({
-  name: 'SunshineCommentsItemOverview',
-  component: SunshineCommentsItemOverview,
-  hocs: [ withCurrentUser ]
-});
-=======
 SunshineCommentsItemOverview.propTypes = {
   comment: PropTypes.object.isRequired,
   classes: PropTypes.object.isRequired
 }
 
-registerComponent('SunshineCommentsItemOverview', SunshineCommentsItemOverview, withCurrentUser, withStyles(styles));
->>>>>>> 1f0a460c
+export default defineComponent({
+  name: 'SunshineCommentsItemOverview',
+  component: SunshineCommentsItemOverview,
+  styles: styles,
+  hocs: [ withCurrentUser ]
+});