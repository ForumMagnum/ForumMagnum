import React from 'react';
import { registerComponent } from '../../../lib/vulcan-lib/components';
import { autoCommentRateLimits, autoPostRateLimits } from '../../../lib/rateLimits/constants';
import { getDownvoteRatio, getStrictestActiveRateLimitNames as getStrictestActiveRateLimits } from '../../../lib/rateLimits/utils';
import StarIcon from '@/lib/vendor/@material-ui/icons/src/Star';
import StarBorderIcon from '@/lib/vendor/@material-ui/icons/src/StarBorder';
import MetaInfo from "../../common/MetaInfo";
import LWTooltip from "../../common/LWTooltip";
<<<<<<< HEAD
import { useForumType } from '@/components/hooks/useForumType';
=======
import ForumIcon from '@/components/common/ForumIcon';
import classNames from 'classnames';
>>>>>>> ad7a21a9

const styles = (theme: ThemeType) => ({
  root: {
    width: 'fit-content',
  },
  padding: {
    marginTop: 8,
  },
  karmaMeta: {
    display: "flex",
    alignItems: "center",
  },
  karmaMetaItem: {
    height: 24,
    minWidth: 36,
    display: "flex",
    alignItems: "center",
  },
  icon: {
    height: 16,
    width: 16,
    color: theme.palette.grey[500],
    position: "relative",
    top: 2,
    marginRight: 4
  }, 
  downvoteIcon: {
    height: 20,
    width: 20,
    color: theme.palette.grey[700],
    top: 4,
    position: 'unset',
    marginRight: 0,
  },
  percentIcon: {
    height: 15,
    width: 15,
    fontWeight: 600,
    display: 'flex',
    justifyContent: 'center',
    marginRight: 2,
  },
  info: {
    marginRight: 16,
    height: 20,
    display: "flex",
  },
  strictestRateLimits: {
    margin: 0,
  },
  absoluteRoot: {
    position: 'relative',
  },
  absolute: {
    position: 'absolute',
    top: 20,
    left: -36,
    width: 'max-content',
    listStyleType: 'none',
  },
  newUserDefault: {
    opacity: 0.5,
  },
});

export const recentKarmaTooltip = (user: SunshineUsersList) => {
  return <div>
      <div>Recent Karma</div>
      <div><em>{user.recentKarmaInfo.last20Karma} karma from last 20 posts/comments</em></div>
      <div><em>{user.recentKarmaInfo.last20PostKarma} karma from last 20 posts</em></div>
      <div><em>{user.recentKarmaInfo.last20CommentKarma} karma from last 20 comments</em></div>
      <div><em>{user.recentKarmaInfo.lastMonthKarma} karma from last month</em></div>
    </div>
}

export const downvoterTooltip = (user: SunshineUsersList) => {
  return <div>
    <div>Recent Downvoters</div>
    <div><em>{user.recentKarmaInfo.downvoterCount} downvoters from last 20 posts/comments</em></div>
    <div><em>{user.recentKarmaInfo.lastMonthDownvoterCount} downvoters in the last month</em></div>
    <div><em>{user.recentKarmaInfo.postDownvoterCount} downvoters on last 20 posts</em></div>
    <div><em>{user.recentKarmaInfo.commentDownvoterCount} downvoters on last 20 comments</em></div>
  </div>
}



export const UserAutoRateLimitsDisplay = ({user, showKarmaMeta = false, absolute, hideIfNoVotes = true, classes}: {
  user: SunshineUsersList,
  showKarmaMeta?: boolean,
  absolute?: boolean,
  hideIfNoVotes?: boolean
  classes: ClassesType<typeof styles>,
}) => {
  const { forumSelect } = useForumType();
  const roundedDownvoteRatio = Math.round(getDownvoteRatio(user) * 100)
  const allRateLimits = [...forumSelect(autoPostRateLimits), ...forumSelect(autoCommentRateLimits)]
  const strictestRateLimits = getStrictestActiveRateLimits(user, allRateLimits);

  const totalReceivedVotes = (
    (user.smallUpvoteReceivedCount ?? 0) +
    (user.bigUpvoteReceivedCount ?? 0) +
    (user.smallDownvoteReceivedCount ?? 0) +
    (user.bigDownvoteReceivedCount ?? 0)
  );

  if (totalReceivedVotes === 0 && hideIfNoVotes) {
    return null;
  }

  return <div className={classNames(classes.root, absolute && classes.absoluteRoot)}>
    {showKarmaMeta && <div className={classes.karmaMeta}>
      <LWTooltip title="total karma" className={classes.karmaMetaItem}>
        <MetaInfo className={classes.info}>
          <StarIcon className={classes.icon}/>{ user.karma || 0 }
        </MetaInfo>
      </LWTooltip>
      {totalReceivedVotes > 0 && <LWTooltip title={recentKarmaTooltip(user)} className={classes.karmaMetaItem}>
        <MetaInfo className={classes.info}>
          <StarBorderIcon className={classes.icon}/>{user.recentKarmaInfo.last20karma}
        </MetaInfo>
      </LWTooltip>}
      <LWTooltip title={downvoterTooltip(user)} className={classes.karmaMetaItem}>
        <MetaInfo className={classNames(classes.info, classes.karmaMetaItem)}>
          <ForumIcon icon="ExpandMore" className={classNames(classes.icon, classes.downvoteIcon)}/> {user.recentKarmaInfo.downvoterCount ?? 0}
        </MetaInfo>
      </LWTooltip>
      <LWTooltip title={<div><div>Total Downvote Ratio {roundedDownvoteRatio}</div>
        <li>{user.smallUpvoteReceivedCount || 0} Small Upvotes</li>
        <li>{user.bigUpvoteReceivedCount || 0} Big Upvotes</li>
        <li>{user.smallDownvoteReceivedCount || 0} Small Downvotes</li>
        <li>{user.bigDownvoteReceivedCount || 0} Big Downvotes</li>
      </div>} className={classes.karmaMetaItem}>
        <MetaInfo className={classes.info}>
          <span className={classes.percentIcon}>%</span> {roundedDownvoteRatio}
        </MetaInfo>
      </LWTooltip>
    </div>}
    <ul className={classNames(classes.strictestRateLimits, absolute && classes.absolute)}>
      {strictestRateLimits.map(({name, isActive, rateLimitType}) => {
        const isNewUserDefault = rateLimitType === 'newUserDefault';
        const tooltipTitle = isNewUserDefault ? 'New user default rate limit' : `Calculated via: ${isActive.toString()}`;
        return (
          <li key={`${user._id}rateLimitstrict${name}`}>
            <div className={classNames(isNewUserDefault && classes.newUserDefault)}>
              <LWTooltip title={tooltipTitle}><MetaInfo>{name}</MetaInfo></LWTooltip>
            </div>
          </li>
        );
    })}
    </ul>
  </div>;
}

export default registerComponent('UserAutoRateLimitsDisplay', UserAutoRateLimitsDisplay, {styles});

<|MERGE_RESOLUTION|>--- conflicted
+++ resolved
@@ -6,12 +6,9 @@
 import StarBorderIcon from '@/lib/vendor/@material-ui/icons/src/StarBorder';
 import MetaInfo from "../../common/MetaInfo";
 import LWTooltip from "../../common/LWTooltip";
-<<<<<<< HEAD
 import { useForumType } from '@/components/hooks/useForumType';
-=======
 import ForumIcon from '@/components/common/ForumIcon';
 import classNames from 'classnames';
->>>>>>> ad7a21a9
 
 const styles = (theme: ThemeType) => ({
   root: {
