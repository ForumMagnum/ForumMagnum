import React, { useState } from 'react';
import { registerComponent, Components } from '../../../lib/vulcan-lib';
import { Link } from '../../../lib/reactRouterWrapper'

const styles = (theme: ThemeType): JssStyles => ({
  root: {
    marginTop: 16,
    fontStyle: "italic"
  }
});

export const UserReviewStatus = ({classes, user}: {
  classes: ClassesType,
  user: SunshineUsersList
}) => {
  const { FormatDate, UsersNameWrapper, AltAccountInfo } = Components

  const approvalStatus = user.banned 
    ? "Banned"
    : (user.reviewedByUserId && user.snoozedUntilContentCount) ? `Snoozed, ${user.snoozedUntilContentCount}` : "Approved"

  const firstClientId = user.associatedClientIds?.[0];
  return <div className={classes.root}>
    {user.reviewedAt
      ? <div className={classes.reviewedAt}>Reviewed <FormatDate date={user.reviewedAt}/> ago by <UsersNameWrapper documentId={user.reviewedByUserId}/> ({approvalStatus})</div>
      : null 
    }
    {user.banned
      ? <p><em>Banned until <FormatDate date={user.banned}/></em></p>
      : null 
    }
<<<<<<< HEAD
    {user.associatedClientId?.firstSeenReferrer && <div className={classes.qualitySignalRow}>Initial referrer: {user.associatedClientId?.firstSeenReferrer}</div>}
    {user.associatedClientId?.firstSeenLandingPage && <div className={classes.qualitySignalRow}>Initial landing page: {user.associatedClientId?.firstSeenLandingPage}</div>}
    {(user.associatedClientId?.userIds?.length??0) > 1 && <div className={classes.qualitySignalRow}>
      <AltAccountInfo user={user}/>
=======
    {firstClientId?.firstSeenReferrer && <div className={classes.qualitySignalRow}>Initial referrer: {firstClientId?.firstSeenReferrer}</div>}
    {firstClientId?.firstSeenLandingPage && <div className={classes.qualitySignalRow}>Initial landing page: {firstClientId?.firstSeenLandingPage}</div>}
    {(firstClientId?.userIds?.length??0) > 1 && <div className={classes.qualitySignalRow}>
      <em><Link to={`/moderation/altAccounts?slug=${user.slug}`}>Alternate accounts detected</Link></em>
>>>>>>> 607c3ecf
    </div>}
    <div className={classes.qualitySignalRow}>ReCaptcha Rating: {user.signUpReCaptchaRating || "no rating"}</div>
  </div>;
}

const UserReviewStatusComponent = registerComponent('UserReviewStatus', UserReviewStatus, {styles});

declare global {
  interface ComponentTypes {
    UserReviewStatus: typeof UserReviewStatusComponent
  }
}<|MERGE_RESOLUTION|>--- conflicted
+++ resolved
@@ -29,18 +29,14 @@
       ? <p><em>Banned until <FormatDate date={user.banned}/></em></p>
       : null 
     }
-<<<<<<< HEAD
-    {user.associatedClientId?.firstSeenReferrer && <div className={classes.qualitySignalRow}>Initial referrer: {user.associatedClientId?.firstSeenReferrer}</div>}
-    {user.associatedClientId?.firstSeenLandingPage && <div className={classes.qualitySignalRow}>Initial landing page: {user.associatedClientId?.firstSeenLandingPage}</div>}
-    {(user.associatedClientId?.userIds?.length??0) > 1 && <div className={classes.qualitySignalRow}>
-      <AltAccountInfo user={user}/>
-=======
     {firstClientId?.firstSeenReferrer && <div className={classes.qualitySignalRow}>Initial referrer: {firstClientId?.firstSeenReferrer}</div>}
     {firstClientId?.firstSeenLandingPage && <div className={classes.qualitySignalRow}>Initial landing page: {firstClientId?.firstSeenLandingPage}</div>}
     {(firstClientId?.userIds?.length??0) > 1 && <div className={classes.qualitySignalRow}>
       <em><Link to={`/moderation/altAccounts?slug=${user.slug}`}>Alternate accounts detected</Link></em>
->>>>>>> 607c3ecf
     </div>}
+    {(firstClientId?.userIds?.length??0) > 1 && <div className={classes.qualitySignalRow}>
+      <AltAccountInfo user={user}/>
+    </div>})
     <div className={classes.qualitySignalRow}>ReCaptcha Rating: {user.signUpReCaptchaRating || "no rating"}</div>
   </div>;
 }
