import { Components, registerComponent, withEdit } from 'meteor/vulcan:core';
import React, { Component } from 'react';
import { Comments } from 'meteor/example-forum';
import Users from 'meteor/vulcan:users';
import { Link } from 'react-router'
import FontIcon from 'material-ui/FontIcon';
import Typography from '@material-ui/core/Typography';
import { Posts } from 'meteor/example-forum';
import withUser from '../common/withUser';

class SunshineCommentsItem extends Component {

  handleReview = () => {
    const { currentUser, comment, editMutation } = this.props
    editMutation({
      documentId: comment._id,
      set: {reviewedByUserId : currentUser._id},
      unset: {}
    })
  }

  handleDelete = () => {
    const { currentUser, comment, editMutation } = this.props
    if (confirm("Are you sure you want to immediately delete this comment?")) {
      editMutation({
        documentId: comment._id,
        set: {
          deleted: true,
          deletedDate: new Date(),
          deletedByUserId: currentUser._id,
          deletedReason: "spam"
        },
        unset: {}
      })
    }
  }

  render () {
    const comment = this.props.comment
    if (comment) {
      return (
        <div className="sunshine-sidebar-item new-comment">
<<<<<<< HEAD
          <Components.SunshineCommentsItemOverview comment={comment}/>
          <div className="sunshine-sidebar-posts-actions new-comment">
            <Link
              className="sunshine-sidebar-posts-action new-comment clear"
              target="_blank"
              title="Spam (delete immediately)"
              to={Users.getProfileUrl(comment.user)}
              onClick={this.handleDelete}>
                <FontIcon
                  style={{fontSize: "18px", color:"rgba(0,0,0,.25)"}}
                  className="material-icons">
                    clear
                </FontIcon>
                <div className="sunshine-sidebar-posts-item-delete-overlay"/>
            </Link>
            <span
              className="sunshine-sidebar-posts-action new-comment review"
              title="Mark as Reviewed"
              onClick={this.handleReview}>
              <FontIcon
                style={{fontSize: "18px", color:"rgba(0,0,0,.25)"}}
                className="material-icons">
                  done
              </FontIcon>
            </span>
          </div>
=======
          <Components.SidebarHoverOver
            hoverOverComponent={
              <Typography variant="body2">
                <Link to={Posts.getPageUrl(comment.post) + "#" + comment._id}>
                  Commented on post: <strong>{ comment.post.title }</strong>
                </Link>
                <Components.CommentBody comment={comment}/>
              </Typography>
            }
          >
            <Components.SunshineListItem>
              <Components.SunshineCommentsItemOverview comment={comment}/>
              <div className="sunshine-sidebar-posts-actions new-comment">
                <Link
                  className="sunshine-sidebar-posts-action new-comment clear"
                  target="_blank"
                  title="Spam/Eugin (delete immediately)"
                  to={Users.getProfileUrl(comment.user)}
                  onClick={this.handleDelete}>
                    <FontIcon
                      style={{fontSize: "18px", color:"rgba(0,0,0,.25)"}}
                      className="material-icons">
                        clear
                    </FontIcon>
                    <div className="sunshine-sidebar-posts-item-delete-overlay"/>
                </Link>
                <span
                  className="sunshine-sidebar-posts-action new-comment review"
                  title="Mark as Reviewed"
                  onClick={this.handleReview}>
                  <FontIcon
                    style={{fontSize: "18px", color:"rgba(0,0,0,.25)"}}
                    className="material-icons">
                      done
                  </FontIcon>
                </span>
              </div>
            </Components.SunshineListItem>
          </Components.SidebarHoverOver>
>>>>>>> 0951bf3d
        </div>
      )
    } else {
      return null
    }
  }
}

const withEditOptions = {
  collection: Comments,
  fragmentName: 'SelectCommentsList',
}
registerComponent('SunshineCommentsItem', SunshineCommentsItem, [withEdit, withEditOptions], withUser);<|MERGE_RESOLUTION|>--- conflicted
+++ resolved
@@ -40,34 +40,6 @@
     if (comment) {
       return (
         <div className="sunshine-sidebar-item new-comment">
-<<<<<<< HEAD
-          <Components.SunshineCommentsItemOverview comment={comment}/>
-          <div className="sunshine-sidebar-posts-actions new-comment">
-            <Link
-              className="sunshine-sidebar-posts-action new-comment clear"
-              target="_blank"
-              title="Spam (delete immediately)"
-              to={Users.getProfileUrl(comment.user)}
-              onClick={this.handleDelete}>
-                <FontIcon
-                  style={{fontSize: "18px", color:"rgba(0,0,0,.25)"}}
-                  className="material-icons">
-                    clear
-                </FontIcon>
-                <div className="sunshine-sidebar-posts-item-delete-overlay"/>
-            </Link>
-            <span
-              className="sunshine-sidebar-posts-action new-comment review"
-              title="Mark as Reviewed"
-              onClick={this.handleReview}>
-              <FontIcon
-                style={{fontSize: "18px", color:"rgba(0,0,0,.25)"}}
-                className="material-icons">
-                  done
-              </FontIcon>
-            </span>
-          </div>
-=======
           <Components.SidebarHoverOver
             hoverOverComponent={
               <Typography variant="body2">
@@ -84,7 +56,7 @@
                 <Link
                   className="sunshine-sidebar-posts-action new-comment clear"
                   target="_blank"
-                  title="Spam/Eugin (delete immediately)"
+                  title="Spam (delete immediately)"
                   to={Users.getProfileUrl(comment.user)}
                   onClick={this.handleDelete}>
                     <FontIcon
@@ -107,7 +79,6 @@
               </div>
             </Components.SunshineListItem>
           </Components.SidebarHoverOver>
->>>>>>> 0951bf3d
         </div>
       )
     } else {
