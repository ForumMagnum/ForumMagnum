/* global confirm */
import { Components as C, registerComponent, withEdit, withCurrentUser } from 'meteor/vulcan:core';
import React, { Component } from 'react';
import Users from 'meteor/vulcan:users';
import { Link } from 'react-router'
import moment from 'moment';
import PropTypes from 'prop-types';
import Typography from '@material-ui/core/Typography';
<<<<<<< HEAD
import defineComponent from '../../lib/defineComponent';
=======
import withHover from '../common/withHover'
>>>>>>> 1f0a460c

class SunshineNewUsersItem extends Component {

  handleReview = () => {
    const { currentUser, user, editMutation } = this.props
    editMutation({
      documentId: user._id,
      set: {reviewedByUserId: currentUser._id},
      unset: {}
    })
  }

  handlePurge = () => {
    const { currentUser, user, editMutation } = this.props
    if (confirm("Are you sure you want to delete all this user's posts, comments and votes?")) {
      editMutation({
        documentId: user._id,
        set: {
          reviewedByUserId: currentUser._id,
          nullifyVotes: true,
          voteBanned: true,
          deleteContent: true,
          banned: moment().add(12, 'months').toDate()
        },
        unset: {}
      })
    }
  }

  render () {
    const { user, hover, anchorEl } = this.props
    return (
        <C.SunshineListItem hover={hover}>
          <C.SidebarHoverOver hover={hover} anchorEl={anchorEl} width={250}>
            <Typography variant="body2">
              <Link to={Users.getProfileUrl(user)}>
                { user.displayName }
              </Link>
              <br/>
              <C.MetaInfo>
                <div>Posts: { user.postCount || 0 }</div>
                <div>Comments: { user.commentCount || 0 }</div>
                <hr />
                <div>Big Upvotes: { user.bigUpvoteCount || 0 }</div>
                <div>Upvotes: { user.smallUpvoteCount || 0 }</div>
                <div>Big Downvotes: { user.bigDownvoteCount || 0 }</div>
                <div>Downvotes: { user.smallDownvoteCount || 0 }</div>
              </C.MetaInfo>
            </Typography>
          </C.SidebarHoverOver>
          <div>
            <C.MetaInfo>
              <Link to={Users.getProfileUrl(user)}>
                  {user.displayName}
              </Link>
            </C.MetaInfo>
            <C.MetaInfo>
              { user.karma || 0 }
            </C.MetaInfo>
            <C.MetaInfo>
              { user.email }
            </C.MetaInfo>
            <C.MetaInfo>
              { moment(new Date(user.createdAt)).fromNow() }
            </C.MetaInfo>
          </div>

          { hover && <C.SidebarActionMenu>
            <C.SidebarAction title="Review" onClick={this.handleReview}>
              done
            </C.SidebarAction>
            <C.SidebarAction warningHighlight={true} title="Purge User (delete and ban)" onClick={this.handlePurge}>
              delete_forever
            </C.SidebarAction>
          </C.SidebarActionMenu>}
        </C.SunshineListItem>
    )
  }
}

SunshineNewUsersItem.propTypes = {
  user: PropTypes.object.isRequired,
  hover: PropTypes.bool.isRequired,
  anchorEl: PropTypes.object,
  currentUser: PropTypes.object.isRequired,
  editMutation: PropTypes.func.isRequired,
}

const withEditOptions = {
  collection: Users,
  fragmentName: 'SunshineUsersList',
}
<<<<<<< HEAD
export default defineComponent({
  name: 'SunshineNewUsersItem',
  component: SunshineNewUsersItem,
  hocs: [ [withEdit, withEditOptions], withCurrentUser ]
});
=======
registerComponent('SunshineNewUsersItem', SunshineNewUsersItem, [withEdit, withEditOptions], withCurrentUser, withHover);
>>>>>>> 1f0a460c
<|MERGE_RESOLUTION|>--- conflicted
+++ resolved
@@ -6,11 +6,8 @@
 import moment from 'moment';
 import PropTypes from 'prop-types';
 import Typography from '@material-ui/core/Typography';
-<<<<<<< HEAD
 import defineComponent from '../../lib/defineComponent';
-=======
 import withHover from '../common/withHover'
->>>>>>> 1f0a460c
 
 class SunshineNewUsersItem extends Component {
 
@@ -103,12 +100,8 @@
   collection: Users,
   fragmentName: 'SunshineUsersList',
 }
-<<<<<<< HEAD
 export default defineComponent({
   name: 'SunshineNewUsersItem',
   component: SunshineNewUsersItem,
-  hocs: [ [withEdit, withEditOptions], withCurrentUser ]
+  hocs: [ [withEdit, withEditOptions], withCurrentUser, withHover ]
 });
-=======
-registerComponent('SunshineNewUsersItem', SunshineNewUsersItem, [withEdit, withEditOptions], withCurrentUser, withHover);
->>>>>>> 1f0a460c
