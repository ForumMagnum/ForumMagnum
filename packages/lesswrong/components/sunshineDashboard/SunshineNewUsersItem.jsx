/* global confirm */
import { Components as C, registerComponent, withEdit } from 'meteor/vulcan:core';
import React, { Component } from 'react';
import Users from 'meteor/vulcan:users';
import { Link } from 'react-router'
import moment from 'moment';
import PropTypes from 'prop-types';
import Typography from '@material-ui/core/Typography';
<<<<<<< HEAD
import defineComponent from '../../lib/defineComponent';
=======
import withUser from '../common/withUser';
>>>>>>> e9138743
import withHover from '../common/withHover'

class SunshineNewUsersItem extends Component {

  handleReview = () => {
    const { currentUser, user, editMutation } = this.props
    editMutation({
      documentId: user._id,
      set: {reviewedByUserId: currentUser._id},
      unset: {}
    })
  }

  handlePurge = () => {
    const { currentUser, user, editMutation } = this.props
    if (confirm("Are you sure you want to delete all this user's posts, comments and votes?")) {
      editMutation({
        documentId: user._id,
        set: {
          reviewedByUserId: currentUser._id,
          nullifyVotes: true,
          voteBanned: true,
          deleteContent: true,
          banned: moment().add(12, 'months').toDate()
        },
        unset: {}
      })
    }
  }

  render () {
    const { user, hover, anchorEl } = this.props
    return (
        <C.SunshineListItem hover={hover}>
          <C.SidebarHoverOver hover={hover} anchorEl={anchorEl} width={250}>
            <Typography variant="body2">
              <Link to={Users.getProfileUrl(user)}>
                { user.displayName }
              </Link>
              <br/>
              <C.MetaInfo>
                <div>Posts: { user.postCount || 0 }</div>
                <div>Comments: { user.commentCount || 0 }</div>
                <hr />
                <div>Big Upvotes: { user.bigUpvoteCount || 0 }</div>
                <div>Upvotes: { user.smallUpvoteCount || 0 }</div>
                <div>Big Downvotes: { user.bigDownvoteCount || 0 }</div>
                <div>Downvotes: { user.smallDownvoteCount || 0 }</div>
              </C.MetaInfo>
            </Typography>
          </C.SidebarHoverOver>
          <div>
            <C.MetaInfo>
              <Link to={Users.getProfileUrl(user)}>
                  {user.displayName}
              </Link>
            </C.MetaInfo>
            <C.MetaInfo>
              { user.karma || 0 }
            </C.MetaInfo>
            <C.MetaInfo>
              { user.email }
            </C.MetaInfo>
            <C.MetaInfo>
              { moment(new Date(user.createdAt)).fromNow() }
            </C.MetaInfo>
          </div>

          { hover && <C.SidebarActionMenu>
            <C.SidebarAction title="Review" onClick={this.handleReview}>
              done
            </C.SidebarAction>
            <C.SidebarAction warningHighlight={true} title="Purge User (delete and ban)" onClick={this.handlePurge}>
              delete_forever
            </C.SidebarAction>
          </C.SidebarActionMenu>}
        </C.SunshineListItem>
    )
  }
}

SunshineNewUsersItem.propTypes = {
  user: PropTypes.object.isRequired,
  hover: PropTypes.bool.isRequired,
  anchorEl: PropTypes.object,
  currentUser: PropTypes.object.isRequired,
  editMutation: PropTypes.func.isRequired,
}

const withEditOptions = {
  collection: Users,
  fragmentName: 'SunshineUsersList',
}
<<<<<<< HEAD
export default defineComponent({
  name: 'SunshineNewUsersItem',
  component: SunshineNewUsersItem,
  hocs: [ [withEdit, withEditOptions], withCurrentUser, withHover ]
});
=======
registerComponent('SunshineNewUsersItem', SunshineNewUsersItem, [withEdit, withEditOptions], withUser, withHover);
>>>>>>> e9138743
<|MERGE_RESOLUTION|>--- conflicted
+++ resolved
@@ -6,11 +6,8 @@
 import moment from 'moment';
 import PropTypes from 'prop-types';
 import Typography from '@material-ui/core/Typography';
-<<<<<<< HEAD
 import defineComponent from '../../lib/defineComponent';
-=======
 import withUser from '../common/withUser';
->>>>>>> e9138743
 import withHover from '../common/withHover'
 
 class SunshineNewUsersItem extends Component {
@@ -104,12 +101,9 @@
   collection: Users,
   fragmentName: 'SunshineUsersList',
 }
-<<<<<<< HEAD
+
 export default defineComponent({
   name: 'SunshineNewUsersItem',
   component: SunshineNewUsersItem,
-  hocs: [ [withEdit, withEditOptions], withCurrentUser, withHover ]
-});
-=======
-registerComponent('SunshineNewUsersItem', SunshineNewUsersItem, [withEdit, withEditOptions], withUser, withHover);
->>>>>>> e9138743
+  hocs: [ [withEdit, withEditOptions], withUser, withHover ]
+});