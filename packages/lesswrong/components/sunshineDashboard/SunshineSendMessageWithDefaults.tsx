import React, {useState} from 'react';
import MenuItem from "@material-ui/core/MenuItem";
import Menu from '@material-ui/core/Menu';
import { Link } from "../../lib/reactRouterWrapper";
import EditIcon from "@material-ui/icons/Edit";
import {Components, registerComponent} from "../../lib/vulcan-lib";
import { useTagBySlug } from '../tagging/useTag'
import { useMulti } from "../../lib/crud/withMulti";
import { useCurrentUser } from '../common/withUser';
import ListItemIcon from '@material-ui/core/ListItemIcon';
<<<<<<< HEAD
import type { TemplateQueryStrings } from '../messaging/NewConversationButton'
=======
import { tagGetDiscussionUrl } from '../../lib/collections/tags/helpers';

>>>>>>> 3327dc30

export const getTitle = (s: string|null) => s ? s.split("\\")[0] : ""

const styles = (theme: ThemeType): JssStyles => ({
  root: {
    display: "flex",
    alignItems: "center",
    cursor: "pointer"
  },
  editIcon: {
    width: 20,
    color: theme.palette.grey[400]
  },
  defaultMessage: {
    maxWidth: 500,
    backgroundColor: theme.palette.panelBackground.default,
    padding:12,
    boxShadow: theme.palette.boxShadow.sunshineSendMessage,
  },
  sendMessageButton: {
    padding: 8,
    height: 32,
    fontSize: "1rem",
    color: theme.palette.grey[500],
    '&:hover': {
      backgroundColor: theme.palette.grey[200]
    }
  }
})

const SunshineSendMessageWithDefaults = ({ user, tagSlug, embedConversation, classes }: {
  user: SunshineUsersList|UsersMinimumInfo|null,
  tagSlug: string,
  embedConversation?: (conversationId: string, templateQueries: TemplateQueryStrings) => void,
  classes: ClassesType,
}) => {
  
  const { CommentBody, LWTooltip, NewConversationButton } = Components
  
  
  const currentUser = useCurrentUser()
  const [anchorEl, setAnchorEl] = useState<any>(null);
  
  const { tag: defaultResponsesTag } = useTagBySlug(tagSlug, "TagBasicInfo")
  const { results: defaultResponses } = useMulti({
    terms:{view:"defaultModeratorResponses", tagId: defaultResponsesTag?._id},
    collectionName: "Comments",
    fragmentName: 'CommentsListWithParentMetadata',
    fetchPolicy: 'cache-and-network',
    limit: 50
  });

  if (!(user && currentUser)) return null
  
  return (
    <div className={classes.root}>
      <span
        className={classes.sendMessageButton}
        onClick={(ev) => setAnchorEl(ev.currentTarget)}
      >
        New Message
      </span>
      <Menu
        onClick={() => setAnchorEl(null)}
        open={!!anchorEl}
        anchorEl={anchorEl}
      >
        <MenuItem value={0}>
          <NewConversationButton user={user} currentUser={currentUser} includeModerators>
            New Message
          </NewConversationButton>
        </MenuItem>
        {defaultResponses && defaultResponses.map((comment, i) =>
          <div key={`template-${comment._id}`}>
            <LWTooltip tooltip={false} placement="left" title={
              <div className={classes.defaultMessage}>
                <CommentBody comment={comment}/>
              </div>}
            >
              <MenuItem>
                <NewConversationButton user={user} currentUser={currentUser} templateQueries={{templateCommentId: comment._id, displayName: user.displayName}} includeModerators embedConversation={embedConversation}>
                  {getTitle(comment.contents?.plaintextMainText || null)}
                </NewConversationButton>
              </MenuItem>
            </LWTooltip>
          </div>)}
          <Link to={tagGetDiscussionUrl({slug: tagSlug})}>
            <MenuItem>
              <ListItemIcon>
                <EditIcon className={classes.editIcon}/>
              </ListItemIcon>
              <em>Edit Messages</em>
            </MenuItem>
          </Link>
        </Menu>

    </div>
  )
}

const SunshineSendMessageWithDefaultsComponent = registerComponent('SunshineSendMessageWithDefaults', SunshineSendMessageWithDefaults, {
  styles,
});

declare global {
  interface ComponentTypes {
    SunshineSendMessageWithDefaults: typeof SunshineSendMessageWithDefaultsComponent
  }
}<|MERGE_RESOLUTION|>--- conflicted
+++ resolved
@@ -8,12 +8,8 @@
 import { useMulti } from "../../lib/crud/withMulti";
 import { useCurrentUser } from '../common/withUser';
 import ListItemIcon from '@material-ui/core/ListItemIcon';
-<<<<<<< HEAD
 import type { TemplateQueryStrings } from '../messaging/NewConversationButton'
-=======
 import { tagGetDiscussionUrl } from '../../lib/collections/tags/helpers';
-
->>>>>>> 3327dc30
 
 export const getTitle = (s: string|null) => s ? s.split("\\")[0] : ""
 
