import { Components, registerComponent } from '../../lib/vulcan-lib';
import { useUpdate } from '../../lib/crud/withUpdate';
<<<<<<< HEAD
import { useUpdateComment } from '../hooks/useUpdateComment';
=======
import { postStatuses } from '../../lib/collections/posts/constants';
>>>>>>> b9614d5e
import React from 'react';
import { useHover } from '../common/withHover'
import withErrorBoundary from '../common/withErrorBoundary'
import DoneIcon from '@material-ui/icons/Done';
import DeleteIcon from '@material-ui/icons/Delete';
import { forumTypeSetting } from '../../lib/instanceSettings';
import PersonOutlineIcon from '@material-ui/icons/PersonOutline'
import { Link } from '../../lib/reactRouterWrapper'

const styles = (theme: ThemeType): JssStyles => ({
  reportedUser: {
    display: 'inline-flex',
    alignItems: 'center',
    columnGap: 4
  },
  reportedUserIcon: {
    height: 12,
    width: 12,
  },
});

const SunshineReportedItem = ({report, updateReport, classes, currentUser, refetch}: {
  report: any,
  updateReport: WithUpdateFunction<ReportsCollection>,
  classes: ClassesType,
  currentUser: UsersCurrent,
  refetch: () => void
}) => {
  const { hover, anchorEl, eventHandlers } = useHover();
  const updateComment = useUpdateComment('CommentsListWithParentMetadata');
  const { mutate: updatePost } = useUpdate({
    collectionName: "Posts",
    fragmentName: 'PostsList',
  });
  
  const handleReview = () => {
    void updateReport({
      selector: {_id: report._id},
      data: {
        closedAt: new Date(),
        claimedUserId: currentUser!._id,
        markedAsSpam: false
      }
    })
  }

  const handleDelete = () => {
    if (confirm(`Are you sure you want to immediately delete this ${report.comment ? "comment" : "post"}?`)) {
      if (report.comment) {
        void updateComment(report.comment._id, {
          deleted: true,
          deletedDate: new Date(),
          deletedByUserId: currentUser!._id,
          deletedReason: "spam"
        });
      } else if (report.post) {
        void updatePost({
          selector: {_id: report.post._id},
          data: { status: report.reportedAsSpam
            ? postStatuses.STATUS_SPAM
            : postStatuses.STATUS_DELETED
          }
        })
      }
      void updateReport({
        selector: {_id: report._id},
        data: {
          closedAt: new Date(),
          claimedUserId: currentUser!._id,
          markedAsSpam: report.reportedAsSpam
        }
      })
    }
  }

  const {comment, post, reportedUser} = report;
  const { SunshineListItem, SidebarInfo, SidebarHoverOver, PostsTitle, PostsHighlight, SidebarActionMenu, SidebarAction, FormatDate, CommentsNode, Typography, SunshineCommentsItemOverview, SunshineNewUsersInfo } = Components

  return (
    <span {...eventHandlers}>
      <SunshineListItem hover={hover}>
        <SidebarHoverOver hover={hover} anchorEl={anchorEl} >
          <Typography variant="body2">
            {comment && <CommentsNode
              treeOptions={{
                condensed: false,
                post: comment.post || undefined,
                tag: comment.tag || undefined,
                showPostTitle: true,
              }}
              comment={comment}
            />}
            {post && !comment && <div>
              <PostsTitle post={post}/>
              <PostsHighlight post={post} maxLengthWords={600}/>
            </div>}
            {reportedUser && <SunshineNewUsersInfo user={reportedUser} currentUser={currentUser} refetch={refetch}/>}
          </Typography>
        </SidebarHoverOver>
        {comment && <SunshineCommentsItemOverview comment={comment}/>}
        <SidebarInfo>
          {(post && !comment) && <>
            <strong>{ post?.title }</strong>
            <br/>
          </>}
          {reportedUser && <div>
            <Link to={report.link} className={classes.reportedUser}>
              <strong>{ reportedUser.displayName }</strong>
              <PersonOutlineIcon className={classes.reportedUserIcon}/>
            </Link>
          </div>}
          <em>"{ report.description }"</em> – {report.user && report.user.displayName}, <FormatDate date={report.createdAt}/>
        </SidebarInfo>
        {hover && <SidebarActionMenu>
          <SidebarAction title="Mark as Reviewed" onClick={handleReview}>
            <DoneIcon/>
          </SidebarAction>
          {(post || comment) && <SidebarAction title={`Spam${forumTypeSetting.get() === 'EAForum' ? '' : '/Eugin'} (delete immediately)`} onClick={handleDelete} warningHighlight>
            <DeleteIcon/>
          </SidebarAction>}
        </SidebarActionMenu>
        }
      </SunshineListItem>
    </span>
  );
}

const SunshineReportedItemComponent = registerComponent('SunshineReportedItem', SunshineReportedItem, {
  styles, hocs: [withErrorBoundary]
});

declare global {
  interface ComponentTypes {
    SunshineReportedItem: typeof SunshineReportedItemComponent
  }
}<|MERGE_RESOLUTION|>--- conflicted
+++ resolved
@@ -1,10 +1,7 @@
 import { Components, registerComponent } from '../../lib/vulcan-lib';
 import { useUpdate } from '../../lib/crud/withUpdate';
-<<<<<<< HEAD
 import { useUpdateComment } from '../hooks/useUpdateComment';
-=======
 import { postStatuses } from '../../lib/collections/posts/constants';
->>>>>>> b9614d5e
 import React from 'react';
 import { useHover } from '../common/withHover'
 import withErrorBoundary from '../common/withErrorBoundary'
