--- conflicted
+++ resolved
@@ -50,20 +50,6 @@
     {!content.rejected && content.authorIsUnreviewed && <span className={classes.button} onClick={() => setShowRejectionDialog(true)}>
       <RejectedIcon className={classes.icon}/> <MetaInfo>Reject</MetaInfo>
     </span>}
-<<<<<<< HEAD
-    {showRejectionDialog && <LWClickAwayListener onClickAway={() => setShowRejectionDialog(false)}>
-      <LWPopper
-        open={showRejectionDialog}
-        anchorEl={anchorEl}
-        className={classes.popper}
-        clickable={true}
-        allowOverflow={true}
-        placement={"right"}
-      >
-        <RejectContentDialog rejectContent={handleRejectContent}/>
-      </LWPopper>
-    </LWClickAwayListener>}
-=======
     <LWPopper
       open={showRejectionDialog}
       anchorEl={anchorEl}
@@ -76,7 +62,6 @@
         <RejectContentDialog rejectContent={handleRejectContent}/>
       </LWClickAwayListener>
     </LWPopper>
->>>>>>> 6bec565c
   </span>
 }
 
