import React, { useState } from 'react';
import { registerComponent, Components } from '../../lib/vulcan-lib';
import DoneIcon from '@material-ui/icons/Done';
import SnoozeIcon from '@material-ui/icons/Snooze';
import AddAlarmIcon from '@material-ui/icons/AddAlarm';
import DeleteForeverIcon from '@material-ui/icons/DeleteForever';
import RemoveCircleOutlineIcon from '@material-ui/icons/RemoveCircleOutline';
import VisibilityOutlinedIcon from '@material-ui/icons/VisibilityOutlined';
import OutlinedFlagIcon from '@material-ui/icons/OutlinedFlag';
import classNames from 'classnames';
import { useUpdate } from '../../lib/crud/withUpdate';
import { useCreate } from '../../lib/crud/withCreate';
import moment from 'moment';
import { LOW_AVERAGE_KARMA_COMMENT_ALERT, LOW_AVERAGE_KARMA_POST_ALERT, MODERATOR_ACTION_TYPES, RATE_LIMIT_ONE_PER_DAY } from '../../lib/collections/moderatorActions/schema';
import FlagIcon from '@material-ui/icons/Flag';
import Input from '@material-ui/core/Input';
import { isLowAverageKarmaContent } from '../../lib/collections/moderatorActions/helpers';
import { sortBy } from 'underscore';
import VisibilityOffIcon from '@material-ui/icons/VisibilityOff';
import { hideScrollBars } from '../../themes/styleUtils';
<<<<<<< HEAD
import { getSignature, getSignatureWithNote } from '../../lib/collections/users/helpers';
=======
import { useDialog } from '../common/withDialog';
>>>>>>> b2de215e

const styles = (theme: ThemeType): JssStyles => ({
  row: {
    display: "flex",
    alignItems: "center",
    marginTop: 8,
    marginBottom: 8
  },
  modButton:{
    marginTop: 6,
    marginRight: 16,
    cursor: "pointer",
    '&:hover': {
      opacity: .5
    }
  },
  snooze10: {
    color: theme.palette.primary.main,
    fontSize: 34,
    marginTop: 4
  },
  permissionsButton: {
    padding: 6,
    paddingTop: 3,
    paddingBottom: 3,
    border: theme.palette.border.normal,
    borderRadius: 2,
    cursor: "pointer",
    whiteSpace: "nowrap",
    marginRight: 8
  },
  permissionDisabled: {
    border: "none"
  },
  notes: {
    border: theme.palette.border.faint,
    borderRadius: 2,
    paddingLeft: 8,
    paddingRight: 8,
    paddingTop: 4,
    paddingBottom: 4,
    marginTop: 8,
    marginBottom: 8,
    ...hideScrollBars,
    '& *': {
      ...hideScrollBars
    }
  },
});

interface UserContentCountPartial {
  postCount?: number,
  commentCount?: number
}

export function getCurrentContentCount(user: UserContentCountPartial) {
  const postCount = user.postCount ?? 0
  const commentCount = user.commentCount ?? 0
  return postCount + commentCount
}

export function getNewSnoozeUntilContentCount(user: UserContentCountPartial, contentCount: number) {
  return getCurrentContentCount(user) + contentCount
}

export const ModeratorActions = ({classes, user, currentUser, refetch, comments, posts}: {
  user: SunshineUsersList,
  classes: ClassesType,
  currentUser: UsersCurrent,
  refetch: () => void,
  comments: Array<CommentsListWithParentMetadata>|undefined,
  posts: Array<SunshinePostsList>|undefined,
}) => {
  const { LWTooltip } = Components
  const [notes, setNotes] = useState(user.sunshineNotes || "")
  const { openDialog } = useDialog()

  const { mutate: updateUser } = useUpdate({
    collectionName: "Users",
    fragmentName: 'SunshineUsersList',
  })

  const { mutate: updateModeratorAction } = useUpdate({
    collectionName: 'ModeratorActions',
    fragmentName: 'ModeratorActionsDefaultFragment'
  });

  const { create: createModeratorAction } = useCreate({
    collectionName: 'ModeratorActions',
    fragmentName: 'ModeratorActionsDefaultFragment'
  });

  const canReview = !!(user.maxCommentCount || user.maxPostCount)

  const signature = getSignature(currentUser.displayName);

  const getModSignatureWithNote = (note: string) => getSignatureWithNote(currentUser.displayName, note);
  
  const handleNotes = () => {
    if (notes != user.sunshineNotes) {
      void updateUser({
        selector: {_id: user._id},
        data: {
          sunshineNotes: notes
        }
      })
    }
  }

  const signAndDate = (sunshineNotes:string) => {
    if (!sunshineNotes.match(signature)) {
      const padding = !sunshineNotes ? ": " : ": \n\n"
      return signature + padding + sunshineNotes
    }
    return sunshineNotes
  }
  
  const handleClick = () => {
    const signedNotes = signAndDate(notes)
    if (signedNotes != notes) {
      setNotes(signedNotes)
    }
  }
  const handleReview = () => {
    if (canReview) {
      void updateUser({
        selector: {_id: user._id},
        data: {
          sunshineFlagged: false,
          reviewedByUserId: currentUser._id,
          reviewedAt: new Date(),
          needsReview: false,
          sunshineNotes: notes,
          snoozedUntilContentCount: null
        }
      })
    }
  }
  
  const handleSnooze = (contentCount: number) => {
    const newNotes = getModSignatureWithNote(`Snooze ${contentCount}`)+notes;
    void updateUser({
      selector: {_id: user._id},
      data: {
        needsReview: false,
        reviewedAt: new Date(),
        reviewedByUserId: currentUser!._id,
        sunshineNotes: newNotes,
        snoozedUntilContentCount: getNewSnoozeUntilContentCount(user, contentCount)
      }
    })
    setNotes( newNotes )
  }
  
  const handleNeedsReview = () => {
    const newNotes = getModSignatureWithNote("set to manual review") + notes;
    void updateUser({
      selector: {_id: user._id},
      data: {
        needsReview: true,
        sunshineNotes: newNotes
      }
    })    
    setNotes( newNotes )
  }

  const handleRemoveNeedsReview = () => {
    const newNotes = getModSignatureWithNote("removed from review queue without snooze/approval") + notes;
    void updateUser({
      selector: {_id: user._id},
      data: {
        needsReview: false,
        sunshineNotes: newNotes
      }
    })    
    setNotes( newNotes )
  }

  const banMonths = 3
  
  const handleBan = () => {
    const newNotes = getModSignatureWithNote("Ban") + notes;
    if (confirm(`Ban this user for ${banMonths} months?`)) {
      void updateUser({
        selector: {_id: user._id},
        data: {
          sunshineFlagged: false,
          reviewedByUserId: currentUser!._id,
          voteBanned: true,
          needsReview: false,
          reviewedAt: new Date(),
          banned: moment().add(banMonths, 'months').toDate(),
          sunshineNotes: newNotes
        }
      })
      setNotes( newNotes )
    }
  }
  
  const handlePurge = () => {
    if (confirm("Are you sure you want to delete all this user's posts, comments and votes?")) {
      void updateUser({
        selector: {_id: user._id},
        data: {
          sunshineFlagged: false,
          reviewedByUserId: currentUser!._id,
          nullifyVotes: true,
          voteBanned: true,
          deleteContent: true,
          needsReview: false,
          reviewedAt: new Date(),
          banned: moment().add(1000, 'years').toDate(),
          sunshineNotes: notes
        }
      })
      setNotes( getModSignatureWithNote("Purge")+notes )
    }
  }
  
  const handleFlag = () => {
    void updateUser({
      selector: {_id: user._id},
      data: {
        sunshineFlagged: !user.sunshineFlagged,
        sunshineNotes: notes
      }
    })
    
    const flagStatus = user.sunshineFlagged ? "Unflag" : "Flag"
    setNotes( getModSignatureWithNote(flagStatus)+notes )
  }
  
  const handleDisablePosting = () => {
    const abled = user.postingDisabled ? 'enabled' : 'disabled';
    const newNotes = getModSignatureWithNote(`posting ${abled}`) + notes;
    void updateUser({
      selector: {_id: user._id},
      data: {
        postingDisabled: !user.postingDisabled,
        sunshineNotes: newNotes
      }
    })
    setNotes( newNotes )
  }
  
  const handleDisableAllCommenting = () => {
    const abled = user.allCommentingDisabled ? 'enabled' : 'disabled';
    const newNotes = getModSignatureWithNote(`all commenting ${abled}`) + notes;
    void updateUser({
      selector: {_id: user._id},
      data: {
        allCommentingDisabled: !user.allCommentingDisabled,
        sunshineNotes: newNotes
      }
    })
    setNotes( newNotes )
  }
  
  const handleDisableCommentingOnOtherUsers = () => {
    const abled = user.commentingOnOtherUsersDisabled ? 'enabled' : 'disabled'
    const newNotes = getModSignatureWithNote(`commenting on other's ${abled}`) + notes;
    void updateUser({
      selector: {_id: user._id},
      data: {
        commentingOnOtherUsersDisabled: !user.commentingOnOtherUsersDisabled,
        sunshineNotes: newNotes
      }
    })
    setNotes( newNotes )
  }
  
  const handleDisableConversations = () => {
    const abled = user.conversationsDisabled ? 'enabled' : 'disabled'
    const newNotes = getModSignatureWithNote(`conversations ${abled}`) + notes;
    void updateUser({
      selector: {_id: user._id},
      data: {
        conversationsDisabled: !user.conversationsDisabled,
        sunshineNotes: newNotes
      }
    })
    setNotes( newNotes )
  }

  const mostRecentRateLimit = user.moderatorActions.find(modAction => modAction.type === RATE_LIMIT_ONE_PER_DAY);

<<<<<<< HEAD
  const handleRateLimit = async () => {
    const addedOrRemoved = mostRecentRateLimit?.active ? 'removed' : 'added';
    const newNotes = getModSignatureWithNote(`rate limit ${addedOrRemoved}`) + notes;
    await updateUser({
=======
  const createRateLimit = async (endDate?: Date) => {
    const newNotes = signatureWithNote(`rate limit added`) + notes;
    void updateUser({
      selector: { _id: user._id },
      data: { sunshineNotes: newNotes }
    });

    const maybeEndedAt = endDate ? { endedAt: endDate } : {};
    // Otherwise, we want to create a new one
    await createModeratorAction({
      data: {
        type: RATE_LIMIT_ONE_PER_DAY,
        userId: user._id,
        ...maybeEndedAt
      }
    });

    setNotes(newNotes);
    // We have a refetch to ensure the button displays (toggled on/off) properly 
    refetch();
  };

  const endRateLimit = async (rateLimitId: string) => {
    const newNotes = signatureWithNote(`rate limit removed`) + notes;
    void updateUser({
>>>>>>> b2de215e
      selector: { _id: user._id },
      data: { sunshineNotes: newNotes }
    });

    await updateModeratorAction({
      selector: { _id: rateLimitId },
      data: { endedAt: new Date() }
    });

    setNotes(newNotes);
    // We have a refetch to ensure the button displays (toggled on/off) properly 
    refetch();
  };

  const handleRateLimit = async () => {
    // If we have an active rate limit, we want to disable it
    if (mostRecentRateLimit?.active) {
      await endRateLimit(mostRecentRateLimit._id);
    } else {
      // Otherwise, we want to create a new one
      openDialog({
        componentName: 'RateLimitDialog',
        componentProps: { createRateLimit },
      });
    }
  };

  const actionRow = <div className={classes.row}>
    <LWTooltip title="Snooze 10 (Appear in sidebar after 10 posts and/or comments)" placement="top">
      <AddAlarmIcon className={classNames(classes.snooze10, classes.modButton)} onClick={() => handleSnooze(10)}/>
    </LWTooltip>
    <LWTooltip title="Snooze 1 (Appear in sidebar on next post or comment)" placement="top">
      <SnoozeIcon className={classes.modButton} onClick={() => handleSnooze(1)}/>
    </LWTooltip>
    <LWTooltip title="Approve" placement="top">
      <DoneIcon onClick={handleReview} className={classNames(classes.modButton, {[classes.canReview]: !classes.disabled })}/>
    </LWTooltip>
    <LWTooltip title="Ban for 3 months" placement="top">
      <RemoveCircleOutlineIcon className={classes.modButton} onClick={handleBan} />
    </LWTooltip>
    <LWTooltip title="Purge (delete and ban)" placement="top">
      <DeleteForeverIcon className={classes.modButton} onClick={handlePurge} />
    </LWTooltip>
    <LWTooltip title={user.sunshineFlagged ? "Unflag this user" : <div>
      <div>Flag this user for more in-depth review</div>
      <div><em>(This will not remove them from sidebar)</em></div>
    </div>} placement="top">
      <div onClick={handleFlag} className={classes.modButton} >
        {user.sunshineFlagged ? <FlagIcon /> : <OutlinedFlagIcon />}
      </div>
    </LWTooltip>
    {!user.needsReview && <LWTooltip title="Return this user to the review queue">
      <VisibilityOutlinedIcon className={classes.modButton} onClick={handleNeedsReview}/>
    </LWTooltip>}
    {user.needsReview && <LWTooltip title="Remove this user from the review queue">
      <VisibilityOffIcon className={classes.modButton} onClick={handleRemoveNeedsReview}/>
    </LWTooltip>}
  </div>

  const permissionsRow = <div className={classes.row}>
    <LWTooltip title={`${user.postingDisabled ? "Enable" : "Disable"} this user's ability to create posts`}>
      <div className={classNames(classes.permissionsButton, {[classes.permissionDisabled]: user.postingDisabled})} onClick={handleDisablePosting}>
        Posts
      </div>
    </LWTooltip>
    <LWTooltip title={`${user.allCommentingDisabled ? "Enable" : "Disable"} this user's to comment (including their own shortform)`}>
      <div className={classNames(classes.permissionsButton, {[classes.permissionDisabled]: user.allCommentingDisabled})} onClick={handleDisableAllCommenting}>
        All Comments
      </div>
    </LWTooltip>
    <LWTooltip title={`${user.commentingOnOtherUsersDisabled ? "Enable" : "Disable"} this user's ability to comment on other people's posts`}>
      <div className={classNames(classes.permissionsButton, {[classes.permissionDisabled]: user.commentingOnOtherUsersDisabled})} onClick={handleDisableCommentingOnOtherUsers}>
        Other Comments
      </div>
    </LWTooltip>
    <LWTooltip title={`${user.conversationsDisabled ? "Enable" : "Disable"} this user's ability to start new private conversations`}>
      <div className={classNames(classes.permissionsButton, {[classes.permissionDisabled]: user.conversationsDisabled})}onClick={handleDisableConversations}>
        Conversations
      </div>
    </LWTooltip>
  </div>

  const moderatorActionLog = <div>
    {user.moderatorActions
      .filter(moderatorAction => moderatorAction.active)
      .map(moderatorAction => {
        let averageContentKarma: number | undefined;
        if (moderatorAction.type === LOW_AVERAGE_KARMA_COMMENT_ALERT) {
          const mostRecentComments = sortBy(comments ?? [], 'postedAt').reverse();
          ({ averageContentKarma } = isLowAverageKarmaContent(mostRecentComments ?? [], 'comment'));
        } else if (moderatorAction.type === LOW_AVERAGE_KARMA_POST_ALERT) {
          const mostRecentPosts = sortBy(posts ?? [], 'postedAt').reverse();
          ({ averageContentKarma } = isLowAverageKarmaContent(mostRecentPosts ?? [], 'post'));
        }

        const suffix = typeof averageContentKarma === 'number' ? ` (${averageContentKarma})` : '';
        const endedAt = moderatorAction.endedAt ? `, ends on ${moment(moderatorAction.endedAt).format('YYYY-MM-DD').toString()}` : '';

        return <div key={`${user._id}_${moderatorAction.type}`}>
          {`${MODERATOR_ACTION_TYPES[moderatorAction.type]}${suffix}${endedAt}`}
        </div>;
      })
    }
  </div>

  return <div>
    {actionRow}
    {permissionsRow}
    <div>
      <LWTooltip title={`${mostRecentRateLimit?.active ? "Un-rate-limit" : "Rate-limit"} this user's ability to post and comment`}>
        <div className={classNames(classes.permissionsButton, { [classes.permissionDisabled]: mostRecentRateLimit?.active })} onClick={handleRateLimit}>
          {MODERATOR_ACTION_TYPES[RATE_LIMIT_ONE_PER_DAY]}
        </div>
      </LWTooltip>
    </div>
    <div className={classes.notes}>
      <Input
        value={notes}
        fullWidth
        onChange={e => setNotes(e.target.value)}
        onClick={e => handleClick()}
        onBlur={handleNotes}
        disableUnderline
        placeholder="Notes for other moderators"
        multiline
        rows={5}
      />
    </div>
    {moderatorActionLog}
  </div>
}

const ModeratorActionsComponent = registerComponent('ModeratorActions', ModeratorActions, {styles});

declare global {
  interface ComponentTypes {
    ModeratorActions: typeof ModeratorActionsComponent
  }
}
<|MERGE_RESOLUTION|>--- conflicted
+++ resolved
@@ -18,11 +18,8 @@
 import { sortBy } from 'underscore';
 import VisibilityOffIcon from '@material-ui/icons/VisibilityOff';
 import { hideScrollBars } from '../../themes/styleUtils';
-<<<<<<< HEAD
 import { getSignature, getSignatureWithNote } from '../../lib/collections/users/helpers';
-=======
 import { useDialog } from '../common/withDialog';
->>>>>>> b2de215e
 
 const styles = (theme: ThemeType): JssStyles => ({
   row: {
@@ -309,14 +306,8 @@
 
   const mostRecentRateLimit = user.moderatorActions.find(modAction => modAction.type === RATE_LIMIT_ONE_PER_DAY);
 
-<<<<<<< HEAD
-  const handleRateLimit = async () => {
-    const addedOrRemoved = mostRecentRateLimit?.active ? 'removed' : 'added';
-    const newNotes = getModSignatureWithNote(`rate limit ${addedOrRemoved}`) + notes;
-    await updateUser({
-=======
   const createRateLimit = async (endDate?: Date) => {
-    const newNotes = signatureWithNote(`rate limit added`) + notes;
+    const newNotes = getModSignatureWithNote(`rate limit added`) + notes;
     void updateUser({
       selector: { _id: user._id },
       data: { sunshineNotes: newNotes }
@@ -338,9 +329,8 @@
   };
 
   const endRateLimit = async (rateLimitId: string) => {
-    const newNotes = signatureWithNote(`rate limit removed`) + notes;
-    void updateUser({
->>>>>>> b2de215e
+    const newNotes = getModSignatureWithNote(`rate limit removed`) + notes;
+    void updateUser({
       selector: { _id: user._id },
       data: { sunshineNotes: newNotes }
     });
