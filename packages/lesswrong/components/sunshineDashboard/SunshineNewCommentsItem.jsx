--- conflicted
+++ resolved
@@ -7,11 +7,7 @@
 import withHover from '../common/withHover'
 import Users from 'meteor/vulcan:users';
 import PropTypes from 'prop-types';
-<<<<<<< HEAD
-import withUser from '../common/withUser';
-=======
 import withUser from '../common/withUser'
->>>>>>> 382f51c2
 
 class SunshineNewCommentsItem extends Component {
 
