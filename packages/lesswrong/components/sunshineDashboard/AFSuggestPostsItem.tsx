--- conflicted
+++ resolved
@@ -15,12 +15,7 @@
 
 export const defaultAFModeratorPMsTagSlug = new DatabasePublicSetting<string>('defaultAFModeratorPMsTagSlug', "af-default-moderator-responses")
 
-<<<<<<< HEAD
 export const afSubmissionHeader = (theme: ThemeType): JssStyles => ({
-  ...commentBodyStyles(theme),
-=======
-export const afSubmissionHeader = (theme) => ({
->>>>>>> 70a768e0
   marginBottom: 24,
   display: "flex",
   flex: "flex-start",
@@ -28,12 +23,7 @@
   justifyContent: "space-between"
 })
 
-<<<<<<< HEAD
 export const afSubmissionHeaderText = (theme: ThemeType): JssStyles => ({
-  ...commentBodyStyles(theme),
-=======
-export const afSubmissionHeaderText = (theme) => ({
->>>>>>> 70a768e0
   fontStyle: 'italic',
 })
 
