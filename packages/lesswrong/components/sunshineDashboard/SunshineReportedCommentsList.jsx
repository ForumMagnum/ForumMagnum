--- conflicted
+++ resolved
@@ -6,12 +6,8 @@
 } from 'meteor/vulcan:core';
 import React, { Component } from 'react';
 import Reports from '../../lib/collections/reports/collection.js';
-<<<<<<< HEAD
 import defineComponent from '../../lib/defineComponent';
-=======
-import { withStyles } from '@material-ui/core/styles';
 import withUser from '../common/withUser';
->>>>>>> e9138743
 import PropTypes from 'prop-types';
 
 const styles = theme => ({
@@ -62,20 +58,9 @@
   fragmentName: 'unclaimedReportsList',
 }
 
-<<<<<<< HEAD
 export default defineComponent({
   name: 'SunshineReportedCommentsList',
   component: SunshineReportedCommentsList,
   styles: styles,
-  hocs: [ [withList, withListOptions], [withEdit, withEditOptions], withCurrentUser ]
-});
-=======
-registerComponent(
-  'SunshineReportedCommentsList',
-  SunshineReportedCommentsList,
-  [withList, withListOptions],
-  [withEdit, withEditOptions],
-  withUser,
-  withStyles(styles, {name:"SunshineReportedCommentsList"})
-);
->>>>>>> e9138743
+  hocs: [ [withList, withListOptions], [withEdit, withEditOptions], withUser ]
+});