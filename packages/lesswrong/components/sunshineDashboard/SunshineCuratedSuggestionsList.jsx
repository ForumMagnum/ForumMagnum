--- conflicted
+++ resolved
@@ -1,12 +1,8 @@
 import { Components, registerComponent, withList } from 'meteor/vulcan:core';
 import React, { Component } from 'react';
 import { Posts } from 'meteor/example-forum';
-<<<<<<< HEAD
 import defineComponent from '../../lib/defineComponent';
-=======
-import { withStyles } from '@material-ui/core/styles';
 import withUser from '../common/withUser';
->>>>>>> e9138743
 import PropTypes from 'prop-types';
 
 const styles = theme => ({
@@ -52,19 +48,9 @@
   fragmentName: 'PostsList'
 };
 
-<<<<<<< HEAD
 export default defineComponent({
   name: 'SunshineCuratedSuggestionsList',
   component: SunshineCuratedSuggestionsList,
   styles: styles,
-  hocs: [ [withList, withListOptions], withCurrentUser ]
-});
-=======
-registerComponent(
-  'SunshineCuratedSuggestionsList',
-  SunshineCuratedSuggestionsList,
-  [withList, withListOptions],
-  withUser,
-  withStyles(styles, {name: "SunshineCuratedSuggestionsList"})
-);
->>>>>>> e9138743
+  hocs: [ [withList, withListOptions], withUser ]
+});