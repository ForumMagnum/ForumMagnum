--- conflicted
+++ resolved
@@ -5,11 +5,8 @@
 import { Link } from 'react-router'
 import moment from 'moment';
 import Typography from '@material-ui/core/Typography';
-<<<<<<< HEAD
 import defineComponent from '../../lib/defineComponent';
-=======
 import withUser from '../common/withUser';
->>>>>>> e9138743
 import withHover from '../common/withHover'
 import PropTypes from 'prop-types';
 
@@ -132,18 +129,8 @@
   fragmentName: 'PostsList',
 }
 
-<<<<<<< HEAD
 export default defineComponent({
   name: 'SunshineCuratedSuggestionsItem',
   component: SunshineCuratedSuggestionsItem,
-  hocs: [ [withEdit, withEditOptions], withCurrentUser, withHover ]
-});
-=======
-registerComponent(
-  'SunshineCuratedSuggestionsItem',
-  SunshineCuratedSuggestionsItem,
-  [withEdit, withEditOptions],
-  withUser,
-  withHover
-);
->>>>>>> e9138743
+  hocs: [ [withEdit, withEditOptions], withUser, withHover ]
+});