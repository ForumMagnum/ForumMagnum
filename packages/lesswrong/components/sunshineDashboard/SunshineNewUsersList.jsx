import { Components, registerComponent, withList, withCurrentUser } from 'meteor/vulcan:core';
import React, { Component } from 'react';
import Users from 'meteor/vulcan:users';
<<<<<<< HEAD
import defineComponent from '../../lib/defineComponent';
=======
import PropTypes from 'prop-types';
>>>>>>> 1f0a460c

class SunshineNewUsersList extends Component {
  render () {
    const { results } = this.props
    if (results && results.length && Users.canDo(this.props.currentUser, "posts.moderate.all")) {
      return (
        <div>
          <Components.SunshineListTitle>
            New Users
          </Components.SunshineListTitle>
          {this.props.results.map(user =>
            <div key={user._id} >
              <Components.SunshineNewUsersItem user={user}/>
            </div>
          )}
        </div>
      )
    } else {
      return null
    }
  }
}

SunshineNewUsersList.propTypes = {
  results: PropTypes.array,
};

const withListOptions = {
  collection: Users,
  queryName: 'sunshineNewPostsListQuery',
  fragmentName: 'SunshineUsersList',
};

export default defineComponent({
  name: 'SunshineNewUsersList',
  component: SunshineNewUsersList,
  hocs: [ [withList, withListOptions], withCurrentUser ]
});<|MERGE_RESOLUTION|>--- conflicted
+++ resolved
@@ -1,11 +1,8 @@
 import { Components, registerComponent, withList, withCurrentUser } from 'meteor/vulcan:core';
 import React, { Component } from 'react';
 import Users from 'meteor/vulcan:users';
-<<<<<<< HEAD
 import defineComponent from '../../lib/defineComponent';
-=======
 import PropTypes from 'prop-types';
->>>>>>> 1f0a460c
 
 class SunshineNewUsersList extends Component {
   render () {
