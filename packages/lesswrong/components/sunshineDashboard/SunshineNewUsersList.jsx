import { Components, registerComponent, withList } from 'meteor/vulcan:core';
import React, { Component } from 'react';
import Users from 'meteor/vulcan:users';
<<<<<<< HEAD
import defineComponent from '../../lib/defineComponent';
=======
import withUser from '../common/withUser';
>>>>>>> e9138743
import PropTypes from 'prop-types';

class SunshineNewUsersList extends Component {
  render () {
    const { results } = this.props
    if (results && results.length && Users.canDo(this.props.currentUser, "posts.moderate.all")) {
      return (
        <div>
          <Components.SunshineListTitle>
            New Users
          </Components.SunshineListTitle>
          {this.props.results.map(user =>
            <div key={user._id} >
              <Components.SunshineNewUsersItem user={user}/>
            </div>
          )}
        </div>
      )
    } else {
      return null
    }
  }
}

SunshineNewUsersList.propTypes = {
  results: PropTypes.array,
};

const withListOptions = {
  collection: Users,
  queryName: 'sunshineNewPostsListQuery',
  fragmentName: 'SunshineUsersList',
};

<<<<<<< HEAD
export default defineComponent({
  name: 'SunshineNewUsersList',
  component: SunshineNewUsersList,
  hocs: [ [withList, withListOptions], withCurrentUser ]
});
=======
registerComponent('SunshineNewUsersList', SunshineNewUsersList, [withList, withListOptions], withUser);
>>>>>>> e9138743
<|MERGE_RESOLUTION|>--- conflicted
+++ resolved
@@ -1,11 +1,8 @@
 import { Components, registerComponent, withList } from 'meteor/vulcan:core';
 import React, { Component } from 'react';
 import Users from 'meteor/vulcan:users';
-<<<<<<< HEAD
 import defineComponent from '../../lib/defineComponent';
-=======
 import withUser from '../common/withUser';
->>>>>>> e9138743
 import PropTypes from 'prop-types';
 
 class SunshineNewUsersList extends Component {
@@ -40,12 +37,8 @@
   fragmentName: 'SunshineUsersList',
 };
 
-<<<<<<< HEAD
 export default defineComponent({
   name: 'SunshineNewUsersList',
   component: SunshineNewUsersList,
-  hocs: [ [withList, withListOptions], withCurrentUser ]
-});
-=======
-registerComponent('SunshineNewUsersList', SunshineNewUsersList, [withList, withListOptions], withUser);
->>>>>>> e9138743
+  hocs: [ [withList, withListOptions], withUser ]
+});