--- conflicted
+++ resolved
@@ -2,12 +2,8 @@
 import React, { Component } from 'react';
 import { Posts } from 'meteor/example-forum';
 import Users from 'meteor/vulcan:users';
-<<<<<<< HEAD
 import defineComponent from '../../lib/defineComponent';
-=======
-import { withStyles } from '@material-ui/core/styles';
 import PropTypes from 'prop-types';
->>>>>>> 1f0a460c
 
 const styles = theme => ({
   root: {
@@ -52,5 +48,5 @@
   name: 'SunshineNewPostsList',
   component: SunshineNewPostsList,
   styles: styles,
-  hocs: [ [withList, withListOptions], withCurrentUser,  ]
+  hocs: [ [withList, withListOptions], withCurrentUser ]
 });