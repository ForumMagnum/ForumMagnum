import { Components, registerComponent, withUpdate } from 'meteor/vulcan:core';
import React, { Component } from 'react';
import { Comments } from '../../lib/collections/comments';
import { Link } from 'react-router'
import Typography from '@material-ui/core/Typography';
import { Posts } from '../../lib/collections/posts';
import withHover from '../common/withHover'
import PropTypes from 'prop-types'
import withErrorBoundary from '../common/withErrorBoundary'
import withUser from '../common/withUser'

class SunshineReportedItem extends Component {

  handleReview = () => {
    const { currentUser, report, reportEditMutation } = this.props
    reportEditMutation({
      documentId: report._id,
      set: {
        closedAt: new Date(),
        claimedUserId: currentUser._id,
        markedAsSpam: false
      },
      unset: {}
    })
  }

  handleDelete = () => {
    const {
      currentUser,
      report,
      updateComment,
      updatePost,
      reportEditMutation,
    } = this.props
    if (confirm(`Are you sure you want to immediately delete this ${report.comment ? "comment" : "post"}?`)) {
      if (report.comment) {
        updateComment({
          selector: {documentId: report.comment._id},
          data: {
            deleted: true,
            deletedDate: new Date(),
            deletedByUserId: currentUser._id,
            deletedReason: "spam"
          }
        })
      } else if (report.post) {
        updatePost({
          selector: {documentId: report.post._id},
          data: { status: report.reportedAsSpam ? 4 : 5 }
        })
      }
      reportEditMutation({
        documentId: report._id,
        set: {
          closedAt: new Date(),
          claimedUserId: currentUser._id,
          markedAsSpam: report.reportedAsSpam
        },
        unset: {}
      })
    }
  }

  render () {
    const { report, hover, anchorEl } = this.props
    const comment = report.comment
    const post = report.post

    return (
          <Components.SunshineListItem hover={hover}>
            <Components.SidebarHoverOver hover={hover} anchorEl={anchorEl} >
              <Typography variant="body2">
                <Link to={Posts.getPageUrl(post) + (comment ? ("#" + comment._id) : (""))}>
                  Post: <strong>{ post.title }</strong>
                </Link>
                {comment && <Components.CommentBody comment={comment}/>}
                {post && !comment && <Components.PostsHighlight post={post}/>}
              </Typography>
            </Components.SidebarHoverOver>
            {comment && <Components.SunshineCommentsItemOverview comment={comment}/>}
            <Components.SidebarInfo>
              {post && !comment && <React.Fragment><strong>{ post.title }</strong> <br/></React.Fragment>}
<<<<<<< HEAD
              <em>"{ report.description }"</em> – {report.user.displayName}, <Components.FormatDate date={report.createdAt}/>
=======
              <em>"{ report.description }"</em> – {report.user && report.user.displayName}, <Components.FromNowDate date={report.createdAt}/>
>>>>>>> 82fb2093
            </Components.SidebarInfo>
            {hover && <Components.SidebarActionMenu>
              <Components.SidebarAction title="Mark as Reviewed" onClick={this.handleReview}>
                done
              </Components.SidebarAction>
              <Components.SidebarAction title="Spam/Eugin (delete immediately)" onClick={this.handleDelete} warningHighlight>
                clear
              </Components.SidebarAction>
            </Components.SidebarActionMenu>
            }
          </Components.SunshineListItem>
    )
  }
}

const withCommentUpdateOptions = {
  collection: Comments,
  fragmentName: 'SelectCommentsList',
}

const withPostUpdateOptions = {
  collection: Posts,
  fragmentName: 'PostsList',
}

SunshineReportedItem.propTypes = {
  report: PropTypes.object.isRequired,
  hover: PropTypes.bool.isRequired,
  anchorEl: PropTypes.object,
  currentUser: PropTypes.object.isRequired,
  updateComment: PropTypes.func.isRequired,
  updatePost: PropTypes.func.isRequired,
  reportEditMutation: PropTypes.func.isRequired,
};

registerComponent(
  'SunshineReportedItem',
  SunshineReportedItem,
  [withUpdate, withCommentUpdateOptions],
  [withUpdate, withPostUpdateOptions],
  withUser,
  withHover,
  withErrorBoundary
);<|MERGE_RESOLUTION|>--- conflicted
+++ resolved
@@ -80,11 +80,7 @@
             {comment && <Components.SunshineCommentsItemOverview comment={comment}/>}
             <Components.SidebarInfo>
               {post && !comment && <React.Fragment><strong>{ post.title }</strong> <br/></React.Fragment>}
-<<<<<<< HEAD
-              <em>"{ report.description }"</em> – {report.user.displayName}, <Components.FormatDate date={report.createdAt}/>
-=======
               <em>"{ report.description }"</em> – {report.user && report.user.displayName}, <Components.FromNowDate date={report.createdAt}/>
->>>>>>> 82fb2093
             </Components.SidebarInfo>
             {hover && <Components.SidebarActionMenu>
               <Components.SidebarAction title="Mark as Reviewed" onClick={this.handleReview}>
