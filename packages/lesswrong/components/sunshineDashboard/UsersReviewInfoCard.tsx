import { Components, registerComponent } from '../../lib/vulcan-lib';
import React, { useState } from 'react';
import withErrorBoundary from '../common/withErrorBoundary'
import FlagIcon from '@material-ui/icons/Flag';
import DescriptionIcon from '@material-ui/icons/Description'
import { useMulti } from '../../lib/crud/withMulti';
import { userCanDo } from '../../lib/vulcan-users/permissions';
import classNames from 'classnames';
import { hideScrollBars } from '../../themes/styleUtils';
import { getReasonForReview } from '../../lib/collections/moderatorActions/helpers';
import { Link } from '../../lib/reactRouterWrapper'

const styles = (theme: ThemeType): JssStyles => ({
  root: {
    backgroundColor: theme.palette.grey[0],
    boxShadow: theme.palette.boxShadow.eventCard,
    marginBottom: 16,
    ...theme.typography.body2,
    fontSize: "1rem"
  },
  displayName: {
    fontSize: theme.typography.body1.fontSize,
    marginBottom: 4
  },
  icon: {
    height: 13,
    color: theme.palette.grey[500],
    position: "relative",
    top: 3
  },
  legacyReviewTrigger: {
    marginLeft: 6
  },
  referrerLandingPage: {
    display: 'flex'
  },
  basicInfoRow: {
    padding: 16,
    paddingBottom: 14,
    borderBottom: theme.palette.border.extraFaint
  },
<<<<<<< HEAD
  disabled: {
    opacity: .2,
    cursor: "default"
=======
  row: {
    display: "flex",
    alignItems: "center",
>>>>>>> 607c3ecf
  },
  bigDownvotes: {
    color: theme.palette.error.dark,
    padding: 6,
    paddingTop: 3,
    paddingBottom: 3,
    marginRight:8,
    borderRadius: "50%",
    fontWeight: 600,
  },
  downvotes: {
    color: theme.palette.error.dark,
    opacity: .75,
    padding: 6,
    paddingTop: 3,
    paddingBottom: 3,
    marginRight:8,
    borderRadius: "50%",
  },
  upvotes: {
    color: theme.palette.primary.dark,
    opacity: .75,
    padding: 6,
    paddingTop: 3,
    paddingBottom: 3,
    marginRight:8,
    borderRadius: "50%",
  },
  bigUpvotes: {
    color: theme.palette.primary.dark,
    padding: 6,
    paddingTop: 3,
    paddingBottom: 3,
    marginRight:8,
    borderRadius: "50%",
    fontWeight: 600,
  },
  votesRow: {
    marginTop: 12,
    marginBottom: 12
  },
  bio: {
    '& a': {
      color: theme.palette.primary.main,
    }
  },
  website: {
    color: theme.palette.primary.main,
  },
  info: {
    // '& > * + *': {
    //   marginTop: 8,
    // },
    display: 'flex',
    flexWrap: 'wrap'
  },
  columns: {
    display: 'flex'
  },
  infoColumn: {
    width: '30%',
    minWidth: 388,
    padding: 16,
    paddingTop: 12,
    borderRight: theme.palette.border.extraFaint,
    position: "relative",
  },
  contentColumn: {
    width: '38%',
    padding: 16,
    paddingTop: 12,
    borderRight: theme.palette.border.extraFaint,
    position: "relative"
  },
  messagesColumn: {
    width: '32%',
    padding: 16,
    paddingTop: 12,
  },
  content: {
    marginTop: 16,
    marginBottom: 8,
    borderTop: theme.palette.border.extraFaint
  },
  expandButton: {
    display: "flex",
    justifyContent: "right",
    color: theme.palette.grey[500]
  },
  contentCollapsed: {
    maxHeight: 300,
    overflowY: "scroll",
    cursor: "pointer",
    ...hideScrollBars
  },
  flagged: {
    border: theme.palette.border.intense,
    borderColor: theme.palette.error.main
  }
})

const UsersReviewInfoCard = ({ user, refetch, currentUser, classes }: {
  user: SunshineUsersList,
  currentUser: UsersCurrent,
  refetch: () => void,
  classes: ClassesType,
}) => {
  const {
    MetaInfo, FormatDate, Row, LWTooltip, UserReviewStatus,
    SunshineNewUserPostsList, ContentSummaryRows, SunshineNewUserCommentsList, ModeratorActions,
    UsersName, NewUserDMSummary, SunshineUserMessages
  } = Components

  const [contentExpanded, setContentExpanded] = useState<boolean>(false)
    
  
  const { results: posts = [], loading: postsLoading } = useMulti({
    terms:{view:"sunshineNewUsersPosts", userId: user._id},
    collectionName: "Posts",
    fragmentName: 'SunshinePostsList',
    fetchPolicy: 'cache-and-network',
    limit: 10
  });
  
  const { results: comments = [], loading: commentsLoading } = useMulti({
    terms:{view:"sunshineNewUsersComments", userId: user._id},
    collectionName: "Comments",
    fragmentName: 'CommentsListWithParentMetadata',
    fetchPolicy: 'cache-and-network',
    limit: 10
  });

  const reviewTrigger = getReasonForReview(user)
  const showReviewTrigger = reviewTrigger !== 'noReview' && reviewTrigger !== 'alreadyApproved';
  
  if (!userCanDo(currentUser, "posts.moderate.all")) return null
  
  const basicInfoRow = <div className={classes.basicInfoRow}>
<<<<<<< HEAD
    <div className={classes.displayName}>
      <UsersName user={user}/>
      {(user.postCount > 0 && !user.reviewedByUserId) && <DescriptionIcon className={classes.icon}/>}
      {user.sunshineFlagged && <FlagIcon className={classes.icon}/>}
      {showReviewTrigger && <MetaInfo className={classes.legacyReviewTrigger}>{reviewTrigger}</MetaInfo>}
=======
    <div>
      <div className={classes.displayName}>
        <UsersName user={user}/>
        {(user.postCount > 0 && !user.reviewedByUserId) && <DescriptionIcon className={classes.icon}/>}
        {user.sunshineFlagged && <FlagIcon className={classes.icon}/>}
        {showReviewTrigger && <MetaInfo className={classes.legacyReviewTrigger}>{reviewTrigger}</MetaInfo>}
      </div>
      <UserReviewStatus user={user}/>
>>>>>>> 607c3ecf
    </div>
    <Row>
      <MetaInfo className={classes.info}>
        { user.karma || 0 } karma
      </MetaInfo>
      <MetaInfo>
        {user.email}
      </MetaInfo>
      <MetaInfo className={classes.info}>
        <FormatDate date={user.createdAt}/>
      </MetaInfo>
    </Row>
    <UserReviewStatus user={user}/>
  </div>

  const votesRow = <div className={classes.votesRow}>
    <span>Votes: </span>
    <LWTooltip title="Big Upvotes">
      <span className={classes.bigUpvotes}>
        { user.bigUpvoteCount || 0 }
      </span>
    </LWTooltip>
    <LWTooltip title="Upvotes">
      <span className={classes.upvotes}>
        { user.smallUpvoteCount || 0 }
      </span>
    </LWTooltip>
    <LWTooltip title="Downvotes">
      <span className={classes.downvotes}>
        { user.smallDownvoteCount || 0 }
      </span>
    </LWTooltip>
    <LWTooltip title="Big Downvotes">
      <span className={classes.bigDownvotes}>
        { user.bigDownvoteCount || 0 }
      </span>
    </LWTooltip>
  </div>

  const renderExpand = !!(posts?.length || comments?.length)
  
  return (
    <div className={classNames(classes.root, {[classes.flagged]:user.sunshineFlagged})}>
      {basicInfoRow}
      <div className={classes.columns}>
        <div className={classes.infoColumn}>
          <div>
            <ModeratorActions user={user} currentUser={currentUser} refetch={refetch} comments={comments} posts={posts}/>
          </div>
        </div>
        <div className={classes.contentColumn}>
          <div dangerouslySetInnerHTML={{__html: user.htmlBio}} className={classes.bio}/>
          {user.website && <div>Website: <a href={`https://${user.website}`} target="_blank" rel="noopener noreferrer" className={classes.website}>{user.website}</a></div>}
          {votesRow}
          <ContentSummaryRows user={user} posts={posts} comments={comments} loading={commentsLoading || postsLoading} />
          <NewUserDMSummary user={user} />
          <div 
            className={classNames(classes.content, {[classes.contentCollapsed]: !contentExpanded})} onClick={() => setContentExpanded(true)}
          >
            <SunshineNewUserPostsList posts={posts} user={user}/>
            <SunshineNewUserCommentsList comments={comments} user={user}/>
          </div>
          {renderExpand && <a className={classes.expandButton} onClick={() => setContentExpanded(!contentExpanded)}>
            <MetaInfo>Expand</MetaInfo>
          </a>}
        </div>
        <div className={classes.messagesColumn}>
          <SunshineUserMessages user={user} currentUser={currentUser}/>
        </div>
      </div>
    </div>
  )
}

const UsersReviewInfoCardComponent = registerComponent('UsersReviewInfoCard', UsersReviewInfoCard, {
  styles,
  hocs: [
    withErrorBoundary,
  ],
});

declare global {
  interface ComponentTypes {
    UsersReviewInfoCard: typeof UsersReviewInfoCardComponent
  }
}<|MERGE_RESOLUTION|>--- conflicted
+++ resolved
@@ -39,16 +39,6 @@
     paddingBottom: 14,
     borderBottom: theme.palette.border.extraFaint
   },
-<<<<<<< HEAD
-  disabled: {
-    opacity: .2,
-    cursor: "default"
-=======
-  row: {
-    display: "flex",
-    alignItems: "center",
->>>>>>> 607c3ecf
-  },
   bigDownvotes: {
     color: theme.palette.error.dark,
     padding: 6,
@@ -186,22 +176,12 @@
   if (!userCanDo(currentUser, "posts.moderate.all")) return null
   
   const basicInfoRow = <div className={classes.basicInfoRow}>
-<<<<<<< HEAD
     <div className={classes.displayName}>
       <UsersName user={user}/>
       {(user.postCount > 0 && !user.reviewedByUserId) && <DescriptionIcon className={classes.icon}/>}
       {user.sunshineFlagged && <FlagIcon className={classes.icon}/>}
       {showReviewTrigger && <MetaInfo className={classes.legacyReviewTrigger}>{reviewTrigger}</MetaInfo>}
-=======
-    <div>
-      <div className={classes.displayName}>
-        <UsersName user={user}/>
-        {(user.postCount > 0 && !user.reviewedByUserId) && <DescriptionIcon className={classes.icon}/>}
-        {user.sunshineFlagged && <FlagIcon className={classes.icon}/>}
-        {showReviewTrigger && <MetaInfo className={classes.legacyReviewTrigger}>{reviewTrigger}</MetaInfo>}
-      </div>
       <UserReviewStatus user={user}/>
->>>>>>> 607c3ecf
     </div>
     <Row>
       <MetaInfo className={classes.info}>
