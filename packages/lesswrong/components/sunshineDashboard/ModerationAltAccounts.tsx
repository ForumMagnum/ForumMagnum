import React, {useState} from 'react';
import { registerComponent } from '../../lib/vulcan-lib/components';
import { useLocation } from '../../lib/routeUtil';
import { useCurrentUser } from '../common/withUser';
import { useQuery } from "@/lib/crud/useQuery";
<<<<<<< HEAD
import { gql } from '@apollo/client';
=======
>>>>>>> 822e601a
import Select from '@/lib/vendor/@material-ui/core/src/Select';
import Input from '@/lib/vendor/@material-ui/core/src/Input';
import { gql } from "@/lib/generated/gql-codegen";
import SingleColumnSection from "../common/SingleColumnSection";
import SectionTitle from "../common/SectionTitle";
import { MenuItem } from "../common/Menus";
import ContentStyles from "../common/ContentStyles";
import Loading from "../vulcan-core/Loading";
import FormatDate from "../common/FormatDate";
import UsersNameDisplay from "../users/UsersNameDisplay";

const ModeratorClientIDInfoMultiQuery = gql(`
  query multiClientIdModerationAltAccountsQuery($selector: ClientIdSelector, $limit: Int, $enableTotal: Boolean) {
    clientIds(selector: $selector, limit: $limit, enableTotal: $enableTotal) {
      results {
        ...ModeratorClientIDInfo
      }
      totalCount
    }
  }
`);

const UserAltAccountsFragmentMultiQuery = gql(`
  query multiUserModerationAltAccountsQuery($selector: UserSelector, $limit: Int, $enableTotal: Boolean) {
    users(selector: $selector, limit: $limit, enableTotal: $enableTotal) {
      results {
        ...UserAltAccountsFragment
      }
      totalCount
    }
  }
`);


const UserAltAccountsFragmentQuery = gql(`
  query ModerationAltAccounts($documentId: String) {
    user(input: { selector: { documentId: $documentId } }) {
      result {
        ...UserAltAccountsFragment
      }
    }
  }
`);

const styles = (theme: ThemeType) => ({
  selectUser: {
    margin: 16,
  },
  userKeyDropdown: {
    marginRight: 8,
  },
  userInfoArea: {
    margin: 16,
    
    "& ul": {
      paddingInlineStart: "20px",
    },
  },
  ipAddressReputationLink: {
    color: theme.palette.primary.main,
    textDecoration: "underline",
  },
  closedListItem: {
    cursor: "pointer",
    listStyleType: "disclosure-closed",
  },
  openListItem: {
    listStyleType: "disclosure-open",
  },
  clickToReveal: {
    cursor: "pointer",
    color: theme.palette.primary.main,
    textDecoration: "underline",
  },
});

const accountIdentifierTypes = [
  { key: "slug", label: "User-slug" },
  { key: "userId", label: "User ID" },
  { key: "clientId", label: "Client ID" },
  { key: "ip", label: "IP Address" },
];

const ModerationAltAccounts = ({classes}: {
  classes: ClassesType<typeof styles>
}) => {
  const currentUser = useCurrentUser();
  
  const { query } = useLocation();
  const { slug,clientId,userId,ip } = query;
  const {initialAccountIdentifierType, initialAccountIdentifier} = (
       (userId   ? {initialAccountIdentifierType: "userId",   initialAccountIdentifier: userId} : null)
    ?? (slug     ? {initialAccountIdentifierType: "slug",     initialAccountIdentifier: slug} : null)
    ?? (clientId ? {initialAccountIdentifierType: "clientId", initialAccountIdentifier: clientId} : null)
    ?? (ip       ? {initialAccountIdentifierType: "ip",       initialAccountIdentifier: ip} : null)
    ?? ({initialAccountIdentifierType: "slug", initialAccountIdentifier: ""})
  );
  const [startingIdentifierType,setStartingIdentifierType] = useState<string>(initialAccountIdentifierType);
  const [startingIdentifier,setStartingIdentifier] = useState(initialAccountIdentifier);

  if(!currentUser || !currentUser.isAdmin) {
    return <SingleColumnSection>
      You must be logged in as an admin to use this page.
    </SingleColumnSection>
  }
  
  return <SingleColumnSection>
    <SectionTitle title="Alt-Accounts Finder" />

    <ContentStyles contentType="comment">
      <p>This is a moderation tool for identifying users with alternate accounts,
      to help with investigating cases of suspected ban-evasion, sockpuppet
      downvoting, and similar issues.</p>

      <p><i>Please be conservative in your use of this tool.</i> The intended
      purpose is to identify users who are evading bans, or coordinating large
      numbers of accounts to vote abusively. Try to view the minimum amount of
      information necessary to confirm (or rule out) that an account is
      violating site rules, and only proceed look at identifying information
      after a rule-violation is confirmed. Mere criticism is not abusive
      behavior, even if it's wrong!</p>
      
      <p>Accounts that are linked by clientID logged in from the same browser,
      without clearing cookies in between; they are very unlikely to be different
      people (though it's possible if they have shared a device). Accounts linked
      by IP address are more likely to be different people; they could share an
      office, group house, or (less likely but still possible) an ISP or a VPN
      provider.</p>
    </ContentStyles>

    <div className={classes.selectUser}>
      <Select
        className={classes.userKeyDropdown}
        value={startingIdentifierType}
        onChange={ev => {
          setStartingIdentifierType(ev.target.value);
        }}
      >
        {accountIdentifierTypes.map(selection => <MenuItem
          key={selection.key}
          value={selection.key}
        >{selection.label}</MenuItem>)}
      </Select>
      <Input value={startingIdentifier} onChange={ev => {
        setStartingIdentifier(ev.currentTarget.value);
      }}/>
    </div>
    
    <div className={classes.userInfoArea}>
      {startingIdentifierType==="slug" && <AltAccountsNodeUserBySlug slug={startingIdentifier} classes={classes}/>}
      {startingIdentifierType==="userId" && <AltAccountsNodeUserByID userId={startingIdentifier} classes={classes}/>}
      {startingIdentifierType==="clientId" && <AltAccountsNodeClientID clientId={startingIdentifier} classes={classes}/>}
      {startingIdentifierType==="ip" && <AltAccountsNodeIPAddress ipAddress={startingIdentifier} classes={classes}/>}
    </div>
  </SingleColumnSection>
}

const AltAccountsNodeUserBySlug = ({slug, classes}: {
  slug: string,
  classes: ClassesType<typeof styles>,
}) => {
  const { data, loading } = useQuery(UserAltAccountsFragmentMultiQuery, {
    variables: {
      selector: { usersProfile: { slug } },
      limit: 10,
      enableTotal: false,
    },
    skip: !slug,
    notifyOnNetworkStatusChange: true,
  });

  const results = data?.users?.results;
  const user = results?.[0];
  if (!slug) {
    return <ContentStyles contentType="comment"><i>Select a user to continue</i></ContentStyles>
  }
  if (loading) {
    return <Loading/>
  }
  if (!user) {
    return <ContentStyles contentType="comment">No users found with slug {slug}</ContentStyles>
  }
  
  return <div>
    <AltAccountsNodeUser user={user} classes={classes}/>
  </div>
}

const AltAccountsNodeUserByID = ({userId, classes}: {
  userId: string,
  classes: ClassesType<typeof styles>,
}) => {
  const { loading, data } = useQuery(UserAltAccountsFragmentQuery, {
    variables: { documentId: userId },
  });
  const user = data?.user?.result;
  
  if (loading) return <Loading/>;
  if (!user) return <>{`Couldn't find user with ID ${userId}`}</>
  return <AltAccountsNodeUser user={user} classes={classes}/>
}

const AltAccountsNodeUser = ({user, classes}: {
  user: UserAltAccountsFragment,
  classes: ClassesType<typeof styles>,
}) => {
  const [expandedClientIDs, setExpandedClientIDs] = useState(false);
  const [expandedIPs, setExpandedIPs] = useState(false);

  return <div>
    <div><CensoredUserName user={user} classes={classes}/></div>
    
    <ul>
      <li>Vote count: {user.voteCount} (small downvotes: {user.smallDownvoteCount}; big downvotes: {user.bigDownvoteCount})</li>
      {expandedClientIDs
        ? <li className={classes.openListItem}>
            <div>Client IDs</div>
            <ul>
              {user.associatedClientIds?.map(clientId => <li key={clientId.clientId}>
                <AltAccountsNodeClientID clientId={clientId.clientId!} classes={classes}/>
              </li>)}
            </ul>
          </li>
        : <li onClick={() => setExpandedClientIDs(true)} className={classes.closedListItem}>
            Client IDs: {user.associatedClientIds?.map(clientId => clientId.clientId).join(", ")}
          </li>
      }
      {expandedIPs
        ? <li className={classes.openListItem}>
            <div>IP Addresses</div>
            <ul>
              {user.IPs?.map(ip => <li key={ip}>
                <AltAccountsNodeIPAddress ipAddress={ip} classes={classes}/>
              </li>)}
            </ul>
          </li>
        : <li onClick={() => setExpandedIPs(true)} className={classes.closedListItem}>
            IP addresses: {user.IPs?.length}x (click to expand)
          </li>
      }
    </ul>
  </div>
}

const AltAccountsNodeClientID = ({clientId, classes}: {
  clientId: string,
  classes: ClassesType<typeof styles>,
}) => {
  const [expanded,setExpanded] = useState(false);
  
  const { data: dataModeratorClientIDInfo, loading } = useQuery(ModeratorClientIDInfoMultiQuery, {
    variables: {
      selector: { getClientId: { clientId } },
      limit: 10,
      enableTotal: false,
    },
    skip: !clientId,
    notifyOnNetworkStatusChange: true,
  });

  const results = dataModeratorClientIDInfo?.clientIds?.results;
  const clientIdInfo = (results?.length===1 ? results[0] : null);
  
  return <div>
    ClientID {clientId}
    {loading && <Loading/>}
    {clientIdInfo && <div>
      <div>First seen referrer: {clientIdInfo.firstSeenReferrer}</div>
      <div>First seen landing page: {clientIdInfo.firstSeenLandingPage}</div>
      <div>First seen: <FormatDate date={clientIdInfo.createdAt!}/></div>
      <ul>
        {expanded
          ? <li className={classes.openListItem}>
              <div>Associated users</div>
              <ul>
                {clientIdInfo.users?.map(u => <li key={u._id}>
                  <AltAccountsNodeUserByID userId={u._id} classes={classes}/>
                </li>)}
              </ul>
            </li>
          : <li className={classes.closedListItem} onClick={() => setExpanded(true)}>
              {`Associated users: ${clientIdInfo.users?.length}x (click to reveal)`}
            </li>
        }
      </ul>
    </div>}
  </div>
}

const AltAccountsNodeIPAddress = ({ipAddress, classes}: {
  ipAddress: string,
  classes: ClassesType<typeof styles>,
}) => {
  const [expanded,setExpanded] = useState(false);
  const {data, loading} = useQuery(gql(`
    query ModeratorIPAddressInfo($ipAddress: String!) {
      moderatorViewIPAddress(ipAddress: $ipAddress) {
        ip
        userIds
      }
    }
  `), {
    variables: {ipAddress}
  });
  
  if (loading || !data?.moderatorViewIPAddress)
    return <Loading/>

  const {userIds} = data.moderatorViewIPAddress;
  const ipReputationCheckUrl = `https://www.ipqualityscore.com/free-ip-lookup-proxy-vpn-test/lookup/${ipAddress}`;

  return <div>
    <div>IP Address {ipAddress}</div>
    <div>
      <a target="_blank" rel="noreferrer" href={ipReputationCheckUrl} className={classes.ipAddressReputationLink}>
        Check IP address reputation
      </a>
    </div>
    
    <ul>
      {expanded
        ? <li className={classes.openListItem}>
            <div>Associated users</div>
            <ul>
              {userIds.map((userId: string) => <li key={userId}>
                <AltAccountsNodeUserByID userId={userId} classes={classes}/>
              </li>)}
            </ul>
          </li>
        : <li className={classes.closedListItem} onClick={() => setExpanded(true)}>
            {`${userIds.length} users (click to reveal)`}
          </li>
      }
    </ul>
  </div>
}

const CensoredUserName = ({user, classes}: {
  user: UserAltAccountsFragment,
  classes: ClassesType<typeof styles>,
}) => {
  const [revealName,setRevealName] = useState(false);
  
  if (revealName) {
    return <UsersNameDisplay user={user} color={true}/>
  } else {
    return <span className={classes.clickToReveal} onClick={() => setRevealName(true)}>{user._id}</span>
  }
}

export default registerComponent('ModerationAltAccounts', ModerationAltAccounts, {styles});



<|MERGE_RESOLUTION|>--- conflicted
+++ resolved
@@ -3,10 +3,6 @@
 import { useLocation } from '../../lib/routeUtil';
 import { useCurrentUser } from '../common/withUser';
 import { useQuery } from "@/lib/crud/useQuery";
-<<<<<<< HEAD
-import { gql } from '@apollo/client';
-=======
->>>>>>> 822e601a
 import Select from '@/lib/vendor/@material-ui/core/src/Select';
 import Input from '@/lib/vendor/@material-ui/core/src/Input';
 import { gql } from "@/lib/generated/gql-codegen";
