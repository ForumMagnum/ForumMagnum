--- conflicted
+++ resolved
@@ -4,11 +4,8 @@
 import Users from 'meteor/vulcan:users';
 import { Link } from 'react-router'
 import Typography from '@material-ui/core/Typography';
-<<<<<<< HEAD
 import defineComponent from '../../lib/defineComponent';
-=======
 import withUser from '../common/withUser';
->>>>>>> e9138743
 import withHover from '../common/withHover'
 import PropTypes from 'prop-types';
 
@@ -106,12 +103,8 @@
   fragmentName: 'PostsList',
 }
 
-<<<<<<< HEAD
 export default defineComponent({
   name: 'SunshineNewPostsItem',
   component: SunshineNewPostsItem,
-  hocs: [ [withEdit, withEditOptions], withCurrentUser, withHover ]
-});
-=======
-registerComponent('SunshineNewPostsItem', SunshineNewPostsItem, [withEdit, withEditOptions], withUser, withHover);
->>>>>>> e9138743
+  hocs: [ [withEdit, withEditOptions], withUser, withHover ]
+});