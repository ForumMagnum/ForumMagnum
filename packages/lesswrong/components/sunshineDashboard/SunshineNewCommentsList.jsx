import { Components, registerComponent, withList } from 'meteor/vulcan:core';
import React, { Component } from 'react';
import { Comments } from 'meteor/example-forum';
import { withStyles } from '@material-ui/core/styles';
<<<<<<< HEAD
import withUser from '../common/withUser';
=======
import PropTypes from 'prop-types';
>>>>>>> 9b2a1ef9

const styles = theme => ({
  root: {
    backgroundColor: "rgba(120,120,0,.08)"
  }
})

class SunshineNewCommentsList extends Component {
  render () {
    const { results, classes } = this.props
    if (results && results.length) {
      return (
        <div className={classes.root}>
          <Components.SunshineListTitle>
            Unreviewed Comments
          </Components.SunshineListTitle>
          {this.props.results.map(comment =>
            <div key={comment._id} >
              <Components.SunshineNewCommentsItem comment={comment}/>
            </div>
          )}
        </div>
      )
    } else {
      return null
    }
  }
}

const withListOptions = {
  collection: Comments,
  queryName: 'sunshineNewCommentsListQuery',
  fragmentName: 'SelectCommentsList',
};

SunshineNewCommentsList.propTypes = {
  results: PropTypes.array,
  classes: PropTypes.object.isRequired
};

registerComponent(
  'SunshineNewCommentsList',
  SunshineNewCommentsList,
  [withList, withListOptions],
  withUser,
  withStyles(styles, {name: "SunshineNewCommentsList"})
);<|MERGE_RESOLUTION|>--- conflicted
+++ resolved
@@ -2,11 +2,8 @@
 import React, { Component } from 'react';
 import { Comments } from 'meteor/example-forum';
 import { withStyles } from '@material-ui/core/styles';
-<<<<<<< HEAD
 import withUser from '../common/withUser';
-=======
 import PropTypes from 'prop-types';
->>>>>>> 9b2a1ef9
 
 const styles = theme => ({
   root: {
