--- conflicted
+++ resolved
@@ -1,12 +1,8 @@
 import { Components, registerComponent, withList } from 'meteor/vulcan:core';
 import React, { Component } from 'react';
 import { Comments } from 'meteor/example-forum';
-<<<<<<< HEAD
 import defineComponent from '../../lib/defineComponent';
-=======
-import { withStyles } from '@material-ui/core/styles';
 import withUser from '../common/withUser';
->>>>>>> e9138743
 import PropTypes from 'prop-types';
 
 const styles = theme => ({
@@ -48,19 +44,9 @@
   classes: PropTypes.object.isRequired
 };
 
-<<<<<<< HEAD
 export default defineComponent({
   name: 'SunshineNewCommentsList',
   component: SunshineNewCommentsList,
   styles: styles,
-  hocs: [ [withList, withListOptions], withCurrentUser,  ]
-});
-=======
-registerComponent(
-  'SunshineNewCommentsList',
-  SunshineNewCommentsList,
-  [withList, withListOptions],
-  withUser,
-  withStyles(styles, {name: "SunshineNewCommentsList"})
-);
->>>>>>> e9138743
+  hocs: [ [withList, withListOptions], withUser ]
+});