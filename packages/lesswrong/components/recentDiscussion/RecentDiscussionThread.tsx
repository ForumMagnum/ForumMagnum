import React, { useState, useCallback } from 'react';
import Button from '@material-ui/core/Button';
import {
  Components,
  registerComponent,
} from '../../lib/vulcan-lib';
import CloseIcon from '@material-ui/icons/Close';

import classNames from 'classnames';
import { unflattenComments, CommentTreeNode } from '../../lib/utils/unflatten';
import withErrorBoundary from '../common/withErrorBoundary'
import { useRecordPostView } from '../hooks/useRecordPostView';

import { Link } from '../../lib/reactRouterWrapper';
import { postGetPageUrl } from '../../lib/collections/posts/helpers';
import { AnalyticsContext } from "../../lib/analyticsEvents";
import type { CommentTreeOptions } from '../comments/commentTree';
import { useCurrentUser } from '../common/withUser';

const styles = (theme: ThemeType): JssStyles => ({
  root: {
    marginBottom: theme.spacing.unit*4,
    position: "relative",
    minHeight: 58,
    boxShadow: theme.palette.boxShadow.default,
    borderRadius: 3,
  },
  plainBackground: {
    backgroundColor: theme.palette.panelBackground.recentDiscussionThread,
  },
  primaryBackground: {
    backgroundColor: theme.palette.background.primaryDim,
  },
  postStyle: theme.typography.postStyle,
  postItem: {
    // position: "absolute",
    // right: "100%",
    paddingBottom:10,
    ...theme.typography.postStyle,
    // width: 300,
    // marginTop: -2,
    // textAlign: "right",
    // marginRight: -theme.spacing.unit
  },
  continueReading: {
    marginTop:theme.spacing.unit*2,
    marginBottom:theme.spacing.unit*2,
  },
  postHighlight: {
    overflow: "hidden",
    '& a, & a:hover, & a:focus, & a:active, & a:visited': {
      backgroundColor: "none"
    }
  },
  noComments: {
    paddingBottom: 16
  },
  threadMeta: {
    cursor: "pointer",

    "&:hover $showHighlight": {
      opacity: 1
    },
  },
  smallerMeta: {
    '& .PostsItemMeta-info': {
      fontSize: '1rem'
    }
  },
  showHighlight: {
    opacity: 0,
  },
  content :{
    marginLeft: 4,
    marginRight: 4,
    paddingBottom: 1
  },
  commentsList: {
    marginTop: 12,
    marginLeft: 12,
    marginBottom: 8,
    [theme.breakpoints.down('sm')]: {
      marginLeft: 0,
      marginRight: 0,
      marginBottom: 0
    }
  },
  post: {
    paddingTop: 18,
    paddingLeft: 16,
    paddingRight: 16,
    borderRadius: 3,
    marginBottom:4,
    
    [theme.breakpoints.down('xs')]: {
      paddingTop: 16,
      paddingLeft: 14,
      paddingRight: 14,
    },
  },
  titleAndActions: {
    display: "flex",
  },
  title: {
    ...theme.typography.display2,
    ...theme.typography.postStyle,
    flexGrow: 1,
    marginTop: 0,
    marginBottom: 8,
    display: "block",
    fontSize: "1.75rem",
  },
  smallerTitle: {
    fontSize: '1.5rem',
    lineHeight: '1.5em'
  },
  actions: {
    "& .PostActionsButton-icon": {
      fontSize: "1.5em",
    },
    opacity: 0.2,
    "&:hover": {
      opacity: 0.4,
    },
    marginRight: -8,
    marginTop: -8,
  },
<<<<<<< HEAD
  highlightVisible: {
    border: theme.palette.border.normal,
  }
=======
  closeButton: {
    padding: 0,
    margin: "-6px 4px 0em 0em",
    width: 32,
    height: 32,
    minHeight: 'unset',
    minWidth: 'unset',
  },
  closeIcon: {
    width: '1em',
    height: '1em',
    color: theme.palette.icon.dim6,
  },
>>>>>>> 5b578934
})

const RecentDiscussionThread = ({
  post,
  comments,
  refetch,
  expandAllThreads: initialExpandAllThreads,
  maxLengthWords,
  smallerFonts,
  isSubforumIntroPost,
  commentTreeOptions = {},
  dismissCallback = () => {},
  classes,
}: {
  post: PostsRecentDiscussion,
  comments?: Array<CommentsList>,
  refetch: any,
  expandAllThreads?: boolean,
  maxLengthWords?: number,
  smallerFonts?: boolean,
  isSubforumIntroPost?: boolean,
  commentTreeOptions?: CommentTreeOptions,
  dismissCallback?: () => void,
  classes: ClassesType,
}) => {
  const [highlightVisible, setHighlightVisible] = useState(false);
  const [markedAsVisitedAt, setMarkedAsVisitedAt] = useState<Date|null>(null);
  const [expandAllThreads, setExpandAllThreads] = useState(false);
<<<<<<< HEAD
  const { isRead, recordPostView } = useRecordPostView(post);
  const [showSnippet] = useState(!isRead || post.commentCount === null); // This state should never change after mount, so we don't grab the setter from useState
  const [visible,setVisible] = useState(false);
=======
  const { recordPostView } = useRecordPostView(post);
  const currentUser = useCurrentUser();
>>>>>>> 5b578934

  const markAsRead = useCallback(
    () => {
      setMarkedAsVisitedAt(new Date());
      setExpandAllThreads(true);
      recordPostView({post, extraEventProperties: {type: "recentDiscussionClick"}})
    },
    [setMarkedAsVisitedAt, setExpandAllThreads, recordPostView, post]
  );
  const showHighlight = useCallback(
    () => {
      setHighlightVisible(!highlightVisible);
      markAsRead();
    },
    [setHighlightVisible, highlightVisible, markAsRead]
  );

  const { PostsGroupDetails, PostsItemMeta, CommentsNode, PostsHighlight, PostActionsButton, InViewTracker } = Components

  const lastCommentId = comments && comments[0]?._id
  const nestedComments = unflattenComments(comments ?? []);

  const lastVisitedAt = markedAsVisitedAt || post.lastVisitedAt
  
  const makeVisible = useCallback(() => setVisible(true), []);
  const makeHidden = useCallback(() => setVisible(false), []);


  // TODO verify whether/how this should be interacting with afCommentCount
  if (comments && !comments.length && post.commentCount != null) {
    // New posts should render (to display their highlight).
    // Posts with at least one comment should only render if that those comments meet the frontpage filter requirements
    return null
  }

  const highlightClasses = classNames(classes.postHighlight, {
    // TODO verify whether/how this should be interacting with afCommentCount
    [classes.noComments]: post.commentCount === null
  })
  
  const treeOptions: CommentTreeOptions = {
    scrollOnExpand: true,
    lastCommentId: lastCommentId,
    highlightDate: lastVisitedAt,
    refetch: refetch,
    condensed: true,
    post: post,
    ...commentTreeOptions
  };
  
  return (
    <AnalyticsContext pageSubSectionContext='recentDiscussionThread'>
<<<<<<< HEAD
      <InViewTracker
        onVisible={makeVisible}
        onHidden={makeHidden}
      >
      <div className={classNames(classes.root, {[classes.highlightVisible]: visible})}>
        <div className={classes.post}>
=======
      <div className={classNames(
        classes.root,
        {
          [classes.plainBackground]: !isSubforumIntroPost,
          [classes.primaryBackground]: isSubforumIntroPost
        }
      )}>
        <div className={classNames(
          classes.post,
          {
            [classes.plainBackground]: !isSubforumIntroPost,
            [classes.primaryBackground]: isSubforumIntroPost
          }
        )}>
>>>>>>> 5b578934
          <div className={classes.postItem}>
            {post.group && <PostsGroupDetails post={post} documentId={post.group._id} inRecentDiscussion={true} />}
            <div className={classes.titleAndActions}>
              <Link to={postGetPageUrl(post)} className={classNames(classes.title, {[classes.smallerTitle]: smallerFonts})}>
                {post.title}
              </Link>
              {isSubforumIntroPost && currentUser ? <Button
                className={classes.closeButton}
                onClick={dismissCallback}
              >
                <CloseIcon className={classes.closeIcon} />
              </Button> : <div className={classes.actions}>
                <PostActionsButton post={post} vertical />
              </div>}
            </div>
            <div className={classNames(classes.threadMeta, {[classes.smallerMeta]: smallerFonts})} onClick={showHighlight}>
              <PostsItemMeta post={post}/>
            </div>
          </div>
          <div className={highlightClasses}>
            <PostsHighlight post={post} maxLengthWords={maxLengthWords ?? lastVisitedAt ? 50 : 170} smallerFonts={smallerFonts} />
          </div>
        </div>
        <div className={classes.content}>
          <div className={classes.commentsList}>
            {!!nestedComments.length && nestedComments.map((comment: CommentTreeNode<CommentsList>) =>
              <div key={comment.item._id}>
                <CommentsNode
                  treeOptions={treeOptions}
                  startThreadTruncated={true}
                  expandAllThreads={initialExpandAllThreads || expandAllThreads}
                  expandNewComments={false}
                  nestingLevel={1}
                  comment={comment.item}
                  childComments={comment.children}
                  key={comment.item._id}
                />
              </div>
            )}
          </div>
        </div>
      </div>
      </InViewTracker>
    </AnalyticsContext>
  )
};

const RecentDiscussionThreadComponent = registerComponent(
  'RecentDiscussionThread', RecentDiscussionThread, {
    styles,
    hocs: [withErrorBoundary],
    areEqual: {
      post: (before, after) => (before?._id === after?._id),
      refetch: "ignore",
    },
  }
);

declare global {
  interface ComponentTypes {
    RecentDiscussionThread: typeof RecentDiscussionThreadComponent,
  }
}<|MERGE_RESOLUTION|>--- conflicted
+++ resolved
@@ -125,11 +125,9 @@
     marginRight: -8,
     marginTop: -8,
   },
-<<<<<<< HEAD
   highlightVisible: {
     border: theme.palette.border.normal,
-  }
-=======
+  },
   closeButton: {
     padding: 0,
     margin: "-6px 4px 0em 0em",
@@ -143,7 +141,6 @@
     height: '1em',
     color: theme.palette.icon.dim6,
   },
->>>>>>> 5b578934
 })
 
 const RecentDiscussionThread = ({
@@ -172,14 +169,9 @@
   const [highlightVisible, setHighlightVisible] = useState(false);
   const [markedAsVisitedAt, setMarkedAsVisitedAt] = useState<Date|null>(null);
   const [expandAllThreads, setExpandAllThreads] = useState(false);
-<<<<<<< HEAD
-  const { isRead, recordPostView } = useRecordPostView(post);
-  const [showSnippet] = useState(!isRead || post.commentCount === null); // This state should never change after mount, so we don't grab the setter from useState
   const [visible,setVisible] = useState(false);
-=======
   const { recordPostView } = useRecordPostView(post);
   const currentUser = useCurrentUser();
->>>>>>> 5b578934
 
   const markAsRead = useCallback(
     () => {
@@ -232,17 +224,14 @@
   
   return (
     <AnalyticsContext pageSubSectionContext='recentDiscussionThread'>
-<<<<<<< HEAD
       <InViewTracker
         onVisible={makeVisible}
         onHidden={makeHidden}
       >
-      <div className={classNames(classes.root, {[classes.highlightVisible]: visible})}>
-        <div className={classes.post}>
-=======
       <div className={classNames(
         classes.root,
         {
+          [classes.highlightVisible]: visible,
           [classes.plainBackground]: !isSubforumIntroPost,
           [classes.primaryBackground]: isSubforumIntroPost
         }
@@ -254,7 +243,6 @@
             [classes.primaryBackground]: isSubforumIntroPost
           }
         )}>
->>>>>>> 5b578934
           <div className={classes.postItem}>
             {post.group && <PostsGroupDetails post={post} documentId={post.group._id} inRecentDiscussion={true} />}
             <div className={classes.titleAndActions}>
