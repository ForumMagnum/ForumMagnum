import React from "react";
import { registerComponent } from "../../lib/vulcan-lib/components";
import { Link } from "../../lib/reactRouterWrapper";
import { useRecentDiscussionThread } from "./useRecentDiscussionThread";
import { postGetCommentsUrl } from "../../lib/collections/posts/helpers";
import type { CommentTreeNode } from "../../lib/utils/unflatten";
import EARecentDiscussionItem, { EARecentDiscussionItemProps } from "./EARecentDiscussionItem";
import classNames from "classnames";
import EAPostMeta from "../ea-forum/EAPostMeta";
import ForumIcon from "../common/ForumIcon";
import CommentsNodeInner from "../comments/CommentsNode";
import PostExcerpt from "../common/excerpts/PostExcerpt";
import LinkPostMessage from "../posts/LinkPostMessage";
import EAKarmaDisplay from "../common/EAKarmaDisplay";
import PostsTitle from "../posts/PostsTitle";

const styles = (theme: ThemeType) => ({
  header: {
    display: "flex",
    alignItems: "center",
    gap: "8px",
    marginBottom: 15,
  },
  postInfo: {
    flexGrow: 1,
    minWidth: 0,
  },
  karmaDisplay: {
    marginLeft: 6,
    marginRight: 8,
  },
  postTitle: {
    marginBottom: 4,
    fontSize: 16,
    fontWeight: 600,
    display: "block",
    whiteSpace: "nowrap",
    overflow: "hidden",
    textOverflow: "ellipsis",
  },
  commentCount: {
    alignSelf: "flex-start",
    color: theme.palette.grey[600],
    display: "flex",
    gap: "4px",
    "& svg": {
      fontSize: 18,
    },
  },
  excerptBottomMargin: {
    marginBottom: 16,
  },
});

const getItemProps = (
  post: PostsRecentDiscussion,
  comments: CommentsList[] = [],
): EARecentDiscussionItemProps => {
  if (!comments?.length) {
    // It's a new event
    if (post.isEvent) {
      return {
        icon: "Calendar",
        iconVariant: "grey",
        user: post.user,
        action: "scheduled",
        post,
        timestamp: post.postedAt,
      };
    }

    // We're displaying the post as a new post
    return {
      icon: post.question ? "Q" : "DocumentFilled",
      iconVariant: "grey",
      user: post.user,
      action: "posted",
      post,
      timestamp: post.postedAt,
    };
  }

  // We're displaying the new comments on the post
  return {
    icon: "CommentFilled",
    iconVariant: "primary",
    user: comments[0].user,
    action: "commented on",
    post,
    timestamp: comments[0].postedAt,
  };
}

/**
 * This component handles entries in recent discussions for new posts, new
 * comments on posts, and new events. See `getItemProps` for the logic deciding
 * which variant we choose.
 */
const EARecentDiscussionThread = ({
  post,
  comments,
  refetch,
  expandAllThreads: initialExpandAllThreads,
  classes,
}: {
  post: PostsRecentDiscussion,
  comments?: CommentsList[],
  refetch: () => void,
  expandAllThreads?: boolean,
  classes: ClassesType<typeof styles>,
}) => {
  const {
    isSkippable,
    expandAllThreads,
    nestedComments,
    treeOptions,
  } = useRecentDiscussionThread({
    post,
    comments,
    refetch,
    initialExpandAllThreads,
  });

  if (isSkippable) {
    return null;
  }
<<<<<<< HEAD

  const {
    EARecentDiscussionItem, EAPostMeta, ForumIcon, CommentsNode,
    PostExcerpt, EAKarmaDisplay, PostsTitle,
  } = Components;
=======
>>>>>>> 8bc901f3
  return (
    <EARecentDiscussionItem {...getItemProps(post, comments)}>
      <div className={classes.header}>
        {!post.isEvent &&
          <EAKarmaDisplay post={post} className={classes.karmaDisplay} />
        }
        <div className={classes.postInfo}>
          <PostsTitle
            post={post}
            read={post.isRead ?? undefined}
            className={classes.postTitle}
            linkEventProps={{intent: 'expandPost'}}
          />
          <EAPostMeta post={post} useEventStyles />
        </div>
        {!post.isEvent &&
          <Link to={postGetCommentsUrl(post)} className={classes.commentCount}>
            <ForumIcon icon="Comment" />
            {post.commentCount ?? 0}
          </Link>
        }
      </div>
      <PostExcerpt
        post={post}
        lines={comments?.length ? 3 : 10}
        useCustomHighlight={false}
        className={classNames({
          [classes.excerptBottomMargin]: nestedComments.length,
        })}
      />
      {nestedComments.map((comment: CommentTreeNode<CommentsList>) =>
        <div key={comment.item._id}>
          <CommentsNodeInner
            treeOptions={treeOptions}
            startThreadTruncated={true}
            expandAllThreads={expandAllThreads}
            expandNewComments={false}
            nestingLevel={1}
            comment={comment.item}
            childComments={comment.children}
          />
        </div>
      )}
    </EARecentDiscussionItem>
  );
}

export default registerComponent(
  "EARecentDiscussionThread",
  EARecentDiscussionThread,
  {styles},
);

<|MERGE_RESOLUTION|>--- conflicted
+++ resolved
@@ -10,7 +10,6 @@
 import ForumIcon from "../common/ForumIcon";
 import CommentsNodeInner from "../comments/CommentsNode";
 import PostExcerpt from "../common/excerpts/PostExcerpt";
-import LinkPostMessage from "../posts/LinkPostMessage";
 import EAKarmaDisplay from "../common/EAKarmaDisplay";
 import PostsTitle from "../posts/PostsTitle";
 
@@ -124,14 +123,7 @@
   if (isSkippable) {
     return null;
   }
-<<<<<<< HEAD
 
-  const {
-    EARecentDiscussionItem, EAPostMeta, ForumIcon, CommentsNode,
-    PostExcerpt, EAKarmaDisplay, PostsTitle,
-  } = Components;
-=======
->>>>>>> 8bc901f3
   return (
     <EARecentDiscussionItem {...getItemProps(post, comments)}>
       <div className={classes.header}>
@@ -183,5 +175,4 @@
   "EARecentDiscussionThread",
   EARecentDiscussionThread,
   {styles},
-);
-
+);