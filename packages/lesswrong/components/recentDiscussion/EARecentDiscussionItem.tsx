--- conflicted
+++ resolved
@@ -109,14 +109,7 @@
   children: ReactNode,
   classes: ClassesType,
 }) => {
-  const {
-<<<<<<< HEAD
-    ForumIcon, UsersNameDisplay, FormatDate, PostsItemTooltipWrapper,
-    TagsTooltip,
-=======
-    ForumIcon, UsersNameDisplay, FormatDate, TagTooltipWrapper,
->>>>>>> e04ce952
-  } = Components;
+  const {ForumIcon, UsersNameDisplay, FormatDate, TagsTooltip} = Components;
   return (
     <AnalyticsContext pageSubSectionContext={pageSubSectionContext}>
       <div className={classes.root}>
