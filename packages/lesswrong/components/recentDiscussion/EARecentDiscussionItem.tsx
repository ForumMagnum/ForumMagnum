import React, { FC, ReactNode } from "react";
import { registerComponent, Components } from "../../lib/vulcan-lib";
import { postGetPageUrl } from "../../lib/collections/posts/helpers";
import { Link } from "../../lib/reactRouterWrapper";
import type { ForumIconName } from "../common/ForumIcon";
import { tagGetUrl } from "../../lib/collections/tags/helpers";
import classNames from "classnames";
import { AnalyticsContext } from "../../lib/analyticsEvents";

const ICON_WIDTH = 24;
const GAP = 12;

const styles = (theme: ThemeType) => ({
  root: {
    display: "flex",
    flexDirection: "row",
    gap: "8px",
    fontFamily: theme.palette.fonts.sansSerifStack,
    fontSize: 14,
    fontWeight: 500,
    color: theme.palette.grey[600],
    margin: "28px 0",
    "&:first-child": {
      marginTop: 8,
    },
  },
  primaryText: {
    color: theme.palette.grey[1000],
  },
  iconContainer: {
    display: "flex",
    alignItems: "center",
    justifyContent: "center",
    color: theme.palette.text.alwaysWhite,
    borderRadius: "50%",
    minWidth: ICON_WIDTH,
    width: ICON_WIDTH,
    height: ICON_WIDTH,
    "& svg": {
      width: 14,
      height: 14,
    },
  },
  iconPrimary: {
    backgroundColor: theme.palette.primary.main,
  },
  iconGrey: {
    backgroundColor: theme.palette.icon.recentDiscussionGrey,
  },
  iconGreen: {
    backgroundColor: theme.palette.icon.recentDiscussionGreen,
  },
  mainIcon: {
    [theme.breakpoints.down("xs")]: {
      display: "none",
    },
  },
  smallScreenIcon: {
    [theme.breakpoints.up("sm")]: {
      display: "none",
    },
  },
  container: {
    width: `calc(100% - ${ICON_WIDTH + GAP}px)`,
    [theme.breakpoints.down("xs")]: {
      width: "100%",
    },
  },
  metaWrapper: {
    display: "flex",
    gap: "8px",
  },
  meta: {
    marginBottom: 12,
    lineHeight: "1.5em",
    fontWeight: 500,
  },
  content: {
    flexGrow: 1,
    background: theme.palette.grey[0],
    border: `1px solid ${theme.palette.grey[200]}`,
    borderRadius: theme.borderRadius.default,
    color: theme.palette.grey[1000],
    padding: 12,
  },
});

type EARecentDiscussionItemDocument = {
  post: PostsRecentDiscussion,
  tag?: never,
} | {
  post?: never,
  tag: TagPreviewFragment,
};

type EARecentDiscussionItemIcon = {
  icon: ForumIconName,
  iconVariant: "primary" | "grey" | "green",
<<<<<<< HEAD
}

export type EARecentDiscussionItemProps =
  EARecentDiscussionItemDocument &
  EARecentDiscussionItemIcon &
  {
    user?: UsersMinimumInfo | null,
    action: string,
    postTitleOverride?: string,
    postUrlOverride?: string,
    timestamp: Date,
  }

const Icon: FC<EARecentDiscussionItemIcon & {
  className?: string,
  classes: ClassesType,
}> = ({
  icon,
  iconVariant,
  className,
  classes,
}) => {
  const {ForumIcon} = Components;
  return (
    <div className={classNames(classes.iconContainer, className, {
      [classes.iconPrimary]: iconVariant === "primary",
      [classes.iconGrey]: iconVariant === "grey",
      [classes.iconGreen]: iconVariant === "green",
    })}>
      <ForumIcon icon={icon} />
    </div>
  );
=======
  user?: UsersMinimumInfo | null,
  action: string,
  postTitleOverride?: string,
  postUrlOverride?: string,
  timestamp: Date,
  pageSubSectionContext?: string,
>>>>>>> f6125561
}

const EARecentDiscussionItem = ({
  icon,
  iconVariant,
  user,
  action,
  postTitleOverride,
  postUrlOverride,
  post,
  tag,
  timestamp,
  pageSubSectionContext = "recentDiscussionThread",
  children,
  classes,
}: EARecentDiscussionItemProps & {
  children: ReactNode,
  classes: ClassesType,
}) => {
  const {
    UsersNameDisplay, FormatDate, PostsItemTooltipWrapper, TagTooltipWrapper,
  } = Components;
  return (
<<<<<<< HEAD
    <div className={classes.root}>
      <Icon
        icon={icon}
        iconVariant={iconVariant}
        className={classes.mainIcon}
        classes={classes}
      />
      <div className={classes.container}>
        <div className={classes.metaWrapper}>
          <Icon
            icon={icon}
            iconVariant={iconVariant}
            className={classes.smallScreenIcon}
            classes={classes}
          />
          <div className={classes.meta}>
            <UsersNameDisplay user={user} className={classes.primaryText} />
            {" "}
            {action}
            {" "}
            {post &&
              <PostsItemTooltipWrapper post={post} placement="bottom" As="span">
                <Link
                  to={postUrlOverride ?? postGetPageUrl(post)}
                  className={classes.primaryText}
                >
                  {postTitleOverride ?? post.title}
                </Link>
              </PostsItemTooltipWrapper>
            }
            {tag &&
              <TagTooltipWrapper tag={tag} As="span">
                <Link to={tagGetUrl(tag)} className={classes.primaryText}>
                  {tag.name}
                </Link>
              </TagTooltipWrapper>
            }
            {" "}
            <FormatDate date={timestamp} includeAgo />
          </div>
=======
    <AnalyticsContext pageSubSectionContext={pageSubSectionContext}>
      <div className={classes.root}>
        <div className={classNames(classes.iconContainer, {
          [classes.iconPrimary]: iconVariant === "primary",
          [classes.iconGrey]: iconVariant === "grey",
          [classes.iconGreen]: iconVariant === "green",
        })}>
          <ForumIcon icon={icon} />
>>>>>>> f6125561
        </div>
        <div className={classes.container}>
          <div className={classes.meta}>
            <UsersNameDisplay user={user} className={classes.primaryText} />
            {" "}
            {action}
            {" "}
            {post &&
              <PostsItemTooltipWrapper post={post} placement="bottom" As="span">
                <Link
                  to={postUrlOverride ?? postGetPageUrl(post)}
                  className={classes.primaryText}
                >
                  {postTitleOverride ?? post.title}
                </Link>
              </PostsItemTooltipWrapper>
            }
            {tag &&
              <TagTooltipWrapper tag={tag} As="span">
                <Link to={tagGetUrl(tag)} className={classes.primaryText}>
                  {tag.name}
                </Link>
              </TagTooltipWrapper>
            }
            {" "}
            <FormatDate date={timestamp} includeAgo />
          </div>
          <div className={classes.content}>
            {children}
          </div>
        </div>
      </div>
    </AnalyticsContext>
  );
}

const EARecentDiscussionItemComponent = registerComponent(
  "EARecentDiscussionItem",
  EARecentDiscussionItem,
  {styles},
);

declare global {
  interface ComponentTypes {
    EARecentDiscussionItem: typeof EARecentDiscussionItemComponent,
  }
}<|MERGE_RESOLUTION|>--- conflicted
+++ resolved
@@ -1,4 +1,4 @@
-import React, { FC, ReactNode } from "react";
+import React, { ReactNode } from "react";
 import { registerComponent, Components } from "../../lib/vulcan-lib";
 import { postGetPageUrl } from "../../lib/collections/posts/helpers";
 import { Link } from "../../lib/reactRouterWrapper";
@@ -8,13 +8,11 @@
 import { AnalyticsContext } from "../../lib/analyticsEvents";
 
 const ICON_WIDTH = 24;
-const GAP = 12;
 
 const styles = (theme: ThemeType) => ({
   root: {
     display: "flex",
-    flexDirection: "row",
-    gap: "8px",
+    flexDirection: "column",
     fontFamily: theme.palette.fonts.sansSerifStack,
     fontSize: 14,
     fontWeight: 500,
@@ -50,23 +48,7 @@
   iconGreen: {
     backgroundColor: theme.palette.icon.recentDiscussionGreen,
   },
-  mainIcon: {
-    [theme.breakpoints.down("xs")]: {
-      display: "none",
-    },
-  },
-  smallScreenIcon: {
-    [theme.breakpoints.up("sm")]: {
-      display: "none",
-    },
-  },
   container: {
-    width: `calc(100% - ${ICON_WIDTH + GAP}px)`,
-    [theme.breakpoints.down("xs")]: {
-      width: "100%",
-    },
-  },
-  metaWrapper: {
     display: "flex",
     gap: "8px",
   },
@@ -83,6 +65,11 @@
     color: theme.palette.grey[1000],
     padding: 12,
   },
+  hideOnMobile: {
+    [theme.breakpoints.down("xs")]: {
+      display: "none",
+    },
+  },
 });
 
 type EARecentDiscussionItemDocument = {
@@ -93,50 +80,15 @@
   tag: TagPreviewFragment,
 };
 
-type EARecentDiscussionItemIcon = {
+export type EARecentDiscussionItemProps = EARecentDiscussionItemDocument & {
   icon: ForumIconName,
   iconVariant: "primary" | "grey" | "green",
-<<<<<<< HEAD
-}
-
-export type EARecentDiscussionItemProps =
-  EARecentDiscussionItemDocument &
-  EARecentDiscussionItemIcon &
-  {
-    user?: UsersMinimumInfo | null,
-    action: string,
-    postTitleOverride?: string,
-    postUrlOverride?: string,
-    timestamp: Date,
-  }
-
-const Icon: FC<EARecentDiscussionItemIcon & {
-  className?: string,
-  classes: ClassesType,
-}> = ({
-  icon,
-  iconVariant,
-  className,
-  classes,
-}) => {
-  const {ForumIcon} = Components;
-  return (
-    <div className={classNames(classes.iconContainer, className, {
-      [classes.iconPrimary]: iconVariant === "primary",
-      [classes.iconGrey]: iconVariant === "grey",
-      [classes.iconGreen]: iconVariant === "green",
-    })}>
-      <ForumIcon icon={icon} />
-    </div>
-  );
-=======
   user?: UsersMinimumInfo | null,
   action: string,
   postTitleOverride?: string,
   postUrlOverride?: string,
   timestamp: Date,
   pageSubSectionContext?: string,
->>>>>>> f6125561
 }
 
 const EARecentDiscussionItem = ({
@@ -157,25 +109,20 @@
   classes: ClassesType,
 }) => {
   const {
-    UsersNameDisplay, FormatDate, PostsItemTooltipWrapper, TagTooltipWrapper,
+    ForumIcon, UsersNameDisplay, FormatDate, PostsItemTooltipWrapper,
+    TagTooltipWrapper,
   } = Components;
   return (
-<<<<<<< HEAD
-    <div className={classes.root}>
-      <Icon
-        icon={icon}
-        iconVariant={iconVariant}
-        className={classes.mainIcon}
-        classes={classes}
-      />
-      <div className={classes.container}>
-        <div className={classes.metaWrapper}>
-          <Icon
-            icon={icon}
-            iconVariant={iconVariant}
-            className={classes.smallScreenIcon}
-            classes={classes}
-          />
+    <AnalyticsContext pageSubSectionContext={pageSubSectionContext}>
+      <div className={classes.root}>
+        <div className={classes.container}>
+          <div className={classNames(classes.iconContainer, {
+            [classes.iconPrimary]: iconVariant === "primary",
+            [classes.iconGrey]: iconVariant === "grey",
+            [classes.iconGreen]: iconVariant === "green",
+          })}>
+            <ForumIcon icon={icon} />
+          </div>
           <div className={classes.meta}>
             <UsersNameDisplay user={user} className={classes.primaryText} />
             {" "}
@@ -201,43 +148,9 @@
             {" "}
             <FormatDate date={timestamp} includeAgo />
           </div>
-=======
-    <AnalyticsContext pageSubSectionContext={pageSubSectionContext}>
-      <div className={classes.root}>
-        <div className={classNames(classes.iconContainer, {
-          [classes.iconPrimary]: iconVariant === "primary",
-          [classes.iconGrey]: iconVariant === "grey",
-          [classes.iconGreen]: iconVariant === "green",
-        })}>
-          <ForumIcon icon={icon} />
->>>>>>> f6125561
         </div>
         <div className={classes.container}>
-          <div className={classes.meta}>
-            <UsersNameDisplay user={user} className={classes.primaryText} />
-            {" "}
-            {action}
-            {" "}
-            {post &&
-              <PostsItemTooltipWrapper post={post} placement="bottom" As="span">
-                <Link
-                  to={postUrlOverride ?? postGetPageUrl(post)}
-                  className={classes.primaryText}
-                >
-                  {postTitleOverride ?? post.title}
-                </Link>
-              </PostsItemTooltipWrapper>
-            }
-            {tag &&
-              <TagTooltipWrapper tag={tag} As="span">
-                <Link to={tagGetUrl(tag)} className={classes.primaryText}>
-                  {tag.name}
-                </Link>
-              </TagTooltipWrapper>
-            }
-            {" "}
-            <FormatDate date={timestamp} includeAgo />
-          </div>
+          <div className={classNames(classes.iconContainer, classes.hideOnMobile)} />
           <div className={classes.content}>
             {children}
           </div>
