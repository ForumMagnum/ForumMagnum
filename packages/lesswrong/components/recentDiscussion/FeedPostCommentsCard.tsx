--- conflicted
+++ resolved
@@ -197,13 +197,7 @@
     initialExpandAllThreads,
   });
 
-<<<<<<< HEAD
-  const {
-    CommentsNode, FeedPostsHighlight, PostActionsButton, FeedPostCardMeta
-  } = Components;
-=======
   const { FeedPostsHighlight, PostActionsButton, FeedPostCardMeta } = Components;
->>>>>>> d45d665d
 
   return (
     <AnalyticsContext pageSubSectionContext='FeedPostCommentsCard'>
