--- conflicted
+++ resolved
@@ -165,13 +165,8 @@
       <div className={classes.message}>
         We sent an email to {yourEmail}. Follow the link in the email to complete your subscription.
       </div>
-<<<<<<< HEAD
-    </Wrapper>
+    </AnalyticsWrapper>
   } else if (!currentUser || adminBranch===0) {
-=======
-    </AnalyticsWrapper>
-  } else if (!currentUser) {
->>>>>>> 68b2c70a
     // Not logged in. Show a create-account form and a brief pitch.
     return <AnalyticsWrapper branch="logged-out">
       <div className={classes.message}>
@@ -185,13 +180,8 @@
         {maybeLaterButton}
         {dontAskAgainButton}
       </div>
-<<<<<<< HEAD
-    </Wrapper>
+    </AnalyticsWrapper>
   } else if (!userHasEmailAddress(currentUser) || adminBranch===1) {
-=======
-    </AnalyticsWrapper>
-  } else if (!userHasEmailAddress(currentUser)) {
->>>>>>> 68b2c70a
     // Logged in, but no email address associated. Probably a legacy account.
     // Show a text box for an email address, with a submit button and a subscribe
     // checkbox.
@@ -238,13 +228,8 @@
           {dontAskAgainButton}
         </div>
       </div>
-<<<<<<< HEAD
-    </Wrapper>
+    </AnalyticsWrapper>
   } else if (currentUser.unsubscribeFromAll || adminBranch===2) {
-=======
-    </AnalyticsWrapper>
-  } else if (currentUser.unsubscribeFromAll) {
->>>>>>> 68b2c70a
     // User has clicked unsubscribe-from-all at some point in the past. Pitch
     // on re-subscribing. A big Subscribe button, which clears the
     // unsubscribe-from-all option, activates curation emails (if not already
@@ -262,13 +247,8 @@
         {maybeLaterButton}
         {dontAskAgainButton}
       </div>
-<<<<<<< HEAD
-    </Wrapper>
+    </AnalyticsWrapper>
   } else if (!currentUser.emailSubscribedToCurated || adminBranch===3) {
-=======
-    </AnalyticsWrapper>
-  } else if (!currentUser.emailSubscribedToCurated) {
->>>>>>> 68b2c70a
     // User is logged in, and has an email address associated with their
     // account, but is not subscribed to curated posts. A Subscribe button which
     // sets the subscribe-to-curated option, and (if their email address isn't
@@ -286,21 +266,12 @@
         {maybeLaterButton}
         {dontAskAgainButton}
       </div>
-<<<<<<< HEAD
-    </Wrapper>
+    </AnalyticsWrapper>
   } else if (!userEmailAddressIsVerified(currentUser) || adminBranch===4) {
     // User is subscribed, but they haven't verified their email address. Show
     // a resend-verification-email button.
-    return <Wrapper>
+    return <AnalyticsWrapper branch="needs-email-verification">
       <div>
-=======
-    </AnalyticsWrapper>
-  } else if (!userEmailAddressIsVerified(currentUser)) {
-    // User is subscribed, but they haven't verified their email address. Show
-    // a resend-verification-email button.
-    return <AnalyticsWrapper branch="needs-email-verification">
-      {!verificationEmailSent && <div>
->>>>>>> 68b2c70a
         <div className={classes.message}>
           Please verify your email address to activate your subscription to curated posts.
         </div>
@@ -324,18 +295,8 @@
             {dontAskAgainButton}
           </div>
         </div>
-<<<<<<< HEAD
-      </div>
-    </Wrapper>
-=======
-      </div>}
-      {verificationEmailSent && <div>
-        <div className={classes.message}>
-          Verification email sent. Check your email.
-        </div>
-      </div>}
-    </AnalyticsWrapper>
->>>>>>> 68b2c70a
+      </div>
+    </AnalyticsWrapper>
   } else {
     // Everything looks good-already subscribed to curated. No need to show anything.
     return null;
