--- conflicted
+++ resolved
@@ -69,11 +69,7 @@
         {currentUser?.isReviewed && shortformButton && !currentUser.allCommentingDisabled && <div onClick={toggleShortformFeed}>
           <SectionButton>
             <AddBoxIcon />
-<<<<<<< HEAD
-            {isFriendlyUI ? "New Quick Take" : "New Shortform Post"}
-=======
-            {isEAForum ? "New quick take" : "New Shortform Post"}
->>>>>>> 13e4463f
+            {isFriendlyUI ? "New quick take" : "New Shortform Post"}
           </SectionButton>
         </div>}
       </SectionTitle>
@@ -109,4 +105,4 @@
   interface ComponentTypes {
     RecentDiscussionThreadsList: typeof RecentDiscussionThreadsListComponent,
   }
-}
+}