import React, { useCallback, useMemo, useRef, useState, useEffect } from "react";
import { Components, registerComponent } from "../../lib/vulcan-lib";
import classNames from "classnames";
import { useCurrentUser } from "../common/withUser";
import { useEventListener } from "../hooks/useEventListener";
import { gql, useMutation } from "@apollo/client";
import { useMulti } from "@/lib/crud/withMulti";
import { AnalyticsContext, useTracking } from "@/lib/analyticsEvents";
import { useLoginPopoverContext } from "../hooks/useLoginPopoverContext";
import { useCurrentForumEvent } from "../hooks/useCurrentForumEvent";
import range from "lodash/range";
import sortBy from "lodash/sortBy";
import DeferRender from "../common/DeferRender";
import type { ForumEventVoteDisplay } from "./ForumEventResultIcon";

export const POLL_MAX_WIDTH = 800;
const SLIDER_MAX_WIDTH = 1120;
const USER_IMAGE_SIZE = 34;
const MAX_STACK_IMAGES = 20;
const NUM_TICKS = 29;
const GAP = "calc(0.6% + 4px)" // Accounts for 2px outline

const styles = (theme: ThemeType) => ({
  root: {
    textAlign: 'center',
    color: theme.palette.text.alwaysWhite,
    fontFamily: theme.palette.fonts.sansSerifStack,
    padding: "0px 30px 15px 30px",
    margin: "0 auto",
    maxWidth: "100%",
    [`@media (max-width: ${POLL_MAX_WIDTH}px)`]: {
      display: 'none',
    },
  },
  question: {
    fontSize: 32,
    lineHeight: '110%',
    fontWeight: 700,
    maxWidth: 700,
    marginBottom: 13,
    marginLeft: "auto",
    marginRight: "auto"
  },
  questionFootnote: {
    fontSize: 20,
    verticalAlign: 'super',
  },
  sliderRow: {
    display: "flex",
    justifyContent: "center",
  },
  sliderLineCol: {
    flexGrow: 1,
    maxWidth: `min(${SLIDER_MAX_WIDTH}px, 100%)`,
    position: "relative",
    padding: "8px 10px 0px 10px",
    overflow: "hidden"
  },
  sliderLineResults: {
    display: "flex",
    justifyContent: "space-between",
    gap: GAP,
    marginBottom: (USER_IMAGE_SIZE / 2) + 12,
    maxWidth: "100%",
    position: "relative",
    transition: "max-height 0.5s ease-in-out, opacity 0.5s ease-in-out",
    maxHeight: 0,
    opacity: 0
  },
  sliderLineResultsVisible: {
    maxHeight: "600px",
    opacity: 1,
  },
  voteCluster: {
    display: "flex",
    flexDirection: "column",
    alignItems: "center",
    flex: 1,
    justifyContent: "flex-end", // Stack votes from bottom to top
    position: "relative",
  },
  extraVotesCircle: {
    display: "flex",
    alignItems: "center",
    justifyContent: "center",
    backgroundColor: theme.palette.text.alwaysWhite,
    color: theme.palette.text.alwaysBlack,
    borderRadius: "50%",
    fontWeight: "bold",
    width: "calc(100% + 4px)",
    aspectRatio: "1 / 1",
    overflow: "hidden",
    position: "relative",
  },
  // Inner element needed so that extraVotesCircle can't expand horizontally
  extraVotesText: {
    position: "absolute",
    top: "50%",
    left: "50%",
    transform: "translate(-54%, -54%)",
    fontSize: 14,
    overflow: "hidden",
    textOverflow: "ellipsis",
    [theme.breakpoints.down('sm')]: {
      fontSize: 10,
    },
  },
  sliderLine: {
    position: "relative",
    width: "100%",
    height: 2,
    backgroundColor: theme.palette.text.alwaysWhite,
    marginBottom: "16px",
    transition: "transform 0.5s ease-in-out",
  },
  ticksContainer: {
    position: "absolute",
    top: -(USER_IMAGE_SIZE / 2),
    left: 0,
    right: 0,
    height: USER_IMAGE_SIZE,
    paddingTop: (USER_IMAGE_SIZE - 12) / 2,
    paddingBottom: (USER_IMAGE_SIZE - 12) / 2,
    display: "flex",
    gap: GAP,
    '&:hover $tick': {
      opacity: 1,
    },
  },
  tick: {
    flex: 1,
    position: "relative",
    '&::before': {
      content: '""',
      position: "absolute",
      top: 0,
      bottom: 0,
      left: "50%",
      width: 2,
      backgroundColor: theme.palette.text.alwaysWhite,
      opacity: 0.3,
      transform: "translateX(-50%)",
    },
    opacity: 0,
    transition: "opacity 0.2s",
  },
  tickDragging: {
    opacity: 1,
  },
  centralTick: {
    opacity: 0.3,
    '&::before': {
      height: "125%",
      top: "-5%",
      backgroundColor: theme.palette.text.alwaysWhite,
      opacity: 1,
    },
    '&$tickDragging': {
      opacity: 1,
    },
  },
  sliderArrow: {
    stroke: theme.palette.text.alwaysWhite,
    position: "absolute",
    top: -11,
  },
  sliderArrowLeft: {
    transform: "translateX(-8px)",
    left: 0,
  },
  sliderArrowRight: {
    transform: "translateX(8px)",
    right: 0,
  },
  voteTooltipHeading: {
    fontSize: 14,
    fontWeight: 700,
    lineHeight: '140%',
    marginBottom: 4,
  },
  voteTooltipBody: {
    fontSize: 14,
    fontWeight: 500,
    lineHeight: '140%',
  },
  userImage: {
    outline: `2px solid ${theme.palette.text.alwaysWhite}`,
  },
  placeholderUserIcon: {
    // add a black background to the placeholder user circle icon
    background: `radial-gradient(${theme.palette.text.alwaysBlack} 50%, transparent 50%)`,
    color: theme.palette.text.alwaysWhite,
    fontSize: 44,
    borderRadius: '50%',
    marginLeft: -5,
    marginTop: -4
  },
  iconButton: {
    display: 'none',
    position: 'absolute',
    top: -5,
    right: -5,
    backgroundColor: `color-mix(in oklab, ${theme.palette.text.alwaysBlack} 65%, ${theme.palette.text.alwaysWhite} 35%)`,
    padding: 2,
    borderRadius: '50%',
    cursor: 'pointer',
    width: 15,
    height: 15,
    "&:hover": {
      backgroundColor: theme.palette.text.alwaysBlack,
    },
  },
  clearVote: {
    top: -5,
    right: -5,
    '& svg': {
      fontSize: 11

    }
  },
  toggleCommentForm: {
    top: 22,
    right: -5,
    '& svg': {
      fontSize: 9,
      marginTop: 1,
      marginLeft: 1
    }
  },
  votePromptWrapper: {
    minHeight: 17,
    marginBottom: 14
  },
  votePrompt: {
    fontSize: 14,
    fontWeight: 500,
    lineHeight: "normal",
  },
  sliderLabels: {
    display: 'flex',
    justifyContent: 'space-between',
    fontSize: 14,
    fontWeight: 500,
    lineHeight: 'normal',
    marginTop: 22,
    marginBottom: 6
  },
  viewResultsButton: {
    background: 'none',
    fontFamily: theme.palette.fonts.sansSerifStack,
    fontSize: 14,
    fontWeight: 500,
    lineHeight: 'normal',
    color: theme.palette.text.alwaysWhite,
    textDecoration: 'underline',
    textUnderlineOffset: '3px',
    padding: 0,
    '&:hover': {
      opacity: 0.7
    },
  },
  hideResultsButton: {
    display: "block",
    marginLeft: "auto",
    marginRight: 12
  },
  userVote: {
    position: "absolute",
    top: 0,
    zIndex: 10,
  },
  currentUserVote: {
    opacity: 0.6,
    cursor: "grab",
    zIndex: 15,
    touchAction: "none",
    transform: "translateX(-50%)",
    "&:hover": {
      opacity: 1,
    },
  },
  currentUserVoteDragging: {
    cursor: "grabbing",
  },
  currentUserVoteActive: {
    opacity: 1,
    "&:hover .ForumEventPoll-iconButton": {
      display: "flex",
    },
  },
});

export type ForumEventVoteData = {
  forumEventId: string,
  x: number,
  delta?: number,
  postIds?: string[]
}

export const addForumEventVoteQuery = gql`
  mutation AddForumEventVote($forumEventId: String!, $x: Float!, $delta: Float, $postIds: [String]) {
    AddForumEventVote(forumEventId: $forumEventId, x: $x, delta: $delta, postIds: $postIds)
  }
`;
const removeForumEventVoteQuery = gql`
  mutation RemoveForumEventVote($forumEventId: String!) {
    RemoveForumEventVote(forumEventId: $forumEventId)
  }
`;

const DEFAULT_VOTE_INDEX = Math.floor(NUM_TICKS / 2);

/**
 * Pull out the given user's vote in the forum event. Note that 0 is a valid vote.
 */
export const getForumEventVoteForUser = (
  event?: ForumEventsDisplay|null,
  user?: UsersMinimumInfo|null
): number|null => {
  return user ? (event?.publicData?.[user._id]?.x ?? null) : null
}

type ForumEventVoteDisplayCluster = {
  center: number,
  votes: ForumEventVoteDisplay[]
}

/**
 * Groups the given forum event votes into NUM_TICKS equal-width clusters
 */
const clusterForumEventVotes = ({
  voters,
  comments,
  event,
  currentUser,
}: {
  voters: UsersMinimumInfo[];
  comments: ShortformComments[] | undefined;
  event: ForumEventsDisplay | null;
  currentUser: UsersCurrent | null;
}): ForumEventVoteDisplayCluster[] => {
  if (!voters || !event || !event.publicData) return [];

  const votes = sortBy(voters
    .filter((voter) => event.publicData[voter._id]?.x !== null && event.publicData[voter._id]?.x !== undefined)
    .map((voter) => {
      const vote = event.publicData[voter._id].x as number;
      return {
        x: vote,
        user: voter,
        // O(n^2), but unlikely to be a problem given the numbers involved
        comment: comments?.find(comment => comment.userId === voter._id) || null
      };
    }), "x");

  const clusters: ForumEventVoteDisplayCluster[] = range(0, NUM_TICKS).map((i) => ({
    center: i / (NUM_TICKS - 1),
    votes: [],
  }));

  for (const vote of votes) {
    const adjustedX = Math.min(vote.x, 0.999999);
    const clusterIndex = Math.floor(adjustedX * NUM_TICKS);
    clusters[clusterIndex].votes.push(vote);
  }

    for (const cluster of clusters) {
    cluster.votes.sort((a, b) => {
      // Current user should always appear at the bottom
      if (a.user._id === currentUser?._id) return 1;
      if (b.user._id === currentUser?._id) return -1;

      // Votes with comments should appear closer to the bottom
      if (a.comment && !b.comment) return 1;
      if (!a.comment && b.comment) return -1;

      // Alphabetically by name
      return a.user.displayName.toLowerCase().localeCompare(b.user.displayName.toLowerCase());
    });
  }

  return clusters;
};

const PollQuestion = ({
  event,
  classes,
}: {
  event: ForumEventsDisplay;
  classes: ClassesType<typeof styles>;
}) => {
  const { LWTooltip } = Components;

  return (
    <div className={classes.question}>
      “It would be better to spend an extra $100m
      <LWTooltip title="In total. You can imagine this is a trust that could be spent down today, or over any time period.">
        <span className={classes.questionFootnote} style={{ color: event.contrastColor ?? event.darkColor }}>
          1
        </span>
      </LWTooltip>{" "}
      on animal welfare than on global health”
    </div>
  );
};

/**
 * This component is for forum events that have a poll.
 * Displays the question, a slider where the user can vote on a scale from "Disagree" to "Agree",
 * and lets the user view the poll results as a histogram (votes are public).
 *
 * If a postId is provided (because we are on the post page), we record the postId as part of the vote,
 * currently this isn't used for anything directly.
 */
export const ForumEventPoll = ({
  postId,
  hideViewResults,
  classes,
}: {
  postId?: string;
  hideViewResults?: boolean;
  classes: ClassesType<typeof styles>;
}) => {
  const { currentForumEvent: event, refetch } = useCurrentForumEvent();
  const { onSignup } = useLoginPopoverContext();
  const currentUser = useCurrentUser();

  const { captureEvent } = useTracking();

  const initialUserVotePos: number | null = getForumEventVoteForUser(
    event,
    currentUser
  );
  const initialBucketIndex =
    initialUserVotePos !== null
      ? Math.round(initialUserVotePos * (NUM_TICKS - 1))
      : DEFAULT_VOTE_INDEX;

  // The bucket that the current user's vote is in (including if the vote is currently being dragged)
  const [currentBucketIndex, setCurrentBucketIndex] = useState<number>(
    initialBucketIndex
  );
  // The logical x-position of the current vote (equal to `currentBucketIndex / (NUM_TICKS - 1)`)
  const [currentUserVote, setCurrentUserVote] = useState<number | null>(
    initialUserVotePos
  );
  const hasVoted = currentUserVote !== null;
  // Whether or not the user is currently dragging their vote
  const isDragging = useRef(false);

  const sliderRef = useRef<HTMLDivElement | null>(null);
  const tickRefs = useRef<(HTMLDivElement | null)[]>([]);
  const userVoteRef = useRef<HTMLDivElement | null>(null);

  // Whether or not the poll results (i.e. other users' votes) are visible.
  // They are hidden until the user clicks on "view results".
  const [resultsVisible, setResultsVisible] = useState(false);
  const [voteCount, setVoteCount] = useState(event?.voteCount ?? 0);

  const [commentFormOpen, setCommentFormOpen] = useState(false);

  const toggleCommentFormOpen = useCallback(() => {
    const newState = !commentFormOpen;
    captureEvent("forumEventCommentFormToggled", { newState });
    setCommentFormOpen(newState);
  }, [captureEvent, commentFormOpen])

  // Get profile image and display name for all other users who voted, to display on the slider.
  // The `useRef` is to handle `voters` being briefly undefined when refetching, which causes flickering
  const votersRef = useRef<UsersMinimumInfo[]>([])
  const { results: voters } = useMulti({
    terms: {
      view: 'usersByUserIds',
      userIds: event?.publicData
        ? Object.keys(event?.publicData)
        : [],
      limit: 1000,
    },
    collectionName: "Users",
    fragmentName: 'UsersMinimumInfo',
    enableTotal: false,
    skip: !event?.publicData,
  });
  const { results: comments, refetch: refetchComments } = useMulti({
    terms: {
      view: 'forumEventComments',
      forumEventId: event?._id,
      limit: 1000,
    },
    collectionName: "Comments",
    fragmentName: 'ShortformComments',
    enableTotal: false,
    // Don't run on the first pass, to prioritise loading the user images
    skip: !event?._id || !voters,
  });

  if (voters !== undefined) {
    votersRef.current = voters;
  }

  const voteClusters = useMemo(
    () => clusterForumEventVotes({ voters: votersRef.current, comments, event, currentUser }),
    // eslint-disable-next-line react-hooks/exhaustive-deps
    [votersRef.current, event, currentUser]
  );

  const currentUserComment = useMemo(() => {
    return comments?.find(comment => comment.userId === currentUser?._id) || null;
  }, [comments, currentUser]);

  const [addVote] = useMutation(addForumEventVoteQuery);
  const [removeVote] = useMutation(removeForumEventVoteQuery);

  /**
   * When the user clicks the "x" icon, or when a logged out user tries to vote,
   * delete their vote data
   */
  const clearVote = useCallback(
    async (e?: React.PointerEvent) => {
      e?.stopPropagation();
      setCurrentBucketIndex(DEFAULT_VOTE_INDEX);
      setCurrentUserVote(null);
      if (currentUser && event) {
        setVoteCount((count) => count - 1);
        await removeVote({ variables: { forumEventId: event._id } });
        setCommentFormOpen(false);
        refetch?.();
      }
    },
    [
      setCurrentBucketIndex,
      setCurrentUserVote,
      currentUser,
      removeVote,
      event,
      refetch,
    ]
  );

  /**
   * When the user pointerdowns on their vote circle, start dragging it
   */
  const startDragVote = useCallback(
    (e: React.PointerEvent) => {
      e.preventDefault();
      isDragging.current = true;
    },
    []
  );

  /**
   * When the user drags their vote, update its x position
   */
  const updateVotePos = useCallback(
    (e: PointerEvent) => {
      if (!isDragging.current || !sliderRef.current) return;

      const sliderRect = sliderRef.current.getBoundingClientRect();
      const sliderWidth = sliderRect.right - sliderRect.left;
      if (e.clientX < sliderRect.left) {
        setCurrentBucketIndex(0);
        return;
      } else if (e.clientX > sliderRect.right) {
        setCurrentBucketIndex(NUM_TICKS - 1);
        return;
      }

      const rawVotePos = (e.clientX - sliderRect.left) / sliderWidth;
      const bucketIndex = Math.round(rawVotePos * (NUM_TICKS - 1));
      setCurrentBucketIndex(bucketIndex);
    },
    []
  );
  useEventListener("pointermove", updateVotePos);

  /**
   * When the user is done dragging their vote:
   * - If the user is logged out, reset their vote and open the login modal
   * - If this is the user's initial vote, save the vote
   * - If we have a postId (because we're on the post page), save the vote
   * - Otherwise (we're on the home page), open the post selection modal
   */
  const saveVotePos = useCallback(async () => {
    if (!isDragging.current || !event) return;

    isDragging.current = false;
    const newVotePos = currentBucketIndex / (NUM_TICKS - 1);

    // When a logged-in user is done dragging their vote, attempt to save it
    if (currentUser) {
      const voteData: ForumEventVoteData = {
        forumEventId: event._id,
        x: newVotePos,
      };
      if (!hasVoted) {
        if (event.post) {
          setCommentFormOpen(true);
        }

        setVoteCount((count) => count + 1);
        setCurrentUserVote(newVotePos);
        await addVote({ variables: voteData });
        refetch?.();

        return;
      }
      const delta =
        newVotePos - (currentUserVote ?? (DEFAULT_VOTE_INDEX / (NUM_TICKS - 1)));
      if (delta) {
        voteData.delta = delta;
        setCurrentUserVote(newVotePos);
        await addVote({
          variables: {
            ...voteData,
            ...(postId && { postIds: [postId] }),
          },
        });
        refetch?.();
      }
    // When a logged-out user tries to vote, just show the login modal
    } else {
      onSignup()
      void clearVote()
    }
  }, [
    currentBucketIndex,
    currentUser,
    addVote,
    event,
    currentUserVote,
    postId,
    setCurrentUserVote,
    onSignup,
    clearVote,
    refetch,
    hasVoted,
  ]);
  useEventListener("pointerup", saveVotePos);

  const { ForumIcon, LWTooltip, UsersProfileImage, ForumEventCommentForm, ForumEventResultIcon } = Components;

  const ticks = Array.from({ length: NUM_TICKS }, (_, i) => i);

  const tickPositions = useRef<number[]>([]);

  // Get the exact positions of the ticks on the slider after they have rendered, in order
  // to place the user vote without having to account for spacing etc
  useEffect(() => {
    if (sliderRef.current) {
      const sliderRect = sliderRef.current.getBoundingClientRect();
      tickPositions.current = tickRefs.current.map((tick) => {
        if (tick) {
          const tickRect = tick.getBoundingClientRect();
          return (
            ((tickRect.left + (tickRect.width / 2) - sliderRect.left) /
              sliderRect.width) *
            100
          );
        }
        return 0;
      });
    }
  }, [currentBucketIndex]);

  // The position of the current vote as a percentage along the slider
  const votePos =
    tickPositions.current.length && tickPositions.current[currentBucketIndex] !== undefined
      ? tickPositions.current[currentBucketIndex]
      // Fall back to naive approximate calculation so there isn't a big jump after the first render
      : (currentBucketIndex / (NUM_TICKS - 1)) * 100;

  if (!event) return null;

  return (
    <AnalyticsContext pageElementContext="forumEventPoll">
      <div className={classes.root}>
        <PollQuestion event={event} classes={classes} />
        <div className={classes.votePromptWrapper}>
          <DeferRender ssr={false}>
            {!hideViewResults && (
              <div className={classes.votePrompt}>
<<<<<<< HEAD
                {voteCount > 0 && `${voteCount} vote${voteCount === 1 ? "" : "s"} so far. `}
                {hasVoted ? "Click and drag your avatar to change your vote, or " : "Place your vote or "}
                <button className={classes.viewResultsButton} onClick={() => setResultsVisible(true)}>
                  view results.
=======
                {!resultsVisible ? <>
                  {voteCount > 0 &&
                  `${voteCount} vote${voteCount === 1 ? "" : "s"} so far. `}
                {hasVoted
                  ? "Click and drag your avatar to change your vote, or "
                  : "Place your vote or "}
                <button
                  className={classes.viewResultsButton}
                  onClick={() => setResultsVisible(true)}
                >
                  view results
>>>>>>> 1c4ea7e5
                </button>
                </> : <button
                  className={classNames(classes.viewResultsButton, classes.hideResultsButton)}
                  onClick={() => setResultsVisible(false)}
                >
                  Hide results
                </button>}
              </div>
            )}
          </DeferRender>
        </div>
        <div className={classes.sliderRow}>
          <div className={classes.sliderLineCol}>
            <div className={classNames(classes.sliderLineResults, resultsVisible && classes.sliderLineResultsVisible)}>
              {resultsVisible &&
                voteClusters.map((cluster) => (
                  <div key={cluster.center} className={classes.voteCluster}>
                    {cluster.votes.length > MAX_STACK_IMAGES && (
                      <div className={classes.extraVotesCircle}>
                        <span className={classes.extraVotesText}>+{cluster.votes.length - MAX_STACK_IMAGES}</span>
                      </div>
                    )}
                    {cluster.votes.slice(-MAX_STACK_IMAGES).map((vote) => (
                      <ForumEventResultIcon key={vote.user._id} vote={vote} />
                    ))}
                  </div>
                ))}
            </div>
            <div className={classes.sliderLine} ref={sliderRef}>
              {/* Ticks */}
              <div className={classes.ticksContainer}>
                {ticks.map((tickIndex) => (
                  <div
                    key={tickIndex}
                    ref={(el) => (tickRefs.current[tickIndex] = el)}
                    className={classNames(
                      classes.tick,
                      isDragging.current && classes.tickDragging,
                      tickIndex === Math.floor(NUM_TICKS / 2) && classes.centralTick
                    )}
                  />
                ))}
                {/* User Vote */}
                <AnalyticsContext
                  pageElementContext="forumEventUserIcon"
                  forumEventId={event?._id}
                >
                  <div
                    ref={userVoteRef}
                    className={classNames(
                      classes.userVote,
                      classes.currentUserVote,
                      isDragging.current && classes.currentUserVoteDragging,
                      hasVoted && classes.currentUserVoteActive
                    )}
                    onPointerDown={startDragVote}
                    style={{
                      left: `${votePos}%`,
                    }}
                  >
                    <LWTooltip
                      title={
                        !hasVoted && (
                          <>
                            <div className={classes.voteTooltipHeading}>Click and drag to vote</div>
                            <div className={classes.voteTooltipBody}>
                              Votes are non-anonymous and can be changed at any time
                            </div>
                          </>
                        )
                      }
                      disabled={commentFormOpen}
                    >
                      {currentUser ? (
                        <UsersProfileImage user={currentUser} size={USER_IMAGE_SIZE} className={classes.userImage} />
                      ) : (
                        <ForumIcon icon="UserCircle" className={classes.placeholderUserIcon} />
                      )}
                      <div
                        className={classNames(classes.iconButton, classes.clearVote)}
                        onPointerDown={clearVote}
                      >
                        <ForumIcon icon="Close" />
                      </div>
                      {event.post && <div
                        className={classNames(classes.iconButton, classes.toggleCommentForm)}
                        onClick={toggleCommentFormOpen}
                      >
                        <ForumIcon icon="Comment" />
                      </div>}
                    </LWTooltip>
                  </div>
                  {/* Popper containing the form for creating a comment */}
                  {event.post && (
                    <ForumEventCommentForm
                      open={commentFormOpen}
                      comment={currentUserComment}
                      forumEventId={event._id}
                      onClose={() => setCommentFormOpen(false)}
                      refetch={refetchComments}
                      anchorEl={userVoteRef.current}
                      post={event.post}
                    />
                  )}
                </AnalyticsContext>
              </div>
              {/* Arrows */}
              <ForumIcon icon="ChevronLeft" className={classNames(classes.sliderArrow, classes.sliderArrowLeft)} />
              <ForumIcon icon="ChevronRight" className={classNames(classes.sliderArrow, classes.sliderArrowRight)} />
            </div>
            <div className={classes.sliderLabels}>
              <div>Disagree</div>
              <div>Agree</div>
            </div>
<<<<<<< HEAD
            <div className={classes.hideResultsWrapper}>
              {resultsVisible && (
                <button className={classes.viewResultsButton} onClick={() => setResultsVisible(false)}>
                  Hide results
                </button>
              )}
            </div>
=======
>>>>>>> 1c4ea7e5
          </div>
        </div>
      </div>
    </AnalyticsContext>
  );
}

const ForumEventPollComponent = registerComponent(
  "ForumEventPoll",
  ForumEventPoll,
  {styles}
);

declare global {
  interface ComponentTypes {
    ForumEventPoll: typeof ForumEventPollComponent
  }
}<|MERGE_RESOLUTION|>--- conflicted
+++ resolved
@@ -235,6 +235,8 @@
     fontSize: 14,
     fontWeight: 500,
     lineHeight: "normal",
+    maxWidth: SLIDER_MAX_WIDTH,
+    margin: "auto"
   },
   sliderLabels: {
     display: 'flex',
@@ -679,24 +681,11 @@
           <DeferRender ssr={false}>
             {!hideViewResults && (
               <div className={classes.votePrompt}>
-<<<<<<< HEAD
-                {voteCount > 0 && `${voteCount} vote${voteCount === 1 ? "" : "s"} so far. `}
+                {!resultsVisible ? <>
+                  {voteCount > 0 && `${voteCount} vote${voteCount === 1 ? "" : "s"} so far. `}
                 {hasVoted ? "Click and drag your avatar to change your vote, or " : "Place your vote or "}
                 <button className={classes.viewResultsButton} onClick={() => setResultsVisible(true)}>
                   view results.
-=======
-                {!resultsVisible ? <>
-                  {voteCount > 0 &&
-                  `${voteCount} vote${voteCount === 1 ? "" : "s"} so far. `}
-                {hasVoted
-                  ? "Click and drag your avatar to change your vote, or "
-                  : "Place your vote or "}
-                <button
-                  className={classes.viewResultsButton}
-                  onClick={() => setResultsVisible(true)}
-                >
-                  view results
->>>>>>> 1c4ea7e5
                 </button>
                 </> : <button
                   className={classNames(classes.viewResultsButton, classes.hideResultsButton)}
@@ -711,19 +700,18 @@
         <div className={classes.sliderRow}>
           <div className={classes.sliderLineCol}>
             <div className={classNames(classes.sliderLineResults, resultsVisible && classes.sliderLineResultsVisible)}>
-              {resultsVisible &&
-                voteClusters.map((cluster) => (
-                  <div key={cluster.center} className={classes.voteCluster}>
-                    {cluster.votes.length > MAX_STACK_IMAGES && (
-                      <div className={classes.extraVotesCircle}>
-                        <span className={classes.extraVotesText}>+{cluster.votes.length - MAX_STACK_IMAGES}</span>
-                      </div>
-                    )}
-                    {cluster.votes.slice(-MAX_STACK_IMAGES).map((vote) => (
-                      <ForumEventResultIcon key={vote.user._id} vote={vote} />
-                    ))}
-                  </div>
-                ))}
+              {voteClusters.map((cluster) => (
+                <div key={cluster.center} className={classes.voteCluster}>
+                  {cluster.votes.length > MAX_STACK_IMAGES && (
+                    <div className={classes.extraVotesCircle}>
+                      <span className={classes.extraVotesText}>+{cluster.votes.length - MAX_STACK_IMAGES}</span>
+                    </div>
+                  )}
+                  {cluster.votes.slice(-MAX_STACK_IMAGES).map((vote) => (
+                    <ForumEventResultIcon key={vote.user._id} vote={vote} tooltipDisabled={!resultsVisible} />
+                  ))}
+                </div>
+              ))}
             </div>
             <div className={classes.sliderLine} ref={sliderRef}>
               {/* Ticks */}
@@ -811,16 +799,6 @@
               <div>Disagree</div>
               <div>Agree</div>
             </div>
-<<<<<<< HEAD
-            <div className={classes.hideResultsWrapper}>
-              {resultsVisible && (
-                <button className={classes.viewResultsButton} onClick={() => setResultsVisible(false)}>
-                  Hide results
-                </button>
-              )}
-            </div>
-=======
->>>>>>> 1c4ea7e5
           </div>
         </div>
       </div>
