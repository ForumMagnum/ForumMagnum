import React, { Dispatch, ReactNode, createContext, useContext, useEffect, useState } from "react";
import { isEAForum, siteUrlSetting } from "@/lib/instanceSettings";
import { Link } from "@/lib/reactRouterWrapper";
import moment, { Moment } from "moment";
import qs from "qs";
import gql from "graphql-tag";
import { useQuery } from "@apollo/client";
import { useCurrentForumEvent } from "../hooks/useCurrentForumEvent";
import { IRPossibleVoteCounts } from "@/lib/givingSeason/instantRunoff";
<<<<<<< HEAD
import { DONATION_ELECTION_NUM_WINNERS, DONATION_ELECTION_SHOW_LEADERBOARD_CUTOFF } from "@/lib/givingSeason";
=======
import { isProduction } from "@/lib/executionEnvironment";
import { useLocation } from "@/lib/routeUtil";
>>>>>>> b05f6c95

export const GIVING_SEASON_DESKTOP_WIDTH = 1300;
export const GIVING_SEASON_MOBILE_WIDTH = 700;
export const GIVING_SEASON_MD_WIDTH = 900;

export const getDonateLink = (currentUser: UsersCurrent | null) => {
  // See docs at https://docs.every.org/docs/donate-link
  const params: Record<string, string> = {
    no_exit: "true",
    success_url: siteUrlSetting.get(),
    exit_url: siteUrlSetting.get(),
    frequency: "ONCE",
    theme_color: "0c869b",
    ...(currentUser?.email && {
      email: currentUser.email,
    }),
  };
  return `https://www.every.org/effective-ventures-foundation-usa-inc-for-the-ea-forum-donation-election-fund-2024?${qs.stringify(params)}#/donate`;
}

type GivingSeasonEvent = {
  name: string,
  description: ReactNode,
  start: Moment,
  end: Moment,
  discussionTagId?: string,
  discussionTagSlug?: string,
  background: string,
  darkText?: boolean,
  hidden?: boolean,
}

const events: GivingSeasonEvent[] = [
  {
    name: "Funding Strategy Week",
    description: <>
      Read and continue Funding Strategy Week's conversations{" "}
      <Link to="/topics/funding-strategy-week">
        here
      </Link>.
    </>,
    start: moment("2024-11-04").utc(),
    end: moment("2024-11-10").utc(),
    discussionTagId: isProduction ? "iaTpKWdeW79vqRFkA" : "4ktPbiFf6FLnfyRiC",
    discussionTagSlug: isProduction ? "funding-strategy-week" : "funding-strategy-week-2024",
    background: "https://res.cloudinary.com/cea/image/upload/v1730143995/Rectangle_5034.jpg",
  },
  {
    name: "Marginal Funding Week",
    description: <>
      A week for organisations to explain what they would do with marginal funding.{" "}
      <Link to="/posts/srZEX2r9upbwfnRKw/giving-season-2024-announcement#November_11___17__Marginal_Funding_Week">
        Read more
      </Link>.
    </>,
    start: moment("2024-11-12").utc(),
    end: moment("2024-11-18").utc(),
    discussionTagId: isProduction ? "Dvs6cEeHqvRvAfG2c" : "SHAB6gQvboCakozMA",
    discussionTagSlug: isProduction ? "marginal-funding-week" : "marginal-funding-week-2024",
    background: "https://res.cloudinary.com/cea/image/upload/v1730143996/Rectangle_5064.jpg",
  },
  {
    name: "Donation Election",
    description: <>
      A crowd-sourced pot of funds will be distributed amongst three charities{" "}
<<<<<<< HEAD
      based on your votes.{" "}
      <Link to="/posts/j6fmnYM5ZRu9fJyrq/donation-election-how-to-vote">
        Find out more
=======
      based on your votes. Continue donation election conversations {" "}
      <Link to="/posts/q6C23rxvyHX2ZxNNS/donation-election-discussion-thread">
        here
>>>>>>> b05f6c95
      </Link>.
    </>,
    start: moment("2024-11-18").utc(),
    end: moment("2024-12-03").utc(),
    background: "https://res.cloudinary.com/cea/image/upload/v1730143996/Rectangle_5069.jpg",
  },
  /*
  {
    name: "Intermission",
    description: null,
    start: moment("2024-12-03").utc(),
    end: moment("2024-12-16").utc(),
    background: "https://res.cloudinary.com/cea/image/upload/v1730143996/Rectangle_5069.jpg",
    hidden: true,
  },
   */
  {
    name: "Pledge Highlight",
    description: <>
      A week to post about your experience with pledging, and to discuss the{" "}
      value of pledging.{" "}
      <Link to="/posts/srZEX2r9upbwfnRKw/giving-season-2024-announcement#December_16___22__Pledge_Highlight">
        Read more
      </Link>.
    </>,
    start: moment("2024-12-16").utc(),
    end: moment("2024-12-22").utc(),
    background: "https://res.cloudinary.com/cea/image/upload/v1730143996/Rectangle_5072.jpg",
  },
  {
    name: "Donation Celebration",
    description: <>
      When the donation celebration starts, you’ll be able to add a heart to{" "}
      the banner showing that you’ve done your annual donations.
    </>,
    start: moment("2024-12-23").utc(),
    end: moment("2024-12-31").utc(),
    background: "https://res.cloudinary.com/cea/image/upload/v1730143996/Rectangle_5075.jpg",
    darkText: true,
  },
];

const getCurrentEvent = (
  currentForumEvent: ForumEventsDisplay | null,
): GivingSeasonEvent | null => {
  if (currentForumEvent) {
    const matchingEvent = events.find(({name}) => name === currentForumEvent.title);
    if (matchingEvent) {
      return matchingEvent;
    }
  }
  const now = moment();
  return events.find(({start, end}) => now.isBetween(start, end)) ?? null;
}

type GivingSeasonEventsContext = {
  events: GivingSeasonEvent[],
  currentEvent: GivingSeasonEvent | null,
  selectedEvent: GivingSeasonEvent,
  setSelectedEvent: Dispatch<GivingSeasonEvent>,
  amountRaised: number,
  amountTarget: number,
  leaderboard?: IRPossibleVoteCounts
}

const givingSeasonEventsContext = createContext<GivingSeasonEventsContext>({
  events,
  currentEvent: getCurrentEvent(null),
  selectedEvent: events[0],
  setSelectedEvent: () => {},
  amountRaised: 0,
  amountTarget: 35000,
});

const amountRaisedQuery = gql`
  query GivingSeason2024DonationTotal {
    GivingSeason2024DonationTotal
  }
`;

const leaderboardQuery = gql`
  query GivingSeason2024VoteCounts {
    GivingSeason2024VoteCounts
  }
`;

<<<<<<< HEAD
export const shouldShowLeaderboard = ({
  currentEvent,
  voteCounts,
}: {
  currentEvent: GivingSeasonEvent | null;
  voteCounts: IRPossibleVoteCounts | undefined;
}) => {
  if (currentEvent?.name !== "Donation Election") return false;

  const totalVotes = Object.values(voteCounts?.[DONATION_ELECTION_NUM_WINNERS] ?? {}).reduce((acc, count) => acc + count, 0);
  return totalVotes >= DONATION_ELECTION_SHOW_LEADERBOARD_CUTOFF;
}

=======
>>>>>>> b05f6c95
export const GivingSeasonEventsProvider = ({children}: {children: ReactNode}) => {
  const {location} = useLocation();
  const {currentForumEvent} = useCurrentForumEvent();
  const currentEvent = getCurrentEvent(currentForumEvent);
  const [selectedEvent, setSelectedEvent] = useState(currentEvent ?? events[0]);

<<<<<<< HEAD
  const {data: amountRaisedData} = useQuery(amountRaisedQuery, {
    pollInterval: 60 * 1000, // Poll once per minute
=======
  useEffect(() => {
    setSelectedEvent(currentEvent ?? events[0]);
    // eslint-disable-next-line react-hooks/exhaustive-deps
  }, [location]);

  const {data: amountRaisedData} = useQuery(amountRaisedQuery, {
    ssr: true,
    skip: !isEAForum,
  });

  const { data: leaderboardData } = useQuery<{ GivingSeason2024VoteCounts: IRPossibleVoteCounts }>(leaderboardQuery, {
>>>>>>> b05f6c95
    ssr: true,
    skip: !isEAForum,
  });

  const { data: leaderboardData } = useQuery<{ GivingSeason2024VoteCounts: IRPossibleVoteCounts }>(leaderboardQuery, {
    pollInterval: 60 * 1000, // Poll once per minute
    ssr: true,
    skip: currentEvent?.name !== "Donation Election",
  });

  return (
    <givingSeasonEventsContext.Provider value={{
      events,
      currentEvent,
      selectedEvent,
      setSelectedEvent,
      amountRaised: amountRaisedData?.GivingSeason2024DonationTotal ?? 0,
      amountTarget: 35000,
      leaderboard: leaderboardData?.GivingSeason2024VoteCounts
    }}>
      {children}
    </givingSeasonEventsContext.Provider>
  );
}

export const useGivingSeasonEvents = () => useContext(givingSeasonEventsContext)<|MERGE_RESOLUTION|>--- conflicted
+++ resolved
@@ -7,12 +7,8 @@
 import { useQuery } from "@apollo/client";
 import { useCurrentForumEvent } from "../hooks/useCurrentForumEvent";
 import { IRPossibleVoteCounts } from "@/lib/givingSeason/instantRunoff";
-<<<<<<< HEAD
-import { DONATION_ELECTION_NUM_WINNERS, DONATION_ELECTION_SHOW_LEADERBOARD_CUTOFF } from "@/lib/givingSeason";
-=======
 import { isProduction } from "@/lib/executionEnvironment";
 import { useLocation } from "@/lib/routeUtil";
->>>>>>> b05f6c95
 
 export const GIVING_SEASON_DESKTOP_WIDTH = 1300;
 export const GIVING_SEASON_MOBILE_WIDTH = 700;
@@ -78,15 +74,9 @@
     name: "Donation Election",
     description: <>
       A crowd-sourced pot of funds will be distributed amongst three charities{" "}
-<<<<<<< HEAD
-      based on your votes.{" "}
-      <Link to="/posts/j6fmnYM5ZRu9fJyrq/donation-election-how-to-vote">
-        Find out more
-=======
       based on your votes. Continue donation election conversations {" "}
       <Link to="/posts/q6C23rxvyHX2ZxNNS/donation-election-discussion-thread">
         here
->>>>>>> b05f6c95
       </Link>.
     </>,
     start: moment("2024-11-18").utc(),
@@ -173,32 +163,12 @@
   }
 `;
 
-<<<<<<< HEAD
-export const shouldShowLeaderboard = ({
-  currentEvent,
-  voteCounts,
-}: {
-  currentEvent: GivingSeasonEvent | null;
-  voteCounts: IRPossibleVoteCounts | undefined;
-}) => {
-  if (currentEvent?.name !== "Donation Election") return false;
-
-  const totalVotes = Object.values(voteCounts?.[DONATION_ELECTION_NUM_WINNERS] ?? {}).reduce((acc, count) => acc + count, 0);
-  return totalVotes >= DONATION_ELECTION_SHOW_LEADERBOARD_CUTOFF;
-}
-
-=======
->>>>>>> b05f6c95
 export const GivingSeasonEventsProvider = ({children}: {children: ReactNode}) => {
   const {location} = useLocation();
   const {currentForumEvent} = useCurrentForumEvent();
   const currentEvent = getCurrentEvent(currentForumEvent);
   const [selectedEvent, setSelectedEvent] = useState(currentEvent ?? events[0]);
 
-<<<<<<< HEAD
-  const {data: amountRaisedData} = useQuery(amountRaisedQuery, {
-    pollInterval: 60 * 1000, // Poll once per minute
-=======
   useEffect(() => {
     setSelectedEvent(currentEvent ?? events[0]);
     // eslint-disable-next-line react-hooks/exhaustive-deps
@@ -210,15 +180,8 @@
   });
 
   const { data: leaderboardData } = useQuery<{ GivingSeason2024VoteCounts: IRPossibleVoteCounts }>(leaderboardQuery, {
->>>>>>> b05f6c95
     ssr: true,
     skip: !isEAForum,
-  });
-
-  const { data: leaderboardData } = useQuery<{ GivingSeason2024VoteCounts: IRPossibleVoteCounts }>(leaderboardQuery, {
-    pollInterval: 60 * 1000, // Poll once per minute
-    ssr: true,
-    skip: currentEvent?.name !== "Donation Election",
   });
 
   return (
