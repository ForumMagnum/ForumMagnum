--- conflicted
+++ resolved
@@ -4,12 +4,8 @@
 import { isClient } from '@/lib/executionEnvironment';
 import { defineStyles, useStyles } from '../hooks/useStyles';
 import classNames from 'classnames';
-<<<<<<< HEAD
 import { LWClickAwayListener } from "../common/LWClickAwayListener";
-import { LWPopper } from "../common/LWPopper";
-=======
 import { Paper } from './Paper';
->>>>>>> c41f2584
 
 const styles = defineStyles("Menu", (theme) => ({
   menu: {
