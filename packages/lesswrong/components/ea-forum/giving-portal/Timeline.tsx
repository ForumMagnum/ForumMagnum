--- conflicted
+++ resolved
@@ -185,13 +185,8 @@
 
   return (
     <div className={classNames(classes.root, className)}>
-<<<<<<< HEAD
       {points.map(({ date, description }) => (
-        <Fragment key={description}>
-=======
-      {points.map(({date, description}) => (
         <Fragment key={`${date}_${description}`}>
->>>>>>> ab1ef323
           <div {...positionDate(date)}>
             <div>{formatDate(date)}</div>
           </div>
