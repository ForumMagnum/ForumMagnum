import React, { useCallback, useState } from "react";
import { Components, registerComponent } from "../../../lib/vulcan-lib";
import { useSingle } from "../../../lib/crud/withSingle";
import { useMulti } from "../../../lib/crud/withMulti";
import { AnalyticsContext, captureEvent } from "../../../lib/analyticsEvents";
import { Link } from "../../../lib/reactRouterWrapper";
import { SECTION_WIDTH } from "../../common/SingleColumnSection";
import { formatStat } from "../../users/EAUserTooltipContent";
import {
  useAmountRaised,
  useDonationOpportunities,
} from "./hooks";
import {
  donationElectionLink,
  donationElectionTagId,
  effectiveGivingTagId,
  postsAboutElectionLink,
  setupFundraiserLink,
  timelineSpec,
} from "../../../lib/eaGivingSeason";
import { DiscussIcon, DonateIcon, VoteIcon } from "../../icons/givingSeasonIcons";
import classNames from "classnames";
import { useNavigation } from "../../../lib/routeUtil";
import { useMessages } from "../../common/withMessages";
import { useUpdateCurrentUser } from "../../hooks/useUpdateCurrentUser";
import { useCurrentUser } from "../../common/withUser";
import { useDialog } from "../../common/withDialog";

const styles = (theme: ThemeType) => ({
  root: {
    fontFamily: theme.palette.fonts.sansSerifStack,
    color: theme.palette.grey[1000],
    backgroundColor: theme.palette.givingPortal[0],
    width: "100vw",
    overflow: "hidden",
  },
  sectionLight: {
    backgroundColor: theme.palette.givingPortal[200],
  },
  sectionDark: {
    backgroundColor: theme.palette.givingPortal[800],
    color: theme.palette.grey[0],
  },
  sectionSplit: {
    background: `linear-gradient(
      to top,
      ${theme.palette.givingPortal[800]} 100px,
      ${theme.palette.givingPortal[200]} 100px
    )`,
  },
  content: {
    display: "flex",
    flexDirection: "column",
    gap: "20px",
    maxWidth: 1252,
    padding: 40,
    margin: "0 auto",
    [theme.breakpoints.down("md")]: {
      padding: 24,
    },
  },
  row: {
    display: "flex",
    gap: "20px",
    "@media screen and (max-width: 1000px)": {
      flexDirection: "column",
      alignItems: "center",
    },
  },
  rowThin: {
    display: "flex",
    gap: "20px",
    alignItems: "center",
    "@media screen and (max-width: 600px)": {
      flexDirection: "column",
    },
  },
  column: {
    display: "flex",
    flexDirection: "column",
    gap: "20px",
    margin: "0 auto",
    maxWidth: "100%",
  },
  bold: {
    fontWeight: "bold",
  },
  center: {
    textAlign: "center",
    alignSelf: "center",
  },
  primaryText: {
    color: theme.palette.givingPortal[1000],
  },
  h1: {
    fontSize: 60,
    fontWeight: 700,
    lineHeight: "normal",
    letterSpacing: "-1.2px",
    [theme.breakpoints.down("xs")]: {
      fontSize: 40,
    }
  },
  h2: {
    fontSize: 28,
    fontWeight: 700,
    lineHeight: "normal",
    letterSpacing: "-0.28px",
  },
  h3: {
    fontSize: 24,
    fontWeight: 700,
    lineHeight: "normal",
    letterSpacing: "-0.24px",
  },
  h4: {
    fontSize: 20,
    fontWeight: 700,
    lineHeight: "normal",
    letterSpacing: "-0.2px",
  },
  text: {
    maxWidth: 600,
    fontSize: 16,
    fontWeight: 500,
    lineHeight: "150%",
    "& a": {
      color: "inherit",
      textDecoration: "underline",
      fontWeight: 700,
      "&:hover": {
        opacity: 1,
        textDecoration: "none",
      },
    },
  },
  textWide: {
    maxWidth: 780,
  },
  underlinedLink: {
    color: "inherit",
    textDecoration: "underline",
    "&:hover": {
      opacity: 1,
      textDecoration: "none",
    },
  },
  button: {
    display: "flex",
    alignItems: "center",
    gap: "10px",
    fontSize: 16,
    fontWeight: 600,
    background: theme.palette.givingPortal.button.dark,
    color: theme.palette.givingPortal.button.light,
    borderRadius: theme.borderRadius.small,
    padding: "12px 48px",
    border: "none",
    outline: "none",
    "&:hover": {
      opacity: 0.85,
    },
    "&:active": {
      opacity: 0.7,
    },
  },
  progressBar: {
    position: "relative",
    width: "100%",
    height: 28,
    backgroundColor: theme.palette.givingPortal[800],
    borderRadius: theme.borderRadius.small,
    marginBottom: 20,
  },
  progress: {
    position: "absolute",
    left: 0,
    top: 0,
    backgroundColor: theme.palette.givingPortal[1000],
    borderRadius: theme.borderRadius.small,
    height: "100%",
  },
  raisedSoFar: {
    fontWeight: 700,
    fontSize: 20,
    letterSpacing: "-0.2px",
    color: theme.palette.grey[1000],
  },
  postsList: {
    width: SECTION_WIDTH,
    maxWidth: "100%",
    "& .LoadMore-root": {
      color: theme.palette.grey[600],
    },
  },
  primaryLoadMore: {
    "& .LoadMore-root": {
      color: theme.palette.givingPortal[1000],
    },
  },
  electionCandidates: {
    width: 1120,
    maxWidth: "100%",
  },
  grid: {
    width: "100%",
    display: "flex",
    flexWrap: "wrap",
    gap: "16px",
    rowGap: "16px",
    justifyContent: "center",
  },
  totalRaised: {
    fontSize: 24,
    fontWeight: 700,
    letterSpacing: "-0.24px",
    lineHeight: "140%",
    paddingLeft: 4,
  },
  loadMore: {
    color: theme.palette.givingPortal[1000],
    fontSize: 16,
    fontWeight: 700,
    letterSpacing: "-0.16px",
    cursor: "pointer",
    "&:hover": {
      opacity: 0.8,
    },
  },
  sequence: {
    maxWidth: 264,
  },
  hideOnMobile: {
    [theme.breakpoints.down("sm")]: {
      display: "none",
    },
  },
  mt10: { marginTop: 10 },
  mt20: { marginTop: 20 },
  mt30: { marginTop: 30 },
  mt60: { marginTop: 60 },
  mt80: { marginTop: 80 },
  mb20: { marginBottom: 20 },
  mb40: { marginBottom: 40 },
  mb80: { marginBottom: 80 },
  mb100: { marginBottom: 100 },
  w100: { width: "100%" },
});

const getListTerms = (
  tagId: string,
  sortedBy: string,
  limit: number,
) => ({
  filterSettings: {
    tags: [
      {
        tagId,
        filterMode: "Required",
      },
    ],
  },
  sortedBy,
  limit,
});

const formatDollars = (amount: number) => "$" + formatStat(amount);

const EAGivingPortalPage = ({classes}: {classes: ClassesType}) => {
  const { history } = useNavigation()
  const {
    showAmountRaised,
    raisedForElectionFund,
    donationTarget,
    totalRaised,
  } = useAmountRaised();
  const {
    results: donationOpportunities,
    loading: donationOpportunitiesLoading,
    loadMoreProps: donationOpportunitiesLoadMoreProps,
  } = useDonationOpportunities();
  const {document: donationElectionTag} = useSingle({
    documentId: donationElectionTagId,
    collectionName: "Tags",
    fragmentName: "TagBasicInfo",
  });
  const {
    results: relevantSequences,
    loading: loadingRelevantSequences,
  } = useMulti({
    collectionName: "Sequences",
    fragmentName: "SequencesPageFragment",
    terms: {sequenceIds: [
      "wog9xb8cdqDySbBvM", // TODO: Add more sequences here
    ]},
  });
  const currentUser = useCurrentUser();
  const updateCurrentUser = useUpdateCurrentUser();
  const [notifyForVotingOn, setNotifyForVotingOn] = useState(currentUser?.givingSeasonNotifyForVoting ?? false);
  const {flash} = useMessages();
  const {openDialog} = useDialog();

  const onDonate = useCallback(() => {
    // TODO: Hook up donation
    // eslint-disable-next-line no-console
    console.log("Clicked donate");
  }, []);

  const toggleNotifyWhenVotingOpens = useCallback(() => {
    // TODO: captureEvent
    if (!currentUser) {
      openDialog({
        componentName: "LoginPopup",
        componentProps: {},
      })
    }
    setNotifyForVotingOn(!notifyForVotingOn);
    void updateCurrentUser({givingSeasonNotifyForVoting: !notifyForVotingOn});
    flash(`Notifications ${notifyForVotingOn ? "disabled" : "enabled"}`);
  }, [currentUser, openDialog, setNotifyForVotingOn, notifyForVotingOn, flash, updateCurrentUser]);

<<<<<<< HEAD
=======
  const onAddCandidate = useCallback(() => {
    // TODO: Hook up adding candidate
    // eslint-disable-next-line no-console
    console.log("Clicked add candidate");
  }, []);

>>>>>>> 93261b70
  const onContribute = useCallback(() => {
    history.push({pathname: '/newPost', search: `?subforumTagId=${donationElectionTagId}`})
  }, [history]);

  const effectiveGivingPostsTerms = getListTerms(effectiveGivingTagId, "magic", 6);

  const totalAmount = formatDollars(totalRaised);
  const targetPercent = (raisedForElectionFund / donationTarget) * 100;

  const {
    Loading, LoadMore, HeadTags, Timeline, ElectionFundCTA, ForumIcon, PostsList2,
    ElectionCandidatesList, DonationOpportunity, CloudinaryImage2, EASequenceCard,
  } = Components;
  return (
    <AnalyticsContext pageContext="eaGivingPortal">
      <div className={classes.root}>
        <HeadTags title="Giving portal" />
        <div className={classNames(classes.content, classes.mb20)}>
          <div className={classNames(classes.h1, classes.center, classes.mt30)}>
            Giving portal
          </div>
          <div className={classNames(classes.text, classes.center)}>
          It's Giving season on the EA Forum. We're hosting a Donation Election, weekly themes, and more throughout November and December 2023.
          </div>
          <div className={classNames(
            classes.h2,
            classes.mt20,
            classes.hideOnMobile,
          )}>
            Timeline
          </div>
          <Timeline {...timelineSpec} className={classes.hideOnMobile} />
        </div>
        <div className={classes.sectionSplit}>
          <div className={classes.content}>
            <div className={classNames(classes.column, classes.mt60)}>
              <div className={classNames(classes.h1, classes.primaryText)}>
                Donation election 2023
              </div>
              <div className={classNames(
                classes.text,
                classes.primaryText,
                classes.textWide,
                classes.mb20,
              )}>
                <span className={classes.bold}>
                  
                Contribute to the Donation Election Fund to encourage more discussion about donation choice and effective giving.
                </span>{" "}
                The fund will be allocated to the top 3 winners in the Donation Election. It's matched up to $5,000.{" "}
                <a href={donationElectionLink}>Learn more.</a>
              </div>
              <div className={classNames(classes.row, classes.mt20)}>
                <ElectionFundCTA
                  image={<DonateIcon />}
                  title="Donate"
                  description="The Donation Election Fund will be allocated to top 3 candidates, based on Forum users' votes."
                  buttonText="Donate"
                  onButtonClick={onDonate}
                  solidButton
                >
                  {showAmountRaised &&
                    <>
                      <div className={classes.progressBar}>
                        <div
                          className={classes.progress}
                          style={{width: `${targetPercent}%`}}
                        />
                      </div>
                      <div className={classes.raisedSoFar}>
                        {formatDollars(raisedForElectionFund)} raised so far
                      </div>
                    </>
                  }
                </ElectionFundCTA>
                <ElectionFundCTA
                  image={<DiscussIcon />}
                  title="Discuss"
                  description="Discuss where we should donate and what we should vote for in the Election."
                  buttonText="Contribute to the discussion"
                  onButtonClick={onContribute}
                >
                  <Link
                    to={postsAboutElectionLink}
                    className={classes.underlinedLink}
                  >
                    View {donationElectionTag?.postCount} related post{donationElectionTag?.postCount === 1 ? "" : "s"}
                  </Link>
                </ElectionFundCTA>
                <ElectionFundCTA
                  image={<VoteIcon />}
                  title="Vote"
                  description="Voting opens December 1. You can already pre-vote below to show which candidates you’re likely to vote for."
                  buttonText={notifyForVotingOn ? "You'll be notified when voting opens" : "Get notified when voting opens"}
                  buttonIcon={notifyForVotingOn ? undefined : "BellAlert"}
                  onButtonClick={toggleNotifyWhenVotingOpens}
                />
              </div>
            </div>
          </div>
        </div>
        <div className={classes.sectionDark}>
          <div className={classes.content}>
            <div className={classes.column}>
              <div className={classNames(classes.h2, classes.primaryText)}>
                Candidates in the Election
              </div>
              <div className={classNames(
                classes.text,
                classes.primaryText,
                classes.textWide,
                classes.mb20,
              )}>
                The top three winning candidates in the election will receive money from the Donation Election Fund (split proportionately, based on users' votes). Voting will open on 1 December, 2023.
                <ul>
                  <li><b>Pre-vote</b> to show which candidates you're likely to vote for. Pre-votes are anonymous, don't turn into real votes, and you can change them at any time.</li>
                  <li><b>Add candidates</b> if you think they should be in the Election. Any project <a href="https://www.givingwhatwecan.org/">
                  here </a> can be a candidate.</li>
                </ul>
                <i>Only users who had an account as of 22 October 2023 can pre-vote or vote in the election.</i>
              </div>
              <ElectionCandidatesList className={classes.electionCandidates} />
              <div className={classNames(
                classes.rowThin,
                classes.mt10,
                classes.mb80,
              )}>
                <Link to="https://docs.google.com/forms/d/e/1FAIpQLScnIBGnpqQUNTXqeh-DjLKPZ3b4-Cs9vBnvd6Wh5r_7oiX92Q/viewform" className={classes.button}>
                  <ForumIcon icon="Plus" />
                  Add candidate
                </Link>
                <div className={classNames(classes.text, classes.primaryText)}>
                  Deadline to add: November 21
                </div>
              </div>
            </div>
          </div>
        </div>
        <CloudinaryImage2 publicId="giving_portal_23_hero" fullWidthHeader imgProps={{ h: "1200" }} />
        <div className={classes.sectionLight}>
          <div className={classes.content}>
            <div className={classNames(
              classes.column,
              classes.mt60,
              classes.mb80,
            )}>
              <div className={classNames(classes.h2, classes.primaryText)}>
                Recent posts tagged &quot;Effective giving&quot;
              </div>
              <div className={classNames(
                classes.postsList,
                classes.primaryLoadMore,
              )}>
                <PostsList2
                  terms={effectiveGivingPostsTerms}
                  loadMoreMessage="View more"
                />
              </div>
              <div>
                <button onClick={onContribute} className={classes.button}>
                  Contribute to the discussion
                </button>
              </div>
            </div>
          </div>
        </div>
        <div className={classNames(
          classes.content,
          classes.mt60,
          classes.mb80,
        )}>
          <div className={classes.h1}>Other donation opportunities & more on effective giving</div>
          <div className={classNames(classes.text, classes.textWide)}>
          Supporting high-impact work via donations is a core part of effective altruism. You can donate to featured projects below,{" "}
            <a href={setupFundraiserLink}>run custom fundraisers</a>, or more.
          </div>
          {showAmountRaised &&
            <div className={classes.text}>
              Total donations raised through the Forum:{" "}
              <span className={classes.totalRaised}>{totalAmount}</span>
            </div>
          }
          <div className={classNames(classes.grid, classes.mt10)}>
            {donationOpportunities?.map((candidate) => (
              <DonationOpportunity candidate={candidate} key={candidate._id} />
            ))}
            {donationOpportunitiesLoading && <Loading />}
          </div>
          <LoadMore className={classes.loadMore} {...donationOpportunitiesLoadMoreProps} />
        </div>
        {/* TODO add in these sequences once more of them exist */}
        {/* <div className={classNames(classes.content, classes.mb100)}>
          <div className={classNames(classes.column, classes.w100)}>
            <div className={classes.h2}>
              Featured reading on Giving season
            </div>
            <div className={classes.grid}>
              {relevantSequences?.map((sequence) => (
                <EASequenceCard
                  key={sequence._id}
                  sequence={sequence}
                  className={classes.sequence}
                />
              ))}
            </div>
            {loadingRelevantSequences && <Loading />}
          </div>
        </div> */}
      </div>
    </AnalyticsContext>
  );
}

const EAGivingPortalPageComponent = registerComponent(
  "EAGivingPortalPage",
  EAGivingPortalPage,
  {styles},
);

declare global {
  interface ComponentTypes {
    EAGivingPortalPage: typeof EAGivingPortalPageComponent;
  }
}<|MERGE_RESOLUTION|>--- conflicted
+++ resolved
@@ -319,15 +319,6 @@
     flash(`Notifications ${notifyForVotingOn ? "disabled" : "enabled"}`);
   }, [currentUser, openDialog, setNotifyForVotingOn, notifyForVotingOn, flash, updateCurrentUser]);
 
-<<<<<<< HEAD
-=======
-  const onAddCandidate = useCallback(() => {
-    // TODO: Hook up adding candidate
-    // eslint-disable-next-line no-console
-    console.log("Clicked add candidate");
-  }, []);
-
->>>>>>> 93261b70
   const onContribute = useCallback(() => {
     history.push({pathname: '/newPost', search: `?subforumTagId=${donationElectionTagId}`})
   }, [history]);
