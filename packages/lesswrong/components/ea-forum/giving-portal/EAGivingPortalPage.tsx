--- conflicted
+++ resolved
@@ -421,17 +421,10 @@
                 <ElectionFundCTA
                   image={<VoteIcon />}
                   title="Vote"
-<<<<<<< HEAD
                   description="Voting opens December 1. You can already pre-vote below to show which candidates you’re likely to vote for."
-                  buttonText="Get notified when voting opens"
-                  buttonIcon="BellAlert"
-                  onButtonClick={onNotifyWhenVotingOpens}
-=======
-                  description="Voting opens Dec 1. The Fund will be split proportionally between the top 3 winning candidates. You can already pre-vote below."
                   buttonText={notifyForVotingOn ? "You'll be notified when voting opens" : "Get notified when voting opens"}
                   buttonIcon={notifyForVotingOn ? undefined : "BellAlert"}
                   onButtonClick={toggleNotifyWhenVotingOpens}
->>>>>>> 145116c4
                 />
               </div>
             </div>
