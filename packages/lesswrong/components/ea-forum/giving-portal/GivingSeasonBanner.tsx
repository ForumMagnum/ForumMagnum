import React, { FC } from "react";
import { Components, registerComponent } from "../../../lib/vulcan-lib";
import { Link } from "../../../lib/reactRouterWrapper";
import { TimelineSpan, eaGivingSeason23ElectionName, timelineSpec, userCanVoteInDonationElection } from "../../../lib/eaGivingSeason";
import { relativeTimeToLongFormat, useCurrentTime } from "../../../lib/utils/timeUtil";
import { AnalyticsContext } from "../../../lib/analyticsEvents";
import {
  EA_FORUM_GIVING_SEASON_HEADER_HEIGHT,
  givingSeasonGradient,
  givingSeasonImageBackground,
} from "./GivingSeasonHeader";
import classNames from "classnames";
import moment from "moment";
import { HEADER_HEIGHT } from "../../common/Header";
import { useCurrentUser } from "../../common/withUser";
import { useElectionVote } from "../voting-portal/hooks";
<<<<<<< HEAD
import { isPastVotingDeadline } from "../../../lib/collections/electionVotes/helpers";
=======
import { VOTING_DEADLINE } from "../../../lib/collections/electionVotes/helpers";
>>>>>>> 50750e68

const BANNER_HEIGHT = EA_FORUM_GIVING_SEASON_HEADER_HEIGHT - HEADER_HEIGHT;
const MAX_SPANS = 3;

const styles = (theme: ThemeType) => ({
  root: {
    ...givingSeasonImageBackground(theme, "bottom"),
    position: "relative",
    display: "flex",
    alignItems: "center",
    height: BANNER_HEIGHT,
    padding: "0 20px 20px",
    overflowX: "clip",
    [theme.breakpoints.down("sm")]: {
      flexDirection: "column",
      alignItems: "flex-start",
      gap: "16px",
      marginTop: 0,
      padding: "5px 20px",
      backgroundImage: "none",
      height: "auto",
    },
    ["@media (max-width: 380px)"]: {
      padding: 10,
      paddingBottom: 20,
    },
    ["@media (max-width: 300px)"]: {
      display: "none",
    },
  },
  votingRoot: {
    ...givingSeasonImageBackground(theme, "bottom", true),
    display: 'block',
    padding: "12px 0 30px",
    [theme.breakpoints.down("sm")]: {
      backgroundImage: "none",
    },
    ["@media (max-width: 300px)"]: {
      display: "none",
    },
  },
  cover: {
    position: "absolute",
    width: "100vw",
    height: 400,
    top: -400,
    left: 0,
    backgroundColor: theme.palette.givingPortal.homepageHeader.dark,
  },
  givingSeasonGradient: givingSeasonGradient(theme, BANNER_HEIGHT),
  overview: {
    padding: "0 20px 0 48px",
    zIndex: 5,
    flexGrow: 1,
    [theme.breakpoints.down("sm")]: {
      padding: 0,
    },
  },
  votingOverview: {
    position: 'relative',
    padding: "0 20px 0 48px",
    [theme.breakpoints.down("sm")]: {
      padding: '0 20px 0 25px',
    },
    [theme.breakpoints.down("xs")]: {
      padding: '0 18px',
    },
  },
  heading: {
    color: theme.palette.givingPortal.homepageHeader.light4,
    fontSize: 40,
    lineHeight: "48px",
    marginTop: 0,
    marginBottom: 8,
    [theme.breakpoints.down("sm")]: {
      marginTop: 4,
      marginBottom: 16,
      fontSize: 30,
      lineHeight: "30px",
    },
  },
  votingHeading: {
    fontSize: 36,
    lineHeight: "44px",
    [theme.breakpoints.down("sm")]: {
      fontSize: 30,
      lineHeight: "38px",
    },
    [theme.breakpoints.down("xs")]: {
      fontSize: 26,
      lineHeight: "34px",
    },
  },
  description: {
    color: theme.palette.givingPortal.homepageHeader.light4,
    paddingLeft: 3,
    maxWidth: 440,
    [theme.breakpoints.down("sm")]: {
      fontSize: 13,
    },
  },
  givingSeasonLink: {
    textDecoration: "underline",
  },
  timeline: {
    maxWidth: 600,
    zIndex: 5,
    display: "grid",
    gridTemplateColumns: `repeat(${MAX_SPANS}, max-content)`,
    alignItems: "center",
    textAlign: "center",
    fontFamily: theme.palette.fonts.sansSerifStack,
    color: theme.palette.givingPortal.homepageHeader.light4,
    fontSize: 13,
    fontWeight: 500,
    marginRight: -20,
    "@media (max-width: 1400px)": {
      maxWidth: 480,
      gridTemplateColumns: `repeat(${MAX_SPANS}, auto)`,
    },
    [theme.breakpoints.down("sm")]: {
      alignSelf: "flex-end",
      marginBottom: 16,
      marginRight: 0,
    },
    ["@media (max-width: 600px)"]: {
      marginBottom: 12,
    },
    ["@media (max-width: 380px)"]: {
      display: "none",
    },
  },
  bannerSpan: {
    backgroundColor: theme.palette.givingPortal.homepageHeader.secondaryOpaque,
    padding: "6px 12px",
    borderLeft: `1px solid ${theme.palette.givingPortal.homepageHeader.main}`,
    "&:first-of-type": {
      borderLeft: "none",
      borderTopLeftRadius: theme.borderRadius.small,
      borderBottomLeftRadius: theme.borderRadius.small,
    },
    "&:hover": {
      backgroundColor: theme.palette.givingPortal.homepageHeader.secondaryOpaqueDark,
      opacity: 1
    },
    [theme.breakpoints.down("sm")]: {
      whiteSpace: "nowrap",
      padding: "4px 8px",
    },
  },
  bannerSpanActive: {
    backgroundColor: theme.palette.givingPortal.homepageHeader.light2,
    color: theme.palette.givingPortal.homepageHeader.main,
    fontSize: 16,
    fontWeight: 600,
    padding: "10px 20px",
    borderRadius: theme.borderRadius.default,
    borderLeft: "none",
    "&:hover": {
      backgroundColor: theme.palette.givingPortal.homepageHeader.light1,
      opacity: 1
    },
    [theme.breakpoints.down("sm")]: {
      fontSize: 13,
      padding: "8px 10px",
      borderRadius: theme.borderRadius.default/2,
    },
  },
  bannerDate: {
    paddingTop: 8,
    [theme.breakpoints.down("sm")]: {
      display: "none",
    },
  },
  votingTimeline: {
    position: 'relative',
    display: 'flex',
    alignItems: 'center',
    columnGap: 12,
    height: 30,
    width: '100%',
    backgroundColor: theme.palette.givingPortal.homepageHeader.light3Opaque,
    fontFamily: theme.palette.fonts.sansSerifStack,
    paddingLeft: 48,
    paddingRight: 24,
    marginTop: 25,
    [theme.breakpoints.down("sm")]: {
      height: 25,
      justifyContent: 'flex-end',
      paddingRight: 14,
    },
    [theme.breakpoints.down("xs")]: {
      paddingRight: 12,
    }
  },
  votingTimelineSpan: {
    height: '100%',
    width: 226,
    minWidth: 185,
    display: 'flex',
    alignItems: 'center',
    justifyContent: "center",
    textAlign: "center",
    backgroundColor: theme.palette.givingPortal.homepageHeader.light2Opaque,
    color: theme.palette.givingPortal.homepageHeader.main,
    fontSize: 13,
    fontWeight: 600,
    "&:hover": {
      backgroundColor: theme.palette.givingPortal.homepageHeader.light1Opaque,
      opacity: 1
    },
  },
  votingTimelineSpace: {
    width: 42
  },
  votingTimelineBtn: {
    flex: 'none',
    height: 50,
    width: 282,
    display: 'flex',
    alignItems: 'center',
    justifyContent: "center",
    textAlign: "center",
    backgroundColor: theme.palette.givingPortal.homepageHeader.light3,
    color: theme.palette.givingPortal.homepageHeader.main,
    fontSize: 16,
    fontWeight: 600,
    borderRadius: theme.borderRadius.default,
    padding: '0 14px',
    '&:hover': {
      backgroundColor: theme.palette.givingPortal.homepageHeader.light2,
      opacity: 1
    },
    [theme.breakpoints.down("sm")]: {
      height: 36,
    },
    [theme.breakpoints.down("xs")]: {
      width: 'auto'
    }
  },
  voteBtnText: {
    [theme.breakpoints.down("xs")]: {
      display: 'none'
    }
  },
  voteBtnTextMobile: {
    display: 'none',
    [theme.breakpoints.down("xs")]: {
      display: 'inline'
    }
  },
  timeRemainingSubheading: {
    fontSize: 14,
    fontWeight: 500,
    marginTop: -12,
    color: theme.palette.givingPortal.homepageHeader.light4,
    paddingLeft: 1,
    [theme.breakpoints.up("sm")]: {
      display: 'none'
    }
  },
  timeRemainingButton: {
    fontSize: 13,
    fontWeight: 500,
    marginTop: 2
  }
});

const BannerSpan: FC<{
  span: TimelineSpan,
  classes: ClassesType
}> = ({span: {start, end, description, href}, classes}) => {
  const now = useCurrentTime();
  const isActive = moment.utc(start).isBefore(now) && moment.utc(end).isAfter(now);
  return (
    <Link to={href ?? "#"} className={classNames(classes.bannerSpan, {
      [classes.bannerSpanActive]: isActive,
    })}>
      {description}
    </Link>
  );
}

const BannerDate: FC<{
  span: TimelineSpan,
  classes: ClassesType
}> = ({span: {start, end}, classes}) => (
  <div className={classes.bannerDate}>
    {moment.utc(start).format("MMM D")}-{moment.utc(end).format("D")}
  </div>
);

const GivingSeasonBanner = ({classes}: {classes: ClassesType}) => {
  const { electionVote } = useElectionVote(eaGivingSeason23ElectionName);
  const currentUser = useCurrentUser();
  // We only advertise voting for users who are eligible -
  // i.e. those that created their accounts before Oct 23 and haven't voted yet.
  // This involves changing some copy, hiding the banner image, and moving the timeline.
<<<<<<< HEAD
  const advertiseVoting = currentUser && userCanVoteInDonationElection(currentUser) && !electionVote?.submittedAt && !isPastVotingDeadline();
=======
  const advertiseVoting = currentUser && userCanVoteInDonationElection(currentUser) && !electionVote?.submittedAt
  const voteTimeRemaining = relativeTimeToLongFormat(moment(VOTING_DEADLINE).toNow())
>>>>>>> 50750e68
  
  const spans = timelineSpec.spans
    .filter(({hatched}) => !hatched) // Ignore the voting time period
    .slice(0, MAX_SPANS);

  const {Typography} = Components;
  return (
    <AnalyticsContext pageSectionContext="header" siteEvent="givingSeason2023">
      <div className={classNames(classes.root, {[classes.votingRoot]: advertiseVoting})}>
        <div className={classes.cover} />
        <div className={classes.givingSeasonGradient} />
        <div className={classNames(classes.overview, {[classes.votingOverview]: advertiseVoting})}>
          <Typography
            variant="display1"
            className={classNames(classes.heading, {[classes.votingHeading]: advertiseVoting})}
          >
            {advertiseVoting ? 'Where should we donate?' : 'Giving season 2023'}
          </Typography>
          {advertiseVoting && <Typography
            variant="body2"
            className={classes.timeRemainingSubheading}
            component="div"
          >
            {voteTimeRemaining} left to vote.
          </Typography>}
          {!advertiseVoting && <Typography
            variant="body2"
            className={classes.description}
            component="div"
          >
            Donate to the Election Fund and discuss where the donations
            should go.{" "}
            <Link to="/giving-portal" className={classes.givingSeasonLink}>
              Learn more in the Giving portal.
            </Link>
          </Typography>}
        </div>
        {advertiseVoting ? (
          <div className={classes.votingTimeline}>
            {spans.map(span => (
              <Link key={span.description} to={span.href ?? "#"} className={classes.votingTimelineSpan}>
                {span.description}
              </Link>
            ))}
            <div className={classes.votingTimelineSpace}></div>
            <Link to="/giving-portal" className={classes.votingTimelineBtn}>
              <div className={classes.voteBtnText}>
                <div>Vote in the Donation Election</div>
                <div className={classes.timeRemainingButton}>{voteTimeRemaining} left</div>
              </div>
              <span className={classes.voteBtnTextMobile}>Vote</span>
            </Link>
          </div>
        ) : (
          <div className={classes.timeline}>
            {spans.map((span, i) =>
              <BannerSpan span={span} classes={classes} key={i} />
            )}
            {spans.map((span, i) =>
              <BannerDate span={span} classes={classes} key={i} />
            )}
          </div>
        )}
      </div>
    </AnalyticsContext>
  );
}

const GivingSeasonBannerComponent = registerComponent(
  "GivingSeasonBanner",
  GivingSeasonBanner,
  {styles},
);

declare global {
  interface ComponentTypes {
    GivingSeasonBanner: typeof GivingSeasonBannerComponent
  }
}<|MERGE_RESOLUTION|>--- conflicted
+++ resolved
@@ -14,11 +14,8 @@
 import { HEADER_HEIGHT } from "../../common/Header";
 import { useCurrentUser } from "../../common/withUser";
 import { useElectionVote } from "../voting-portal/hooks";
-<<<<<<< HEAD
 import { isPastVotingDeadline } from "../../../lib/collections/electionVotes/helpers";
-=======
 import { VOTING_DEADLINE } from "../../../lib/collections/electionVotes/helpers";
->>>>>>> 50750e68
 
 const BANNER_HEIGHT = EA_FORUM_GIVING_SEASON_HEADER_HEIGHT - HEADER_HEIGHT;
 const MAX_SPANS = 3;
@@ -317,12 +314,8 @@
   // We only advertise voting for users who are eligible -
   // i.e. those that created their accounts before Oct 23 and haven't voted yet.
   // This involves changing some copy, hiding the banner image, and moving the timeline.
-<<<<<<< HEAD
   const advertiseVoting = currentUser && userCanVoteInDonationElection(currentUser) && !electionVote?.submittedAt && !isPastVotingDeadline();
-=======
-  const advertiseVoting = currentUser && userCanVoteInDonationElection(currentUser) && !electionVote?.submittedAt
   const voteTimeRemaining = relativeTimeToLongFormat(moment(VOTING_DEADLINE).toNow())
->>>>>>> 50750e68
   
   const spans = timelineSpec.spans
     .filter(({hatched}) => !hatched) // Ignore the voting time period
