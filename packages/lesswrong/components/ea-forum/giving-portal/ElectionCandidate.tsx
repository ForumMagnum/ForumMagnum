--- conflicted
+++ resolved
@@ -76,7 +76,6 @@
   candidate: ElectionCandidateBasicInfo,
   classes: ClassesType,
 }) => {
-<<<<<<< HEAD
   const votingProps = useVote(
     candidate,
     "ElectionCandidates",
@@ -84,15 +83,12 @@
   );
 
   const {
-    name, logoSrc, href, extendedScore, currentUserExtendedVote,
+    name, logoSrc, href, postCount, extendedScore, currentUserExtendedVote,
   } = votingProps.document;
   const preVoteCount = extendedScore?.preVoteCount ?? 0;
   const hasVoted = !!currentUserExtendedVote?.preVote;
 
   const {PreVoteButton, ForumIcon} = Components;
-=======
-  const {name, logoSrc, href, postCount, baseScore} = candidate;
->>>>>>> 465b6e05
   return (
     <div className={classNames(classes.root, {
       [classes.rootVoted]: hasVoted,
@@ -110,16 +106,12 @@
           </Link>
         </div>
         <div className={classes.preVotes}>
-<<<<<<< HEAD
           <ForumIcon icon="HeartOutline" className={classes.heartIcon} />
           {preVoteCount} pre-vote{preVoteCount === 1 ? "" : "s"}
-=======
-          {baseScore} pre-vote{baseScore === 1 ? "" : "s"}
           ,{" "}
           <a href="#" className={classes.postCount}>
             {postCount} post{postCount === 1 ? "" : "s"}
           </a>
->>>>>>> 465b6e05
         </div>
       </div>
     </div>
