import React, { FC, MouseEvent, ReactNode, useCallback, useEffect, useRef, useState } from "react";
import { Components, registerComponent } from "../../../lib/vulcan-lib";
import { useIsAboveBreakpoint } from "../../hooks/useScreenWidth";
import { Link } from "../../../lib/reactRouterWrapper";
import { AnalyticsContext } from "../../../lib/analyticsEvents";
import {
  styles as headerStyles,
  forumHeaderTitleSetting,
  forumShortTitleSetting,
  HEADER_HEIGHT,
} from "../../common/Header";
import { CloudinaryPropsType, makeCloudinaryImageUrl } from "../../common/CloudinaryImage2";
import { lightbulbIcon } from "../../icons/lightbulbIcon";
import { GivingSeasonHeart, eaGivingSeason23ElectionName, headerImageId, heroImageId, votingHeaderImageId } from "../../../lib/eaGivingSeason";
import { isEAForum } from "../../../lib/instanceSettings";
import Toolbar from "@material-ui/core/Toolbar";
import Headroom from "../../../lib/react-headroom";
import classNames from "classnames";
import { useLocation } from "../../../lib/routeUtil";
import { useElectionVote } from "../voting-portal/hooks";
import { gql, useMutation, useQuery } from "@apollo/client";
import { useCurrentUser } from "../../common/withUser";
import NoSSR from "react-no-ssr";

export const EA_FORUM_GIVING_SEASON_HEADER_HEIGHT = 213;
const BACKGROUND_ASPECT = 3160 / 800;
const BACKGROUND_WIDTH = Math.round(EA_FORUM_GIVING_SEASON_HEADER_HEIGHT * BACKGROUND_ASPECT);

export const givingSeasonImageBackground = (
  theme: ThemeType,
  position: "top" | "bottom",
  isVotingImg?: boolean
) => {
  const imgUrl = makeCloudinaryImageUrl(
    isVotingImg ? votingHeaderImageId : headerImageId,
    {
      h: String(EA_FORUM_GIVING_SEASON_HEADER_HEIGHT),
      w: String(BACKGROUND_WIDTH),
      q: "100",
      f: "auto",
      c: "fill",
      g: "center",
    }
  )
  
  const width = BACKGROUND_WIDTH;
  const height = EA_FORUM_GIVING_SEASON_HEADER_HEIGHT;
  return {
    transition: "box-shadow 0.2s ease-in-out",
    backgroundColor: theme.palette.givingPortal.homepageHeader.dark,
    backgroundImage: `url(${imgUrl})`,
    backgroundPosition: position,
    backgroundRepeat: "no-repeat",
    backgroundSize: `${width}px ${height}px`,
    "@media (max-width: 1200px)": {
      backgroundPosition: `${position} right`,
    },
  };
}

export const givingSeasonGradient = (
  theme: ThemeType,
  height = EA_FORUM_GIVING_SEASON_HEADER_HEIGHT,
) => {
  return {
    position: "absolute",
    top: 0,
    left: 0,
    right: 0,
    background: `linear-gradient(to right, ${theme.palette.givingPortal.homepageHeader.dark} 10%, ${theme.palette.givingPortal.homepageHeader.main} 28%, ${theme.palette.background.transparent} 50%, ${theme.palette.givingPortal.homepageHeader.main} 72%, ${theme.palette.givingPortal.homepageHeader.dark} 90%)`,
    maxWidth: 1740,
    width: "100%",
    height,
    margin: "0 auto",
    "@media (max-width: 1200px)": {
      background: `linear-gradient(to right, ${theme.palette.givingPortal.homepageHeader.dark} 10%, ${theme.palette.givingPortal.homepageHeader.main} 40%, ${theme.palette.background.transparent} 70%, ${theme.palette.givingPortal.homepageHeader.main})`,
    },
    [theme.breakpoints.down("sm")]: {
      display: "none",
    },
  };
}

const styles = (theme: ThemeType) => ({
  ...headerStyles(theme),
  rootGivingSeason: {
    height: `${EA_FORUM_GIVING_SEASON_HEADER_HEIGHT}px !important`,
    [theme.breakpoints.down("sm")]: {
      height: `${HEADER_HEIGHT}px !important`,
      marginBottom: 0,
    },
    "& .headroom": {
      zIndex: theme.zIndexes.searchResults,
      height: EA_FORUM_GIVING_SEASON_HEADER_HEIGHT,
      overflow: "hidden",
      [theme.breakpoints.down("sm")]: {
        height: `${HEADER_HEIGHT}px !important`,
      },
    },
  },
  rootScrolled: {
    "& $appBarGivingSeason": {
      boxShadow: `inset 0 0 0 1000px ${theme.palette.givingPortal.homepageHeader.dark}`,
    },
  },
  leftHeaderItems: {
    display: "flex",
    alignItems: "center",
  },
  homePageBackground: {
    background: theme.palette.givingPortal.homepageHeader.heartsBackground,
  },
  appBarGivingSeason: {
    color: theme.palette.givingPortal[1000],
    position: "static",
    width: "100%",
    height: EA_FORUM_GIVING_SEASON_HEADER_HEIGHT,
    display: "flex",
    boxSizing: "border-box",
    flexDirection: "column",
    padding: "1px 20px",
    overflow: "hidden",
    [theme.breakpoints.down("sm")]: {
      background: theme.palette.givingPortal.homepageHeader.dark,
      height: `${HEADER_HEIGHT}px !important`,
      color: theme.palette.givingPortal.homepageHeader.light2,
    },
    [theme.breakpoints.down("xs")]: {
      padding: "9px 11px",
    },
<<<<<<< HEAD
    "& .HeaderSubtitle-subtitle": {
      color: theme.palette.givingPortal.homepageHeader.light4,
    },
    "& .SearchBar-searchIcon": {
      color: theme.palette.givingPortal.homepageHeader.light4,
    },
    "& .ais-SearchBox-input": {
      color: theme.palette.givingPortal.homepageHeader.light4,
    },
    "& .ais-SearchBox-input::placeholder": {
      color: theme.palette.givingPortal.homepageHeader.light4,
    },
    "& .KarmaChangeNotifier-starIcon": {
      color: theme.palette.givingPortal.homepageHeader.light4,
    },
    "& .KarmaChangeNotifier-gainedPoints": {
      color: theme.palette.givingPortal.homepageHeader.light4,
    },
    "& .NotificationsMenuButton-badge": {
      color: theme.palette.givingPortal.homepageHeader.light4,
    },
    "& .NotificationsMenuButton-buttonClosed": {
      color: theme.palette.givingPortal.homepageHeader.light4,
    },
    "& .MessagesMenuButton-badge": {
      color: theme.palette.givingPortal.homepageHeader.light4,
    },
    "& .MessagesMenuButton-buttonClosed": {
      color: theme.palette.givingPortal.homepageHeader.light4,
    },
    "& .UsersMenu-arrowIcon": {
      color: theme.palette.givingPortal.homepageHeader.light4,
=======
    "& .HeaderSubtitle-subtitle, & .SearchBar-searchIcon, & .ais-SearchBox-input, & .ais-SearchBox-input::placeholder, & .KarmaChangeNotifier-starIcon, & .KarmaChangeNotifier-gainedPoints, & .NotificationsMenuButton-badge, & .NotificationsMenuButton-buttonClosed, & .UsersMenu-arrowIcon": {
      color: theme.palette.givingPortal[1000],
      [theme.breakpoints.down("sm")]: {
        color: theme.palette.givingPortal.homepageHeader.light2,
      },
>>>>>>> f0e60a4d
    },
    "& .EAButton-variantContained": {
      backgroundColor: theme.palette.givingPortal.homepageHeader.light2,
      color: theme.palette.givingPortal.homepageHeader.main,
      "&:hover": {
        backgroundColor: theme.palette.givingPortal.homepageHeader.light1,
      },
    },
    "& .EAButton-greyContained": {
      backgroundColor: theme.palette.givingPortal.homepageHeader.main,
      color: theme.palette.givingPortal.homepageHeader.light3,
      "&:hover": {
        backgroundColor: `${theme.palette.givingPortal.homepageHeader.secondaryDark} !important`,
      },
    },
  },
  toolbarGivingSeason: {
    justifyContent: "space-between",
  },
  siteLogoGivingSeason: {
    width: 34,
    [theme.breakpoints.down("sm")]: {
      width: 30,
      color: theme.palette.givingPortal.homepageHeader.light2,
    },
  },
  titleLinkGivingSeason: {
    color: theme.palette.givingPortal[1000],
    [theme.breakpoints.down("sm")]: {
      color: theme.palette.givingPortal.homepageHeader.light2,
    },
  },
  navigationSteps: {
    fontFamily: theme.palette.fonts.sansSerifStack,
    color: theme.palette.text.alwaysWhite,
    display: 'flex',
    alignItems: 'center',
    justifyContent: 'center',
    gap: '24px',
    fontSize: 16,
    fontWeight: 500,
    whiteSpace: 'nowrap',
    [theme.breakpoints.down('md')]: {
      gap: '16px',
    }
  },
  activeStepLink: {
    textUnderlineOffset: '6px',
    textDecoration: 'underline',
    '&:hover': {
      textDecoration: 'underline',
    }
  },
  disabledStepLink: {
    opacity: 0.7,
  },
  gsRightHeaderItems: {
    position: "absolute",
    right: 0,
    top: 8,
    zIndex: 4,
    [theme.breakpoints.down("xs")]: {
      top: 4,
    }
  },
  gsContent: {
    marginTop: -20,
    fontFamily: theme.palette.fonts.sansSerifStack,
    fontSize: 30,
    fontWeight: 700,
    lineHeight: "120%",
    letterSpacing: "-0.76px",
    display: "flex",
    flexDirection: "column",
    justifyContent: "center",
    gap: "6px",
    height: "100%",
    [theme.breakpoints.down("sm")]: {
      display: "none",
    },
  },
  gsContentTitle: {
    "& a": {
      textDecoration: "underline",
      "&:hover": {
        textDecoration: "none",
        opacity: 1,
      },
    },
  },
  gsContentSubtitle: {
    marginTop: -5,
    fontSize: 18,
    fontWeight: 500,
  },
  gsButtons: {
    display: "flex",
    gap: "10px",
    zIndex: 4,
    marginTop: 6,
    "& .EAButton-variantContained": {
      background: theme.palette.text.alwaysWhite,
      fontWeight: 600,
      height: 36,
    },
  },
  gsSecondaryButton: {
    fontFeatureSettings: "\"calt\"",
    backgroundColor: `${theme.palette.givingPortal.homepageHeader.secondaryButton} !important`,
    color: `${theme.palette.givingPortal.homepageHeader.secondaryButtonText} !important`,
    "&:hover": {
      opacity: 0.8,
    },
  },
  gsButtonIcon: {
    marginRight: 4,
    marginLeft: -4,
    width: 20,
    height: 20,
  },
  gsHearts: {
    position: "relative",
    [theme.breakpoints.down("sm")]: {
      display: "none",
    },
  },
  gsHeart: {
    position: "absolute",
    zIndex: 3,
    color: theme.palette.givingPortal[1000],
    marginLeft: -12,
    marginTop: -12,
  },
  gsHeartTooltip: {
    backgroundColor: `${theme.palette.panelBackground.tooltipBackground2} !important`,
  },
  gsCanPlaceHeart: {
    cursor: "none",
  },
  gsHeartCursor: {
    pointerEvents: "none",
    color: theme.palette.givingPortal.homepageHeader.secondary,
  },
  gsLoadingHeart: {
    cursor: "wait !important",
  },
});

const votingPortalSocialImageProps: CloudinaryPropsType = {
  dpr: "auto",
  ar: "16:9",
  w: "1200",
  c: "fill",
  g: "center",
  q: "auto",
  f: "auto",
};

const heartsQuery = gql`
  query GivingSeasonHeartsQuery($electionName: String!) {
    GivingSeasonHearts(electionName: $electionName) {
      userId
      displayName
      x
      y
      theta
    }
  }
`;

const addHeartMutation = gql`
  mutation AddGivingSeasonHeart(
    $electionName: String!,
    $x: Float!,
    $y: Float!,
    $theta: Float!
  ) {
    AddGivingSeasonHeart(
      electionName: $electionName,
      x: $x,
      y: $y,
      theta: $theta
    ) {
      userId
      displayName
      x
      y
      theta
    }
  }
`;

const removeHeartMutation = gql`
  mutation RemoveGivingSeasonHeart($electionName: String!) {
    RemoveGivingSeasonHeart(electionName: $electionName) {
      userId
      displayName
      x
      y
      theta
    }
  }
`;

const isValidTarget = (e: EventTarget): e is HTMLDivElement =>
  "tagName" in e && (e.tagName === "DIV" || e.tagName === "HEADER");

const MAX_THETA = 25;

const Heart: FC<{
  heart: GivingSeasonHeart,
  currentUser: UsersCurrent | null,
  removeHeart: () => Promise<void>,
  classes: ClassesType<typeof styles>,
}> = ({
  heart: {userId, displayName, x, y, theta},
  currentUser,
  removeHeart,
  classes,
}) => {
  const isCurrentUser = userId === currentUser?._id;
  const title = isCurrentUser
    ? "You added a heart (click to remove)"
    : `${displayName} added a heart`;
  const onClick = useCallback(() => {
    if (isCurrentUser) {
      void removeHeart();
    }
  }, [isCurrentUser, removeHeart]);
  const {LWTooltip, ForumIcon} = Components;
  return (
    <div
      style={{
        left: `${x * window.innerWidth}px`,
        top: `${y * EA_FORUM_GIVING_SEASON_HEADER_HEIGHT}px`,
        transform: `rotate(${theta}deg)`,
      }}
      className={classNames(classes.gsHeart, {
        [classes.gsHeartCursor]: !displayName,
      })}
    >
      <LWTooltip
        title={title}
        placement="bottom"
        popperClassName={classes.gsHeartTooltip}
      >
        <ForumIcon icon="Heart" onClick={onClick} />
      </LWTooltip>
    </div>
  );
}

const GivingSeasonHeader = ({
  searchOpen,
  hasLogo,
  unFixed,
  setUnFixed,
  NavigationMenuButton,
  rightHeaderItems,
  HeaderNavigationDrawer,
  HeaderNotificationsMenu,
  classes,
}: {
  searchOpen: boolean,
  hasLogo: boolean,
  unFixed: boolean
  setUnFixed: (value: boolean) => void,
  NavigationMenuButton: FC,
  rightHeaderItems: ReactNode,
  HeaderNavigationDrawer: FC,
  HeaderNotificationsMenu: FC,
  classes: ClassesType<typeof styles>,
}) => {
  const {Typography, HeadTags, HeaderSubtitle, EAButton, CoreTagIcon} = Components;
  const isDesktop = useIsAboveBreakpoint("md");
  const { pathname, currentRoute } = useLocation();
  const { electionVote } = useElectionVote(eaGivingSeason23ElectionName);
  const currentUser = useCurrentUser();

  const compareAllowed = electionVote?.vote && Object.values(electionVote.vote).length > 1;
  const allocateAllowed = electionVote?.vote && Object.values(electionVote.vote).length > 0;
  const submitAllowed = electionVote?.vote && Object.values(electionVote.vote).some((value) => value);

  const votingSteps = [
    {
      label: '1. Select candidates',
      href: '/voting-portal/select-candidates',
    },
    {
      label: '2. Compare',
      href: '/voting-portal/compare',
      disabled: !compareAllowed,
    },
    {
      label: '3. Finalize points',
      href: '/voting-portal/allocate-points',
      disabled: !allocateAllowed,
    },
    {
      label: '4. Submit',
      href: '/voting-portal/submit',
      disabled: !submitAllowed,
    },
  ]

  const isVotingPortal = pathname.startsWith("/voting-portal");
  // Show voting steps if we are on a path like /voting-portal/compare (with anything after /voting-portal/)
  const showVotingSteps = isVotingPortal && /\/voting-portal\/\w/.test(pathname);
  const showHearts = currentRoute?.path === "/";

  const {data, refetch} = useQuery(heartsQuery, {
    variables: {
      electionName: eaGivingSeason23ElectionName,
    },
    skip: !showHearts,
  });
  const [hearts, setHearts] = useState<GivingSeasonHeart[]>(data?.GivingSeasonHearts ?? []);

  useEffect(() => {
    setHearts(data?.GivingSeasonHearts ?? []);
  }, [data?.GivingSeasonHearts]);

  const [rawAddHeart, {loading: isAddingHeart}] = useMutation(
    addHeartMutation,
    {errorPolicy: "all"},
  );

  const [rawRemoveHeart, {loading: isRemovingHeart}] = useMutation(
    removeHeartMutation,
    {errorPolicy: "all"},
  );

  const headerRef = useRef<HTMLDivElement>(null);

  const normalizeCoords = useCallback((clientX: number, clientY: number) => {
    if (headerRef.current) {
      const bounds = headerRef.current.getBoundingClientRect();
      if (
        clientX > bounds.left &&
        clientX < bounds.right &&
        clientY > bounds.top &&
        clientY < bounds.bottom
      ) {
        return {
          x: clientX / bounds.width,
          y: clientY / bounds.height,
        };
      }
    }
    return null;
  }, [headerRef]);

  const addHeart = useCallback(async (x: number, y: number, theta: number) => {
    const result = await rawAddHeart({
      variables: {
        electionName: eaGivingSeason23ElectionName,
        x,
        y,
        theta,
      },
    });
    void refetch();
    return result;
  }, [rawAddHeart, refetch]);

  const removeHeart = useCallback(async () => {
    const result = await rawRemoveHeart({
      variables: {
        electionName: eaGivingSeason23ElectionName,
      },
    });
    const newHearts = result.data?.RemoveGivingSeasonHeart;
    if (Array.isArray(newHearts)) {
      setHearts(newHearts);
    }
    await refetch();
  }, [rawRemoveHeart, refetch]);

  const canAddHeart = !!currentUser && !isAddingHeart;
  const [hoverPos, setHoverPos] = useState<{x: number, y: number} | null>(null);

  const onMouseMove = useCallback(({target, clientX, clientY}: MouseEvent) => {
    if (isValidTarget(target)) {
      setHoverPos(normalizeCoords(clientX, clientY));
    } else {
      setHoverPos(null);
    }
  }, [normalizeCoords]);

  const onMouseOut = useCallback(() => {
    setHoverPos(null);
  }, []);

  const onClick = useCallback(async ({target, clientX, clientY}: MouseEvent) => {
    if (isValidTarget(target)) {
      const coords = normalizeCoords(clientX, clientY);
      if (coords) {
        const theta = Math.round((Math.random() * MAX_THETA * 2) - MAX_THETA);
        const result = await addHeart(coords.x, coords.y, theta);
        const newHearts = result.data?.AddGivingSeasonHeart;
        if (Array.isArray(newHearts)) {
          setHearts(newHearts);
        }
        setHoverPos(null);
      }
    }
  }, [normalizeCoords, addHeart]);

  return (
    <AnalyticsContext pageSectionContext="header" siteEvent="givingSeason2023">
      {isVotingPortal && (
        <HeadTags
          title="Voting portal"
          description="Vote in the EA Forum Donation Election"
          image={makeCloudinaryImageUrl(heroImageId, votingPortalSocialImageProps)}
        />
      )}
      <div
        {...(canAddHeart ? {onMouseMove, onMouseOut, onClick} : {})}
        ref={headerRef}
        className={classNames(classes.root, classes.rootGivingSeason, {
          [classes.rootScrolled]: !unFixed,
          [classes.gsCanPlaceHeart]: hoverPos,
          [classes.gsLoadingHeart]: isAddingHeart || isRemovingHeart,
        })}
      >
        <Headroom
          disableInlineStyles
          downTolerance={10}
          upTolerance={10}
          height={EA_FORUM_GIVING_SEASON_HEADER_HEIGHT}
          className={classNames(classes.headroom, {
            [classes.headroomPinnedOpen]: searchOpen,
          })}
          onUnfix={() => setUnFixed(true)}
          onUnpin={() => setUnFixed(false)}
          disable={isDesktop}
        >
          <div className={classes.gsHearts}>
            <NoSSR>
              {hearts.map((heart) => (
                <Heart
                  key={heart.userId}
                  heart={heart}
                  currentUser={currentUser}
                  removeHeart={removeHeart}
                  classes={classes}
                />
              ))}
              {hoverPos &&
                <Heart
                  heart={{displayName: "", userId: "", theta: 0, ...hoverPos}}
                  currentUser={null}
                  removeHeart={removeHeart}
                  classes={classes}
                />
              }
            </NoSSR>
          </div>
          <header className={classNames(classes.appBarGivingSeason, classes.homePageBackground)}>
            <Toolbar disableGutters={isEAForum} className={classes.toolbarGivingSeason}>
              <div className={classes.leftHeaderItems}>
                <NavigationMenuButton />
                <Typography className={classes.title} variant="title">
                  <div className={isVotingPortal ? classes.hideMdDown : classes.hideSmDown}>
                    <div className={classes.titleSubtitleContainer}>
                      <Link to={"/"} className={classNames(classes.titleLink, classes.titleLinkGivingSeason)}>
                        {hasLogo && (
                          <div className={classNames(classes.siteLogo, classes.siteLogoGivingSeason)}>
                            {lightbulbIcon}
                          </div>
                        )}
                        {isVotingPortal ? forumShortTitleSetting.get() : forumHeaderTitleSetting.get()}
                      </Link>
                      <span className={classes.hideMdDown}><HeaderSubtitle /></span>
                    </div>
                  </div>
                  <div className={isVotingPortal ? classes.hideLgUp : classes.hideMdUp}>
                    <div className={classes.titleSubtitleContainer}>
                      <Link to={"/"} className={classNames(classes.titleLink, classes.titleLinkGivingSeason)}>
                        {hasLogo && (
                          <div className={classNames(classes.siteLogo, classes.siteLogoGivingSeason)}>
                            {lightbulbIcon}
                          </div>
                        )}
                        {forumShortTitleSetting.get()}
                      </Link>
                      <span className={classes.hideMdDown}><HeaderSubtitle /></span>
                    </div>
                  </div>
                </Typography>
              </div>
              {showVotingSteps && (
                <div className={classNames(classes.navigationSteps, classes.hideSmDown)}>
                  {votingSteps.map(({ label, href, disabled }) =>
                    disabled ? (
                      <span
                        key={href}
                        className={classNames(classes.disabledStepLink, {
                          [classes.activeStepLink]: pathname === href,
                        })}
                      >
                        {label}
                      </span>
                    ) : (
                      <Link
                        key={href}
                        to={href}
                        className={classNames({
                          [classes.activeStepLink]: pathname === href,
                        })}
                      >
                        {label}
                      </Link>
                    )
                  )}
                </div>
              )}
              <div className={classes.gsRightHeaderItems}>
                {rightHeaderItems}
              </div>
            </Toolbar>
            <div className={classes.gsContent}>
              <div className={classes.gsContentTitle}>
                <span>Get your <Link to="/posts/rszgfHdkmzCDDPM9k/where-are-you-donating-this-year-and-why-open-thread-1">2023 donations</Link> in</span>
              </div>
              <div className={classes.gsContentSubtitle}>
                {currentUser
                  ? (
                    <span>
                      Forum users who already donated: consider adding a heart
                      by clicking on this banner.
                    </span>
                  )
                  : (
                    <span>
                      Explore the funds below — or log in to add a heart if
                      you’ve already donated.
                    </span>
                  )
                }
              </div>
              <div className={classes.gsButtons}>
                <EAButton href="https://funds.effectivealtruism.org/funds/animal-welfare">
                  <CoreTagIcon tag={{slug: "animal-welfare"}} className={classes.gsButtonIcon} />{" "}
                  Animal Welfare Fund
                </EAButton>
                <EAButton href="https://funds.effectivealtruism.org/funds/far-future">
                  <CoreTagIcon tag={{slug: "ai-safety"}} className={classes.gsButtonIcon} />{" "}
                  Long-term Future Fund
                </EAButton>
                <EAButton href="https://funds.effectivealtruism.org/funds/global-development">
                  <CoreTagIcon tag={{slug: "global-health-and-development"}} className={classes.gsButtonIcon} />{" "}
                  Global Development Fund
                </EAButton>
                <EAButton href="https://funds.effectivealtruism.org/funds/ea-community">
                  <span className={classes.gsButtonIcon}>{lightbulbIcon}</span>{" "}
                  EA Infrastructure Fund
                </EAButton>
                <EAButton
                  href="/posts/bBm64htDSKn3ZKiQ5/meet-the-candidates-in-the-forum-s-donation-election-2023"
                  className={classes.gsSecondaryButton}
                >
                  -&gt; Explore more
                </EAButton>
              </div>
            </div>
          </header>
          <HeaderNavigationDrawer />
        </Headroom>
        <HeaderNotificationsMenu />
      </div>
    </AnalyticsContext>
  );
}

const GivingSeasonHeaderComponent = registerComponent(
  "GivingSeasonHeader",
  GivingSeasonHeader,
  {styles},
);

declare global {
  interface ComponentTypes {
    GivingSeasonHeader: typeof GivingSeasonHeaderComponent
  }
}<|MERGE_RESOLUTION|>--- conflicted
+++ resolved
@@ -128,46 +128,11 @@
     [theme.breakpoints.down("xs")]: {
       padding: "9px 11px",
     },
-<<<<<<< HEAD
-    "& .HeaderSubtitle-subtitle": {
-      color: theme.palette.givingPortal.homepageHeader.light4,
-    },
-    "& .SearchBar-searchIcon": {
-      color: theme.palette.givingPortal.homepageHeader.light4,
-    },
-    "& .ais-SearchBox-input": {
-      color: theme.palette.givingPortal.homepageHeader.light4,
-    },
-    "& .ais-SearchBox-input::placeholder": {
-      color: theme.palette.givingPortal.homepageHeader.light4,
-    },
-    "& .KarmaChangeNotifier-starIcon": {
-      color: theme.palette.givingPortal.homepageHeader.light4,
-    },
-    "& .KarmaChangeNotifier-gainedPoints": {
-      color: theme.palette.givingPortal.homepageHeader.light4,
-    },
-    "& .NotificationsMenuButton-badge": {
-      color: theme.palette.givingPortal.homepageHeader.light4,
-    },
-    "& .NotificationsMenuButton-buttonClosed": {
-      color: theme.palette.givingPortal.homepageHeader.light4,
-    },
-    "& .MessagesMenuButton-badge": {
-      color: theme.palette.givingPortal.homepageHeader.light4,
-    },
-    "& .MessagesMenuButton-buttonClosed": {
-      color: theme.palette.givingPortal.homepageHeader.light4,
-    },
-    "& .UsersMenu-arrowIcon": {
-      color: theme.palette.givingPortal.homepageHeader.light4,
-=======
     "& .HeaderSubtitle-subtitle, & .SearchBar-searchIcon, & .ais-SearchBox-input, & .ais-SearchBox-input::placeholder, & .KarmaChangeNotifier-starIcon, & .KarmaChangeNotifier-gainedPoints, & .NotificationsMenuButton-badge, & .NotificationsMenuButton-buttonClosed, & .UsersMenu-arrowIcon": {
       color: theme.palette.givingPortal[1000],
       [theme.breakpoints.down("sm")]: {
         color: theme.palette.givingPortal.homepageHeader.light2,
       },
->>>>>>> f0e60a4d
     },
     "& .EAButton-variantContained": {
       backgroundColor: theme.palette.givingPortal.homepageHeader.light2,
