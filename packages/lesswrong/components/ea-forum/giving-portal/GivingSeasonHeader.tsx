--- conflicted
+++ resolved
@@ -240,13 +240,8 @@
 }) => {
   const { Typography, HeadTags, HeaderSubtitle } = Components;
   const isDesktop = useIsAboveBreakpoint("md");
-<<<<<<< HEAD
-  const { pathname } = useLocation();
+  const { pathname, currentRoute } = useLocation();
   const { electionVote } = useElectionVote(eaGivingSeason23ElectionName);
-=======
-  const { pathname, currentRoute } = useLocation();
-  const { electionVote } = useElectionVote("givingSeason23");
->>>>>>> 58ac727e
   const currentUser = useCurrentUser();
 
   const compareAllowed = electionVote?.vote && Object.values(electionVote.vote).length > 1;
