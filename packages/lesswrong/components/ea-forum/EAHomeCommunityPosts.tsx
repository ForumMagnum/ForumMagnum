import React from 'react';
import { Components, registerComponent } from '../../lib/vulcan-lib';
import { Link } from '../../lib/reactRouterWrapper';
import { AnalyticsContext } from '../../lib/analyticsEvents';
import moment from '../../lib/moment-timezone';
import { useTimezone } from '../common/withTimezone';
import { EA_FORUM_COMMUNITY_TOPIC_ID } from '../../lib/collections/tags/collection';
<<<<<<< HEAD
import { useExpandedFrontpageSection } from '../hooks/useExpandedFrontpageSection';
=======
import { useCookiesWithConsent } from '../hooks/useCookiesWithConsent';
import { SHOW_COMMUNITY_POSTS_SECTION_COOKIE } from '../../lib/cookies/cookies';
>>>>>>> 02e5e2d6

const styles = (theme: ThemeType): JssStyles => ({
  title: {
    display: 'flex',
    alignItems: 'center',
    columnGap: 10
  },
  expandIcon: {
    position: 'relative',
    top: 3,
    fontSize: 16,
    cursor: 'pointer',
    '&:hover': {
      color: theme.palette.grey[800],
    }
  },
  readMoreLink: {
    fontSize: 14,
    color: theme.palette.grey[600],
    fontWeight: 600,
    '@media (max-width: 350px)': {
      display: 'none'
    },
  },
  readMoreLinkMobile: {
    display: 'none',
    fontSize: 14,
    color: theme.palette.grey[600],
    fontWeight: 600,
    '@media (max-width: 350px)': {
      display: 'block'
    },
  }
})

const EAHomeCommunityPosts = ({classes}:{classes: ClassesType}) => {
<<<<<<< HEAD
  const {expanded, toggleExpanded} = useExpandedFrontpageSection({
    section: "community",
    onExpandEvent: "communityPostsSectionExpanded",
    onCollapseEvent: "communityPostsSectionCollapsed",
    defaultExpanded: "loggedIn",
    cookieName: "show_community_posts_section",
  });
  const { timezone } = useTimezone()
=======
  const [cookies, setCookie, removeCookie] = useCookiesWithConsent([SHOW_COMMUNITY_POSTS_SECTION_COOKIE])
  // default to collapsing the section
  const [sectionExpanded, setSectionExpanded] = useState(cookies[SHOW_COMMUNITY_POSTS_SECTION_COOKIE])
  const { captureEvent } = useTracking()
  const { timezone } = useTimezone()
  
  const toggleSectionVisibility = () => {
    setSectionExpanded(!sectionExpanded)
    
    if (sectionExpanded) {
      removeCookie(SHOW_COMMUNITY_POSTS_SECTION_COOKIE)
      captureEvent('communityPostsSectionCollapsed')
    } else {
      setCookie(SHOW_COMMUNITY_POSTS_SECTION_COOKIE, "true", {expires: moment().add(2, 'years').toDate()})
      captureEvent('communityPostsSectionExpanded')
    }
  }
>>>>>>> 02e5e2d6

  const { SingleColumnSection, PostsList2, SectionTitle, LWTooltip, ForumIcon, SectionFooter } = Components
  
  const titleNode = <div className={classes.title}>
    Posts tagged community
    <LWTooltip title={expanded ? 'Collapse' : 'Expand'} hideOnTouchScreens>
      <ForumIcon
        icon={expanded ? 'ThickChevronDown' : 'ThickChevronRight'}
        onClick={toggleExpanded}
        className={classes.expandIcon}
      />
    </LWTooltip>
  </div>

  const now = moment().tz(timezone)
  const dateCutoff = now.subtract(90, 'days').format("YYYY-MM-DD")

  const recentPostsTerms = {
    view: "magic",
    filterSettings: {tags: [{
      tagId: EA_FORUM_COMMUNITY_TOPIC_ID,
      filterMode: 'Required'
    }]},
    after: dateCutoff,
    limit: 3
  }

  return (
    <AnalyticsContext pageSectionContext="communityPosts">
      <SingleColumnSection>
        <SectionTitle title={titleNode}>
          {expanded && <Link to="/topics/community" className={classes.readMoreLink}>View more</Link>}
        </SectionTitle>
        {expanded && <AnalyticsContext listContext={"communityPosts"}>
          <PostsList2 terms={recentPostsTerms} showLoadMore={false} />
        </AnalyticsContext>}
        {expanded && <SectionFooter>
          <Link to="/topics/community" className={classes.readMoreLinkMobile}>View more</Link>
        </SectionFooter>}
      </SingleColumnSection>
    </AnalyticsContext>
  )
}

const EAHomeCommunityPostsComponent = registerComponent('EAHomeCommunityPosts', EAHomeCommunityPosts, {styles});

declare global {
  interface ComponentTypes {
    EAHomeCommunityPosts: typeof EAHomeCommunityPostsComponent
  }
}<|MERGE_RESOLUTION|>--- conflicted
+++ resolved
@@ -5,12 +5,8 @@
 import moment from '../../lib/moment-timezone';
 import { useTimezone } from '../common/withTimezone';
 import { EA_FORUM_COMMUNITY_TOPIC_ID } from '../../lib/collections/tags/collection';
-<<<<<<< HEAD
 import { useExpandedFrontpageSection } from '../hooks/useExpandedFrontpageSection';
-=======
-import { useCookiesWithConsent } from '../hooks/useCookiesWithConsent';
 import { SHOW_COMMUNITY_POSTS_SECTION_COOKIE } from '../../lib/cookies/cookies';
->>>>>>> 02e5e2d6
 
 const styles = (theme: ThemeType): JssStyles => ({
   title: {
@@ -47,34 +43,14 @@
 })
 
 const EAHomeCommunityPosts = ({classes}:{classes: ClassesType}) => {
-<<<<<<< HEAD
   const {expanded, toggleExpanded} = useExpandedFrontpageSection({
     section: "community",
     onExpandEvent: "communityPostsSectionExpanded",
     onCollapseEvent: "communityPostsSectionCollapsed",
     defaultExpanded: "loggedIn",
-    cookieName: "show_community_posts_section",
+    cookieName: SHOW_COMMUNITY_POSTS_SECTION_COOKIE,
   });
   const { timezone } = useTimezone()
-=======
-  const [cookies, setCookie, removeCookie] = useCookiesWithConsent([SHOW_COMMUNITY_POSTS_SECTION_COOKIE])
-  // default to collapsing the section
-  const [sectionExpanded, setSectionExpanded] = useState(cookies[SHOW_COMMUNITY_POSTS_SECTION_COOKIE])
-  const { captureEvent } = useTracking()
-  const { timezone } = useTimezone()
-  
-  const toggleSectionVisibility = () => {
-    setSectionExpanded(!sectionExpanded)
-    
-    if (sectionExpanded) {
-      removeCookie(SHOW_COMMUNITY_POSTS_SECTION_COOKIE)
-      captureEvent('communityPostsSectionCollapsed')
-    } else {
-      setCookie(SHOW_COMMUNITY_POSTS_SECTION_COOKIE, "true", {expires: moment().add(2, 'years').toDate()})
-      captureEvent('communityPostsSectionExpanded')
-    }
-  }
->>>>>>> 02e5e2d6
 
   const { SingleColumnSection, PostsList2, SectionTitle, LWTooltip, ForumIcon, SectionFooter } = Components
   
