--- conflicted
+++ resolved
@@ -13,12 +13,7 @@
 const EAHome = () => {
   const currentUser = useCurrentUser();
   const {
-<<<<<<< HEAD
-    RecentDiscussionFeed, HomeLatestPosts, EAHomeHandbook, RecommendationsAndCurated, SmallpoxBanner,
-    EventBanner
-=======
-    RecentDiscussionFeed, HomeLatestPosts, EAHomeHandbook, RecommendationsAndCurated, SmallpoxBanner, StickiedPosts,
->>>>>>> 323637e6
+    RecentDiscussionFeed, HomeLatestPosts, EAHomeHandbook, RecommendationsAndCurated, SmallpoxBanner, StickiedPosts, EventBanner
   } = Components
 
   const recentDiscussionCommentsPerPost = (currentUser && currentUser.isAdmin) ? 4 : 3;
@@ -31,12 +26,9 @@
       {shouldRenderEAHomeHandbook && <EAHomeHandbook documentId={eaHomeSequenceIdSetting.get()}/>}
       
       {shouldRenderSmallpox && <SmallpoxBanner/>}
-<<<<<<< HEAD
       {shouldRenderEventBanner && <EventBanner />}
-=======
 
       <StickiedPosts />
->>>>>>> 323637e6
       <HomeLatestPosts />
 
       <RecommendationsAndCurated configName="frontpageEA" />
