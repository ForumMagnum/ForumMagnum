--- conflicted
+++ resolved
@@ -35,22 +35,17 @@
       {shouldRenderSmallpox && <SmallpoxBanner/>}
       {shouldRenderEventBanner && <EventBanner />}
 
-<<<<<<< HEAD
-      <CurrentSpotlightItem />
-=======
       <SingleColumnSection>
         <CurrentSpotlightItem />
       </SingleColumnSection>
-      <StickiedPosts />
->>>>>>> 377c26db
 
       {reviewIsActive() && <SingleColumnSection>
         <FrontpageReviewWidget reviewYear={REVIEW_YEAR}/>
       </SingleColumnSection>}
-      
+
       <HomeLatestPosts />
       <EAHomeCommunityPosts />
-      
+
       {!reviewIsActive() && <RecommendationsAndCurated configName="frontpageEA" />}
       <RecentDiscussionFeed
         title="Recent discussion"
