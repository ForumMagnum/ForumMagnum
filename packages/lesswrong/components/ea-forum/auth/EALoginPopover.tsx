--- conflicted
+++ resolved
@@ -7,11 +7,8 @@
 import classNames from "classnames";
 import { AnalyticsContext } from "../../../lib/analyticsEvents";
 import { useRefetchCurrentUser } from "../../common/withUser";
-<<<<<<< HEAD
 import {forumTitleSetting, siteNameWithArticleSetting} from '../../../lib/instanceSettings'
-=======
 import { LoginAction, useLoginPopoverContext } from "../../hooks/useLoginPopoverContext";
->>>>>>> ab2e9e27
 
 const styles = (theme: ThemeType) => ({
   root: {
@@ -220,18 +217,11 @@
   privacy: "/privacyPolicy",
 } as const;
 
-<<<<<<< HEAD
-export const EALoginPopover = ({open, setAction, isSignup, facebookEnabled = true, googleEnabled = true, classes}: {
-  open: boolean,
-  setAction: (action: "login" | "signup" | null) => void,
-  isSignup: boolean,
+export const EALoginPopover = ({action: action_, setAction: setAction_, facebookEnabled = true, googleEnabled = true, classes}: {
+  action?: LoginAction | null,
+  setAction?: (action: LoginAction | null) => void,
   facebookEnabled?: boolean,
   googleEnabled?: boolean,
-=======
-export const EALoginPopover = ({action: action_, setAction: setAction_, classes}: {
-  action?: LoginAction | null,
-  setAction?: (action: LoginAction | null) => void,
->>>>>>> ab2e9e27
   classes: ClassesType<typeof styles>,
 }) => {
   const {loginAction, setLoginAction} = useLoginPopoverContext();
