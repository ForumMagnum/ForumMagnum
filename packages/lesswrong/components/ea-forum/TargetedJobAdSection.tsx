--- conflicted
+++ resolved
@@ -5,14 +5,9 @@
 import { useMessages } from '../common/withMessages';
 import { useCurrentUser } from '../common/withUser';
 import TargetedJobAd, { EAGWillingToRelocateOption, JOB_AD_DATA } from './TargetedJobAd';
-<<<<<<< HEAD
-import { gql } from '@apollo/client';
-import { useQuery } from "@/lib/crud/useQuery";
-=======
 import { useMutation } from '@apollo/client';
 import { useQuery } from "@/lib/crud/useQuery";
 import { gql } from "@/lib/generated/gql-codegen";
->>>>>>> 822e601a
 import { FilterTag, filterModeIsSubscribed } from '../../lib/filterSettings';
 import difference from 'lodash/difference';
 import { useUpdateCurrentUser } from '../hooks/useUpdateCurrentUser';
