import React from 'react';
import { registerComponent } from '../../lib/vulcan-lib/components';
import Button, { ButtonProps } from '@material-ui/core/Button';
import classNames from 'classnames';
import { useTracking } from '../../lib/analyticsEvents';

const styles = (theme: ThemeType) => ({
  root: {
    minWidth: 30,
    fontSize: 14,
    lineHeight: '20px',
    textTransform: 'none',
    padding: '8px 12px',
    borderRadius: theme.borderRadius.default,
    boxShadow: 'none',
    '&:hover': {
      opacity: 1
    },
  },
  variantContained: {
    backgroundColor: theme.palette.buttons.alwaysPrimary,
    color: theme.palette.text.alwaysWhite,
    '&:hover': {
      backgroundColor: theme.palette.primary.dark,
    },
    '&:disabled': {
      backgroundColor: theme.palette.buttons.alwaysPrimary,
      color: theme.palette.text.alwaysWhite,
      opacity: .5,
    }
  },
  greyContained: {
    backgroundColor: theme.palette.grey[250],
    color: theme.palette.grey[1000],
    '&:hover': {
      backgroundColor: theme.palette.grey[300],
    }
  },
  greyOutlined: {
    border: `1px solid ${theme.palette.grey[405]}`,
    color: theme.palette.grey[1000],
    "&:hover": {
      border: `1px solid ${theme.palette.grey[400]}`,
      backgroundColor: theme.palette.grey[200],
    },
  },
})

/**
 * Button component with the standard EA Forum styling
 * (see login and sign up site header buttons for example)
 */
const EAButton = ({style, variant="contained", eventProps, className, children, classes, ...buttonProps}: {
  style?: 'primary'|'grey',
  eventProps?: Record<string, string>,
  className?: string,
  children: React.ReactNode,
  classes: ClassesType<typeof styles>,
} & ButtonProps) => {
<<<<<<< HEAD
=======
  const { captureEvent } = useTracking();

  const handleClick = (e: React.MouseEvent<HTMLElement>) => {
    if (buttonProps.href) {
      captureEvent('linkClicked', {to: buttonProps.href, ...eventProps})
    } else {
      captureEvent('buttonClicked', eventProps)
    }
    
    buttonProps.onClick?.(e)
  }

>>>>>>> 73d0fbb9
  return (
    <Button
      variant={variant}
      color="primary"
      className={classNames(classes.root, className, {
        [classes.variantContained]: variant === 'contained',
        [classes.greyContained]: variant === 'contained' && style === 'grey',
        [classes.greyOutlined]: variant === 'outlined' && style === 'grey',
      })}
      {...buttonProps}
      onClick={handleClick}
    >
      {children}
    </Button>
  )
}

const EAButtonComponent = registerComponent(
  'EAButton', EAButton, {styles, stylePriority: -1}
)

declare global {
  interface ComponentTypes {
    EAButton: typeof EAButtonComponent
  }
}<|MERGE_RESOLUTION|>--- conflicted
+++ resolved
@@ -57,8 +57,6 @@
   children: React.ReactNode,
   classes: ClassesType<typeof styles>,
 } & ButtonProps) => {
-<<<<<<< HEAD
-=======
   const { captureEvent } = useTracking();
 
   const handleClick = (e: React.MouseEvent<HTMLElement>) => {
@@ -71,7 +69,6 @@
     buttonProps.onClick?.(e)
   }
 
->>>>>>> 73d0fbb9
   return (
     <Button
       variant={variant}
