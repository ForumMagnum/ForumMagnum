--- conflicted
+++ resolved
@@ -9,13 +9,8 @@
   useState,
 } from "react";
 import { TupleSet, UnionOf } from "@/lib/utils/typeGuardUtils";
-<<<<<<< HEAD
-import { gql } from "@apollo/client";
-import { useQuery } from "@/lib/crud/useQuery";
-=======
 import { useQuery } from "@/lib/crud/useQuery";
 import { gql } from "@/lib/generated/gql-codegen";
->>>>>>> 822e601a
 import { useRecommendations } from "@/components/recommendations/withRecommendations";
 import { getTopAuthor, getTotalReactsReceived } from "./wrappedHelpers";
 import { userCanStartConversations } from "@/lib/collections/conversations/helpers";
