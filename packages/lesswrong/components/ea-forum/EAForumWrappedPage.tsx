--- conflicted
+++ resolved
@@ -498,46 +498,8 @@
           <SingleColumnSection>
             <div className={classes.postsListSection}>
               <Typography variant="headline" className={classes.sectionHeadline}>Your Strong Upvotes from 2022</Typography>
-              <PostsByVoteWrapper voteType="bigUpvote" year={2022} />
+              <PostsByVoteWrapper voteType="bigUpvote" year={2022} showMostValuableCheckbox />
             </div>
-<<<<<<< HEAD
-          </>}
-        </div>
-      </SingleColumnSection>
-      
-      <SingleColumnSection>
-        <div className={classes.textSection}>
-          <Typography variant="headline" className={classes.sectionHeadline}>Take a moment to reflect on 2022</Typography>
-          <Typography variant="body2" className={classes.body}>
-            Look back at everything you enjoyed reading - what did you find most valuable? Your answers will help us encourage more of the most valuable content.
-          </Typography>
-        </div>
-      </SingleColumnSection>
-      
-      <SingleColumnSection>
-        <div className={classes.postsListSection}>
-          <Typography variant="headline" className={classes.sectionHeadline}>Your Strong Upvotes from 2022</Typography>
-          <PostsByVoteWrapper voteType="bigUpvote" year={2022} showMostValuableCheckbox />
-        </div>
-      </SingleColumnSection>
-      
-      <SingleColumnSection>
-        <div className={classes.postsListSection}>
-          <Typography variant="headline" className={classes.sectionHeadline}>Your Upvotes from 2022</Typography>
-          <PostsByVoteWrapper voteType="smallUpvote" year={2022} showMostValuableCheckbox />
-        </div>
-      </SingleColumnSection>
-      
-      <SingleColumnSection>
-        <div className={classes.textSection}>
-          <Typography variant="headline" className={classes.sectionHeadline}>Thanks!</Typography>
-          <Typography variant="body2" className={classes.body}>
-            Thanks for being part of the EA Forum and helping the community think about how to do the most good in the world.
-          </Typography>
-        </div>
-      </SingleColumnSection>
-    </div>
-=======
           </SingleColumnSection>
         </AnalyticsContext>
         
@@ -545,7 +507,7 @@
           <SingleColumnSection>
             <div className={classes.postsListSection}>
               <Typography variant="headline" className={classes.sectionHeadline}>Your Upvotes from 2022</Typography>
-              <PostsByVoteWrapper voteType="smallUpvote" year={2022} />
+              <PostsByVoteWrapper voteType="smallUpvote" year={2022} showMostValuableCheckbox />
             </div>
           </SingleColumnSection>
         </AnalyticsContext>
@@ -560,7 +522,6 @@
         </SingleColumnSection>
       </div>
     </AnalyticsContext>
->>>>>>> 3ddff341
   )
 }
 
