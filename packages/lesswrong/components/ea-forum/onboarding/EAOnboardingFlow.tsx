import React from 'react'
import {Components, registerComponent} from '../../../lib/vulcan-lib'

const EAOnboardingFlow = ({viewAsAdmin}: {
  // if viewAsAdmin is true, this is an admin testing out the flow, so don't update their account
  viewAsAdmin?: boolean,
}) => {
  const {
    OnboardingFlow, EAOnboardingUserStage, EAOnboardingSubscribeStage,
    EAOnboardingWorkStage, EAOnboardingThankYouStage,
  } = Components

  /**
   * Ordered list of all onboarding stages.
   * After saving a display name in the "user" the onboarding flow will not be
   * shown again after a refresh, so the easiest way to debug specific stages is
   * to create a new account and _not_ set the display name, then comment out all
   * of the preceding stages in this list.
   */

  return (
<<<<<<< HEAD
    <BlurredBackgroundModal open className={classes.root} testId="onboarding-flow">
      <EAOnboardingContextProvider onOnboardingComplete={onOnboardingComplete} viewAsAdmin={viewAsAdmin}>
        <EAOnboardingUserStage />
        <EAOnboardingSubscribeStage />
        <EAOnboardingWorkStage />
        <EAOnboardingThankYouStage />
      </EAOnboardingContextProvider>
    </BlurredBackgroundModal>
  );
=======
    <OnboardingFlow stages={{
      user: <EAOnboardingUserStage/>,
      subscribe: <EAOnboardingSubscribeStage/>,
      work: <EAOnboardingWorkStage/>,
      thankyou: <EAOnboardingThankYouStage/>,
    }} viewAsAdmin={viewAsAdmin}/>
  )
>>>>>>> 5feabd2a
}

const EAOnboardingFlowComponent = registerComponent(
  'EAOnboardingFlow',
  EAOnboardingFlow,
)

declare global {
  interface ComponentTypes {
    EAOnboardingFlow: typeof EAOnboardingFlowComponent
  }
}<|MERGE_RESOLUTION|>--- conflicted
+++ resolved
@@ -17,19 +17,7 @@
    * to create a new account and _not_ set the display name, then comment out all
    * of the preceding stages in this list.
    */
-
   return (
-<<<<<<< HEAD
-    <BlurredBackgroundModal open className={classes.root} testId="onboarding-flow">
-      <EAOnboardingContextProvider onOnboardingComplete={onOnboardingComplete} viewAsAdmin={viewAsAdmin}>
-        <EAOnboardingUserStage />
-        <EAOnboardingSubscribeStage />
-        <EAOnboardingWorkStage />
-        <EAOnboardingThankYouStage />
-      </EAOnboardingContextProvider>
-    </BlurredBackgroundModal>
-  );
-=======
     <OnboardingFlow stages={{
       user: <EAOnboardingUserStage/>,
       subscribe: <EAOnboardingSubscribeStage/>,
@@ -37,7 +25,6 @@
       thankyou: <EAOnboardingThankYouStage/>,
     }} viewAsAdmin={viewAsAdmin}/>
   )
->>>>>>> 5feabd2a
 }
 
 const EAOnboardingFlowComponent = registerComponent(
