--- conflicted
+++ resolved
@@ -84,22 +84,12 @@
 export const EAOnboardingThankYouStage = ({classes}: {
   classes: ClassesType<typeof styles>,
 }) => {
-<<<<<<< HEAD
-  const {goToNextStage, currentUser, updateCurrentUser, captureOnboardingEvent, viewAsAdmin} = useEAOnboarding();
+  const {currentStage, goToNextStage, currentUser, updateCurrentUser, captureOnboardingEvent, viewAsAdmin} = useEAOnboarding();
   const [subscribed, setSubscribed] = useState(true);
 
   useEffect(() => {
     // Default to subscribing to the digest (unless this is an admin testing)
-    if (!currentUser.subscribedToDigest && !viewAsAdmin) {
-=======
-  const {captureEvent} = useTracking();
-  const {currentStage, goToNextStage, currentUser, updateCurrentUser} = useEAOnboarding();
-  const [subscribed, setSubscribed] = useState(true);
-
-  useEffect(() => {
-    // Default to subscribing to the digest
-    if (!currentUser.subscribedToDigest && currentStage === 'thankyou') {
->>>>>>> 11fde763
+    if (!currentUser.subscribedToDigest && currentStage === 'thankyou' && !viewAsAdmin) {
       void updateCurrentUser({
         subscribedToDigest: true,
       });
