--- conflicted
+++ resolved
@@ -5,15 +5,9 @@
 import Button from '@/lib/vendor/@material-ui/core/src/Button';
 import { Link } from '../../lib/reactRouterWrapper';
 import { useCurrentUser } from '../common/withUser';
-<<<<<<< HEAD
 import { DatabasePublicSetting } from '../../lib/publicSettings';
-import { useMutation, gql } from '@apollo/client';
-=======
-import ReactMapGL from 'react-map-gl';
-import { DatabasePublicSetting, mapboxAPIKeySetting } from '../../lib/publicSettings';
 import { useMutation } from '@apollo/client';
 import { gql } from '@/lib/generated/gql-codegen';
->>>>>>> 822e601a
 import { useMessages } from "../common/withMessages";
 import {
   getPetrovDayKarmaThreshold,
