--- conflicted
+++ resolved
@@ -6,11 +6,6 @@
 import { Link } from '../../lib/reactRouterWrapper';
 import { useCurrentUser } from '../common/withUser';
 import ReactMapGL from 'react-map-gl';
-<<<<<<< HEAD
-import { forumTypeSetting } from '../../lib/instanceSettings';
-=======
-import { Helmet } from 'react-helmet';
->>>>>>> b5b52bea
 import { DatabasePublicSetting, mapboxAPIKeySetting } from '../../lib/publicSettings';
 import { useMutation, gql } from '@apollo/client';
 import { useMessages } from "../common/withMessages";
