import CloudinaryImage2 from '@/components/common/CloudinaryImage2';
import { defineStyles } from '@/components/hooks/defineStyles';
import { useStyles } from '@/components/hooks/useStyles';
import { AnalyticsContext } from '@/lib/analyticsEvents';
import React from 'react';
import { petrovDaySections } from './petrovDaySectionsFinal';
import ContentStyles from '@/components/common/ContentStyles';
import classNames from 'classnames';

const styles = defineStyles("PetrovDayStory", (theme: ThemeType) => ({
  root: {
    height: "100vh",
    transition: 'opacity 0.5s, filter 0.5s, -webkit-filter 0.5s',
    position: "relative",
    width: "calc(90vw - 950px)",
    overflowX: 'hidden',
    overflowY: 'scroll',
    // Prevent scroll chaining so the page doesn't continue scrolling into the rest of the site
    overscrollBehavior: 'contain',
    /* Hide scrollbars while retaining scroll functionality */
    scrollbarWidth: 'none', // Firefox
    '&::-webkit-scrollbar': {
      display: 'none',
    },
    display: 'flex',
    flexDirection: 'column',
    justifyContent: 'flex-start',
    alignItems: 'center',
    // Custom scroll cursor with hotspot at (10,10) and pointer fallback
    cursor: 'url("/icons/scroll.png") 10 10, pointer',
    '& $image': {
      opacity: 0.6,
      transition: 'opacity 0.5s, filter 0.5s, -webkit-filter 0.5s',
      filter: 'contrast(1)',
    },
    '&:hover $image': {
      opacity: 1,
      filter: 'contrast(2)',
    },
    [theme.breakpoints.down(1400)]: {
      display: 'none',
    },
  },
  rootFullWidth: {
    width: "100vw",
  },
  gradientOverlayLeft: {
    // width: "50vw",
    // [theme.breakpoints.down(1700)]: {
    //   width: "40vw",
    // },
    // [theme.breakpoints.down(1500)]: {
    //   width: "30vw",
    // },
    width: "calc(90vw - 950px)",
    position: 'fixed',
    top: 0,
    right: 0,
    bottom: 0,
    zIndex: 1,
    height: "100vh",
    background: `linear-gradient(to left, 
                transparent 0%,
                ${theme.palette.background.default} 100%)`,
    pointerEvents: 'none',
  },
  blackBackground: {
    transition: 'opacity 0.5s',
    position: 'fixed',
    top: 0,
    right: 0,
    bottom: 0,
    width: "100vw",
    height: "100vh",
    zIndex: 4,
    background: theme.palette.text.alwaysBlack,
  },
  gradientOverlayTop: {
    position: 'fixed',
    top: 0,
    right: 0,
    bottom: 0,
    width: "100vw",
    height: "100vh",
    zIndex: 1,
    // background: `linear-gradient(to top, 
    //             transparent 80%,
    //             ${theme.palette.background.default} 100%)`,
    pointerEvents: 'none',
  },
  imageColumn: {
    position: 'fixed',
    top: 0,
    right: 0,
    height: "100vh",
    objectFit: 'cover',
    objectPosition: 'right',
    transition: 'opacity 0.5s',
    ['@media(max-width: 1450px)']: {
      // right: '-100px',
    },
    ['@media(max-width: 1000px)']: {
      display: 'none'
    },
  },
  image: {
    width: '100%',
    maxWidth: "calc(90vw - 950px)",
    height: '100%',
    objectFit: 'cover',
    objectPosition: 'right',
    position: 'relative',
    zIndex: 0
  },
  storyContainer: {
    width: "100%",
    zIndex: 5,
    marginLeft: 'auto',
  },
  storyBuffer: {
    height: 920,
    [theme.breakpoints.down(1800)]: {
      height: 700,
    },
    width: "100vw",
    zIndex: 1,
    position: "relative", 
  },
  storySection: {
    position: "relative",
    display: 'flex',
    flexDirection: 'column',
    alignItems: 'flex-end',
    justifyContent: 'flex-end',
    paddingRight: 200,
    [theme.breakpoints.down(1900)]: {
      paddingRight: 80,
      paddingLeft: 80,
    },
    [theme.breakpoints.down(1550)]: {
      paddingRight: 50,
      paddingLeft: 50
    },
    [theme.breakpoints.down(1480)]: {
      paddingRight: 24,
      paddingLeft: 0
    },
  },
  preludeSectionContent: {
    "&&": {
      width: 400,
      [theme.breakpoints.down(1900)]: {
        width: 350,
      },
      [theme.breakpoints.down(1550)]: {
        width: 290,
      },
      marginRight: 0,
    },
  },
  storySectionContent: {
<<<<<<< HEAD
    width: 500,
    marginRight: 100,
=======
    width: 800,
>>>>>>> 0719b54d
    color: theme.palette.grey[900],
    transition: 'color 0.5s',
    '& h1': {
      fontSize: 60,
      textTransform: 'uppercase',
      marginBottom: 12,
      [theme.breakpoints.down(1900)]: {
        fontSize: 50,
      },
      [theme.breakpoints.down(1600)]: {
        fontSize: 40,
      },
    },
    '& h2': {
      fontSize: 22,
    },
    '& h3': {
      fontSize: 16,
      marginBottom: '42px !important',
      marginTop: '42px !important',
      opacity: 0.7,
    },
    '& blockquote': {
      color: theme.palette.text.alwaysLightGrey,
    },
    '& em': {
      opacity: 0.75,
    },
  },
  storySectionContentWhite: {
    color: theme.palette.grey[200],
  },
  storySectionDivider: {
    // borderTop: `1px solid white`,
    // backgroundColor: 'white',
    // background: 'white',
    // borderBottom: '1px solid white',
    marginTop: 120,
    marginBottom: 120,
    color: theme.palette.text.alwaysLightGrey,
    opacity: 0.5,
    width: 200,
    marginRight: 80,
    borderBottom: '1px solid white',
  },
  candles: {
    position: 'fixed',
    transition: 'opacity 3s',
    bottom: 0,
    left: 120,
    height: "auto",
    width:  500,
    objectFit: 'cover',
    objectPosition: 'bottom',
    pointerEvents: 'none',
    zIndex: 10,
    mixBlendMode: 'screen',
  },
  storyScrollPosition: {
    position: 'fixed',
    top: 100,
    left: 100,
    zIndex: 10,
    color: 'white',
    fontSize: 12,
    fontWeight: 'bold',
  },
  rosettaStone: {
    position: 'fixed',
    top: "7vh",
    left: "10vw",
    height: "80vh",
    objectFit: 'cover',
    objectPosition: 'right',
    transition: 'opacity 0.5s',
    zIndex: 10,
    mixBlendMode: 'screen',
  }
}));

const BackgroundImage = ({start, stop, scroll, src, className, maxOpacity=1, inDuration=4, outDuration=0.5}: {start: number, stop: number, scroll: number, src: string, className?: string, maxOpacity?: number, inDuration?: number, outDuration?: number}) => {
  const classes = useStyles(styles);
  const isVisible = scroll > start && scroll < stop;
  return <img src={src} className={className}
    style={{
      pointerEvents: 'none',
      opacity: isVisible ? maxOpacity : 0,
      transition: isVisible ? `opacity ${inDuration}s` : `opacity ${outDuration}s`,
    }}
  />
}

const BackgroundVideo = ({start, stop, scroll, src, className, inDuration=4, outDuration=0.5}: {start: number, stop: number, scroll: number, src: string, className: string, inDuration?: number, outDuration?: number}) => {
  const classes = useStyles(styles);
  const isVisible = scroll > start && scroll < stop;
  return <video autoPlay loop playsInline muted className={className}
    style={{ opacity: isVisible ? 1 : 0, transition: isVisible ? `opacity ${inDuration}s` : `opacity ${outDuration}s` }}
  >
    <source src={src} type="video/mp4" />
  </video>
}



export default function PetrovDayStory() {
  const classes = useStyles(styles);

  // Track whether the overall page has been scrolled, and whether the story container itself has been scrolled
  const [pageScrolled, setPageScrolled] = React.useState(false);
  const [storyScrolled, setStoryScrolled] = React.useState(false);
  const [storyScrollPosition, setStoryScrollPosition] = React.useState(0);

  // Handle top-level window scroll for fading out the entire story
  React.useEffect(() => {
    const handleWindowScroll = () => {
      // console.log({storyScrolled});
      // if (storyScrolled) {
      //   return;
      // }
      setPageScrolled(window.scrollY > 0);
    };
    window.addEventListener('scroll', handleWindowScroll);
    return () => window.removeEventListener('scroll', handleWindowScroll);
  }, []);

  // Handle scrolling within the Petrov Day story container
  const handleStoryScroll = (e: React.UIEvent<HTMLDivElement>) => {
    const { scrollTop } = e.currentTarget;
    // if (pageScrolled) {
    //   return;
    // }
    setStoryScrolled(scrollTop > 0);
    setStoryScrollPosition(scrollTop);
  };

  return (
    <AnalyticsContext pageSectionContext="petrovDayStory">
      <div className={classNames(classes.root, { [classes.rootFullWidth]: storyScrolled })} style={{opacity: pageScrolled ? 0 : 1, pointerEvents: pageScrolled ? 'none' : 'auto'}} onScroll={handleStoryScroll}>
        <div className={classes.gradientOverlayLeft} />
        <div className={classes.blackBackground} style={{ opacity: storyScrolled ? 1 : 0, pointerEvents: storyScrolled ? 'auto' : 'none' }}/>
        
        <div className={classes.gradientOverlayTop} />
        <BackgroundImage start={500} stop={1500} scroll={storyScrollPosition} 
          className={classes.candles} src="/petrov/one-unlit-candle.jpg" />
        <BackgroundVideo start={1000} stop={5500} scroll={storyScrollPosition} 
          src="/petrov/1-candle.mp4" className={classes.candles} />
        <BackgroundVideo start={5000} stop={10000} scroll={storyScrollPosition} 
          src="/petrov/2-candles.mp4" className={classes.candles} />
        <BackgroundImage start={5500} stop={7000} scroll={storyScrollPosition} 
          src="/petrov/rosetta-stone.jpg" maxOpacity={0.5} className={classes.rosettaStone} inDuration={10} outDuration={10} />

        <div className={classes.imageColumn} style={{ opacity: (storyScrollPosition > 2000) ? 0 : 1 }}>
            <CloudinaryImage2 
              loading="lazy"
              className={classes.image}
              publicId="petrovBig_cblm82"
              darkPublicId={"petrovBig_cblm82"}
            />
        </div>
        <div className={classes.storyScrollPosition}>{storyScrollPosition}</div>
        <div className={classes.storyContainer}>
          <div className={classes.storyBuffer}/>
          {petrovDaySections.map((item, index: number) => (
            <div key={index} className={classes.storySection}>
              <ContentStyles
                contentType="postHighlight"
                className={classNames(classes.storySectionContent, {
                  [classes.preludeSectionContent]: item.isPrelude,
                  [classes.storySectionContentWhite]: storyScrolled
                })}
                style={{ color: storyScrolled ? "white" : "black" }}
              >
                {item.getContents()}
              </ContentStyles>
              <div className={classes.storySectionDivider}/>
            </div>
          ))}
        </div>
      </div>
    </AnalyticsContext>
  );
}<|MERGE_RESOLUTION|>--- conflicted
+++ resolved
@@ -159,12 +159,8 @@
     },
   },
   storySectionContent: {
-<<<<<<< HEAD
     width: 500,
     marginRight: 100,
-=======
-    width: 800,
->>>>>>> 0719b54d
     color: theme.palette.grey[900],
     transition: 'color 0.5s',
     '& h1': {
