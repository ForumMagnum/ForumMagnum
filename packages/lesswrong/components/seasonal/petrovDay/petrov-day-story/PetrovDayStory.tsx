--- conflicted
+++ resolved
@@ -230,15 +230,10 @@
       marginBottom: 100,
       marginRight: 0,
     },
-<<<<<<< HEAD
     color: "#eeeeee",
-    opacity: 0.3,
-=======
-    color: theme.palette.grey[200],
     opacity: .5,
->>>>>>> 74e3bf88
     width: 200,
-    borderBottom: `1px solid ${theme.palette.grey[100]}`,
+    borderBottom: `1px solid #f5f5f5`,
   },
   storySectionDividerPage: {
     marginRight: 260,
