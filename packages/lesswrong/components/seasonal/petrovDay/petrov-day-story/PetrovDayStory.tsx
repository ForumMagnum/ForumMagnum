"use client";
import CloudinaryImage2 from '@/components/common/CloudinaryImage2';
import { defineStyles } from '@/components/hooks/defineStyles';
import { useStyles } from '@/components/hooks/useStyles';
import { AnalyticsContext } from '@/lib/analyticsEvents';
import React from 'react';
import { petrovDaySections } from './petrovDaySectionsFinal';
import ContentStyles from '@/components/common/ContentStyles';
import classNames from 'classnames';

const styles = defineStyles("PetrovDayStory", (theme: ThemeType) => ({
  root: {
    display: 'flex',
    flexDirection: 'column',
    justifyContent: 'flex-start',
    alignItems: 'center',
    // Custom scroll cursor with hotspot at (10,10) and pointer fallback
    cursor: 'url("/icons/scroll.png") 10 10, pointer',
    '& $image': {
      opacity: 0.6,
      transition: 'opacity 0.5s, filter 0.5s, -webkit-filter 0.5s',
      filter: 'contrast(1)',
    },
    '&:hover $image': {
      opacity: 1,
      filter: 'contrast(2)',
    },
  },
  rootSidebar: {
    width: "calc(90vw - 950px)",
    [theme.breakpoints.down(1400)]: {
      display: 'none',
    },
    height: "100vh",
    transition: 'opacity 0.5s, filter 0.5s, -webkit-filter 0.5s',
    position: "relative",
    overflowX: 'hidden',
    overflowY: 'scroll',
    // Prevent scroll chaining so the page doesn't continue scrolling into the rest of the site
    overscrollBehavior: 'contain',
    /* Hide scrollbars while retaining scroll functionality */
    scrollbarWidth: 'none', // Firefox
    '&::-webkit-scrollbar': {
      display: 'none',
    },
  },
  rootFullWidth: {
    width: "100vw",
  },
  gradientOverlayLeft: {
    // width: "50vw",
    // [theme.breakpoints.down(1700)]: {
    //   width: "40vw",
    // },
    // [theme.breakpoints.down(1500)]: {
    //   width: "30vw",
    // },
    width: "calc(90vw - 950px)",
    position: 'fixed',
    top: 0,
    right: 0,
    bottom: 0,
    zIndex: 1,
    height: "100vh",
    background: `linear-gradient(to left, 
                transparent 0%,
                ${theme.palette.background.default} 100%)`,
    pointerEvents: 'none',
  },
  blackBackground: {
    transition: 'opacity 0.5s',
    position: 'fixed',
    top: 0,
    right: 0,
    bottom: 0,
    width: "100vw",
    height: "100vh",
    zIndex: 4,
    background: "black",
  },
  gradientOverlayTop: {
    position: 'fixed',
    top: 0,
    right: 0,
    bottom: 0,
    width: "100vw",
    height: "100vh",
    zIndex: 1,
    // background: `linear-gradient(to top, 
    //             transparent 80%,
    //             ${theme.palette.background.default} 100%)`,
    pointerEvents: 'none',
  },
  imageColumn: {
    position: 'fixed',
    top: 0,
    right: 0,
    height: "100vh",
    objectFit: 'cover',
    objectPosition: 'right',
    transition: 'opacity 0.5s',
    ['@media(max-width: 1450px)']: {
      // right: '-100px',
    },
    ['@media(max-width: 1000px)']: {
      display: 'none'
    },
  },
  image: {
    width: '100%',
    maxWidth: "calc(90vw - 950px)",
    height: '100%',
    objectFit: 'cover',
    objectPosition: 'right',
    position: 'relative',
    zIndex: 0
  },
  storyContainer: {
    width: "100%",
    zIndex: 5,
    marginLeft: 'auto',
  },
  storyBuffer: {
    height: 920,
    [theme.breakpoints.down(1800)]: {
      height: 700,
    },
    width: "100vw",
    zIndex: 1,
    position: "relative", 
  },
  storySection: {
    position: "relative",
    display: 'flex',
    flexDirection: 'column',
    alignItems: 'flex-end',
    justifyContent: 'flex-end',
    paddingRight: 200,
    [theme.breakpoints.down(1900)]: {
      paddingRight: 80,
      paddingLeft: 80,
    },
    [theme.breakpoints.down(1550)]: {
      paddingRight: 50,
      paddingLeft: 50
    },
    [theme.breakpoints.down(1480)]: {
      paddingRight: 24,
      paddingLeft: 0
    },
  },
  preludeSectionContent: {
    "&&": {
      width: 400,
      [theme.breakpoints.down(1900)]: {
        width: 350,
      },
      [theme.breakpoints.down(1550)]: {
        width: 290,
      },
      marginRight: 0,
    },
  },
  storySectionContent: {
    width: 500,
    marginRight: 100,
    color: '#212121',
    transition: 'color 0.5s',
    '& h1': {
      fontSize: 60,
      textTransform: 'uppercase',
      marginBottom: 12,
      [theme.breakpoints.down(1900)]: {
        fontSize: 50,
      },
      [theme.breakpoints.down(1600)]: {
        fontSize: 40,
      },
    },
    '& h2': {
      fontSize: 22,
    },
    '& h3': {
      fontSize: 16,
      marginBottom: '42px !important',
      marginTop: '42px !important',
      opacity: 0.7,
    },
    '& blockquote': {
      color: "#e0e0e0",
    },
    '& em': {
      opacity: 0.75,
    },
  },
  storySectionContentWhite: {
    color: "#eeeeee",
  },
  storySectionDivider: {
    // borderTop: `1px solid white`,
    // backgroundColor: 'white',
    // background: 'white',
    // borderBottom: '1px solid white',
<<<<<<< HEAD
    marginTop: 200,
    marginBottom: 200,
    color: theme.palette.grey[200],
    opacity: 0.3,
=======
    marginTop: 120,
    marginBottom: 120,
    color: "#e0e0e0",
    opacity: 0.5,
>>>>>>> 63dcc761
    width: 200,
    marginRight: 80,
    borderBottom: '1px solid white',
  },
  candles: {
    position: 'fixed',
    transition: 'opacity 3s',
    bottom: 0,
    left: 120,
    height: "auto",
    width:  500,
    objectFit: 'cover',
    objectPosition: 'bottom',
    pointerEvents: 'none',
    zIndex: 10,
    mixBlendMode: 'screen',
  },
  storyScrollPosition: {
    position: 'fixed',
    top: 100,
    left: 100,
    zIndex: 10,
    color: 'white',
    fontSize: 12,
    fontWeight: 'bold',
  },
  rosettaStone: {
    position: 'fixed',
    top: "7vh",
    left: "10vw",
    height: "80vh",
    objectFit: 'cover',
    objectPosition: 'right',
    transition: 'opacity 0.5s',
    zIndex: 10,
    mixBlendMode: 'screen',
  },
  hominidSkulls: {
    position: 'fixed',
    top: "14vh",
    left: "20vw",
    height: "60vh",
    zIndex: 10,
  }
}), {
  allowNonThemeColors: true
});

const BackgroundImage = ({start, stop, scroll, src, className, maxOpacity=1, inDuration=4, outDuration=0.5}: {start: number, stop: number, scroll: number, src: string, className?: string, maxOpacity?: number, inDuration?: number, outDuration?: number}) => {
  const classes = useStyles(styles);
  const isVisible = scroll > start && scroll < stop;
  return <img src={src} className={className}
    style={{
      pointerEvents: 'none',
      opacity: isVisible ? maxOpacity : 0,
      transition: isVisible ? `opacity ${inDuration}s` : `opacity ${outDuration}s`,
    }}
  />
}

const BackgroundVideo = ({start, stop, scroll, src, className, inDuration=4, outDuration=0.5}: {start: number, stop: number, scroll: number, src: string, className: string, inDuration?: number, outDuration?: number}) => {
  const classes = useStyles(styles);
  const isVisible = scroll > start && scroll < stop;
  return <video autoPlay loop playsInline muted className={className}
    style={{ opacity: isVisible ? 1 : 0, transition: isVisible ? `opacity ${inDuration}s` : `opacity ${outDuration}s` }}
  >
    <source src={src} type="video/mp4" />
  </video>
}

export const PetrovDayPage = () => {
  return <PetrovDayStory variant="page"/>
}

export default function PetrovDayStory({variant}: {
  variant: "sidebar"|"page"
}) {
  const classes = useStyles(styles);

  // Track whether the overall page has been scrolled, and whether the story container itself has been scrolled
  const [pageScrolled, setPageScrolled] = React.useState(false);
  const [storyScrolled, setStoryScrolled] = React.useState(false);
  const [storyScrollPosition, setStoryScrollPosition] = React.useState(0);

  // Handle top-level window scroll for fading out the entire story
  React.useEffect(() => {
    const handleWindowScroll = () => {
      if (variant === "page") {
        setStoryScrolled(window.scrollY > 0);
        setStoryScrollPosition(window.scrollY);
      } else {
        setPageScrolled(window.scrollY > 0);
      }
    };
    window.addEventListener('scroll', handleWindowScroll);
    return () => window.removeEventListener('scroll', handleWindowScroll);
  }, []);

  // Handle scrolling within the Petrov Day story container
  const handleStoryScroll = (e: React.UIEvent<HTMLDivElement>) => {
    const { scrollTop } = e.currentTarget;
    if (variant === "sidebar") {
      setStoryScrolled(scrollTop > 0);
      setStoryScrollPosition(scrollTop);
    }
  };

  return (
    <AnalyticsContext pageSectionContext="petrovDayStory">
      <div
        className={classNames(classes.root, {
          [classes.rootSidebar]: variant==="sidebar",
          [classes.rootFullWidth]: storyScrolled
        })}
        {...(variant==="sidebar" && {
          style: {
            opacity: (pageScrolled && variant==="sidebar") ? 0 : 1,
            pointerEvents: (pageScrolled && variant==="sidebar") ? 'none' : 'auto'
          },
          onScroll: handleStoryScroll
        })}
      >
        <div className={classes.gradientOverlayLeft} />
        <div className={classes.blackBackground} style={{
          opacity: (storyScrolled || variant==="page") ? 1 : 0,
          pointerEvents: (storyScrolled || variant==="page") ? 'auto' : 'none'
        }}/>
        
        <div className={classes.gradientOverlayTop} />
        <BackgroundImage start={500} stop={1500} scroll={storyScrollPosition} 
          className={classes.candles} src="/petrov/one-unlit-candle.jpg" />

        <BackgroundVideo start={1000} stop={5500} scroll={storyScrollPosition} 
          src="/petrov/1-candle.mp4" className={classes.candles} />

        <BackgroundImage start={3500} stop={4500} scroll={storyScrollPosition} 
          className={classes.hominidSkulls} src="/petrov/hominid-skulls.jpg" maxOpacity={0.5} inDuration={6} outDuration={6} />

        <BackgroundVideo start={4500} stop={5100} scroll={storyScrollPosition} 
          src="/petrov/2-candles.mp4" className={classes.candles} />

        <BackgroundVideo start={5000} stop={10000} scroll={storyScrollPosition} 
          src="/petrov/3-candles.mp4" className={classes.candles} />

        <BackgroundImage start={5500} stop={7000} scroll={storyScrollPosition} 
          src="/petrov/rosetta-stone.jpg" maxOpacity={0.5} className={classes.rosettaStone} inDuration={6} outDuration={6} />

        <div className={classes.imageColumn} style={{ opacity: (storyScrollPosition > 2000) ? 0 : 1 }}>
            <CloudinaryImage2 
              loading="lazy"
              className={classes.image}
              publicId="petrovBig_cblm82"
              darkPublicId={"petrovBig_cblm82"}
            />
        </div>
        <div className={classes.storyScrollPosition}>{storyScrollPosition}</div>
        <PetrovDayContents variant={variant} storyScrolled={storyScrolled}/>
      </div>
    </AnalyticsContext>
  );
}

const PetrovDayContents = React.memo(({variant, storyScrolled}: {
  variant: "sidebar"|"page",
  storyScrolled: boolean,
}) => {
  const classes = useStyles(styles);

  return <div className={classes.storyContainer}>
    <div className={classes.storyBuffer}/>
    {petrovDaySections.map((item, index: number) => (
      <div key={index} className={classes.storySection}>
        <ContentStyles
          contentType="postHighlight"
          className={classNames(classes.storySectionContent, {
            [classes.preludeSectionContent]: item.isPrelude && variant==="sidebar",
            [classes.storySectionContentWhite]: storyScrolled || variant==="page"
          })}
        >
          {item.getContents()}
        </ContentStyles>
        <div className={classes.storySectionDivider} style={{ marginRight: item.isPrelude ? 80: 260 }}/>
      </div>
    ))}
  </div>
})<|MERGE_RESOLUTION|>--- conflicted
+++ resolved
@@ -201,17 +201,10 @@
     // backgroundColor: 'white',
     // background: 'white',
     // borderBottom: '1px solid white',
-<<<<<<< HEAD
     marginTop: 200,
     marginBottom: 200,
     color: theme.palette.grey[200],
     opacity: 0.3,
-=======
-    marginTop: 120,
-    marginBottom: 120,
-    color: "#e0e0e0",
-    opacity: 0.5,
->>>>>>> 63dcc761
     width: 200,
     marginRight: 80,
     borderBottom: '1px solid white',
