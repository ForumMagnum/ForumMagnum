--- conflicted
+++ resolved
@@ -264,15 +264,16 @@
           <div className={classes.storyBuffer}/>
           {petrovDaySections.map((item, index: number) => (
             <div key={index} className={classes.storySection}>
-<<<<<<< HEAD
-              <ContentStyles contentType="postHighlight" className={classes.storySectionContent} style={{ color: storyScrolled ? "white" : "black" }}>
+              <ContentStyles
+                contentType="postHighlight"
+                className={classNames(classes.storySectionContent, {
+                  [classes.storySectionContentWhite]: storyScrolled
+                })}
+                style={{ color: storyScrolled ? "white" : "black" }}
+              >
                 <div className={classes.storySectionContent} key={index}>
                   {item.getContents()}
                 </div>
-=======
-              <ContentStyles contentType="postHighlight" className={classNames(classes.storySectionContent, { [classes.storySectionContentWhite]: storyScrolled })} style={{ color: storyScrolled ? "white" : "black" }}>
-                <div className={classes.storySectionContent} key={index} dangerouslySetInnerHTML={{ __html: item.html }} />
->>>>>>> 36694510
               </ContentStyles>
               <div className={classes.storySectionDivider}/>
             </div>
