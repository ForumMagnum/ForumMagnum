--- conflicted
+++ resolved
@@ -277,10 +277,6 @@
           <div className={classes.storyBuffer}/>
           {petrovDaySections.map((item, index: number) => (
             <div key={index} className={classes.storySection}>
-<<<<<<< HEAD
-              <ContentStyles contentType="postHighlight" className={classNames(classes.storySectionContent, { [classes.storySectionContentWhite]: storyScrolled })}>
-                <div key={index} dangerouslySetInnerHTML={{ __html: item.html }} />
-=======
               <ContentStyles
                 contentType="postHighlight"
                 className={classNames(classes.storySectionContent, {
@@ -291,7 +287,6 @@
                 <div className={classes.storySectionContent} key={index}>
                   {item.getContents()}
                 </div>
->>>>>>> babc30d1
               </ContentStyles>
               <div className={classes.storySectionDivider}/>
             </div>
