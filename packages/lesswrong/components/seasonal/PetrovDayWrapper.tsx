import { registerComponent, Components} from '../../lib/vulcan-lib';
import React, {useEffect, useState} from 'react';
import { useQuery, gql } from '@apollo/client';
import moment from '../../lib/moment-timezone';

// This component is (most likely) going to be used once-a-year on Petrov Day (sept 26th)
// see this post:
// https://www.lesswrong.com/posts/vvzfFcbmKgEsDBRHh/honoring-petrov-day-on-lesswrong-in-2019

const PetrovDayWrapper = () => {
  
  const [timeTillForeignMissileArrival, setTimeTillForeignMissileArrival] = useState<number|undefined>(undefined)
  
  
  const { data: externalData } = useQuery(gql` 
    query petrovDayLaunchResolvers {
      PetrovDayCheckIfIncoming(external: true) {
        launched
        createdAt
      }
    }
  `, {
    ssr: true
  });
  
  const { data: internalData } = useQuery(gql`
    query petrovDayLaunchResolvers {
      PetrovDayCheckIfIncoming(external: false) {
        launched
        createdAt
      }
    }
  `, {
    ssr: true
  });
  
<<<<<<< HEAD
  //eslint-disable-next-line no-console
=======
  // eslint-disable-next-line no-console
>>>>>>> a645a0bd
  console.log({internal: internalData?.PetrovDayCheckIfIncoming, external: externalData?.PetrovDayCheckIfIncoming})
  
  const foreignLaunchedAt = externalData?.PetrovDayCheckIfIncoming?.createdAt
  
  useEffect(() => {
    const interval = setInterval(() => {
<<<<<<< HEAD
      setTimeTillForeignMissileArrival(-(moment(new Date()).diff(moment(foreignLaunchedAt).add(1, 'hour'),'seconds')))
=======
      if (foreignLaunchedAt) {
        setTimeTillForeignMissileArrival(-(moment(new Date()).diff(moment(foreignLaunchedAt).add(1, 'hour'),'seconds')))
      }
>>>>>>> a645a0bd
    }, 1000);
    return () => clearInterval(interval);
  }, [foreignLaunchedAt]);
  
  const foreignMissilesHaveArrived = timeTillForeignMissileArrival && timeTillForeignMissileArrival < 0  
  
  if (foreignMissilesHaveArrived) {
    return <Components.PetrovDayLossScreen/>
  } else {
    return <Components.PetrovDayButton
      alreadyLaunched={internalData?.PetrovDayCheckIfIncoming?.launched}
      timeTillArrival={timeTillForeignMissileArrival}
    />
  }
}

const PetrovDayWrapperComponent = registerComponent('PetrovDayWrapper', PetrovDayWrapper);

declare global {
  interface ComponentTypes {
    PetrovDayWrapper: typeof PetrovDayWrapperComponent
  }
}
<|MERGE_RESOLUTION|>--- conflicted
+++ resolved
@@ -34,24 +34,16 @@
     ssr: true
   });
   
-<<<<<<< HEAD
-  //eslint-disable-next-line no-console
-=======
   // eslint-disable-next-line no-console
->>>>>>> a645a0bd
   console.log({internal: internalData?.PetrovDayCheckIfIncoming, external: externalData?.PetrovDayCheckIfIncoming})
   
   const foreignLaunchedAt = externalData?.PetrovDayCheckIfIncoming?.createdAt
   
   useEffect(() => {
     const interval = setInterval(() => {
-<<<<<<< HEAD
-      setTimeTillForeignMissileArrival(-(moment(new Date()).diff(moment(foreignLaunchedAt).add(1, 'hour'),'seconds')))
-=======
       if (foreignLaunchedAt) {
         setTimeTillForeignMissileArrival(-(moment(new Date()).diff(moment(foreignLaunchedAt).add(1, 'hour'),'seconds')))
       }
->>>>>>> a645a0bd
     }, 1000);
     return () => clearInterval(interval);
   }, [foreignLaunchedAt]);
@@ -74,4 +66,4 @@
   interface ComponentTypes {
     PetrovDayWrapper: typeof PetrovDayWrapperComponent
   }
-}
+}