--- conflicted
+++ resolved
@@ -1,13 +1,7 @@
 import { registerComponent } from '../../lib/vulcan-lib/components';
-import React, {useEffect, useState} from 'react';
-<<<<<<< HEAD
-import { gql } from '@apollo/client';
-import { useQuery } from "@/lib/crud/useQuery";
-=======
+import React from 'react';
 import { useQuery } from "@/lib/crud/useQuery";
 import { gql } from '@/lib/generated/gql-codegen';
->>>>>>> 822e601a
-import moment from '../../lib/moment-timezone';
 import PetrovDayLossScreen from "./PetrovDayLossScreen";
 import PetrovDayButton from "./PetrovDayButton";
 
