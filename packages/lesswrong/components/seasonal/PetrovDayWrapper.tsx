import { registerComponent, Components} from '../../lib/vulcan-lib';
import React, {useEffect, useState} from 'react';
import { useQuery } from '../../lib/crud/useQuery';
import moment from '../../lib/moment-timezone';

// This component is (most likely) going to be used once-a-year on Petrov Day (sept 26th)
// see this post:
// https://www.lesswrong.com/posts/vvzfFcbmKgEsDBRHh/honoring-petrov-day-on-lesswrong-in-2019

const PetrovDayWrapper = () => {
  
<<<<<<< HEAD
  const [timeTillForeignMissileArrival, setTimeTillForeignMissileArrival] = useState<number|undefined>(undefined)
  
  
  const { data: externalData } = useQuery("PetrovDayLaunchResolvers", {
    ssr: true
  });
  
  const { data: internalData } = useQuery("PetrovDayLaunchResolvers", {
=======
  const { data: internalData } = useQuery(gql`
    query petrovDayLaunchResolvers {
      PetrovDayCheckIfIncoming {
        launched
        createdAt
      }
    }
  `, {
>>>>>>> 251d7178
    ssr: true
  });
  
  
  if (internalData?.PetrovDayCheckIfIncoming.launched) {
    return <Components.PetrovDayLossScreen/>
  } else {
    return <Components.PetrovDayButton
      alreadyLaunched={internalData?.PetrovDayCheckIfIncoming?.launched}
    />
  }
}

const PetrovDayWrapperComponent = registerComponent('PetrovDayWrapper', PetrovDayWrapper);

declare global {
  interface ComponentTypes {
    PetrovDayWrapper: typeof PetrovDayWrapperComponent
  }
}<|MERGE_RESOLUTION|>--- conflicted
+++ resolved
@@ -8,26 +8,7 @@
 // https://www.lesswrong.com/posts/vvzfFcbmKgEsDBRHh/honoring-petrov-day-on-lesswrong-in-2019
 
 const PetrovDayWrapper = () => {
-  
-<<<<<<< HEAD
-  const [timeTillForeignMissileArrival, setTimeTillForeignMissileArrival] = useState<number|undefined>(undefined)
-  
-  
-  const { data: externalData } = useQuery("PetrovDayLaunchResolvers", {
-    ssr: true
-  });
-  
   const { data: internalData } = useQuery("PetrovDayLaunchResolvers", {
-=======
-  const { data: internalData } = useQuery(gql`
-    query petrovDayLaunchResolvers {
-      PetrovDayCheckIfIncoming {
-        launched
-        createdAt
-      }
-    }
-  `, {
->>>>>>> 251d7178
     ssr: true
   });
   
