import { Components, registerComponent, } from '../../lib/vulcan-lib';
import React, { useState, useEffect } from 'react';
import { useUserLocation } from '../../lib/collections/users/helpers';
import { useCurrentUser } from '../common/withUser';
import { createStyles } from '@material-ui/core/styles';
import * as _ from 'underscore';
import FilterIcon from '@material-ui/icons/FilterList';
import NotificationsIcon from '@material-ui/icons/Notifications';
import NotificationsNoneIcon from '@material-ui/icons/NotificationsNone';
import { useDialog } from '../common/withDialog'
import {AnalyticsContext} from "../../lib/analyticsEvents";
import { useUpdate } from '../../lib/crud/withUpdate';
import { pickBestReverseGeocodingResult } from '../../server/mapsUtils';
import { useGoogleMaps, geoSuggestStyles } from '../form-components/LocationFormComponent';
import Select from '@material-ui/core/Select';
import MenuItem from '@material-ui/core/MenuItem';
import { useMulti } from '../../lib/crud/withMulti';
import { getBrowserLocalStorage } from '../async/localStorageHandlers';
import Geosuggest from 'react-geosuggest';
import Button from '@material-ui/core/Button';
<<<<<<< HEAD
import { forumTypeSetting } from '../../lib/instanceSettings';
=======
import { EVENT_TYPES } from '../../lib/collections/posts/custom_fields';
import OutlinedInput from '@material-ui/core/OutlinedInput';
import classNames from 'classnames';
>>>>>>> f3a76c93

const styles = createStyles((theme: ThemeType): JssStyles => ({
  section: {
    maxWidth: 1200,
    padding: 20,
    margin: 'auto',
  },
  sectionHeadingRow: {
    display: 'flex',
    justifyContent: 'space-between',
    maxWidth: 700,
    margin: '40px auto',
    '@media (max-width: 812px)': {
      flexDirection: 'column',
      margin: '30px auto',
    }
  },
  sectionHeading: {
    flex: 'none',
    ...theme.typography.headline,
    fontSize: 34,
    margin: 0
  },
  sectionDescription: {
    ...theme.typography.commentStyle,
    textAlign: 'left',
    fontSize: 15,
    lineHeight: '1.8em',
    marginLeft: 60,
    '@media (max-width: 812px)': {
      marginTop: 10,
      marginLeft: 0
    }
  },
  filters: {
    gridColumnStart: 1,
    gridColumnEnd: -1,
    display: 'flex',
    alignItems: 'baseline',
    columnGap: 10,
  },
  where: {
    flex: '1 0 0',
    ...theme.typography.commentStyle,
    fontSize: 13,
    color: "rgba(0,0,0,0.6)",
    paddingLeft: 3
  },
  geoSuggest: {
    ...geoSuggestStyles(theme),
    display: 'inline-block',
    minWidth: 200,
    marginLeft: 6
  },
  filterIcon: {
    alignSelf: 'center',
    fontSize: 20
  },
  filter: {
    '& .MuiOutlinedInput-input': {
      paddingRight: 30
    },
  },
  formatFilter: {
    '@media (max-width: 812px)': {
      display: 'none'
    }
  },
  placeholder: {
    color: "rgba(0,0,0,0.4)",
  },
  notifications: {
    flex: '1 0 0',
    textAlign: 'right'
  },
  notificationsBtn: {
    textTransform: 'none',
    fontSize: 14,
  },
  notificationsIcon: {
    fontSize: 18,
    marginRight: 6
  },
  eventCards: {
    display: 'grid',
    gridTemplateColumns: 'repeat(3, 373px)',
    gridGap: '20px',
    justifyContent: 'center',
    marginTop: 16,
    [theme.breakpoints.down('md')]: {
      gridTemplateColumns: 'repeat(2, 373px)',
    },
    '@media (max-width: 812px)': {
      gridTemplateColumns: 'auto',
    }
  },
  loadMoreRow: {
    gridColumnStart: 1,
    gridColumnEnd: -1,
  },
  loadMore: {
    ...theme.typography.commentStyle,
    background: 'none',
    color: theme.palette.primary.main,
    fontSize: 16,
    padding: 0,
    '&:hover': {
      color: '#085d6c',
    }
  },
  loading: {
    display: 'inline-block'
  },
}))


const EventsHome = ({classes}: {
  classes: ClassesType,
}) => {
  const currentUser = useCurrentUser();
  const { openDialog } = useDialog();
  
  // this is the actual location used for the events query -
  // to make the page load faster, we try to use a saved location
  const [queryLocation, setQueryLocation] = useState(() => {
    if (currentUser) {
      if (!currentUser.mongoLocation || !currentUser.location) return null
      return {
        lat: currentUser.mongoLocation.coordinates[1],
        lng: currentUser.mongoLocation.coordinates[0],
        known: true,
        label: currentUser.location
      }
    }
    // if the user isn't logged in, see if we saved it in local storage
    const ls = getBrowserLocalStorage()
    if (!ls) return null
    try {
      return JSON.parse(ls.getItem('userlocation'))
    } catch(e) {
      // eslint-disable-next-line no-console
      console.error(e);
      return null
    }
  })
  
  // in-person, online, or all
  const [modeFilter, setModeFilter] = useState('all')
  // ex. presentation, discussion, course, etc. (see EVENT_TYPES for full list)
  const [formatFilter, setFormatFilter] = useState<Array<string>>([])

  // used to set the user's location if they did not already have one
  const { mutate: updateUser } = useUpdate({
    collectionName: "Users",
    fragmentName: 'UsersProfile',
  });
  
  /**
   * Given a location, update the page query to use that location,
   * then save it to the user's settings (if they are logged in)
   * or to the browser's local storage (if they are logged out).
   *
   * @param {Object} location - The location to save for the user.
   * @param {number} location.lat - The location's latitude.
   * @param {number} location.lng - The location's longitude.
   * @param {Object} location.gmaps - The Google Maps location data.
   * @param {string} location.gmaps.formatted_address - The user-facing address.
   */
  const saveUserLocation = ({lat, lng, gmaps}) => {
    // save it in the page state
    setQueryLocation({lat, lng, known: true, label: gmaps.formatted_address})

    if (currentUser) {
      // save it on the user document
      void updateUser({
        selector: {_id: currentUser._id},
        data: {
          location: gmaps.formatted_address,
          googleLocation: gmaps
        }
      })
    } else {
      // save it in local storage
      const ls = getBrowserLocalStorage()
      try {
        ls?.setItem('userlocation', JSON.stringify({lat, lng, known: true, label: gmaps.formatted_address}))
      } catch(e) {
        // eslint-disable-next-line no-console
        console.error(e);
      }
    }
  }
  
  // if the current user provides their browser location and we don't have a location saved for them,
  // save it accordingly
  const [mapsLoaded, googleMaps] = useGoogleMaps("CommunityHome")
  const [geocodeError, setGeocodeError] = useState(false)
  const saveReverseGeocodedLocation = async ({lat, lng, known}) => {
    // we need Google Maps to be loaded before we can call the Geocoder
    if (mapsLoaded && !geocodeError && !queryLocation && known) {
      try {
        // get a list of matching Google locations for the current lat/lng (reverse geocoding)
        const geocoder = new googleMaps.Geocoder();
        const geocodingResponse = await geocoder.geocode({
          location: {lat, lng}
        });
        const results = geocodingResponse?.results;
        
        if (results?.length) {
          const location = pickBestReverseGeocodingResult(results)
          saveUserLocation({lat, lng, gmaps: location})
        }
      } catch (e) {
        setGeocodeError(true)
        // eslint-disable-next-line no-console
        console.error(e?.message)
      }
    }
  }

  // this gets the location from the current user settings or from the user's browser
  const currentUserLocation = useUserLocation(currentUser)
  
  useEffect(() => {
    // if we've gotten a location from the browser, save it
    if (!queryLocation && !currentUserLocation.loading && currentUserLocation.known) {
      void saveReverseGeocodedLocation(currentUserLocation)
    }
    //eslint-disable-next-line react-hooks/exhaustive-deps
  }, [queryLocation, currentUserLocation])

  const openEventNotificationsForm = () => {
    openDialog({
      componentName: currentUser ? "EventNotificationsDialog" : "LoginPopup",
    });
  }
  
  const { HighlightedEventCard, EventCards, Loading } = Components
  
<<<<<<< HEAD
  // on the EA Forum, we insert some special event cards (ex. Intro VP card)
  let numSpecialCards = currentUser ? 1 : 2
  // hide them on other forums, and when certain filters are set
  if (forumTypeSetting.get() !== 'EAForum' || modeFilter === 'in-person') {
    numSpecialCards = 0
  }
=======
  // if certain filters are active, we hide the special event cards (ex. Intro VP card)
  const hideSpecialCards = modeFilter === 'in-person' || (formatFilter.length > 0 && !formatFilter.includes('course'))
>>>>>>> f3a76c93

  const filters: PostsViewTerms = {}
  if (modeFilter === 'in-person') {
    filters.onlineEvent = false
  } else if (modeFilter === 'online') {
    filters.onlineEvent = true
  }
  if (formatFilter.length) {
    filters.eventType = formatFilter
  }
  
  const eventsListTerms: PostsViewTerms = queryLocation ? {
    view: 'nearbyEvents',
    lat: queryLocation.lat,
    lng: queryLocation.lng,
    ...filters,
  } : {
    view: 'globalEvents',
    ...filters,
  }
  
  const { results, loading, showLoadMore, loadMore } = useMulti({
    terms: eventsListTerms,
    collectionName: "Posts",
    fragmentName: 'PostsList',
    fetchPolicy: 'cache-and-network',
    nextFetchPolicy: "cache-first",
    limit: 12 - numSpecialCards,
    itemsPerPage: 12,
    skip: !queryLocation && currentUserLocation.loading
  });
  
  // we try to highlight the event most relevant to you
  let highlightedEvent: PostsList|undefined;
  if (results && results.length > 0) {
    // first, try to find the next in-person event near you
    results.forEach(result => {
      if (!highlightedEvent && !result.onlineEvent) {
        highlightedEvent = result
      }
    })
    // if none, then try to find the next "local" online event near you
    results.forEach(result => {
      if (!highlightedEvent && !result.globalEvent) {
        highlightedEvent = result
      }
    })
    // otherwise, just show the first event in the list
    if (!highlightedEvent) highlightedEvent = results[0]
  }
  
  let loadMoreButton = showLoadMore && <button className={classes.loadMore} onClick={() => loadMore(null)}>
    Load More
  </button>
  if (loading && results?.length) {
    loadMoreButton = <div className={classes.loading}><Loading /></div>
  }

  return (
    <AnalyticsContext pageContext="EventsHome">
      <div>
        <HighlightedEventCard event={highlightedEvent} loading={loading} />
      </div>

      <div className={classes.section}>
        <div className={classes.sectionHeadingRow}>
          <h1 className={classes.sectionHeading}>
            Events
          </h1>
          <div className={classes.sectionDescription}>
            Join people from around the world for discussions, talks, and other events on how we can tackle
            the world's biggest problems.
          </div>
        </div>

        <div className={classes.eventCards}>
          <div className={classes.filters}>
            <div className={classes.where}>
              Showing events near {mapsLoaded
                && <div className={classes.geoSuggest}>
                    <Geosuggest
                      placeholder="Location"
                      onSuggestSelect={(suggestion) => {
                        if (suggestion?.location) {
                          saveUserLocation({
                            ...suggestion.location,
                            gmaps: suggestion.gmaps
                          })
                        }
                      }}
                      initialValue={queryLocation?.label}
                    />
                  </div>
              }
            </div>
          </div>
          
          <div className={classes.filters}>
            <FilterIcon className={classes.filterIcon} />
            <Select
              className={classes.filter}
              value={modeFilter}
              input={<OutlinedInput labelWidth={0} />}
              onChange={(e) => setModeFilter(e.target.value)}>
                <MenuItem key="all" value="all">In-person and online</MenuItem>
                <MenuItem key="in-person" value="in-person">In-person only</MenuItem>
                <MenuItem key="online" value="online">Online only</MenuItem>
            </Select>
            <Select
              className={classNames(classes.filter, classes.formatFilter)}
              value={formatFilter}
              input={<OutlinedInput labelWidth={0} />}
              onChange={e => {
                // MUI documentation says e.target.value is always an array: https://mui.com/components/selects/#multiple-select
                // @ts-ignore
                setFormatFilter(e.target.value)
              }}
              multiple
              displayEmpty
              renderValue={(selected: Array<string>) => {
                if (selected.length === 0) {
                  return <em className={classes.placeholder}>Filter by format</em>
                }
                // if any options are selected, display them separated by commas
                return selected.map(type => EVENT_TYPES.find(t => t.value === type)?.label).join(', ')
              }}>
                {EVENT_TYPES.map(type => {
                  return <MenuItem key={type.value} value={type.value}>{type.label}</MenuItem>
                })}
            </Select>
            
            <div className={classes.notifications}>
              <Button variant="text" color="primary" onClick={openEventNotificationsForm} className={classes.notificationsBtn}>
                {currentUser?.nearbyEventsNotifications ? <NotificationsIcon className={classes.notificationsIcon} /> : <NotificationsNoneIcon className={classes.notificationsIcon} />} Notify me
              </Button>
            </div>
          </div>

          <EventCards events={results} loading={loading} numDefaultCards={6} hideSpecialCards={!numSpecialCards} />
          
          <div className={classes.loadMoreRow}>
            {loadMoreButton}
          </div>
        </div>
        
      </div>
    </AnalyticsContext>
  )
}

const EventsHomeComponent = registerComponent('EventsHome', EventsHome, {styles});

declare global {
  interface ComponentTypes {
    EventsHome: typeof EventsHomeComponent
  }
}<|MERGE_RESOLUTION|>--- conflicted
+++ resolved
@@ -18,13 +18,10 @@
 import { getBrowserLocalStorage } from '../async/localStorageHandlers';
 import Geosuggest from 'react-geosuggest';
 import Button from '@material-ui/core/Button';
-<<<<<<< HEAD
 import { forumTypeSetting } from '../../lib/instanceSettings';
-=======
 import { EVENT_TYPES } from '../../lib/collections/posts/custom_fields';
 import OutlinedInput from '@material-ui/core/OutlinedInput';
 import classNames from 'classnames';
->>>>>>> f3a76c93
 
 const styles = createStyles((theme: ThemeType): JssStyles => ({
   section: {
@@ -264,17 +261,12 @@
   
   const { HighlightedEventCard, EventCards, Loading } = Components
   
-<<<<<<< HEAD
   // on the EA Forum, we insert some special event cards (ex. Intro VP card)
   let numSpecialCards = currentUser ? 1 : 2
   // hide them on other forums, and when certain filters are set
-  if (forumTypeSetting.get() !== 'EAForum' || modeFilter === 'in-person') {
+  if (forumTypeSetting.get() !== 'EAForum' || modeFilter === 'in-person' || (formatFilter.length > 0 && !formatFilter.includes('course'))) {
     numSpecialCards = 0
   }
-=======
-  // if certain filters are active, we hide the special event cards (ex. Intro VP card)
-  const hideSpecialCards = modeFilter === 'in-person' || (formatFilter.length > 0 && !formatFilter.includes('course'))
->>>>>>> f3a76c93
 
   const filters: PostsViewTerms = {}
   if (modeFilter === 'in-person') {
