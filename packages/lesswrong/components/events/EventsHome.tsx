import { Components, registerComponent, } from '../../lib/vulcan-lib';
import React, { useState, useEffect } from 'react';
import { useUserLocation } from '../../lib/collections/users/helpers';
import { useCurrentUser } from '../common/withUser';
import { createStyles } from '@material-ui/core/styles';
import * as _ from 'underscore';
import FilterIcon from '@material-ui/icons/FilterList';
import NotificationsIcon from '@material-ui/icons/Notifications';
import NotificationsNoneIcon from '@material-ui/icons/NotificationsNone';
import { useDialog } from '../common/withDialog'
import {AnalyticsContext} from "../../lib/analyticsEvents";
import { useUpdate } from '../../lib/crud/withUpdate';
import { pickBestReverseGeocodingResult } from '../../server/mapsUtils';
import { useGoogleMaps, geoSuggestStyles } from '../form-components/LocationFormComponent';
import Select from '@material-ui/core/Select';
import MenuItem from '@material-ui/core/MenuItem';
import { useMulti } from '../../lib/crud/withMulti';
import { getBrowserLocalStorage } from '../async/localStorageHandlers';
import Geosuggest from 'react-geosuggest';
import Button from '@material-ui/core/Button';

const styles = createStyles((theme: ThemeType): JssStyles => ({
  section: {
    maxWidth: 1200,
    padding: 20,
    margin: 'auto',
  },
  sectionHeadingRow: {
    display: 'flex',
    justifyContent: 'space-between',
    maxWidth: 700,
    margin: '40px auto',
    '@media (max-width: 812px)': {
      flexDirection: 'column',
      margin: '30px auto',
    }
  },
  sectionHeading: {
    flex: 'none',
    ...theme.typography.headline,
    fontSize: 34,
    margin: 0
  },
  sectionDescription: {
    ...theme.typography.commentStyle,
    textAlign: 'left',
    fontSize: 15,
    lineHeight: '1.8em',
    marginLeft: 60,
    '@media (max-width: 812px)': {
      marginTop: 10,
      marginLeft: 0
    }
  },
  filters: {
    gridColumnStart: 1,
    gridColumnEnd: -1,
    display: 'flex',
    alignItems: 'baseline',
    columnGap: 10,
  },
  where: {
    flex: '1 0 0',
    ...theme.typography.commentStyle,
    fontSize: 13,
    color: "rgba(0,0,0,0.6)",
    paddingLeft: 3
  },
  geoSuggest: {
    ...geoSuggestStyles(theme),
    display: 'inline-block',
    minWidth: 200,
    marginLeft: 6
  },
  filterIcon: {
    alignSelf: 'center',
    fontSize: 20
  },
  filter: {
  },
  notifications: {
    flex: '1 0 0',
    textAlign: 'right'
  },
  notificationsBtn: {
    textTransform: 'none',
    fontSize: 14,
  },
  notificationsIcon: {
    fontSize: 18,
    marginRight: 6
  },
  eventCards: {
    display: 'grid',
    gridTemplateColumns: 'repeat(3, 373px)',
    gridGap: '20px',
    justifyContent: 'center',
    marginTop: 16,
    [theme.breakpoints.down('md')]: {
      gridTemplateColumns: 'repeat(2, 373px)',
    },
    '@media (max-width: 812px)': {
      gridTemplateColumns: 'auto',
    }
  },
  loadMore: {
    ...theme.typography.commentStyle,
    background: 'none',
    color: theme.palette.primary.main,
    fontSize: 16,
    padding: 0,
    '&:hover': {
      color: '#085d6c',
    }
  },
  loading: {
    display: 'inline-block'
  },
}))


const EventsHome = ({classes}: {
  classes: ClassesType,
}) => {
  const currentUser = useCurrentUser();
  const { openDialog } = useDialog();
  
  // in-person, online, or all
  const [modeFilter, setModeFilter] = useState('all')

  // used to set the user's location if they did not already have one
  const { mutate: updateUser } = useUpdate({
    collectionName: "Users",
    fragmentName: 'UsersProfile',
  });
  
  /**
   * Given a location, update the page query to use that location,
   * then save it to the user's settings (if they are logged in)
   * or to the browser's local storage (if they are logged out).
   *
   * @param {Object} location - The location to save for the user.
   * @param {number} location.lat - The location's latitude.
   * @param {number} location.lng - The location's longitude.
   * @param {Object} location.gmaps - The Google Maps location data.
   * @param {string} location.gmaps.formatted_address - The user-facing address (ex: Cambridge, MA, USA).
   */
  const saveUserLocation = ({lat, lng, gmaps}) => {
    // save it in the page state
    userLocation.setLocation({lat, lng, loading: false, known: true, label: gmaps.formatted_address})

    if (currentUser) {
      // save it on the user document
      void updateUser({
        selector: {_id: currentUser._id},
        data: {
          location: gmaps.formatted_address,
          googleLocation: gmaps
        }
      })
    } else {
      // save it in local storage
      const ls = getBrowserLocalStorage()
      try {
        ls?.setItem('userlocation', JSON.stringify({lat, lng, known: true, label: gmaps.formatted_address}))
      } catch(e) {
        // eslint-disable-next-line no-console
        console.error(e);
      }
    }
  }
  
  // if the current user provides their browser location and we don't have a location saved for them,
  // save it accordingly
  const [mapsLoaded, googleMaps] = useGoogleMaps("CommunityHome")
  const [geocodeError, setGeocodeError] = useState(false)
  const saveReverseGeocodedLocation = async ({lat, lng, known}) => {
    if (
      mapsLoaded &&     // we need Google Maps to be loaded before we can call the Geocoder
      !geocodeError &&  // if we've ever gotten a geocoding error, don't try again
      known             // skip if we've received the default location
    ) {
      try {
        // get a list of matching Google locations for the current lat/lng (reverse geocoding)
        const geocoder = new googleMaps.Geocoder();
        const geocodingResponse = await geocoder.geocode({
          location: {lat, lng}
        });
        const results = geocodingResponse?.results;
        
        if (results?.length) {
          const location = pickBestReverseGeocodingResult(results)
          saveUserLocation({lat, lng, gmaps: location})
        } else {
          // update the page state to indicate that we're not waiting on a location name
          userLocation.setLocation({...userLocation, label: null})
        }
      } catch (e) {
        setGeocodeError(true)
        // eslint-disable-next-line no-console
        console.error(e?.message)
        // update the page state to indicate that we're not waiting on a location name
        userLocation.setLocation({...userLocation, label: null})
      }
    }
  }

  // on page load, try to get the user's location from:
  // 1. (logged in user) user settings
  // 2. (logged out user) browser's local storage
  // 3. failing those, browser's geolocation API (which we then try to save in #1 or #2)
  const userLocation = useUserLocation(currentUser)
  
  useEffect(() => {
    // if we've gotten a location from the browser's geolocation API, save it
    if (!userLocation.loading && userLocation.known && userLocation.label === '') {
      void saveReverseGeocodedLocation(userLocation)
    }
    //eslint-disable-next-line react-hooks/exhaustive-deps
  }, [userLocation])

  const openEventNotificationsForm = () => {
    openDialog({
      componentName: currentUser ? "EventNotificationsDialog" : "LoginPopup",
    });
  }
  
  const { HighlightedEventCard, EventCards, Loading } = Components

  const filters: PostsViewTerms = {}
  if (modeFilter === 'in-person') {
    filters.onlineEvent = false
  } else if (modeFilter === 'online') {
    filters.onlineEvent = true
  }
  
  const eventsListTerms: PostsViewTerms = userLocation.known ? {
    view: 'nearbyEvents',
    lat: userLocation.lat,
    lng: userLocation.lng,
    ...filters,
  } : {
    view: 'globalEvents',
    ...filters,
  }
  
  const { results, loading, showLoadMore, loadMore } = useMulti({
    terms: eventsListTerms,
    collectionName: "Posts",
    fragmentName: 'PostsList',
    fetchPolicy: 'cache-and-network',
    nextFetchPolicy: "cache-first",
    limit: 12,
    itemsPerPage: 12,
<<<<<<< HEAD
    skip: userLocation.loading
=======
    skip: !queryLocation && currentUserLocation.loading
>>>>>>> a1f61386
  });
  
  // we try to highlight the event most relevant to you
  let highlightedEvent: PostsList|undefined;
  if (results && results.length > 0) {
    // first, try to find the next in-person event near you
    results.forEach(result => {
      if (!highlightedEvent && !result.onlineEvent) {
        highlightedEvent = result
      }
    })
    // if none, then try to find the next "local" online event near you
    results.forEach(result => {
      if (!highlightedEvent && !result.globalEvent) {
        highlightedEvent = result
      }
    })
    // otherwise, just show the first event in the list
    if (!highlightedEvent) highlightedEvent = results[0]
  }
  
  let loadMoreButton = showLoadMore && <button className={classes.loadMore} onClick={() => loadMore(null)}>
    Load More
  </button>
  if (loading && results?.length) {
    loadMoreButton = <div className={classes.loading}><Loading /></div>
  }

  return (
    <AnalyticsContext pageContext="EventsHome">
      <div>
        <HighlightedEventCard event={highlightedEvent} loading={loading || userLocation.loading} />
      </div>

      <div className={classes.section}>
        <div className={classes.sectionHeadingRow}>
          <h1 className={classes.sectionHeading}>
            Events
          </h1>
          <div className={classes.sectionDescription}>
            Join people from around the world for discussions, talks, and other events on how we can tackle
            the world's biggest problems.
          </div>
        </div>

        <div className={classes.eventCards}>
          <div className={classes.filters}>
            <div className={classes.where}>
              Showing events near {mapsLoaded
                && <div className={classes.geoSuggest}>
                    <Geosuggest
                      placeholder="Location"
                      onSuggestSelect={(suggestion) => {
                        if (suggestion?.location) {
                          saveUserLocation({
                            ...suggestion.location,
                            gmaps: suggestion.gmaps
                          })
                        }
                      }}
                      initialValue={userLocation?.label}
                    />
                  </div>
              }
            </div>
          </div>
          
          <div className={classes.filters}>
            <FilterIcon className={classes.filterIcon} />
            <Select
              className={classes.filter}
              value={modeFilter}
              onChange={(e) => setModeFilter(e.target.value)}>
                <MenuItem key="all" value="all">In-person and online</MenuItem>
                <MenuItem key="in-person" value="in-person">In-person only</MenuItem>
                <MenuItem key="online" value="online">Online only</MenuItem>
            </Select>
            <div className={classes.notifications}>
              <Button variant="text" color="primary" onClick={openEventNotificationsForm} className={classes.notificationsBtn}>
                {currentUser?.nearbyEventsNotifications ? <NotificationsIcon className={classes.notificationsIcon} /> : <NotificationsNoneIcon className={classes.notificationsIcon} />} Notify me
              </Button>
            </div>
          </div>

          <EventCards events={results} loading={loading || userLocation.loading} numDefaultCards={6} />
          
          <div className={classes.loadMoreRow}>
            {loadMoreButton}
          </div>
        </div>
        
      </div>
    </AnalyticsContext>
  )
}

const EventsHomeComponent = registerComponent('EventsHome', EventsHome, {styles});

declare global {
  interface ComponentTypes {
    EventsHome: typeof EventsHomeComponent
  }
}<|MERGE_RESOLUTION|>--- conflicted
+++ resolved
@@ -252,11 +252,7 @@
     nextFetchPolicy: "cache-first",
     limit: 12,
     itemsPerPage: 12,
-<<<<<<< HEAD
     skip: userLocation.loading
-=======
-    skip: !queryLocation && currentUserLocation.loading
->>>>>>> a1f61386
   });
   
   // we try to highlight the event most relevant to you
