import { Components, registerComponent, } from '../../lib/vulcan-lib';
import React, { useState, useEffect } from 'react';
import { useUserLocation } from '../../lib/collections/users/helpers';
import { useCurrentUser } from '../common/withUser';
import { createStyles } from '@material-ui/core/styles';
import * as _ from 'underscore';
import AddAlertIcon from '@material-ui/icons/AddAlert';
import { useDialog } from '../common/withDialog'
import {AnalyticsContext} from "../../lib/analyticsEvents";
import { useUpdate } from '../../lib/crud/withUpdate';
import { pickBestReverseGeocodingResult } from '../../server/mapsUtils';
import { useGoogleMaps, geoSuggestStyles } from '../form-components/LocationFormComponent';
import Select from '@material-ui/core/Select';
import MenuItem from '@material-ui/core/MenuItem';
import { useMulti } from '../../lib/crud/withMulti';
import { getBrowserLocalStorage } from '../async/localStorageHandlers';
import Geosuggest from 'react-geosuggest';
import IconButton from '@material-ui/core/IconButton';

const styles = createStyles((theme: ThemeType): JssStyles => ({
  section: {
    maxWidth: 1200,
    padding: 20,
    margin: 'auto',
  },
  sectionHeadingRow: {
    display: 'flex',
    justifyContent: 'space-between',
    maxWidth: 800,
    margin: '40px auto',
    '@media (max-width: 812px)': {
      flexDirection: 'column',
      margin: '30px auto',
    }
  },
  sectionHeading: {
    flex: 'none',
<<<<<<< HEAD
    display: 'flex',
    justifyContent: 'space-between',
=======
    textAlign: 'left',
    ...theme.typography.headline,
>>>>>>> 5bfdc8a5
    fontSize: 34,
    margin: 0
  },
  sectionDescription: {
    ...theme.typography.commentStyle,
    textAlign: 'left',
    fontSize: 14,
    lineHeight: '1.8em',
    marginLeft: 60,
    '@media (max-width: 812px)': {
      marginTop: 10,
      marginLeft: 0
    }
  },
  notificationsIconDesktop: {
    flex: 'none',
    marginLeft: 30,
    '@media (max-width: 812px)': {
      display: 'none'
    }
  },
  notificationsIconMobile: {
    display: 'none',
    '@media (max-width: 812px)': {
      display: 'block'
    }
  },
  filters: {
    gridColumnStart: 1,
    gridColumnEnd: -1,
    display: 'flex',
    justifyContent: 'space-between',
    marginTop: 10,
  },
  where: {
    ...theme.typography.commentStyle,
    fontSize: 13,
  },
  geoSuggest: {
    ...geoSuggestStyles(theme),
    display: 'inline-block',
    maxWidth: 200,
    marginLeft: 6
  },
  filter: {
    marginLeft: 10,
    '@media (max-width: 812px)': {
      display: 'none',
    }
  },
  eventCards: {
    display: 'grid',
    gridTemplateColumns: 'repeat(3, 373px)',
    gridGap: '20px',
    justifyContent: 'center',
    marginTop: 16,
    [theme.breakpoints.down('md')]: {
      gridTemplateColumns: 'repeat(2, 373px)',
    },
    '@media (max-width: 812px)': {
      gridTemplateColumns: 'auto',
    }
  },
  loadMore: {
    ...theme.typography.commentStyle,
    background: 'none',
    color: theme.palette.primary.main,
    fontSize: 16,
    padding: 0,
    '&:hover': {
      color: '#085d6c',
    }
  },
  loading: {
    display: 'inline-block'
  },
}))


const EventsHome = ({classes}: {
  classes: ClassesType,
}) => {
  const currentUser = useCurrentUser();
  const { openDialog } = useDialog();
  
  // this is the actual location used for the events query -
  // to make the page load faster, we try to use a saved location
  const [queryLocation, setQueryLocation] = useState(() => {
    if (currentUser) {
      if (!currentUser.mongoLocation || !currentUser.location) return null
      return {
        lat: currentUser.mongoLocation.coordinates[1],
        lng: currentUser.mongoLocation.coordinates[0],
        known: true,
        label: currentUser.location
      }
    }
    // if the user isn't logged in, see if we saved it in local storage
    const ls = getBrowserLocalStorage()
    if (!ls) return null
    try {
      return JSON.parse(ls.getItem('userlocation'))
    } catch(e) {
      // eslint-disable-next-line no-console
      console.error(e);
      return null
    }
  })
  
  // in-person, online, or all
  const [modeFilter, setModeFilter] = useState('all')

  // used to set the user's location if they did not already have one
  const { mutate: updateUser } = useUpdate({
    collectionName: "Users",
    fragmentName: 'UsersProfile',
  });
  
  /**
   * Given a location, update the page query to use that location,
   * then save it to the user's settings (if they are logged in)
   * or to the browser's local storage (if they are logged out).
   *
   * @param {Object} location - The location to save for the user.
   * @param {number} location.lat - The location's latitude.
   * @param {number} location.lng - The location's longitude.
   * @param {Object} location.gmaps - The Google Maps location data.
   * @param {string} location.gmaps.formatted_address - The user-facing address.
   */
  const saveUserLocation = ({lat, lng, gmaps}) => {
    // save it in the page state
    setQueryLocation({lat, lng, known: true, label: gmaps.formatted_address})

    if (currentUser) {
      // save it on the user document
      void updateUser({
        selector: {_id: currentUser._id},
        data: {
          location: gmaps.formatted_address,
          googleLocation: gmaps
        }
      })
    } else {
      // save it in local storage
      const ls = getBrowserLocalStorage()
      try {
        ls?.setItem('userlocation', JSON.stringify({lat, lng, known: true, label: gmaps.formatted_address}))
      } catch(e) {
        // eslint-disable-next-line no-console
        console.error(e);
      }
    }
  }
  
  // if the current user provides their browser location and we don't have a location saved for them,
  // save it accordingly
  const [mapsLoaded, googleMaps] = useGoogleMaps("CommunityHome")
  const [geocodeError, setGeocodeError] = useState(false)
  const saveReverseGeocodedLocation = async ({lat, lng, known}) => {
    // we need Google Maps to be loaded before we can call the Geocoder
    if (mapsLoaded && !geocodeError && !queryLocation && known) {
      try {
        // get a list of matching Google locations for the current lat/lng (reverse geocoding)
        const geocoder = new googleMaps.Geocoder();
        const geocodingResponse = await geocoder.geocode({
          location: {lat, lng}
        });
        const results = geocodingResponse?.results;
        
        if (results?.length) {
          const location = pickBestReverseGeocodingResult(results)
          saveUserLocation({lat, lng, gmaps: location})
        }
      } catch (e) {
        setGeocodeError(true)
        // eslint-disable-next-line no-console
        console.error(e?.message)
      }
    }
  }

  // this gets the location from the current user settings or from the user's browser
  const currentUserLocation = useUserLocation(currentUser)
  
  useEffect(() => {
    // if we've gotten a location from the browser, save it
    if (!queryLocation && !currentUserLocation.loading && currentUserLocation.known) {
      void saveReverseGeocodedLocation(currentUserLocation)
    }
    //eslint-disable-next-line react-hooks/exhaustive-deps
  }, [queryLocation, currentUserLocation])

  const openEventNotificationsForm = () => {
    openDialog({
      componentName: currentUser ? "EventNotificationsDialog" : "LoginPopup",
    });
  }
  
  const { HighlightedEventCard, EventCards, Loading } = Components

  const filters: PostsViewTerms = {}
  if (modeFilter === 'in-person') {
    filters.onlineEvent = false
  } else if (modeFilter === 'online') {
    filters.onlineEvent = true
  }
  
  const eventsListTerms: PostsViewTerms = queryLocation ? {
    view: 'nearbyEvents',
    lat: queryLocation.lat,
    lng: queryLocation.lng,
    ...filters,
  } : {
    view: 'globalEvents',
    ...filters,
  }
  
  const { results, loading, showLoadMore, loadMore } = useMulti({
    terms: eventsListTerms,
    collectionName: "Posts",
    fragmentName: 'PostsList',
    fetchPolicy: 'cache-and-network',
    nextFetchPolicy: "cache-first",
    limit: 12,
    itemsPerPage: 6,
    skip: !queryLocation && currentUserLocation.loading
  });
  
  // we try to highlight the event most relevant to you
  let highlightedEvent: PostsList|undefined;
  if (results && results.length > 0) {
    // first, try to find the next in-person event near you
    results.forEach(result => {
      if (!highlightedEvent && !result.onlineEvent) {
        highlightedEvent = result
      }
    })
    // if none, then try to find the next "local" online event near you
    results.forEach(result => {
      if (!highlightedEvent && !result.globalEvent) {
        highlightedEvent = result
      }
    })
    // otherwise, just show the first event in the list
    if (!highlightedEvent) highlightedEvent = results[0]
  }
  
  let loadMoreButton = showLoadMore && <button className={classes.loadMore} onClick={() => loadMore(null)}>
    Load More
  </button>
  if (loading && results?.length) {
    loadMoreButton = <div className={classes.loading}><Loading /></div>
  }

  return (
    <AnalyticsContext pageContext="EventsHome">
      <div>
        <HighlightedEventCard event={highlightedEvent} loading={loading} />
      </div>

      <div className={classes.section}>
        <div className={classes.sectionHeadingRow}>
          <h1 className={classes.sectionHeading}>
            Events
            <IconButton color="primary"
              aria-label="event notifications"
              onClick={openEventNotificationsForm}
              className={classes.notificationsIconMobile}
            >
              <AddAlertIcon />
            </IconButton>
          </h1>
          <div className={classes.sectionDescription}>
            Join people from around the world for discussions, talks, and other events on how we can tackle
            the world's biggest problems.
          </div>
          <IconButton color="primary"
            aria-label="event notifications"
            onClick={openEventNotificationsForm}
            className={classes.notificationsIconDesktop}
          >
            <AddAlertIcon />
          </IconButton>
        </div>

        <div className={classes.eventCards}>
          <div className={classes.filters}>
            <div className={classes.where}>
              Showing events near {mapsLoaded
                && <div className={classes.geoSuggest}>
                    <Geosuggest
                      placeholder="Location"
                      onSuggestSelect={(suggestion) => {
                        if (suggestion?.location) {
                          saveUserLocation({
                            ...suggestion.location,
                            gmaps: suggestion.gmaps
                          })
                        }
                      }}
                      initialValue={queryLocation?.label}
                    />
                  </div>
              }
            </div>
            <Select
              className={classes.filter}
              value={modeFilter}
              onChange={(e) => setModeFilter(e.target.value)}>
                <MenuItem key="all" value="all">In-person and online</MenuItem>
                <MenuItem key="in-person" value="in-person">In-person only</MenuItem>
                <MenuItem key="online" value="online">Online only</MenuItem>
            </Select>
          </div>

          <EventCards events={results} loading={loading} numDefaultCards={6} />
          
          <div className={classes.loadMoreRow}>
            {loadMoreButton}
          </div>
        </div>
        
      </div>
    </AnalyticsContext>
  )
}

const EventsHomeComponent = registerComponent('EventsHome', EventsHome, {styles});

declare global {
  interface ComponentTypes {
    EventsHome: typeof EventsHomeComponent
  }
}<|MERGE_RESOLUTION|>--- conflicted
+++ resolved
@@ -35,13 +35,9 @@
   },
   sectionHeading: {
     flex: 'none',
-<<<<<<< HEAD
     display: 'flex',
     justifyContent: 'space-between',
-=======
-    textAlign: 'left',
     ...theme.typography.headline,
->>>>>>> 5bfdc8a5
     fontSize: 34,
     margin: 0
   },
