--- conflicted
+++ resolved
@@ -115,15 +115,9 @@
   userAgent: PropTypes.string,
 }
 
-<<<<<<< HEAD
 export default defineComponent({
   name: 'Layout',
   component: Layout,
   styles: styles,
   hocs: [ withRouter, withApollo, withTheme() ]
 });
-=======
-Layout.displayName = "Layout";
-
-registerComponent('Layout', Layout, withRouter, withApollo, withStyles(styles, { name: "Layout" }), withTheme());
->>>>>>> 9b2a1ef9
