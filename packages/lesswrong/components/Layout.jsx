import { Components, registerComponent, getSetting } from 'meteor/vulcan:core';
// import { InstantSearch} from 'react-instantsearch/dom';
import React, { PureComponent } from 'react';
import { withRouter } from 'react-router';
import PropTypes from 'prop-types';
import Helmet from 'react-helmet';
import { withApollo } from 'react-apollo';
import CssBaseline from '@material-ui/core/CssBaseline';
import classNames from 'classnames'
import Intercom from 'react-intercom';
import moment from 'moment-timezone';

import V0MuiThemeProvider from 'material-ui/styles/MuiThemeProvider';
import { customizeTheme } from '../lib/modules/utils/theme';
import { withStyles, withTheme } from '@material-ui/core/styles';
import getHeaderSubtitleData from '../lib/modules/utils/getHeaderSubtitleData';
import { UserContext } from './common/withUser';
import { TimezoneContext } from './common/withTimezone';

const intercomAppId = getSetting('intercomAppId', 'wtb8z7sj');

const styles = theme => ({
  main: {
    margin: '50px auto 15px auto',
    maxWidth: 1200,
    [theme.breakpoints.down('sm')]: {
      marginTop: 0,
      paddingLeft: theme.spacing.unit,
      paddingRight: theme.spacing.unit,
    },
  },
  '@global': {
    p: {
      marginTop: "1em",
      marginBottom: "1em",
      '&:first-of-type': {
        marginTop: 0,
      },
      '&:last-of-type': {
        marginBottom: 0,
      }
    },
  }
})

class Layout extends PureComponent {
  constructor(props) {
    super(props);
    this.state = {
      timezone: null
    };
  }
  
  componentDidMount() {
    const newTimezone = moment.tz.guess();
    if(this.state.timezone !== newTimezone) {
      this.setState({
        timezone: newTimezone
      });
    }
  }
  
  render () {
    const {currentUser, children, currentRoute, location, params, client, classes, theme} = this.props;
    const {userAgent} = this.context;

    const showIntercom = currentUser => {
      if (currentUser && !currentUser.hideIntercom) {
        return <div id="intercome-outer-frame">
          <Components.ErrorBoundary>
            <Intercom
              appID={intercomAppId}
              user_id={currentUser._id}
              email={currentUser.email}
              name={currentUser.displayName}/>
          </Components.ErrorBoundary>
        </div>
      } else if (!currentUser) {
        return <div id="intercome-outer-frame">
            <Components.ErrorBoundary>
              <Intercom appID={intercomAppId}/>
            </Components.ErrorBoundary>
          </div>
      } else {
        return null
      }
    }
<<<<<<< HEAD
  
    const routeName = currentRoute.name
    const query = location && location.query
    const { subtitleText = currentRoute.title || "" } = getHeaderSubtitleData(routeName, query, params, client) || {}
    const siteName = getSetting('forumSettings.tabTitle', 'LessWrong 2.0');
    const title = subtitleText ? `${subtitleText} - ${siteName}` : siteName;
=======
  }

  const routeName = currentRoute.name
  const query = location && location.query
  const { subtitleText = currentRoute.title || "" } = getHeaderSubtitleData(routeName, query, params, client) || {}
  const siteName = getSetting('forumSettings.tabTitle', 'LessWrong 2.0');
  const title = subtitleText ? `${subtitleText} - ${siteName}` : siteName;
>>>>>>> 386d7218

    return (
      <UserContext.Provider value={currentUser}>
      <TimezoneContext.Provider value={this.state.timezone}>
      <div className={classNames("wrapper", {'alignment-forum': getSetting('AlignmentForum', false)}) } id="wrapper">
        <V0MuiThemeProvider muiTheme={customizeTheme(currentRoute, userAgent, params, client.store)}>
          <div>
            <CssBaseline />
            <Helmet>
              <title>{title}</title>
              <link name="material-icons" rel="stylesheet" type="text/css" href="https://fonts.googleapis.com/icon?family=Material+Icons"/>
              <link name="react-instantsearch" rel="stylesheet" type="text/css" href="https://unpkg.com/react-instantsearch-theme-algolia@4.0.0/style.min.css"/>
              <link rel="stylesheet" href="https://fonts.googleapis.com/css?family=Roboto:300,400,500"/>
              { theme.typography.fontDownloads &&
                  theme.typography.fontDownloads.map(
                    (url)=><link rel="stylesheet" key={`font-${url}`} href={url}/>
                  )
              }
              <meta httpEquiv="Accept-CH" content="DPR, Viewport-Width, Width"/>
              <link rel="stylesheet" href="https://use.typekit.net/jvr1gjm.css"/>
            </Helmet>
            {/* Deactivating this component for now, since it's been causing a good amount of bugs. TODO: Fix this properly */}
            {/* {currentUser ? <Components.UsersProfileCheck currentUser={currentUser} documentId={currentUser._id} /> : null} */}
  
            {/* Sign up user for Intercom, if they do not yet have an account */}
            {showIntercom(currentUser)}
            <noscript className="noscript-warning"> This website requires javascript to properly function. Consider activating javascript to get access to all site functionality. </noscript>
            <Components.Header {...this.props}/>
  
            <div className={classes.main}>
              <Components.ErrorBoundary>
                <Components.FlashMessages />
              </Components.ErrorBoundary>
              {children}
              <Components.ErrorBoundary>
                <Components.SunshineSidebar />
              </Components.ErrorBoundary>
            </div>
            {/* <Components.Footer />  Deactivated Footer, since we don't use one. Might want to add one later*/ }
          </div>
        </V0MuiThemeProvider>
      </div>
      </TimezoneContext.Provider>
      </UserContext.Provider>
    )
  }
}

Layout.contextTypes = {
  userAgent: PropTypes.string,
}

Layout.displayName = "Layout";

registerComponent('Layout', Layout, withRouter, withApollo, withStyles(styles, { name: "Layout" }), withTheme());<|MERGE_RESOLUTION|>--- conflicted
+++ resolved
@@ -85,22 +85,12 @@
         return null
       }
     }
-<<<<<<< HEAD
-  
+
     const routeName = currentRoute.name
     const query = location && location.query
     const { subtitleText = currentRoute.title || "" } = getHeaderSubtitleData(routeName, query, params, client) || {}
     const siteName = getSetting('forumSettings.tabTitle', 'LessWrong 2.0');
     const title = subtitleText ? `${subtitleText} - ${siteName}` : siteName;
-=======
-  }
-
-  const routeName = currentRoute.name
-  const query = location && location.query
-  const { subtitleText = currentRoute.title || "" } = getHeaderSubtitleData(routeName, query, params, client) || {}
-  const siteName = getSetting('forumSettings.tabTitle', 'LessWrong 2.0');
-  const title = subtitleText ? `${subtitleText} - ${siteName}` : siteName;
->>>>>>> 386d7218
 
     return (
       <UserContext.Provider value={currentUser}>
