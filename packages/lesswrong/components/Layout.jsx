import { Components, registerComponent, getSetting } from 'meteor/vulcan:core';
// import { InstantSearch} from 'react-instantsearch-dom';
import React, { PureComponent } from 'react';
import { withRouter } from 'react-router';
import PropTypes from 'prop-types';
import Helmet from 'react-helmet';
import { withApollo } from 'react-apollo';
import CssBaseline from '@material-ui/core/CssBaseline';
import classNames from 'classnames'
import Intercom from 'react-intercom';
import moment from 'moment-timezone';

import V0MuiThemeProvider from 'material-ui/styles/MuiThemeProvider';
import { customizeTheme } from '../lib/modules/utils/theme';
import { withStyles, withTheme } from '@material-ui/core/styles';
import getHeaderSubtitleData from '../lib/modules/utils/getHeaderSubtitleData';
import { UserContext } from './common/withUser';
import { TimezoneContext } from './common/withTimezone';
import { DialogManager } from './common/withDialog';
import { tableOfContentsContext } from './posts/TableOfContents';

const intercomAppId = getSetting('intercomAppId', 'wtb8z7sj');

const styles = theme => ({
  main: {
    margin: '50px auto 15px auto',
    maxWidth: 1200,
    [theme.breakpoints.down('sm')]: {
      marginTop: 0,
      paddingLeft: theme.spacing.unit,
      paddingRight: theme.spacing.unit,
    },
  },
  '@global': {
    p: {
      marginTop: "1em",
      marginBottom: "1em",
      '&:first-of-type': {
        marginTop: 0,
      },
      '&:last-of-type': {
        marginBottom: 0,
      }
    },
  }
})

class Layout extends PureComponent {
  constructor(props) {
    super(props);
    
    this.state = {
      timezone: null,
      toc: null,
    };
  }
<<<<<<< HEAD
  
  setToC = (document, sections) => {
    this.setState({
      toc: {
        document: document,
        sections: sections
      }
    })
  }
  
=======

>>>>>>> a3003969
  componentDidMount() {
    const newTimezone = moment.tz.guess();
    if(this.state.timezone !== newTimezone) {
      this.setState({
        timezone: newTimezone
      });
    }
  }

  render () {
    const {currentUser, children, currentRoute, location, params, client, classes, theme} = this.props;
    const {userAgent} = this.context;

    const showIntercom = currentUser => {
      if (currentUser && !currentUser.hideIntercom) {
        return <div id="intercome-outer-frame">
          <Components.ErrorBoundary>
            <Intercom
              appID={intercomAppId}
              user_id={currentUser._id}
              email={currentUser.email}
              name={currentUser.displayName}/>
          </Components.ErrorBoundary>
        </div>
      } else if (!currentUser) {
        return <div id="intercome-outer-frame">
            <Components.ErrorBoundary>
              <Intercom appID={intercomAppId}/>
            </Components.ErrorBoundary>
          </div>
      } else {
        return null
      }
    }

    const routeName = currentRoute.name
    const query = location && location.query
    const { subtitleText = currentRoute.title || "" } = getHeaderSubtitleData(routeName, query, params, client) || {}
    const siteName = getSetting('forumSettings.tabTitle', 'LessWrong 2.0');
    const title = subtitleText ? `${subtitleText} - ${siteName}` : siteName;

    return (
      <UserContext.Provider value={currentUser}>
      <TimezoneContext.Provider value={this.state.timezone}>
      <tableOfContentsContext.Provider value={this.setToC}>
      <div className={classNames("wrapper", {'alignment-forum': getSetting('AlignmentForum', false)}) } id="wrapper">
        <V0MuiThemeProvider muiTheme={customizeTheme(currentRoute, userAgent, params, client.store)}>
          <DialogManager>
          <div>
            <CssBaseline />
            <Helmet>
              <title>{title}</title>
              <link name="material-icons" rel="stylesheet" type="text/css" href="https://fonts.googleapis.com/icon?family=Material+Icons"/>
              <link rel="stylesheet" href="https://cdn.jsdelivr.net/npm/instantsearch.css@7.0.0/themes/reset-min.css"/>
              <link rel="stylesheet" href="https://fonts.googleapis.com/css?family=Roboto:300,400,500"/>
              { theme.typography.fontDownloads &&
                  theme.typography.fontDownloads.map(
                    (url)=><link rel="stylesheet" key={`font-${url}`} href={url}/>
                  )
              }
              <meta httpEquiv="Accept-CH" content="DPR, Viewport-Width, Width"/>
              <link rel="stylesheet" href="https://use.typekit.net/jvr1gjm.css"/>
            </Helmet>
            {/* Deactivating this component for now, since it's been causing a good amount of bugs. TODO: Fix this properly */}
            {/* {currentUser ? <Components.UsersProfileCheck currentUser={currentUser} documentId={currentUser._id} /> : null} */}

            {/* Sign up user for Intercom, if they do not yet have an account */}
            {showIntercom(currentUser)}
            <noscript className="noscript-warning"> This website requires javascript to properly function. Consider activating javascript to get access to all site functionality. </noscript>
<<<<<<< HEAD
            <Components.Header {...this.props} toc={this.state.toc} />
  
=======
            <Components.Header {...this.props}/>

>>>>>>> a3003969
            <div className={classes.main}>
              <Components.ErrorBoundary>
                <Components.FlashMessages />
              </Components.ErrorBoundary>
              {children}
              <Components.ErrorBoundary>
                <Components.SunshineSidebar />
              </Components.ErrorBoundary>
            </div>
            {/* <Components.Footer />  Deactivated Footer, since we don't use one. Might want to add one later*/ }
          </div>
          </DialogManager>
        </V0MuiThemeProvider>
      </div>
      </tableOfContentsContext.Provider>
      </TimezoneContext.Provider>
      </UserContext.Provider>
    )
  }
}

Layout.contextTypes = {
  userAgent: PropTypes.string,
}

Layout.displayName = "Layout";

registerComponent('Layout', Layout, withRouter, withApollo, withStyles(styles, { name: "Layout" }), withTheme());<|MERGE_RESOLUTION|>--- conflicted
+++ resolved
@@ -54,7 +54,6 @@
       toc: null,
     };
   }
-<<<<<<< HEAD
   
   setToC = (document, sections) => {
     this.setState({
@@ -65,9 +64,6 @@
     })
   }
   
-=======
-
->>>>>>> a3003969
   componentDidMount() {
     const newTimezone = moment.tz.guess();
     if(this.state.timezone !== newTimezone) {
@@ -137,13 +133,8 @@
             {/* Sign up user for Intercom, if they do not yet have an account */}
             {showIntercom(currentUser)}
             <noscript className="noscript-warning"> This website requires javascript to properly function. Consider activating javascript to get access to all site functionality. </noscript>
-<<<<<<< HEAD
             <Components.Header {...this.props} toc={this.state.toc} />
-  
-=======
-            <Components.Header {...this.props}/>
 
->>>>>>> a3003969
             <div className={classes.main}>
               <Components.ErrorBoundary>
                 <Components.FlashMessages />
