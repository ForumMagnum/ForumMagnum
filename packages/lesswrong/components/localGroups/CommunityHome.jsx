import {
  Components,
<<<<<<< HEAD
  withCurrentUser,
=======
  registerComponent,
>>>>>>> e9138743
  getFragment,
  withMessages,
  withEdit
} from 'meteor/vulcan:core';
import React, { Component } from 'react';
import { Localgroups } from '../../lib/index.js';
import Dialog from 'material-ui/Dialog';
import { withRouter } from 'react-router';
import Users from 'meteor/vulcan:users';
import { Link } from 'react-router';
<<<<<<< HEAD
import defineComponent from '../../lib/defineComponent';
import CommunityMapWrapper from './CommunityMapWrapper'
=======
import withUser from '../common/withUser';
>>>>>>> e9138743

class CommunityHome extends Component {
  constructor(props, context) {
    super(props);
    this.state = {
      newGroupFormOpen: false,
      newEventFormOpen: false,
      currentUserLocation: {lat: 37.871853, lng: -122.258423},
    }
  }

  componentDidMount() {
    const currentUser = this.props.currentUser;
    const currentUserLat = currentUser && currentUser.mongoLocation && currentUser.mongoLocation.coordinates[1]
    const currentUserLng = currentUser && currentUser.mongoLocation && currentUser.mongoLocation.coordinates[0]
    if (currentUserLat && currentUserLng) {
      this.setState({
        currentUserLocation: {lat: currentUserLat, lng: currentUserLng}
      })
    } else {
      if (typeof window !== 'undefined' && typeof navigator !== 'undefined'
          && navigator && navigator.geolocation) {
        navigator.geolocation.getCurrentPosition((position) => {
          if(position && position.coords) {
            const navigatorLat = position.coords.latitude
            const navigatorLng = position.coords.longitude
            this.setState({
              currentUserLocation: {lat: navigatorLat, lng: navigatorLng}
            })
          }
        });
      }
    }
  }

  handleOpenNewGroupForm = () => {
    this.setState({
      newGroupFormOpen: true,
    })
  }

  handleCloseNewGroupForm = () => {
    this.setState({
      newGroupFormOpen: false,
    })
  }

  handleOpenNewEventForm = () => {
    this.setState({
      newEventFormOpen: true,
    })
  }

  handleCloseNewEventForm = () => {
    this.setState({
      newEventFormOpen: false,
    })
  }

  renderNewGroupForm = () => {
    if (this.props.currentUser) {
      return (<div>
        <a onClick={this.handleOpenNewGroupForm}>Create new group</a>
        <Dialog
          contentStyle={{maxWidth:"400px"}}
          title="New Local Group Form"
          open={this.state.newGroupFormOpen}
          onRequestClose={this.handleCloseNewGroupForm}
          className="comments-item-text local-group-new-form"
          bodyClassName="local-group-new-form-body"
          autoScrollBodyContent
        >
          <Components.SmartForm
            collection={Localgroups}
            mutationFragment={getFragment('localGroupsHomeFragment')}
            prefilledProps={{organizerIds: [this.props.currentUser._id]}}
            successCallback={localGroup => {
              this.handleCloseNewGroupForm();
              this.props.flash("Successfully created new local group " + localGroup.name);
              this.props.router.push({pathname: '/groups/' + localGroup._id});
            }}
          />
        </Dialog>
      </div>)
    }
  }

  render() {
    const router = this.props.router;
    const postsListTerms = {
      view: 'nearbyEvents',
      lat: this.state.currentUserLocation.lat,
      lng: this.state.currentUserLocation.lng,
      limit: 5,
      filters: router.location.query && router.location.query.filters || [],
    }
    const groupsListTerms = {
      view: 'nearby',
      lat: this.state.currentUserLocation.lat,
      lng: this.state.currentUserLocation.lng,
      limit: 3,
      filters: router.location.query && router.location.query.filters || [],
    }
    const mapEventTerms = {
      view: 'nearbyEvents',
      lat: this.state.currentUserLocation.lat,
      lng: this.state.currentUserLocation.lng,
      filters: router.location.query && router.location.query.filters || [],
    }
    return (
      <div className="community-home">
        <CommunityMapWrapper
          terms={mapEventTerms}
        />
        <Components.Section title="Local Groups" titleComponent={<div>
          {this.props.currentUser && <Components.GroupFormLink />}
          {this.props.currentUser && <Components.SectionSubtitle>
            <Link to={{pathname:"/newPost", query: {eventForm: true}}}>
              Create new event
            </Link>
          </Components.SectionSubtitle>}
          <Components.SectionSubtitle>
            <Link to="/pastEvents">See past events</Link>
          </Components.SectionSubtitle>
        </div>}>
          {this.state.currentUserLocation &&
            <div>
              <Components.LocalGroupsList
                terms={groupsListTerms}
                showHeader={false} />
              <hr className="community-home-list-divider"/>
              <Components.PostsList
                terms={postsListTerms}
                showHeader={false} />
            </div>}
        </Components.Section>
        <Components.Section title="Resources">
          <Components.PostsList terms={{view: 'communityResourcePosts'}} showHeader={false} />
        </Components.Section>
      </div>
    )
  }
}


const withEditOptions = {
  collection: Users,
  fragmentName: 'UsersProfile',
};

<<<<<<< HEAD
export default defineComponent({
  name: 'CommunityHome',
  component: CommunityHome,
  register: false,
  hocs: [ withCurrentUser, withMessages, withRouter, [withEdit, withEditOptions] ]
});
=======
registerComponent('CommunityHome', CommunityHome, withUser, withMessages, withRouter, [withEdit, withEditOptions]);
>>>>>>> e9138743
<|MERGE_RESOLUTION|>--- conflicted
+++ resolved
@@ -1,10 +1,5 @@
 import {
   Components,
-<<<<<<< HEAD
-  withCurrentUser,
-=======
-  registerComponent,
->>>>>>> e9138743
   getFragment,
   withMessages,
   withEdit
@@ -15,12 +10,9 @@
 import { withRouter } from 'react-router';
 import Users from 'meteor/vulcan:users';
 import { Link } from 'react-router';
-<<<<<<< HEAD
 import defineComponent from '../../lib/defineComponent';
+import withUser from '../common/withUser';
 import CommunityMapWrapper from './CommunityMapWrapper'
-=======
-import withUser from '../common/withUser';
->>>>>>> e9138743
 
 class CommunityHome extends Component {
   constructor(props, context) {
@@ -171,13 +163,9 @@
   fragmentName: 'UsersProfile',
 };
 
-<<<<<<< HEAD
 export default defineComponent({
   name: 'CommunityHome',
   component: CommunityHome,
   register: false,
-  hocs: [ withCurrentUser, withMessages, withRouter, [withEdit, withEditOptions] ]
-});
-=======
-registerComponent('CommunityHome', CommunityHome, withUser, withMessages, withRouter, [withEdit, withEditOptions]);
->>>>>>> e9138743
+  hocs: [ withUser, withMessages, withRouter, [withEdit, withEditOptions] ]
+});