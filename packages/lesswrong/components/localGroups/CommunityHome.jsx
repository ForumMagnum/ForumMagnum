--- conflicted
+++ resolved
@@ -106,7 +106,6 @@
             <Link to="/upcomingEvents">See upcoming events</Link>
           </Components.SectionSubtitle>
         </div>}>
-<<<<<<< HEAD
         <div>
           { this.state.currentUserLocation.loading
             ? <Components.Loading />
@@ -119,18 +118,6 @@
             terms={postsListTerms}
             showHeader={false} />
         </div>
-=======
-          {this.state.currentUserLocation &&
-            <div>
-              { this.state.currentUserLocation.loading
-                ? <Components.Loading />
-                : <Components.LocalGroupsList
-                    terms={groupsListTerms}
-                    showHeader={false} />}
-              <hr className={classes.listDivider}/>
-              <Components.PostsList terms={postsListTerms} />
-            </div>}
->>>>>>> 0e906a1a
         </Components.Section>
         <Components.Section title="Resources">
           <Components.PostsList terms={{view: 'communityResourcePosts'}} showLoadMore={false} />
