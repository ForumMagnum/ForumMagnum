--- conflicted
+++ resolved
@@ -24,11 +24,7 @@
 }) => {
   const currentUser = useCurrentUser();
   const { mapLocation, googleLocation, mapMarkerText, bio } = currentUser || {}
-<<<<<<< HEAD
-  const { Loading, Typography } = Components
-=======
-  const { Loading, LWDialog } = Components
->>>>>>> bbbf1518
+  const { Loading, Typography, LWDialog } = Components
   
   const [ mapsLoaded ] = useGoogleMaps("SetPersonalMapLocationDialog")
   const [ location, setLocation ] = useState(mapLocation || googleLocation)
