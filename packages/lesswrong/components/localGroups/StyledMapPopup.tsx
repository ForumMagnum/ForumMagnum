import React, { ReactNode } from 'react';
import { createStyles } from '@material-ui/core/styles';
import { Link } from '../../lib/reactRouterWrapper';
import { registerComponent } from '../../lib/vulcan-lib';
<<<<<<< HEAD
import { isEAForum } from '../../lib/instanceSettings';
import { useReactMapGL } from '../../splits/useReactMapGl';
=======
import { Popup as BadlyTypedPopup } from 'react-map-gl';
import { isEAForum } from '../../lib/instanceSettings';
import { componentWithChildren } from '../../lib/utils/componentsWithChildren';

const Popup = componentWithChildren(BadlyTypedPopup);
>>>>>>> 96a83a6c

// Shared with LocalEventMarker
export const styles = createStyles((theme: ThemeType): JssStyles => ({
  root: {
    ...theme.typography.body2,
    width: 250,
    userSelect: 'text',
    cursor: 'auto'
  },
  groupMarkerName: {
    fontSize: "15px",
    marginTop: "3.5px",
    marginBottom: "0px",
    marginRight: 10
  },
  markerBody: {
    marginTop: 10,
    marginBottom: 10,
    maxHeight: 150,
    overflowY: 'auto'
  },
  contactInfo: {
    marginBottom: "10px",
    marginTop: "10px",
    fontWeight: isEAForum ? 450 : 400,
    color: theme.palette.text.dim60,
  },
  markerPageLink: {
    fontWeight: isEAForum ? 450 : 400,
    color: theme.palette.link.dim3,
    flex: 'none'
  },
  linksWrapper: {
    display: 'flex',
    justifyContent: 'space-between'
  },
}));

const StyledMapPopup = ({
  children, classes, link, title,
  metaInfo, cornerLinks, lat, lng,
  onClose, offsetTop=-20, offsetLeft, hideBottomLinks
}: {
  children?: ReactNode,
  classes: ClassesType,
  link: string,
  title: string|ReactNode,
  metaInfo?: any,
  cornerLinks?: any,
  lat: number,
  lng: number,
  onClose: any,
  offsetTop?: number,
  offsetLeft?: number,
  hideBottomLinks?: boolean
}) => {
  const { ready, reactMapGL } = useReactMapGL();
  if (!ready) return null;
  const { Popup } = reactMapGL;
  
  return <Popup
    latitude={lat}
    longitude={lng}
    closeButton={true}
    closeOnClick={false}
    offsetTop={offsetTop}
    offsetLeft={offsetLeft}
    onClose={onClose}
    captureClick
    captureScroll
    anchor="bottom" >
      <div className={classes.root}>
        <Link to={link}><h5 className={classes.groupMarkerName}> {title} </h5></Link>
        <div className={classes.markerBody}>{children}</div>
        {metaInfo && <div className={classes.contactInfo}>{metaInfo}</div>}
        {!hideBottomLinks && <div className={classes.linksWrapper}>
          <Link className={classes.markerPageLink} to={link}> Full link </Link>
          <div>{cornerLinks}</div>
        </div>}
      </div>
  </Popup>
}

const StyledMapPopupComponent = registerComponent("StyledMapPopup", StyledMapPopup, {styles});

declare global {
  interface ComponentTypes {
    StyledMapPopup: typeof StyledMapPopupComponent
  }
}
<|MERGE_RESOLUTION|>--- conflicted
+++ resolved
@@ -2,16 +2,10 @@
 import { createStyles } from '@material-ui/core/styles';
 import { Link } from '../../lib/reactRouterWrapper';
 import { registerComponent } from '../../lib/vulcan-lib';
-<<<<<<< HEAD
 import { isEAForum } from '../../lib/instanceSettings';
 import { useReactMapGL } from '../../splits/useReactMapGl';
-=======
 import { Popup as BadlyTypedPopup } from 'react-map-gl';
-import { isEAForum } from '../../lib/instanceSettings';
 import { componentWithChildren } from '../../lib/utils/componentsWithChildren';
-
-const Popup = componentWithChildren(BadlyTypedPopup);
->>>>>>> 96a83a6c
 
 // Shared with LocalEventMarker
 export const styles = createStyles((theme: ThemeType): JssStyles => ({
