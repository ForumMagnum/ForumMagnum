import React, { useState } from 'react';
import { registerComponent, Components } from '../../lib/vulcan-lib';
import { useUpdate } from '../../lib/crud/withUpdate';
import { useCurrentUser } from '../common/withUser';
import Geosuggest from 'react-geosuggest';
import DialogContent from '@material-ui/core/DialogContent';
import DialogActions from '@material-ui/core/DialogActions';
import DialogTitle from '@material-ui/core/DialogTitle';
import Slider from '@material-ui/lab/Slider';
import Input from '@material-ui/core/Input';
import InputAdornment from '@material-ui/core/InputAdornment';
import FormLabel from '@material-ui/core/FormLabel';
import Checkbox from '@material-ui/core/Checkbox';
import { geoSuggestStyles, useGoogleMaps } from '../form-components/LocationFormComponent'
import { MAX_NOTIFICATION_RADIUS } from '../../lib/collections/users/custom_fields'


const suggestionToGoogleMapsLocation = (suggestion) => {
  return suggestion ? suggestion.gmaps : null
}

export const sharedStyles = (theme: ThemeType): JssStyles => ({
  removeButton: {
    color: theme.palette.error.main,
    marginRight: 'auto',
    marginLeft: -4
  },
  submitButton: {
    color: theme.palette.secondary.main,
    textTransform: 'uppercase'
  },
  actions: {
    marginTop: 24
  },
  geoSuggest: {
    marginTop: 16, 
    marginBottom: 16,
    width: 400,
    ...geoSuggestStyles(theme),
    "& .geosuggest__suggests": {
      top: "100%",
      left: 0,
      right: 0,
      maxHeight: "25em",
      padding: 0,
      marginTop: -1,
      background: "#fff",
      borderTopWidth: 0,
      overflowX: "hidden",
      overflowY: "auto",
      listStyle: "none",
      zIndex: 5,
      transition: "max-height 0.2s, border 0.2s",
    },
    "& .geosuggest__input": {
      border: "2px solid transparent",
      borderBottom: "1px solid rgba(0,0,0,.87)",
      padding: ".5em 1em 0.5em 0em !important",
      width: '100%',
      fontSize: 13,
      [theme.breakpoints.down('sm')]: {
        width: "100%"
      },
    },
  },
})

const styles = (theme: ThemeType): JssStyles => ({
  ...sharedStyles(theme),
  distanceSection: {
    marginTop: 30,
    display: 'flex'
  },
  input: {
    width: '15%',
    marginLeft: '5%',
    position: 'relative',
    top: -12
  },
  slider: {
    width: '80%',
  },
  inputAdornment: {
    marginLeft: 0,
  },
  distanceHeader: {
    marginTop: 20
  },
  peopleThreshold: {
    display: 'flex'
  },
  peopleThresholdText: {
    alignSelf: 'center',
    position: 'relative',
    top: 2
  },
  peopleInput: {
    width: 20
  },
  peopleThresholdCheckbox: {
    marginLeft: -12
  }
})

const MAX_NOTIFICATION_RADIUS_STEPSIZE = 5
const EventNotificationsDialog = ({ onClose, classes }: {
  onClose: ()=>void,
  classes: ClassesType,
}) => {
  const currentUser = useCurrentUser();
<<<<<<< HEAD
  const { Loading, Typography } = Components
=======
  const { Loading, LWDialog } = Components
>>>>>>> bbbf1518
  const { nearbyEventsNotificationsLocation, mapLocation, googleLocation, nearbyEventsNotificationsRadius, nearbyPeopleNotificationThreshold } = currentUser || {}

  const [ mapsLoaded ] = useGoogleMaps("EventNotificationsDialog")
  const [ location, setLocation ] = useState(nearbyEventsNotificationsLocation || mapLocation || googleLocation)
  const [ label, setLabel ] = useState(nearbyEventsNotificationsLocation?.formatted_address || mapLocation?.formatted_address || googleLocation?.formatted_address)
  const [ distance, setDistance ] = useState(nearbyEventsNotificationsRadius || 50)
  const [ notifyPeopleThreshold, setNotifyPeopleThreshold ] = useState(nearbyPeopleNotificationThreshold || 10)
  const [ notifyPeopleCheckboxState, setNotifyPeopleCheckboxState ] = useState(!!nearbyPeopleNotificationThreshold)
  
  const { mutate } = useUpdate({
    collectionName: "Users",
    fragmentName: 'UsersCurrent',
  })

  const peopleThresholdInput = <Input
    className={classes.peopleInput}
    value={notifyPeopleThreshold}
    margin="dense"
    onChange={(e) => setNotifyPeopleThreshold(parseFloat(e.target.value))}
  />

  return (
    <LWDialog
      open={true}
      onClose={onClose}
    >
      <DialogTitle>
        I wish to be notified of nearby events and new groups
      </DialogTitle>
      <DialogContent>
        <Typography variant="body2">
          <p>
            Notify me for events and new groups in this location 
          </p>
        </Typography>
        <div className={classes.geoSuggest}>
          {mapsLoaded ? <Geosuggest
            placeholder="Location"
            onSuggestSelect={(suggestion) => { 
              setLocation(suggestionToGoogleMapsLocation(suggestion))
              setLabel(suggestion?.label)
            }}
            initialValue={label}
          /> : <Loading/>}
          
        </div>
        <FormLabel className={classes.distanceHeader} component={"legend" as any}>Notification Radius</FormLabel>
        <div className={classes.distanceSection}>
          <Slider
            className={classes.slider}
            value={distance}
            step={MAX_NOTIFICATION_RADIUS_STEPSIZE}
            min={0}
            max={MAX_NOTIFICATION_RADIUS}
            onChange={(e, value) => setDistance(value)}
            aria-labelledby="input-slider"
          />
          <Input
            className={classes.input}
            value={distance}
            margin="dense"
            onChange={(e) => setDistance(parseFloat(e.target.value))}
            endAdornment={<InputAdornment disableTypography className={classes.inputAdornment} position="end">km</InputAdornment>}
            onBlur={() => setDistance(distance > MAX_NOTIFICATION_RADIUS ? MAX_NOTIFICATION_RADIUS : (distance < 0 ? 0 : distance))}
            inputProps={{
              step: MAX_NOTIFICATION_RADIUS_STEPSIZE,
              min: 0,
              max: MAX_NOTIFICATION_RADIUS,
              type: 'number',
              'aria-labelledby': 'input-slider',
            }}
          />
        </div>
        <div className={classes.peopleThreshold}>
          <div>
            <Checkbox
              className={classes.peopleThresholdCheckbox}
              checked={notifyPeopleCheckboxState}
              onChange={(e) => setNotifyPeopleCheckboxState(!!e.target.checked)}
            />
          </div>
          <div className={classes.peopleThresholdText}>
            Notify me when there are {peopleThresholdInput} or more people in my area
          </div>
        </div>
        <DialogActions className={classes.actions}>
          {currentUser?.nearbyEventsNotifications && <a className={classes.removeButton} onClick={()=>{
            void mutate({selector: {_id: currentUser._id}, data: {
              nearbyEventsNotifications: false,
              nearbyEventsNotificationsLocation: null, 
              nearbyEventsNotificationsRadius: null, 
              nearbyPeopleNotificationThreshold: null,
            }})
            onClose()
          }}>
            Stop notifying me
          </a>}
          <a className={classes.submitButton} onClick={()=>{
            void mutate({selector: {_id: currentUser!._id}, data: {
              nearbyEventsNotifications: true,
              nearbyEventsNotificationsLocation: location, 
              nearbyEventsNotificationsRadius: distance, 
              nearbyPeopleNotificationThreshold: notifyPeopleCheckboxState ? notifyPeopleThreshold : null,
            }})
            onClose()
          }}>
            Submit
          </a>
        </DialogActions>
      </DialogContent>
    </LWDialog>
  )
}

const EventNotificationsDialogComponent = registerComponent('EventNotificationsDialog', EventNotificationsDialog, {styles});

declare global {
  interface ComponentTypes {
    EventNotificationsDialog: typeof EventNotificationsDialogComponent
  }
}
<|MERGE_RESOLUTION|>--- conflicted
+++ resolved
@@ -108,11 +108,7 @@
   classes: ClassesType,
 }) => {
   const currentUser = useCurrentUser();
-<<<<<<< HEAD
-  const { Loading, Typography } = Components
-=======
-  const { Loading, LWDialog } = Components
->>>>>>> bbbf1518
+  const { Loading, Typography, LWDialog } = Components
   const { nearbyEventsNotificationsLocation, mapLocation, googleLocation, nearbyEventsNotificationsRadius, nearbyPeopleNotificationThreshold } = currentUser || {}
 
   const [ mapsLoaded ] = useGoogleMaps("EventNotificationsDialog")
