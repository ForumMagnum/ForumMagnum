--- conflicted
+++ resolved
@@ -10,12 +10,8 @@
 import RoomIcon from '@/lib/vendor/@material-ui/icons/src/Room';
 import StarIcon from '@/lib/vendor/@material-ui/icons/src/Star';
 import PersonPinIcon from '@/lib/vendor/@material-ui/icons/src/PersonPin';
-<<<<<<< HEAD
-import { CloseableComponent, OpenDialogContextType, useDialog } from '../common/withDialog'
-=======
 import Tooltip from '@/lib/vendor/@material-ui/core/src/Tooltip';
 import { DialogContentsFn, OpenDialogContextType, useDialog } from '../common/withDialog'
->>>>>>> ee031e79
 import { useCurrentUser } from '../common/withUser';
 import { PersonSVG, ArrowSVG, GroupIconSVG } from './Icons'
 import qs from 'qs'
@@ -380,13 +376,7 @@
           </span>
           <span className={classes.buttonText}> Individuals </span>
           <span className={classes.actionContainer}>
-<<<<<<< HEAD
             <TooltipSpan title="Add your location to the map">
-              <AddIcon className={classNames(classes.actionIcon, classes.addIcon)} onClick={createFallBackDialogHandler(openDialog, "SetPersonalMapLocationDialog", currentUser)}/>
-            </TooltipSpan>
-            <TooltipSpan title="Hide individual user locations from map">
-=======
-            <Tooltip title="Add your location to the map">
               <AddIcon className={classNames(classes.actionIcon, classes.addIcon)} onClick={
                 createFallBackDialogHandler(
                   openDialog, "SetPersonalMapLocationDialog",
@@ -394,9 +384,8 @@
                   currentUser
                 )
               }/>
-            </Tooltip>
-            <Tooltip title="Hide individual user locations from map">
->>>>>>> ee031e79
+            </TooltipSpan>
+            <TooltipSpan title="Hide individual user locations from map">
               <VisibilityIcon
                 onClick={toggleIndividuals}
                 className={classNames(classes.actionIcon, classes.visibilityIcon, {[classes.checkedVisibilityIcon]: !showIndividuals})}
