--- conflicted
+++ resolved
@@ -6,11 +6,6 @@
 import { Posts } from '../../lib/collections/posts';
 import { useCurrentUser } from '../common/withUser';
 import { createStyles } from '@material-ui/core/styles';
-<<<<<<< HEAD
-import { sectionFooterLeftStyles } from '../users/UsersProfile'
-=======
-import { postBodyStyles } from '../../themes/stylePiping'
->>>>>>> 57303d8b
 import qs from 'qs'
 import { userIsAdmin } from '../../lib/vulcan-users';
 import { forumTypeSetting } from '../../lib/instanceSettings';
