--- conflicted
+++ resolved
@@ -5,15 +5,11 @@
 import { Marker, InfoWindow } from "react-google-maps"
 import { Link } from 'react-router';
 import CloseIcon from '@material-ui/icons/Close';
-<<<<<<< HEAD
 import { Posts } from '../../lib/collections/posts';
-=======
-import { Posts } from 'meteor/example-forum';
 import { withStyles } from '@material-ui/core/styles';
 
-// Share JSS styles with LocalGroupMarker
+// Share JSS styles with LocalGroupMarkers
 import { styles } from './LocalGroupMarker';
->>>>>>> 76b7e5cf
 
 class LocalEventMarker extends PureComponent {
   render() {
