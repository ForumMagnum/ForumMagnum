--- conflicted
+++ resolved
@@ -6,13 +6,10 @@
 import { Link } from 'react-router';
 import CloseIcon from '@material-ui/icons/Close';
 import { Posts } from '../../lib/collections/posts';
-<<<<<<< HEAD
-=======
 import { withStyles } from '@material-ui/core/styles';
 
 // Share JSS styles with LocalGroupMarkers
 import { styles } from './LocalGroupMarker';
->>>>>>> a0541b13
 
 class LocalEventMarker extends PureComponent {
   render() {
