/* global google */
import React, { PureComponent } from 'react';
import PropTypes from 'prop-types';
import { registerComponent, Components } from 'meteor/vulcan:core';
import { Marker, InfoWindow } from "react-google-maps"
import { Link } from 'react-router';
import CloseIcon from '@material-ui/icons/Close';
import { withStyles } from '@material-ui/core/styles';

// Shared with LocalEventMarker
export const styles = theme => ({
  mapInfoWindow: {
    width: "250px",
    maxHeight: "250px",
    overflowX: "hidden",
    overflowY: "auto",
  },
  closeIcon: {
    position: "absolute",
    right: "-3px",
    top: "4px",
    color: "rgba(0,0,0,0.5)",
    height: "15px",
    width: "15px",
  },
  groupMarkerName: {
    fontSize: "15px",
    marginTop: "3.5px",
    marginBottom: "0px",
  },
  markerBody: {
<<<<<<< HEAD
=======
    maxHeight: "250px",
    overflowY: "auto",
    marginTop: 10,
    marginBottom: 10,
>>>>>>> 386d7218
  },
  contactInfo: {
    marginBottom: "10px",
    marginTop: "10px",
    fontWeight: 400,
    color: "rgba(0,0,0,0.6)",
  },
  markerPageLink: {
    fontWeight: 400,
    color: "rgba(0,0,0,0.4)",
  },
  linksWrapper: {
    position: "absolute",
    bottom: "0px",
    right: "-2px",
  },
});

class LocalGroupMarker extends PureComponent {
  // March 13th 2018: If this is still around in six months, probably time to say goodbye
  // getIconColor = () => {
  //   const type = this.props.group && this.props.group.type;
  //   switch (type) {
  //     case 'LW':
  //       return "#588f27";
  //     case 'SSC':
  //       return "#88ACB8";
  //     case 'EA':
  //       return '#1d879c';
  //     default:
  //       return '#444444';
  //   }
  // }

  render() {
    const { group, handleMarkerClick, handleInfoWindowClose, infoOpen, location, classes } = this.props;
    const { geometry: {location: {lat, lng}}} = location;
    const htmlBody = {__html: group.htmlBody};

    var circleIcon = {
        path: google.maps.SymbolPath.CIRCLE,
        fillColor: "#588f27",
        fillOpacity: 0.9,
        scale: 7,
        strokeWeight: 1,
        strokeColor: "#FFFFFF",
    };

    return(
      <Marker
        onClick={() => handleMarkerClick(group._id)}
        key={group._id}
        icon={circleIcon}
        position={{lat:lat, lng:lng}}
      >
        {infoOpen &&
          <InfoWindow>
            <div className={classes.mapInfoWindow}>
              <a><CloseIcon className={classes.closeIcon} onClick={() => handleInfoWindowClose(group._id)}/></a>
              <Link to={'/groups/'+group._id}><h5 className={classes.groupMarkerName}> [Group] {group.name} </h5></Link>
              <div dangerouslySetInnerHTML={htmlBody} className={classes.markerBody}></div>
              {group.contactInfo && <div className={classes.contactInfo}>{group.contactInfo}</div>}
              <Link className={classes.markerPageLink} to={'/groups/'+group._id}> Full link </Link>
              <div className={classes.linksWrapper}><Components.GroupLinks document={group}/></div>
            </div>
          </InfoWindow>
        }
      </Marker>
    )
  }
}

LocalGroupMarker.propTypes = {
  group: PropTypes.object.isRequired,
  location: PropTypes.object.isRequired,
}

registerComponent("LocalGroupMarker", LocalGroupMarker, withStyles(styles, { name: "LocalGroupMarker" }));<|MERGE_RESOLUTION|>--- conflicted
+++ resolved
@@ -29,13 +29,8 @@
     marginBottom: "0px",
   },
   markerBody: {
-<<<<<<< HEAD
-=======
-    maxHeight: "250px",
-    overflowY: "auto",
     marginTop: 10,
     marginBottom: 10,
->>>>>>> 386d7218
   },
   contactInfo: {
     marginBottom: "10px",
