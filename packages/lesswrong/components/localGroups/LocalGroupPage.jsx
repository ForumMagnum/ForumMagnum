import { Components, registerComponent, withMessages, useSingle } from 'meteor/vulcan:core';
import React from 'react';
import { Localgroups } from '../../lib/index.js';
import { Link } from '../../lib/reactRouterWrapper.js';
import { withLocation } from '../../lib/routeUtil';
import { Posts } from '../../lib/collections/posts';
import withUser from '../common/withUser';
import { withStyles } from '@material-ui/core/styles';
import { postBodyStyles } from '../../themes/stylePiping'
import { sectionFooterLeftStyles } from '../users/UsersProfile'
import qs from 'qs'

const styles = theme => ({
  root: {},
  groupInfo: {
    ...sectionFooterLeftStyles
  },
  groupName: {
    ...theme.typography.headerStyle,
    fontSize: "30px",
    marginTop: "0px",
    marginBottom: "0.5rem"
  },
  groupSubtitle: {
    marginBottom: theme.spacing.unit * 2
  },
  leftAction: {
    [theme.breakpoints.down('xs')]: {
      textAlign: 'left'
    }
  },
  groupLocation: {
    ...theme.typography.body2,
    display: "inline-block",
    color: "rgba(0,0,0,0.7)",
    maxWidth: 260
  },
  groupLinks: {
    display: "inline-block",
  },
  groupDescription: {
    marginBottom: "30px",
    [theme.breakpoints.down('xs')]: {
      marginLeft: 0
    }
  },
  groupDescriptionBody: {
    ...postBodyStyles(theme),
    padding: theme.spacing.unit,
  }
});

const LocalGroupPage = ({ classes, documentId: groupId, currentUser }) => {
  const { CommunityMapWrapper, SingleColumnSection, SectionTitle, GroupLinks, PostsList2, Loading,
    SectionButton, SubscribeTo, SectionFooter, GroupFormLink, ContentItemBody, Error404 } = Components

<<<<<<< HEAD
    const { googleLocation: { geometry: { location } }} = group;
    return (
      <div className={classes.root}>
        <CommunityMapWrapper
          terms={{view: "events", groupId: groupId}}
          groupQueryTerms={{view: "single", groupId: groupId}}
          mapOptions={{zoom:11, center: location, initialOpenWindows:[groupId]}}
        />
        <SingleColumnSection>
          <SectionTitle title={group.name}>
            {currentUser && <SectionButton>
              <SubscribeTo
                document={group}
                subscribeMessage="Subscribe to group"
                unsubscribeMessage="Unsubscribe from group"
              />
            </SectionButton>}
          </SectionTitle>
          <div className={classes.groupDescription}>
            <div className={classes.groupSubtitle}>
              <SectionFooter>
                <span className={classes.groupInfo}>
                  <div className={classes.groupLocation}>{group.location}</div>
                  <div className={classes.groupLinks}><GroupLinks document={group} /></div>
                </span>
                {Posts.options.mutations.new.check(currentUser) &&
=======
  const { document: group, loading } = useSingle({
    collection: Localgroups,
    queryName: 'LocalGroupPageQuery',
    fragmentName: 'localGroupsHomeFragment',
    documentId: groupId
  })

  if (loading) return <Loading />
  if (!group) return <Error404 />

  const { html = ""} = group.contents || {}
  const htmlBody = {__html: html}

  const { googleLocation: { geometry: { location } }} = group;
  return (
    <div className={classes.root}>
      <CommunityMapWrapper
        terms={{view: "events", groupId: groupId}}
        groupQueryTerms={{view: "single", groupId: groupId}}
        mapOptions={{zoom:11, center: location, initialOpenWindows:[groupId]}}
      />
      <SingleColumnSection>
        <SectionTitle title={`${group.inactive ? "[Inactive] " : " "}${group.name}`}>
          {currentUser && <SectionButton>
            <SubscribeTo document={group} />
          </SectionButton>}
        </SectionTitle>
        <div className={classes.groupDescription}>
          <div className={classes.groupSubtitle}>
            <SectionFooter>
              <span className={classes.groupInfo}>
                <div className={classes.groupLocation}>{group.location}</div>
                <div className={classes.groupLinks}><GroupLinks document={group} /></div>
              </span>
              {Posts.options.mutations.new.check(currentUser) &&
                <React.Fragment>
>>>>>>> 72d862be
                  <SectionButton>
                    <Link to={{pathname:"/newPost", search: `?${qs.stringify({eventForm: true, groupId})}`}} className={classes.leftAction}>
                      Create new event
                    </Link>
                  </SectionButton>
                  <SectionButton>
                    <Link to={{pathname:"/newPost", search: `?${qs.stringify({groupId})}`}} className={classes.leftAction}>
                      Create new group post
                    </Link>
                  </SectionButton>
                </React.Fragment>}
              {Localgroups.options.mutations.edit.check(currentUser, group) && 
                <span className={classes.leftAction}><GroupFormLink documentId={groupId} label="Edit group" /></span>
              }
            </SectionFooter>
          </div>
          <ContentItemBody dangerouslySetInnerHTML={htmlBody} className={classes.groupDescriptionBody}/>
        </div>
        <PostsList2 terms={{view: 'groupPosts', groupId: groupId}} />
      </SingleColumnSection>
    </div>
  )
}

registerComponent('LocalGroupPage', LocalGroupPage,
  withUser, withMessages, withLocation,
  withStyles(styles, { name: "LocalGroupPage" }),);<|MERGE_RESOLUTION|>--- conflicted
+++ resolved
@@ -54,34 +54,6 @@
   const { CommunityMapWrapper, SingleColumnSection, SectionTitle, GroupLinks, PostsList2, Loading,
     SectionButton, SubscribeTo, SectionFooter, GroupFormLink, ContentItemBody, Error404 } = Components
 
-<<<<<<< HEAD
-    const { googleLocation: { geometry: { location } }} = group;
-    return (
-      <div className={classes.root}>
-        <CommunityMapWrapper
-          terms={{view: "events", groupId: groupId}}
-          groupQueryTerms={{view: "single", groupId: groupId}}
-          mapOptions={{zoom:11, center: location, initialOpenWindows:[groupId]}}
-        />
-        <SingleColumnSection>
-          <SectionTitle title={group.name}>
-            {currentUser && <SectionButton>
-              <SubscribeTo
-                document={group}
-                subscribeMessage="Subscribe to group"
-                unsubscribeMessage="Unsubscribe from group"
-              />
-            </SectionButton>}
-          </SectionTitle>
-          <div className={classes.groupDescription}>
-            <div className={classes.groupSubtitle}>
-              <SectionFooter>
-                <span className={classes.groupInfo}>
-                  <div className={classes.groupLocation}>{group.location}</div>
-                  <div className={classes.groupLinks}><GroupLinks document={group} /></div>
-                </span>
-                {Posts.options.mutations.new.check(currentUser) &&
-=======
   const { document: group, loading } = useSingle({
     collection: Localgroups,
     queryName: 'LocalGroupPageQuery',
@@ -106,7 +78,11 @@
       <SingleColumnSection>
         <SectionTitle title={`${group.inactive ? "[Inactive] " : " "}${group.name}`}>
           {currentUser && <SectionButton>
-            <SubscribeTo document={group} />
+            <SubscribeTo
+              document={group}
+              subscribeMessage="Subscribe to group"
+              unsubscribeMessage="Unsubscribe from group"
+            />
           </SectionButton>}
         </SectionTitle>
         <div className={classes.groupDescription}>
@@ -118,7 +94,6 @@
               </span>
               {Posts.options.mutations.new.check(currentUser) &&
                 <React.Fragment>
->>>>>>> 72d862be
                   <SectionButton>
                     <Link to={{pathname:"/newPost", search: `?${qs.stringify({eventForm: true, groupId})}`}} className={classes.leftAction}>
                       Create new event
