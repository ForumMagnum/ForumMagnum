import React, { useState, useCallback, useMemo, useEffect } from 'react';
import { Components, registerComponent } from '../../lib/vulcan-lib';
import { useMulti } from '../../lib/crud/withMulti';
import { createStyles } from '@material-ui/core/styles';
import { userGetDisplayName, userGetProfileUrl } from '../../lib/collections/users/helpers';
import { useLocation } from '../../lib/routeUtil';
<<<<<<< HEAD
import { Helmet } from 'react-helmet'
=======
import BadlyTypedReactMapGL, { Marker as BadlyTypedMarker } from 'react-map-gl';
>>>>>>> 96a83a6c
import * as _ from 'underscore';
import { mapboxAPIKeySetting } from '../../lib/publicSettings';
import { forumTypeSetting } from '../../lib/instanceSettings';
import PersonIcon from '@material-ui/icons/Person';
import classNames from 'classnames';
import { componentWithChildren, Helmet } from '../../lib/utils/componentsWithChildren';
import {isFriendlyUI} from '../../themes/forumTheme'
<<<<<<< HEAD
import { useReactMapGL } from '../../splits/useReactMapGl';
=======
import { filterNonnull } from '../../lib/utils/typeGuardUtils';
import { spreadMapMarkers } from '../../lib/utils/spreadMapMarkers';

const ReactMapGL = componentWithChildren(BadlyTypedReactMapGL);
const Marker = componentWithChildren(BadlyTypedMarker);
>>>>>>> 96a83a6c

const styles = createStyles((theme: ThemeType): JssStyles => ({
  root: {
    width: "100%",
    height: 440,
    // We give this a negative margin to make sure that the map is flush with the top
    marginTop: -50,
    [theme.breakpoints.down('sm')]: {
      marginTop: 0,
      marginLeft: -8
    },
    position: "relative",
    boxShadow: theme.palette.boxShadow.default,
    
    "& .mapboxgl-popup-content": {
      background: theme.palette.panelBackground.default,
    },
    "& .StyledMapPopup-markerPageLink": {
      color: theme.palette.text.normal,
    },
  },
  communityMap: {},
  mapButton: {
    padding: 10,
    display: "flex",
    alignItems: "center",
    cursor: "pointer",
    borderRadius: 2,
    width: 120,
    marginBottom: theme.spacing.unit
  },
  hideMap: {
    width: 34,
    padding: 5
  },
  buttonText: {
    marginLeft: 10,
    fontWeight: 500,
    fontFamily: "Roboto",
  },
  mapButtons: {
    alignItems: "flex-end",
    position: "absolute",
    top: isFriendlyUI ? 40 : 10,
    right: 10,
    display: "flex",
    flexDirection: "column",
    [theme.breakpoints.down('md')]: {
      top: 24
    }
  },
  filters: {
    width: 100
  }
}));



// Make these variables have file-scope references to avoid rerending the scripts or map
export const defaultCenter = {lat: 39.5, lng: -43.636047}
const CommunityMap = ({ groupTerms, eventTerms, keywordSearch, initialOpenWindows = [], center = defaultCenter, zoom = 2, classes, className = '', showGroupsByDefault, showUsersByDefault, showHideMap = false, hideLegend, petrovButton }: {
  groupTerms: LocalgroupsViewTerms,
  eventTerms?: PostsViewTerms,
  keywordSearch?: string,
  initialOpenWindows: Array<string>,
  center?: {lat: number, lng: number},
  zoom: number,
  classes: ClassesType,
  className?: string,
  showUsersByDefault?: boolean,
  showGroupsByDefault?: boolean,
  showHideMap?: boolean,
  hideLegend?: boolean,
  petrovButton?: boolean,
}) => {
  const { ready, reactMapGL } = useReactMapGL();
  const { query } = useLocation()
  const groupQueryTerms: LocalgroupsViewTerms = groupTerms || {view: "all", filters: query?.filters || [], includeInactive: query?.includeInactive === 'true'}

  const [ openWindows, setOpenWindows ] = useState(initialOpenWindows)
  const handleClick = useCallback(
    (id: string) => { setOpenWindows([id]) }
    , []
  )
  const handleClose = useCallback(
    (id: string) => { setOpenWindows(_.without(openWindows, id))}
    , [openWindows]
  )

  const [ showEvents, setShowEvents ] = useState(true)
  const [ showGroups, setShowGroups ] = useState(!!showGroupsByDefault)
  const [ showUsers, setShowUsers ] = useState(!!showUsersByDefault)
  const [ showMap, setShowMap ] = useState(true)

  const [ viewport, setViewport ] = useState({
    latitude: center.lat,
    longitude: center.lng,
    zoom: zoom
  })
  
  // when getting the location from the browser, we want to re-center the map
  useEffect(() => {
    setViewport({
      latitude: center.lat,
      longitude: center.lng,
      zoom: zoom
    })
  }, [center.lat, center.lng, zoom])

  const { results: events = [] } = useMulti({
    terms: eventTerms || {view: 'events'},
    collectionName: "Posts",
    fragmentName: "PostsList",
    limit: 500,
    skip: !eventTerms
  });

  const { results: groups = [] } = useMulti({
    terms: groupQueryTerms,
    collectionName: "Localgroups",
    fragmentName: "localGroupsHomeFragment",
    limit: 500,
    skip: !showGroups
  })
  // filter the list of groups if the user has typed in a keyword
  let visibleGroups = groups
  if (keywordSearch) {
    visibleGroups = groups.filter(group => (
      `${group.name.toLowerCase()} ${group.location?.toLowerCase()}`.includes(keywordSearch.toLowerCase())
    ))
  }

  const { results: users = [] } = useMulti({
    terms: {view: "usersMapLocations"},
    collectionName: "Users",
    fragmentName: "UsersMapEntry",
    limit: 500,
    skip: !showUsers
  })

  const isEAForum = forumTypeSetting.get() === 'EAForum';

  const renderedMarkers = useMemo(() => {
    return <React.Fragment>
      {showEvents && <LocalEventsMapMarkers events={events} handleClick={handleClick} handleClose={handleClose} openWindows={openWindows} />}
      {showGroups && <LocalGroupsMapMarkers groups={visibleGroups} handleClick={handleClick} handleClose={handleClose} openWindows={openWindows} />}
      {showUsers && <Components.PersonalMapLocationMarkers users={users} handleClick={handleClick} handleClose={handleClose} openWindows={openWindows} />}
      {!hideLegend && <div className={classes.mapButtons}>
        <Components.CommunityMapFilter 
          showHideMap={showHideMap} 
          toggleEvents={() => setShowEvents(!showEvents)} showEvents={showEvents}
          toggleGroups={() => setShowGroups(!showGroups)} showGroups={showGroups}
          toggleIndividuals={() => setShowUsers(!showUsers)} 
          showIndividuals={showUsers}
          setShowMap={setShowMap}
        />
      </div>}
    </React.Fragment>
  }, [showEvents, events, handleClick, handleClose, openWindows, showGroups, visibleGroups, showUsers, users, classes.mapButtons, showHideMap, hideLegend])

  if (!showMap) return null

  if (!ready) return null;
  const { ReactMapGL } = reactMapGL;
  
  return <div className={classNames(classes.root, {[className]: className})}>
      <Helmet> 
        <link href='https://api.tiles.mapbox.com/mapbox-gl-js/v1.3.1/mapbox-gl.css' rel='stylesheet' />
      </Helmet>
      <ReactMapGL
        {...viewport}
        width="100%"
        height="100%"
        mapStyle={isFriendlyUI ? undefined : "mapbox://styles/habryka/cilory317001r9mkmkcnvp2ra"}
        onViewportChange={viewport => setViewport(viewport)}
        mapboxApiAccessToken={mapboxAPIKeySetting.get() || undefined}
      >
        {renderedMarkers}
      </ReactMapGL>
      {/*{petrovButton && <Components.PetrovDayButton />}*/}
  </div>
}

const personalMapMarkerStyles = (theme: ThemeType): JssStyles => ({
  icon: {
    height: 20,
    width: 20,
    fill: theme.palette.individual,
    opacity: 0.8
  }
})
const PersonalMapLocationMarkers = ({users, handleClick, handleClose, openWindows, classes}: {
  users: Array<UsersMapEntry>,
  handleClick: (userId: string) => void,
  handleClose: (userId: string) => void,
  openWindows: any,
  classes: ClassesType,
}) => {
  const { ready, reactMapGL } = useReactMapGL();
  if (!ready) return null;
  const { Marker } = reactMapGL;
  
  const { StyledMapPopup } = Components
  
  const mapLocations = filterNonnull(users.map(user => {
    const location = user.mapLocation
    if (!location?.geometry?.location?.lat || !location?.geometry?.location?.lng) return null
    const { geometry: {location: {lat, lng}}} = location
    return {
      lat, lng,
      data: user,
    }
  }));
  
  const spreadMapLocations = spreadMapMarkers(mapLocations, u=>u.displayName);
  
  return <React.Fragment>
    {spreadMapLocations.map(({lat, lng, data: user}) => {
      const htmlBody = {__html: user.htmlMapMarkerText};
      return <React.Fragment key={user._id}>
        <Marker
          latitude={lat}
          longitude={lng}
          offsetLeft={-8}
          offsetTop={-20}
        >
          <span onClick={() => handleClick(user._id)}>
            <PersonIcon className={classes.icon}/>
          </span>
        </Marker>
        {openWindows.includes(user._id) && 
          <StyledMapPopup
            lat={lat}
            lng={lng}
            link={userGetProfileUrl(user)}
            title={` [User] ${userGetDisplayName(user)} `}
            onClose={() => handleClose(user._id)}
          >
            <div dangerouslySetInnerHTML={htmlBody} />
          </StyledMapPopup>}
      </React.Fragment>
    })}
  </React.Fragment>
}
const PersonalMapLocationMarkersTypes = registerComponent("PersonalMapLocationMarkers", PersonalMapLocationMarkers, {
  styles: personalMapMarkerStyles
});

const LocalEventsMapMarkers = ({events, handleClick, handleClose, openWindows}: {
  events: Array<PostsList>,
  handleClick: (eventId: string) => void,
  handleClose: (eventId: string) => void,
  openWindows: any,
}) => {
  return <>{events.map((event) => {
    return <Components.LocalEventMarker
      key={event._id}
      event={event}
      handleMarkerClick={handleClick}
      handleInfoWindowClose={handleClose}
      infoOpen={openWindows.includes(event._id)}
      location={event.googleLocation}
    />
  })}</>
}

const LocalGroupsMapMarkers = ({groups, handleClick, handleClose, openWindows}: {
  groups: Array<localGroupsHomeFragment>,
  handleClick: (eventId: string) => void,
  handleClose: (eventId: string) => void,
  openWindows: any,
}) => {
  return <>{groups.map((group) => {
    return(
      <Components.LocalGroupMarker
        key={group._id}
        group={group}
        handleMarkerClick={handleClick}
        handleInfoWindowClose={handleClose}
        infoOpen={openWindows.includes(group._id)}
        location={group.googleLocation}
      />
    )
  })}</>
}



const CommunityMapComponent = registerComponent("CommunityMap", CommunityMap, { styles });

declare global {
  interface ComponentTypes {
    CommunityMap: typeof CommunityMapComponent
    PersonalMapLocationMarkers: typeof PersonalMapLocationMarkersTypes
  }
}<|MERGE_RESOLUTION|>--- conflicted
+++ resolved
@@ -4,27 +4,16 @@
 import { createStyles } from '@material-ui/core/styles';
 import { userGetDisplayName, userGetProfileUrl } from '../../lib/collections/users/helpers';
 import { useLocation } from '../../lib/routeUtil';
-<<<<<<< HEAD
-import { Helmet } from 'react-helmet'
-=======
-import BadlyTypedReactMapGL, { Marker as BadlyTypedMarker } from 'react-map-gl';
->>>>>>> 96a83a6c
 import * as _ from 'underscore';
 import { mapboxAPIKeySetting } from '../../lib/publicSettings';
 import { forumTypeSetting } from '../../lib/instanceSettings';
 import PersonIcon from '@material-ui/icons/Person';
 import classNames from 'classnames';
-import { componentWithChildren, Helmet } from '../../lib/utils/componentsWithChildren';
+import { Helmet } from '../../lib/utils/componentsWithChildren';
 import {isFriendlyUI} from '../../themes/forumTheme'
-<<<<<<< HEAD
 import { useReactMapGL } from '../../splits/useReactMapGl';
-=======
 import { filterNonnull } from '../../lib/utils/typeGuardUtils';
 import { spreadMapMarkers } from '../../lib/utils/spreadMapMarkers';
-
-const ReactMapGL = componentWithChildren(BadlyTypedReactMapGL);
-const Marker = componentWithChildren(BadlyTypedMarker);
->>>>>>> 96a83a6c
 
 const styles = createStyles((theme: ThemeType): JssStyles => ({
   root: {
