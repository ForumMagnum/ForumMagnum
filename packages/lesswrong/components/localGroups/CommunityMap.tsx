--- conflicted
+++ resolved
@@ -10,12 +10,6 @@
 import { mapboxAPIKeySetting } from '../../lib/publicSettings';
 import { forumTypeSetting } from '../../lib/instanceSettings';
 import PersonIcon from '@material-ui/icons/PersonPin';
-<<<<<<< HEAD
-
-export const mapsHeight = 440
-const mapsWidth = "100vw"
-=======
->>>>>>> 8a6b4fa2
 
 const styles = createStyles((theme: ThemeType): JssStyles => ({
   root: {
@@ -264,4 +258,4 @@
     CommunityMap: typeof CommunityMapComponent
     PersonalMapLocationMarkers: typeof PersonalMapLocationMarkersTypes
   }
-}
+}