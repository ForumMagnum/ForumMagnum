import React from 'react';
<<<<<<< HEAD
import DialogContent from '@/lib/vendor/@material-ui/core/src/DialogContent';
import DialogTitle from '@/lib/vendor/@material-ui/core/src/DialogTitle';
import { isFriendlyUI, preferredHeadingCase } from '../../themes/forumTheme';
=======
import { DialogContent } from "@/components/widgets/DialogContent";
import { DialogTitle } from "@/components/widgets/DialogTitle";
import { preferredHeadingCase } from '../../themes/forumTheme';
>>>>>>> 2fe403a1
import { Components, registerComponent } from "../../lib/vulcan-lib/components";
import { useUpdate } from '@/lib/crud/withUpdate';
import { useForm } from '@tanstack/react-form';
import classNames from 'classnames';
import { defineStyles, useStyles } from '../hooks/useStyles';
import { TanStackCheckbox } from '../tanstack-form-components/TanStackCheckbox';
import { TanStackMuiTextField } from '../tanstack-form-components/TanStackMuiTextField';
import { submitButtonStyles } from '../tanstack-form-components/TanStackSubmit';
import { TanStackUserMultiselect } from '../tanstack-form-components/TanStackUserMultiSelect';
import Button from '@/lib/vendor/@material-ui/core/src/Button';
import { isLWorAF } from '@/lib/instanceSettings';
import { getUpdatedFieldValues } from '../tanstack-form-components/helpers';
import { userIsAdmin, userIsAdminOrMod } from '@/lib/vulcan-users/permissions';
import { useCurrentUser } from '../common/withUser';

const formStyles = defineStyles('ConversationTitleEditForm', (theme: ThemeType) => ({
  fieldWrapper: {
    marginTop: theme.spacing.unit * 2,
    marginBottom: theme.spacing.unit * 2,
  },
  submitButton: submitButtonStyles(theme),
}));

/**
 * Form for editing the title of a private messages conversation and also for
 * adding additional participants.
 */
const ConversationTitleEditForm = ({ onClose, conversation }: {
  onClose?: () => void,
  conversation: UpdateConversationDataInput & { _id: string },
}) => {
  const { Error404 } = Components;
  const classes = useStyles(formStyles);
  const currentUser = useCurrentUser();

  const { mutate } = useUpdate({
    collectionName: 'Conversations',
    fragmentName: 'ConversationsList',
  });

  const form = useForm({
    defaultValues: {
      ...conversation,
    },
    onSubmit: async ({ value, formApi }) => {
      const updatedFields = getUpdatedFieldValues(formApi);

      await mutate({
        selector: { _id: conversation._id },
        data: updatedFields,
      });

      onClose?.();
    },
  });

  return <Components.LWDialog open onClose={onClose}>
    <DialogTitle>{preferredHeadingCase("Conversation Options")}</DialogTitle>
    <DialogContent>
      <form className="vulcan-form" onSubmit={(e) => {
        e.preventDefault();
        e.stopPropagation();
        void form.handleSubmit();
      }}>
        <div className={classes.fieldWrapper}>
          <form.Field name="title">
            {(field) => (
              <TanStackMuiTextField
                field={field}
                label={isFriendlyUI ? "Conversation title (visible to all)" : "Conversation Title"}
              />
            )}
          </form.Field>
        </div>

        <div className={classes.fieldWrapper}>
          <form.Field name="participantIds">
            {(field) => (
              <TanStackUserMultiselect
                field={field}
                label="Participants"
              />
            )}
          </form.Field>
        </div>

        {isLWorAF && userIsAdmin(currentUser) && <div className={classes.fieldWrapper}>
          <form.Field name="af">
            {(field) => (
              <TanStackCheckbox
                field={field}
                label="Af"
              />
            )}
          </form.Field>
        </div>}

        {userIsAdminOrMod(currentUser) && <div className={classes.fieldWrapper}>
          <form.Field name="moderator">
            {(field) => (
              <TanStackCheckbox
                field={field}
                label="Moderator"
              />
            )}
          </form.Field>
        </div>}

        <div className="form-submit">
          <form.Subscribe selector={(s) => [s.canSubmit, s.isSubmitting]}>
            {([canSubmit, isSubmitting]) => (
              <Button
                type="submit"
                disabled={!canSubmit || isSubmitting}
                className={classNames("primary-form-submit-button", classes.submitButton)}
              >
                Submit
              </Button>
            )}
          </form.Subscribe>
        </div>
      </form>
    </DialogContent>
  </Components.LWDialog>
}

const ConversationTitleEditFormComponent = registerComponent('ConversationTitleEditForm', ConversationTitleEditForm);

declare global {
  interface ComponentTypes {
    ConversationTitleEditForm: typeof ConversationTitleEditFormComponent
  }
}<|MERGE_RESOLUTION|>--- conflicted
+++ resolved
@@ -1,13 +1,7 @@
 import React from 'react';
-<<<<<<< HEAD
-import DialogContent from '@/lib/vendor/@material-ui/core/src/DialogContent';
-import DialogTitle from '@/lib/vendor/@material-ui/core/src/DialogTitle';
-import { isFriendlyUI, preferredHeadingCase } from '../../themes/forumTheme';
-=======
 import { DialogContent } from "@/components/widgets/DialogContent";
 import { DialogTitle } from "@/components/widgets/DialogTitle";
-import { preferredHeadingCase } from '../../themes/forumTheme';
->>>>>>> 2fe403a1
+import { isFriendlyUI, preferredHeadingCase } from '../../themes/forumTheme';
 import { Components, registerComponent } from "../../lib/vulcan-lib/components";
 import { useUpdate } from '@/lib/crud/withUpdate';
 import { useForm } from '@tanstack/react-form';
@@ -39,7 +33,6 @@
   onClose?: () => void,
   conversation: UpdateConversationDataInput & { _id: string },
 }) => {
-  const { Error404 } = Components;
   const classes = useStyles(formStyles);
   const currentUser = useCurrentUser();
 
