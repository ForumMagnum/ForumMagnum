--- conflicted
+++ resolved
@@ -4,13 +4,8 @@
 import { useUpdate } from '../../lib/crud/withUpdate';
 import { useMulti } from '../../lib/crud/withMulti';
 import qs from 'qs'
-<<<<<<< HEAD
 import { isLWorAF } from '../../lib/instanceSettings';
-import { Link } from '../../lib/reactRouterWrapper';
-=======
-import { forumTypeSetting } from '../../lib/instanceSettings';
 import { Link, useNavigate } from '../../lib/reactRouterWrapper';
->>>>>>> 667a3788
 import { userCanDo } from '../../lib/vulcan-users';
 import { preferredHeadingCase } from '../../themes/forumTheme';
 import type { InboxComponentProps } from './InboxWrapper';
