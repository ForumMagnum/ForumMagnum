import React, {useEffect, useRef, useState} from 'react';
import { Components, registerComponent, getFragment } from '../../lib/vulcan-lib';
import { useSingle } from '../../lib/crud/withSingle';
import { useMulti } from '../../lib/crud/withMulti';
import Messages from "../../lib/collections/messages/collection";
import { conversationGetTitle } from '../../lib/collections/conversations/helpers';
import withErrorBoundary from '../common/withErrorBoundary';
import { Link } from '../../lib/reactRouterWrapper';
import { useLocation } from '../../lib/routeUtil';
import { useTracking } from '../../lib/analyticsEvents';
import { getBrowserLocalStorage } from '../editor/localStorageHandlers';
import { userCanDo } from '../../lib/vulcan-users';

const styles = (theme: ThemeType): JssStyles => ({
  conversationSection: {
    maxWidth: 550,
  },
  conversationTitle: {
    ...theme.typography.commentStyle,
    marginTop: theme.spacing.unit,
    marginBottom: theme.spacing.unit*1.5
  },
  editor: {
    marginTop: theme.spacing.unit*4,
    ...theme.typography.commentStyle,
    position:"relative",
  },
  backButton: {
    color: theme.palette.lwTertiary.main
  },
  row: {
    display: "flex",
    justifyContent: "space-between"
  }
})

const getDraftMessageHtml = ({html, displayName, firstName}) => {
  if (!html) return
  let newHtml = html.replace(/.*\\\\/, "")
  if (displayName) {
    newHtml = newHtml.replace(/{{displayName}}/g, displayName)
  }
  if (firstName) {
    newHtml = newHtml.replace(/{{firstName}}/g, firstName)
  }
  return newHtml
}

// The Navigation for the Inbox components
const ConversationPage = ({ documentId, terms, currentUser, classes }: {
  documentId: string,
  terms: MessagesViewTerms,
  currentUser: UsersCurrent,
  classes: ClassesType,
}) => {
  const { results, loading: loadingMessages } = useMulti({
    terms,
    collectionName: "Messages",
    fragmentName: 'messageListFragment',
    fetchPolicy: 'cache-and-network',
    limit: 100000,
    enableTotal: false,
  });
  const { document: conversation, loading: loadingConversation } = useSingle({
    documentId,
    collectionName: "Conversations",
    fragmentName: 'conversationsListFragment',
  });
  const loading = loadingMessages || loadingConversation;

  const { query } = useLocation()
  const { captureEvent } = useTracking()

  const { document: template, loading: loadingTemplate } = useSingle({
    documentId: query.templateCommentId,
    collectionName: "Comments",
    fragmentName: 'CommentsList',
  });
  
  // Scroll to bottom when loading finishes. Note that this overlaps with the
  // initialScroll:"bottom" setting in the route, which is handled by the
  // ScrollToTop component, except that the ScrollToTop component does its thing
  // on initial load, which may be while the messages (which make this page tall)
  // are still loading.
  // Also note, if you're refreshing (as opposed to navigating or opening a new
  // tab), this can wind up fighting with the browser's scroll restoration (see
  // client/scrollRestoration.ts).
  const [scrolledToBottom, setScrolledToBottom] = useState(false);
  useEffect(() => {
    if (!loadingMessages && !scrolledToBottom) {
      setScrolledToBottom(true);
      setTimeout(()=>{window.scroll(0, document.body.scrollHeight)}, 0);
    }
  }, [loadingMessages,scrolledToBottom]);
  
  // try to attribute this sent message to where the user came from
  const profileViewedFrom = useRef('')
  useEffect(() => {
    const ls = getBrowserLocalStorage()
    if (query.from) {
      profileViewedFrom.current = query.from
    } else if (conversation && conversation.participantIds.length === 2 && ls) {
      // if this is a conversation with one other person, see if we have info on where the current user found them
      const otherUserId = conversation.participantIds.find(id => id !== currentUser._id)
      const lastViewedProfiles = JSON.parse(ls.getItem('lastViewedProfiles'))
      profileViewedFrom.current = lastViewedProfiles?.find(profile => profile.userId === otherUserId)?.from
    }
  }, [query.from, conversation, currentUser._id])

  const { SingleColumnSection, ConversationDetails, WrappedSmartForm, Error404, Loading, MessageItem, Typography } = Components
  
  const renderMessages = () => {
    if (loading) return <Loading />
    if (!results?.length) return null
    
    return <div>
      {results.map((message) => (<MessageItem key={message._id} message={message} />))}
    </div>
  }

  if (loading || (loadingTemplate && query.templateCommentId)) return <Loading />
  if (!conversation) return <Error404 />

<<<<<<< HEAD
  const showModInboxLink = userCanDo(currentUser, 'conversations.view.all') && conversation.moderator
=======
  const templateHtml = getDraftMessageHtml({html: template?.contents?.html, displayName: query.displayName, firstName: query.firstName })
>>>>>>> 6c69ebf9

  return (
    <SingleColumnSection>
      <div className={classes.conversationSection}>
        <div className={classes.row}>
          <Typography variant="body2" className={classes.backButton}><Link to="/inbox"> Go back to Inbox </Link></Typography>
          {showModInboxLink && <Typography variant="body2" className={classes.backButton}>
            <Link to="/moderatorInbox"> Moderator Inbox </Link>
          </Typography>}
        </div>
        <Typography variant="display2" className={classes.conversationTitle}>
          { conversationGetTitle(conversation, currentUser)}
        </Typography>
        <ConversationDetails conversation={conversation}/>
        {renderMessages()}
        <div className={classes.editor}>
          <WrappedSmartForm
            collection={Messages}
            prefilledProps={{
              conversationId: conversation._id,
              contents: {
                originalContents: {
                  type: "ckEditorMarkup",
                  data: templateHtml
                }
              }
            }}
            mutationFragment={getFragment("messageListFragment")}
            successCallback={() => {
              captureEvent('messageSent', {
                conversationId: conversation._id,
                sender: currentUser._id,
                participantIds: conversation.participantIds,
                messageCount: (conversation.messageCount || 0) + 1,
                ...(profileViewedFrom.current && {from: profileViewedFrom.current})
              })
            }}
            errorCallback={(message: any) => {
              //eslint-disable-next-line no-console
              console.error("Failed to send", message)
            }}
          />
        </div>
      </div>
    </SingleColumnSection>
  )
}

const ConversationPageComponent = registerComponent('ConversationPage', ConversationPage, {
  styles,
  hocs: [withErrorBoundary]
});

declare global {
  interface ComponentTypes {
    ConversationPage: typeof ConversationPageComponent
  }
}
<|MERGE_RESOLUTION|>--- conflicted
+++ resolved
@@ -121,11 +121,9 @@
   if (loading || (loadingTemplate && query.templateCommentId)) return <Loading />
   if (!conversation) return <Error404 />
 
-<<<<<<< HEAD
   const showModInboxLink = userCanDo(currentUser, 'conversations.view.all') && conversation.moderator
-=======
+
   const templateHtml = getDraftMessageHtml({html: template?.contents?.html, displayName: query.displayName, firstName: query.firstName })
->>>>>>> 6c69ebf9
 
   return (
     <SingleColumnSection>
