/*

Wrapper for the Inbox components

*/

import React, { Component } from 'react';
import PropTypes from 'prop-types';
<<<<<<< HEAD
import { Components, withCurrentUser } from 'meteor/vulcan:core';
import defineComponent from '../../lib/defineComponent';
import InboxNavigation from './InboxNavigation'
=======
import { Components, registerComponent } from 'meteor/vulcan:core';
import withUser from '../common/withUser';
>>>>>>> e9138743

class InboxWrapper extends Component {
  render () {
    const terms = {view: 'userConversations', userId: (!!this.props.currentUser ? this.props.currentUser._id : "0")};
    return(
      <div className="wrapper">
          {!!this.props.currentUser ? <InboxNavigation terms={terms}/> : <div></div>}
      </div>
    )
  }
}

<<<<<<< HEAD
export default defineComponent({
  name: 'InboxWrapper',
  component: InboxWrapper,
  register: false,
  hocs: [ withCurrentUser ]
});
=======
registerComponent('InboxWrapper', InboxWrapper, withUser);
>>>>>>> e9138743
<|MERGE_RESOLUTION|>--- conflicted
+++ resolved
@@ -6,14 +6,10 @@
 
 import React, { Component } from 'react';
 import PropTypes from 'prop-types';
-<<<<<<< HEAD
-import { Components, withCurrentUser } from 'meteor/vulcan:core';
+import { Components } from 'meteor/vulcan:core';
 import defineComponent from '../../lib/defineComponent';
+import withUser from '../common/withUser';
 import InboxNavigation from './InboxNavigation'
-=======
-import { Components, registerComponent } from 'meteor/vulcan:core';
-import withUser from '../common/withUser';
->>>>>>> e9138743
 
 class InboxWrapper extends Component {
   render () {
@@ -26,13 +22,9 @@
   }
 }
 
-<<<<<<< HEAD
 export default defineComponent({
   name: 'InboxWrapper',
   component: InboxWrapper,
   register: false,
-  hocs: [ withCurrentUser ]
-});
-=======
-registerComponent('InboxWrapper', InboxWrapper, withUser);
->>>>>>> e9138743
+  hocs: [ withUser ]
+});