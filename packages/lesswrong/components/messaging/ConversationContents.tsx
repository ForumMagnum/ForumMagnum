--- conflicted
+++ resolved
@@ -22,16 +22,11 @@
       // on mobile. This fixes that.
       display: "flex",
     },
-<<<<<<< HEAD
-    ...(isFriendlyUI && {
-      borderTop: theme.palette.border.grey200,
-=======
-    ...(isEAForum ? {
+    ...(isFriendlyUI ? {
       padding: '18px 0px',
       marginTop: "auto",
     } : {
       margin: '32px 0px',
->>>>>>> 74e4708b
     })
   },
   backButton: {
@@ -150,7 +145,7 @@
           key={`sendMessage-${messageSentCount}`}
           conversationId={conversation._id}
           templateQueries={{ templateId: query.templateId, displayName: query.displayName }}
-          formStyle={isEAForum ? "minimalist" : undefined}
+          formStyle={isFriendlyUI ? "minimalist" : undefined}
           successEvent={() => {
             setMessageSentCount(messageSentCount + 1);
             captureEvent("messageSent", {
