--- conflicted
+++ resolved
@@ -6,15 +6,10 @@
 
 import React, { Component } from 'react';
 import PropTypes from 'prop-types';
-<<<<<<< HEAD
-import { Components, withCurrentUser } from 'meteor/vulcan:core';
+import { Components } from 'meteor/vulcan:core';
 import defineComponent from '../../lib/defineComponent';
+import withUser from '../common/withUser';
 import ConversationTitleEditForm from './ConversationTitleEditForm';
-=======
-import { Components, registerComponent } from 'meteor/vulcan:core';
-import { withStyles } from '@material-ui/core/styles';
-import withUser from '../common/withUser';
->>>>>>> e9138743
 
 const styles = theme => ({
   root: {
@@ -55,14 +50,10 @@
   }
 }
 
-<<<<<<< HEAD
 export default defineComponent({
   name: 'ConversationDetails',
   component: ConversationDetails,
   styles: styles,
   register: false,
-  hocs: [ withCurrentUser ]
-});
-=======
-registerComponent('ConversationDetails', ConversationDetails, withUser, withStyles(styles, { name: "ConversationDetails" }));
->>>>>>> e9138743
+  hocs: [ withUser ]
+});