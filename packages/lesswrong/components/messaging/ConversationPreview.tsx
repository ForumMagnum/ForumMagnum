import React from 'react';
import { registerComponent } from '../../lib/vulcan-lib/components';
import { conversationGetTitle } from '../../lib/collections/conversations/helpers';
import { useQuery } from "@/lib/crud/useQuery";
import { gql } from "@/lib/generated/gql-codegen";
import Loading from "../vulcan-core/Loading";
import MessageItem from "./MessageItem";

const messageListFragmentMultiQuery = gql(`
  query multiMessageConversationPreviewQuery($selector: MessageSelector, $limit: Int, $enableTotal: Boolean) {
    messages(selector: $selector, limit: $limit, enableTotal: $enableTotal) {
      results {
        ...messageListFragment
      }
      totalCount
    }
  }
`);


const ConversationsListQuery = gql(`
  query ConversationPreview($documentId: String) {
    conversation(input: { selector: { documentId: $documentId } }) {
      result {
        ...ConversationsList
      }
    }
  }
`);

const styles = (theme: ThemeType) => ({
  root: {
    padding: theme.spacing.unit,
    maxWidth: 700,
    [theme.breakpoints.down('xs')]: {
      display: "none"
    },
  },
  title: {
    ...theme.typography.body2,
    ...theme.typography.commentStyle,
    marginBottom: theme.spacing.unit
  }
})

const ConversationPreview = ({conversationId, currentUser, classes, showTitle=true, count=10}: {
  conversationId: string,
  currentUser: UsersCurrent,
  classes: ClassesType<typeof styles>,
  showTitle?: boolean,
  count?: number
}) => {
<<<<<<< HEAD
  const { document: conversation, loading: conversationLoading } = useSingle({
    collectionName: "Conversations",
    fragmentName: 'ConversationsList',
    fetchPolicy: 'cache-first',
    documentId: conversationId
=======
  const { loading: conversationLoading, data } = useQuery(ConversationsListQuery, {
    variables: { documentId: conversationId },
    fetchPolicy: 'cache-first',
>>>>>>> 822e601a
  });
  const conversation = data?.conversation?.result;

  const { data: dataMessageListFragment } = useQuery(messageListFragmentMultiQuery, {
    variables: {
      selector: { conversationPreview: { conversationId: conversationId } },
      limit: count,
      enableTotal: false,
    },
    fetchPolicy: 'cache-and-network',
    notifyOnNetworkStatusChange: true,
  });

  const messages = dataMessageListFragment?.messages?.results ?? [];
  
  // using a spread operator instead of naively "messages.reverse()" to avoid modifying the 
  // original array, which coud cause rendering bugs (reversing the order every time the component re-renders)
  const reversedMessages = [...messages].reverse()

  return <div className={classes.root}>
    { conversation && showTitle && <div className={classes.title}>{ conversationGetTitle(conversation, currentUser) }</div>}
    { conversationLoading && <Loading />}
    
    { conversation && reversedMessages.map((message) => (<MessageItem key={message._id} message={message} />))}
  </div>
}

export default registerComponent('ConversationPreview', ConversationPreview, {styles});

<|MERGE_RESOLUTION|>--- conflicted
+++ resolved
@@ -50,17 +50,9 @@
   showTitle?: boolean,
   count?: number
 }) => {
-<<<<<<< HEAD
-  const { document: conversation, loading: conversationLoading } = useSingle({
-    collectionName: "Conversations",
-    fragmentName: 'ConversationsList',
-    fetchPolicy: 'cache-first',
-    documentId: conversationId
-=======
   const { loading: conversationLoading, data } = useQuery(ConversationsListQuery, {
     variables: { documentId: conversationId },
     fetchPolicy: 'cache-first',
->>>>>>> 822e601a
   });
   const conversation = data?.conversation?.result;
 
