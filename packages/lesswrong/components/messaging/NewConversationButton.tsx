import React, { ReactNode, useCallback, useEffect } from 'react';
import { registerComponent } from '../../lib/vulcan-lib';
import { useNavigation } from '../../lib/routeUtil';
<<<<<<< HEAD
import { userCanStartConversations } from '../../lib/collections/conversations/collection';
import { isAF } from '../../lib/instanceSettings';
=======
>>>>>>> c7cea022
import qs from 'qs';
import { useDialog } from '../common/withDialog';
import { useInitiateConversation } from '../hooks/useInitiateConversation';
import { userCanStartConversations } from '../../lib/collections/conversations/collection';

export interface TemplateQueryStrings {
  templateId: string;
  displayName: string;
}

// Button used to start a new conversation for a given user
const NewConversationButton = ({ user, currentUser, children, from, includeModerators, templateQueries, embedConversation }: {
  user: {
    _id: string
  },
  currentUser: UsersCurrent|null,
  templateQueries?: TemplateQueryStrings,
  from?: string,
  children: ReactNode,
  includeModerators?: boolean,
  embedConversation?: (conversationId: string, templateQueries?: TemplateQueryStrings) => void
}) => {
  const { history } = useNavigation();
  const { openDialog } = useDialog()
  const { conversation, initiateConversation } = useInitiateConversation({ includeModerators })

  const getTemplateParams = useCallback(() => {
    let templateParams: Array<string> = []
    if (templateQueries) {
      templateParams.push(qs.stringify(templateQueries))
    }
    if (from) {
      templateParams.push(`from=${from}`)
    }
    return templateParams.length > 0 ? {search:`?${templateParams.join('&')}`} : {}
<<<<<<< HEAD
  }

  const newConversation = async (initiatingUser: UsersCurrent): Promise<string|null> => {
    const alignmentFields = isAF ? {af: true} : {}
    const moderatorField = includeModerators ? { moderator: true } : {}

    const data = {
      participantIds:[user._id, initiatingUser._id], 
      ...alignmentFields,
      ...moderatorField
    }
=======
  }, [from, templateQueries])
>>>>>>> c7cea022

  // Navigate to the conversation that is created
  useEffect(() => {
    if (!conversation) return;

    if (embedConversation) {
      embedConversation(conversation._id, templateQueries)
    } else {
      const templateParams = getTemplateParams()
      history.push({pathname: `/inbox/${conversation._id}`, ...templateParams})
    }
  }, [conversation, embedConversation, getTemplateParams, history, templateQueries])

  const handleClick = currentUser
    ? () => initiateConversation(user._id)
    : () => openDialog({componentName: "LoginPopup"})

  if (currentUser && !userCanStartConversations(currentUser)) return null

  // in this case we show the button, but we don't actually let them create a conversation with themselves
  if (currentUser?._id === user._id)
    return <div>
      {children}
    </div>

  return (
    <div onClick={handleClick}>
      {children}
    </div>
  )
}

const NewConversationButtonComponent = registerComponent('NewConversationButton', NewConversationButton);

declare global {
  interface ComponentTypes {
    NewConversationButton: typeof NewConversationButtonComponent
  }
}<|MERGE_RESOLUTION|>--- conflicted
+++ resolved
@@ -1,11 +1,7 @@
 import React, { ReactNode, useCallback, useEffect } from 'react';
 import { registerComponent } from '../../lib/vulcan-lib';
 import { useNavigation } from '../../lib/routeUtil';
-<<<<<<< HEAD
-import { userCanStartConversations } from '../../lib/collections/conversations/collection';
 import { isAF } from '../../lib/instanceSettings';
-=======
->>>>>>> c7cea022
 import qs from 'qs';
 import { useDialog } from '../common/withDialog';
 import { useInitiateConversation } from '../hooks/useInitiateConversation';
@@ -41,21 +37,7 @@
       templateParams.push(`from=${from}`)
     }
     return templateParams.length > 0 ? {search:`?${templateParams.join('&')}`} : {}
-<<<<<<< HEAD
-  }
-
-  const newConversation = async (initiatingUser: UsersCurrent): Promise<string|null> => {
-    const alignmentFields = isAF ? {af: true} : {}
-    const moderatorField = includeModerators ? { moderator: true } : {}
-
-    const data = {
-      participantIds:[user._id, initiatingUser._id], 
-      ...alignmentFields,
-      ...moderatorField
-    }
-=======
   }, [from, templateQueries])
->>>>>>> c7cea022
 
   // Navigate to the conversation that is created
   useEffect(() => {
