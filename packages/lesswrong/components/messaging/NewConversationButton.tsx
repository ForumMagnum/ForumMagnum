import React, { ReactNode, useCallback, useEffect } from 'react';
import { registerComponent } from '../../lib/vulcan-lib';
<<<<<<< HEAD
import { useNavigation } from '../../lib/routeUtil';
import { isAF } from '../../lib/instanceSettings';
=======
>>>>>>> 667a3788
import qs from 'qs';
import { useDialog } from '../common/withDialog';
import { useNavigate } from '../../lib/reactRouterWrapper';
import { useInitiateConversation } from '../hooks/useInitiateConversation';
import { userCanStartConversations } from '../../lib/collections/conversations/collection';

export interface TemplateQueryStrings {
  templateId: string;
  displayName: string;
}

// Button used to start a new conversation for a given user
const NewConversationButton = ({ user, currentUser, children, from, includeModerators, templateQueries, embedConversation }: {
  user: {
    _id: string
  },
  currentUser: UsersCurrent|null,
  templateQueries?: TemplateQueryStrings,
  from?: string,
  children: ReactNode,
  includeModerators?: boolean,
  embedConversation?: (conversationId: string, templateQueries?: TemplateQueryStrings) => void
}) => {
  const navigate = useNavigate();
  const { openDialog } = useDialog()
  const { conversation, initiateConversation } = useInitiateConversation({ includeModerators })

  const getTemplateParams = useCallback(() => {
    let templateParams: Array<string> = []
    if (templateQueries) {
      templateParams.push(qs.stringify(templateQueries))
    }
    if (from) {
      templateParams.push(`from=${from}`)
    }
    return templateParams.length > 0 ? {search:`?${templateParams.join('&')}`} : {}
  }, [from, templateQueries])

  // Navigate to the conversation that is created
  useEffect(() => {
    if (!conversation) return;

    if (embedConversation) {
      embedConversation(conversation._id, templateQueries)
    } else {
      const templateParams = getTemplateParams()
      navigate({pathname: `/inbox/${conversation._id}`, ...templateParams})
    }
  }, [conversation, embedConversation, getTemplateParams, navigate, templateQueries])

  const handleClick = currentUser
    ? () => initiateConversation(user._id)
    : () => openDialog({componentName: "LoginPopup"})

  if (currentUser && !userCanStartConversations(currentUser)) return null

  // in this case we show the button, but we don't actually let them create a conversation with themselves
  if (currentUser?._id === user._id)
    return <div>
      {children}
    </div>

  return (
    <div onClick={handleClick}>
      {children}
    </div>
  )
}

const NewConversationButtonComponent = registerComponent('NewConversationButton', NewConversationButton);

declare global {
  interface ComponentTypes {
    NewConversationButton: typeof NewConversationButtonComponent
  }
}<|MERGE_RESOLUTION|>--- conflicted
+++ resolved
@@ -1,10 +1,5 @@
 import React, { ReactNode, useCallback, useEffect } from 'react';
 import { registerComponent } from '../../lib/vulcan-lib';
-<<<<<<< HEAD
-import { useNavigation } from '../../lib/routeUtil';
-import { isAF } from '../../lib/instanceSettings';
-=======
->>>>>>> 667a3788
 import qs from 'qs';
 import { useDialog } from '../common/withDialog';
 import { useNavigate } from '../../lib/reactRouterWrapper';
