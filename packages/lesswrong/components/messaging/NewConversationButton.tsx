import React, { ReactNode, useCallback, useEffect } from 'react';
import { registerComponent } from '../../lib/vulcan-lib';
<<<<<<< HEAD
import { useCreate } from '../../lib/crud/withCreate';
import { userCanStartConversations } from '../../lib/collections/conversations/collection';
import { forumTypeSetting } from '../../lib/instanceSettings';
=======
import { useNavigation } from '../../lib/routeUtil';
>>>>>>> 8887a3a1
import qs from 'qs';
import { useDialog } from '../common/withDialog';
<<<<<<< HEAD
import { useMessages } from '../common/withMessages';
import { useNavigate } from '../../lib/reactRouterWrapper';
=======
import { useInitiateConversation } from '../hooks/useInitiateConversation';
import { userCanStartConversations } from '../../lib/collections/conversations/collection';
>>>>>>> 8887a3a1

export interface TemplateQueryStrings {
  templateId: string;
  displayName: string;
}

// Button used to start a new conversation for a given user
const NewConversationButton = ({ user, currentUser, children, from, includeModerators, templateQueries, embedConversation }: {
  user: {
    _id: string
  },
  currentUser: UsersCurrent|null,
  templateQueries?: TemplateQueryStrings,
  from?: string,
  children: ReactNode,
  includeModerators?: boolean,
  embedConversation?: (conversationId: string, templateQueries?: TemplateQueryStrings) => void
}) => {
<<<<<<< HEAD
  const navigate = useNavigate();
  const { flash } = useMessages()
=======
  const { history } = useNavigation();
>>>>>>> 8887a3a1
  const { openDialog } = useDialog()
  const { conversation, initiateConversation } = useInitiateConversation({ includeModerators })

  const getTemplateParams = useCallback(() => {
    let templateParams: Array<string> = []
    if (templateQueries) {
      templateParams.push(qs.stringify(templateQueries))
    }
    if (from) {
      templateParams.push(`from=${from}`)
    }
    return templateParams.length > 0 ? {search:`?${templateParams.join('&')}`} : {}
  }, [from, templateQueries])

  // Navigate to the conversation that is created
  useEffect(() => {
    if (!conversation) return;

    if (embedConversation) {
      embedConversation(conversation._id, templateQueries)
    } else {
      const templateParams = getTemplateParams()
<<<<<<< HEAD
      navigate({pathname: `/inbox/${conversationId}`, ...templateParams})
=======
      history.push({pathname: `/inbox/${conversation._id}`, ...templateParams})
>>>>>>> 8887a3a1
    }
  }, [conversation, embedConversation, getTemplateParams, history, templateQueries])

  const handleClick = currentUser
    ? () => initiateConversation(user._id)
    : () => openDialog({componentName: "LoginPopup"})

  if (currentUser && !userCanStartConversations(currentUser)) return null

  // in this case we show the button, but we don't actually let them create a conversation with themselves
  if (currentUser?._id === user._id)
    return <div>
      {children}
    </div>

  return (
    <div onClick={handleClick}>
      {children}
    </div>
  )
}

const NewConversationButtonComponent = registerComponent('NewConversationButton', NewConversationButton);

declare global {
  interface ComponentTypes {
    NewConversationButton: typeof NewConversationButtonComponent
  }
}<|MERGE_RESOLUTION|>--- conflicted
+++ resolved
@@ -1,21 +1,11 @@
 import React, { ReactNode, useCallback, useEffect } from 'react';
 import { registerComponent } from '../../lib/vulcan-lib';
-<<<<<<< HEAD
-import { useCreate } from '../../lib/crud/withCreate';
-import { userCanStartConversations } from '../../lib/collections/conversations/collection';
-import { forumTypeSetting } from '../../lib/instanceSettings';
-=======
-import { useNavigation } from '../../lib/routeUtil';
->>>>>>> 8887a3a1
 import qs from 'qs';
 import { useDialog } from '../common/withDialog';
-<<<<<<< HEAD
 import { useMessages } from '../common/withMessages';
 import { useNavigate } from '../../lib/reactRouterWrapper';
-=======
 import { useInitiateConversation } from '../hooks/useInitiateConversation';
 import { userCanStartConversations } from '../../lib/collections/conversations/collection';
->>>>>>> 8887a3a1
 
 export interface TemplateQueryStrings {
   templateId: string;
@@ -34,12 +24,8 @@
   includeModerators?: boolean,
   embedConversation?: (conversationId: string, templateQueries?: TemplateQueryStrings) => void
 }) => {
-<<<<<<< HEAD
   const navigate = useNavigate();
   const { flash } = useMessages()
-=======
-  const { history } = useNavigation();
->>>>>>> 8887a3a1
   const { openDialog } = useDialog()
   const { conversation, initiateConversation } = useInitiateConversation({ includeModerators })
 
@@ -62,11 +48,7 @@
       embedConversation(conversation._id, templateQueries)
     } else {
       const templateParams = getTemplateParams()
-<<<<<<< HEAD
-      navigate({pathname: `/inbox/${conversationId}`, ...templateParams})
-=======
-      history.push({pathname: `/inbox/${conversation._id}`, ...templateParams})
->>>>>>> 8887a3a1
+      navigate({pathname: `/inbox/${conversation._id}`, ...templateParams})
     }
   }, [conversation, embedConversation, getTemplateParams, history, templateQueries])
 
