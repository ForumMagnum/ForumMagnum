--- conflicted
+++ resolved
@@ -3,11 +3,7 @@
 import { useCreate } from '../../lib/crud/withCreate';
 import { useNavigation } from '../../lib/routeUtil';
 import Conversations from '../../lib/collections/conversations/collection';
-<<<<<<< HEAD
-import { useCurrentUser } from '../common/withUser';
 import { forumTypeSetting } from '../../lib/instanceSettings';
-=======
->>>>>>> 543cdadf
 
 // Button used to start a new conversation for a given user
 const NewConversationButton = ({ user, currentUser, children }: {
