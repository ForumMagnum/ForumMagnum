import React, { useCallback, useEffect, useState } from 'react';
import { registerComponent } from '../../lib/vulcan-lib/components';
import { AnalyticsContext, useTracking } from "../../lib/analyticsEvents";
import { useMulti } from '@/lib/crud/withMulti';
import { useSingle } from '@/lib/crud/withSingle';
import { userGetDisplayName } from '@/lib/collections/users/helpers';
import classNames from 'classnames';
import { useCurrentUser } from '../common/withUser';
import { userIsAdmin } from '@/lib/vulcan-users/permissions.ts';
import { useLocation, useNavigate } from '@/lib/routeUtil';
import { isEmpty } from 'underscore';
import qs from 'qs';
import { Link } from '../../lib/reactRouterWrapper';
<<<<<<< HEAD
import Checkbox, { CheckboxProps } from "@/lib/vendor/@material-ui/core/src/Checkbox";
import { Loading } from "../vulcan-core/Loading";
import { Error404 } from "../common/Error404";
import { LWTooltip } from "../common/LWTooltip";
import { FormatDate } from "../common/FormatDate";
import { UsersNameDisplay } from "../users/UsersNameDisplay";
import { LlmChatMessage } from "./LanguageModelChat";
import { SectionTitle } from "../common/SectionTitle";
=======
import Checkbox, { CheckboxProps } from "@/lib/vendor/@material-ui/core/src/Checkbox/Checkbox";
>>>>>>> c41f2584

const styles = (theme: ThemeType) => ({
  root: {
    display: "flex",
    justifyContent: "flex-start",
  },
  mainColumn: {
    display: "flex",
    flexDirection: "row",
    marginLeft: 20,
  },
  conversationSelectorRoot: {
    marginRight: 24,
  },
  conversationSelector: {
    height: "calc(100vh - 162px)",
    overflowY: "scroll",
  },
  conversationViewer: {
    marginTop: 48,
    borderRadius: 5,
    width: 500,
    height: "calc(100vh - 162px)",
    backgroundColor: theme.palette.grey[0],
    overflowY: "scroll",
  },
  checkboxContainer: {
    display: "flex",
    alignItems: "center",
    gap: 10,
    fontFamily: theme.palette.fonts.sansSerifStack
  },
  checkbox: {
    margin: 0,
  },
  conversationViewerTitle: {
    ...theme.typography.commentStyle,
    marginLeft: 20,
  },
  conversationRow: {
    display: "flex",
    justifyContent: "space-between",
    alignItems: "center",
    width: 600,
    padding: 10,
    marginBottom: 5,
    backgroundColor: theme.palette.grey[0],
    borderRadius: 5,
    cursor: "pointer",
    "&:hover": {
      backgroundColor: theme.palette.grey[100],
    }
  },
  conversationRowSelected: {
    backgroundColor: theme.palette.grey[300],
  },
  conversationRowGroup: {
    display: "flex",
    alignItems: "center",
  },
  conversationRowUsername: {
    ...theme.typography.commentStyle,
    width: 90,
    fontWeight: 400,
    fontSize: "0.95rem",
    marginRight: 10,
    opacity: 0.7,
    overflow: "hidden",
    textOverflow: "ellipsis",
    whiteSpace: "nowrap",
  },
  conversationRowTitle: {
    ...theme.typography.commentStyle,
    maxWidth: 375,
    fontWeight: 500,
    fontSize: "1.15rem",
    overflow: "hidden",
    textOverflow: "ellipsis",
    whiteSpace: "nowrap",
  },
  conversationRowNumLastUpdated: {
    ...theme.typography.commentStyle,
    padding: 2,
    fontWeight: 400,
    fontSize: "0.9rem",
    opacity: 0.8
  },
  conversationRowWordCount: {
    ...theme.typography.commentStyle,
    padding: 2,
    fontWeight: 400,
    fontSize: "0.9rem",
    fontStyle: "italic",
    opacity: 0.7,
    marginRight: 10,
  },
});

const LlmConversationRow = ({conversation, currentConversationId, setCurrentConversationId, classes}: {
  conversation: LlmConversationsViewingPageFragment
  currentConversationId?: string
  setCurrentConversationId: (conversationId: string) => void,
  classes: ClassesType<typeof styles>,
}) => {
  const isCurrentlySelected = currentConversationId === conversation._id;
  const { title, user, lastUpdatedAt, createdAt } = conversation;

  const conversationCharacterCount = conversation.totalCharacterCount ?? 0;
  const estimatedTokenCount = Math.round(conversationCharacterCount / 4.4);

  return <div className={classNames(classes.conversationRow, {[classes.conversationRowSelected]: isCurrentlySelected})}>
    <span className={classes.conversationRowGroup}>
      <UsersNameDisplay user={user} className={classes.conversationRowUsername} hideFollowButton />
      <span className={classes.conversationRowTitle} onClick={()=>setCurrentConversationId(conversation._id)}>
        <Link to={`/admin/llmConversations?conversationId=${conversation._id}`}>{title}</Link>
      </span>
    </span>
    <span className={classes.conversationRowGroup}>
      <LWTooltip title={`${conversationCharacterCount} characters`} placement='top'>
        <span className={classes.conversationRowWordCount}>{estimatedTokenCount}</span>
      </LWTooltip>
      <span className={classes.conversationRowNumLastUpdated}><FormatDate date={lastUpdatedAt ?? createdAt}/></span>
    </span>
  </div>
}


// Lists all conversations for admins to select from
const LlmConversationSelector = ({currentConversationId, setCurrentConversationId, classes}: {
  currentConversationId?: string
  setCurrentConversationId: (conversationId: string) => void,
  classes: ClassesType<typeof styles>,
}) => {

  const [showDeleted, setShowDeleted] = useState(false);
  const [showAdmin, setShowAdmin] = useState(true);

  const { results, loading } = useMulti({
    collectionName: "LlmConversations",
    fragmentName: "LlmConversationsViewingPageFragment",
    terms: { view: "llmConversationsAll", showDeleted },
    limit: 200,
  });

  const filteredResults = results?.filter((conversation) => {
    if (!showAdmin && userIsAdmin(conversation.user)) {
      return false;
    }
    return true;
  });

  const navigate = useNavigate();
  const location = useLocation();
  const { query } = location;

  const updateConversationId = useCallback((conversationId: string) => {
    setCurrentConversationId(conversationId);
    const currentQuery = isEmpty(query) ? {} : query;
    const newQuery = { ...currentQuery, conversationId };
    navigate({...location.location, search: `?${qs.stringify(newQuery)}`})
  }, [query, location, navigate, setCurrentConversationId]);

  useEffect(() => {
    if (results) {
      const initialConversationId = query.conversationId ?? results[0]?._id;
      updateConversationId(initialConversationId);
    }
    //eslint-disable-next-line react-hooks/exhaustive-deps
  }, []);

  if (!results && loading) {
    return <Loading />
  }
  
  if (!results) {
    return <div>No conversations found</div>;
  }

  return <div className={classes.conversationSelectorRoot}>
    <div className={classes.checkboxContainer}>
      <span>Deleted <Checkbox checked={showDeleted} onChange={() => setShowDeleted(!showDeleted)} className={classes.checkbox}/></span>
      <span>Show admin <Checkbox checked={showAdmin} onChange={() => setShowAdmin(!showAdmin)} className={classes.checkbox}/></span>
    </div>
    <div className={classes.conversationSelector}>
      {filteredResults && filteredResults.length > 0
        ? filteredResults.map((conversation, idx) => {
          return <LlmConversationRow
            key={idx} 
            conversation={conversation}
            currentConversationId={currentConversationId}
            setCurrentConversationId={updateConversationId}
            classes={classes} />;
        })
        : <div>No conversations found</div>
    }
  </div>
  </div>
}


const LlmConversationViewer = ({conversationId, classes}: {
  conversationId?: string
  classes: ClassesType<typeof styles>,
}) => {
  const { document: conversation, loading } = useSingle({
    collectionName: "LlmConversations",
    fragmentName: "LlmConversationsWithMessagesFragment",
    documentId: conversationId,
    skip: !conversationId
  });


  if (!conversationId) {
    return <div className={classes.conversationViewer}>
      No conversation selected
    </div>
  }

  if (!conversation && loading) {
    return <div className={classes.conversationViewer}>
      <Loading />
    </div>
  }

  if (!conversation) {
    throw new Error("No conversation with selectedId");
  }
  
  const { title, messages } = conversation;

  return <div className={classes.conversationViewer}>
    <SectionTitle title={title} titleClassName={classes.conversationViewerTitle} />
    {!messages?.length && <div>No messages in this conversation</div>}
    {messages?.length && messages.map((message, idx) => {
      return <LlmChatMessage key={idx} message={message} />
    })}
  </div> 
}


export const LlmConversationsViewingPageInner = ({classes}: {
  classes: ClassesType<typeof styles>,
}) => {
  const currentUser = useCurrentUser();
  const [currentConversationId, setCurrentConversationId] = useState<string>();

  if (!userIsAdmin(currentUser)) {
    return <Error404 />
  }

  return <AnalyticsContext pageContext="llmConversationViewingPage">
    <div className={classes.root}>
      <div className={classes.mainColumn}>
        <LlmConversationSelector
          currentConversationId={currentConversationId}
          setCurrentConversationId={setCurrentConversationId}
          classes={classes}
        />
        <LlmConversationViewer
          conversationId={currentConversationId}
          classes={classes}
        />
      </div>
  </div>
  </AnalyticsContext>
}

export const LlmConversationsViewingPage = registerComponent('LlmConversationsViewingPage', LlmConversationsViewingPageInner, {styles});

<|MERGE_RESOLUTION|>--- conflicted
+++ resolved
@@ -3,7 +3,6 @@
 import { AnalyticsContext, useTracking } from "../../lib/analyticsEvents";
 import { useMulti } from '@/lib/crud/withMulti';
 import { useSingle } from '@/lib/crud/withSingle';
-import { userGetDisplayName } from '@/lib/collections/users/helpers';
 import classNames from 'classnames';
 import { useCurrentUser } from '../common/withUser';
 import { userIsAdmin } from '@/lib/vulcan-users/permissions.ts';
@@ -11,8 +10,7 @@
 import { isEmpty } from 'underscore';
 import qs from 'qs';
 import { Link } from '../../lib/reactRouterWrapper';
-<<<<<<< HEAD
-import Checkbox, { CheckboxProps } from "@/lib/vendor/@material-ui/core/src/Checkbox";
+import Checkbox from "@/lib/vendor/@material-ui/core/src/Checkbox/Checkbox";
 import { Loading } from "../vulcan-core/Loading";
 import { Error404 } from "../common/Error404";
 import { LWTooltip } from "../common/LWTooltip";
@@ -20,9 +18,6 @@
 import { UsersNameDisplay } from "../users/UsersNameDisplay";
 import { LlmChatMessage } from "./LanguageModelChat";
 import { SectionTitle } from "../common/SectionTitle";
-=======
-import Checkbox, { CheckboxProps } from "@/lib/vendor/@material-ui/core/src/Checkbox/Checkbox";
->>>>>>> c41f2584
 
 const styles = (theme: ThemeType) => ({
   root: {
