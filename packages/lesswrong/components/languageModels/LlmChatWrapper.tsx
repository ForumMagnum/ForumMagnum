--- conflicted
+++ resolved
@@ -21,7 +21,7 @@
 mdi.use(markdownItSub);
 mdi.use(markdownItSup);
 
-export const RAG_MODE_SET = ['Auto', 'None', 'Recommendation', 'CurrentPost', 'Search', 'Provided', 'Rationality Tutor'] as const;
+export const RAG_MODE_SET = ['Auto', 'None', 'CurrentPost', 'Search', 'Provided'] as const;
 export type RagModeType = typeof RAG_MODE_SET[number];
 
 const ClientMessageSchema = z.object({
@@ -121,6 +121,7 @@
 
 interface SubmitMessageArgs {
   query: string;
+  ragMode: RagModeType;
   currentPostId?: string;
   postContext?: PromptContextOptions['postContext']
 }
@@ -129,11 +130,7 @@
   orderedConversations: LlmConversation[];
   currentConversation?: LlmConversation;
   currentConversationLoading: boolean;
-<<<<<<< HEAD
   submitMessage: (args: SubmitMessageArgs) => void;
-=======
-  submitMessage: (query: string, ragMode: RagModeType, currentPostId?: string) => void;
->>>>>>> b8441c17
   setCurrentConversation: (conversationId?: string) => void;
   archiveConversation: (conversationId: string) => void;
 }
@@ -457,11 +454,7 @@
   }, [handleClaudeResponseMesage, handleLlmStreamError]);
 
   // TODO: Ensure code is sanitized against injection attacks
-<<<<<<< HEAD
-  const submitMessage = useCallback(async ({ query, currentPostId, postContext }: SubmitMessageArgs) => {
-=======
-  const submitMessage = useCallback(async (query: string, ragMode: RagModeType, currentPostId?: string) => {
->>>>>>> b8441c17
+  const submitMessage = useCallback(async ({ query, ragMode, currentPostId, postContext }: SubmitMessageArgs) => {
     if (!currentUser) {
       return;
     }
@@ -505,16 +498,13 @@
       setCurrentConversationId(newConversationChannelId);
     }
 
-<<<<<<< HEAD
     const promptContextOptions: PromptContextOptions = {
       postId: currentPostId,
+      ragMode,
       /* TODO: this currently doesn't do anything; it's hardcoded on the server */
       includeComments: true,
       postContext,
     };
-=======
-    const promptContextOptions: PromptContextOptions = { ragMode,postId: currentPostId, includeComments: true /* TODO: this currently doesn't do anything; it's hardcoded on the server */ };
->>>>>>> b8441c17
 
     void sendClaudeMessage({
       newMessage: {
