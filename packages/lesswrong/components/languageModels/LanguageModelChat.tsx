import React, { useEffect, useRef, useState, useCallback, useContext } from 'react';
import { Components, registerComponent } from '../../lib/vulcan-lib';
import classNames from 'classnames';
import DeferRender from '../common/DeferRender';
import Button from '@material-ui/core/Button';
import { useMessages } from '../common/withMessages';
import Select from '@material-ui/core/Select';
import CloseIcon from '@material-ui/icons/Close';
import { useLocation } from "../../lib/routeUtil";
<<<<<<< HEAD
import { NewLlmMessage, PromptContextOptions, useLlmChat } from './LlmChatWrapper';
=======
import { NewLlmMessage, RAG_MODE_SET, RagModeType, useLlmChat } from './LlmChatWrapper';
>>>>>>> b8441c17
import type { Editor } from '@ckeditor/ckeditor5-core';
import CKEditor from '@/lib/vendor/ckeditor5-react/ckeditor';
import { getCkCommentEditor } from '@/lib/wrapCkEditor';
import { forumTypeSetting } from '@/lib/instanceSettings';
import { mentionPluginConfiguration } from '@/lib/editor/mentionsConfig';
import { ckEditorStyles } from '@/themes/stylePiping';
import { HIDE_LLM_CHAT_GUIDE_COOKIE } from '@/lib/cookies/cookies';
import { useCookiesWithConsent } from '../hooks/useCookiesWithConsent';
import { AnalyticsContext } from '@/lib/analyticsEvents';
import { AutosaveEditorStateContext } from '../editor/EditorFormComponent';
import { usePostsPageContext } from '../posts/PostsPage/PostsPageContext';

const styles = (theme: ThemeType) => ({
  root: {
    height: "calc(100vh - 190px)"
  },
  subRoot: {
    display: "flex",
    flexDirection: "column",
    height: "100%"
  },
  submission: {
    margin: 10,
    display: "flex",
    padding: 20,
    ...theme.typography.commentStyle,
  },
  editor: {
    minHeight: 60,
    '& .ck.ck-content': {
      minHeight: 60,
    },
    ...ckEditorStyles(theme),
    overflowY: 'scroll',
    paddingLeft: 20,
    paddingTop: 20,
    fontSize: '1.0rem',
    '& blockquote, & li': {
      fontSize: '1.0rem'
    }
  },
  inputTextbox: {
    margin: 10,
    marginTop: 20,
    borderRadius: 4,
    maxHeight: "40vh",
    backgroundColor: theme.palette.panelBackground.commentNodeEven,
    overflowY: 'hidden',
    overflowX: 'hidden',
    flexGrow: 0,
    flexShrink: 0,
    flexBasis: "auto",
    display: "flex",
    flexDirection: "column",
  },
  submitButton:{
    width: "fit-content",
    fontSize: "16px",
    color: theme.palette.lwTertiary.main,
    marginLeft: "5px",
    "&:hover": {
      opacity: .5,
      backgroundColor: "none",
    },
  },
  editorButtons: {
    display: "flex",
    justifyContent: "flex-end",
    padding: "10px",
  },
  welcomeGuide: {
    margin: 10,
    display: "flex",
    flexDirection: "column",
  },
  welcomeGuideText: {
    padding: 20,
    backgroundColor: theme.palette.grey[100],
    borderRadius: 10,
  },
  welcomeGuideButton: {
    cursor: "pointer",
    opacity: 0.8,
    alignSelf: "flex-end",
    fontStyle: "italic",
    marginBottom: 4
  },
  chatMessage: {
    padding: 20,
    margin: 10,
    borderRadius: 10,
    backgroundColor: theme.palette.grey[100],
  },
  chatMessageContent: {
  },
  userMessage: {
    backgroundColor: theme.palette.grey[300],
  },
  errorMessage: {
    backgroundColor: theme.palette.error.light,
  },
  messages: {
    overflowY: "scroll",
    flexGrow: 1,
    //the last child has margin bottom 0 (doesn't work)
    "& > *:last-child": {
      marginBottom: 0
    }
  },
  options: {
    flexGrow: 0,
    flexShrink: 0,
    flexBasis: "auto",
    fontFamily: theme.palette.fonts.sansSerifStack,
    marginLeft: 10
  },
  checkbox: {
    padding: 8
  },
  select: {
    // TODO: maybe really the styling of the options section should be flex display and flex grow stuff
    maxWidth: 250,
  },
  ragModeSelect: {
  },
  menuItem: {
    zIndex: theme.zIndexes.languageModelChat + 10,
    display: "flex",
    justifyContent: "space-between",
    alignItems: "center"
  },
  deleteConvoIcon: {
    marginLeft: 10,
    cursor: "pointer",
    opacity: 0.8,
    width: 16
  },
  loadingSpinner: {
    marginTop: 10
  },
});

const NEW_CONVERSATION_MENU_ITEM = "New Conversation";

const LLMChatMessage = ({message, classes}: {
  message: LlmMessagesFragment | NewLlmMessage,
  classes: ClassesType<typeof styles>,
}) => {
  const { ContentItemBody, ContentStyles } = Components;

  const { role, content } = message;

  return <ContentStyles contentType="llmChat" className={classes.chatMessageContent}>
    <ContentItemBody
      className={classNames(classes.chatMessage, {
        [classes.userMessage]: role === 'user',
        [classes.errorMessage]: role === 'error'
      })}
      dangerouslySetInnerHTML={{__html: content}}
    />
  </ContentStyles>
}

const LLMInputTextbox = ({onSubmit, classes}: {
  onSubmit: (message: string) => void,
  classes: ClassesType<typeof styles>,
}) => {
  const { ContentStyles } = Components;
  
  const [currentMessage, setCurrentMessage] = useState('');
  const ckEditorRef = useRef<CKEditor<any> | null>(null);
  const editorRef = useRef<Editor | null>(null);

  // TODO: we probably want to come back to this and enable cloud services for image uploading
  const editorConfig = {
    placeholder: 'Type here.  Ctrl/Cmd + Enter to submit.',
    mention: mentionPluginConfiguration,
  };

  const submitEditorContentAndClear = useCallback(() => {
    const currentEditorContent = editorRef.current?.getData();
    currentEditorContent && void onSubmit(currentEditorContent);
    setCurrentMessage('');
  }, [onSubmit]);

  // We need to pipe through the `conversationId` and do all of this eventListener setup/teardown like this because
  // otherwise messages get submitted to whatever conversation was "current" when the editor was initially loaded
  // Running this useEffect whenever either the conversationId or onSubmit changes ensures we remove and re-attach a fresh event listener with the correct "targets"
  useEffect(() => {
    const currentEditorRefValue = ckEditorRef.current;

    const options = { capture: true };
    const handleKeyDown = (event: KeyboardEvent) => {
      if ((event.ctrlKey || event.metaKey) && event.keyCode === 13) {
        event.stopPropagation();
        event.preventDefault();
        submitEditorContentAndClear();
      }
    };
  
    const internalEditorRefInstance = (currentEditorRefValue as AnyBecauseHard).domContainer?.current;
    if (internalEditorRefInstance) {
      internalEditorRefInstance.addEventListener('keydown', handleKeyDown, options);
    }

    return () => {
      const internalEditorRefInstance = (currentEditorRefValue as AnyBecauseHard)?.domContainer?.current;
      if (internalEditorRefInstance) {
        internalEditorRefInstance.removeEventListener('keydown', handleKeyDown, options);
      }
    }
  }, [onSubmit, submitEditorContentAndClear]);

  const submitButton = <div className={classes.editorButtons}>
    <Button
      type='submit'
      id='llm-submit-button'
      className={classes.submitButton} 
      onClick={submitEditorContentAndClear}
    >
      Submit
    </Button>
  </div>;

  // TODO: styling and debouncing
  return <ContentStyles className={classes.inputTextbox} contentType='comment'>
    <div className={classes.editor}>
      <CKEditor
        data={currentMessage}
        ref={ckEditorRef}
        editor={getCkCommentEditor(forumTypeSetting.get())}
        isCollaborative={false}
        onChange={(_event, editor: Editor) => {
          // debouncedValidateEditor(editor.model.document)
          // If transitioning from empty to nonempty or nonempty to empty,
          // bypass throttling. These cases don't have the performance
          // implications that motivated having throttling in the first place,
          // and this prevents a timing bug with form-clearing on submit.
          setCurrentMessage(editor.getData());

          // if (!editor.data.model.hasContent(editor.model.document.getRoot('main'))) {
          //   throttledSetCkEditor.cancel();
          //   setCurrentMessage(editor.getData());
          // } else {
          //   throttledSetCkEditor(() => editor.getData())
          // }
        }}
        onReady={(editor) => {
          editorRef.current = editor;
        }}
        config={editorConfig}
      />
    </div>
    {submitButton}
  </ContentStyles>
}

const welcomeGuideHtml = [
  `<h1>Welcome to the LessWrong LLM Chat!</h1>`,
  `<ul><li>The LLM chat interface is currently hooked up to Claude Sonnet 3.5</li>`,
  `<li>LaTeX is supported both on input and output.`,
  `<li style="color: #bf360c;">The LessWrong team will read conversations to help us with product iteration during development.</li></ul>`,
  `<p><strong>Posts and comments may be loaded into the context window based on your <em>first message</em> (and based on the current post you are viewing).</strong></p>`,
].join('');

type CurrentPostContext = {
  currentPostId: string;
  postContext: Exclude<PromptContextOptions['postContext'], undefined>
} | {
  currentPostId?: undefined;
  postContext?: undefined;
};

function useCurrentPostContext(): CurrentPostContext {
  const { query } = useLocation();
  const postsPageContext = usePostsPageContext();

  const postsPagePostId = postsPageContext?.fullPost?._id ?? postsPageContext?.postPreload?._id;

  if (postsPagePostId) {
    return {
      currentPostId: postsPagePostId,
      postContext: 'post-page'
    };
  }

  if (query.postId) {
    return {
      currentPostId: query.postId,
      postContext: 'post-editor'
    };
  }

  return {};
}

export const ChatInterface = ({classes}: {
  classes: ClassesType<typeof styles>,
}) => {
  const { LlmChatMessage, Loading, MenuItem, ContentStyles, ContentItemBody } = Components;

  const { currentConversation, setCurrentConversation, archiveConversation, orderedConversations, submitMessage, currentConversationLoading } = useLlmChat();
  const { currentPostId, postContext } = useCurrentPostContext();
  const { autosaveEditorState } = useContext(AutosaveEditorStateContext);

  const [ragMode, setRagMode] = useState<RagModeType>('Auto'); // TODO: make this auto
  const { flash } = useMessages();

  const messagesRef = useRef<HTMLDivElement>(null);
  const lastMessageLengthRef = useRef(0);
  const previousMessagesLengthRef = useRef(0);

  // Scroll to bottom when new messages are added or the content of the last message grows due to streaming
  useEffect(() => {
    const messages = currentConversation?.messages ?? [];
    const currentMessagesLength = messages.length;

    const scrollToBottom = (behavior: 'auto' | 'smooth' = 'auto') => {
      if (messagesRef.current) {
        messagesRef.current.scrollTo({ 
          top: messagesRef.current.scrollHeight, 
          behavior 
        });
      }
    };

    const scrollToBottomIfNearBottom = () => {
      if (messagesRef.current) {
        const { scrollHeight, scrollTop, clientHeight } = messagesRef.current;
        const scrollThreshold = clientHeight * 0.2; // 20% of the visible area
        const isScrolledNearBottom = scrollHeight - scrollTop <= clientHeight + scrollThreshold;

        if (isScrolledNearBottom) {
          scrollToBottom('smooth');
        }
      }
    };

    // New message added
    if (currentMessagesLength > previousMessagesLengthRef.current) {
      scrollToBottom();
      previousMessagesLengthRef.current = currentMessagesLength;
    } 
    // Content of the last message changed (e.g., streaming)
    else if (messages.length > 0) {
      const lastMessage = messages[messages.length - 1];
      const currentLastMessageLength = lastMessage.content.length;

      if (currentLastMessageLength !== lastMessageLengthRef.current) {
        lastMessageLengthRef.current = currentLastMessageLength;
        
        // Delay scroll check slightly to allow for content update
        setTimeout(scrollToBottomIfNearBottom, 100);
      }
    }
  }, [currentConversation?.messages]);

  const [cookies, setCookies] = useCookiesWithConsent([HIDE_LLM_CHAT_GUIDE_COOKIE])
  const showGuide = cookies[HIDE_LLM_CHAT_GUIDE_COOKIE] !== "true";
  const setShowGuide = (show: boolean) => {
    setCookies(HIDE_LLM_CHAT_GUIDE_COOKIE, show ? "false" : "true")
  }

  const llmChatGuide = <ContentStyles contentType="llmChat" className={classes.welcomeGuide}>
    <div 
      onClick={() => setShowGuide(!showGuide)} 
      className={classes.welcomeGuideButton}
    >
      {showGuide ? "Hide Guide" : "Show LLM Guide"}
    </div>
    {showGuide && <ContentItemBody
      className={classNames(classes.welcomeGuideText)}
      dangerouslySetInnerHTML={{__html: welcomeGuideHtml}}
    />}
  </ContentStyles>

  const messagesForDisplay = <div className={classes.messages} ref={messagesRef}>
    {llmChatGuide}
    {currentConversation?.messages.map((message, index) => (
      <LlmChatMessage key={index} message={message} />
    ))}
  </div>

  const exportHistoryToClipboard = () => {
    if (!currentConversation) return
    const conversationHistory = currentConversation.messages.filter(({role}) => ['user', 'assistant', 'user-context'].includes(role))
    const formattedChatHistory = conversationHistory.map(({role, content}) => `<strong>${role.toUpperCase()}:</strong> ${content}`).join("\n")
    void navigator.clipboard.writeText(formattedChatHistory)
    flash('Chat history copied to clipboard')
  }

  const onSelect = (event: React.ChangeEvent<HTMLSelectElement>) => {
    const newSelection = event.target.value;
    const newSelectionId = newSelection === "New Conversation"
      ? undefined
      : newSelection;

    setCurrentConversation(newSelectionId);
  }

  const deleteConversation = (ev: React.MouseEvent, conversationId: string) => {
    // TODO: figure out if we need both of these or just one (i.e. to prevent selection of the menu item)
    ev.preventDefault();
    ev.stopPropagation();
    archiveConversation(conversationId);
  };

  const conversationSelect = <Select 
    onChange={onSelect} 
    value={currentConversation?._id ?? NEW_CONVERSATION_MENU_ITEM}
    disableUnderline
    className={classes.select}
    MenuProps={{style: {zIndex: 10000000002}}} // TODO: figure out sensible z-index stuff
    renderValue={(conversationId: string) => orderedConversations.find(c => c._id === conversationId)?.title ?? NEW_CONVERSATION_MENU_ITEM}
    >
      {
        orderedConversations.map(({ title, _id }, index) => (
          <MenuItem key={index} value={_id} className={classes.menuItem}>
            {title ?? "...Title Pending..."}
            <CloseIcon onClick={(ev) => deleteConversation(ev, _id)} className={classes.deleteConvoIcon} />
          </MenuItem>
      ))}
      <MenuItem value={NEW_CONVERSATION_MENU_ITEM} className={classes.menuItem}>
        New Conversation
      </MenuItem>
    </Select>;

    const ragModeSelect = <Select 
      onChange={(e) => setRagMode(e.target.value as RagModeType)}
      value={ragMode}
      disableUnderline
      className={classes.ragModeSelect}
    >
      {RAG_MODE_SET.map((ragMode) => (
        <MenuItem key={ragMode} value={ragMode}>
          {ragMode}
        </MenuItem>
      ))}
    </Select>


  const options = <div className={classes.options}>
    <Button onClick={() => setCurrentConversation()}>
      New Chat
    </Button>
    <Button onClick={exportHistoryToClipboard} disabled={!currentConversation}>
      Export
    </Button>
    {conversationSelect}
    {ragModeSelect}
  </div>  

<<<<<<< HEAD
  const handleSubmit = useCallback(async (message: string) => {
    if (autosaveEditorState) {
      await autosaveEditorState();
    }
    submitMessage({ query: message, currentPostId, postContext });
  }, [autosaveEditorState, currentPostId, postContext, submitMessage]);
=======
  const handleSubmit = useCallback((message: string) => {
    submitMessage(message, ragMode, currentPostId);
  }, [currentPostId, submitMessage, ragMode]);
>>>>>>> b8441c17

  return <div className={classes.subRoot}>
    {messagesForDisplay}
    {currentConversationLoading && <Loading className={classes.loadingSpinner}/>}
    <LLMInputTextbox onSubmit={handleSubmit} classes={classes} />
    {options}
  </div>
}


// Wrapper component needed so we can use deferRender
export const LanguageModelChat = ({classes}: {
  classes: ClassesType<typeof styles>,
}) => {
  return <DeferRender ssr={false}>
    <AnalyticsContext pageSectionContext='llmChat'>
      <div className={classes.root}>
        <ChatInterface classes={classes} />
      </div>
    </AnalyticsContext>
  </DeferRender>;
}

const LanguageModelChatComponent = registerComponent('LanguageModelChat', LanguageModelChat, {styles});

const LlmChatMessageComponent = registerComponent('LlmChatMessage', LLMChatMessage, {styles});

declare global {
  interface ComponentTypes {
    LanguageModelChat: typeof LanguageModelChatComponent
    LlmChatMessage: typeof LlmChatMessageComponent
  }
}<|MERGE_RESOLUTION|>--- conflicted
+++ resolved
@@ -7,11 +7,7 @@
 import Select from '@material-ui/core/Select';
 import CloseIcon from '@material-ui/icons/Close';
 import { useLocation } from "../../lib/routeUtil";
-<<<<<<< HEAD
-import { NewLlmMessage, PromptContextOptions, useLlmChat } from './LlmChatWrapper';
-=======
-import { NewLlmMessage, RAG_MODE_SET, RagModeType, useLlmChat } from './LlmChatWrapper';
->>>>>>> b8441c17
+import { NewLlmMessage, PromptContextOptions, RAG_MODE_SET, RagModeType, useLlmChat } from './LlmChatWrapper';
 import type { Editor } from '@ckeditor/ckeditor5-core';
 import CKEditor from '@/lib/vendor/ckeditor5-react/ckeditor';
 import { getCkCommentEditor } from '@/lib/wrapCkEditor';
@@ -464,18 +460,12 @@
     {ragModeSelect}
   </div>  
 
-<<<<<<< HEAD
   const handleSubmit = useCallback(async (message: string) => {
     if (autosaveEditorState) {
       await autosaveEditorState();
     }
-    submitMessage({ query: message, currentPostId, postContext });
-  }, [autosaveEditorState, currentPostId, postContext, submitMessage]);
-=======
-  const handleSubmit = useCallback((message: string) => {
-    submitMessage(message, ragMode, currentPostId);
-  }, [currentPostId, submitMessage, ragMode]);
->>>>>>> b8441c17
+    submitMessage({ query: message, ragMode, currentPostId, postContext });
+  }, [autosaveEditorState, currentPostId, postContext, submitMessage, ragMode]);
 
   return <div className={classes.subRoot}>
     {messagesForDisplay}
