// TODO: Import component in components.ts
import React, { useEffect, useRef, useState, useContext, useCallback } from 'react';
import { Components, registerComponent } from '../../lib/vulcan-lib';
import classNames from 'classnames';
import DeferRender from '../common/DeferRender';
import Button from '@material-ui/core/Button';
import { useMessages } from '../common/withMessages';
import Select from '@material-ui/core/Select';
import CloseIcon from '@material-ui/icons/Close';
import { useLocation } from "../../lib/routeUtil";
import { useLlmChat } from './LlmChatWrapper';
import type { Editor } from '@ckeditor/ckeditor5-core';
import CKEditor from '@/lib/vendor/ckeditor5-react/ckeditor';
import { getCkCommentEditor } from '@/lib/wrapCkEditor';
import { forumTypeSetting } from '@/lib/instanceSettings';
import { mentionPluginConfiguration } from '@/lib/editor/mentionsConfig';
import { ckEditorStyles } from '@/themes/stylePiping';

const styles = (theme: ThemeType) => ({
  root: {
  },
  submission: {
    margin: 10,
    display: "flex",
    padding: 20,
    ...theme.typography.commentStyle,
  },
  editor: {
    minHeight: 100,
    '& .ck.ck-content': {
      minHeight: 100,
    },
    ...ckEditorStyles(theme),
  },
  inputTextbox: {
    padding: 16,
    margin: 10,
    borderRadius: 4,
    minHeight: 100,
    maxHeight: 200,
    backgroundColor: theme.palette.panelBackground.commentNodeEven,
<<<<<<< HEAD
  },
  welcomeGuide: {
    padding: 16,
    margin: 10,
    borderRadius: 10,
    display: "flex",
    flexDirection: "column",
  },
  welcomeGuideText: {
    padding: "16px 16px 16px 0",
  },
  welcomeGuideButton: {
    cursor: "pointer",
    opacity: 0.8,
    alignSelf: "flex-end",
    fontStyle: "italic",
=======
    overflow: 'scroll',
    // '& .textarea': {
    //   ...hideScrollBars
    // }
>>>>>>> 10d99650
  },
  chatMessage: {
    padding: 16,
    margin: 10,
    borderRadius: 10
  },
  chatMessageContent: {
  },
  userMessage: {
    backgroundColor: theme.palette.grey[300],
  },
  assistantMessage: {
    backgroundColor: theme.palette.grey[100],
  },
  messages: {
    height: "70vh",
    overflowY: "scroll",
  },
  options: {
    fontFamily: theme.palette.fonts.sansSerifStack,
    marginLeft: 10
  },
  checkbox: {
    padding: 8
  },
  select: {
    // TODO: maybe really the styling of the options section should be flex display and flex grow stuff
    maxWidth: 250,
  },
  menuItem: {
    zIndex: theme.zIndexes.languageModelChat + 10,
    display: "flex",
    justifyContent: "space-between",
    alignItems: "center"
  },
  deleteConvoIcon: {
    marginLeft: 10,
    cursor: "pointer",
    opacity: 0.8,
    width: 16
  },
  loadingSpinner: {
    marginTop: 10
  }
});

interface LlmConversationMessage {
  role: string
  content: string
  displayContent?: string
}

const NEW_CONVERSATION_MENU_ITEM = "New Conversation";

const LLMChatMessage = ({message, classes}: {
  message: LlmConversationMessage,
  classes: ClassesType<typeof styles>,
}) => {

  const { ContentItemBody, ContentStyles } = Components

  const { role, content, displayContent } = message

  return <ContentStyles contentType="llmChat" className={classes.chatMessageContent}>
    <ContentItemBody
      className={classNames(classes.chatMessage, {[classes.userMessage]: role==='user', [classes.assistantMessage]: role==='assistant'})}
      dangerouslySetInnerHTML={{__html: displayContent ?? content}}
    />
</ContentStyles>
}

const LLMInputTextbox = ({onSubmit, classes}: {
  onSubmit: (message: string) => void,
  // conversationId?: string,
  classes: ClassesType<typeof styles>,
}) => {
  const { ContentStyles } = Components;
  
  const [currentMessage, setCurrentMessage] = useState('');
  const ckEditorRef = useRef<CKEditor<any> | null>(null);
  const editorRef = useRef<Editor | null>(null);

  // TODO: we probably want to come back to this and enable cloud services for image uploading
  const editorConfig = {
    placeholder: 'Type here.  Ctrl/Cmd + Enter to submit.',
    mention: mentionPluginConfiguration,
  };

  // We need to pipe through the `conversationId` and do all of this eventListener setup/teardown like this because
  // otherwise messages get submitted to whatever conversation was "current" when the editor was initially loaded
  // Running this useEffect whenever either the conversationId or onSubmit changes ensures we remove and re-attach a fresh event listener with the correct "targets"
  useEffect(() => {
    const currentEditorRefValue = ckEditorRef.current;

    const options = { capture: true };
    const handleKeyDown = (event: KeyboardEvent) => {
      if ((event.ctrlKey || event.metaKey) && event.keyCode === 13) {
        event.stopPropagation();
        event.preventDefault();
        const currentEditorContent = editorRef.current?.getData();
        currentEditorContent && void onSubmit(currentEditorContent);
        setCurrentMessage('');
      }
    };
  
    const internalEditorRefInstance = (currentEditorRefValue as AnyBecauseHard).domContainer?.current;
    if (internalEditorRefInstance) {
      internalEditorRefInstance.addEventListener('keydown', handleKeyDown, options);
    }

    return () => {
      const internalEditorRefInstance = (currentEditorRefValue as AnyBecauseHard)?.domContainer?.current;
      if (internalEditorRefInstance) {
        internalEditorRefInstance.removeEventListener('keydown', handleKeyDown, options);
      }
    }
  }, [onSubmit]);

  // TODO: styling and debouncing
  return <ContentStyles className={classes.inputTextbox} contentType='comment'>
    <div className={classes.editor}>
      <CKEditor
        data={currentMessage}
        ref={ckEditorRef}
        editor={getCkCommentEditor(forumTypeSetting.get())}
        isCollaborative={false}
        onChange={(_event, editor: Editor) => {
          // debouncedValidateEditor(editor.model.document)
          // If transitioning from empty to nonempty or nonempty to empty,
          // bypass throttling. These cases don't have the performance
          // implications that motivated having throttling in the first place,
          // and this prevents a timing bug with form-clearing on submit.
          setCurrentMessage(editor.getData());

          // if (!editor.data.model.hasContent(editor.model.document.getRoot('main'))) {
          //   throttledSetCkEditor.cancel();
          //   setCurrentMessage(editor.getData());
          // } else {
          //   throttledSetCkEditor(() => editor.getData())
          // }
        }}
        onReady={(editor) => {
          editorRef.current = editor;
        }}
        config={editorConfig}
      />
    </div>
  </ContentStyles>
}

const welcomeGuideHtml = `<h1>Welcome to the LessWrong LLM Chat!</h1><ul><li>The LLM chat interface is currently hooked up to Claude Sonnet 3.5</li><li>While in development, LW is paying for the usage. This will likely change later.</li><li>LaTeX is supported both on input and output</li><li>Images are not yet supported</li><li style="color: #bf360c;">While this feature is under heavy development, the LessWrong team will read conversations to help us with product iteration.</li></ul><h1>Loading Context</h1><p><strong>Currently, context loading only happens with the first message in a conversation</strong></p><p>When you start a new chat, your very first message is analyzed for potentially relevant context based on the text of your query and the post you are currently viewing (if any). The system will decide whether or not to load in posts and comments related to your query, your current post, both, or neither.</p><p>The kinds of requests you can make include but are not limited to:</p><p><i>About the current post</i></p><blockquote><p>"Please give a tl;dr of this post and tell me three surprising things in it."</p><p>&lt;copy-paste section of post&gt; "Please explain this to me including worked examples and explanations of the math notation."</p><p>"What the objections to the OP in the comments and how did the author respond to them?"</p><p>"What are background posts that would help understand this?"</p></blockquote><p><i>Generally</i></p><blockquote><p>"Can you give me an overview of Infrabayesianism?"</p><p>"Please give me an of the Sleeping Beauty problem and its significance?</p></blockquote><p>(our chat is great for asking about niche LessWrong content)</p><p>Feel free to try out other kinds of questions!!</p>`

export const ChatInterface = ({classes}: {
  classes: ClassesType<typeof styles>,
}) => {
  const { Loading, MenuItem, ContentStyles, ContentItemBody } = Components;

  const { currentConversation, setCurrentConversation, archiveConversation, orderedConversations, submitMessage, currentConversationLoading } = useLlmChat();

  const lengthOfMostRecentMessage = currentConversation?.messages.slice(-1)[0]?.content.length

  const { flash } = useMessages();

  // TODO: come back and refactor this to use currentRoute & matchPath to get the url parameter instead
  const { location } = useLocation();
  const { pathname } = location;
  const currentPostId = pathname.match(/\/posts\/([^/]+)\/[^/]+/)?.[1];

  const messagesRef = useRef<HTMLDivElement>(null)
  // useEffect to scroll to bottom of chat history after new message is added or most recent message is updated (because of streaming)
  useEffect(() => {
    if (messagesRef.current) {
      messagesRef.current.scrollTop = messagesRef.current.scrollHeight;
    }
  }, [currentConversation?.messages.length, lengthOfMostRecentMessage]);

  const [showGuide, setShowGuide] = useState(true)

  const llmChatGuide = <ContentStyles contentType="llmChat" className={classes.welcomeGuide}>
    <div 
      onClick={() => setShowGuide(!showGuide)} 
      className={classes.welcomeGuideButton}
    >
      {showGuide ? "Hide Guide" : "Show LLM Guide"}
    </div>
    {showGuide && <ContentItemBody
      className={classNames(classes.welcomeGuideText)}
      dangerouslySetInnerHTML={{__html: welcomeGuideHtml}}
    />}
  </ContentStyles>

  const messagesForDisplay = <div className={classes.messages} ref={messagesRef}>
    {llmChatGuide}
    {currentConversation?.messages.map((message, index) => (
      <LLMChatMessage key={index} message={message} classes={classes} />
    ))}
  </div>

  const exportHistoryToClipboard = () => {
    if (!currentConversation) return
    const conversationHistory = currentConversation.messages.filter(({role}) => ['user', 'assistant', 'user-context'].includes(role))
    const formattedChatHistory = conversationHistory.map(({role, content}) => `${role.toUpperCase()}: ${content}`).join("\n")
    void navigator.clipboard.writeText(formattedChatHistory)
    flash('Chat history copied to clipboard')
  }

  const onSelect = (event: React.ChangeEvent<HTMLSelectElement>) => {
    const newSelection = event.target.value;
    const newSelectionId = newSelection === "New Conversation"
      ? undefined
      : newSelection;

    setCurrentConversation(newSelectionId);
  }

  const deleteConversation = (ev: React.MouseEvent, conversationId: string) => {
    // TODO: figure out if we need both of these or just one (i.e. to prevent selection of the menu item)
    ev.preventDefault();
    ev.stopPropagation();
    archiveConversation(conversationId);
  };

  const conversationSelect = <Select 
    onChange={onSelect} 
    value={currentConversation?._id ?? NEW_CONVERSATION_MENU_ITEM}
    disableUnderline
    className={classes.select}
    MenuProps={{style: {zIndex: 10000000002}}} // TODO: figure out sensible z-index stuff
    renderValue={(conversationId: string) => orderedConversations.find(c => c._id === conversationId)?.title ?? NEW_CONVERSATION_MENU_ITEM}
    >
      {
        orderedConversations.reverse().map(({ title, _id }, index) => (
          <MenuItem key={index} value={_id} className={classes.menuItem}>
            {title ?? "...Title Pending..."}
            <CloseIcon onClick={(ev) => deleteConversation(ev, _id)} className={classes.deleteConvoIcon} />
          </MenuItem>
      ))}
      <MenuItem value={NEW_CONVERSATION_MENU_ITEM} className={classes.menuItem}>
        New Conversation
      </MenuItem>
    </Select>;


  const options = <div className={classes.options}>
    <Button onClick={() => setCurrentConversation()}>
      New Chat
    </Button>
    <Button onClick={exportHistoryToClipboard} disabled={!currentConversation}>
      Export
    </Button>
    {conversationSelect}
<<<<<<< HEAD
  </div>


  const loading = loadingConversationIds.includes(currentConversation?._id ?? '')
=======
  </div>  
>>>>>>> 10d99650

  const handleSubmit = useCallback((message: string) => {
    submitMessage(message, currentPostId);
  }, [currentPostId, submitMessage]);

  return <div>
    {messagesForDisplay}
    {currentConversationLoading && <Loading className={classes.loadingSpinner}/>}
    <LLMInputTextbox
      onSubmit={handleSubmit}
      // conversationId={currentConversation?._id}
      classes={classes}
    />
    {options}
  </div>
}


// Wrapper component needed so we can use deferRender
export const LanguageModelChat = ({classes}: {
  classes: ClassesType<typeof styles>,
}) => {

  return <DeferRender ssr={false}>
    <div className={classes.root}>
      <ChatInterface classes={classes} />
    </div>
  </DeferRender>
}

const LanguageModelChatComponent = registerComponent('LanguageModelChat', LanguageModelChat, {styles});

declare global {
  interface ComponentTypes {
    LanguageModelChat: typeof LanguageModelChatComponent
  }
}<|MERGE_RESOLUTION|>--- conflicted
+++ resolved
@@ -39,7 +39,7 @@
     minHeight: 100,
     maxHeight: 200,
     backgroundColor: theme.palette.panelBackground.commentNodeEven,
-<<<<<<< HEAD
+    overflow: 'scroll',
   },
   welcomeGuide: {
     padding: 16,
@@ -56,12 +56,6 @@
     opacity: 0.8,
     alignSelf: "flex-end",
     fontStyle: "italic",
-=======
-    overflow: 'scroll',
-    // '& .textarea': {
-    //   ...hideScrollBars
-    // }
->>>>>>> 10d99650
   },
   chatMessage: {
     padding: 16,
@@ -313,14 +307,7 @@
       Export
     </Button>
     {conversationSelect}
-<<<<<<< HEAD
-  </div>
-
-
-  const loading = loadingConversationIds.includes(currentConversation?._id ?? '')
-=======
   </div>  
->>>>>>> 10d99650
 
   const handleSubmit = useCallback((message: string) => {
     submitMessage(message, currentPostId);
