import React from 'react';
import { Components, registerComponent } from '../../lib/vulcan-lib';
import { useMulti } from '../../lib/crud/withMulti';
import { unflattenComments } from "../../lib/utils/unflatten";


<<<<<<< HEAD
const RepliesToCommentList = ({ post, parentCommentId }: {
=======
const RepliesToCommentList = ({ terms, post, parentCommentId }: {
  terms: CommentsViewTerms,
>>>>>>> 55f7844a
  post: PostsBase,
  parentCommentId: string,
}) => {
  const { CommentsList, Loading } = Components;
  const { loading, results } = useMulti({
<<<<<<< HEAD
    terms: {
      view: "repliesToCommentThread",
      topLevelCommentId: parentCommentId,
      limit: 500,
    },
    collection: Comments,
=======
    terms,
    collectionName: "Comments",
>>>>>>> 55f7844a
    fragmentName: "CommentsList",
  });
  
  if (loading || !results)
    return <Loading/>
  
  const nestedComments = unflattenComments(results);
  return <CommentsList
    treeOptions={{
      post,
    }}
    totalComments={results.length}
    comments={nestedComments}
    startThreadTruncated={true}
    defaultNestingLevel={2}
    parentCommentId={parentCommentId}
  />
}


const RepliesToCommentListComponent = registerComponent('RepliesToCommentList', RepliesToCommentList)

declare global {
  interface ComponentTypes {
    RepliesToCommentList: typeof RepliesToCommentListComponent
  }
}
<|MERGE_RESOLUTION|>--- conflicted
+++ resolved
@@ -4,28 +4,18 @@
 import { unflattenComments } from "../../lib/utils/unflatten";
 
 
-<<<<<<< HEAD
 const RepliesToCommentList = ({ post, parentCommentId }: {
-=======
-const RepliesToCommentList = ({ terms, post, parentCommentId }: {
-  terms: CommentsViewTerms,
->>>>>>> 55f7844a
   post: PostsBase,
   parentCommentId: string,
 }) => {
   const { CommentsList, Loading } = Components;
   const { loading, results } = useMulti({
-<<<<<<< HEAD
     terms: {
       view: "repliesToCommentThread",
       topLevelCommentId: parentCommentId,
       limit: 500,
     },
-    collection: Comments,
-=======
-    terms,
     collectionName: "Comments",
->>>>>>> 55f7844a
     fragmentName: "CommentsList",
   });
   
