--- conflicted
+++ resolved
@@ -43,18 +43,7 @@
 
   const {Loading, SectionFooter, LoadMore, ShortformSubmitForm, ShortformListItem} = Components;
   return (<>
-
-<<<<<<< HEAD
-  return (
-    <div>
-      {userCanComment(currentUser) &&
-        <QuickTakesEntry currentUser={currentUser} successCallback={refetch} />
-      }
-      {/* {!isFriendlyUI && <ShortformSubmitForm successCallback={refetch} />} */}
-=======
-    {!isFriendlyUI && userCanComment(currentUser) && <ShortformSubmitForm successCallback={refetch} />}
->>>>>>> ad908b40
-
+    {userCanComment(currentUser) && <ShortformSubmitForm successCallback={refetch} />}
     <div className={className}>
       {results?.map((comment) =>
         <ShortformListItem comment={comment} key={comment._id} />
