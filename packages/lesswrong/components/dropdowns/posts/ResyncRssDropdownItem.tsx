--- conflicted
+++ resolved
@@ -1,12 +1,7 @@
 import React, { useState } from 'react';
-<<<<<<< HEAD
-import { gql, useApolloClient } from '@apollo/client';
-import { useQuery } from "@/lib/crud/useQuery";
-=======
 import { useApolloClient, useMutation } from '@apollo/client';
 import { useQuery } from "@/lib/crud/useQuery";
 import { gql } from "@/lib/generated/gql-codegen";
->>>>>>> 822e601a
 import { registerComponent } from "../../../lib/vulcan-lib/components";
 import { useDialog } from '../../common/withDialog';
 import { useCurrentUser } from '../../common/withUser';
