<<<<<<< HEAD
import { Components } from 'meteor/vulcan:core';
=======
import { Components, registerComponent } from 'meteor/vulcan:core';
>>>>>>> 9b2a1ef9
import { withRouter } from 'react-router';
import React, { PureComponent } from 'react';
import PropTypes from 'prop-types';
import classNames from 'classnames';
import muiThemeable from 'material-ui/styles/muiThemeable';
import defineComponent from '../../lib/defineComponent';

const KARMA_COLLAPSE_THRESHOLD = -4;

const styles = theme => ({
  node: {
    // Higher specificity to override child class (variant syntax)
    '&$new': {
      borderLeft: `solid 5px ${theme.palette.secondary.light}`
    },
    '&$newHover': {
      borderLeft: `solid 5px ${theme.palette.secondary.main}`
    },
    '&$deleted': {
      opacity: 0.6
    }
  },
  child: {
    marginLeft: 10,
    marginBottom: 10,
    borderLeft: `solid 1px ${theme.palette.grey[300]}`,
    borderTop: `solid 1px ${theme.palette.grey[300]}`,
    borderBottom: `solid 1px ${theme.palette.grey[300]}`,
  },
  new: {},
  newHover: {},
  deleted: {},
})

class CommentsNode extends PureComponent {
  constructor(props) {
    super(props);
    this.state = {
      hover: false,
      collapsed: props && props.comment && (props.comment.baseScore < KARMA_COLLAPSE_THRESHOLD || props.comment.deleted),
      finishedScroll: false,
    };
  }

  componentDidMount() {
    let commentHash = this.props.router.location.hash;
    const self = this;
    if (commentHash === "#" + this.props.comment._id) {
      setTimeout(function () { //setTimeout make sure we execute this after the element has properly rendered
        self.scrollIntoView()
      }, 0);
    }
  }

  scrollIntoView = (event) => {
    //eslint-disable-next-line react/no-string-refs
    this.refs.comment.scrollIntoView({behavior: "smooth", block: "center", inline: "nearest"});
    this.setState({finishedScroll: true});
  }

  toggleCollapse = () => {
    this.setState({collapsed: !this.state.collapsed});
  }

  toggleHover = () => {
    this.setState({hover: !this.state.hover});
  }

  render() {
    const {
      comment,
      children,
      nestingLevel=1,
      currentUser,
      highlightDate,
      editMutation,
      post,
      muiTheme,
      router,
      postPage,
      classes,
      child,
      showPostTitle
    } = this.props;
    const { hover, collapsed, finishedScroll } = this.state
    const newComment = highlightDate && (new Date(comment.postedAt).getTime() > new Date(highlightDate).getTime())
    const nodeClass = classNames(
      "comments-node",
      classes.node,
      {
        "af":comment.af,
        "comments-node-root" : nestingLevel === 1,
        "comments-node-even" : nestingLevel % 2 === 0,
        "comments-node-odd"  : nestingLevel % 2 != 0,
        "comments-node-linked" : router.location.hash === "#" + comment._id && finishedScroll,
        "comments-node-its-getting-nested-here": nestingLevel > 8,
        "comments-node-so-take-off-all-your-margins": nestingLevel > 12,
        "comments-node-im-getting-so-nested": nestingLevel > 16,
        "comments-node-im-gonna-drop-my-margins": nestingLevel > 20,
        "comments-node-what-are-you-even-arguing-about": nestingLevel > 24,
        "comments-node-are-you-sure-this-is-a-good-idea": nestingLevel > 28,
        "comments-node-seriously-what-the-fuck": nestingLevel > 32,
        "comments-node-are-you-curi-and-lumifer-specifically": nestingLevel > 36,
        "comments-node-cuz-i-guess-that-makes-sense-but-like-really-tho": nestingLevel > 40,
        [classes.child]: child,
        [classes.new]: newComment,
        [classes.newHover]: newComment && hover,
        [classes.deleted]: comment.deleted,
      }
    )

    return (
      <div className={newComment ? "comment-new" : "comment-old"}>
        <div className={nodeClass}
          onMouseEnter={this.toggleHover}
          onMouseLeave={this.toggleHover}
          id={comment._id}>
          {/*eslint-disable-next-line react/no-string-refs*/}
          <div ref="comment">
            <Components.CommentsItem
              collapsed={collapsed}
              toggleCollapse={this.toggleCollapse}
              currentUser={currentUser}
              comment={comment}
              key={comment._id}
              editMutation={editMutation}
              scrollIntoView={this.scrollIntoView}
              post={post}
              postPage={postPage}
              nestingLevel={nestingLevel}
              showPostTitle={showPostTitle}
            />
          </div>
          {!collapsed && children && children.length>0 ?
            <div className="comments-children">
              <div className="comments-parent-scroll" onClick={this.scrollIntoView}></div>
              {children.map(child =>
                <Components.CommentsNode child
                  currentUser={currentUser}
                  comment={child.item}
                  nestingLevel={nestingLevel+1}
                  //eslint-disable-next-line react/no-children-prop
                  children={child.children}
                  key={child.item._id}
                  muiTheme={muiTheme}
                  highlightDate={highlightDate}
                  editMutation={editMutation}
                  post={post}
                  postPage={postPage}
                />)}
              </div>
              : null
            }
        </div>
      </div>
    )
  }
}

CommentsNode.propTypes = {
  comment: PropTypes.object.isRequired, // the current comment
  router: PropTypes.object.isRequired
};

<<<<<<< HEAD
export default defineComponent({
  name: 'CommentsNode',
  component: CommentsNode,
  styles: styles,
  hocs: [ withRouter, muiThemeable() ]
});
=======
registerComponent('CommentsNode', CommentsNode,
  withRouter, muiThemeable(),
  withStyles(styles, { name: "CommentsNode" })
);
>>>>>>> 9b2a1ef9
<|MERGE_RESOLUTION|>--- conflicted
+++ resolved
@@ -1,8 +1,4 @@
-<<<<<<< HEAD
 import { Components } from 'meteor/vulcan:core';
-=======
-import { Components, registerComponent } from 'meteor/vulcan:core';
->>>>>>> 9b2a1ef9
 import { withRouter } from 'react-router';
 import React, { PureComponent } from 'react';
 import PropTypes from 'prop-types';
@@ -167,16 +163,9 @@
   router: PropTypes.object.isRequired
 };
 
-<<<<<<< HEAD
 export default defineComponent({
   name: 'CommentsNode',
   component: CommentsNode,
   styles: styles,
   hocs: [ withRouter, muiThemeable() ]
 });
-=======
-registerComponent('CommentsNode', CommentsNode,
-  withRouter, muiThemeable(),
-  withStyles(styles, { name: "CommentsNode" })
-);
->>>>>>> 9b2a1ef9
