--- conflicted
+++ resolved
@@ -98,25 +98,17 @@
   }
 
   render() {
-<<<<<<< HEAD
-    const { currentUser, comments, postId, post, totalComments } = this.props;
+    const { currentUser, comments, postId, post, classes, totalComments, answerId, startThreadCollapsed } = this.props;
     const { ModerationGuidelinesBox, CommentsList, CommentsNewWrapper } = Components;
-=======
-    const { currentUser, comments, postId, post, classes, totalComments, answerId, startThreadCollapsed } = this.props;
->>>>>>> b1c7ed94
 
     // TODO: Update "author has blocked you" message to include link to moderation guidelines (both author and LW)
 
     return (
       <div className="posts-comments-thread">
         { this.props.totalComments ? this.renderTitleComponent() : null }
-<<<<<<< HEAD
         <ModerationGuidelinesBox documentId={this.props.post._id} showModeratorAssistance />
         <CommentsNewWrapper post={post} postId={postId} />
         <CommentsList
-=======
-        <Components.CommentsList
->>>>>>> b1c7ed94
           currentUser={currentUser}
           totalComments={totalComments}
           comments={comments}
@@ -126,36 +118,6 @@
           startThreadCollapsed={startThreadCollapsed}
           answerId={answerId}
         />
-<<<<<<< HEAD
-=======
-        {!currentUser &&
-          <div>
-            <Components.LoginPopupLink>
-              <FormattedMessage id={!(getSetting('AlignmentForum', false)) ? "comments.please_log_in" : "alignment.comments.please_log_in"}/>
-            </Components.LoginPopupLink>
-          </div>
-        }
-        {currentUser && Users.isAllowedToComment(currentUser, post) &&
-          <div id="posts-thread-new-comment" className={classes.newComment}>
-            <div className={classes.newCommentLabel}><FormattedMessage id="comments.new"/></div>
-            <Components.CommentsNewForm
-              postId={postId}
-              prefilledProps={{
-                af: Comments.defaultToAlignment(currentUser, post),
-                answerId: answerId}}
-              type="comment"
-            />
-          </div>
-        }
-        {currentUser && !Users.isAllowedToComment(currentUser, post) && (
-          <div className="i18n-message author_has_banned_you">
-            { Users.blockedCommentingReason(currentUser, post)}
-            { !(getSetting('AlignmentForum', false)) && <span>
-              (Questions? Send an email to <a className="email-link" href="mailto:moderation@lesserwrong.com">moderation@lesserwrong.com</a>)
-            </span> }
-          </div>
-        )}
->>>>>>> b1c7ed94
       </div>
     );
   }
