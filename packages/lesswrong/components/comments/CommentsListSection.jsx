--- conflicted
+++ resolved
@@ -13,11 +13,8 @@
 import Menu from '@material-ui/core/Menu';
 import MenuItem from '@material-ui/core/MenuItem';
 import Divider from '@material-ui/core/Divider';
-<<<<<<< HEAD
 import defineComponent from '../../lib/defineComponent';
-=======
 import withUser from '../common/withUser';
->>>>>>> e9138743
 
 const styles = theme => ({
   meta: {
@@ -163,17 +160,9 @@
   }
 }
 
-<<<<<<< HEAD
 export default defineComponent({
   name: "CommentsListSection",
   component: CommentsListSection,
   styles: styles,
-  hocs: [ withCurrentUser, withRouter ]
-});
-=======
-registerComponent("CommentsListSection", CommentsListSection,
-  withUser, withRouter,
-  withStyles(styles, { name: "CommentsListSection" })
-);
-export default CommentsListSection
->>>>>>> e9138743
+  hocs: [ withUser, withRouter ]
+});