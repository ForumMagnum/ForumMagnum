import React, { useState } from 'react';
import { Components, registerComponent } from '../../lib/vulcan-lib';
import { useCurrentTime } from '../../lib/utils/timeUtil';
import moment from 'moment';
import { userIsAllowedToComment } from '../../lib/collections/users/helpers';
import Menu from '@material-ui/core/Menu';
import Divider from '@material-ui/core/Divider';
import { useCurrentUser } from '../common/withUser';
import { unflattenComments } from '../../lib/utils/unflatten';
import classNames from 'classnames';
import { filter } from 'underscore';
import { postGetCommentCountStr } from '../../lib/collections/posts/helpers';
import { CommentsNewFormProps } from './CommentsNewForm';
import { Link } from '../../lib/reactRouterWrapper';
import { isEAForum } from '../../lib/instanceSettings';
import { userIsAdmin } from '../../lib/vulcan-users';

import { isFriendlyUI, preferredHeadingCase } from '../../themes/forumTheme';

export const NEW_COMMENT_MARGIN_BOTTOM = "1.3em"

const styles = (theme: ThemeType): JssStyles => ({
  root: {
    fontWeight: theme.typography.body1.fontWeight ?? 400,
    margin: "0px auto 15px auto",
    ...theme.typography.commentStyle,
    position: "relative"
  },
  maxWidthRoot: {
    maxWidth: 720,
  },
  commentsHeadline: {
    fontSize: 24,
    lineHeight: '36px',
    fontWeight: 600,
    marginBottom: 16
  },
  commentCount: {
    color: theme.palette.grey[600],
    marginLeft: 10
  },
  inline: {
    display: 'inline',
    color: theme.palette.text.secondary,
  },
  clickToHighlightNewSince: {
    display: 'inline',
    color: theme.palette.text.secondary,
    "@media print": { display: "none" },
  },
  button: {
    color: theme.palette.lwTertiary.main,
  },
  newComment: {
    border: theme.palette.border.commentBorder,
    position: 'relative',
    borderRadius: theme.borderRadius.small,
    marginBottom: NEW_COMMENT_MARGIN_BOTTOM,
    "@media print": {
      display: "none"
    }
  },
  newQuickTake: {
    border: "none",
  },
  newCommentLabel: {
    paddingLeft: theme.spacing.unit*1.5,
    ...theme.typography.commentStyle,
    ...theme.typography.body2,
    fontWeight: 600,
    marginTop: 12
  },
  newCommentSublabel: {
    paddingLeft: theme.spacing.unit*1.5,
    ...theme.typography.commentStyle,
    color: theme.palette.grey[600],
    marginTop: isFriendlyUI ? 8 : 4,
    fontStyle: "italic",
  }
})

const CommentsListSection = ({
  post,
  tag,
  commentCount,
  loadMoreCount,
  totalComments,
  loadMoreComments,
  loadingMoreComments,
  comments,
  parentAnswerId,
  startThreadTruncated,
  newForm=true,
  newFormProps={},
  highlightDate,
  setHighlightDate,
  classes,
}: {
  post?: PostsDetails,
  tag?: TagBasicInfo,
  commentCount: number,
  loadMoreCount?: number,
  totalComments: number,
  loadMoreComments: any,
  loadingMoreComments: boolean,
  comments: CommentsList[],
  parentAnswerId?: string,
  startThreadTruncated?: boolean,
  newForm: boolean,
  newFormProps?: Partial<CommentsNewFormProps>,
  highlightDate: Date|undefined,
  setHighlightDate: (newValue: Date|undefined) => void,
  classes: ClassesType,
}) => {
  const currentUser = useCurrentUser();
<<<<<<< HEAD
  const [highlightDate,setHighlightDate] = useState<Date|undefined>((post?.lastVisitedAt && new Date(post.lastVisitedAt)) ?? undefined);
=======
  const commentTree = unflattenComments(comments);

  const {
    LWTooltip, CommentsList, PostsPageCrosspostComments, MetaInfo, Row,
    CommentsNewForm, QuickTakesEntry,
  } = Components;

>>>>>>> 5350e389
  const [anchorEl,setAnchorEl] = useState<HTMLElement|null>(null);
  const newCommentsSinceDate = highlightDate
    ? filter(
      comments,
      (comment) => new Date(comment.postedAt).getTime() > new Date(highlightDate).getTime(),
    ).length
    : 0;
  const now = useCurrentTime();

  const handleClick = (event: React.MouseEvent<HTMLAnchorElement>) => {
    setAnchorEl(event.currentTarget);
  };

  const handleClose = () => {
    setAnchorEl(null);
  }

  const handleDateChange = (date: Date) => {
    setHighlightDate(date)
    setAnchorEl(null);
  }

  const renderTitleComponent = () => {
    const { CommentsListMeta, Typography, MenuItem } = Components
    const suggestedHighlightDates = [moment(now).subtract(1, 'day'), moment(now).subtract(1, 'week'), moment(now).subtract(1, 'month'), moment(now).subtract(1, 'year')]
    const newLimit = commentCount + (loadMoreCount || commentCount)
    let commentSortNode = (commentCount < totalComments) ?
      <span>
        Rendering {commentCount}/{totalComments} comments, sorted by <Components.CommentsViews post={post} />
        {loadingMoreComments ? <Components.Loading /> : <a onClick={() => loadMoreComments(newLimit)}> (show more) </a>}
      </span> :
      <span>
        {postGetCommentCountStr(post, totalComments)}, sorted by <Components.CommentsViews post={post} />
      </span>
    if (isFriendlyUI) {
      commentSortNode = <>Sorted by <Components.CommentsViews post={post} /></>
    }

    const contentType = isEAForum && post?.shortform
      ? "quick takes"
      : "comments";

    return <CommentsListMeta>
      <Typography
        variant="body2"
        component='span'
        className={classes.inline}
      >
        {commentSortNode}
      </Typography>
      {post && <Typography
        variant="body2"
        component='span'
        className={classes.clickToHighlightNewSince}
      >
        {highlightDate && newCommentsSinceDate>0 && `Highlighting ${newCommentsSinceDate} new ${contentType} since `}
        {highlightDate && !newCommentsSinceDate && `No new ${contentType} since `}
        {!highlightDate && `Click to highlight new ${contentType} since: `}
        <a className={classes.button} onClick={handleClick}>
          <Components.CalendarDate date={highlightDate || now}/>
        </a>
        <Menu
          anchorEl={anchorEl}
          open={Boolean(anchorEl)}
          onClose={handleClose}
        >
          {currentUser && post && <Components.LastVisitList
            postId={post._id}
            currentUser={currentUser}
            clickCallback={handleDateChange}/>}
          <Divider />
          {suggestedHighlightDates.map(date => {
            return <MenuItem key={date.toString()} onClick={() => handleDateChange(date.toDate())}>
              {date.calendar().toString()}
            </MenuItem>
          })}
        </Menu>
      </Typography>}
    </CommentsListMeta>
  }

  // TODO: Update "author has blocked you" message to include link to moderation guidelines (both author and LW)

  const postAuthor = post?.user || null;

  const userIsDebateParticipant =
    currentUser
    && post?.debate
    && (currentUser._id === postAuthor?._id || post?.coauthorStatuses?.some(coauthor => coauthor.userId === currentUser._id));
    
  const commentCountNode = !!totalComments && <span className={classes.commentCount}>{totalComments}</span>

  return (
    <div className={classNames(classes.root, {[classes.maxWidthRoot]: !tag})}>
      <div id="comments"/>
      {isFriendlyUI && (newForm || !!totalComments) && !post?.shortform &&
        <div className={classes.commentsHeadline}>
          Comments{commentCountNode}
        </div>
      }

      {newForm
        && (!currentUser || !post || userIsAllowedToComment(currentUser, post, postAuthor, false))
        && (!post?.draft || userIsDebateParticipant || userIsAdmin(currentUser))
        && (
        <div
          id="posts-thread-new-comment"
          className={classNames(classes.newComment, {
            [classes.newQuickTake]: isEAForum && post?.shortform,
          })}
        >
          {!isEAForum && <div className={classes.newCommentLabel}>{preferredHeadingCase("New Comment")}</div>}
          {post?.isEvent && (post?.rsvps?.length > 0) && (
            <div className={classes.newCommentSublabel}>
              Everyone who RSVP'd to this event will be notified.
            </div>
          )}
          {isEAForum && post?.shortform
            ? <QuickTakesEntry currentUser={currentUser} />
            : (
              <CommentsNewForm
                post={post}
                tag={tag}
                prefilledProps={{
                  parentAnswerId: parentAnswerId,
                  ...(userIsDebateParticipant ? { debateResponse: true } : {})
                }}
                type="comment"
                {...newFormProps}
                {...(userIsDebateParticipant ? { formProps: { post } } : {})}
              />
            )
          }
        </div>
      )}
      {currentUser && post && !userIsAllowedToComment(currentUser, post, postAuthor, false) &&
        <Components.CantCommentExplanation post={post}/>
      }
      { totalComments ? renderTitleComponent() : null }
      <CommentsList
        treeOptions={{
          highlightDate: highlightDate,
          post: post,
          postPage: true,
          showCollapseButtons: true,
          tag: tag,
        }}
        totalComments={totalComments}
        comments={commentTree}
        startThreadTruncated={startThreadTruncated}
        parentAnswerId={parentAnswerId}
      />
      <PostsPageCrosspostComments />
      {!isEAForum && <Row justifyContent="flex-end">
        <LWTooltip title="View deleted comments and banned users">
          <Link to="/moderation">
            <MetaInfo>Moderation Log</MetaInfo>
          </Link>
        </LWTooltip>
      </Row>}
    </div>
  );
}

const CommentsListSectionComponent = registerComponent("CommentsListSection", CommentsListSection, {styles});

declare global {
  interface ComponentTypes {
    CommentsListSection: typeof CommentsListSectionComponent,
  }
}<|MERGE_RESOLUTION|>--- conflicted
+++ resolved
@@ -113,9 +113,6 @@
   classes: ClassesType,
 }) => {
   const currentUser = useCurrentUser();
-<<<<<<< HEAD
-  const [highlightDate,setHighlightDate] = useState<Date|undefined>((post?.lastVisitedAt && new Date(post.lastVisitedAt)) ?? undefined);
-=======
   const commentTree = unflattenComments(comments);
 
   const {
@@ -123,7 +120,6 @@
     CommentsNewForm, QuickTakesEntry,
   } = Components;
 
->>>>>>> 5350e389
   const [anchorEl,setAnchorEl] = useState<HTMLElement|null>(null);
   const newCommentsSinceDate = highlightDate
     ? filter(
