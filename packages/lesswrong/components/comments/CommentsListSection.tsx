import React, { useState } from 'react';
import { Components, registerComponent } from '../../lib/vulcan-lib';
import { useCurrentTime } from '../../lib/utils/timeUtil';
import moment from 'moment';
import { userIsAllowedToComment } from '../../lib/collections/users/helpers';
import Menu from '@material-ui/core/Menu';
import Divider from '@material-ui/core/Divider';
import { useCurrentUser } from '../common/withUser';
import { unflattenComments } from '../../lib/utils/unflatten';
import classNames from 'classnames';
import * as _ from 'underscore';
import { postGetCommentCountStr } from '../../lib/collections/posts/helpers';
import { CommentsNewFormProps } from './CommentsNewForm';
import { Link } from '../../lib/reactRouterWrapper';
import { isEAForum } from '../../lib/instanceSettings';
<<<<<<< HEAD
import { userIsAdmin } from '../../lib/vulcan-users';
=======
import { preferredHeadingCase } from '../../lib/forumTypeUtils';
>>>>>>> 3e7180ea

export const NEW_COMMENT_MARGIN_BOTTOM = "1.3em"


const styles = (theme: ThemeType): JssStyles => ({
  root: {
    fontWeight: theme.typography.body1.fontWeight ?? 400,
    margin: "0px auto 15px auto",
    ...theme.typography.commentStyle,
    position: "relative"
  },
  maxWidthRoot: {
    maxWidth: 720,
  },
  inline: {
    display: 'inline',
    color: theme.palette.text.secondary,
  },
  clickToHighlightNewSince: {
    display: 'inline',
    color: theme.palette.text.secondary,
    "@media print": { display: "none" },
  },
  button: {
    color: theme.palette.lwTertiary.main,
  },
  newComment: {
    border: theme.palette.border.commentBorder,
    position: 'relative',
    borderRadius: theme.borderRadius.small,
    marginBottom: NEW_COMMENT_MARGIN_BOTTOM,
    "@media print": {
      display: "none"
    }
  },
  newCommentLabel: {
    paddingLeft: theme.spacing.unit*1.5,
    ...theme.typography.commentStyle,
    ...theme.typography.body2,
    fontWeight: 600,
    marginTop: 12
  },
  newCommentSublabel: {
    paddingLeft: theme.spacing.unit*1.5,
    ...theme.typography.commentStyle,
    color: theme.palette.grey[600],
    marginTop: 4,
    ...theme.typography.italic,
  }
})

interface CommentsListSectionState {
  highlightDate: Date,
  anchorEl: any,
}

const CommentsListSection = ({post, tag, commentCount, loadMoreCount, totalComments, loadMoreComments, loadingMoreComments, comments, parentAnswerId, startThreadTruncated, newForm=true, newFormProps={}, classes}: {
  post?: PostsDetails,
  tag?: TagBasicInfo,
  commentCount: number,
  loadMoreCount?: number,
  totalComments: number,
  loadMoreComments: any,
  loadingMoreComments: boolean,
  comments: CommentsList[],
  parentAnswerId?: string,
  startThreadTruncated?: boolean,
  newForm: boolean,
  newFormProps?: Partial<CommentsNewFormProps>,
  classes: ClassesType,
}) => {
  const currentUser = useCurrentUser();
  const commentTree = unflattenComments(comments);
  
  const { LWTooltip, CommentsList, PostsPageCrosspostComments, MetaInfo, Row } = Components

  const [highlightDate,setHighlightDate] = useState<Date|undefined>(post?.lastVisitedAt && new Date(post.lastVisitedAt));
  const [anchorEl,setAnchorEl] = useState<HTMLElement|null>(null);
  const newCommentsSinceDate = highlightDate ? _.filter(comments, comment => new Date(comment.postedAt).getTime() > new Date(highlightDate).getTime()).length : 0;
  const now = useCurrentTime();

  const handleClick = (event: React.MouseEvent<HTMLAnchorElement>) => {
    setAnchorEl(event.currentTarget);
  };

  const handleClose = () => {
    setAnchorEl(null);
  }

  const handleDateChange = (date: Date) => {
    setHighlightDate(date)
    setAnchorEl(null);
  }

  const renderTitleComponent = () => {
    const { CommentsListMeta, Typography, MenuItem } = Components
    const suggestedHighlightDates = [moment(now).subtract(1, 'day'), moment(now).subtract(1, 'week'), moment(now).subtract(1, 'month'), moment(now).subtract(1, 'year')]
    const newLimit = commentCount + (loadMoreCount || commentCount)
    return <CommentsListMeta>
      <Typography
        variant="body2"
        component='span'
        className={classes.inline}>
        {
          (commentCount < totalComments) ?
            <span>
              Rendering {commentCount}/{totalComments} comments, sorted by <Components.CommentsViews post={post} />
              {loadingMoreComments ? <Components.Loading /> : <a onClick={() => loadMoreComments(newLimit)}> (show more) </a>}
            </span> :
            <span>
              {postGetCommentCountStr(post, totalComments)}, sorted by <Components.CommentsViews post={post} />
            </span>
        }
      </Typography>
      {post && <Typography
        variant="body2"
        component='span'
        className={classes.clickToHighlightNewSince}
      >
        {highlightDate && newCommentsSinceDate>0 && `Highlighting ${newCommentsSinceDate} new comments since `}
        {highlightDate && !newCommentsSinceDate && "No new comments since "}
        {!highlightDate && "Click to highlight new comments since: "}
        <a className={classes.button} onClick={handleClick}>
          <Components.CalendarDate date={highlightDate || now}/>
        </a>
        <Menu
          anchorEl={anchorEl}
          open={Boolean(anchorEl)}
          onClose={handleClose}
        >
          {currentUser && post && <Components.LastVisitList
            postId={post._id}
            currentUser={currentUser}
            clickCallback={handleDateChange}/>}
          <Divider />
          {suggestedHighlightDates.map(date => {
            return <MenuItem key={date.toString()} onClick={() => handleDateChange(date.toDate())}>
              {date.calendar().toString()}
            </MenuItem>
          })}
        </Menu>
      </Typography>}
    </CommentsListMeta>
  }

  // TODO: Update "author has blocked you" message to include link to moderation guidelines (both author and LW)

  const postAuthor = post?.user || null;

  const userIsDebateParticipant =
    currentUser
    && post?.debate
    && (currentUser._id === postAuthor?._id || post?.coauthorStatuses.some(coauthor => coauthor.userId === currentUser._id));

  return (
    <div className={classNames(classes.root, {[classes.maxWidthRoot]: !tag})}>
      <div id="comments"/>

      {newForm
        && (!currentUser || !post || userIsAllowedToComment(currentUser, post, postAuthor))
        && (!post?.draft || userIsDebateParticipant || userIsAdmin(currentUser))
        && (
        <div id="posts-thread-new-comment" className={classes.newComment}>
          <div className={classes.newCommentLabel}>{preferredHeadingCase("New Comment")}</div>
          {post?.isEvent && (post?.rsvps?.length > 0) && (
            <div className={classes.newCommentSublabel}>
              Everyone who RSVP'd to this event will be notified.
            </div>
          )}
          <Components.CommentsNewForm
            post={post} tag={tag}
            prefilledProps={{
              parentAnswerId: parentAnswerId,
              ...(userIsDebateParticipant ? { debateComment: true } : {})
            }}
            type="comment"
            {...newFormProps}
            {...(userIsDebateParticipant ? { formProps: { post } } : {})}
          />
        </div>
      )}
      {currentUser && post && !userIsAllowedToComment(currentUser, post, postAuthor) &&
        <Components.CantCommentExplanation post={post}/>
      }
      { totalComments ? renderTitleComponent() : null }
      <CommentsList
        treeOptions={{
          highlightDate: highlightDate,
          post: post,
          postPage: true,
          showCollapseButtons: true,
          tag: tag,
        }}
        totalComments={totalComments}
        comments={commentTree}
        startThreadTruncated={startThreadTruncated}
        parentAnswerId={parentAnswerId}
      />
      <PostsPageCrosspostComments />
      {!isEAForum && <Row justifyContent="flex-end">
        <LWTooltip title="View deleted comments and banned users">
          <Link to="/moderation">
            <MetaInfo>Moderation Log</MetaInfo>
          </Link>
        </LWTooltip>
      </Row>}
    </div>
  );
}

const CommentsListSectionComponent = registerComponent("CommentsListSection", CommentsListSection, {styles});

declare global {
  interface ComponentTypes {
    CommentsListSection: typeof CommentsListSectionComponent,
  }
}
<|MERGE_RESOLUTION|>--- conflicted
+++ resolved
@@ -13,11 +13,8 @@
 import { CommentsNewFormProps } from './CommentsNewForm';
 import { Link } from '../../lib/reactRouterWrapper';
 import { isEAForum } from '../../lib/instanceSettings';
-<<<<<<< HEAD
 import { userIsAdmin } from '../../lib/vulcan-users';
-=======
 import { preferredHeadingCase } from '../../lib/forumTypeUtils';
->>>>>>> 3e7180ea
 
 export const NEW_COMMENT_MARGIN_BOTTOM = "1.3em"
 
@@ -69,10 +66,6 @@
   }
 })
 
-interface CommentsListSectionState {
-  highlightDate: Date,
-  anchorEl: any,
-}
 
 const CommentsListSection = ({post, tag, commentCount, loadMoreCount, totalComments, loadMoreComments, loadingMoreComments, comments, parentAnswerId, startThreadTruncated, newForm=true, newFormProps={}, classes}: {
   post?: PostsDetails,
