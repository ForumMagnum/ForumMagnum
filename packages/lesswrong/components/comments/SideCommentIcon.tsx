import React, { useRef, useState, useEffect, useContext } from 'react';
import { Components, registerComponent } from '../../lib/vulcan-lib';
import { useHover } from "../common/withHover";
import { useTheme } from '../themes/useTheme';
<<<<<<< HEAD
import { SidebarsContext } from '../common/SidebarsWrapper';
=======
>>>>>>> 6bec565c
import type { ClickAwayEvent } from '../../lib/vendor/react-click-away-listener';
import CommentIcon from '@material-ui/icons/ModeComment';
import classNames from 'classnames';
import Badge from '@material-ui/core/Badge';
import some from 'lodash/some';
import { useSingleWithPreload } from '@/lib/crud/useSingleWithPreload';
import { useIsMobile } from '../hooks/useScreenWidth';
import { useDialog } from '../common/withDialog';

const styles = (theme: ThemeType) => ({
  sideCommentIconWrapper: {
    color: theme.palette.icon.dim6,
    paddingLeft: 8,
    
    "@media print": {
      display: "none",
    },
  },
  sideCommentIcon: {
    cursor: "pointer",
    paddingTop: 4,
    whiteSpace: "nowrap",
    "& svg": {
      height: 17,
    },
    '&:hover': {
      color: theme.palette.icon.dim5,
    }
  },
  clickToPinMessage: {
    position: "absolute",
    display: "inline-block",
    top: -2, left: 36,
    fontSize: 13,
    color: theme.palette.text.dim45,
    fontFamily: theme.palette.fonts.sansSerifStack,
  },
  extendHoverTarget: {
    position: "absolute",
    top: 0, left: 0,
    width: 350,
    height: 30,
    display: "inline-block",
  },
  pinned: {
    color: theme.palette.icon.dim,
  },
  popper: {
    width: 350,
    zIndex: theme.zIndexes.sideCommentBox,
  },
  sideCommentHover: {
  },
  seeInContext: {
    color: theme.palette.link.dim,
    paddingBottom:8,
    paddingTop: 4,
  },
  badge: {
    fontSize: 12,
    color: theme.palette.text.dim45,
  },
  desktopIcon: {
    display: "none",
    [theme.breakpoints.up('sm')]: {
      display: "block",
    },
  },
  lineColor: {
    background: theme.palette.sideItemIndicator.sideComment,
  },
});

const dialogStyles = () => ({
  dialogPaper: {
    marginTop: 48,
    marginBottom: 48,
    marginLeft: 18,
    marginRight: 18,
  },
});

const BadgeWrapper = ({commentCount, classes, children}: {
  commentCount: number,
  classes: ClassesType,
  children: React.ReactNode
}) => {
  if (commentCount>1) {
    return <Badge
      classes={{ badge: classes.badge }}
      badgeContent={commentCount}
    >{children}</Badge>
  } else {
    return <>{children}</>
  }
}

const SideCommentIcon = ({commentIds, post, classes}: {
  commentIds: string[]
  post: PostsList
  classes: ClassesType<typeof styles>
}) => {
  const isMobile = useIsMobile();
  if (isMobile) {
    return <SideCommentIconMobile commentIds={commentIds} post={post} classes={classes} />;
  } else {
    return <SideCommentIconDesktop commentIds={commentIds} post={post} classes={classes} />;
  }
}

const SideCommentDialog = ({ commentIds, post, onClose, classes }: {
  commentIds: string[]
  post: PostsList,
  onClose: () => void,
  classes: ClassesType<typeof dialogStyles>
}) => {
  const { SideCommentHover, LWDialog } = Components;

  return <LWDialog open onClose={onClose} dialogClasses={{ paper: classes.dialogPaper }}>
    <SideCommentHover commentIds={commentIds} post={post} closeDialog={onClose} />
  </LWDialog>;
}

const SideCommentIconMobile = ({commentIds, post, classes}: {
  commentIds: string[]
  post: PostsList
  classes: ClassesType<typeof styles>
}) => {
<<<<<<< HEAD
  const {LWPopper, LWClickAwayListener, SideCommentHover} = Components;
=======
  const {SideItem, SideItemLine} = Components;

  const { openDialog } = useDialog();

  const openModal = () => {
    openDialog({
      componentName: 'SideCommentDialog',
      componentProps: { commentIds, post }
    });
  };
    
  return <SideItem options={{
    format: "icon"
  }}>
    <div className={classes.sideCommentIconWrapper} onClick={openModal}>
      <span className={classes.sideCommentIcon}>
        <SideItemLine colorClass={classes.lineColor}/>
      </span>
    </div>
  </SideItem>
}

const SideCommentIconDesktop = ({commentIds, post, classes}: {
  commentIds: string[]
  post: PostsList
  classes: ClassesType<typeof styles>
}) => {
  const {LWPopper, LWClickAwayListener, SideCommentHover, SideItem} = Components;
>>>>>>> 6bec565c
  const {eventHandlers, hover, anchorEl} = useHover();
  
  // Three-state pinning: open, closed, or auto ("auto" means visible
  // if the mouse is over the icon.) This is so that if you click on the
  // icon again when it's pinned open, it closes, and stays closed until
  // you move the mouse away and re-hover the same elmeent.
  const [pinned, setPinned] = useState<"open"|"closed"|"auto">("auto")
  
  const onClick = () => {
    if (pinned==="open") {
      setPinned("closed");
    } else {
      setPinned("open");
      //setSideCommentsActive(true);
    }
  }
  const onMouseLeave = () => {
    if (pinned==="closed")
      setPinned("auto");
  }
  const onClickAway = (ev: ClickAwayEvent) => {
    const isClickOnIcon = some(
      ev.composedPath(),
<<<<<<< HEAD
      (element: Element) => element.classList.contains(classes.sideCommentIcon)
=======
      (element: Element) => element.classList?.contains(classes.sideCommentIcon)
>>>>>>> 6bec565c
    );
    if (!isClickOnIcon) {
      setPinned("auto");
    }
  }
  
  const isOpen = (pinned==="open" || (pinned==="auto" && hover));
  
<<<<<<< HEAD
  return <div className={classes.sideCommentIconWrapper}
    onMouseLeave={onMouseLeave}
  >
    <span {...eventHandlers}
      onClick={onClick}
      className={classes.sideCommentIcon}
    >
      <BadgeWrapper commentCount={commentIds.length} classes={classes}>
        <CommentIcon className={classNames({[classes.pinned]: (pinned==="open")})} />
      </BadgeWrapper>
      {isOpen && <span className={classes.clickToPinMessage}>
        Click to {pinned==="open" ? "close" : "pin"}
      </span>}
      {isOpen && <span className={classes.extendHoverTarget}/>}
    </span>
    {isOpen && <LWClickAwayListener onClickAway={onClickAway}>
=======
  return <SideItem options={{
    format: "icon"
  }}>
    <div className={classes.sideCommentIconWrapper} onMouseLeave={onMouseLeave}>
      <span {...eventHandlers}
        onClick={onClick}
        className={classes.sideCommentIcon}
      >
        <span className={classes.desktopIcon}>
          <BadgeWrapper commentCount={commentIds.length} classes={classes}>
            <CommentIcon className={classNames({[classes.pinned]: (pinned==="open")})} />
          </BadgeWrapper>
          {isOpen && <span className={classes.clickToPinMessage}>
            Click to {pinned==="open" ? "close" : "pin"}
          </span>}
          {isOpen && <span className={classes.extendHoverTarget}/>}
        </span>
      </span>
>>>>>>> 6bec565c
      <LWPopper
        open={isOpen} anchorEl={anchorEl}
        className={classes.popper}
        clickable={true}
        allowOverflow={true}
        placement={"bottom-start"}
      >
        <LWClickAwayListener onClickAway={onClickAway}>
          <SideCommentHover post={post} commentIds={commentIds}/>
        </LWClickAwayListener>
      </LWPopper>
<<<<<<< HEAD
    </LWClickAwayListener>}
  </div>
=======
    </div>
  </SideItem>
>>>>>>> 6bec565c
}

const SideCommentHover = ({commentIds, post, closeDialog, classes}: {
  commentIds: string[],
  post: PostsList,
  closeDialog?: () => void,
  classes: ClassesType<typeof styles>,
}) => {
  const { SideCommentSingle } = Components;
  
  // If there's only one comment (not counting replies to that comment), don't
  // truncate it with a read more.
  const dontTruncateRoot = (commentIds.length === 1); 
  
  return <div className={classes.sideCommentHover}>
    {commentIds.map(commentId =>
      <SideCommentSingle
        key={commentId}
        commentId={commentId}
        post={post}
        dontTruncateRoot={dontTruncateRoot}
        closeDialog={closeDialog}
      />
    )}
  </div>
}

const SideCommentSingle = ({commentId, post, dontTruncateRoot=false, closeDialog, classes}: {
  commentId: string,
  post: PostsList,
  dontTruncateRoot?: boolean,
  closeDialog?: () => void,
  classes: ClassesType<typeof styles>,
}) => {
  const theme = useTheme();
  const hoverColor = theme.palette.blockquoteHighlight.commentHovered;
  
  const { CommentWithReplies } = Components;
  
  const { bestResult: comment, fetchedResult: { document: loadedComment } } = useSingleWithPreload({
    collectionName: 'Comments',
    fragmentName: 'CommentWithRepliesFragment',
    preloadFragmentName: 'CommentsList',
    documentId: commentId,
  });

  const optimisticComment: CommentWithRepliesFragment | null = comment
    ? {
      ...comment,
      post: post,
      tag: null,
      latestChildren: loadedComment?.latestChildren ?? [],
    }
    : null;

  const [hoveredBlockquoteId,setHoveredBlockquoteId] = useState<string|null>(null);
  const rootDivRef = useRef<HTMLDivElement|null>(null);
  
  useEffect(() => {
    const rootDiv = rootDivRef.current;
    if (!rootDiv) return;
    
    const listener = (ev: MouseEvent) => {
      let newBlockquoteId: string|null = null;
      const hoveredElementPath = ev.composedPath();
      
      for (let pos of hoveredElementPath) {
        if ((pos as HTMLElement).tagName === 'BLOCKQUOTE') {
          // TODO: this isn't distinguishing between the comment and its children, and isn't distinguishing between blockquotes within that comment
          newBlockquoteId = `blockquote_${commentId}_1`;
          break;
        }
      }
      
      if (newBlockquoteId !== hoveredBlockquoteId) {
        setHoveredBlockquoteId(newBlockquoteId);
      }
    };
    
    rootDiv.addEventListener('mousemove', listener);
    return () => {
      rootDiv!.removeEventListener('mousemove', listener);
    }
  // Ignoring exhaustive-deps warning because it incorrectly thinks that
  // `rootDivRef.current` shouldn't be a dependency (but taking it out
  // as a dependency does in fact break the functionality.)
  //   eslint-disable-next-line react-hooks/exhaustive-deps
  }, [commentId, hoveredBlockquoteId, rootDivRef.current]);
  
  if (!optimisticComment) return null;
  
  return <div ref={rootDivRef}>
    {hoverColor && <style>
      {`.blockquote_${commentId}_1 {
          background: ${hoverColor};
          ${theme.palette.blockquoteHighlight.addedBlockquoteHighlightStyles}
      }`}
    </style>}
    <CommentWithReplies
      comment={optimisticComment} post={post}
      commentNodeProps={{
        treeOptions: {
          showPostTitle: false,
          showCollapseButtons: false,
          replaceReplyButtonsWith: (comment) =>
            <a href={"#"+comment._id} className={classes.seeInContext} onClick={closeDialog}>See in context</a>,
          hideActionsMenu: true,
          isSideComment: true,

        },
        ...(dontTruncateRoot ? {forceUnTruncated: true} : {}),
      }}
    />
  </div>
}

const SideCommentIconComponent = registerComponent('SideCommentIcon', SideCommentIcon, {styles});
const SideCommentDialogComponent = registerComponent('SideCommentDialog', SideCommentDialog, { styles: dialogStyles });
const SideCommentHoverComponent = registerComponent('SideCommentHover', SideCommentHover, {styles});
const SideCommentSingleComponent = registerComponent('SideCommentSingle', SideCommentSingle, {styles});

declare global {
  interface ComponentTypes {
    SideCommentIcon: typeof SideCommentIconComponent
    SideCommentDialog: typeof SideCommentDialogComponent
    SideCommentHover: typeof SideCommentHoverComponent
    SideCommentSingle: typeof SideCommentSingleComponent
  }
}<|MERGE_RESOLUTION|>--- conflicted
+++ resolved
@@ -2,10 +2,6 @@
 import { Components, registerComponent } from '../../lib/vulcan-lib';
 import { useHover } from "../common/withHover";
 import { useTheme } from '../themes/useTheme';
-<<<<<<< HEAD
-import { SidebarsContext } from '../common/SidebarsWrapper';
-=======
->>>>>>> 6bec565c
 import type { ClickAwayEvent } from '../../lib/vendor/react-click-away-listener';
 import CommentIcon from '@material-ui/icons/ModeComment';
 import classNames from 'classnames';
@@ -134,9 +130,6 @@
   post: PostsList
   classes: ClassesType<typeof styles>
 }) => {
-<<<<<<< HEAD
-  const {LWPopper, LWClickAwayListener, SideCommentHover} = Components;
-=======
   const {SideItem, SideItemLine} = Components;
 
   const { openDialog } = useDialog();
@@ -165,7 +158,6 @@
   classes: ClassesType<typeof styles>
 }) => {
   const {LWPopper, LWClickAwayListener, SideCommentHover, SideItem} = Components;
->>>>>>> 6bec565c
   const {eventHandlers, hover, anchorEl} = useHover();
   
   // Three-state pinning: open, closed, or auto ("auto" means visible
@@ -189,11 +181,7 @@
   const onClickAway = (ev: ClickAwayEvent) => {
     const isClickOnIcon = some(
       ev.composedPath(),
-<<<<<<< HEAD
-      (element: Element) => element.classList.contains(classes.sideCommentIcon)
-=======
       (element: Element) => element.classList?.contains(classes.sideCommentIcon)
->>>>>>> 6bec565c
     );
     if (!isClickOnIcon) {
       setPinned("auto");
@@ -202,24 +190,6 @@
   
   const isOpen = (pinned==="open" || (pinned==="auto" && hover));
   
-<<<<<<< HEAD
-  return <div className={classes.sideCommentIconWrapper}
-    onMouseLeave={onMouseLeave}
-  >
-    <span {...eventHandlers}
-      onClick={onClick}
-      className={classes.sideCommentIcon}
-    >
-      <BadgeWrapper commentCount={commentIds.length} classes={classes}>
-        <CommentIcon className={classNames({[classes.pinned]: (pinned==="open")})} />
-      </BadgeWrapper>
-      {isOpen && <span className={classes.clickToPinMessage}>
-        Click to {pinned==="open" ? "close" : "pin"}
-      </span>}
-      {isOpen && <span className={classes.extendHoverTarget}/>}
-    </span>
-    {isOpen && <LWClickAwayListener onClickAway={onClickAway}>
-=======
   return <SideItem options={{
     format: "icon"
   }}>
@@ -238,7 +208,6 @@
           {isOpen && <span className={classes.extendHoverTarget}/>}
         </span>
       </span>
->>>>>>> 6bec565c
       <LWPopper
         open={isOpen} anchorEl={anchorEl}
         className={classes.popper}
@@ -250,13 +219,8 @@
           <SideCommentHover post={post} commentIds={commentIds}/>
         </LWClickAwayListener>
       </LWPopper>
-<<<<<<< HEAD
-    </LWClickAwayListener>}
-  </div>
-=======
     </div>
   </SideItem>
->>>>>>> 6bec565c
 }
 
 const SideCommentHover = ({commentIds, post, closeDialog, classes}: {
