import React, { Component } from 'react';
import PropTypes from 'prop-types';
import { Components, registerComponent, withList } from 'meteor/vulcan:core';
import MenuItem from '@material-ui/core/MenuItem'
import LWEvents from '../../lib/collections/lwevents/collection.js'
import moment from 'moment';
<<<<<<< HEAD
import defineComponent from '../../lib/defineComponent';
=======
import withUser from '../common/withUser';
>>>>>>> e9138743

class LastVisitList extends Component {
  render() {
    const { results, loading, clickCallback } = this.props
    if (!loading && results) {
      return (results.map((event) =>
          <MenuItem key={event._id} dense onClick={() => clickCallback(event.createdAt)}>Visit at: {moment(event.createdAt).calendar().toString()} </MenuItem>
        ))
    } else {
      return <Components.Loading />
    }
  }
}

const options = {
  collection: LWEvents,
  queryName: 'LastVisitListFragment',
  fragmentName: 'lastEventFragment',
  totalResolver: false,
  enableCache: true,
};

<<<<<<< HEAD
export default defineComponent({
  name: "LastVisitList",
  component: LastVisitList,
  hocs: [ withCurrentUser, [withList, options] ]
});
=======
registerComponent("LastVisitList", LastVisitList, withUser, [withList, options]);
>>>>>>> e9138743
<|MERGE_RESOLUTION|>--- conflicted
+++ resolved
@@ -4,11 +4,8 @@
 import MenuItem from '@material-ui/core/MenuItem'
 import LWEvents from '../../lib/collections/lwevents/collection.js'
 import moment from 'moment';
-<<<<<<< HEAD
 import defineComponent from '../../lib/defineComponent';
-=======
 import withUser from '../common/withUser';
->>>>>>> e9138743
 
 class LastVisitList extends Component {
   render() {
@@ -31,12 +28,8 @@
   enableCache: true,
 };
 
-<<<<<<< HEAD
 export default defineComponent({
   name: "LastVisitList",
   component: LastVisitList,
-  hocs: [ withCurrentUser, [withList, options] ]
-});
-=======
-registerComponent("LastVisitList", LastVisitList, withUser, [withList, options]);
->>>>>>> e9138743
+  hocs: [ withUser, [withList, options] ]
+});