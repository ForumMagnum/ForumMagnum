--- conflicted
+++ resolved
@@ -27,15 +27,8 @@
       enableTotal: false,
     },
     skip: !isValidId,
-<<<<<<< HEAD
     notifyOnNetworkStatusChange: true,
-=======
-    collectionName: "Comments",
-    fragmentName: 'CommentsList',
-    limit: 1,
-    enableTotal: false,
     ssr,
->>>>>>> c45dc35e
   });
 
   const results = data?.comments?.results;
