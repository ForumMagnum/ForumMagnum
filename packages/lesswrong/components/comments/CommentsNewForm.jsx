--- conflicted
+++ resolved
@@ -99,15 +99,10 @@
         cancelCallback={cancelCallback}
         prefilledProps={prefilledProps}
         layout="elementOnly"
-<<<<<<< HEAD
-        GroupComponent={FormGroupComponent}
-        SubmitComponent={SubmitComponent}
-=======
         formComponents={{
           FormSubmit: SubmitComponent,
           FormGroupLayout: Components.DefaultStyleFormGroup
         }}
->>>>>>> a843a403
         alignmentForumPost={post?.af}
         addFields={currentUser?[]:["contents"]}
       />
