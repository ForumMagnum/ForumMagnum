import React, {useRef, useState} from 'react';
import { Components, registerComponent } from '../../lib/vulcan-lib';
import {useCurrentUser} from '../common/withUser';
import {DebateResponseWithReplies} from './DebateResponseBlock';
import classNames from 'classnames';
import {useVote} from '../votes/withVote';
import {getVotingSystemByName} from '../../lib/voting/votingSystems';
import {Comments} from '../../lib/collections/comments';
import {lwReactStyles} from './CommentsItem/CommentsItem';

const styles = (theme: ThemeType): JssStyles => ({
  innerDebateComment: {
    padding: '8px 8px 8px 16px',
    borderLeft: 'solid',
    borderLeftWidth: '2px',
    '&:hover $menu': {
      opacity: 0.5
    },
    ...theme.typography.commentStyle,
    position: 'relative'
  },
  blockMargin: {
    marginBottom: 16
  },
  commentWithReplyButton: {
    display: 'flex',
    justifyContent: 'space-between',
    alignItems: 'end',
  },
  username: {
    marginRight: 6,
    fontSize: '1.35rem'
  },
  replyLink: {
    color: theme.palette.link.dim,
    "@media print": {
      display: "none",
    },
    minWidth: 'fit-content',
    marginLeft: 10
  },
  hideReplyLink: {
    visibility: 'hidden'
  },
  menu: {
    opacity: 0,
    marginRight: '-30px',
    float: 'right'
  },
  editForm: {
    width: '100%'
  },
  greenBorder: {
    borderColor: theme.palette.border.debateComment
  },
  redBorder: {
    borderColor: theme.palette.border.debateComment2
  },
  blueBorder: {
    borderColor: theme.palette.border.debateComment3
  },
  purpleBorder: {
    borderColor: theme.palette.border.debateComment4
  },
  yellowBorder: {
    borderColor: theme.palette.border.debateComment5
  },
<<<<<<< HEAD
  lwReactStyling: lwReactStyles(theme),
  reacts: {
=======
  lwReactStyling: reactStyles(theme),
  bottomUI: {
>>>>>>> 0e275325
    position: 'absolute',
    right: 10,
    bottom: -12,
    display: "flex",
    alignItems: "center"
  },
});

const getParticipantBorderStyle = (participantIndex: number) => {
  switch (participantIndex) {
    case 0:
      return 'greenBorder';
    case 1:
      return 'redBorder';
    case 2:
      return 'blueBorder';
    case 3:
      return 'purpleBorder';
    default:
      return 'yellowBorder';
  }
};

export const DebateResponse = ({classes, comment, replies, idx, responseCount, orderedParticipantList, responses, post}: {
  classes: ClassesType,
  comment: CommentsList,
  replies: CommentsList[],
  idx: number,
  responseCount: number,
  orderedParticipantList: string[],
  responses: DebateResponseWithReplies[],
  post: PostsWithNavigation | PostsWithNavigationAndRevision,
}) => {
    const { CommentUserName, CommentsItemDate, CommentBody, CommentsEditForm, CommentsMenu, DebateCommentsListSection } = Components;

    const [showReplyState, setShowReplyState] = useState(false);
    const [showEdit, setShowEdit] = useState(false);
    
    const votingSystemName = comment.votingSystem || "default";
    const votingSystem = getVotingSystemByName(votingSystemName);
    const voteProps = useVote(comment, "Comments", votingSystem);
    const commentItemRef = useRef<HTMLDivElement|null>(null); // passed into CommentsItemBody for use in InlineReactSelectionWrapper

    const VoteBottomComponent = votingSystem.getCommentBottomComponent?.() ?? null;


    const fullParticipantSet = new Set([post.userId, ...(post.coauthorStatuses ?? []).map(coauthor => coauthor.userId)]);

    // const showRepliesForComment = (e: React.MouseEvent, responseIdx: number) => {
    //   e.preventDefault();
    //   const newReplyState = [...showReplyState];
    //   newReplyState[responseIdx] = !newReplyState[responseIdx];
    //   setShowReplyState(newReplyState);
    // };

    // const showEditForResponse = (newShowEditState: boolean, responseIdx: number) => {
    //   const newShowEdit = [...showEdit];
    //   newShowEdit[responseIdx] = newShowEditState;
    //   setShowEdit(newShowEdit);
    // }

    const currentUser = useCurrentUser();

    const isFirstCommentInBlock = idx === 0;
    const isLastCommentInBlock = idx === (responseCount - 1);
    const commentParticipantIndex = orderedParticipantList.indexOf(comment.userId);
    const readerIsParticipant = currentUser && fullParticipantSet.has(currentUser._id);

    const showHeader = isFirstCommentInBlock;
    const showInlineReplyForm = isLastCommentInBlock && !readerIsParticipant;
    const showReplyLink = replies.length > 0 || showInlineReplyForm;
    const addBottomMargin = isLastCommentInBlock;
    const borderStyle = getParticipantBorderStyle(commentParticipantIndex);

    const header = showHeader && <>
      <CommentUserName comment={comment} className={classes.username} />
      <span>{" " /* Explicit space (rather than just padding/margin) for copy-paste purposes */}</span>
      <CommentsItemDate comment={comment} post={post} />
    </>;

    const menu = <CommentsMenu
      comment={comment}
      post={post}
      showEdit={() => setShowEdit(true)}
      className={classes.menu}
    />;

    const commentBodyOrEditor = showEdit
    ? <CommentsEditForm
        comment={comment}
        successCallback={() => setShowEdit(false)}
        cancelCallback={() => setShowEdit(false)}
        className={classes.editForm}
        formProps={{ post }}
      />
    : <div ref={commentItemRef}>
        <CommentBody comment={comment} voteProps={voteProps} commentItemRef={commentItemRef}/>
      </div>;

    const replyLink = showReplyLink && <a className={classNames("comments-item-reply-link", classes.replyLink)} onClick={e => setShowReplyState(!showReplyState)}>
      Reply <span>({replies.filter(replyComment => replyComment.topLevelCommentId === comment._id).length})</span>
    </a>;

    const replyCommentList =
      <DebateCommentsListSection
        comments={replies}
        totalComments={replies.length}
        post={post}
        newForm={showInlineReplyForm}
        newFormProps={{
          parentComment: comment,
          replyFormStyle: 'minimalist',
        }}
      />;

    const replyState = showReplyState && showReplyLink && replyCommentList;

    return (
      <div
        key={`debate-comment-${comment._id}`}
        id={`debate-comment-${comment._id}`}
        className={classNames(classes.innerDebateComment, classes[borderStyle], { [classes.blockMargin]: addBottomMargin }, classes.lwReactStyling)}
      >
        {header}
        {menu}
        <div className={classes.commentWithReplyButton}>
          {commentBodyOrEditor}
        </div>
        {replyState}
        <div className={classes.bottomUI}>
          {VoteBottomComponent && <VoteBottomComponent
            document={comment}
            hideKarma={post.hideCommentKarma}
            collection={Comments}
            votingSystem={votingSystem}
            commentItemRef={commentItemRef}
            voteProps={voteProps}
            post={post}
          />}
          {replyLink}
        </div>
      </div>
    );
  }


const DebateResponseComponent = registerComponent('DebateResponse', DebateResponse, {styles});

declare global {
  interface ComponentTypes {
    DebateResponse: typeof DebateResponseComponent
  }
}<|MERGE_RESOLUTION|>--- conflicted
+++ resolved
@@ -65,13 +65,8 @@
   yellowBorder: {
     borderColor: theme.palette.border.debateComment5
   },
-<<<<<<< HEAD
   lwReactStyling: lwReactStyles(theme),
-  reacts: {
-=======
-  lwReactStyling: reactStyles(theme),
   bottomUI: {
->>>>>>> 0e275325
     position: 'absolute',
     right: 10,
     bottom: -12,
@@ -120,18 +115,7 @@
 
     const fullParticipantSet = new Set([post.userId, ...(post.coauthorStatuses ?? []).map(coauthor => coauthor.userId)]);
 
-    // const showRepliesForComment = (e: React.MouseEvent, responseIdx: number) => {
-    //   e.preventDefault();
-    //   const newReplyState = [...showReplyState];
-    //   newReplyState[responseIdx] = !newReplyState[responseIdx];
-    //   setShowReplyState(newReplyState);
-    // };
-
-    // const showEditForResponse = (newShowEditState: boolean, responseIdx: number) => {
-    //   const newShowEdit = [...showEdit];
-    //   newShowEdit[responseIdx] = newShowEditState;
-    //   setShowEdit(newShowEdit);
-    // }
+
 
     const currentUser = useCurrentUser();
 
