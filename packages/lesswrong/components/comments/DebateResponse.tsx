import React, {useRef, useState} from 'react';
import { registerComponent } from '../../lib/vulcan-lib/components';
import {useCurrentUser} from '../common/withUser';
import {DebateResponseWithReplies} from './DebateResponseBlock';
import classNames from 'classnames';
import {useVote} from '../votes/withVote';
import {getVotingSystemByName} from '../../lib/voting/getVotingSystem';
<<<<<<< HEAD
import type { ContentItemBodyInner } from '../common/ContentItemBody';
import { CommentUserName } from "./CommentsItem/CommentUserName";
import { CommentsItemDate } from "./CommentsItem/CommentsItemDate";
import { CommentBody } from "./CommentsItem/CommentBody";
import { CommentsEditForm } from "./CommentsEditForm";
import { CommentsMenu } from "../dropdowns/comments/CommentsMenu";
import { DebateCommentsListSection } from "./DebateCommentsListSection";
import { HoveredReactionContextProvider } from "../votes/lwReactions/HoveredReactionContextProvider";
=======
import type { ContentItemBodyImperative } from '../common/ContentItemBody';
>>>>>>> c41f2584

const styles = (theme: ThemeType) => ({
  innerDebateComment: {
    marginTop: 6,
    padding: '8px 8px 8px 16px',
    borderLeft: 'solid',
    borderLeftWidth: '2px',
    '&:hover $menu': {
      opacity: 0.5
    },
    ...theme.typography.commentStyle,
    position: 'relative'
  },
  blockMargin: {
    marginBottom: 16
  },
  commentWithReplyButton: {
    display: 'flex',
    justifyContent: 'space-between',
    alignItems: 'end',
  },
  username: {
    marginRight: 6,
    fontSize: '1.35rem'
  },
  replyLink: {
    color: theme.palette.link.dim,
    "@media print": {
      display: "none",
    },
    minWidth: 'fit-content',
    marginLeft: 10
  },
  hideReplyLink: {
    visibility: 'hidden'
  },
  menu: {
    opacity: 0,
    marginRight: '-30px',
    float: 'right'
  },
  editForm: {
    width: '100%'
  },
  border0: {
    borderColor: theme.palette.text.debateComment[1],
  },
  border1: {
    borderColor: theme.palette.text.debateComment[2],
  },
  border2: {
    borderColor: theme.palette.text.debateComment[3],
  },
  border3: {
    borderColor: theme.palette.text.debateComment[4],
  },
  border4: {
    borderColor: theme.palette.text.debateComment[5],
  },
  border5: {
    borderColor: theme.palette.text.debateComment[6],
  },
  bottomUI: {
    position: 'absolute',
    right: 10,
    bottom: -12,
    display: "flex",
    alignItems: "center"
  },
});

const getParticipantBorderStyle = (
  classes: ClassesType<typeof styles>,
  participantIndex: number
) => (classes as AnyBecauseTodo)[`border${participantIndex}`] ?? classes.border0;

export const DebateResponseInner = ({classes, comment, replies, idx, responseCount, orderedParticipantList, post}: {
  classes: ClassesType<typeof styles>,
  comment: CommentsList,
  replies: CommentsList[],
  idx: number,
  responseCount: number,
  orderedParticipantList: string[],
  responses: DebateResponseWithReplies[],
  post: PostsWithNavigation | PostsWithNavigationAndRevision,
}) => {
    const [showReplyState, setShowReplyState] = useState(false);
    const [showEdit, setShowEdit] = useState(false);
    
    const votingSystemName = comment.votingSystem || "default";
    const votingSystem = getVotingSystemByName(votingSystemName);
    const voteProps = useVote(comment, "Comments", votingSystem);
<<<<<<< HEAD
    const commentBodyRef = useRef<ContentItemBodyInner|null>(null); // passed into CommentsItemBody for use in InlineReactSelectionWrapper
=======
    const commentBodyRef = useRef<ContentItemBodyImperative|null>(null); // passed into CommentsItemBody for use in InlineReactSelectionWrapper
>>>>>>> c41f2584

    const VoteBottomComponent = votingSystem.getCommentBottomComponent?.() ?? null;

    const fullParticipantSet = new Set([post.userId, ...(post.coauthorStatuses ?? []).map(coauthor => coauthor.userId)]);

    const currentUser = useCurrentUser();

    const isFirstCommentInBlock = idx === 0;
    const isLastCommentInBlock = idx === (responseCount - 1);
    const commentParticipantIndex = orderedParticipantList.indexOf(comment.userId ?? '');
    const readerIsParticipant = currentUser && fullParticipantSet.has(currentUser._id);

    const showHeader = isFirstCommentInBlock;
    const showInlineReplyForm = isLastCommentInBlock && !readerIsParticipant;
    const showReplyLink = replies.length > 0 || showInlineReplyForm;
    const addBottomMargin = isLastCommentInBlock;
    const borderStyle = getParticipantBorderStyle(classes, commentParticipantIndex);

    const header = showHeader && <>
      <CommentUserName comment={comment} className={classes.username} />
      <span>{" " /* Explicit space (rather than just padding/margin) for copy-paste purposes */}</span>
      <CommentsItemDate comment={comment} post={post} />
    </>;

    const menu = <CommentsMenu
      comment={comment}
      post={post}
      showEdit={() => setShowEdit(true)}
      className={classes.menu}
    />;

    const commentBodyOrEditor = showEdit
    ? <CommentsEditForm
        comment={comment}
        successCallback={() => setShowEdit(false)}
        cancelCallback={() => setShowEdit(false)}
        className={classes.editForm}
        formProps={{ post }}
      />
    : <div>
        <CommentBody comment={comment} voteProps={voteProps} commentBodyRef={commentBodyRef}/>
      </div>;

    const replyLink = showReplyLink && <a className={classNames("comments-item-reply-link", classes.replyLink)} onClick={_e => setShowReplyState(!showReplyState)}>
      Reply <span>({replies.filter(replyComment => replyComment.topLevelCommentId === comment._id).length})</span>
    </a>;

    const replyCommentList =
      <DebateCommentsListSection
        comments={replies}
        totalComments={replies.length}
        post={post}
        newForm={showInlineReplyForm}
        newFormProps={{
          parentComment: comment,
          formStyle: 'minimalist',
        }}
      />;

    const replyState = showReplyState && showReplyLink && replyCommentList;

    return (
      <HoveredReactionContextProvider voteProps={voteProps}>
        <div
          key={`debate-comment-${comment._id}`}
          id={`debate-comment-${comment._id}`}
          className={classNames(classes.innerDebateComment, borderStyle, { [classes.blockMargin]: addBottomMargin })}
        >
          {header}
          {menu}
          <div className={classes.commentWithReplyButton}>
            {commentBodyOrEditor}
          </div>
          {replyState}
          <div className={classes.bottomUI}>
            {VoteBottomComponent && <VoteBottomComponent
              document={comment}
              hideKarma={post.hideCommentKarma}
              collectionName="Comments"
              votingSystem={votingSystem}
              commentBodyRef={commentBodyRef}
              voteProps={voteProps}
              post={post}
            />}
            {replyLink}
          </div>
        </div>
      </HoveredReactionContextProvider>
    );
  }


export const DebateResponse = registerComponent('DebateResponse', DebateResponseInner, {styles});

<|MERGE_RESOLUTION|>--- conflicted
+++ resolved
@@ -5,8 +5,7 @@
 import classNames from 'classnames';
 import {useVote} from '../votes/withVote';
 import {getVotingSystemByName} from '../../lib/voting/getVotingSystem';
-<<<<<<< HEAD
-import type { ContentItemBodyInner } from '../common/ContentItemBody';
+import type { ContentItemBodyImperative } from '../common/ContentItemBody';
 import { CommentUserName } from "./CommentsItem/CommentUserName";
 import { CommentsItemDate } from "./CommentsItem/CommentsItemDate";
 import { CommentBody } from "./CommentsItem/CommentBody";
@@ -14,9 +13,6 @@
 import { CommentsMenu } from "../dropdowns/comments/CommentsMenu";
 import { DebateCommentsListSection } from "./DebateCommentsListSection";
 import { HoveredReactionContextProvider } from "../votes/lwReactions/HoveredReactionContextProvider";
-=======
-import type { ContentItemBodyImperative } from '../common/ContentItemBody';
->>>>>>> c41f2584
 
 const styles = (theme: ThemeType) => ({
   innerDebateComment: {
@@ -109,11 +105,7 @@
     const votingSystemName = comment.votingSystem || "default";
     const votingSystem = getVotingSystemByName(votingSystemName);
     const voteProps = useVote(comment, "Comments", votingSystem);
-<<<<<<< HEAD
-    const commentBodyRef = useRef<ContentItemBodyInner|null>(null); // passed into CommentsItemBody for use in InlineReactSelectionWrapper
-=======
     const commentBodyRef = useRef<ContentItemBodyImperative|null>(null); // passed into CommentsItemBody for use in InlineReactSelectionWrapper
->>>>>>> c41f2584
 
     const VoteBottomComponent = votingSystem.getCommentBottomComponent?.() ?? null;
 
