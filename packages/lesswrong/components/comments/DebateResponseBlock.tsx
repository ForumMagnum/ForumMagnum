import React from 'react';
import { Components, registerComponent } from '../../lib/vulcan-lib';

const styles = (theme: ThemeType): JssStyles => ({
<<<<<<< HEAD
=======
  innerDebateComment: {
    padding: '8px 8px 8px 16px',
    borderLeft: 'solid',
    borderLeftWidth: '2px',
    '&:hover $menu': {
      opacity: 0.5
    },
    ...theme.typography.commentStyle,
  },
  blockMargin: {
    marginBottom: 16
  },
  commentWithReplyButton: {
    display: 'flex',
    justifyContent: 'space-between',
    alignItems: 'end',
  },
  username: {
    marginRight: 6,
    fontSize: '1.35rem'
  },
  replyLink: {
    color: theme.palette.link.dim,
    "@media print": {
      display: "none",
    },
    minWidth: 'fit-content'
  },
  hideReplyLink: {
    visibility: 'hidden'
  },
  menu: {
    opacity: 0,
    marginRight: '-30px',
    float: 'right'
  },
  editForm: {
    width: '100%'
  },
>>>>>>> e932e744
  divider: {
    display: 'flex',
    alignItems: 'center',
    justifyContent: 'center',
    borderTop: theme.palette.border.normal,
    height: 0,
    position: 'relative',
    marginBottom: '16px'
  },
  dividerLabel: {
    width: 'fit-content',
    paddingLeft: 6,
    paddingRight: 6,
    background: theme.palette.background.pageActiveAreaBackground,
    ...theme.typography.subheading
  },
});

export interface DebateResponseWithReplies {
  comment: CommentsList;
  replies: CommentsList[];
}

export const DebateResponseBlock = ({ responses, post, orderedParticipantList, daySeparator, classes }: {
  responses: DebateResponseWithReplies[],
  post: PostsWithNavigation | PostsWithNavigationAndRevision,
  orderedParticipantList: string[],
  daySeparator?: string,
  classes: ClassesType,
}) => {
  const { CommentUserName, CommentsItemDate, CommentBody, CommentsEditForm, CommentsMenu, DebateCommentsListSection, DebateResponse } = Components;

  
  return <div>
    {daySeparator && <div className={classes.divider}>
      <span className={classes.dividerLabel}>{daySeparator}</span>
    </div>}
<<<<<<< HEAD
    {responses.map(({ comment, replies }, idx) => <DebateResponse 
      comment={comment} 
      replies={replies} 
      idx={idx} 
      responseCount={responses.length} 
      orderedParticipantList={orderedParticipantList}
      responses={responses}
      post={post}

     />)}
=======
    {responses.map(({ comment, replies }, idx) => {
      const isFirstCommentInBlock = idx === 0;
      const isLastCommentInBlock = idx === (responses.length - 1);
      const commentParticipantIndex = orderedParticipantList.indexOf(comment.userId);
      const readerIsParticipant = currentUser && fullParticipantSet.has(currentUser._id);

      const showHeader = isFirstCommentInBlock;
      const showInlineReplyForm = isLastCommentInBlock && !readerIsParticipant;
      const showReplyLink = replies.length > 0 || showInlineReplyForm;
      const addBottomMargin = isLastCommentInBlock;
      const borderStyle = getParticipantBorderStyle(commentParticipantIndex);

      const header = showHeader && <>
        <CommentUserName comment={comment} className={classes.username} />
        <span>{" " /* Explicit space (rather than just padding/margin) for copy-paste purposes */}</span>
        <CommentsItemDate comment={comment} post={post} />
      </>;

      const menu = <CommentsMenu
        comment={comment}
        post={post}
        showEdit={() => showEditForResponse(true, idx)}
        className={classes.menu}
      />;

      const commentBodyOrEditor = showEdit[idx]
      ? <CommentsEditForm
          comment={comment}
          successCallback={() => showEditForResponse(false, idx)}
          cancelCallback={() => showEditForResponse(false, idx)}
          className={classes.editForm}
          formProps={{ post }}
        />
      : <CommentBody comment={comment} />;

      const replyLink = showReplyLink && <a className={classNames("comments-item-reply-link", classes.replyLink)} onClick={e => showRepliesForComment(e, idx)}>
        Reply <span>({replies.filter(replyComment => replyComment.topLevelCommentId === comment._id).length})</span>
      </a>;

      const replyCommentList =
        <DebateCommentsListSection
          comments={replies}
          totalComments={replies.length}
          post={post}
          newForm={showInlineReplyForm}
          newFormProps={{
            parentComment: comment,
            replyFormStyle: 'minimalist',
          }}
        />;

      const replyState = showReplyState[idx] && showReplyLink && replyCommentList;

      return (
        <div
          key={`debate-comment-${comment._id}`}
          id={`debate-comment-${comment._id}`}
          className={classNames(classes.innerDebateComment, classes[borderStyle], { [classes.blockMargin]: addBottomMargin })}
        >
          {header}
          {menu}
          <div className={classes.commentWithReplyButton}>
            {commentBodyOrEditor}
            {replyLink}
          </div>
          {replyState}
        </div>
      );
    })}
>>>>>>> e932e744
  </div>;
}

const DebateResponseBlockComponent = registerComponent('DebateResponseBlock', DebateResponseBlock, {styles, stylePriority: 200});

declare global {
  interface ComponentTypes {
    DebateResponseBlock: typeof DebateResponseBlockComponent
  }
}<|MERGE_RESOLUTION|>--- conflicted
+++ resolved
@@ -2,48 +2,6 @@
 import { Components, registerComponent } from '../../lib/vulcan-lib';
 
 const styles = (theme: ThemeType): JssStyles => ({
-<<<<<<< HEAD
-=======
-  innerDebateComment: {
-    padding: '8px 8px 8px 16px',
-    borderLeft: 'solid',
-    borderLeftWidth: '2px',
-    '&:hover $menu': {
-      opacity: 0.5
-    },
-    ...theme.typography.commentStyle,
-  },
-  blockMargin: {
-    marginBottom: 16
-  },
-  commentWithReplyButton: {
-    display: 'flex',
-    justifyContent: 'space-between',
-    alignItems: 'end',
-  },
-  username: {
-    marginRight: 6,
-    fontSize: '1.35rem'
-  },
-  replyLink: {
-    color: theme.palette.link.dim,
-    "@media print": {
-      display: "none",
-    },
-    minWidth: 'fit-content'
-  },
-  hideReplyLink: {
-    visibility: 'hidden'
-  },
-  menu: {
-    opacity: 0,
-    marginRight: '-30px',
-    float: 'right'
-  },
-  editForm: {
-    width: '100%'
-  },
->>>>>>> e932e744
   divider: {
     display: 'flex',
     alignItems: 'center',
@@ -74,14 +32,12 @@
   daySeparator?: string,
   classes: ClassesType,
 }) => {
-  const { CommentUserName, CommentsItemDate, CommentBody, CommentsEditForm, CommentsMenu, DebateCommentsListSection, DebateResponse } = Components;
+  const { DebateResponse } = Components;
 
-  
   return <div>
     {daySeparator && <div className={classes.divider}>
       <span className={classes.dividerLabel}>{daySeparator}</span>
     </div>}
-<<<<<<< HEAD
     {responses.map(({ comment, replies }, idx) => <DebateResponse 
       comment={comment} 
       replies={replies} 
@@ -90,79 +46,7 @@
       orderedParticipantList={orderedParticipantList}
       responses={responses}
       post={post}
-
      />)}
-=======
-    {responses.map(({ comment, replies }, idx) => {
-      const isFirstCommentInBlock = idx === 0;
-      const isLastCommentInBlock = idx === (responses.length - 1);
-      const commentParticipantIndex = orderedParticipantList.indexOf(comment.userId);
-      const readerIsParticipant = currentUser && fullParticipantSet.has(currentUser._id);
-
-      const showHeader = isFirstCommentInBlock;
-      const showInlineReplyForm = isLastCommentInBlock && !readerIsParticipant;
-      const showReplyLink = replies.length > 0 || showInlineReplyForm;
-      const addBottomMargin = isLastCommentInBlock;
-      const borderStyle = getParticipantBorderStyle(commentParticipantIndex);
-
-      const header = showHeader && <>
-        <CommentUserName comment={comment} className={classes.username} />
-        <span>{" " /* Explicit space (rather than just padding/margin) for copy-paste purposes */}</span>
-        <CommentsItemDate comment={comment} post={post} />
-      </>;
-
-      const menu = <CommentsMenu
-        comment={comment}
-        post={post}
-        showEdit={() => showEditForResponse(true, idx)}
-        className={classes.menu}
-      />;
-
-      const commentBodyOrEditor = showEdit[idx]
-      ? <CommentsEditForm
-          comment={comment}
-          successCallback={() => showEditForResponse(false, idx)}
-          cancelCallback={() => showEditForResponse(false, idx)}
-          className={classes.editForm}
-          formProps={{ post }}
-        />
-      : <CommentBody comment={comment} />;
-
-      const replyLink = showReplyLink && <a className={classNames("comments-item-reply-link", classes.replyLink)} onClick={e => showRepliesForComment(e, idx)}>
-        Reply <span>({replies.filter(replyComment => replyComment.topLevelCommentId === comment._id).length})</span>
-      </a>;
-
-      const replyCommentList =
-        <DebateCommentsListSection
-          comments={replies}
-          totalComments={replies.length}
-          post={post}
-          newForm={showInlineReplyForm}
-          newFormProps={{
-            parentComment: comment,
-            replyFormStyle: 'minimalist',
-          }}
-        />;
-
-      const replyState = showReplyState[idx] && showReplyLink && replyCommentList;
-
-      return (
-        <div
-          key={`debate-comment-${comment._id}`}
-          id={`debate-comment-${comment._id}`}
-          className={classNames(classes.innerDebateComment, classes[borderStyle], { [classes.blockMargin]: addBottomMargin })}
-        >
-          {header}
-          {menu}
-          <div className={classes.commentWithReplyButton}>
-            {commentBodyOrEditor}
-            {replyLink}
-          </div>
-          {replyState}
-        </div>
-      );
-    })}
->>>>>>> e932e744
   </div>;
 }
 
