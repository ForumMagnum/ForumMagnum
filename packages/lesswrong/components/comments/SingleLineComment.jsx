--- conflicted
+++ resolved
@@ -101,10 +101,7 @@
 })
 
 const SingleLineComment = ({comment, classes, nestingLevel, hover, parentCommentId}) => {
-<<<<<<< HEAD
-=======
   if (!comment) return null
->>>>>>> a843a403
   const { baseScore } = comment
   const { plaintextMainText } = comment.contents
   const { BetaTag, CommentBody, ShowParentComment, UsersName } = Components
