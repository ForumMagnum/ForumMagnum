import { registerComponent, Components } from 'meteor/vulcan:core';
import React from 'react';
import { withStyles } from '@material-ui/core/styles';
import { commentBodyStyles, postBodyStyles } from '../../themes/stylePiping'
import withHover from '../common/withHover';
import classNames from 'classnames';
import withErrorBoundary from '../common/withErrorBoundary';
import { isMobile } from '../../lib/modules/utils/isMobile.js'
import { commentExcerptFromHTML } from '../../lib/editor/ellipsize'

const styles = theme => ({
  root: {
    position: "relative",
    cursor: "pointer",
  },
  commentInfo: {
    backgroundColor: "#f0f0f0",
    '&:hover': {
      backgroundColor: "#e0e0e0",
    },
    ...commentBodyStyles(theme),
    marginTop: 0,
    marginBottom: 0,
    paddingLeft: theme.spacing.unit,
    paddingRight: theme.spacing.unit,
    color: "rgba(0,0,0,.6)",
    overflow: "hidden",
    textOverflow: "ellipsis",
    whiteSpace: "nowrap",
  },
  username: {
    display:"inline-block",
    padding: 5,
    '& a, & a:hover': {
      color: "rgba(0,0,0,.87)",
    },
    fontWeight: 600,
  },
  karma: {
    display:"inline-block",
    textAlign: "center",
    width: 30,
    paddingRight: 5,
  },
  date: {
    display:"inline-block",
    padding: 5,
    paddingRight: theme.spacing.unit,
    paddingLeft: theme.spacing.unit
  },
  truncatedHighlight: {
    padding: 5,
    ...commentBodyStyles(theme),
    marginTop: 0,
    marginBottom: 0,
    '& *': {
      display: "inline"
    },
    '& blockquote, & br, & figure, & img': {
      display: "none"
    },
    '& p': {
      marginRight: 6
    },
    '& strong': {
      fontWeight: theme.typography.body2.fontWeight
    }
  },
  highlight: {
    ...commentBodyStyles(theme),
    backgroundColor: "white",
    padding: theme.spacing.unit*1.5,
    width: 625,
    position: "absolute",
    top: "calc(100% - 20px)",
    right: 0,
    zIndex: 5,
    border: "solid 1px rgba(0,0,0,.1)",
    boxShadow: "0 0 10px rgba(0,0,0,.2)",
    maxHeight: 500,
    overflow: "hidden",
    '& img': {
      maxHeight: "200px"
    }
  },
  isAnswer: {
    ...postBodyStyles(theme),
    fontSize: theme.typography.body2.fontSize,
    lineHeight: theme.typography.body2.lineHeight,
    '& a, & a:hover': {
      textShadow:"none",
      color: theme.typography.body1.color,
      backgroundImage: "none"
    }
  },
  odd: {
    backgroundColor: "white",
    '&:hover': {
      backgroundColor: "#f3f3f3",
    }
  },
})

<<<<<<< HEAD
const SingleLineComment = ({comment, classes, nestingLevel, hover, parentCommentId}) => {
  const { voteCount, baseScore } = comment
  const { BetaTag, CommentBody, ShowParentComment, UsersNameDisplay } = Components
=======
const SingleLineComment = ({comment, classes, nestingLevel, hover}) => {
  const { baseScore } = comment
  const { BetaTag, CommentBody, ShowParentComment, UsersName } = Components
>>>>>>> 9cd4bbdc
  
  const singleLineHtml = commentExcerptFromHTML(comment)
  const displayHoverOver = hover && (comment.baseScore > -5) && !isMobile()

  return (
    <div className={classes.root}>
      <div className={classNames(classes.commentInfo, {[classes.isAnswer]: comment.answer, [classes.odd]:((nestingLevel%2) !== 0)})}>
<<<<<<< HEAD
        { parentCommentId!=comment.parentCommentId &&
          <ShowParentComment comment={comment} nestingLevel={nestingLevel} />
        }
        <Tooltip title={`This comment has ${baseScore} karma (${voteCount} ${voteCount == 1 ? "Vote" : "Votes"})`} placement="bottom">
          <span className={classes.karma}>
=======
        <ShowParentComment comment={comment} nestingLevel={nestingLevel} />
        <span className={classes.karma}>
>>>>>>> 9cd4bbdc

          {baseScore || 0}
        </span>
        <span className={classes.username}>
          {comment.answer && "Answer by "}
          <UsersName user={comment.user} simple={true}/>
        </span>
        <span className={classes.date}>
          <Components.FormatDate date={comment.postedAt} tooltip={false}/>
        </span>
        {(comment.baseScore > -5) && <span className={classes.truncatedHighlight} dangerouslySetInnerHTML={{__html: singleLineHtml}} />}      </div>
      {displayHoverOver && <span className={classNames(classes.highlight)}>
        <CommentBody truncated comment={comment}/>
        <BetaTag />
      </span>}
    </div>
  )
};

registerComponent('SingleLineComment', SingleLineComment, withStyles(styles, {name:"SingleLineComment"}), withHover, withErrorBoundary);<|MERGE_RESOLUTION|>--- conflicted
+++ resolved
@@ -101,15 +101,9 @@
   },
 })
 
-<<<<<<< HEAD
 const SingleLineComment = ({comment, classes, nestingLevel, hover, parentCommentId}) => {
-  const { voteCount, baseScore } = comment
-  const { BetaTag, CommentBody, ShowParentComment, UsersNameDisplay } = Components
-=======
-const SingleLineComment = ({comment, classes, nestingLevel, hover}) => {
   const { baseScore } = comment
   const { BetaTag, CommentBody, ShowParentComment, UsersName } = Components
->>>>>>> 9cd4bbdc
   
   const singleLineHtml = commentExcerptFromHTML(comment)
   const displayHoverOver = hover && (comment.baseScore > -5) && !isMobile()
@@ -117,17 +111,10 @@
   return (
     <div className={classes.root}>
       <div className={classNames(classes.commentInfo, {[classes.isAnswer]: comment.answer, [classes.odd]:((nestingLevel%2) !== 0)})}>
-<<<<<<< HEAD
         { parentCommentId!=comment.parentCommentId &&
           <ShowParentComment comment={comment} nestingLevel={nestingLevel} />
         }
-        <Tooltip title={`This comment has ${baseScore} karma (${voteCount} ${voteCount == 1 ? "Vote" : "Votes"})`} placement="bottom">
-          <span className={classes.karma}>
-=======
-        <ShowParentComment comment={comment} nestingLevel={nestingLevel} />
         <span className={classes.karma}>
->>>>>>> 9cd4bbdc
-
           {baseScore || 0}
         </span>
         <span className={classes.username}>
