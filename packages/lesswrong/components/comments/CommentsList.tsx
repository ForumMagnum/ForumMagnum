--- conflicted
+++ resolved
@@ -16,11 +16,7 @@
 
 export const POST_COMMENT_COUNT_TRUNCATE_THRESHOLD = 70
 
-<<<<<<< HEAD
-const CommentsListFn = ({treeOptions, comments, totalComments=0, startThreadTruncated, parentAnswerId, defaultNestingLevel=1, parentCommentId, forceSingleLine, forceNotSingleLine, topLevelComments, classes}: {
-=======
-const CommentsListFn = ({treeOptions, comments, totalComments=0, startThreadTruncated, parentAnswerId, defaultNestingLevel=1, parentCommentId, classes}: {
->>>>>>> e0599eb4
+const CommentsListFn = ({treeOptions, comments, totalComments=0, startThreadTruncated, parentAnswerId, defaultNestingLevel=1, parentCommentId, topLevelComments, classes}: {
   treeOptions: CommentTreeOptions,
   comments: Array<CommentTreeNode<CommentsList>>,
   totalComments?: number,
@@ -28,12 +24,7 @@
   parentAnswerId?: string,
   defaultNestingLevel?: number,
   parentCommentId?: string,
-<<<<<<< HEAD
-  forceSingleLine?: boolean,
-  forceNotSingleLine?: boolean,
   topLevelComments?: Array<CommentsList>,
-=======
->>>>>>> e0599eb4
   classes: ClassesType,
 }) => {
   const currentUser = useCurrentUser();
@@ -96,8 +87,6 @@
       key={comment.item._id}
       parentCommentId={parentCommentId}
       parentAnswerId={parentAnswerId}
-      forceSingleLine={forceSingleLine}
-      forceNotSingleLine={forceNotSingleLine}
       shortform={(treeOptions.post as PostsBase)?.shortform}
       isChild={defaultNestingLevel > 1}
     />;
@@ -106,24 +95,7 @@
   return <Components.ErrorBoundary>
     {renderExpandOptions()}
     <div>
-<<<<<<< HEAD
       {commentNodes}
-=======
-      {comments.map(comment =>
-        <CommentsNode
-          treeOptions={treeOptions}
-          startThreadTruncated={startThreadTruncated || totalComments >= POST_COMMENT_COUNT_TRUNCATE_THRESHOLD}
-          expandAllThreads={expandAllThreads}
-          comment={comment.item}
-          childComments={comment.children}
-          key={comment.item._id}
-          parentCommentId={parentCommentId}
-          parentAnswerId={parentAnswerId}
-          shortform={(treeOptions.post as PostsBase)?.shortform}
-          isChild={defaultNestingLevel > 1}
-        />)
-      }
->>>>>>> e0599eb4
     </div>
   </Components.ErrorBoundary>
 }
