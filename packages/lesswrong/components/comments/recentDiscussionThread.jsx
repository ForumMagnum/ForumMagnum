--- conflicted
+++ resolved
@@ -22,30 +22,20 @@
 import FontIcon from 'material-ui/FontIcon';
 import { postHighlightStyles } from '../../themes/stylePiping'
 
-<<<<<<< HEAD
-
-=======
->>>>>>> 77a3ceb7
 const styles = theme => ({
   postStyle: theme.typography.postStyle,
   postBody: {
     ...postHighlightStyles(theme),
-<<<<<<< HEAD
-=======
     marginBottom:theme.spacing.unit*2
->>>>>>> 77a3ceb7
   },
   postItem: {
     paddingLeft:10,
     paddingBottom:10,
     ...theme.typography.postStyle,
-<<<<<<< HEAD
-=======
   },
   continueReading: {
     marginTop:theme.spacing.unit*2,
     marginBottom:theme.spacing.unit*2,
->>>>>>> 77a3ceb7
   }
 })
 
@@ -116,11 +106,9 @@
     if (!loading && results && !results.length && post.commentCount != null) {
       return null
     }
-<<<<<<< HEAD
-    const highlightClasses = classNames("recent-discussion-thread-highlight", {"no-comments":post.commentCount === null}, classes.postBody)
-=======
+
     const highlightClasses = classNames("recent-discussion-thread-highlight", {"no-comments":post.commentCount === null})
->>>>>>> 77a3ceb7
+
     return (
       <div className="recent-discussion-thread-wrapper">
         <div className={classNames(classes.postItem)}>
