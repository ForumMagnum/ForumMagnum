--- conflicted
+++ resolved
@@ -162,36 +162,15 @@
             <div className={highlightClasses}>
               <PostsHighlight post={post} />
             </div>
-<<<<<<< HEAD
-        }
-        <div className={classes.commentsList}>
-          <div className={"comments-items"} onClick={this.markAsRead}>
-            {nestedComments.map(comment =>
-              <div key={comment.item._id}>
-                <CommentsNode
-                  startThreadTruncated={true}
-                  nestingLevel={1}
-                  currentUser={currentUser}
-                  comment={comment.item}
-                  highlightDate={post.lastVisitedAt}
-                  //eslint-disable-next-line react/no-children-prop
-                  children={comment.children}
-                  key={comment.item._id}
-                  editMutation={editMutation}
-                  post={post}
-                  condensed
-                />
-=======
             : <div className={highlightClasses} onClick={this.showHighlight}>
                 { (!post.lastVisitedAt || post.commentCount === null) &&
                   <ContentItemBody
                     className={classes.postHighlight}
                     dangerouslySetInnerHTML={{__html: postExcerptFromHTML(post.contents && post.contents.htmlHighlight)}}/>}
->>>>>>> b728ab44
               </div>
           }
           <div className={classes.commentsList}>
-            <div className={"comments-items"} onClick={this.handleMarkAsRead}>
+            <div className={"comments-items"} onClick={this.markAsRead}>
               {nestedComments.map(comment =>
                 <div key={comment.item._id}>
                   <CommentsNode
