import React, { PureComponent } from 'react';
import {
  Components,
  registerComponent,
  withList,
} from 'meteor/vulcan:core';

import { Link } from '../../lib/reactRouterWrapper.js';
import { Posts } from '../../lib/collections/posts';
import { Comments } from '../../lib/collections/comments'
import classNames from 'classnames';
import { unflattenComments } from '../../lib/modules/utils/unflatten';
import withUser from '../common/withUser';
import withErrorBoundary from '../common/withErrorBoundary'
import withRecordPostView from '../common/withRecordPostView';
import { withRouter } from '../../lib/reactRouterWrapper.js';

import { withStyles } from '@material-ui/core/styles';
import { postExcerptFromHTML } from '../../lib/editor/ellipsize'
import { postHighlightStyles } from '../../themes/stylePiping'

const styles = theme => ({
  root: {
    marginTop: theme.spacing.unit*2,
    marginBottom: theme.spacing.unit*4,
    position: "relative",
    minHeight: 50,
  },
  postStyle: theme.typography.postStyle,
  postBody: {
    ...postHighlightStyles(theme),
    marginBottom:theme.spacing.unit*2,
    maxWidth: "100%",
    overflowX: "auto",
    overflowY: "hidden",
  },
  postItem: {
    // position: "absolute",
    // right: "100%",
    paddingBottom:10,
    ...theme.typography.postStyle,
    // width: 300,
    // marginTop: -2,
    // textAlign: "right",
    // marginRight: -theme.spacing.unit
  },
  continueReading: {
    marginTop:theme.spacing.unit*2,
    marginBottom:theme.spacing.unit*2,
  },
  unreadDot: {
    fontFamily: theme.typography.fontFamily,
    color: theme.palette.primary.light,
    fontSize: 30,
    lineHeight:0,
    position: "relative",
    top:5.5,
    marginLeft:2,
    marginRight:5
  },
  postHighlight: {
    ...postHighlightStyles(theme),
    marginTop:5,
    maxWidth:600,
    marginBottom:16,
    '& a, & a:hover, & a:focus, & a:active, & a:visited': {
      backgroundColor: "none"
    }
  },
  noComments: {
    // borderBottom: "solid 1px rgba(0,0,0,.2)"
  },
  threadMeta: {
    cursor: "pointer",

    "&:hover $showHighlight": {
      opacity: 1
    },
  },
  showHighlight: {
    opacity: 0,
  },
  content :{
    [theme.breakpoints.up('lg')]: {
      marginLeft: theme.spacing.unit*3,
    }
  },
  commentsList: {
    [theme.breakpoints.down('md')]: {
      marginLeft: 0,
      marginRight: 0
    }
  },
  title: {
    ...theme.typography.body1,
    ...theme.typography.postStyle,
  }
})

class RecentDiscussionThread extends PureComponent {
  state = { showHighlight: false, readStatus: false, markedAsVisitedAt: null }

  showHighlight = () => {
    this.setState(prevState => ({showHighlight:!prevState.showHighlight}));
    this.markAsRead()
  }

  markAsRead = async () => {
    this.setState({readStatus:true, markedAsVisitedAt: new Date()});
    this.props.recordPostView({...this.props, document:this.props.post})
  }

  render() {
<<<<<<< HEAD
    const { post, postCount, results, loading, updateComment, currentUser, classes } = this.props
    const { readStatus, showHighlight, markedAsVisitedAt } = this.state

    const { ContentItemBody, PostsItemMeta, ShowOrHideHighlightButton, CommentsNode, PostsHighlight, Loading } = Components
=======
    const { post, postCount, results, loading, editMutation, currentUser, classes, data: {refetch}
  } = this.props
    const { readStatus, showHighlight, markedAsVisitedAt } = this.state

    const { ContentItemBody, PostsItemMeta, ShowOrHideHighlightButton, CommentsNode, PostsHighlight, PostsTitle } = Components
>>>>>>> 65acef73

    const lastCommentId = results && results[0]?._id
    const nestedComments = unflattenComments(results);

    const lastVisitedAt = markedAsVisitedAt || post.lastVisitedAt

    // Only show the loading widget if this is the first post in the recent discussion section, so that the users don't see a bunch of loading components while the comments load
    if (loading && postCount === 0) {
      return  <Loading />
    } else if (loading && postCount !== 0) {
      return null
    } else if (results && !results.length && post.commentCount != null) {
      // New posts should render (to display their highlight).
      // Posts with at least one comment should only render if that those comments meet the frontpage filter requirements
      return null
    }

    const highlightClasses = classNames({
      [classes.noComments]: post.commentCount === null
    })

    return (
      <div className={classes.root}>
        <div className={classes.postItem}>

          <Link className={classes.title} to={Posts.getPageUrl(post)}>
            <PostsTitle wrap post={post} />
          </Link>

          <div className={classes.threadMeta} onClick={this.showHighlight}>
            {currentUser && !(post.lastVisitedAt || readStatus) &&
              <span title="Unread" className={classes.unreadDot}>•</span>}
            <PostsItemMeta post={post}/>
            <ShowOrHideHighlightButton
              className={classes.showHighlight}
              open={showHighlight}/>
          </div>
        </div>
        <div className={classes.content}>
          { showHighlight ?
            <div className={highlightClasses}>
              <PostsHighlight post={post} />
            </div>
            : <div className={highlightClasses} onClick={this.showHighlight}>
                { (!post.lastVisitedAt || post.commentCount === null) &&
                  <ContentItemBody
                    className={classes.postHighlight}
                    dangerouslySetInnerHTML={{__html: postExcerptFromHTML(post.contents && post.contents.htmlHighlight)}}/>}
              </div>
          }
          <div className={classes.commentsList}>
<<<<<<< HEAD
            <div className={"comments-items"}>
              {nestedComments.map(comment =>
                <div key={comment.item._id}>
                  <CommentsNode
                    startThreadTruncated={true}
                    nestingLevel={1}
                    lastCommentId={lastCommentId}
                    currentUser={currentUser}
                    comment={comment.item}
                    markAsRead={this.markAsRead}
                    highlightDate={lastVisitedAt}
                    //eslint-disable-next-line react/no-children-prop
                    children={comment.children}
                    key={comment.item._id}
                    updateComment={updateComment}
                    post={post}
                    condensed
                  />
                </div>
              )}
            </div>
=======
            {nestedComments.map(comment =>
              <div key={comment.item._id}>
                <CommentsNode
                  startThreadTruncated={true}
                  nestingLevel={1}
                  lastCommentId={lastCommentId}
                  currentUser={currentUser}
                  comment={comment.item}
                  markAsRead={this.markAsRead}
                  highlightDate={lastVisitedAt}
                  //eslint-disable-next-line react/no-children-prop
                  children={comment.children}
                  key={comment.item._id}
                  editMutation={editMutation}
                  refetch={refetch}
                  post={post}
                  condensed
                />
              </div>
            )}
>>>>>>> 65acef73
          </div>
        </div>
      </div>
    )
  }
}

const commentsOptions = {
  collection: Comments,
  queryName: 'selectCommentsListQuery',
  fragmentName: 'CommentsList',
  enableTotal: false,
  pollInterval: 0,
  enableCache: true,
  fetchPolicy: 'cache-and-network',
  limit: 12,
};

registerComponent(
  'RecentDiscussionThread',
  RecentDiscussionThread,
  [withList, commentsOptions],
  withUser,
  withStyles(styles, { name: "RecentDiscussionThread" }),
  withRecordPostView,
  withErrorBoundary,
  withRouter
);<|MERGE_RESOLUTION|>--- conflicted
+++ resolved
@@ -111,18 +111,9 @@
   }
 
   render() {
-<<<<<<< HEAD
-    const { post, postCount, results, loading, updateComment, currentUser, classes } = this.props
+    const { post, postCount, results, loading, updateComment, currentUser, classes, data: {refetch} } = this.props
     const { readStatus, showHighlight, markedAsVisitedAt } = this.state
-
-    const { ContentItemBody, PostsItemMeta, ShowOrHideHighlightButton, CommentsNode, PostsHighlight, Loading } = Components
-=======
-    const { post, postCount, results, loading, editMutation, currentUser, classes, data: {refetch}
-  } = this.props
-    const { readStatus, showHighlight, markedAsVisitedAt } = this.state
-
-    const { ContentItemBody, PostsItemMeta, ShowOrHideHighlightButton, CommentsNode, PostsHighlight, PostsTitle } = Components
->>>>>>> 65acef73
+    const { ContentItemBody, PostsItemMeta, ShowOrHideHighlightButton, CommentsNode, PostsHighlight, PostsTitle, Loading } = Components
 
     const lastCommentId = results && results[0]?._id
     const nestedComments = unflattenComments(results);
@@ -174,29 +165,6 @@
               </div>
           }
           <div className={classes.commentsList}>
-<<<<<<< HEAD
-            <div className={"comments-items"}>
-              {nestedComments.map(comment =>
-                <div key={comment.item._id}>
-                  <CommentsNode
-                    startThreadTruncated={true}
-                    nestingLevel={1}
-                    lastCommentId={lastCommentId}
-                    currentUser={currentUser}
-                    comment={comment.item}
-                    markAsRead={this.markAsRead}
-                    highlightDate={lastVisitedAt}
-                    //eslint-disable-next-line react/no-children-prop
-                    children={comment.children}
-                    key={comment.item._id}
-                    updateComment={updateComment}
-                    post={post}
-                    condensed
-                  />
-                </div>
-              )}
-            </div>
-=======
             {nestedComments.map(comment =>
               <div key={comment.item._id}>
                 <CommentsNode
@@ -210,14 +178,13 @@
                   //eslint-disable-next-line react/no-children-prop
                   children={comment.children}
                   key={comment.item._id}
-                  editMutation={editMutation}
+                  updateComment={updateComment}
                   refetch={refetch}
                   post={post}
                   condensed
                 />
               </div>
             )}
->>>>>>> 65acef73
           </div>
         </div>
       </div>
