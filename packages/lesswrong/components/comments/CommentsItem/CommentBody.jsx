import { Components, getRawComponent, registerComponent } from 'meteor/vulcan:core';
import React, { Component } from 'react';
import { withStyles } from '@material-ui/core/styles';
import { commentBodyStyles } from '../../../themes/stylePiping'
import classNames from 'classnames';
import PropTypes from 'prop-types';
import { commentExcerptFromHTML } from '../../../lib/editor/ellipsize'

const styles = theme => ({
  commentStyling: {
    ...commentBodyStyles(theme),
    maxWidth: "100%",
    overflowX: "auto",
    overflowY: "hidden",
    '& .read-more': {
      fontSize: ".85em",
    },
    '& .read-more-default': {
      display: "inline-block",
      minWidth: 125,
      color: "rgba(0,0,0,.4)",
    },
    '& .read-more-tooltip': {
      display:"none",
    },
    "&:hover .read-more-tooltip": {
      display:"inline-block"

    },
    '&:hover .read-more-default': {
      display:"none"
    }
  },
  retracted: {
    textDecoration: "line-through",
  }
})

class CommentBody extends Component {

  shouldRenderExcerpt = () => {
    const { truncated, comment, collapsed, truncationCharCount } = this.props
    return truncated && comment.body.length > truncationCharCount && !collapsed
  }

  render () {
    const { comment, classes, collapsed, truncationCharCount } = this.props
    const { ContentItemBody, CommentDeletedMetadata } = Components
    
    const bodyClasses = classNames(
      classes.commentStyling,
      { [classes.retracted]: comment.retracted }
    );

    if (comment.deleted) {
      return <CommentDeletedMetadata documentId={comment._id}/>
    } else if (this.shouldRenderExcerpt()) {
      return (
        <div>
<<<<<<< HEAD
          <ContentItemBody className={bodyClasses}
            dangerouslySetInnerHTML={{__html: excerptFromHTML(comment.htmlBody, truncationCharCount)}}/>
=======
          <ContentItemBody className={classes.commentStyling} dangerouslySetInnerHTML={{__html: commentExcerptFromHTML(comment.htmlBody, truncationCharCount)}}/>
>>>>>>> 4cda2d4a
        </div>
      )
    } else if (!collapsed) {
      return <ContentItemBody className={bodyClasses}
        dangerouslySetInnerHTML={{__html: comment.htmlBody}}/>
    } else {
      return null
    }
  }
}

CommentBody.propTypes = {
  comment: PropTypes.object.isRequired,
  classes: PropTypes.object.isRequired,
  truncationCharCount: PropTypes.number.isRequired
};


registerComponent('CommentBody', CommentBody, withStyles(styles, {name: "CommentBody"}));<|MERGE_RESOLUTION|>--- conflicted
+++ resolved
@@ -57,12 +57,8 @@
     } else if (this.shouldRenderExcerpt()) {
       return (
         <div>
-<<<<<<< HEAD
           <ContentItemBody className={bodyClasses}
-            dangerouslySetInnerHTML={{__html: excerptFromHTML(comment.htmlBody, truncationCharCount)}}/>
-=======
-          <ContentItemBody className={classes.commentStyling} dangerouslySetInnerHTML={{__html: commentExcerptFromHTML(comment.htmlBody, truncationCharCount)}}/>
->>>>>>> 4cda2d4a
+            dangerouslySetInnerHTML={{__html: commentExcerptFromHTML(comment.htmlBody, truncationCharCount)}}/>
         </div>
       )
     } else if (!collapsed) {
