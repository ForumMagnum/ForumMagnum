import { Components, registerComponent } from '../../../lib/vulcan-lib';
import React from 'react';
import classNames from 'classnames';
import { commentExcerptFromHTML } from '../../../lib/editor/ellipsize'
import { useCurrentUser } from '../../common/withUser'
import { nofollowKarmaThreshold } from '../../../lib/publicSettings';
import type { ContentStyleType } from '../../common/ContentStyles';
import { VotingProps } from '../../votes/votingProps';
import type { ContentItemBody, ContentReplacedSubstringComponentInfo } from '../../common/ContentItemBody';
import { getVotingSystemByName } from '../../../lib/voting/votingSystems';

const styles = (theme: ThemeType) => ({
  commentStyling: {
    maxWidth: "100%",
    overflowX: "hidden",
    overflowY: "hidden",
  },
  answerStyling: {
    maxWidth: "100%",
    overflowX: "hidden",
    overflowY: "hidden",
    '& .read-more-button a, & .read-more-button a:hover': {
      textShadow:"none",
      backgroundImage: "none"
    },
    marginBottom: ".5em"
  },
  root: {
    position: "relative",
    '& .read-more-button': {
      fontSize: ".85em",
      color: theme.palette.grey[600]
    }
  },
  retracted: {
    textDecoration: "line-through",
  },
})

const CommentBody = ({
  comment,
  commentBodyRef,
  collapsed,
  truncated,
  postPage,
  voteProps,
  className,
  classes,
}: {
  comment: CommentsList,
  commentBodyRef?: React.RefObject<ContentItemBody>|null,
  collapsed?: boolean,
  truncated?: boolean,
  postPage?: boolean,
  voteProps?: VotingProps<VoteableTypeClient>
  className?: string,
  classes: ClassesType<typeof styles>,
}) => {
  const currentUser = useCurrentUser();
  const { ContentItemBody, CommentDeletedMetadata, ContentStyles, InlineReactSelectionWrapper } = Components
  const { html = "" } = comment.contents || {}

  const bodyClasses = classNames(
    className,
    !comment.answer && classes.commentStyling,
    comment.answer && classes.answerStyling,
    comment.retracted && classes.retracted,
  );

  if (comment.deleted) { return <CommentDeletedMetadata documentId={comment._id}/> }
  if (collapsed) { return null }

  const innerHtml = truncated ? commentExcerptFromHTML(comment, currentUser, postPage) : html

  let contentType: ContentStyleType;
  if (comment.answer) {
    contentType = 'answer';
  } else if (comment.debateResponse) {
    contentType = 'debateResponse';
  } else {
    contentType = 'comment';
  }
  
  const votingSystem = getVotingSystemByName(comment.votingSystem);
  let highlights: ContentReplacedSubstringComponentInfo[]|undefined = undefined;
  if (voteProps && votingSystem.getCommentHighlights) {
    highlights = votingSystem.getCommentHighlights({comment, voteProps});
  }

  const contentBody = <ContentStyles contentType={contentType} className={classes.root}>
    <ContentItemBody
      ref={commentBodyRef ?? undefined}
      className={bodyClasses}
      dangerouslySetInnerHTML={{__html: innerHtml }}
      description={`comment ${comment._id}`}
      nofollow={(comment.user?.karma || 0) < nofollowKarmaThreshold.get()}
      replacedSubstrings={highlights}
    />
  </ContentStyles>

  if (votingSystem.hasInlineReacts && voteProps) {
<<<<<<< HEAD
    return <InlineReactSelectionWrapper commentBodyRef={commentBodyRef} voteProps={voteProps} styling="comment" >
=======
    return <InlineReactSelectionWrapper contentRef={commentBodyRef} voteProps={voteProps} styling="comment" >
>>>>>>> 36f5e639
      {contentBody}
    </InlineReactSelectionWrapper>
  } else {
    return contentBody
  }
}

const CommentBodyComponent = registerComponent('CommentBody', CommentBody, {styles});

declare global {
  interface ComponentTypes {
    CommentBody: typeof CommentBodyComponent,
  }
}
<|MERGE_RESOLUTION|>--- conflicted
+++ resolved
@@ -99,11 +99,7 @@
   </ContentStyles>
 
   if (votingSystem.hasInlineReacts && voteProps) {
-<<<<<<< HEAD
-    return <InlineReactSelectionWrapper commentBodyRef={commentBodyRef} voteProps={voteProps} styling="comment" >
-=======
     return <InlineReactSelectionWrapper contentRef={commentBodyRef} voteProps={voteProps} styling="comment" >
->>>>>>> 36f5e639
       {contentBody}
     </InlineReactSelectionWrapper>
   } else {
