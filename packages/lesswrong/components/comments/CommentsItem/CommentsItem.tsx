import React, { useRef, useState } from 'react';
import { Components, registerComponent } from '../../../lib/vulcan-lib';
import { userIsAllowedToComment } from '../../../lib/collections/users/helpers';
import { Comments } from '../../../lib/collections/comments/collection';
import { userCanDo } from '../../../lib/vulcan-users/permissions';
import classNames from 'classnames';
import withErrorBoundary from '../../common/withErrorBoundary';
import { useCurrentUser } from '../../common/withUser';
import { Link } from '../../../lib/reactRouterWrapper';
import { tagGetCommentLink } from "../../../lib/collections/tags/helpers";
import { AnalyticsContext } from "../../../lib/analyticsEvents";
import type { CommentTreeOptions } from '../commentTree';
import { commentAllowTitle as commentAllowTitle, commentGetPageUrlFromIds } from '../../../lib/collections/comments/helpers';
import { isEAForum } from '../../../lib/instanceSettings';
import { REVIEW_NAME_IN_SITU, REVIEW_YEAR, reviewIsActive, eligibleToNominate } from '../../../lib/reviewUtils';
import { useCurrentTime } from '../../../lib/utils/timeUtil';
import startCase from 'lodash/startCase';
import FlagIcon from '@material-ui/icons/Flag';
import { hideUnreviewedAuthorCommentsSettings } from '../../../lib/publicSettings';
import { metaNoticeStyles } from './CommentsItemMeta';
import { getVotingSystemByName } from '../../../lib/voting/votingSystems';

export const highlightSelectorClassName = "highlighted-substring";
export const dimHighlightClassName = "dim-highlighted-substring";
export const faintHighlightClassName = "dashed-highlighted-substring";


const styles = (theme: ThemeType): JssStyles => ({
  root: {
    paddingLeft: theme.spacing.unit*1.5,
    paddingRight: theme.spacing.unit*1.5,
    position: "relative",
    "&:hover .CommentsItemMeta-menu": {
      opacity:1
    }
  },
  subforumTop: {
    paddingTop: 4,
  },
  tagIcon: {
    marginRight: 6,
    '& svg': {
      width: 15,
      height: 15,
      fill: theme.palette.grey[600],
    },
  },
  body: {
    borderStyle: "none",
    padding: 0,
    ...theme.typography.commentStyle,
  },
  sideComment: {
    "& blockquote": {
      paddingRight: 0,
      marginLeft: 4,
      paddingLeft: 12,
    },
  },
  replyLink: {
    marginRight: 8,
    display: "inline",
    fontWeight: theme.typography.body1.fontWeight,
    color: theme.palette.link.dim,
    "@media print": {
      display: "none",
    },
  },
  firstParentComment: {
    marginLeft: -theme.spacing.unit*1.5,
    marginRight: -theme.spacing.unit*1.5
  },
  bottom: {
    paddingBottom: isEAForum ? theme.spacing.unit : 5,
    minHeight: 12,
    ...(isEAForum ? {} : {fontSize: 12}),
  },
  bottomWithReacts: {
    display: "flex",
    alignItems: "center",
    justifyContent: "space-between"
  },
  replyForm: {
    marginTop: 2,
    marginBottom: 8,
    border: theme.palette.border.normal,
    borderRadius: isEAForum ? theme.borderRadius.small : 0,
  },
  replyFormMinimalist: {
    borderRadius: theme.borderRadius.small,
  },
  deleted: {
    backgroundColor: theme.palette.panelBackground.deletedComment,
  },
  metaNotice: {
    ...metaNoticeStyles(theme),
  },
  pinnedIconWrapper: {
    color: theme.palette.grey[400],
    paddingTop: 10,
    marginBottom: '-3px',
  },
  pinnedIcon: {
    fontSize: 12
  },
  title: {
    ...theme.typography.display2,
    ...theme.typography.postStyle,
    flexGrow: 1,
    marginTop: 8,
    marginBottom: 0,
    marginLeft: 0,
    display: "block",
    fontSize: '1.5rem',
    lineHeight: '1.5em'
  },
  postTitle: {
    paddingTop: theme.spacing.unit,
    ...theme.typography.commentStyle,
    display: "block",
    color: theme.palette.link.dim2,
  },
  reviewVotingButtons: {
    borderTop: theme.palette.border.normal,
    display: "flex",
    justifyContent: "space-between",
    alignItems: "center",
    paddingLeft: 6,
  },
  updateVoteMessage: {
    ...theme.typography.body2,
    ...theme.typography.smallText,
    color: theme.palette.grey[600]
  },
  postTitleRow: {
    display: 'flex',
    columnGap: 8,
    alignItems: 'center'
  },
  flagIcon: {
    height: 13,
    color: theme.palette.error.main,
    position: "relative",
    top: 3
  },
  replyIcon: {
    opacity: .3,
    height: 18,
    width: 18,
    position: "relative",
    top: 3
  },
  lwReactStyling: {
    '&:hover .react-hover-style': {
      filter: "opacity(0.8)",
<<<<<<< HEAD
    }
=======
    },
    [`& .${highlightSelectorClassName}`]: {
      backgroundColor: theme.palette.background.primaryTranslucentHeavy
    },
    [`& .${dimHighlightClassName}`]: {
      backgroundColor: theme.palette.grey[200]
    },
    [`& .${faintHighlightClassName}`]: {
      backgroundColor: "unset",
    },
    [`&:hover .${faintHighlightClassName}`]: {
      borderBottom: theme.palette.border.dashed500,
    },
>>>>>>> d3e6b030
  }
});

/**
 * CommentsItem: A single comment, not including any recursion for child comments
 *
 * Before adding more props to this, consider whether you should instead be adding a field to the CommentTreeOptions interface.
 */
export const CommentsItem = ({ treeOptions, comment, nestingLevel=1, isChild, collapsed, isParentComment, parentCommentId, scrollIntoView, toggleCollapse, setSingleLine, truncated, showPinnedOnProfile, parentAnswerId, enableGuidelines=true, showParentDefault=false, displayTagIcon=false, classes }: {
  treeOptions: CommentTreeOptions,
  comment: CommentsList|CommentsListWithParentMetadata,
  nestingLevel: number,
  isChild?: boolean,
  collapsed?: boolean,
  isParentComment?: boolean,
  parentCommentId?: string,
  scrollIntoView?: ()=>void,
  toggleCollapse?: ()=>void,
  setSingleLine?: (singleLine: boolean)=>void,
  truncated: boolean,
  showPinnedOnProfile?: boolean,
  parentAnswerId?: string,
  enableGuidelines?: boolean,
  showParentDefault?: boolean,
  displayTagIcon?: boolean,
  classes: ClassesType,
}) => {
  const commentItemRef = useRef<HTMLDivElement|null>(null); // passed into CommentsItemBody for use in InlineReactSelectionWrapper
  const [showReplyState, setShowReplyState] = useState(false);
  const [showEditState, setShowEditState] = useState(false);
  const [showParentState, setShowParentState] = useState(showParentDefault);
  const [commentBodyHighlights, setCommentBodyHighlights] = useState<string[]>([]);
  const isMinimalist = treeOptions.replyFormStyle === "minimalist"
  const now = useCurrentTime();
  const currentUser = useCurrentUser();

  const {
    postPage, tag, post, refetch, hideReply, showPostTitle, hideReviewVoteButtons,
    moderatedCommentId,
  } = treeOptions;

  const showCommentTitle = !!(commentAllowTitle(comment) && comment.title && !comment.deleted && !showEditState)

  const showReply = (event: React.MouseEvent) => {
    event.preventDefault();
    setShowReplyState(true);
  }

  const replyCancelCallback = () => {
    setShowReplyState(false);
  }

  const replySuccessCallback = () => {
    if (refetch) {
      refetch()
    }
    setShowReplyState(false);
  }

  const setShowEdit = () => {
    setShowEditState(true);
  }

  const editCancelCallback = () => {
    setShowEditState(false);
  }

  const editSuccessCallback = () => {
    if (refetch) {
      refetch()
    }
    setShowEditState(false);
  }

  const toggleShowParent = () => {
    setShowParentState(!showParentState);
  }

  const renderBodyOrEditor = () => {
    if (showEditState) {
      return <Components.CommentsEditForm
        comment={comment}
        successCallback={editSuccessCallback}
        cancelCallback={editCancelCallback}
      />
    } else {
      return (<div ref={commentItemRef}>
        <Components.CommentBody truncated={truncated} collapsed={collapsed} comment={comment} postPage={postPage}     
          commentBodyHighlights={commentBodyHighlights} commentItemRef={commentItemRef}
        />
      </div>
      );
    }
  }

  const renderCommentBottom = () => {
    const { CommentBottomCaveats } = Components

    const blockedReplies = comment.repliesBlockedUntil && new Date(comment.repliesBlockedUntil) > now;

    const hideSince = hideUnreviewedAuthorCommentsSettings.get()
    const commentHidden = hideSince && new Date(hideSince) < new Date(comment.postedAt) &&
      comment.authorIsUnreviewed
    const showReplyButton = (
      !hideReply &&
      !comment.deleted &&
      (!blockedReplies || userCanDo(currentUser,'comments.replyOnBlocked.all')) &&
      // FIXME userIsAllowedToComment depends on some post metadatadata that we
      // often don't want to include in fragments, producing a type-check error
      // here. We should do something more complicated to give client-side feedback
      // if you're banned.
      // @ts-ignore
      (!currentUser || userIsAllowedToComment(currentUser, treeOptions.post)) &&
      (!commentHidden || userCanDo(currentUser, 'posts.moderate.all'))
    )

    const showInlineCancel = showReplyState && isMinimalist
    return (
      <div className={classNames(classes.bottom,{[classes.bottomWithReacts]: !!VoteBottomComponent})}>
        <div>
          <CommentBottomCaveats comment={comment} />
          {showReplyButton && (
            treeOptions?.replaceReplyButtonsWith?.(comment)
            || <a className={classNames("comments-item-reply-link", classes.replyLink)} onClick={showInlineCancel ? replyCancelCallback : showReply}>
              {showInlineCancel ? "Cancel" : "Reply"}
            </a>
          )}
        </div>
        {VoteBottomComponent && <VoteBottomComponent
          document={comment}
          hideKarma={post?.hideCommentKarma}
          collection={Comments}
          votingSystem={votingSystem}
          commentItemRef={commentItemRef}
        />}
      </div>
    );
  }

  const renderReply = () => {
    const levelClass = (nestingLevel + 1) % 2 === 0 ? "comments-node-even" : "comments-node-odd"

    return (
      <div className={classNames(classes.replyForm, levelClass, {[classes.replyFormMinimalist]: isMinimalist})}>
        <Components.CommentsNewForm
          post={treeOptions.post}
          parentComment={comment}
          successCallback={replySuccessCallback}
          cancelCallback={replyCancelCallback}
          prefilledProps={{
            parentAnswerId: parentAnswerId ? parentAnswerId : null
          }}
          type="reply"
          enableGuidelines={enableGuidelines}
          replyFormStyle={treeOptions.replyFormStyle}
        />
      </div>
    )
  }

  const {
    CommentDiscussionIcon, LWTooltip, PostsPreviewTooltipSingle, ReviewVotingWidget,
    LWHelpIcon, CoreTagIcon, CommentsItemMeta, RejectedReasonDisplay
  } = Components
  
  const votingSystemName = comment.votingSystem || "default";
  const votingSystem = getVotingSystemByName(votingSystemName);
  const VoteBottomComponent = votingSystem.getCommentBottomComponent?.() ?? null;

  const displayReviewVoting = 
    !hideReviewVoteButtons &&
    reviewIsActive() &&
    comment.reviewingForReview === REVIEW_YEAR+"" &&
    post &&
    currentUser?._id !== post.userId &&
    eligibleToNominate(currentUser)

  return (
    <AnalyticsContext pageElementContext="commentItem" commentId={comment._id}>
      <div className={classNames(
        classes.root,
        "recent-comments-node",
        {
          [classes.deleted]: comment.deleted && !comment.deletedPublic,
          [classes.sideComment]: treeOptions.isSideComment,
          [classes.subforumTop]: comment.tagCommentType === "SUBFORUM" && !comment.topLevelCommentId,
        },
      )}>
        { comment.parentCommentId && showParentState && (
          <div className={classes.firstParentComment}>
            <Components.ParentCommentSingle
              post={post} tag={tag}
              documentId={comment.parentCommentId}
              nestingLevel={nestingLevel - 1}
              truncated={showParentDefault}
              key={comment.parentCommentId}
            />
          </div> 
        )}
        
        <div className={classes.postTitleRow}>
          {showPinnedOnProfile && comment.isPinnedOnProfile && <div className={classes.pinnedIconWrapper}>
            <Components.ForumIcon icon="Pin" className={classes.pinnedIcon} />
          </div>}
          {moderatedCommentId === comment._id && <FlagIcon className={classes.flagIcon} />}
          {showPostTitle && !isChild && hasPostField(comment) && comment.post && <LWTooltip tooltip={false} title={<PostsPreviewTooltipSingle postId={comment.postId}/>}>
              <Link className={classes.postTitle} to={commentGetPageUrlFromIds({postId: comment.postId, commentId: comment._id, postSlug: ""})}>
                {comment.post.draft && "[Draft] "}
                {comment.post.title}
              </Link>
            </LWTooltip>}
          {showPostTitle && !isChild && hasTagField(comment) && comment.tag && <Link className={classes.postTitle} to={tagGetCommentLink({tagSlug: comment.tag.slug, tagCommentType: comment.tagCommentType})}>
            {startCase(comment.tag.name)}
          </Link>}
        </div>
        <div className={classNames(classes.body, classes.lwReactStyling)}>
          {showCommentTitle && <div className={classes.title}>
            {(displayTagIcon && tag) ? <span className={classes.tagIcon}>
              <CoreTagIcon tag={tag} />
            </span> : <CommentDiscussionIcon
              comment={comment}
            />}
            {comment.title}
          </div>}
          <CommentsItemMeta
            {...{
              treeOptions,
              comment,
              showCommentTitle,
              isParentComment,
              parentCommentId,
              showParentState,
              toggleShowParent,
              scrollIntoView,
              parentAnswerId,
              setSingleLine,
              collapsed,
              toggleCollapse,
              setShowEdit,
            }}
          />
          {comment.promoted && comment.promotedByUser && <div className={classes.metaNotice}>
            Pinned by {comment.promotedByUser.displayName}
          </div>}
          {comment.rejected && <p><RejectedReasonDisplay reason={comment.rejectedReason}/></p>}
          {renderBodyOrEditor()}
          {!comment.deleted && !collapsed && renderCommentBottom()}
        </div>
        {displayReviewVoting && !collapsed && <div className={classes.reviewVotingButtons}>
          <div className={classes.updateVoteMessage}>
            <LWTooltip title={`If this review changed your mind, update your ${REVIEW_NAME_IN_SITU} vote for the original post `}>
              Update your {REVIEW_NAME_IN_SITU} vote for this post. 
              <LWHelpIcon/>
            </LWTooltip>
          </div>
          {post && <ReviewVotingWidget post={post} showTitle={false}/>}
        </div>}
        { showReplyState && !collapsed && renderReply() }
      </div>
    </AnalyticsContext>
  )
}

const CommentsItemComponent = registerComponent(
  'CommentsItem', CommentsItem, {
    styles, hocs: [withErrorBoundary],
    areEqual: {
      treeOptions: "shallow",
    },
  }
);

function hasPostField(comment: CommentsList | CommentsListWithParentMetadata): comment is CommentsListWithParentMetadata {
  return !!(comment as CommentsListWithParentMetadata).post
}

function hasTagField(comment: CommentsList | CommentsListWithParentMetadata): comment is CommentsListWithParentMetadata {
  return !!(comment as CommentsListWithParentMetadata).tag
}

declare global {
  interface ComponentTypes {
    CommentsItem: typeof CommentsItemComponent,
  }
}<|MERGE_RESOLUTION|>--- conflicted
+++ resolved
@@ -153,9 +153,6 @@
   lwReactStyling: {
     '&:hover .react-hover-style': {
       filter: "opacity(0.8)",
-<<<<<<< HEAD
-    }
-=======
     },
     [`& .${highlightSelectorClassName}`]: {
       backgroundColor: theme.palette.background.primaryTranslucentHeavy
@@ -169,7 +166,6 @@
     [`&:hover .${faintHighlightClassName}`]: {
       borderBottom: theme.palette.border.dashed500,
     },
->>>>>>> d3e6b030
   }
 });
 
