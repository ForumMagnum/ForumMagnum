import { Components, registerComponent } from '../../../lib/vulcan-lib';
import { withMessages } from '../../common/withMessages';
import React, { Component } from 'react';
import Users from '../../../lib/collections/users/collection';
import classNames from 'classnames';
import { shallowEqual, shallowEqualExcept } from '../../../lib/utils/componentUtils';
import withErrorBoundary from '../../common/withErrorBoundary';
import withUser from '../../common/withUser';
import { Link } from '../../../lib/reactRouterWrapper';
import { Posts } from "../../../lib/collections/posts";
import { AnalyticsContext } from "../../../lib/analyticsEvents";

// Shared with ParentCommentItem
export const styles = theme => ({
  root: {
    paddingLeft: theme.spacing.unit*1.5,
    paddingRight: theme.spacing.unit*1.5,
    "&:hover $menu": {
      opacity:1
    }
  },
  body: {
    borderStyle: "none",
    padding: 0,
    ...theme.typography.commentStyle,
  },
  menu: {
    opacity:.35,
    marginRight:-5
  },
  metaRight: {
    float: "right"
  },
  outdatedWarning: {
    float: "right",
    position: 'relative',
    [theme.breakpoints.down('xs')]: {
      float: "none",
      marginTop: 7,
      display: 'block'
    }
  },
  blockedReplies: {
    padding: "5px 0",
  },
  replyLink: {
    marginRight: 5,
    display: "inline",
    color: "rgba(0,0,0,.5)",
    "@media print": {
      display: "none",
    },
  },
  collapse: {
    marginRight: 5,
    opacity: 0.8,
    fontSize: "0.8rem",
    lineHeight: "1rem",
    paddingBottom: 4,
    display: "inline-block",
    verticalAlign: "middle",

    "& span": {
      fontFamily: "monospace",
    }
  },
  firstParentComment: {
    marginLeft: -theme.spacing.unit*1.5,
    marginRight: -theme.spacing.unit*1.5
  },
  meta: {
    "& > div": {
      display: "inline-block",
      marginRight: 5,
    },
    
    marginBottom: 8,
    color: "rgba(0,0,0,0.5)",
    paddingTop: ".6em",
  
    "& a:hover, & a:active": {
      textDecoration: "none",
      color: "rgba(0,0,0,0.3) !important",
    },
  },
  bottom: {
    paddingBottom: 5,
    fontSize: 12,
    minHeight: 12
  },
  replyForm: {
    marginTop: 2,
    marginBottom: 8,
    border: "solid 1px rgba(0,0,0,.2)",
  },
  deleted: {
    backgroundColor: "#ffefef",
  },
  moderatorHat: {
    marginRight: 8,
  },
  username: {
    marginRight: 10,
  },
  nomination: {
    color: theme.palette.lwTertiary.main,
    fontStyle: "italic",
    fontSize: "1rem",
    marginBottom: theme.spacing.unit,
    [theme.breakpoints.up('sm')]: {
      marginLeft: theme.spacing.unit
    }
  },
  postTitle: {
    paddingTop: theme.spacing.unit,
    ...theme.typography.commentStyle,
    display: "block",
    color: theme.palette.grey[600]
  }
})

interface ExternalProps {
  refetch?: any,
  comment: CommentsList|CommentsListWithPostMetadata,
  postPage?: boolean,
  nestingLevel: number,
  showPostTitle?: boolean,
  post: PostsList,
  collapsed?: boolean,
  isParentComment?: boolean,
  parentCommentId?: string,
  scrollIntoView?: ()=>void,
  toggleCollapse?: ()=>void,
  truncated: boolean,
<<<<<<< HEAD
  parentAnswerId?: string|undefined,
  hideReply?: boolean,
=======
  parentAnswerId: string,
  hideReply?: boolean
>>>>>>> 779aa058
}
interface CommentsItemProps extends ExternalProps, WithMessagesProps, WithUserProps, WithStylesProps {
}
interface CommentsItemState {
  showReply: boolean,
  showEdit: boolean,
  showParent: boolean,
}

export class CommentsItem extends Component<CommentsItemProps,CommentsItemState> {
  constructor(props: CommentsItemProps) {
    super(props);
    this.state = {
      showReply: false,
      showEdit: false,
      showParent: false
    };
  }

  shouldComponentUpdate(nextProps, nextState) {
    if(!shallowEqual(this.state, nextState))
      return true;
    if(!shallowEqualExcept(this.props, nextProps, ["post"]))
      return true;
    if ((nextProps.post && nextProps.post.contents && nextProps.post.contents.version) !== (this.props.post && this.props.post.contents && this.props.post.contents.version))
      return true;
    return false;
  }

  showReply = (event) => {
    event.preventDefault();
    this.setState({showReply: true});
  }

  replyCancelCallback = () => {
    this.setState({showReply: false});
}

  replySuccessCallback = () => {
    const { refetch } = this.props 
    if (refetch) {
      refetch()
    }
    this.setState({showReply: false});
  }

  setShowEdit = () => {
    this.setState({showEdit: true});
  }

  editCancelCallback = () => {
    this.setState({showEdit: false});
  }

  editSuccessCallback = () => {
    const { refetch } = this.props 
    if (refetch) {
      refetch()
    }
    this.setState({showEdit: false});
  }

  removeSuccessCallback = () => {
    this.props.flash({messageString: "Successfully deleted comment", type: "success"});
  }

  toggleShowParent = () => {
    this.setState({showParent:!this.state.showParent})
  }

  render() {
    const { comment, currentUser, postPage, nestingLevel=1, showPostTitle, classes, post, collapsed, isParentComment, parentCommentId, scrollIntoView } = this.props

    const { ShowParentComment, CommentsItemDate, CommentUserName, CommentShortformIcon } = Components

    if (!comment || !post) {
      return null;
    }
    
    return (
        <AnalyticsContext pageElementContext="commentItem" commentId={comment._id}>
          <div className={
            classNames(
              classes.root,
              "recent-comments-node",
              {
                [classes.deleted]: comment.deleted && !comment.deletedPublic,
              },
            )}
          >
            { comment.parentCommentId && this.state.showParent && (
              <div className={classes.firstParentComment}>
                <Components.ParentCommentSingle
                  post={post}
                  documentId={comment.parentCommentId}
                  nestingLevel={nestingLevel - 1}
                  truncated={false}
                  key={comment.parentCommentId}
                />
              </div>
            )}

            {showPostTitle && (comment as CommentsListWithPostMetadata).post && <Link className={classes.postTitle} to={Posts.getPageUrl((comment as CommentsListWithPostMetadata).post)}>{post.title}</Link>}

            <div className={classes.body}>
              <div className={classes.meta}>
                { !parentCommentId && !comment.parentCommentId && isParentComment &&
                  <div className={classes.usernameSpacing}>○</div>
                }
                <CommentShortformIcon comment={comment} post={post} />
                { parentCommentId!=comment.parentCommentId &&
                  <ShowParentComment
                    comment={comment}
                    active={this.state.showParent}
                    onClick={this.toggleShowParent}
                  />
                }
                { (postPage || this.props.collapsed) && <a className={classes.collapse} onClick={this.props.toggleCollapse}>
                  [<span>{this.props.collapsed ? "+" : "-"}</span>]
                </a>
                }
                <span className={classes.username}>
                  <CommentUserName comment={comment}/>
                </span>
                <CommentsItemDate
                  comment={comment} post={post}
                  scrollIntoView={scrollIntoView}
                  scrollOnClick={postPage && !isParentComment}
                />
                {comment.moderatorHat && <span className={classes.moderatorHat}>
                  Moderator Comment
                </span>}
                <Components.CommentsVote
                  comment={comment}
                  hideKarma={post.hideCommentKarma}
                />

                {!isParentComment && this.renderMenu()}
                <span className={classes.outdatedWarning}>
                  <Components.CommentOutdatedWarning comment={comment} post={post} />
                </span>
                {comment.nominatedForReview && <Link to={"/nominations"} className={classes.nomination}>
                  {`Nomination for ${comment.nominatedForReview}`}
                </Link>}
                {comment.reviewingForReview && <Link to={"/reviews"} className={classes.nomination}>
                {`Review for ${comment.reviewingForReview}`}
              </Link>}
              </div>
              {this.renderBodyOrEditor()}
              {!comment.deleted && !collapsed && this.renderCommentBottom()}
            </div>
            { this.state.showReply && !this.props.collapsed && this.renderReply() }
          </div>
        </AnalyticsContext>
    )
  }
  
  renderMenu = () => {
    const { classes, comment, post } = this.props;
    const { CommentsMenu } = Components;
    return (
      <span className={classes.metaRight}>
        <span className={classes.menu}>
          <AnalyticsContext pageElementContext="tripleDotMenu">
            <CommentsMenu
              comment={comment}
              post={post}
              showEdit={this.setShowEdit}
            />
          </AnalyticsContext>
        </span>
      </span>
    )
  }
  
  renderBodyOrEditor = () => {
    const { comment, truncated, collapsed, postPage } = this.props;
    const { showEdit } = this.state;
    
    if (showEdit) {
      return <Components.CommentsEditForm
        comment={comment}
        successCallback={this.editSuccessCallback}
        cancelCallback={this.editCancelCallback}
      />
    } else {
      return <Components.CommentBody
        truncated={truncated}
        collapsed={collapsed}
        comment={comment}
        postPage={postPage}
      />
    }
  }

  renderCommentBottom = () => {
    const { comment, currentUser, collapsed, classes, hideReply } = this.props;
    const { MetaInfo } = Components

    if (!collapsed) {
      const blockedReplies = comment.repliesBlockedUntil && new Date(comment.repliesBlockedUntil) > new Date();

      const showReplyButton = (
        !hideReply &&
        !comment.deleted &&
        (!blockedReplies || Users.canDo(currentUser,'comments.replyOnBlocked.all')) &&
        (!currentUser || Users.isAllowedToComment(currentUser, this.props.post))
      )

      return (
        <div className={classes.bottom}>
          { blockedReplies &&
            <div className={classes.blockedReplies}>
              A moderator has deactivated replies on this comment until <Components.CalendarDate date={comment.repliesBlockedUntil}/>
            </div>
          }
          <div>
            { comment.retracted && <MetaInfo>[This comment is no longer endorsed by its author]</MetaInfo>}
            { showReplyButton &&
              <a className={classNames("comments-item-reply-link", classes.replyLink)} onClick={this.showReply}>
                Reply
              </a>
            }
          </div>
        </div>
      )
    }
  }

  renderReply = () => {
    const { post, comment, classes, parentAnswerId, nestingLevel=1 } = this.props
    const levelClass = (nestingLevel + 1) % 2 === 0 ? "comments-node-even" : "comments-node-odd"

    return (
      <div className={classNames(classes.replyForm, levelClass)}>
        <Components.CommentsNewForm
          post={post}
          parentComment={comment}
          successCallback={this.replySuccessCallback}
          cancelCallback={this.replyCancelCallback}
          prefilledProps={{
            parentAnswerId: parentAnswerId ? parentAnswerId : null
          }}
          type="reply"
        />
      </div>
    )
  }
}

const CommentsItemComponent = registerComponent<ExternalProps>(
  'CommentsItem', CommentsItem, {
    styles,
    hocs: [ withMessages, withUser, withErrorBoundary ]
  }
);

declare global {
  interface ComponentTypes {
    CommentsItem: typeof CommentsItemComponent,
  }
}<|MERGE_RESOLUTION|>--- conflicted
+++ resolved
@@ -132,13 +132,8 @@
   scrollIntoView?: ()=>void,
   toggleCollapse?: ()=>void,
   truncated: boolean,
-<<<<<<< HEAD
   parentAnswerId?: string|undefined,
   hideReply?: boolean,
-=======
-  parentAnswerId: string,
-  hideReply?: boolean
->>>>>>> 779aa058
 }
 interface CommentsItemProps extends ExternalProps, WithMessagesProps, WithUserProps, WithStylesProps {
 }
