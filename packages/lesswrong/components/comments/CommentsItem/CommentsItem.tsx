--- conflicted
+++ resolved
@@ -268,13 +268,9 @@
           </div>
         )}
 
-<<<<<<< HEAD
-        {showPostTitle && !isChild && hasPostField(comment) && comment.post && <Link className={classes.postTitle} to={commentGetPageUrlFromIds({postId: comment.postId, commentId: comment._id, postSlug: ""})}>{comment.post.title}</Link>}
-=======
         {showPostTitle && !isChild && hasPostField(comment) && comment.post && <LWTooltip tooltip={false} title={<PostsPreviewTooltipSingle postId={comment.postId}/>}>
             <Link className={classes.postTitle} to={commentGetPageUrlFromIds({postId: comment.postId, commentId: comment._id, postSlug: ""})}>{comment.post.title}</Link>
           </LWTooltip>}
->>>>>>> 48e92462
         {showPostTitle && !isChild && hasTagField(comment) && comment.tag && <Link className={classes.postTitle} to={tagGetUrl(comment.tag)}>{comment.tag.name}</Link>}
 
         <div className={classes.body}>
