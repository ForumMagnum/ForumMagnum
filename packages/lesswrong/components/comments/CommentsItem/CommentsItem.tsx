import React, { useRef, useState, useContext } from 'react';
import { Components, registerComponent } from '../../../lib/vulcan-lib';
import { userIsAllowedToComment } from '../../../lib/collections/users/helpers';
import { Comments } from '../../../lib/collections/comments/collection';
import { userCanDo } from '../../../lib/vulcan-users/permissions';
import classNames from 'classnames';
import withErrorBoundary from '../../common/withErrorBoundary';
import { useCurrentUser } from '../../common/withUser';
import { Link } from '../../../lib/reactRouterWrapper';
import { tagGetCommentLink } from "../../../lib/collections/tags/helpers";
import { AnalyticsContext } from "../../../lib/analyticsEvents";
import type { CommentTreeOptions } from '../commentTree';
import { commentAllowTitle as commentAllowTitle, commentGetPageUrlFromIds } from '../../../lib/collections/comments/helpers';
import { isEAForum } from '../../../lib/instanceSettings';
import { REVIEW_NAME_IN_SITU, REVIEW_YEAR, reviewIsActive, eligibleToNominate } from '../../../lib/reviewUtils';
import { useCurrentTime } from '../../../lib/utils/timeUtil';
import startCase from 'lodash/startCase';
import FlagIcon from '@material-ui/icons/Flag';
import { hideUnreviewedAuthorCommentsSettings } from '../../../lib/publicSettings';
import { metaNoticeStyles } from './CommentsItemMeta';
import { CommentPoolContext, DontInheritCommentPool } from '../CommentPool';
import { getVotingSystemByName } from '../../../lib/voting/votingSystems';
import { useVote } from '../../votes/withVote';
import { VotingProps } from '../../votes/votingProps';

export const highlightSelectorClassName = "highlighted-substring";
export const dimHighlightClassName = "dim-highlighted-substring";
export const faintHighlightClassName = "dashed-highlighted-substring";
export const lwReactStyles = (theme: ThemeType): JssStyles => ({
    '&:hover .react-hover-style': {
      filter: "opacity(0.8)",
    },
    // mark.js applies a default highlight of yellow background and black text. 
    // we need to override to apply our own themes, and avoid being unreadable in dark mode
    [`& .${faintHighlightClassName}`]: {
      backgroundColor: "unset",
      color: "unset",
    },
    [`& .${highlightSelectorClassName}`]: {
      backgroundColor: theme.palette.background.primaryTranslucentHeavy,
      color: "unset",
    },
    [`& .${dimHighlightClassName}`]: {
      backgroundColor: theme.palette.grey[200],
      color: "unset",
    },
    [`&:hover .${faintHighlightClassName}`]: {
      borderBottom: theme.palette.border.dashed500,
      color: "unset",
    },
  })

const styles = (theme: ThemeType): JssStyles => ({
  root: {
    paddingLeft: theme.spacing.unit*1.5,
    paddingRight: theme.spacing.unit*1.5,
    position: "relative",
    "&:hover .CommentsItemMeta-menu": {
      opacity:1
    }
  },
  subforumTop: {
    paddingTop: 4,
  },
  tagIcon: {
    marginRight: 6,
    '& svg': {
      width: 15,
      height: 15,
      fill: theme.palette.grey[600],
    },
  },
  body: {
    borderStyle: "none",
    padding: 0,
    ...theme.typography.commentStyle,
  },
  sideComment: {
    "& blockquote": {
      paddingRight: 0,
      marginLeft: 4,
      paddingLeft: 12,
    },
  },
  replyLink: {
    marginRight: 8,
    display: "inline",
    fontWeight: isEAForum ? 600 : theme.typography.body1.fontWeight,
    color: theme.palette.link.dim,
    fontSize: isEAForum ? "1.1rem" : undefined,
    "@media print": {
      display: "none",
    },
  },
  firstParentComment: {
    marginLeft: -theme.spacing.unit*1.5,
    marginRight: -theme.spacing.unit*1.5
  },
  bottom: {
    paddingBottom: isEAForum ? 12 : 5,
    paddingTop: isEAForum ? 4 : undefined,
    minHeight: 12,
    ...(isEAForum ? {} : {fontSize: 12}),
  },
  bottomWithReacts: {
    display: "flex",
    alignItems: "center",
    justifyContent: "space-between"
  },
  replyForm: {
    marginTop: 2,
    marginBottom: 8,
    border: theme.palette.border.normal,
    borderRadius: isEAForum ? theme.borderRadius.small : 0,
  },
  replyFormMinimalist: {
    borderRadius: theme.borderRadius.small,
  },
  deleted: {
    backgroundColor: theme.palette.panelBackground.deletedComment,
  },
  metaNotice: {
    ...metaNoticeStyles(theme),
  },
  pinnedIconWrapper: {
    color: theme.palette.grey[400],
    paddingTop: 10,
    marginBottom: '-3px',
  },
  pinnedIcon: {
    fontSize: 12
  },
  title: {
    ...theme.typography.display2,
    ...theme.typography.postStyle,
    flexGrow: 1,
    marginTop: 8,
    marginBottom: 0,
    marginLeft: 0,
    display: "block",
    fontSize: '1.5rem',
    lineHeight: '1.5em'
  },
  postTitle: {
    paddingTop: theme.spacing.unit,
    ...theme.typography.commentStyle,
    display: "block",
    color: theme.palette.link.dim2,
  },
  reviewVotingButtons: {
    borderTop: theme.palette.border.normal,
    display: "flex",
    justifyContent: "space-between",
    alignItems: "center",
    paddingLeft: 6,
  },
  updateVoteMessage: {
    ...theme.typography.body2,
    ...theme.typography.smallText,
    color: theme.palette.grey[600]
  },
  postTitleRow: {
    display: 'flex',
    columnGap: 8,
    alignItems: 'center'
  },
  flagIcon: {
    height: 13,
    color: theme.palette.error.main,
    position: "relative",
    top: 3
  },
  replyIcon: {
    opacity: .3,
    height: 18,
    width: 18,
    position: "relative",
    top: 3
  },
  lwReactStyling: lwReactStyles(theme),
  excerpt: {
    marginBottom: 8,
  },
});

/**
 * CommentsItem: A single comment, not including any recursion for child comments
 *
 * Before adding more props to this, consider whether you should instead be adding a field to the CommentTreeOptions interface.
 */
<<<<<<< HEAD
export const CommentsItem = ({ treeOptions, comment, nestingLevel=1, isChild, collapsed, isParentComment, parentCommentId, scrollIntoView, toggleCollapse, truncated, showPinnedOnProfile, parentAnswerId, showParentDefault=false, displayTagIcon=false, classes }: {
=======
export const CommentsItem = ({
  treeOptions,
  comment,
  nestingLevel=1,
  isChild,
  collapsed,
  isParentComment,
  parentCommentId,
  scrollIntoView,
  toggleCollapse,
  setSingleLine,
  truncated,
  showPinnedOnProfile,
  parentAnswerId,
  enableGuidelines=true,
  showParentDefault=false,
  displayTagIcon=false,
  excerptLines,
  className,
  classes,
}: {
>>>>>>> a6f91e66
  treeOptions: CommentTreeOptions,
  comment: CommentsList|CommentsListWithParentMetadata,
  nestingLevel: number,
  isChild?: boolean,
  collapsed?: boolean,
  isParentComment?: boolean,
  parentCommentId?: string,
  scrollIntoView?: ()=>void,
  toggleCollapse?: ()=>void,
  truncated: boolean,
  showPinnedOnProfile?: boolean,
  parentAnswerId?: string,
  showParentDefault?: boolean,
  displayTagIcon?: boolean,
  excerptLines?: number,
  className?: string,
  classes: ClassesType,
}) => {
  const commentItemRef = useRef<HTMLDivElement|null>(null); // passed into CommentsItemBody for use in InlineReactSelectionWrapper
  const [showReplyState, setShowReplyState] = useState(false);
  const [showEditState, setShowEditState] = useState(false);
  const [showParentState, setShowParentState] = useState(showParentDefault);
  const [commentBodyHighlights, setCommentBodyHighlights] = useState<string[]>([]);
  const isMinimalist = treeOptions.replyFormStyle === "minimalist"
  const commentPoolContext = useContext(CommentPoolContext);
  const now = useCurrentTime();
  const currentUser = useCurrentUser();

  const {
    postPage, tag, post, refetch, hideReply, showPostTitle, hideReviewVoteButtons,
<<<<<<< HEAD
    moderatedCommentId, disableGuidelines
=======
    moderatedCommentId, hideParentCommentToggleForTopLevel,
>>>>>>> a6f91e66
  } = treeOptions;

  const showCommentTitle = !!(commentAllowTitle(comment) && comment.title && !comment.deleted && !showEditState)

  const showReply = (event: React.MouseEvent) => {
    event.preventDefault();
    setShowReplyState(true);
  }

  const replyCancelCallback = () => {
    setShowReplyState(false);
  }

  const replySuccessCallback = () => {
    if (refetch) {
      refetch()
    }
    setShowReplyState(false);
  }

  const setShowEdit = () => {
    setShowEditState(true);
  }

  const editCancelCallback = () => {
    setShowEditState(false);
  }

  const editSuccessCallback = () => {
    if (refetch) {
      refetch()
    }
    setShowEditState(false);
  }

  const toggleShowParent = () => {
    if (commentPoolContext) {
      void commentPoolContext.showParentOf(comment._id);
    } else {
      setShowParentState(!showParentState);
    }
  }

  const renderBodyOrEditor = (voteProps: VotingProps<VoteableTypeClient>) => {
    if (showEditState) {
      return <Components.CommentsEditForm
        comment={comment}
        successCallback={editSuccessCallback}
        cancelCallback={editCancelCallback}
      />
    } else {
      return (
        <div ref={commentItemRef}>
          {excerptLines
            ? (
              <Components.CommentExcerpt
                comment={comment}
                lines={excerptLines}
                className={classes.excerpt}
              />
            )
            : (
              <Components.CommentBody
                truncated={truncated}
                collapsed={collapsed}
                comment={comment}
                postPage={postPage}
                commentBodyHighlights={commentBodyHighlights}
                commentItemRef={commentItemRef}
                voteProps={voteProps}
              />
            )
          }
        </div>
      );
    }
  }

  const renderCommentBottom = (voteProps: VotingProps<VoteableTypeClient>) => {
    const { CommentBottomCaveats } = Components

    const blockedReplies = comment.repliesBlockedUntil && new Date(comment.repliesBlockedUntil) > now;

    const hideSince = hideUnreviewedAuthorCommentsSettings.get()
    const commentHidden = hideSince && new Date(hideSince) < new Date(comment.postedAt) &&
      comment.authorIsUnreviewed
    const showReplyButton = (
      !hideReply &&
      !comment.deleted &&
      (!blockedReplies || userCanDo(currentUser,'comments.replyOnBlocked.all')) &&
      // FIXME userIsAllowedToComment depends on some post metadatadata that we
      // often don't want to include in fragments, producing a type-check error
      // here. We should do something more complicated to give client-side feedback
      // if you're banned.
      // @ts-ignore
      (!currentUser || userIsAllowedToComment(currentUser, treeOptions.post ?? null, null, true)) &&
      (!commentHidden || userCanDo(currentUser, 'posts.moderate.all'))
    )

    const showInlineCancel = showReplyState && isMinimalist
    return (
      <div className={classNames(classes.bottom,{[classes.bottomWithReacts]: !!VoteBottomComponent})}>
        <div>
          <CommentBottomCaveats comment={comment} />
          {showReplyButton && (
            treeOptions?.replaceReplyButtonsWith?.(comment)
            || <a className={classNames("comments-item-reply-link", classes.replyLink)} onClick={showInlineCancel ? replyCancelCallback : showReply}>
              {showInlineCancel ? "Cancel" : "Reply"}
            </a>
          )}
        </div>
        {VoteBottomComponent && <VoteBottomComponent
          document={comment}
          hideKarma={post?.hideCommentKarma}
          collection={Comments}
          votingSystem={votingSystem}
          commentItemRef={commentItemRef}
          voteProps={voteProps}
        />}
      </div>
    );
  }

  const renderReply = () => {
    const levelClass = (nestingLevel + 1) % 2 === 0 ? "comments-node-even" : "comments-node-odd"

    return (
      <div className={classNames(classes.replyForm, levelClass, {[classes.replyFormMinimalist]: isMinimalist})}>
        <Components.CommentsNewForm
          post={treeOptions.post}
          parentComment={comment}
          successCallback={replySuccessCallback}
          cancelCallback={replyCancelCallback}
          prefilledProps={{
            parentAnswerId: parentAnswerId ? parentAnswerId : null
          }}
          type="reply"
          disableGuidelines={disableGuidelines}
          replyFormStyle={treeOptions.replyFormStyle}
        />
      </div>
    )
  }

  const {
    CommentDiscussionIcon, LWTooltip, PostsPreviewTooltipSingle, ReviewVotingWidget,
    LWHelpIcon, CoreTagIcon, CommentsItemMeta, RejectedReasonDisplay
  } = Components
  
  const votingSystemName = comment.votingSystem || "default";
  const votingSystem = getVotingSystemByName(votingSystemName);
  const VoteBottomComponent = votingSystem.getCommentBottomComponent?.() ?? null;

  const displayReviewVoting = 
    !hideReviewVoteButtons &&
    reviewIsActive() &&
    comment.reviewingForReview === REVIEW_YEAR+"" &&
    post &&
    currentUser?._id !== post.userId &&
    eligibleToNominate(currentUser)

  const voteProps = useVote(comment, "Comments", votingSystem);

  return <AnalyticsContext pageElementContext="commentItem" commentId={comment._id}>
    <DontInheritCommentPool>
      <div className={classNames(
        classes.root,
        className,
        "recent-comments-node",
        {
          [classes.deleted]: comment.deleted && !comment.deletedPublic,
          [classes.sideComment]: treeOptions.isSideComment,
          [classes.subforumTop]: comment.tagCommentType === "SUBFORUM" && !comment.topLevelCommentId,
        },
      )}>
        { comment.parentCommentId && showParentState && (
          <div className={classes.firstParentComment}>
            <Components.ParentCommentSingle
              post={post} tag={tag}
              documentId={comment.parentCommentId}
              nestingLevel={nestingLevel - 1}
              truncated={showParentDefault}
              key={comment.parentCommentId}
              treeOptions={{
                hideParentCommentToggleForTopLevel,
              }}
            />
          </div> 
        )}
        
        <div className={classes.postTitleRow}>
          {showPinnedOnProfile && comment.isPinnedOnProfile && <div className={classes.pinnedIconWrapper}>
            <Components.ForumIcon icon="Pin" className={classes.pinnedIcon} />
          </div>}
          {moderatedCommentId === comment._id && <FlagIcon className={classes.flagIcon} />}
          {showPostTitle && !isChild && hasPostField(comment) && comment.post && <LWTooltip tooltip={false} title={<PostsPreviewTooltipSingle postId={comment.postId}/>}>
              <Link className={classes.postTitle} to={commentGetPageUrlFromIds({postId: comment.postId, commentId: comment._id, postSlug: ""})}>
                {comment.post.draft && "[Draft] "}
                {comment.post.title}
              </Link>
            </LWTooltip>}
          {showPostTitle && !isChild && hasTagField(comment) && comment.tag && <Link className={classes.postTitle} to={tagGetCommentLink({tagSlug: comment.tag.slug, tagCommentType: comment.tagCommentType})}>
            {startCase(comment.tag.name)}
          </Link>}
        </div>
        <div className={classNames(classes.body, classes.lwReactStyling)}>
          {showCommentTitle && <div className={classes.title}>
            {(displayTagIcon && tag) ? <span className={classes.tagIcon}>
              <CoreTagIcon tag={tag} />
            </span> : <CommentDiscussionIcon
              comment={comment}
            />}
            {comment.title}
          </div>}
          <CommentsItemMeta
            {...{
              treeOptions,
              comment,
              showCommentTitle,
              isParentComment,
              parentCommentId,
              showParentState,
              toggleShowParent,
              scrollIntoView,
              parentAnswerId,
              collapsed,
              toggleCollapse,
              setShowEdit,
            }}
          />
          {comment.promoted && comment.promotedByUser && <div className={classes.metaNotice}>
            Pinned by {comment.promotedByUser.displayName}
          </div>}
          {comment.rejected && <p><RejectedReasonDisplay reason={comment.rejectedReason}/></p>}
          {renderBodyOrEditor(voteProps)}
          {!comment.deleted && !collapsed && renderCommentBottom(voteProps)}
        </div>
        {displayReviewVoting && !collapsed && <div className={classes.reviewVotingButtons}>
          <div className={classes.updateVoteMessage}>
            <LWTooltip title={`If this review changed your mind, update your ${REVIEW_NAME_IN_SITU} vote for the original post `}>
              Update your {REVIEW_NAME_IN_SITU} vote for this post. 
              <LWHelpIcon/>
            </LWTooltip>
          </div>
          {post && <ReviewVotingWidget post={post} showTitle={false}/>}
        </div>}
        { showReplyState && !collapsed && renderReply() }
      </div>
    </DontInheritCommentPool>
  </AnalyticsContext>
}

const CommentsItemComponent = registerComponent(
  'CommentsItem', CommentsItem, {
    styles,
    stylePriority: -1,
    hocs: [withErrorBoundary],
    areEqual: {
      treeOptions: "shallow",
    },
  }
);

function hasPostField(comment: CommentsList | CommentsListWithParentMetadata): comment is CommentsListWithParentMetadata {
  return !!(comment as CommentsListWithParentMetadata).post
}

function hasTagField(comment: CommentsList | CommentsListWithParentMetadata): comment is CommentsListWithParentMetadata {
  return !!(comment as CommentsListWithParentMetadata).tag
}

declare global {
  interface ComponentTypes {
    CommentsItem: typeof CommentsItemComponent,
  }
}<|MERGE_RESOLUTION|>--- conflicted
+++ resolved
@@ -188,9 +188,6 @@
  *
  * Before adding more props to this, consider whether you should instead be adding a field to the CommentTreeOptions interface.
  */
-<<<<<<< HEAD
-export const CommentsItem = ({ treeOptions, comment, nestingLevel=1, isChild, collapsed, isParentComment, parentCommentId, scrollIntoView, toggleCollapse, truncated, showPinnedOnProfile, parentAnswerId, showParentDefault=false, displayTagIcon=false, classes }: {
-=======
 export const CommentsItem = ({
   treeOptions,
   comment,
@@ -201,18 +198,15 @@
   parentCommentId,
   scrollIntoView,
   toggleCollapse,
-  setSingleLine,
   truncated,
   showPinnedOnProfile,
   parentAnswerId,
-  enableGuidelines=true,
   showParentDefault=false,
   displayTagIcon=false,
   excerptLines,
   className,
   classes,
 }: {
->>>>>>> a6f91e66
   treeOptions: CommentTreeOptions,
   comment: CommentsList|CommentsListWithParentMetadata,
   nestingLevel: number,
@@ -243,11 +237,7 @@
 
   const {
     postPage, tag, post, refetch, hideReply, showPostTitle, hideReviewVoteButtons,
-<<<<<<< HEAD
-    moderatedCommentId, disableGuidelines
-=======
-    moderatedCommentId, hideParentCommentToggleForTopLevel,
->>>>>>> a6f91e66
+    moderatedCommentId, disableGuidelines, hideParentCommentToggleForTopLevel,
   } = treeOptions;
 
   const showCommentTitle = !!(commentAllowTitle(comment) && comment.title && !comment.deleted && !showEditState)
