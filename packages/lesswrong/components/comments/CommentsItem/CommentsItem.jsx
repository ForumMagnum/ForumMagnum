import { Components, registerComponent } from 'meteor/vulcan:core';
import { withMessages } from '../../common/withMessages';
import React, { Component } from 'react';
import PropTypes from 'prop-types';
import Users from 'meteor/vulcan:users';
import classNames from 'classnames';
import { shallowEqual, shallowEqualExcept } from '../../../lib/modules/utils/componentUtils';
import { withStyles } from '@material-ui/core/styles';
import withErrorBoundary from '../../common/withErrorBoundary';
import withUser from '../../common/withUser';
import { Link } from '../../../lib/reactRouterWrapper.js';

// Shared with ParentCommentItem
export const styles = theme => ({
  root: {
    "&:hover $menu": {
      opacity:1
    }
  },
  body: {
    borderStyle: "none",
    padding: 0,
    ...theme.typography.commentStyle,
  },
  menu: {
    opacity:.35,
    marginRight:-5
  },
  metaRight: {
    float: "right"
  },
  outdatedWarning: {
    float: "right",
    position: 'relative',
    [theme.breakpoints.down('xs')]: {
      float: "none",
      marginTop: 7,
      display: 'block'
    }
  },
  blockedReplies: {
    padding: "5px 0",
  },
  replyLink: {
    marginRight: 5,
    display: "inline",
    color: "rgba(0,0,0,.5)",
    "@media print": {
      display: "none",
    },
  },
  collapse: {
    marginRight: 5,
    opacity: 0.8,
    fontSize: "0.8rem",
    lineHeight: "1rem",
    paddingBottom: 4,
    display: "inline-block",
    verticalAlign: "middle",

    "& span": {
      fontFamily: "monospace",
    }
  },
  firstParentComment: {
    // Sorry Oli
    margin: "-2px -13px -2px -12px"
  },
  meta: {
    "& > div": {
      display: "inline-block",
      marginRight: 5,
    },
    
    marginBottom: 8,
    color: "rgba(0,0,0,0.5)",
    paddingTop: ".6em",
  
    "& a:hover, & a:active": {
      textDecoration: "none",
      color: "rgba(0,0,0,0.3) !important",
    },
  },
  bottom: {
    paddingBottom: 5,
    fontSize: 12,
  },
  replyForm: {
    marginTop: 2,
    marginBottom: 8,
    border: "solid 1px rgba(0,0,0,.2)",
  },
  deleted: {
    backgroundColor: "#ffefef",
  },
  moderatorHat: {
    marginRight: 8,
  },
  username: {
    marginRight: 10,
  },
  nomination: {
    marginLeft: theme.spacing.unit,
    color: theme.palette.lwTertiary.main,
    fontStyle: "italic",
    marginBottom: theme.spacing.unit
  }
})

class CommentsItem extends Component {
  constructor(props) {
    super(props);
    this.state = {
      showReply: false,
      showEdit: false,
      showParent: false
    };
  }

  shouldComponentUpdate(nextProps, nextState) {
    if(!shallowEqual(this.state, nextState))
      return true;
    if(!shallowEqualExcept(this.props, nextProps, ["post", "updateComment"]))
      return true;
    if ((nextProps.post && nextProps.post.contents && nextProps.post.contents.version) !== (this.props.post && this.props.post.contents && this.props.post.contents.version))
      return true;
    return false;
  }

  showReply = (event) => {
    event.preventDefault();
    this.setState({showReply: true});
  }

  replyCancelCallback = () => {
    this.setState({showReply: false});
}

  replySuccessCallback = () => {
    const { refetch } = this.props 
    if (refetch) {
      refetch()
    }
    this.setState({showReply: false});
  }

  setShowEdit = () => {
    this.setState({showEdit: true});
  }

  editCancelCallback = () => {
    this.setState({showEdit: false});
  }

  editSuccessCallback = () => {
    const { refetch } = this.props 
    if (refetch) {
      refetch()
    }
    this.setState({showEdit: false});
  }

  removeSuccessCallback = () => {
    this.props.flash({messageString: "Successfully deleted comment", type: "success"});
  }

  toggleShowParent = () => {
    this.setState({showParent:!this.state.showParent})
  }

  toggleShowAllParents = () => {
    this.setState({showAllParents:!this.state.showAllParents})
  }

  render() {
    const { comment, currentUser, postPage, nestingLevel=1, showPostTitle, classes, post, collapsed, isParentComment, parentCommentId, scrollIntoView } = this.props

    const { ShowParentComment, CommentsItemDate, CommentUserName, CommentShortformIcon } = Components

    if (!comment || !post) {
      return null;
    }
    
    return (
      <div className={
        classNames(
          classes.root,
          "comments-item",
          "recent-comments-node",
          {
            [classes.deleted]: comment.deleted && !comment.deletedPublic,
          },
        )}
      >
        { comment.parentCommentId && this.state.showParent && (
          <div className={classes.firstParentComment}>
            <Components.ParentCommentSingle
              post={post}
              currentUser={currentUser}
              documentId={comment.parentCommentId}
              nestingLevel={nestingLevel - 1}
              truncated={false}
              key={comment.parentCommentId}
            />
          </div>
        )}

        <div className={classes.body}>
          <div className={classes.meta}>
            { !parentCommentId && !comment.parentCommentId && isParentComment &&
              <div className={classes.usernameSpacing}>○</div>
            }
            <CommentShortformIcon comment={comment} post={post} />
            { parentCommentId!=comment.parentCommentId &&
              <ShowParentComment
                comment={comment} nestingLevel={nestingLevel}
                active={this.state.showParent}
                onClick={this.toggleShowParent}
                placeholderIfMissing={isParentComment}
              />
            }
            { (postPage || this.props.collapsed) && <a className={classes.collapse} onClick={this.props.toggleCollapse}>
              [<span>{this.props.collapsed ? "+" : "-"}</span>]
            </a>
            }
            <span className={classes.username}>
              <CommentUserName comment={comment}/>
            </span>
            <CommentsItemDate
              comment={comment} post={post}
              showPostTitle={showPostTitle}
              scrollIntoView={scrollIntoView}
              scrollOnClick={postPage && !isParentComment}
            />
            {comment.moderatorHat && <span className={classes.moderatorHat}>
              Moderator Comment
            </span>}
            <Components.CommentsVote
              comment={comment}
              currentUser={currentUser}
              hideKarma={post.hideCommentKarma}
            />
            
            {!isParentComment && this.renderMenu()}
            <span className={classes.outdatedWarning}>
              <Components.CommentOutdatedWarning comment={comment} post={post} />
            </span>
            {comment.nominatedForReview && <Link to={"/nominations"} className={classes.nomination}>
              {`Nomination for ${comment.nominatedForReview} Review`}
            </Link>}
          </div>
<<<<<<< HEAD
=======
          {comment.nominatedForReview && <Link to={"/nominations"} className={classes.nomination}>
            {`Nomination for ${comment.nominatedForReview} Review`}
          </Link>}
          {comment.reviewingForReview && <Link to={"/nominations"} className={classes.nomination}>
            {`Review for ${comment.reviewingForReview}`}
          </Link>}
>>>>>>> f889a458
          {this.renderBodyOrEditor()}
          {!comment.deleted && !collapsed && this.renderCommentBottom()}
        </div>
        { this.state.showReply && !this.props.collapsed && this.renderReply() }
      </div>
    )
  }
  
  renderMenu = () => {
    const { classes, comment, post } = this.props;
    const { CommentsMenu } = Components;
    return (
      <span className={classes.metaRight}>
        <span className={classes.menu}>
          <CommentsMenu
            comment={comment}
            post={post}
            showEdit={this.setShowEdit}
          />
        </span>
      </span>
    )
  }
  
  renderBodyOrEditor = () => {
    const { comment, truncated, collapsed, postPage } = this.props;
    const { showEdit } = this.state;
    
    if (showEdit) {
      return <Components.CommentsEditForm
        comment={comment}
        successCallback={this.editSuccessCallback}
        cancelCallback={this.editCancelCallback}
      />
    } else {
      return <Components.CommentBody
        truncated={truncated}
        collapsed={collapsed}
        comment={comment}
        postPage={postPage}
      />
    }
  }

  renderCommentBottom = () => {
    const { comment, currentUser, collapsed, classes } = this.props;
    const { MetaInfo } = Components

    if (!collapsed) {
      const blockedReplies = comment.repliesBlockedUntil && new Date(comment.repliesBlockedUntil) > new Date();

      const showReplyButton = (
        !comment.deleted &&
        (!blockedReplies || Users.canDo(currentUser,'comments.replyOnBlocked.all')) &&
        (!currentUser || Users.isAllowedToComment(currentUser, this.props.post))
      )

      return (
        <div className={classes.bottom}>
          { blockedReplies &&
            <div className={classes.blockedReplies}>
              A moderator has deactivated replies on this comment until <Components.CalendarDate date={comment.repliesBlockedUntil}/>
            </div>
          }
          <div>
            { comment.retracted && <MetaInfo>[This comment is no longer endorsed by its author]</MetaInfo>}
            { showReplyButton &&
              <a className={classNames("comments-item-reply-link", classes.replyLink)} onClick={this.showReply}>
                Reply
              </a>
            }
          </div>
        </div>
      )
    }
  }

  renderReply = () => {
    const { post, comment, classes, parentAnswerId, nestingLevel=1 } = this.props
    const levelClass = (nestingLevel + 1) % 2 === 0 ? "comments-node-even" : "comments-node-odd"
    return (
      <div className={classNames(classes.replyForm, levelClass)}>
        <Components.CommentsNewForm
          post={post}
          parentComment={comment}
          successCallback={this.replySuccessCallback}
          cancelCallback={this.replyCancelCallback}
          prefilledProps={{
            parentAnswerId: parentAnswerId ? parentAnswerId : null
          }}
          type="reply"
        />
      </div>
    )
  }
}

CommentsItem.propTypes = {
  currentUser: PropTypes.object,
  post: PropTypes.object,
  comment: PropTypes.object.isRequired
}

registerComponent('CommentsItem', CommentsItem,
  withMessages, withUser,
  withStyles(styles, { name: "CommentsItem" }),
  withErrorBoundary
);
export default CommentsItem;<|MERGE_RESOLUTION|>--- conflicted
+++ resolved
@@ -249,15 +249,12 @@
               {`Nomination for ${comment.nominatedForReview} Review`}
             </Link>}
           </div>
-<<<<<<< HEAD
-=======
           {comment.nominatedForReview && <Link to={"/nominations"} className={classes.nomination}>
             {`Nomination for ${comment.nominatedForReview} Review`}
           </Link>}
           {comment.reviewingForReview && <Link to={"/nominations"} className={classes.nomination}>
             {`Review for ${comment.reviewingForReview}`}
           </Link>}
->>>>>>> f889a458
           {this.renderBodyOrEditor()}
           {!comment.deleted && !collapsed && this.renderCommentBottom()}
         </div>
