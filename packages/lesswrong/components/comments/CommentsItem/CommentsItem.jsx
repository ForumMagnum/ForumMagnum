--- conflicted
+++ resolved
@@ -191,20 +191,19 @@
               />
             </div>
           )}
-
-<<<<<<< HEAD
           <div className={classes.body}>
             <div className={classes.meta}>
-              { !this.state.showParent && parentCommentId!=comment.parentCommentId &&
+              { !parentCommentId && !comment.parentCommentId && isParentComment &&
+                <div className={classes.usernameSpacing}>○</div>
+              }
+              <CommentShortformIcon comment={comment} post={post} postPage={postPage}/>
+              { parentCommentId!=comment.parentCommentId &&
                 <ShowParentComment
                   comment={comment} nestingLevel={nestingLevel}
                   active={this.state.showParent}
                   onClick={this.toggleShowParent}
                   placeholderIfMissing={isParentComment}
                 />
-              }
-              { !this.state.showParent && !parentCommentId && !comment.parentCommentId && isParentComment &&
-                <div className={classes.usernameSpacing}>○</div>
               }
               { (postPage || this.props.collapsed) && <a className={classes.collapse} onClick={this.props.toggleCollapse}>
                 [<span>{this.props.collapsed ? "+" : "-"}</span>]
@@ -226,39 +225,6 @@
             </div>
             {this.renderBodyOrEditor()}
             {!comment.deleted && !collapsed && this.renderCommentBottom()}
-=======
-        <div className={classes.body}>
-          <div className={classes.meta}>
-            { !parentCommentId && !comment.parentCommentId && isParentComment &&
-              <div className={classes.usernameSpacing}>○</div>
-            }
-            <CommentShortformIcon comment={comment} post={post} postPage={postPage}/>
-            { parentCommentId!=comment.parentCommentId &&
-              <ShowParentComment
-                comment={comment} nestingLevel={nestingLevel}
-                active={this.state.showParent}
-                onClick={this.toggleShowParent}
-                placeholderIfMissing={isParentComment}
-              />
-            }
-            { (postPage || this.props.collapsed) && <a className={classes.collapse} onClick={this.props.toggleCollapse}>
-              [<span>{this.props.collapsed ? "+" : "-"}</span>]
-            </a>
-            }
-            <CommentUserName comment={comment}/>
-            <CommentsItemDate
-              comment={comment} post={post}
-              showPostTitle={showPostTitle}
-              scrollIntoView={scrollIntoView}
-              scrollOnClick={postPage && !isParentComment}
-            />
-            <Components.CommentsVote comment={comment} currentUser={currentUser} />
-            
-            {!isParentComment && this.renderMenu()}
-            <span className={classes.outdatedWarning}>
-              <Components.CommentOutdatedWarning comment={comment} post={post} />
-            </span>
->>>>>>> a41c2e83
           </div>
         </div>
         { this.state.showReply && !this.props.collapsed && this.renderReply() }
