import React, { useState }  from "react";
import classNames from "classnames";
import { Components, registerComponent } from "../../../lib/vulcan-lib";
import { Link } from "../../../lib/reactRouterWrapper";
import { isEAForum, isLW } from "../../../lib/instanceSettings";
import { userIsPostCoauthor } from "../../../lib/collections/posts/helpers";
import { useCommentLink } from "./useCommentLink";
import { Comments } from "../../../lib/collections/comments";
import { userIsAdmin } from "../../../lib/vulcan-users";
import { useCurrentUser } from "../../common/withUser";
import { AnalyticsContext } from "../../../lib/analyticsEvents";
import type { CommentTreeOptions } from "../commentTree";

export const metaNoticeStyles = (theme: ThemeType) => ({
    color: theme.palette.lwTertiary.main,
    fontSize: "1rem",
    marginBottom: theme.spacing.unit,
    marginLeft: theme.spacing.unit / 2,
    ...theme.typography.italic,
});

const styles = (theme: ThemeType): JssStyles => ({
  root: {
    "& > div": {
      marginRight: 5,
    },

    position: "relative",
    display: "flex",
    flexWrap: "wrap",
    alignItems: "center",
    rowGap: "6px",
    marginBottom: 8,
    color: theme.palette.text.dim,
    paddingTop: "0.6em",
    marginRight: isEAForum ? 40 : 20,

    "& a:hover, & a:active": {
      textDecoration: "none",
      color: isEAForum ? undefined : `${theme.palette.linkHover.dim} !important`,
    },
  },
  sideCommentMeta: {
    display: "flex",
    alignItems: "baseline",
  },
  metaNotice: {
    ...metaNoticeStyles(theme),
  },
  collapse: {
    marginRight: isEAForum ? 0 : 5,
    opacity: 0.8,
    fontSize: "0.8rem",
    lineHeight: "1rem",
    paddingBottom: 4,
    display: "inline-block",
    verticalAlign: "middle",
    transform: isEAForum ? "translateY(3px)" : undefined,

    "& span": {
      fontFamily: "monospace",
    },
  },
  collapseChevron: {
    width: 15,
    transition: "transform 0.2s",
  },
  collapseChevronOpen: {
    transform: "rotate(90deg)",
  },
  username: {
    marginRight: isEAForum ? 0 : 6,

    "$sideCommentMeta &": {
      flexGrow: 1,
      whiteSpace: "nowrap",
      textOverflow: "ellipsis",
      flexShrink: 1,
      display: "inline-block",
      overflowX: "hidden",
    },
  },
  userMarkers: {
    marginRight: 6,
  },
  moderatorHat: {
    marginRight: 8,
  },
  relevantTags: {
    marginLeft: 12,
    position: "relative",
    top: -2,
    "& .FooterTag-root:nth-child(n+4)": {
      marginTop: 8,
    },
  },
  relevantTag: {
    marginTop: 4,
  },
  showMoreTags: {
    position: "relative",
    top: 1,
    color: theme.palette.grey[500],
    fontSize: 12,
    marginLeft: 8,
  },
  rightSection: {
    position: "absolute",
    right: isEAForum ? -46 : -26,
    top: 12,
    display: "flex",
  },
  linkIcon: {
    fontSize: "1.2rem",
    verticalAlign: "top",
    color: theme.palette.icon.dim,
    margin: "0 4px",
    position: "relative",
    top: 1,
  },
  menu: isEAForum
    ? {
      color: theme.palette.icon.dim,
    }
    : {
      opacity: 0.35,
    },
  rejectedIcon: {
    marginLeft: 'auto',
    marginBottom: 2,
    color: theme.palette.grey[500],
    cursor: "pointer",
  },
  rejectedLabel: {
    marginLeft: 'auto',
    marginBottom: 2,
    color: theme.palette.grey[500],
    cursor: "pointer",
  }
});

export const CommentsItemMeta = ({
  treeOptions,
  comment,
  showCommentTitle,
  isParentComment,
  parentCommentId,
  showParentState,
  toggleShowParent,
  scrollIntoView,
  parentAnswerId,
  setSingleLine,
  collapsed,
  toggleCollapse,
  setShowEdit,
  classes,
}: {
  treeOptions: CommentTreeOptions,
  comment: CommentsList|CommentsListWithParentMetadata,
  showCommentTitle: boolean,
  isParentComment?: boolean,
  parentCommentId?: string,
  showParentState: boolean,
  toggleShowParent: () => void,
  scrollIntoView?: () => void,
  parentAnswerId?: string,
  setSingleLine?: (singleLine: boolean) => void,
  collapsed?: boolean,
  toggleCollapse?: () => void,
  setShowEdit: () => void,
  classes: ClassesType,
}) => {
  const currentUser = useCurrentUser();
  
  const {
    postPage, showCollapseButtons, post, tag, singleLineCollapse, isSideComment,
    hideActionsMenu, hideParentCommentToggle,
  } = treeOptions;

  const authorIsPostAuthor = post &&
    (post.userId === comment.userId || userIsPostCoauthor(comment.user, post));

  const commentLinkProps = {
    comment,
    post,
    tag,
    scrollIntoView,
    scrollOnClick: postPage && !isParentComment,
  };
  const CommentLinkWrapper = useCommentLink(commentLinkProps);

  /**
   * Show the moderator comment annotation if:
   * 1) it has the moderatorHat
   * 2) the user is either an admin, or the moderatorHat isn't deliberately hidden
   */
  const showModeratorCommentAnnotation = comment.moderatorHat && (
    userIsAdmin(currentUser)
      ? true
      : !comment.hideModeratorHat
    );

  const moderatorCommentAnnotation = comment.hideModeratorHat
    ? "Moderator Comment (Invisible)"
    : "Moderator Comment";

  const getReviewLink = (year: string) => {
    // We changed our review page in 2018 and 2019. In 2020 we came up with a page
    // that we'll hopefully stick with for awhile.
    if (year === "2018" || year === "2019") {
      return `/reviews/${year}`;
    }
    return `/reviewVoting/${year}`;
  }

  const reviewingForReview = isEAForum && comment.reviewingForReview === "2020"
    ? "the Decade"
    : comment.reviewingForReview;

  const [showMoreClicked, setShowMoreClicked] = useState(false);
  let relevantTagsTruncated = comment.relevantTags ?? [];
  let shouldDisplayLoadMore = false;
  if (!showMoreClicked) {
    shouldDisplayLoadMore = relevantTagsTruncated.length > 1 && !showMoreClicked;
    relevantTagsTruncated = relevantTagsTruncated.slice(0, 1);
  }

  const {
    CommentShortformIcon, CommentDiscussionIcon, ShowParentComment, CommentUserName,
    CommentsItemDate, SmallSideVote, CommentOutdatedWarning, FooterTag, LoadMore,
<<<<<<< HEAD
    ForumIcon, CommentsMenu, UserCommentMarkers,
=======
    ForumIcon, CommentsMenu, RejectContentButton
>>>>>>> de6e7310
  } = Components;

  return (
    <div className={classNames(classes.root, {
      [classes.sideCommentMeta]: isSideComment,
    })}>
      {!parentCommentId && !comment.parentCommentId && isParentComment &&
        <div>○</div>
      }
      {post && <CommentShortformIcon comment={comment} post={post} />}
      {!showCommentTitle && <CommentDiscussionIcon comment={comment} small />}
      {!hideParentCommentToggle &&
          parentCommentId != comment.parentCommentId &&
          parentAnswerId != comment.parentCommentId &&
        <ShowParentComment
          comment={comment}
          active={showParentState}
          onClick={toggleShowParent}
        />
      }
      {(showCollapseButtons || collapsed) &&
        <a className={classes.collapse} onClick={toggleCollapse}>
          {isEAForum
            ? <ForumIcon icon="ThickChevronRight" className={classNames(
                classes.collapseChevron,
                {[classes.collapseChevronOpen]: !collapsed},
              )} />
            : <>[<span>{collapsed ? "+" : "-"}</span>]</>
          }
        </a>
      }
      {singleLineCollapse && <a className={classes.collapse} onClick={() =>
        setSingleLine && setSingleLine(true)
      }>
        [<span>{collapsed ? "+" : "-"}</span>]
      </a>}
      <CommentUserName
        comment={comment}
        className={classes.username}
      />
      <UserCommentMarkers
        user={comment.user}
        isPostAuthor={authorIsPostAuthor}
        className={classes.userMarkers}
      />
      <CommentsItemDate {...commentLinkProps} />
      {showModeratorCommentAnnotation &&
        <span className={classes.moderatorHat}>
          {moderatorCommentAnnotation}
        </span>
      }
      {!comment.debateResponse && <SmallSideVote
        document={comment}
        collection={Comments}
        hideKarma={post?.hideCommentKarma}
      />}

      {post && <CommentOutdatedWarning comment={comment} post={post}/>}

      {comment.nominatedForReview &&
        <Link
          to={`/nominations/${comment.nominatedForReview}`}
          className={classes.metaNotice}
        >
          {`Nomination for ${comment.nominatedForReview} Review`}
        </Link>
      }

      {comment.reviewingForReview &&
        <Link
          to={getReviewLink(comment.reviewingForReview)}
          className={classes.metaNotice}
        >
          {`Review for ${reviewingForReview} Review`}
        </Link>
      }

      {!!relevantTagsTruncated.length && <span className={classes.relevantTags}>
        {relevantTagsTruncated.map(tag =>
          <FooterTag
            tag={tag}
            key={tag._id}
            className={classes.relevantTag}
            neverCoreStyling
            smallText
          />
        )}
        {shouldDisplayLoadMore && <LoadMore
          loadMore={() => setShowMoreClicked(true)}
          message="Show more"
          className={classes.showMoreTags}
        />}
      </span>}

      {isLW && userIsAdmin(currentUser) &&
        <RejectContentButton contentWrapper={{ collectionName: 'Comments', content: comment }} classNames={classes} />
      }

      <span className={classes.rightSection}>
        {isEAForum &&
          <CommentLinkWrapper>
            <ForumIcon icon="Link" className={classes.linkIcon} />
          </CommentLinkWrapper>
        }
        {!isParentComment && !hideActionsMenu &&
          <AnalyticsContext pageElementContext="tripleDotMenu">
            <CommentsMenu
              className={classes.menu}
              comment={comment}
              post={post}
              tag={tag}
              showEdit={setShowEdit}
            />
          </AnalyticsContext>
        }
      </span>
    </div>
  );
}

const CommentsItemMetaComponent = registerComponent(
  "CommentsItemMeta",
  CommentsItemMeta,
  {styles},
);

declare global {
  interface ComponentTypes {
    CommentsItemMeta: typeof CommentsItemMetaComponent,
  }
}<|MERGE_RESOLUTION|>--- conflicted
+++ resolved
@@ -228,11 +228,7 @@
   const {
     CommentShortformIcon, CommentDiscussionIcon, ShowParentComment, CommentUserName,
     CommentsItemDate, SmallSideVote, CommentOutdatedWarning, FooterTag, LoadMore,
-<<<<<<< HEAD
-    ForumIcon, CommentsMenu, UserCommentMarkers,
-=======
-    ForumIcon, CommentsMenu, RejectContentButton
->>>>>>> de6e7310
+    ForumIcon, CommentsMenu, RejectContentButton, UserCommentMarkers,
   } = Components;
 
   return (
