import React, { Component } from 'react';
<<<<<<< HEAD
import { Components, withList, withCurrentUser, Loading, withEdit } from 'meteor/vulcan:core';
import { Comments } from 'meteor/example-forum';
import defineComponent from '../../lib/defineComponent';
=======
import { Components, registerComponent, withList, Loading, withEdit } from 'meteor/vulcan:core';
import { Comments } from 'meteor/example-forum';
import withUser from '../common/withUser';
>>>>>>> e9138743

const RecentComments = ({results, currentUser, loading, fontSize, loadMore, networkStatus, editMutation}) => {
  const loadingMore = networkStatus === 2;
  if (!loading && results && !results.length) {
    return (<div>No comments found</div>)
  }
  return (
    <div>
      <div className="comments-list recent-comments-list">
        {loading || !results ? <Loading /> :
        <div className={"comments-items" + (fontSize == "small" ? " smalltext" : "")}>
          {results.map(comment =>
            <div key={comment._id}>
              <Components.CommentsNode
                currentUser={currentUser}
                comment={comment}
                post={comment.post}
                editMutation={editMutation}
                showPostTitle
              />
            </div>
          )}
          {loadMore && <Components.CommentsLoadMore loading={loadingMore || loading} loadMore={loadMore}  />}
        </div>}
      </div>
    </div>)
  }

const commentsOptions = {
  collection: Comments,
  queryName: 'selectCommentsListQuery',
  fragmentName: 'SelectCommentsList',
  totalResolver: false,
  pollInterval: 0,
  enableCache: true,
};

const withEditOptions = {
  collection: Comments,
  fragmentName: 'SelectCommentsList',
};

<<<<<<< HEAD
export default defineComponent({
  name: 'RecentComments',
  component: RecentComments,
  hocs: [ [withList, commentsOptions], [withEdit, withEditOptions], withCurrentUser ]
});
=======
registerComponent('RecentComments', RecentComments, [withList, commentsOptions], [withEdit, withEditOptions], withUser);
>>>>>>> e9138743
<|MERGE_RESOLUTION|>--- conflicted
+++ resolved
@@ -1,13 +1,8 @@
 import React, { Component } from 'react';
-<<<<<<< HEAD
-import { Components, withList, withCurrentUser, Loading, withEdit } from 'meteor/vulcan:core';
+import { Components, withList, Loading, withEdit } from 'meteor/vulcan:core';
 import { Comments } from 'meteor/example-forum';
 import defineComponent from '../../lib/defineComponent';
-=======
-import { Components, registerComponent, withList, Loading, withEdit } from 'meteor/vulcan:core';
-import { Comments } from 'meteor/example-forum';
 import withUser from '../common/withUser';
->>>>>>> e9138743
 
 const RecentComments = ({results, currentUser, loading, fontSize, loadMore, networkStatus, editMutation}) => {
   const loadingMore = networkStatus === 2;
@@ -50,12 +45,8 @@
   fragmentName: 'SelectCommentsList',
 };
 
-<<<<<<< HEAD
 export default defineComponent({
   name: 'RecentComments',
   component: RecentComments,
-  hocs: [ [withList, commentsOptions], [withEdit, withEditOptions], withCurrentUser ]
-});
-=======
-registerComponent('RecentComments', RecentComments, [withList, commentsOptions], [withEdit, withEditOptions], withUser);
->>>>>>> e9138743
+  hocs: [ [withList, commentsOptions], [withEdit, withEditOptions], withUser ]
+});