import React, { useCallback, useState, useEffect } from "react";
import { useCurrentUser } from "../common/withUser";
import SectionFooterCheckbox from "../form-components/SectionFooterCheckbox";
import { useUpdateCurrentUser } from "../hooks/useUpdateCurrentUser";
import { useDialog } from "../common/withDialog";
import LoginPopup from "../users/LoginPopup";
import { defineStyles, useStyles } from "../hooks/useStyles";
<<<<<<< HEAD
import LWTooltip from "../common/LWTooltip";
=======
import { NotificationTypeSettings } from "@/lib/collections/users/notificationFieldHelpers";
>>>>>>> 8fd11789

const styles = defineStyles("AutoEmailSubscribeCheckbox", (theme) => ({
  disabled: {
    opacity: 0.8,
    filter: "grayscale(100%)",
  },
  hideOnMobile: {
    [theme.breakpoints.down('xs')]: {
      display: "none",
    },
  },
}));

const AutoEmailSubscribeCheckbox = () => {
  const currentUser = useCurrentUser();
  const updateCurrentUser = useUpdateCurrentUser();
  const { openDialog } = useDialog();

  const setting: NotificationTypeSettings|null = currentUser?.notificationRepliesToMyComments;
  const checked = !!setting?.email.enabled;
  const classes = useStyles(styles);

  const handleToggle = useCallback(async () => {
    if (!currentUser) {
      openDialog({
        name: "LoginPopup",
        contents: ({onClose}) => <LoginPopup onClose={onClose} />
      });
      return
    };

    const newSetting = { ...setting, email: { ...setting?.email, enabled: !checked } };

    await updateCurrentUser({ notificationRepliesToMyComments: newSetting }, {
      optimisticResponse: {
        updateUser: {
          __typename: "UserOutput",
          data: {
            __typename: "User",
            ...{
              ...currentUser,
              notificationRepliesToMyComments: newSetting,
            }
          }
        }
      }
    });
  }, [currentUser, setting, updateCurrentUser, openDialog, checked]);

  const tooltip = <div><p>If enabled, you'll get an email whenever someone replies to any of your comments.</p><p><em>(Applies to all replies to all comments you make.)</em></p></div>

  const label = <span>Email me replies <span className={classes.hideOnMobile}>to my comments</span></span>

  return <span className={!checked? classes.disabled : ""}>
    <SectionFooterCheckbox label={label} value={checked} onClick={handleToggle} tooltip={tooltip}  />
  </span>
};

export default AutoEmailSubscribeCheckbox;<|MERGE_RESOLUTION|>--- conflicted
+++ resolved
@@ -5,11 +5,7 @@
 import { useDialog } from "../common/withDialog";
 import LoginPopup from "../users/LoginPopup";
 import { defineStyles, useStyles } from "../hooks/useStyles";
-<<<<<<< HEAD
-import LWTooltip from "../common/LWTooltip";
-=======
 import { NotificationTypeSettings } from "@/lib/collections/users/notificationFieldHelpers";
->>>>>>> 8fd11789
 
 const styles = defineStyles("AutoEmailSubscribeCheckbox", (theme) => ({
   disabled: {
