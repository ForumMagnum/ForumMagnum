--- conflicted
+++ resolved
@@ -7,23 +7,9 @@
   </ul>`
 
 export const defaultGuidelinesLW = `
-<<<<<<< HEAD
 <p><em>Default comment guidelines:</em></p>
 <ul>
   <li>Aim to explain, not persuade</li>
   <li>Try to offer concrete models, predictions, and note what would change your mind.</li>
   <li>If you disagree, try getting curious about what your partner is thinking</li>
-</ul>`
-=======
-  <p><em>Default commenting guidelines:</em></p>
-  <p>
-    <b>Aim to explain, not persuade.</b> Write your true reasons for believing something, not what you think is most likely to persuade others. Try to offer concrete models, make predictions, and note what would change your mind.
-  </p>
-  <p>
-    <b>Present your own perspective>.</b> Make personal statements instead of statements that try to represent a group consensus (“I think X is wrong” vs. “X is generally frowned upon”). Avoid stereotypical arguments that will cause others to round you off to someone else they’ve encountered before. Tell people how <b>you</b> think about a topic, instead of repeating someone else’s arguments (e.g. “But Nick Bostrom says…”).
-  </p>
-  <p>
-    <b>Get curious.</b> If I disagree with someone, what might they be thinking; what are the moving parts of their beliefs? What model do I think they are running? Ask yourself - what about this topic do I not understand? What evidence could I get, or what evidence do I already have?
-  </p>
-`
->>>>>>> be51e5b1
+</ul>`