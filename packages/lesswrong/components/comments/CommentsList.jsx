import { Components, registerComponent, withEdit } from 'meteor/vulcan:core';
import React, { Component } from 'react';
import { FormattedMessage } from 'meteor/vulcan:i18n';
import { Comments } from "../../lib/collections/comments";
import { shallowEqual, shallowEqualExcept } from '../../lib/modules/utils/componentUtils';
import { Posts } from '../../lib/collections/posts';
import withGlobalKeydown from '../common/withGlobalKeydown';

class CommentsList extends Component {
  state = { expandAllThreads: false }

  handleKeyDown = (event) => {
    const F_Key = 70
    if ((event.metaKey || event.ctrlKey) && event.keyCode == F_Key) {
      this.setState({expandAllThreads: true});
    }
  }

  componentDidMount() {
    const { addKeydownListener } = this.props
    addKeydownListener(this.handleKeyDown);
  }

  shouldComponentUpdate(nextProps, nextState) {
    if(!shallowEqual(this.state, nextState))
      return true;

    if(!shallowEqualExcept(this.props, nextProps,
      ["post","comments","updateComment"]))
    {
      return true;
    }

    if(this.props.post==null || nextProps.post==null || this.props.post._id != nextProps.post._id ||
      (this.props.post.contents && this.props.post.contents.version !== nextProps.post.contents && nextProps.post.contents.version))
      return true;

    if(this.commentTreesDiffer(this.props.comments, nextProps.comments))
      return true;
    return false;
  }

  commentTreesDiffer(oldComments, newComments) {
    if(oldComments===null && newComments!==null) return true;
    if(oldComments!==null && newComments===null) return true;
    if(newComments===null) return false;

    if(oldComments.length != newComments.length)
      return true;
    for(let i=0; i<oldComments.length; i++) {
      if(oldComments[i].item != newComments[i].item)
        return true;
      if(this.commentTreesDiffer(oldComments[i].children, newComments[i].children))
        return true;
    }
    return false;
  }

  render() {
<<<<<<< HEAD
    const { comments, currentUser, highlightDate, editMutation, post, postPage, totalComments, condensed, startThreadTruncated, parentAnswerId, defaultNestingLevel = 1, hideReadComments, lastCommentId, parentCommentId=null } = this.props;
=======
    const { comments, currentUser, highlightDate, updateComment, post, postPage, totalComments, condensed, startThreadTruncated, parentAnswerId, defaultNestingLevel = 1, hideReadComments, lastCommentId, parentCommentId=null } = this.props;
>>>>>>> a843a403

    const { expandAllThreads } = this.state
    const { lastVisitedAt } = post
    const lastCommentedAt = Posts.getLastCommentedAt(post)
    const unreadComments = lastVisitedAt < lastCommentedAt;

    if (comments) {
      return (
        <Components.ErrorBoundary>
          <div>
            {comments.map(comment =>
              <Components.CommentsNode
                startThreadTruncated={startThreadTruncated || totalComments >= 70}
                expandAllThreads={expandAllThreads}
                unreadComments={unreadComments}
                currentUser={currentUser}
                comment={comment.item}
                parentCommentId={parentCommentId}
                nestingLevel={defaultNestingLevel}
                lastCommentId={lastCommentId}
                //eslint-disable-next-line react/no-children-prop
                children={comment.children}
                key={comment.item._id}
                highlightDate={highlightDate}
                updateComment={updateComment}
                post={post}
                postPage={postPage}
                parentAnswerId={parentAnswerId}
                condensed={condensed}
                hideReadComments={hideReadComments}
                shortform={post.shortform}
                child={defaultNestingLevel > 1}
              />)
            }
          </div>
        </Components.ErrorBoundary>
      )
    } else {
      return (
        <div>
          <p>
            <FormattedMessage id="comments.no_comments"/>
          </p>
        </div>
      )
    }
  }
}


CommentsList.displayName = "CommentsList";

const withEditOptions = {
  collection: Comments,
  fragmentName: 'CommentsList',
};


registerComponent('CommentsList', CommentsList, [withEdit, withEditOptions], withGlobalKeydown);<|MERGE_RESOLUTION|>--- conflicted
+++ resolved
@@ -57,11 +57,7 @@
   }
 
   render() {
-<<<<<<< HEAD
-    const { comments, currentUser, highlightDate, editMutation, post, postPage, totalComments, condensed, startThreadTruncated, parentAnswerId, defaultNestingLevel = 1, hideReadComments, lastCommentId, parentCommentId=null } = this.props;
-=======
     const { comments, currentUser, highlightDate, updateComment, post, postPage, totalComments, condensed, startThreadTruncated, parentAnswerId, defaultNestingLevel = 1, hideReadComments, lastCommentId, parentCommentId=null } = this.props;
->>>>>>> a843a403
 
     const { expandAllThreads } = this.state
     const { lastVisitedAt } = post
