import React from 'react';
import { commentIsHiddenPendingReview } from '../../lib/collections/comments/helpers';
import { postGetPageUrl } from '../../lib/collections/posts/helpers';
import { isLWorAF, commentPermalinkStyleSetting } from '@/lib/instanceSettings';
import { registerComponent } from '../../lib/vulcan-lib/components';
import { isNotRandomId } from '@/lib/random';
import { scrollFocusOnElement } from '@/lib/scrollUtils';
<<<<<<< HEAD
import { isBookUI } from '@/themes/forumTheme';
=======
import { commentPermalinkStyleSetting } from '@/lib/publicSettings';
>>>>>>> 3f7cf533
import { useQuery } from "@/lib/crud/useQuery";
import { gql } from "@/lib/generated/gql-codegen";
import Loading from "../vulcan-core/Loading";
import Divider from "../common/Divider";
import CommentOnPostWithReplies from "./CommentOnPostWithReplies";
import CommentWithReplies from "./CommentWithReplies";


const CommentWithRepliesFragmentQuery = gql(`
  query CommentPermalink($documentId: String) {
    comment(input: { selector: { documentId: $documentId } }) {
      result {
        ...CommentWithRepliesFragment
      }
    }
  }
`);

const styles = (theme: ThemeType) => ({
  root: {
    ...theme.typography.body2,
    ...theme.typography.commentStyle,
    ...(theme.isBookUI ? {
      marginTop: 64
    } : {}),
  },
  dividerMargins: {
    marginTop: 150,
    marginBottom: 150,
  },
  permalinkLabel: {
    color: theme.palette.grey[600],
    marginBottom: theme.spacing.unit*2,
    marginLeft: 10,
    [theme.breakpoints.down('md')]: {
      marginTop: theme.spacing.unit*2
    }
  },
  seeInContext: {
    textAlign: "right",
    color: theme.palette.lwTertiary.main,
    marginRight: 10
  },
})

const CommentPermalink = ({
  documentId,
  post,
  silentLoading=false,
  classes
}: {
  documentId: string,
  post?: PostsDetails,
  silentLoading?: boolean,
  classes: ClassesType<typeof styles>,
}) => {
  const hasInContextComments = commentPermalinkStyleSetting.get() === 'in-context'

  const { data, loading, error, refetch } = useQuery(CommentWithRepliesFragmentQuery, {
    variables: { documentId: documentId },
    skip: isNotRandomId(documentId),
  });
  const comment = data?.comment?.result;

  if (silentLoading && !comment) return null;

  if (error || (!comment && !loading)) return <div>Comment not found</div>
  
  if (loading) return <Loading />

  if (!comment || !documentId) return null
  
  // if the site is currently hiding comments by unreviewed authors, check if we need to hide this comment
  if (commentIsHiddenPendingReview(comment) && !comment.rejected) return <div className={classes.root}>
    <div className={classes.permalinkLabel}>
      Comment Permalink 
      <p>Error: Sorry, this comment is hidden</p>
    </div>
    {isLWorAF && <div className={classes.dividerMargins}>
      <Divider />
    </div>}
  </div>

  const ogUrl = post ? postGetPageUrl(post, true) : undefined // open graph
  const canonicalUrl = post ? post.canonicalSource || ogUrl : undefined
  // For imageless posts this will be an empty string
  const socialPreviewImageUrl = post ? post.socialPreviewData?.imageUrl : undefined

  const commentNodeProps = {
    treeOptions: {
      refetch,
      showPostTitle: false,
    },
    forceUnTruncated: true,
    forceUnCollapsed: true,
    noAutoScroll: true
  };

  // NB: classes.root is not in the above styles, but is used by eaTheme
  return (
    <div className={classes.root}>
      <div className={classes.permalinkLabel}>Comment Permalink</div>
      <div>
        {post ? (
          <CommentOnPostWithReplies
            key={comment._id}
            post={post}
            comment={comment}
            commentNodeProps={commentNodeProps}
          />
        ) : (
          <CommentWithReplies
            key={comment._id}
            comment={comment}
            commentNodeProps={commentNodeProps}
            initialMaxChildren={5}
          />
        )}
        <div className={classes.seeInContext}>
          <a href={`#${documentId}`} onClick={(e) => {
            if (!hasInContextComments) return;

            scrollFocusOnElement({ id: comment._id, options: { behavior: "smooth" } });
            e.preventDefault()
          }}>See in context</a>
        </div>
      </div>
      {isLWorAF && <div className={classes.dividerMargins}>
        <Divider />
      </div>}
    </div>
  );
}

export default registerComponent("CommentPermalink", CommentPermalink, { styles });


<|MERGE_RESOLUTION|>--- conflicted
+++ resolved
@@ -5,11 +5,6 @@
 import { registerComponent } from '../../lib/vulcan-lib/components';
 import { isNotRandomId } from '@/lib/random';
 import { scrollFocusOnElement } from '@/lib/scrollUtils';
-<<<<<<< HEAD
-import { isBookUI } from '@/themes/forumTheme';
-=======
-import { commentPermalinkStyleSetting } from '@/lib/publicSettings';
->>>>>>> 3f7cf533
 import { useQuery } from "@/lib/crud/useQuery";
 import { gql } from "@/lib/generated/gql-codegen";
 import Loading from "../vulcan-core/Loading";
