--- conflicted
+++ resolved
@@ -4,11 +4,7 @@
 import { useMessages } from '../../common/withMessages';
 import MenuItem from '@material-ui/core/MenuItem';
 import { userCanDo, userOwns } from '../../../lib/vulcan-users/permissions';
-<<<<<<< HEAD
-import withUser from '../../common/withUser';
-=======
 import { useCurrentUser } from '../../common/withUser';
->>>>>>> a0bb5d46
 import { withApollo } from '@apollo/client/react/hoc';
 
 const MoveToAnswersMenuItem = ({comment, post, client}: {
@@ -68,17 +64,7 @@
 
 const MoveToAnswersMenuItemComponent = registerComponent(
   'MoveToAnswersMenuItem', MoveToAnswersMenuItem, {
-<<<<<<< HEAD
-    hocs: [
-      withUser, withApollo, withMessages,
-      withUpdate({
-        collectionName: "Comments",
-        fragmentName: 'CommentsList',
-      }),
-    ]
-=======
     hocs: [withApollo]
->>>>>>> a0bb5d46
   }
 );
 
