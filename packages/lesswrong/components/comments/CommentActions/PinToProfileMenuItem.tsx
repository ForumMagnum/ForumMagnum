import React from 'react';
import { registerComponent, Components } from '../../../lib/vulcan-lib';
import { useCurrentUser } from '../../common/withUser';
import { useUpdate } from '../../../lib/crud/withUpdate';
<<<<<<< HEAD
import MenuItem from '@material-ui/core/MenuItem';
=======
import { StickyIcon } from '../../posts/PostsTitle';
>>>>>>> efb52aab
import ListItemIcon from '@material-ui/core/ListItemIcon';
import { isEAForum } from '../../../lib/instanceSettings';

const styles = (_: ThemeType) => ({
  icon: isEAForum
    ? {fontSize: "18px"}
    : {},
});

const PinToProfileMenuItem = ({ comment, classes }: {
  comment: CommentsList,
  classes: ClassesType,
}) => {
  const currentUser = useCurrentUser()
  const { MenuItem } = Components;

  const { mutate: updateComment } = useUpdate({
    collectionName: "Comments",
    fragmentName: 'CommentsList',
  })

  const togglePinned = async () => {
    await updateComment({
      selector: { _id: comment._id },
      data: {
        isPinnedOnProfile: !comment.isPinnedOnProfile
      },
    })
  }
  
  const username = currentUser?._id === comment.userId ? 'my' : `${comment.user?.displayName}'s`

  return <MenuItem onClick={togglePinned}>
    <ListItemIcon>
      <Components.ForumIcon icon="Pin" className={classes.icon} />
    </ListItemIcon>
    {comment.isPinnedOnProfile ? `Unpin from ${username} profile` : `Pin to ${username} profile`}
  </MenuItem>
}

const PinToProfileMenuItemComponent = registerComponent('PinToProfileMenuItem', PinToProfileMenuItem, {styles});

declare global {
  interface ComponentTypes {
    PinToProfileMenuItem: typeof PinToProfileMenuItemComponent
  }
}<|MERGE_RESOLUTION|>--- conflicted
+++ resolved
@@ -2,13 +2,8 @@
 import { registerComponent, Components } from '../../../lib/vulcan-lib';
 import { useCurrentUser } from '../../common/withUser';
 import { useUpdate } from '../../../lib/crud/withUpdate';
-<<<<<<< HEAD
-import MenuItem from '@material-ui/core/MenuItem';
-=======
-import { StickyIcon } from '../../posts/PostsTitle';
->>>>>>> efb52aab
+import { isEAForum } from '../../../lib/instanceSettings';
 import ListItemIcon from '@material-ui/core/ListItemIcon';
-import { isEAForum } from '../../../lib/instanceSettings';
 
 const styles = (_: ThemeType) => ({
   icon: isEAForum
