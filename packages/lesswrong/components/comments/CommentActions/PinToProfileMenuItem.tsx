--- conflicted
+++ resolved
@@ -1,13 +1,8 @@
 import React from 'react';
 import { registerComponent, Components } from '../../../lib/vulcan-lib';
 import { useCurrentUser } from '../../common/withUser';
-<<<<<<< HEAD
 import { useUpdateComment } from '../../hooks/useUpdateComment';
-import { StickyIcon } from '../../posts/PostsTitle';
-=======
-import { useUpdate } from '../../../lib/crud/withUpdate';
 import { isEAForum } from '../../../lib/instanceSettings';
->>>>>>> 587b7209
 import ListItemIcon from '@material-ui/core/ListItemIcon';
 
 const styles = (_: ThemeType) => ({
