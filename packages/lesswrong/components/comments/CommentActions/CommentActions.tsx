import React from 'react';
import { registerComponent, Components } from '../../../lib/vulcan-lib';
import Divider from '@material-ui/core/Divider';
import Users from '../../../lib/collections/users/collection';
import Posts from '../../../lib/collections/posts/collection';
import MenuItem from '@material-ui/core/MenuItem';
import { useSingle } from '../../../lib/crud/withSingle';
import { subscriptionTypes } from '../../../lib/collections/subscriptions/schema'

const CommentActions = ({currentUser, comment, post, showEdit}: {
  currentUser: UsersCurrent, // Must be logged in
  comment: CommentsList,
  post?: PostsMinimumInfo,
  showEdit: ()=>void,
}) => {
  const { EditCommentMenuItem, ReportCommentMenuItem, DeleteCommentMenuItem, RetractCommentMenuItem, BanUserFromPostMenuItem, BanUserFromAllPostsMenuItem, MoveToAlignmentMenuItem, SuggestAlignmentMenuItem, BanUserFromAllPersonalPostsMenuItem, MoveToAnswersMenuItem, SubscribeTo, ToggleIsModeratorComment, Loading } = Components
  
  const { document: postDetails, loading } = useSingle({
    skip: !post,
    documentId: post?._id,
    collection: Posts,
    fetchPolicy: "cache-first",
    fragmentName: "PostsDetails",
  });
  
  if (loading)
    return <Loading/>
  
  return <>
    <EditCommentMenuItem comment={comment} showEdit={showEdit}/>
    {post && comment.shortform && !comment.topLevelCommentId && (comment.user?._id && (comment.user._id !== currentUser._id)) &&
      <MenuItem>
        <SubscribeTo document={post} showIcon
          subscriptionType={subscriptionTypes.newShortform}
          subscribeMessage={`Subscribe to ${post.title}`}
          unsubscribeMessage={`Unsubscribe from ${post.title}`}
        />
      </MenuItem>
    }
    <MenuItem>
      <SubscribeTo document={comment} showIcon
        subscribeMessage="Subscribe to comment replies"
        unsubscribeMessage="Unsubscribe from comment replies"
      />
    </MenuItem>
    {comment.user?._id && (comment.user._id !== currentUser._id) &&
      <MenuItem>
        <SubscribeTo document={comment.user} showIcon
          subscribeMessage={"Subscribe to posts by "+Users.getDisplayName(comment.user)}
          unsubscribeMessage={"Unsubscribe from posts by "+Users.getDisplayName(comment.user)}
        />
      </MenuItem>
    }
<<<<<<< HEAD
    <ReportCommentMenuItem comment={comment}/>
    {post && <MoveToAlignmentMenuItem comment={comment} post={postDetails}/>}
    {post && <SuggestAlignmentMenuItem comment={comment} post={postDetails}/>}
    { Users.canModeratePost(currentUser, postDetails) && postDetails.user && Users.canModeratePost(postDetails.user, postDetails) && <Divider />}
=======
    {post && <ReportCommentMenuItem comment={comment}/>}
    {post && <MoveToAlignmentMenuItem comment={comment} post={postDetails}/>}
    {post && <SuggestAlignmentMenuItem comment={comment} post={postDetails}/>}
    { Users.canModeratePost(currentUser, postDetails) && postDetails?.user && Users.canModeratePost(postDetails.user, postDetails) && <Divider />}
>>>>>>> 2599d13d
    {post && <MoveToAnswersMenuItem comment={comment} post={postDetails}/>}
    {post && <DeleteCommentMenuItem comment={comment} post={postDetails}/>}
    <RetractCommentMenuItem comment={comment}/>
    {post && <BanUserFromPostMenuItem comment={comment} post={postDetails}/>}
    {post && <BanUserFromAllPostsMenuItem comment={comment} post={postDetails}/>}
    {post && <BanUserFromAllPersonalPostsMenuItem comment={comment} post={postDetails}/>}
    <ToggleIsModeratorComment comment={comment}/>
  </>
}

const CommentActionsComponent = registerComponent("CommentActions", CommentActions);

declare global {
  interface ComponentTypes {
    CommentActions: typeof CommentActionsComponent,
  }
}
<|MERGE_RESOLUTION|>--- conflicted
+++ resolved
@@ -51,17 +51,10 @@
         />
       </MenuItem>
     }
-<<<<<<< HEAD
-    <ReportCommentMenuItem comment={comment}/>
-    {post && <MoveToAlignmentMenuItem comment={comment} post={postDetails}/>}
-    {post && <SuggestAlignmentMenuItem comment={comment} post={postDetails}/>}
-    { Users.canModeratePost(currentUser, postDetails) && postDetails.user && Users.canModeratePost(postDetails.user, postDetails) && <Divider />}
-=======
     {post && <ReportCommentMenuItem comment={comment}/>}
     {post && <MoveToAlignmentMenuItem comment={comment} post={postDetails}/>}
     {post && <SuggestAlignmentMenuItem comment={comment} post={postDetails}/>}
     { Users.canModeratePost(currentUser, postDetails) && postDetails?.user && Users.canModeratePost(postDetails.user, postDetails) && <Divider />}
->>>>>>> 2599d13d
     {post && <MoveToAnswersMenuItem comment={comment} post={postDetails}/>}
     {post && <DeleteCommentMenuItem comment={comment} post={postDetails}/>}
     <RetractCommentMenuItem comment={comment}/>
