import type { ReactNode } from 'react';
import type { CommentFormDisplayMode } from './CommentsNewForm';

export interface CommentTreeOptions {
  /**
   * If a comment-tree is replies to a post, that post. (But note that
   * this being missing does not guarantee that a comment is not
   * associated with a post, if the origin of the comments is something
   * else, eg the comment history on a user profile page.)
   */
  post?: PostsMinimumInfo,
  /**
   * If a comment-tree is replies to a tag, that tag. (But note that
   * this can be unpopulated in some contexts, as with the post field).
   */
  tag?: TagBasicInfo,
  
  /**
   * In theory, `postPage` is a flag that indicates whether this comment
   * tree is being shown on a post page. However it appears to be being
   * (ab)used in other contexts as well. TODO: Reverse-engineer this.
   */
  postPage?: boolean,
  
  /**
   * Whether to show a [-] button in the top-left of each comment. (Note
   * the distinction between this collapsing mechanism, and single-line
   * comments; these are separate.)
   */
  showCollapseButtons?: boolean,

  /**
   * Called when a comment is collapsed or expanded (by clicking the little icon by the author's name)
   */
  onToggleCollapsed?: () => void,

  /**
   * In certain special contexts, the ID of the most recent comment in
   * the tree. Usually omitted; when present, this makes the most recent
   * comment a special case for read-more/single-line truncation.
   */
  lastCommentId?: string,
  
  /**
   * If passed, comments are highlighted (with a bar on the left edge)
   * if they're newer than this date.
   */
  highlightDate?: Date,
  
  /**
   * If passed, comments are more likely to start out collapsed into
   * single-line mode.
   */
  condensed?: boolean,
  
  /**
   * Refetch whatever query generated this comment tree. Called after
   * replying to or editing a comment..
   */
  refetch?: ()=>void,
  
  /**
   * If passed, expanding this comment (from single-line or truncated)
   * will also scroll it into view. Seems to only be used in recent
   * discussion.
   */
  scrollOnExpand?: boolean,
  
  /**
   * If a comment is collapsed to single-line mode, hide its date and
   * nomination/review/etc type.
   */
  hideSingleLineMeta?: boolean,
  
  /**
   * Whether comments have a hover-preview when collapsed to single-line
   * mode. (Default true).
   */
  enableHoverPreview?: boolean,
  
  /**
   * If passed, a [-] button will be added which shrinks the comment to
   * single line. Mutually exclusive with showCollapseButtons.
   */
  singleLineCollapse?: boolean,
  
  /**
   * If passed, the Reply link will be hidden from the bottom of
   * comments.
   */
  hideReply?: boolean,
  
  /**
   * If passed, the comment will have a link to the post or tag it
   * appears on (if available) in its top metadata line.
   */
  showPostTitle?: boolean,
  
  /**
   * If passed, when comments are collapsed to single line they will
   * include the title of the post that they're on.
   */
  singleLinePostTitle?: boolean,
  
  /**
   * If passed, comments that are part of the yearly review will
   * nevertheless not have review-voting UI attached.
   */
  hideReviewVoteButtons?: boolean,
  
  /**
   * If passed, all comments in the tree will start out as single-line
   * comments. (This takes precedence over forceNotSingleLine). Used for
   * shortform comments on the All Posts page, and in the yearly review.
   */
  forceSingleLine?: boolean,
  
  /**
   * If passed, never start comments collapsed to single line.
   */
  forceNotSingleLine?: boolean,
  
  /**
   * By default, every comment has its comment ID added to the DOM as an
   * element ID, to enable within-page linking. If passed, skip those
   * IDs (eg because the same comment would appear in the page more than
   * once and this isn't the one you want to link to.)
   */
  noHash?: boolean,
  
  /**
   * If provided, overrides the style of the reply button and reply
   * form. Used in subforums.
   */
  replyFormStyle?: CommentFormDisplayMode,
  
  /**
   * If provided, Reply buttons are replaced with something else. Used
   * in side-comments, to replace Reply with See In Context.
   */
  replaceReplyButtonsWith?: (comment: CommentsList|CommentsListWithParentMetadata,)=>ReactNode
  
  /**
   * Which comment in the tree is moderated, if any.
   * For custom styling in the comment moderation tab.
   */
  moderatedCommentId?: string
  
  /**
   * If set, this is a side-comment (ie, is being shown in the right
   * margin).
   */
  isSideComment?: boolean,
  
  /**
   * If set, remove the actions menu (the triple-dot icon in the
   * top-right corner) from each comment. Used for side-comments where
   * space is tight.
   */
  hideActionsMenu?: boolean,
  /**
   * If set, hide the `ShowParentComment` toggle
   * Used for displaying inline replies to debate comments
   */
  hideParentCommentToggle?: boolean,
<<<<<<< HEAD
  
  /**
   * If set, moderation guidelines will not be shown on new-comment boxes.
   */
  disableGuidelines?: boolean,
  
  /**
   * Disables behavior where if a comment-tree has a highlightDate provided,
   * comments newer than the highlight date will be exempt from being collapsed
   * to single-line.
   */
  dontExpandNewComments?: boolean

  /**
   * If a comment is collapsed to single line and has children, show a
   * comment-bubble on the right side showing the descendent count.
   */
  singleLineCommentsShowDescendentCount?: boolean,
  
  /**
   * Whether the comment-bubble icon shown on the right edge of single-line
   * comments should be faint (so it blends with the no-unread-comments status
   * of PostsItems, eg on the All Posts page), or dark so it's more readable
   * (as in comment-pools).
   */
  hiddenCommentIconColor?: "faint"|"dark"
=======
  /**
   * If set, hide the `ShowParentComment` toggle when we reach the top level comment
   * Used to prevent us displaying quick takes multiple times
   */
  hideParentCommentToggleForTopLevel?: boolean,
>>>>>>> a6f91e66
}<|MERGE_RESOLUTION|>--- conflicted
+++ resolved
@@ -163,7 +163,6 @@
    * Used for displaying inline replies to debate comments
    */
   hideParentCommentToggle?: boolean,
-<<<<<<< HEAD
   
   /**
    * If set, moderation guidelines will not be shown on new-comment boxes.
@@ -190,11 +189,10 @@
    * (as in comment-pools).
    */
   hiddenCommentIconColor?: "faint"|"dark"
-=======
+
   /**
    * If set, hide the `ShowParentComment` toggle when we reach the top level comment
    * Used to prevent us displaying quick takes multiple times
    */
   hideParentCommentToggleForTopLevel?: boolean,
->>>>>>> a6f91e66
 }