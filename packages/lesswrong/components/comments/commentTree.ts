--- conflicted
+++ resolved
@@ -139,9 +139,7 @@
    * Which comment in the tree is moderated, if any.
    * For custom styling in the comment moderation tab.
    */
-<<<<<<< HEAD
   moderatedCommentId?: string,
-  refetchAfterApproval?: () => Promise<void>,
   /**
    * If the top-level comment has a comment approval status, child comments also need to know.
    * 
@@ -149,8 +147,12 @@
    * because it fetches a very small number of comments and those often won't include the top-level comment for any given thread
    */
   rootCommentApproval?: CommentApprovalWithoutComment
-=======
-  moderatedCommentId?: string
+  /**
+   * Comments need to be refetched after approval,
+   * since approval comes down via a resolver field pulling from another collection and the client won't correctly display the new state by default
+   * (i.e. by updated the client-side apollo graphql cache)
+   */
+  refetchAfterApproval?: () => Promise<void>,
   
   /**
    * If set, this is a side-comment (ie, is being shown in the right
@@ -164,5 +166,4 @@
    * space is tight.
    */
   hideActionsMenu?: boolean,
->>>>>>> e0599eb4
 }