import { Components, registerComponent, getFragment } from '../../lib/vulcan-lib';
import React, { ComponentProps, useState, useEffect } from 'react';
import { Comments } from '../../lib/collections/comments/collection';
import Button from '@material-ui/core/Button';
import classNames from 'classnames';
import { useCurrentUser } from '../common/withUser'
import withErrorBoundary from '../common/withErrorBoundary'
import { useDialog } from '../common/withDialog';
import { useSingle } from '../../lib/crud/withSingle';
import { hideUnreviewedAuthorCommentsSettings } from '../../lib/publicSettings';
import { userCanDo } from '../../lib/vulcan-users/permissions';
import { requireNewUserGuidelinesAck, userIsAllowedToComment } from '../../lib/collections/users/helpers';
import { useMessages } from '../common/withMessages';
import { useUpdate } from "../../lib/crud/withUpdate";
import { afNonMemberDisplayInitialPopup, afNonMemberSuccessHandling } from "../../lib/alignment-forum/displayAFNonMemberPopups";
import ArrowForward from '@material-ui/icons/ArrowForward';
import { TagCommentType } from '../../lib/collections/comments/types';
import { commentDefaultToAlignment } from '../../lib/collections/comments/helpers';
<<<<<<< HEAD
import { isInFuture } from '../../lib/utils/timeUtil';
=======
import { isLW } from '../../lib/instanceSettings';
import { Link } from '../../lib/reactRouterWrapper';
>>>>>>> ae82abe9

export type CommentFormDisplayMode = "default" | "minimalist"

const styles = (theme: ThemeType): JssStyles => ({
  root: {
  },
  rootMinimalist: {
    '& .form-input': {
      width: "100%",
      margin: 0,
      marginTop: 4,
    },
    '& form': {
      display: "flex",
      flexDirection: "row",
    }
  },
  loadingRoot: {
    opacity: 0.5
  },
  form: {
    padding: 10,
  },
  formMinimalist: {
    padding: '12px 10px 8px 10px',
  },
  rateLimitNote: {
    paddingTop: '4px',
    color: theme.palette.text.dim2,
  },
  modNote: {
    paddingTop: '4px',
    color: theme.palette.text.dim2,
  },
  submit: {
    textAlign: 'right',
  },
  formButton: {
    paddingBottom: "2px",
    fontSize: "16px",
    marginLeft: "5px",
    "&:hover": {
      opacity: .5,
      backgroundColor: "none",
    },
    color: theme.palette.lwTertiary.main,
  },
  cancelButton: {
    color: theme.palette.grey[400],
  },
  submitMinimalist: {
    height: 'fit-content',
    marginTop: "auto",
    marginBottom: 4,
  },
  formButtonMinimalist: {
    padding: "2px",
    fontSize: "16px",
    minWidth: 28,
    minHeight: 28,
    marginLeft: "5px",
    "&:hover": {
      opacity: .8,
      backgroundColor: theme.palette.lwTertiary.main,
    },
    backgroundColor: theme.palette.lwTertiary.main,
    color: theme.palette.background.pageActiveAreaBackground,
    overflowX: "hidden",  // to stop loading dots from wrapping around
  },
  moderationGuidelinesWrapper: {
    backgroundColor: theme.palette.panelBackground.newCommentFormModerationGuidelines,
  }
});

const shouldOpenNewUserGuidelinesDialog = (
  maybeProps: { user: UsersCurrent | null, post?: PostsMinimumInfo }
): maybeProps is Omit<ComponentProps<ComponentTypes['NewUserGuidelinesDialog']>, "onClose" | "classes"> => {
  const { user, post } = maybeProps;
  return !!user && requireNewUserGuidelinesAck(user) && !!post;
};

export type CommentsNewFormProps = {
  prefilledProps?: any,
  post?: PostsMinimumInfo,
  tag?: TagBasicInfo,
  tagCommentType?: TagCommentType,
  parentComment?: any,
  successCallback?: (comment: CommentsList, otherArgs: any) => void,
  type: string,
  cancelCallback?: any,
  classes: ClassesType,
  removeFields?: any,
  fragment?: FragmentName,
  formProps?: any,
  enableGuidelines?: boolean,
  padding?: boolean
  replyFormStyle?: CommentFormDisplayMode
}

const CommentsNewForm = ({prefilledProps = {}, post, tag, tagCommentType = "DISCUSSION", parentComment, successCallback, type, cancelCallback, classes, removeFields, fragment = "CommentsList", formProps, enableGuidelines=true, padding=true, replyFormStyle = "default"}: CommentsNewFormProps) => {
  const currentUser = useCurrentUser();
  
  const userWithRateLimit = useSingle({
    documentId: currentUser?._id,
    collectionName: "Users",
    fragmentName: "UsersCurrentRateLimit",
    skip: !currentUser,
  });
  
  const {flash} = useMessages();
  prefilledProps = {
    ...prefilledProps,
    af: commentDefaultToAlignment(currentUser, post, parentComment),
  };
  
  const isMinimalist = replyFormStyle === "minimalist"
  const [showGuidelines, setShowGuidelines] = useState(false)
  const [loading, setLoading] = useState(false)
  const { ModerationGuidelinesBox, WrappedSmartForm, RecaptchaWarning, Loading, ContentStyles } = Components
  
  const { openDialog } = useDialog();
  const { mutate: updateComment } = useUpdate({
    collectionName: "Comments",
    fragmentName: 'SuggestAlignmentComment',
  })
  
  // On focus (this bubbles out from the text editor), show moderation guidelines.
  // Defer this through a setTimeout, because otherwise clicking the Cancel button
  // doesn't work (the focus event fires before the click event, the state change
  // causes DOM nodes to get replaced, and replacing the DOM nodes prevents the
  // rest of the click event handlers from firing.)
  const onFocusCommentForm = () => setTimeout(() => {
    // TODO: user field for showing new user guidelines
    // TODO: decide if post should be required?  We might not have a post param in the case of shortform, not sure where else
    const dialogProps = { user: currentUser, post };
    if (shouldOpenNewUserGuidelinesDialog(dialogProps)) {
      openDialog({
        componentName: 'NewUserGuidelinesDialog',
        componentProps: dialogProps,
        noClickawayCancel: true
      });
    }
    setShowGuidelines(true);
  }, 0);

  const wrappedSuccessCallback = (comment: CommentsList, { form }: {form: any}) => {
    afNonMemberSuccessHandling({currentUser, document: comment, openDialog, updateDocument: updateComment })
    if (comment.deleted) {
      flash(comment.deletedReason);
    }
    if (successCallback) {
      successCallback(comment, { form })
    }
    setLoading(false)
    userWithRateLimit.refetch();
  };

  const wrappedCancelCallback = (...args: unknown[]) => {
    if (cancelCallback) {
      cancelCallback(...args)
    }
    setLoading(false)
  };
  
  if (post) {
    prefilledProps = {
      ...prefilledProps,
      postId: post._id
    };
  }
  
  if (tag) {
    prefilledProps = {
      ...prefilledProps,
      tagId: tag._id,
      tagCommentType: tagCommentType,
    };
  }

  if (parentComment) {
    prefilledProps = {
      ...prefilledProps,
      parentCommentId: parentComment._id,
    };
  }

  const SubmitComponent = ({submitLabel = "Submit"}) => {
    const formButtonClass = isMinimalist ? classes.formButtonMinimalist : classes.formButton
    return <div className={classNames(classes.submit, {[classes.submitMinimalist]: isMinimalist})}>
      {(type === "reply" && !isMinimalist) && <Button
        onClick={cancelCallback}
        className={classNames(formButtonClass, classes.cancelButton)}
      >
        Cancel
      </Button>}
      <Button
        type="submit"
        id="new-comment-submit"
        className={formButtonClass}
        onClick={(ev) => {
          if (!currentUser) {
            openDialog({
              componentName: "LoginPopup",
              componentProps: {}
            });
            ev.preventDefault();
          }
        }}
      >
        {loading ? <Loading /> : (isMinimalist ? <ArrowForward /> : submitLabel)}
      </Button>
    </div>
  };

  // @ts-ignore FIXME: Not enforcing that the post-author fragment has enough fields for userIsAllowedToComment
  if (currentUser && !userCanDo(currentUser, `posts.moderate.all`) && !userIsAllowedToComment(currentUser, prefilledProps, post?.user)) {
    return <span>Sorry, you do not have permission to comment at this time.</span>
  }

  const hideDate = hideUnreviewedAuthorCommentsSettings.get()
  const commentWillBeHidden = hideDate && new Date(hideDate) < new Date() &&
    currentUser && !currentUser.isReviewed
  const extraFormProps = isMinimalist ? {commentMinimalistStyle: true, editorHintText: "Reply..."} : {}
  const parentDocumentId = post?._id || tag?._id
  
  const nextAbleToComment = userWithRateLimit?.document?.rateLimitNextAbleToComment;
  const formDisabledDueToRateLimit = !!(nextAbleToComment && isInFuture(new Date(nextAbleToComment)));
  const [_,setForceRefreshState] = useState(0);

  useEffect(() => {
    // If disabled due to rate limit, set a timer to reenable the comment form when the rate limit expires
    if (nextAbleToComment && formDisabledDueToRateLimit) {
      const timeLeftMS = new Date(nextAbleToComment).getTime() - new Date().getTime();
      setTimeout(() => {
        setForceRefreshState((n) => (n+1));
      }, timeLeftMS);
    }
  }, [nextAbleToComment, formDisabledDueToRateLimit]);
  
  return (
    <div className={classNames(isMinimalist ? classes.rootMinimalist : classes.root, {[classes.loadingRoot]: loading})} onFocus={onFocusCommentForm}>
      <RecaptchaWarning currentUser={currentUser}>
        <div className={padding ? classNames({[classes.form]: !isMinimalist, [classes.formMinimalist]: isMinimalist}) : undefined}>
<<<<<<< HEAD
          {formDisabledDueToRateLimit && <div className={classes.rateLimitNote}>
            Please wait awhile before commenting again.
          </div>}
          {commentWillBeHidden && <div className={classes.modNote}><em>
            A moderator will need to review your account before your comments will show up.
          </em></div>}
=======
          {commentWillBeHidden && <div className={classes.modNote}>
            <ContentStyles contentType="comment">
              <em>
                {isLW ? <>
                  LessWrong is raising our moderation standards for new comments.<br/>
                  See <Link to="/posts/kyDsgQGHoLkXz6vKL/lw-team-is-adjusting-moderation-policy?commentId=CFS4ccYK3rwk6Z7Ac">this FAQ</Link> to ensure your comments are approved.
                </>
                : <>A moderator will need to review your account before your comments will show up.</>
                }          
              </em>
            </ContentStyles>
          </div>}
>>>>>>> ae82abe9
          <div onFocus={(ev) => {
            afNonMemberDisplayInitialPopup(currentUser, openDialog)
            ev.preventDefault()
          }}>
            {!formDisabledDueToRateLimit &&
              <WrappedSmartForm
                id="new-comment-form"
                collection={Comments}
                mutationFragment={getFragment(fragment)}
                successCallback={wrappedSuccessCallback}
                cancelCallback={wrappedCancelCallback}
                submitCallback={(data: unknown) => {
                  setLoading(true);
                  return data
                }}
                errorCallback={() => setLoading(false)}
                prefilledProps={prefilledProps}
                layout="elementOnly"
                formComponents={{
                  FormSubmit: SubmitComponent,
                  FormGroupLayout: Components.DefaultStyleFormGroup
                }}
                alignmentForumPost={post?.af}
                addFields={currentUser ? [] : ["title", "contents"]}
                removeFields={removeFields}
                formProps={{
                  ...extraFormProps,
                  ...formProps,
                }}
              />
            }
          </div>
        </div>
        {parentDocumentId && enableGuidelines && showGuidelines && <div className={classes.moderationGuidelinesWrapper}>
          <ModerationGuidelinesBox documentId={parentDocumentId} commentType={post?._id ? "post" : "subforum"} />
        </div>}
      </RecaptchaWarning>
    </div>
  );
};

const CommentsNewFormComponent = registerComponent('CommentsNewForm', CommentsNewForm, {
  styles,
  hocs: [withErrorBoundary]
});

declare global {
  interface ComponentTypes {
    CommentsNewForm: typeof CommentsNewFormComponent,
  }
}<|MERGE_RESOLUTION|>--- conflicted
+++ resolved
@@ -16,12 +16,9 @@
 import ArrowForward from '@material-ui/icons/ArrowForward';
 import { TagCommentType } from '../../lib/collections/comments/types';
 import { commentDefaultToAlignment } from '../../lib/collections/comments/helpers';
-<<<<<<< HEAD
 import { isInFuture } from '../../lib/utils/timeUtil';
-=======
 import { isLW } from '../../lib/instanceSettings';
 import { Link } from '../../lib/reactRouterWrapper';
->>>>>>> ae82abe9
 
 export type CommentFormDisplayMode = "default" | "minimalist"
 
@@ -265,14 +262,9 @@
     <div className={classNames(isMinimalist ? classes.rootMinimalist : classes.root, {[classes.loadingRoot]: loading})} onFocus={onFocusCommentForm}>
       <RecaptchaWarning currentUser={currentUser}>
         <div className={padding ? classNames({[classes.form]: !isMinimalist, [classes.formMinimalist]: isMinimalist}) : undefined}>
-<<<<<<< HEAD
           {formDisabledDueToRateLimit && <div className={classes.rateLimitNote}>
             Please wait awhile before commenting again.
           </div>}
-          {commentWillBeHidden && <div className={classes.modNote}><em>
-            A moderator will need to review your account before your comments will show up.
-          </em></div>}
-=======
           {commentWillBeHidden && <div className={classes.modNote}>
             <ContentStyles contentType="comment">
               <em>
@@ -281,11 +273,10 @@
                   See <Link to="/posts/kyDsgQGHoLkXz6vKL/lw-team-is-adjusting-moderation-policy?commentId=CFS4ccYK3rwk6Z7Ac">this FAQ</Link> to ensure your comments are approved.
                 </>
                 : <>A moderator will need to review your account before your comments will show up.</>
-                }          
+                }
               </em>
             </ContentStyles>
           </div>}
->>>>>>> ae82abe9
           <div onFocus={(ev) => {
             afNonMemberDisplayInitialPopup(currentUser, openDialog)
             ev.preventDefault()
