--- conflicted
+++ resolved
@@ -10,15 +10,9 @@
 import { hideUnreviewedAuthorCommentsSettings } from '../../lib/publicSettings';
 import { userCanDo } from '../../lib/vulcan-users/permissions';
 import { userIsAllowedToComment } from '../../lib/collections/users/helpers';
-<<<<<<< HEAD
 import { useMessages } from '../common/withMessages';
-=======
-import {useUpdate} from "../../lib/crud/withUpdate";
-import {
-  afNonMemberDisplayInitialPopup,
-  afNonMemberSuccessHandling
-} from "../../lib/alignment-forum/displayAFNonMemberPopups";
->>>>>>> 80d219af
+import { useUpdate } from "../../lib/crud/withUpdate";
+import { afNonMemberDisplayInitialPopup, afNonMemberSuccessHandling } from "../../lib/alignment-forum/displayAFNonMemberPopups";
 
 const styles = (theme: ThemeType): JssStyles => ({
   root: {
@@ -88,19 +82,13 @@
   })
   
 
-<<<<<<< HEAD
-  const wrappedSuccessCallback = (submittedComment, form) => {
+  const wrappedSuccessCallback = (comment: CommentsList, { form }: {form: any}) => {
+    afNonMemberSuccessHandling({currentUser, document: comment, openDialog, updateDocument: updateComment })
     if (submittedComment.deleted) {
       flash(submittedComment.deletedReason);
     }
     if (successCallback) {
-      successCallback(submittedComment, form)
-=======
-  const wrappedSuccessCallback = (comment: CommentsList, { form }: {form: any}) => {
-    afNonMemberSuccessHandling({currentUser, document: comment, openDialog, updateDocument: updateComment })
-    if (successCallback) {
       successCallback(comment, { form })
->>>>>>> 80d219af
     }
     setLoading(false)
   };
