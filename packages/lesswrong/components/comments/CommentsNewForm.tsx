import { Components, registerComponent, getFragment } from '../../lib/vulcan-lib';
import React, { ComponentProps, useState, useEffect } from 'react';
import Button from '@material-ui/core/Button';
import classNames from 'classnames';
import { useCurrentUser } from '../common/withUser'
import withErrorBoundary from '../common/withErrorBoundary'
import { useDialog } from '../common/withDialog';
import { useSingle } from '../../lib/crud/withSingle';
import { hideUnreviewedAuthorCommentsSettings } from '../../lib/publicSettings';
import { userCanDo } from '../../lib/vulcan-users/permissions';
import { requireNewUserGuidelinesAck, userIsAllowedToComment } from '../../lib/collections/users/helpers';
import { useMessages } from '../common/withMessages';
import { useUpdate } from "../../lib/crud/withUpdate";
import { afNonMemberDisplayInitialPopup, afNonMemberSuccessHandling } from "../../lib/alignment-forum/displayAFNonMemberPopups";
import ArrowForward from '@material-ui/icons/ArrowForward';
import { TagCommentType } from '../../lib/collections/comments/types';
import { commentDefaultToAlignment } from '../../lib/collections/comments/helpers';
import { isInFuture } from '../../lib/utils/timeUtil';
import moment from 'moment';
import { isEAForum } from '../../lib/instanceSettings';

export type CommentFormDisplayMode = "default" | "minimalist"

const styles = (theme: ThemeType): JssStyles => ({
<<<<<<< HEAD
  root: {
    ...(isEAForum && {
      "& .form-input": {
        margin: 0,
      },
    }),
  },
=======
  root: isEAForum ? {
    '& .form-component-EditorFormComponent': {
      marginTop: 0
    }
  } : {},
>>>>>>> 4da6c72f
  rootMinimalist: {
    '& .form-input': {
      width: "100%",
      margin: 0,
      marginTop: 4,
    },
    '& form': {
      display: "flex",
      flexDirection: "row",
    }
  },
  loadingRoot: {
    opacity: 0.5
  },
  form: {
    padding: 10,
  },
  formMinimalist: {
    padding: '12px 10px 8px 10px',
  },
  rateLimitNote: {
    paddingTop: '4px',
    color: theme.palette.text.dim2,
  },
  modNote: {
    paddingTop: '4px',
    color: theme.palette.text.dim2,
  },
  submit: {
    textAlign: 'right',
  },
  formButton: isEAForum ? {
    fontSize: 14,
    textTransform: 'none',
    padding: '6px 12px',
    borderRadius: 6,
    boxShadow: 'none',
    marginLeft: 8,
  } : {
    paddingBottom: "2px",
    fontSize: "16px",
    color: theme.palette.lwTertiary.main,
    marginLeft: "5px",
    "&:hover": {
      opacity: .5,
      backgroundColor: "none",
    },
  },
  cancelButton: {
    color: isEAForum ? undefined : theme.palette.grey[400],
  },
  submitButton: isEAForum ? {
    backgroundColor: theme.palette.buttons.alwaysPrimary,
    color: theme.palette.text.alwaysWhite,
    '&:disabled': {
      backgroundColor: theme.palette.buttons.alwaysPrimary,
      color: theme.palette.text.alwaysWhite,
      opacity: .5,
    }
  } : {},
  submitMinimalist: {
    height: 'fit-content',
    marginTop: "auto",
    marginBottom: 4,
  },
  formButtonMinimalist: {
    padding: "2px",
    fontSize: "16px",
    minWidth: 28,
    minHeight: 28,
    marginLeft: "5px",
    "&:hover": {
      opacity: .8,
      backgroundColor: theme.palette.lwTertiary.main,
    },
    backgroundColor: theme.palette.lwTertiary.main,
    color: theme.palette.background.pageActiveAreaBackground,
    overflowX: "hidden",  // to stop loading dots from wrapping around
  },
  moderationGuidelinesWrapper: {
    backgroundColor: theme.palette.panelBackground.newCommentFormModerationGuidelines,
  }
});

const shouldOpenNewUserGuidelinesDialog = (
  maybeProps: { user: UsersCurrent | null, post?: PostsMinimumInfo }
): maybeProps is Omit<ComponentProps<ComponentTypes['NewUserGuidelinesDialog']>, "onClose" | "classes"> => {
  const { user, post } = maybeProps;
  return !!user && requireNewUserGuidelinesAck(user) && !!post;
};

export type BtnProps = {
  variant?: 'contained',
  color?: 'primary',
  disabled?: boolean
}

export type CommentsNewFormProps = {
  prefilledProps?: any,
  post?: PostsMinimumInfo,
  tag?: TagBasicInfo,
  tagCommentType?: TagCommentType,
  parentComment?: any,
  successCallback?: (comment: CommentsList, otherArgs: any) => void,
  type: string,
  cancelCallback?: any,
  classes: ClassesType,
  removeFields?: any,
  fragment?: FragmentName,
  formProps?: any,
  enableGuidelines?: boolean,
  padding?: boolean
  replyFormStyle?: CommentFormDisplayMode
}

const CommentsNewForm = ({prefilledProps = {}, post, tag, tagCommentType = "DISCUSSION", parentComment, successCallback, type, cancelCallback, classes, removeFields, fragment = "CommentsList", formProps, enableGuidelines=true, padding=true, replyFormStyle = "default"}: CommentsNewFormProps) => {
  const currentUser = useCurrentUser();
  
  const userWithRateLimit = useSingle({
    documentId: currentUser?._id,
    collectionName: "Users",
    fragmentName: "UsersCurrentRateLimit",
    extraVariables: { postId: 'String' },
    extraVariablesValues: { postId: post?._id },
    skip: !currentUser,
  });
  const postWithRateLimit = useSingle({
    documentId: post?._id,
    collectionName: "Posts",
    fragmentName: "PostWithRateLimit",
    skip: !post,
  });
  
  const {flash} = useMessages();
  prefilledProps = {
    ...prefilledProps,
    af: commentDefaultToAlignment(currentUser, post, parentComment),
  };
  
  const isMinimalist = replyFormStyle === "minimalist"
  const [showGuidelines, setShowGuidelines] = useState(false)
  const [loading, setLoading] = useState(false)
  const [_,setForceRefreshState] = useState(0);
  const { ModerationGuidelinesBox, WrappedSmartForm, RecaptchaWarning, Loading, NewCommentModerationWarning, RateLimitWarning } = Components
  
  const { openDialog } = useDialog();
  const { mutate: updateComment } = useUpdate({
    collectionName: "Comments",
    fragmentName: 'SuggestAlignmentComment',
  })
  
  // On focus (this bubbles out from the text editor), show moderation guidelines.
  // Defer this through a setTimeout, because otherwise clicking the Cancel button
  // doesn't work (the focus event fires before the click event, the state change
  // causes DOM nodes to get replaced, and replacing the DOM nodes prevents the
  // rest of the click event handlers from firing.)
  const onFocusCommentForm = () => setTimeout(() => {
    // TODO: user field for showing new user guidelines
    // TODO: decide if post should be required?  We might not have a post param in the case of shortform, not sure where else
    const dialogProps = { user: currentUser, post };
    if (shouldOpenNewUserGuidelinesDialog(dialogProps)) {
      openDialog({
        componentName: 'NewUserGuidelinesDialog',
        componentProps: dialogProps,
        noClickawayCancel: true
      });
    }
    if (!isEAForum) {
      setShowGuidelines(true);
    }
  }, 0);

  const wrappedSuccessCallback = (comment: CommentsList, { form }: {form: any}) => {
    afNonMemberSuccessHandling({currentUser, document: comment, openDialog, updateDocument: updateComment })
    if (comment.deleted) {
      flash(comment.deletedReason);
    }
    if (successCallback) {
      successCallback(comment, { form })
    }
    setLoading(false)
    userWithRateLimit.refetch();
    postWithRateLimit.refetch();
  };

  const wrappedCancelCallback = (...args: unknown[]) => {
    if (cancelCallback) {
      cancelCallback(...args)
    }
    setLoading(false)
  };
  
  if (post) {
    prefilledProps = {
      ...prefilledProps,
      postId: post._id
    };
  }
  
  if (tag) {
    prefilledProps = {
      ...prefilledProps,
      tagId: tag._id,
      tagCommentType: tagCommentType,
    };
  }

  if (parentComment) {
    prefilledProps = {
      ...prefilledProps,
      parentCommentId: parentComment._id,
    };
  }

  const SubmitComponent = ({submitLabel = "Submit"}) => {
    const formButtonClass = isMinimalist ? classes.formButtonMinimalist : classes.formButton
    // by default, the EA Forum uses MUI contained buttons here
    const cancelBtnProps: BtnProps = isEAForum && !isMinimalist ? {variant: 'contained'} : {}
    const submitBtnProps: BtnProps = isEAForum && !isMinimalist ? {variant: 'contained', color: 'primary'} : {}
    if (formDisabledDueToRateLimit) {
      submitBtnProps.disabled = true
    }
    
    return <div className={classNames(classes.submit, {[classes.submitMinimalist]: isMinimalist})}>
      {(type === "reply" && !isMinimalist) && <Button
        onClick={cancelCallback}
        className={classNames(formButtonClass, classes.cancelButton)}
        {...cancelBtnProps}
      >
        Cancel
      </Button>}
      <Button
        type="submit"
        id="new-comment-submit"
        className={classNames(formButtonClass, classes.submitButton)}
        onClick={(ev) => {
          if (!currentUser) {
            openDialog({
              componentName: "LoginPopup",
              componentProps: {}
            });
            ev.preventDefault();
          }
        }}
        {...submitBtnProps}
      >
        {loading ? <Loading /> : (isMinimalist ? <ArrowForward /> : submitLabel)}
      </Button>
    </div>
  };

  const hideDate = hideUnreviewedAuthorCommentsSettings.get()
  const commentWillBeHidden = hideDate && new Date(hideDate) < new Date() &&
    currentUser && !currentUser.isReviewed
  const extraFormProps = isMinimalist ? {commentMinimalistStyle: true, editorHintText: "Reply..."} : {}
  const parentDocumentId = post?._id || tag?._id
  
  // TODO: probably include postSpecificRateLimit in rateLimitNextAbleToComment so we don't need both
  const userNextAbleToComment = userWithRateLimit?.document?.rateLimitNextAbleToComment;
  const postNextAbleToComment = postWithRateLimit?.document?.postSpecificRateLimit;
  const lastRateLimitExpiry: Date|null =
    (userNextAbleToComment && new Date(userNextAbleToComment))
    ?? (postNextAbleToComment && new Date(postNextAbleToComment))
    ?? null;
  
  // Disable the form if there's a rate limit and it's more than 1 minute until it
  // expires. (If the user is rate limited but it will expire sooner than that,
  // don't disable the form; it'll probably expire before they finish typing their
  // comment anyways, and this avoids an awkward interaction with the 15-second
  // rate limit that's only supposed to be there to prevent accidental double posts.
  // TODO
  const formDisabledDueToRateLimit = lastRateLimitExpiry && isInFuture(moment(lastRateLimitExpiry).subtract(1,'minutes').toDate());

  useEffect(() => {
    // If disabled due to rate limit, set a timer to reenable the comment form when the rate limit expires
    if (formDisabledDueToRateLimit && (userNextAbleToComment || postNextAbleToComment)) {
      const timeLeftOnUserRateLimitMS = userNextAbleToComment
        ? new Date(userNextAbleToComment).getTime() - new Date().getTime()
        : 0;
      const timeLeftOnPostRateLimitMS = postNextAbleToComment
        ? new Date(postNextAbleToComment).getTime() - new Date().getTime()
        : 0;
      const timeLeftMS = Math.max(timeLeftOnUserRateLimitMS, timeLeftOnPostRateLimitMS);
      const timer = setTimeout(() => {
        setForceRefreshState((n) => (n+1));
      }, timeLeftMS);
      
      return () => clearTimeout(timer);
    }
  }, [userNextAbleToComment, postNextAbleToComment, formDisabledDueToRateLimit]);
  
  // @ts-ignore FIXME: Not enforcing that the post-author fragment has enough fields for userIsAllowedToComment
  if (currentUser && !userCanDo(currentUser, `posts.moderate.all`) && !userIsAllowedToComment(currentUser, prefilledProps, post?.user)) {
    return <span>Sorry, you do not have permission to comment at this time.</span>
  }

  return (
    <div className={classNames(isMinimalist ? classes.rootMinimalist : classes.root, {[classes.loadingRoot]: loading})} onFocus={onFocusCommentForm}>
      <RecaptchaWarning currentUser={currentUser}>
        <div className={padding ? classNames({[classes.form]: !isMinimalist, [classes.formMinimalist]: isMinimalist}) : undefined}>
          {formDisabledDueToRateLimit && <RateLimitWarning lastRateLimitExpiry={lastRateLimitExpiry} />}
          <div onFocus={(ev) => {
            afNonMemberDisplayInitialPopup(currentUser, openDialog)
            ev.preventDefault()
          }}>
            <WrappedSmartForm
              id="new-comment-form"
              collectionName="Comments"
              mutationFragment={getFragment(fragment)}
              successCallback={wrappedSuccessCallback}
              cancelCallback={wrappedCancelCallback}
              submitCallback={(data: unknown) => {
                setLoading(true);
                return data
              }}
              errorCallback={() => setLoading(false)}
              prefilledProps={prefilledProps}
              layout="elementOnly"
              formComponents={{
                FormSubmit: SubmitComponent,
                FormGroupLayout: Components.DefaultStyleFormGroup
              }}
              alignmentForumPost={post?.af}
              addFields={currentUser ? [] : ["title", "contents"]}
              removeFields={removeFields}
              formProps={{
                ...extraFormProps,
                ...formProps,
              }}
              submitLabel={isEAForum ? 'Add comment' : 'Submit'}
            />
          </div>
        </div>
        {parentDocumentId && enableGuidelines && showGuidelines && <div className={classes.moderationGuidelinesWrapper}>
          {commentWillBeHidden && <div className={classes.modNote}>
            <NewCommentModerationWarning />
          </div>}
          <ModerationGuidelinesBox documentId={parentDocumentId} commentType={post?._id ? "post" : "subforum"} />
        </div>}
      </RecaptchaWarning>
    </div>
  );
};

const CommentsNewFormComponent = registerComponent('CommentsNewForm', CommentsNewForm, {
  styles,
  hocs: [withErrorBoundary]
});

declare global {
  interface ComponentTypes {
    CommentsNewForm: typeof CommentsNewFormComponent,
  }
}<|MERGE_RESOLUTION|>--- conflicted
+++ resolved
@@ -22,21 +22,11 @@
 export type CommentFormDisplayMode = "default" | "minimalist"
 
 const styles = (theme: ThemeType): JssStyles => ({
-<<<<<<< HEAD
-  root: {
-    ...(isEAForum && {
-      "& .form-input": {
-        margin: 0,
-      },
-    }),
-  },
-=======
   root: isEAForum ? {
     '& .form-component-EditorFormComponent': {
       marginTop: 0
     }
   } : {},
->>>>>>> 4da6c72f
   rootMinimalist: {
     '& .form-input': {
       width: "100%",
