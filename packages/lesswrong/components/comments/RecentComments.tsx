--- conflicted
+++ resolved
@@ -1,11 +1,6 @@
 import React from 'react';
 import { Components, registerComponent } from '../../lib/vulcan-lib';
 import { useMulti } from '../../lib/crud/withMulti';
-<<<<<<< HEAD
-import { Comments } from '../../lib/collections/comments';
-=======
-import Typography from '@material-ui/core/Typography';
->>>>>>> 55f7844a
 
 const styles = (theme: ThemeType): JssStyles =>  ({
   root: {
