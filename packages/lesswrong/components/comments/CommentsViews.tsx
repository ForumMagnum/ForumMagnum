--- conflicted
+++ resolved
@@ -72,11 +72,7 @@
     let views = ["postCommentsTop", "postCommentsNew", "postCommentsOld"]
     const adminViews = ["postCommentsDeleted", "postCommentsSpam", "postCommentsReported"]
     const afViews = ["postLWComments"]
-<<<<<<< HEAD
-    const currentView = query?.view || Comments.getDefaultView(post||null, currentUser)
-=======
     const currentView: string = query?.view || Comments.getDefaultView(post||null, currentUser)
->>>>>>> 2599d13d
 
     if (Users.canDo(currentUser, "comments.softRemove.all")) {
       views = views.concat(adminViews);
