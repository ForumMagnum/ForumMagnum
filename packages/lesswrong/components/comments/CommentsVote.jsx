--- conflicted
+++ resolved
@@ -32,62 +32,11 @@
 class CommentsVote extends PureComponent {
   render() {
     const { comment, classes, currentUser } = this.props
-<<<<<<< HEAD
-    // const voteCount = comment ? comment.voteCount : 0;
-=======
-    const allVotes = comment && comment.allVotes;
->>>>>>> d10f31d2
+    const voteCount = comment ? comment.voteCount : 0;
     const baseScore = getSetting('AlignmentForum', false) ? comment.afBaseScore : comment.baseScore
 
     return (
       <div className={classNames("comments-item-vote"), classes.vote}>
-<<<<<<< HEAD
-        {/* <Tooltip
-          title="Click-and-hold for strong vote"
-          placement="right"
-          classes={{tooltip: classes.tooltip, open: classes.open}}
-        > */}
-        <span>
-          <Components.VoteButton
-            orientation="left"
-            color="error"
-            voteType="Downvote"
-            document={comment}
-            currentUser={currentUser}
-            collection={Comments}
-          />
-        </span>
-        {/* </Tooltip> */}
-        {/* <Tooltip
-          title={`${voteCount} ${voteCount==1 ? "Vote" : "Votes"}`}
-          placement="right"
-          classes={{tooltip: classes.tooltip, open: classes.open}}
-        > */}
-        <span className={classes.voteScore}>
-          {baseScore || 0}
-        </span>
-        {/* </Tooltip> */}
-        {/* <Tooltip
-          title="Click-and-hold for strong vote"
-          placement="right"
-          classes={{tooltip: classes.tooltip, open: classes.open}}
-        > */}
-        <span>
-          <Components.VoteButton
-            orientation="right"
-            color="secondary"
-            voteType="Upvote"
-            document={comment}
-            currentUser={currentUser}
-            collection={Comments}
-          />
-        </span>
-        {/* </Tooltip> */}
-        {!!comment.af && !getSetting('AlignmentForum', false) &&
-          <span className={classes.afScore}>
-            <span className={classes.afSymbol}>Ω</span>
-            <span className={classes.afScoreNumber}>{comment.afBaseScore || 0}</span>
-=======
         {(!getSetting('AlignmentForum', false) || !!comment.af) &&
           <span>
             <Tooltip title={<div>Downvote<br /><em>(Click-and-hold for strong downvote)</em></div>} placement="bottom">
@@ -102,7 +51,7 @@
                 />
               </span>
             </Tooltip>
-            <Tooltip title={allVotes &&`${allVotes.length} ${allVotes.length == 1 ? "Vote" : "Votes"}`} placement="bottom">
+            <Tooltip title={`voteCount ${voteCount == 1 ? "Vote" : "Votes"}`} placement="bottom">
               <span className={classes.voteScore}>
                 {baseScore || 0}
               </span>
@@ -119,7 +68,6 @@
                 />
               </span>
             </Tooltip>
->>>>>>> d10f31d2
           </span>
         }
         {!!comment.af && !getSetting('AlignmentForum', false) &&
