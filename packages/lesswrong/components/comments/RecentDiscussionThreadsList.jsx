import React, { useState, useCallback } from 'react';
import { Components, registerComponent, useMulti, useUpdate } from 'meteor/vulcan:core';
import { Posts } from '../../lib/collections/posts';
import { Comments } from '../../lib/collections/comments'
import { useCurrentUser } from '../common/withUser';
import AddBoxIcon from '@material-ui/icons/AddBox';
import { useGlobalKeydown } from '../common/withGlobalKeydown';

const RecentDiscussionThreadsList = ({
  terms, commentsLimit, maxAgeHours, af,
  title="Recent Discussion", shortformButton=true
}) => {
  const [expandAllThreads, setExpandAllThreads] = useState(false);
  const [showShortformFeed, setShowShortformFeed] = useState(false);
  const currentUser = useCurrentUser();
  
  const {mutate: updateComment} = useUpdate({
    collection: Comments,
    fragmentName: 'CommentsList',
  });
  const { results, loading, loadMore, loadingMore, refetch } = useMulti({
    terms,
    collection: Posts,
    queryName: 'selectCommentsListQuery',
    fragmentName: 'PostsRecentDiscussion',
    fetchPolicy: 'cache-and-network',
    enableTotal: false,
    pollInterval: 0,
    extraVariables: {
      commentsLimit: 'Int',
      maxAgeHours: 'Int',
      af: 'Boolean',
    },
    extraVariablesValues: {
      commentsLimit, maxAgeHours, af
    },
    ssr: true,
  });

  useGlobalKeydown(ev => {
    const F_Key = 70
    if ((event.metaKey || event.ctrlKey) && event.keyCode == F_Key) {
      setExpandAllThreads(true);
    }
  });
  
  const toggleShortformFeed = useCallback(
    () => {
      setShowShortformFeed(!showShortformFeed);
    },
    [setShowShortformFeed, showShortformFeed]
  );
  
  const { SingleColumnSection, SectionTitle, SectionButton, ShortformSubmitForm, Loading, AnalyticsInViewTracker } = Components
<<<<<<< HEAD
  
  const loadingMore = networkStatus === 2;
=======
>>>>>>> 645e4f87

  const { LoadMore } = Components

  if (!loading && results && !results.length) {
    return null
  }

  const expandAll = currentUser?.noCollapseCommentsFrontpage || expandAllThreads

  // TODO: Probably factor out "RecentDiscussionThreadsList" vs "RecentDiscussionSection", rather than making RecentDiscussionThreadsList cover both and be weirdly customizable
  return (
    <SingleColumnSection>
      <SectionTitle title={title}>
        {currentUser?.isReviewed && shortformButton && <div onClick={toggleShortformFeed}>
          <SectionButton>
            <AddBoxIcon />
            New Shortform Post
          </SectionButton>
        </div>}
      </SectionTitle>
      {showShortformFeed && <ShortformSubmitForm successCallback={refetch}/>}
      <div>
        {results && <div>
          {results.map((post, i) =>
            <Components.RecentDiscussionThread
              key={post._id}
              post={post}
              postCount={i}
              refetch={refetch}
              comments={post.recentComments}
              expandAllThreads={expandAll}
              currentUser={currentUser}
              updateComment={updateComment}/>
          )}
        </div>}
        <AnalyticsInViewTracker eventProps={{inViewType: "loadMoreButton"}}>
            { loadMore && <LoadMore loading={loadingMore || loading} loadMore={loadMore}  /> }
            { (loading || loadingMore) && <Loading />}
        </AnalyticsInViewTracker>
      </div>
    </SingleColumnSection>
  )
}

registerComponent('RecentDiscussionThreadsList', RecentDiscussionThreadsList);<|MERGE_RESOLUTION|>--- conflicted
+++ resolved
@@ -52,11 +52,6 @@
   );
   
   const { SingleColumnSection, SectionTitle, SectionButton, ShortformSubmitForm, Loading, AnalyticsInViewTracker } = Components
-<<<<<<< HEAD
-  
-  const loadingMore = networkStatus === 2;
-=======
->>>>>>> 645e4f87
 
   const { LoadMore } = Components
 
