--- conflicted
+++ resolved
@@ -1,4 +1,4 @@
-import React, { FC, ReactNode, useRef } from "react";
+import React, { FC, useRef } from "react";
 import { registerComponent, Components } from "../../lib/vulcan-lib";
 import { AnalyticsContext } from "../../lib/analyticsEvents";
 import { usePostsItem, PostsItemConfig } from "./usePostsItem";
@@ -7,12 +7,8 @@
 import { SECTION_WIDTH } from "../common/SingleColumnSection";
 import withErrorBoundary from "../common/withErrorBoundary";
 import classNames from "classnames";
-<<<<<<< HEAD
 import { InteractionWrapper, useClickableCell } from "../common/useClickableCell";
-=======
-import { useClickableCell } from "../common/useClickableCell";
 import { useCurrentUser } from "../common/withUser";
->>>>>>> 4da6c72f
 
 export const styles = (theme: ThemeType): JssStyles => ({
   root: {
@@ -215,7 +211,7 @@
   } = usePostsItem(props);
   const {onClick} = useClickableCell(postLink);
   const authorExpandContainer = useRef(null);
-  const currentUser = useCurrentUser()
+  const currentUser = useCurrentUser();
 
   if (isRepeated) {
     return null;
@@ -236,15 +232,9 @@
         <ForumIcon icon="Comment" />
         {commentCount}
       </a>
-<<<<<<< HEAD
-      <div className={classes.postActions}>
+      {currentUser && <div className={classes.postActions}>
         <InteractionWrapper className={classes.interactionWrapper}>
-          <PostActionsButton post={post} popperPlacement="left-start" />
-=======
-      {currentUser && <div className={classes.postActions}>
-        <InteractionWrapper classes={classes}>
           <PostActionsButton post={post} popperGap={16} vertical />
->>>>>>> 4da6c72f
         </InteractionWrapper>
       </div>}
     </>
