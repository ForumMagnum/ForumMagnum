--- conflicted
+++ resolved
@@ -226,15 +226,9 @@
         <ForumIcon icon="Comment" />
         {commentCount}
       </a>
-<<<<<<< HEAD
-      <div className={classes.bookmark}>
+      <div className={classes.postActions}>
         <InteractionWrapper className={classes.interactionWrapper}>
-          <BookmarkButton post={post} className={classes.bookmarkIcon} />
-=======
-      <div className={classes.postActions}>
-        <InteractionWrapper classes={classes}>
           <PostActionsButton post={post} popperPlacement="left-start" />
->>>>>>> b85cc394
         </InteractionWrapper>
       </div>
     </>
