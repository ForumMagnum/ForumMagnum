--- conflicted
+++ resolved
@@ -35,22 +35,6 @@
   },
 });
 
-<<<<<<< HEAD
-const PostsItemDate = ({post, classes}) => {
-  const { PostsItem2MetaInfo, FormatDate } = Components;
-
-  if (post.isEvent)
-  {
-    return (<PostsItem2MetaInfo className={classes.startTime}>
-      {post.startTime
-        ? <Tooltip title={<span>Event starts at <Components.EventTime post={post} /></span>}>
-            <FormatDate date={post.startTime} format={"MMM Do"}/>
-          </Tooltip>
-        : <Tooltip title={<span>To Be Determined</span>}>
-            <span>TBD</span>
-          </Tooltip>}
-    </PostsItem2MetaInfo>);
-=======
 const PostsItemDate = ({post, classes, hover, anchorEl, stopHover}) => {
   const { PostsItem2MetaInfo, FormatDate, LWPopper } = Components;
 
@@ -61,7 +45,6 @@
       </LWPopper>
       <FormatDate date={post.startTime} format={"MMM Do"} tooltip={false}/>
     </PostsItem2MetaInfo>
->>>>>>> f6e71c85
   }
 
   if (post.isEvent && !post.startTime) {
