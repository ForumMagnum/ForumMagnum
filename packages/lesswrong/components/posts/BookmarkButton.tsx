import React from 'react';
import { registerComponent } from '../../lib/vulcan-lib/components';
import withErrorBoundary from '../common/withErrorBoundary';
import classNames from 'classnames';
import { isFriendlyUI } from '../../themes/forumTheme';
import type { Placement as PopperPlacementType } from "popper.js"
import { useBookmark } from '../hooks/useBookmark';
<<<<<<< HEAD
import { BookmarkableCollectionName } from '@/lib/collections/bookmarks/constants';
=======
import { TupleSet, UnionOf } from "@/lib/utils/typeGuardUtils";
import LWTooltip from "../common/LWTooltip";
import ForumIcon from "../common/ForumIcon";

export const bookmarkableCollectionNames = new TupleSet(["Posts", "Comments"] as const);
>>>>>>> 7b750dab

const styles = (theme: ThemeType) => ({
  container: {
    cursor: "pointer",
    color: theme.palette.icon.dim3,
  },
  iconWithText: {
    color: theme.palette.text.dim3,
    display: "inline-block",
    marginRight: 20,
    "@media print": { display: "none" },
    '& svg': {
      fontSize: "1.35em",
      transform: "translateY(6px)",
      marginLeft: -3,
      marginRight: -3,
    },
  },
  iconWithTextFriendlyUI: {
    '& svg': {
      transform: "translateY(5px)",
      marginRight: -1,
    },
  },
})


const BookmarkButton = ({
  documentId,
  collectionName,
  withText,
  placement="right",
  overrideTooltipText,
  className,
  classes,
}: {
  documentId: string,
  collectionName: BookmarkableCollectionName,
  withText?: boolean,
  placement?: PopperPlacementType,
  overrideTooltipText?: string,
  className?: string,
  classes: ClassesType<typeof styles>,
}) => {
  const {icon, labelText, hoverText, toggleBookmark} = useBookmark(documentId, collectionName);
  const Component = withText ? "a" : "span";
  return (
    <LWTooltip title={overrideTooltipText ?? hoverText} placement={withText ? "bottom" : placement}>
      <Component onClick={toggleBookmark} className={classNames({
        [classes.container]: !withText,
        [classes.iconWithText]: withText,
        [classes.iconWithTextFriendlyUI]: withText && isFriendlyUI,
      })}>
        <ForumIcon
          icon={icon}
          className={className}
        /> {withText && labelText}
      </Component>
    </LWTooltip>
  );
}

export default registerComponent('BookmarkButton', BookmarkButton, {
  styles,
  hocs: [withErrorBoundary],
});

<|MERGE_RESOLUTION|>--- conflicted
+++ resolved
@@ -5,16 +5,9 @@
 import { isFriendlyUI } from '../../themes/forumTheme';
 import type { Placement as PopperPlacementType } from "popper.js"
 import { useBookmark } from '../hooks/useBookmark';
-<<<<<<< HEAD
+import LWTooltip from '../common/LWTooltip';
+import ForumIcon from '../common/ForumIcon';
 import { BookmarkableCollectionName } from '@/lib/collections/bookmarks/constants';
-=======
-import { TupleSet, UnionOf } from "@/lib/utils/typeGuardUtils";
-import LWTooltip from "../common/LWTooltip";
-import ForumIcon from "../common/ForumIcon";
-
-export const bookmarkableCollectionNames = new TupleSet(["Posts", "Comments"] as const);
->>>>>>> 7b750dab
-
 const styles = (theme: ThemeType) => ({
   container: {
     cursor: "pointer",
