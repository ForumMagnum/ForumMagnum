--- conflicted
+++ resolved
@@ -94,17 +94,10 @@
           <div key={view} className={classnames("posts-view-button", {"posts-views-button-active": view === currentView, "posts-views-button-inactive": view !== currentView})}>
 
             <span style={ChipStyle} className="view-chip" onClick={() => this.handleChange(view)}>
-<<<<<<< HEAD
-              <span className={view === currentView ? "posts-views-chip-active" : "posts-views-chip-inactive"}>
+              <Components.SectionTitleLink className={view === currentView ? "posts-views-chip-active" : "posts-views-chip-inactive"}>
                 {postViewSections[view].label}
                 { this.renderMenu(postViewSections[view], view)}
-              </span>
-=======
-              <Components.SectionTitleLink className={view === currentView ? "posts-views-chip-active" : "posts-views-chip-inactive"}>
-                {viewDataDict[view].label}
-                { this.renderMenu(viewDataDict[view], view)}
               </Components.SectionTitleLink>
->>>>>>> 8e15fe24
             </span>
           </div>
         ))}
@@ -119,40 +112,22 @@
                 )}
               >
                 <span style={ChipStyle} className="view-chip" onClick={() => this.handleChange(view)} >
-<<<<<<< HEAD
-                  <span className={view === currentView ? "posts-views-chip-active" : "posts-views-chip-inactive"}>
+                  <Components.SectionTitleLink className={view === currentView ? "posts-views-chip-active" : "posts-views-chip-inactive"}>
                     {postViewSections[view].label}
                     { this.renderMenu(postViewSections[view])}
-                  </span>
-=======
-                  <Components.SectionTitleLink className={view === currentView ? "posts-views-chip-active" : "posts-views-chip-inactive"}>
-                    {viewDataDict[view].label}
-                    { this.renderMenu(viewDataDict[view])}
                   </Components.SectionTitleLink>
->>>>>>> 8e15fe24
                 </span>
               </div>
             ))}
             {!props.hideDaily && <div className="posts-view-button"><Link style={ChipStyle} className="view-chip" to="/meta">
-<<<<<<< HEAD
-              <span className={"posts-views-chip-inactive"}>
+              <Components.SectionTitleLink className={"posts-views-chip-inactive"}>
                 Meta { this.renderMenu(postViewSections["meta"])}
-              </span>
-            </Link></div>}
-            {!props.hideDaily && <span><Link style={ChipStyle} className="view-chip" to="/daily">
-              <span className={"posts-views-chip-inactive"}>
-                Daily { this.renderMenu(postViewSections["daily"])}
-              </span>
-=======
-              <Components.SectionTitleLink className={"posts-views-chip-inactive"}>
-                Meta { this.renderMenu(viewDataDict["meta"])}
               </Components.SectionTitleLink>
             </Link></div>}
             {!props.hideDaily && <span><Link style={ChipStyle} className="view-chip" to="/daily">
               <Components.SectionTitleLink className={"posts-views-chip-inactive"}>
-                Daily { this.renderMenu(viewDataDict["daily"])}
+                Daily { this.renderMenu(postViewSections["daily"])}
               </Components.SectionTitleLink>
->>>>>>> 8e15fe24
             </Link></span>}
           </span> : <span>
             <a style={ChipStyle} className="view-chip more"
