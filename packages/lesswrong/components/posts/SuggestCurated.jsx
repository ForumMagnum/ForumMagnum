<<<<<<< HEAD
import { Components , withCurrentUser, withEdit } from 'meteor/vulcan:core';
=======
import { Components , registerComponent, withEdit } from 'meteor/vulcan:core';
>>>>>>> e9138743
import React, { Component } from 'react';
import PropTypes from 'prop-types';
import { Posts } from 'meteor/example-forum';
import Users from 'meteor/vulcan:users';
<<<<<<< HEAD
import defineComponent from '../../lib/defineComponent';
=======
import withUser from '../common/withUser';
>>>>>>> e9138743

class SuggestCurated extends Component {
  handleSuggestCurated = () => {
    const { currentUser, post, editMutation } = this.props
    let suggestUserIds = _.clone(post.suggestForCuratedUserIds) || []
    if (!suggestUserIds.includes(currentUser._id)) {
      suggestUserIds.push(currentUser._id)
    }
    editMutation({
      documentId: post._id,
      set: {suggestForCuratedUserIds:suggestUserIds},
      unset: {}
    })
  }

  handleUnsuggestCurated = () => {
    const { currentUser, post, editMutation } = this.props
    let suggestUserIds = _.clone(post.suggestForCuratedUserIds) || []
    if (suggestUserIds.includes(currentUser._id)) {
      suggestUserIds = _.without(suggestUserIds, currentUser._id);
    }
    editMutation({
      documentId: post._id,
      set: {suggestForCuratedUserIds:suggestUserIds},
      unset: {}
    })
  }

  render() {
    const { currentUser, post } = this.props;
    if (currentUser &&
        post &&
        post.frontpageDate &&
        !post.curatedDate &&
        !post.reviewForCuratedUserId &&
        Users.canDo(this.props.currentUser, "posts.moderate.all")) {
      return <div className="posts-page-suggest-curated">
          { !post.suggestForCuratedUserIds || !post.suggestForCuratedUserIds.includes(currentUser._id) ?
            <span
              className="posts-page-suggest-curated-button"
              onClick={this.handleSuggestCurated}
              >
              Suggest Curation
            </span> :
            <span
              className="posts-page-suggest-curated-button suggested"
              onClick={this.handleUnsuggestCurated}
              >
              Unsuggest Curation
            </span>
          }
        </div>
    } else {
      return null
    }
  }
}

const withEditOptions = {
  collection: Posts,
  fragmentName: 'PostsList',
}

<<<<<<< HEAD
export default defineComponent({
  name: 'SuggestCurated',
  component: SuggestCurated,
  hocs: [ [withEdit, withEditOptions], withCurrentUser ]
});
=======
registerComponent(
  'SuggestCurated',
  SuggestCurated,
  [withEdit, withEditOptions],
  withUser
);
>>>>>>> e9138743
<|MERGE_RESOLUTION|>--- conflicted
+++ resolved
@@ -1,17 +1,10 @@
-<<<<<<< HEAD
-import { Components , withCurrentUser, withEdit } from 'meteor/vulcan:core';
-=======
-import { Components , registerComponent, withEdit } from 'meteor/vulcan:core';
->>>>>>> e9138743
+import { Components, withEdit } from 'meteor/vulcan:core';
 import React, { Component } from 'react';
 import PropTypes from 'prop-types';
 import { Posts } from 'meteor/example-forum';
 import Users from 'meteor/vulcan:users';
-<<<<<<< HEAD
 import defineComponent from '../../lib/defineComponent';
-=======
 import withUser from '../common/withUser';
->>>>>>> e9138743
 
 class SuggestCurated extends Component {
   handleSuggestCurated = () => {
@@ -75,17 +68,8 @@
   fragmentName: 'PostsList',
 }
 
-<<<<<<< HEAD
 export default defineComponent({
   name: 'SuggestCurated',
   component: SuggestCurated,
-  hocs: [ [withEdit, withEditOptions], withCurrentUser ]
-});
-=======
-registerComponent(
-  'SuggestCurated',
-  SuggestCurated,
-  [withEdit, withEditOptions],
-  withUser
-);
->>>>>>> e9138743
+  hocs: [ [withEdit, withEditOptions], withUser ]
+});