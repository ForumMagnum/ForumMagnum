import React, { CSSProperties, useRef, useState } from 'react'
import { registerComponent, Components } from '../../../lib/vulcan-lib';
import MoreHorizIcon from '@material-ui/icons/MoreHoriz';
import MoreVertIcon from '@material-ui/icons/MoreVert';
import { useCurrentUser } from '../../common/withUser';
import { useTracking } from '../../../lib/analyticsEvents';
import { isEAForum } from '../../../lib/instanceSettings';
import { PopperPlacementType } from '@material-ui/core/Popper';
import { useIsAboveBreakpoint } from '../../hooks/useScreenWidth';

const styles = (theme: ThemeType): JssStyles => ({
  root: {
    cursor: "pointer"
  },
  icon: {
    verticalAlign: 'middle',
    color: isEAForum ? theme.palette.grey[400] : undefined,
    cursor: "pointer",
  },
  popper: {
    position: "relative",
    zIndex: theme.zIndexes.postItemMenu
  },
})

<<<<<<< HEAD
const PostActionsButton = ({post, popperPlacement='right-start', vertical, includeBookmark=true, classes}: {
=======
const PostActionsButton = ({post, vertical, popperGap, classes}: {
>>>>>>> 2bc2e09f
  post: PostsList|SunshinePostsList,
  vertical?: boolean,
<<<<<<< HEAD
  includeBookmark?: boolean,
=======
  popperGap?: number,
>>>>>>> 2bc2e09f
  classes: ClassesType,
}) => {
  const anchorEl = useRef<HTMLDivElement | null>(null);
  const [isOpen, setIsOpen] = useState(false);
  const {captureEvent} = useTracking();
  const currentUser = useCurrentUser();
  
  // This is fine with SSR because the popper will only be rendered after use
  // interaction
  const isDesktopWatched = useIsAboveBreakpoint('xl');

  const popperPlacement: PopperPlacementType = isDesktopWatched ? 'right-start' : 'left-start'
  let gapStyle: CSSProperties | undefined
  if (popperGap) {
    switch (popperPlacement) {
      case 'right-start':
        gapStyle = {marginLeft: popperGap}
        break;
      case 'left-start':
        gapStyle = {marginRight: popperGap}
        break;
    }
  }
  
  const handleSetOpen = (open: boolean) => {
    captureEvent("tripleDotClick", {open, itemType: "post", postId: post._id})
    setIsOpen(open);
  }

  const Icon = vertical ? MoreVertIcon : MoreHorizIcon
  const { PopperCard, PostActions, LWClickAwayListener } = Components
  if (!currentUser) return null;

  return <div className={classes.root}>
    <div ref={anchorEl}>
      <Icon className={classes.icon} onClick={() => handleSetOpen(!isOpen)}/>
    </div>
    <PopperCard
      open={isOpen}
      anchorEl={anchorEl.current}
      placement={popperPlacement}
      allowOverflow
      style={gapStyle}
    >
      {/*FIXME: ClickAwayListener doesn't handle portals correctly, which winds up making submenus inoperable. But we do still need clickaway to close.*/}
      <LWClickAwayListener onClickAway={() => handleSetOpen(false)}>
        <PostActions post={post} closeMenu={() => handleSetOpen(false)} includeBookmark={includeBookmark} />
      </LWClickAwayListener>
    </PopperCard>
  </div>
}


const PostActionsButtonComponent = registerComponent('PostActionsButton', PostActionsButton, {styles});

declare global {
  interface ComponentTypes {
    PostActionsButton: typeof PostActionsButtonComponent
  }
}<|MERGE_RESOLUTION|>--- conflicted
+++ resolved
@@ -23,18 +23,11 @@
   },
 })
 
-<<<<<<< HEAD
-const PostActionsButton = ({post, popperPlacement='right-start', vertical, includeBookmark=true, classes}: {
-=======
-const PostActionsButton = ({post, vertical, popperGap, classes}: {
->>>>>>> 2bc2e09f
+const PostActionsButton = ({post, vertical, popperGap, includeBookmark=true, classes}: {
   post: PostsList|SunshinePostsList,
   vertical?: boolean,
-<<<<<<< HEAD
+  popperGap?: number,
   includeBookmark?: boolean,
-=======
-  popperGap?: number,
->>>>>>> 2bc2e09f
   classes: ClassesType,
 }) => {
   const anchorEl = useRef<HTMLDivElement | null>(null);
