--- conflicted
+++ resolved
@@ -22,11 +22,7 @@
   },
 })
 
-<<<<<<< HEAD
-const PostActionsButton = ({post, vertical, placement = "right-start", classes}: {
-=======
 const PostActionsButton = ({post, popperPlacement='right-start', vertical, classes}: {
->>>>>>> b85cc394
   post: PostsList|SunshinePostsList,
   popperPlacement?: PopperPlacementType,
   vertical?: boolean,
@@ -54,11 +50,7 @@
     <PopperCard
       open={isOpen}
       anchorEl={anchorEl.current}
-<<<<<<< HEAD
-      placement={placement}
-=======
       placement={popperPlacement}
->>>>>>> b85cc394
       allowOverflow
     >
       {/*FIXME: ClickAwayListener doesn't handle portals correctly, which winds up making submenus inoperable. But we do still need clickaway to close.*/}
