import React from 'react';
import { useLocation, useNavigate } from '../../lib/routeUtil';
import { registerComponent, Components } from '../../lib/vulcan-lib';
import { useCurrentUser } from '../common/withUser';
import Tabs from '@material-ui/core/Tabs';
import Tab from '@material-ui/core/Tab';
import {AnalyticsContext} from '@/lib/analyticsEvents'
import {preferredHeadingCase} from '@/themes/forumTheme'
import withErrorBoundary from '@/components/common/withErrorBoundary'
import moment from 'moment'
<<<<<<< HEAD
import Input from '@material-ui/core/Input';
=======
import qs from 'qs'
>>>>>>> 6f104e6b

const styles = (theme: ThemeType) => ({
  headline: {
    color: theme.palette.grey[1000],
    marginBottom: 40,
    [theme.breakpoints.down('sm')]: {
      marginTop: 20,
      marginBottom: 10,
    }
  },
  tab: {
    fontSize: 14,
    [theme.breakpoints.down('xs')]: {
      fontSize: 13,
    }
  }
});


const dateStr = (startDate?: Date) =>
  startDate ? moment(startDate).format('YYYY-MM-DD') : ''

const UserSuggestNominations = ({classes}: { classes: ClassesType<typeof styles> }) => {
  const currentUser = useCurrentUser()
  const navigate = useNavigate()
  const {params, location, query} = useLocation()
  
  const {
    SectionTitle,
    SingleColumnSection,
    ErrorBoundary,
    PostsByVoteWrapper,
    ReadHistoryTab,
    PostsListUserCommentedOn,
    Typography,
    LWTooltip,
    AllPostsPage
  } = Components

  // Handle url-encoded special case, otherwise parseInt year
  const before2020 = '≤2020'
  const year = [before2020, '%e2%89%a42020'].includes(params?.year) ?
    before2020 :
    parseInt(params?.year)
  if (!currentUser) return null

  const startDate = year === before2020 ? undefined : new Date(year, 0, 1)
  const endDate = year === before2020 ? new Date(2020, 0, 1) : new Date(year + 1, 0, 1)

  const handleChangeTab = (e: React.ChangeEvent, value: string) => {
    const newQuery = {
      tab: value,
      ...(value === 'all' && {after: dateStr(startDate), before: dateStr(endDate), timeframe: 'yearly'}),
    }

    navigate({
      ...location,
      search: `?${qs.stringify(newQuery)}`,
    })
  }

  const activeTab = query.tab || 'votes'
  return <AnalyticsContext pageContext="nominationPage">
    <SingleColumnSection>
      <Typography variant="display2" className={classes.headline}>
        {preferredHeadingCase(`Nominate Posts for ${year} LessWrong Review`)}
      </Typography>
<<<<<<< HEAD
      <div style={{border: '1px solid rgba(0,0,0,0.2)', borderRadius: 4, padding: 10}}>
        <Input placeholder="Nominate a linkpost from the rationalsphere" />
      </div>

=======
>>>>>>> 6f104e6b
      <Tabs
        value={activeTab}
        onChange={handleChangeTab}
      >
        <Tab 
          className={classes.tab} 
          value="votes" 
          label={
          <LWTooltip title={`Posts from ${year} you've upvoted`}>Voted On</LWTooltip>}
        />
        <Tab
          className={classes.tab}
          value="comments"
          label={<LWTooltip title={`Posts from ${year} you've commented on`}>Commented On</LWTooltip>}
        />
        <Tab
          className={classes.tab}
          value="read"
          label={<LWTooltip title={`Posts from ${year} you've read`}>Read</LWTooltip>}
        />
        <Tab
          className={classes.tab}
          value="all"
          label={<LWTooltip title={`All posts from ${year}`}>All Posts</LWTooltip>}
        />
      </Tabs>

      {(activeTab === 'votes') && <>
        <SectionTitle title={`Your Strong Upvotes for posts from ${year}`}/>
        <PostsByVoteWrapper voteType="bigUpvote" year={year}/>
        <SectionTitle title={`Your Upvotes for posts from ${year}`}/>
        <PostsByVoteWrapper voteType="smallUpvote" year={year}/>
      </>}

      {activeTab === 'comments' && <>
        <SectionTitle title={`Posts from ${year} you've commented on`}/>
        <PostsListUserCommentedOn filter={{startDate, endDate, showEvents: false}} sort={{karma: true}}/>
      </>}

      {activeTab === 'read' && <>
        <SectionTitle title={`Posts from ${year} you've read`}/>
        <ReadHistoryTab groupByDate={false} filter={{startDate, endDate, showEvents: false}} sort={{karma: true}}/>
      </>}

      {activeTab === 'all' && <AllPostsPage/>}
      
    </SingleColumnSection>
  </AnalyticsContext>
}

const UserSuggestNominationsComponent = registerComponent("UserSuggestNominations", UserSuggestNominations, {
  hocs: [withErrorBoundary],
  styles
});

declare global {
  interface ComponentTypes {
    UserSuggestNominations: typeof UserSuggestNominationsComponent
  }
}<|MERGE_RESOLUTION|>--- conflicted
+++ resolved
@@ -8,11 +8,8 @@
 import {preferredHeadingCase} from '@/themes/forumTheme'
 import withErrorBoundary from '@/components/common/withErrorBoundary'
 import moment from 'moment'
-<<<<<<< HEAD
+import qs from 'qs'
 import Input from '@material-ui/core/Input';
-=======
-import qs from 'qs'
->>>>>>> 6f104e6b
 
 const styles = (theme: ThemeType) => ({
   headline: {
@@ -80,13 +77,10 @@
       <Typography variant="display2" className={classes.headline}>
         {preferredHeadingCase(`Nominate Posts for ${year} LessWrong Review`)}
       </Typography>
-<<<<<<< HEAD
       <div style={{border: '1px solid rgba(0,0,0,0.2)', borderRadius: 4, padding: 10}}>
         <Input placeholder="Nominate a linkpost from the rationalsphere" />
       </div>
 
-=======
->>>>>>> 6f104e6b
       <Tabs
         value={activeTab}
         onChange={handleChangeTab}
