--- conflicted
+++ resolved
@@ -1,8 +1,4 @@
-<<<<<<< HEAD
-import { Components, registerComponent, getSetting } from '../../lib/vulcan-lib';
-=======
 import { Components, registerComponent } from '../../lib/vulcan-lib';
->>>>>>> f4b2f84e
 import { withUpdate } from '../../lib/crud/withUpdate';
 import React, { Component } from 'react';
 import { withLocation } from '../../lib/routeUtil';
