--- conflicted
+++ resolved
@@ -7,14 +7,8 @@
 import { useForeignCrosspost, isPostWithForeignId, PostWithForeignId } from "../hooks/useForeignCrosspost";
 import { useForeignApolloClient } from "../hooks/useForeignApolloClient";
 import classNames from 'classnames';
-<<<<<<< HEAD
-import { isEAForum } from '../../lib/instanceSettings';
-import { preferredHeadingCase } from '../../lib/forumTypeUtils';
 import { captureException } from '../../lib/utils/errorUtil';
-=======
-
 import { isFriendlyUI, preferredHeadingCase } from '../../themes/forumTheme';
->>>>>>> f9a3eabe
 
 const styles = (theme: ThemeType): JssStyles => ({
   highlightContinue: {
