--- conflicted
+++ resolved
@@ -90,23 +90,9 @@
   smallerFonts?: boolean,
   classes: ClassesType,
 }) => {
-<<<<<<< HEAD
-  const { htmlHighlight, wordCount = 0 } = post.contents || {}
-  const [expanded, setExpanded] = useState(false);
-  const {document: expandedDocument, loading} = useSingle({
-    skip: !expanded && !!post.contents,
-    documentId: post._id,
-    collectionName: "Posts",
-    fetchPolicy: "cache-first",
-    fragmentName: "PostsExpandedHighlight",
-  });
-  
-  const clickExpand = useCallback((ev) => {
-=======
   const { htmlHighlight = "", wordCount = 0 } = post.contents || {};
 
   const clickExpand = useCallback((ev: MouseEvent) => {
->>>>>>> 5350e389
     setExpanded(true);
     ev.preventDefault();
   }, [setExpanded]);
@@ -118,19 +104,6 @@
       graceWords={20}
       rawWordCount={wordCount ?? 0}
       expanded={expanded}
-<<<<<<< HEAD
-      getTruncatedSuffix={({wordsLeft}: {wordsLeft:number}) => <div className={classes.highlightContinue}>
-        {(forceSeeMore || wordsLeft < 1000)
-          ? <Link to={postGetPageUrl(post)} onClick={clickExpand}>
-              (See More – {wordsLeft} more words)
-            </Link>
-          : <Link to={postGetPageUrl(post)}>
-              (Continue Reading – {wordsLeft} more words)
-            </Link>
-        }
-      </div>}
-      dangerouslySetInnerHTML={{__html: expandedDocument?.contents?.html ?? htmlHighlight ?? ""}}
-=======
       getTruncatedSuffix={({wordsLeft}: {wordsLeft:number}) =>
         <div className={classes.highlightContinue}>
           <TruncatedSuffix
@@ -141,8 +114,7 @@
           />
         </div>
       }
-      dangerouslySetInnerHTML={{__html: expandedDocument?.contents?.html || htmlHighlight}}
->>>>>>> 5350e389
+      dangerouslySetInnerHTML={{__html: expandedDocument?.contents?.html ?? htmlHighlight ?? ''}}
       description={`post ${post._id}`}
       nofollow={(post.user?.karma || 0) < nofollowKarmaThreshold.get()}
     />
