--- conflicted
+++ resolved
@@ -147,23 +147,13 @@
 }
 
 const useTaggedEvent = (showEventTag: boolean, post: PostsBase|PostsListBase) => {
-<<<<<<< HEAD
-  const {currentForumEvent, isEventPost, marginalFundingWeek} = useCurrentForumEvent();
-=======
   const {currentForumEvent, isEventPost} = useCurrentForumEvent();
->>>>>>> b05f6c95
   if (!showEventTag) {
     return undefined;
   }
   if (currentForumEvent?.tag && isEventPost(post)) {
     return currentForumEvent;
   }
-<<<<<<< HEAD
-  if (marginalFundingWeek?.tag && isEventPost(post, marginalFundingWeek?.tag)) {
-    return marginalFundingWeek;
-  }
-=======
->>>>>>> b05f6c95
   return undefined;
 }
 
