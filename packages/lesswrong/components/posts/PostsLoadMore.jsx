--- conflicted
+++ resolved
@@ -1,8 +1,4 @@
-<<<<<<< HEAD
 import { Components } from 'meteor/vulcan:core';
-=======
-import { Components, registerComponent } from 'meteor/vulcan:core';
->>>>>>> 9b2a1ef9
 import React from 'react';
 import classNames from 'classnames';
 import muiThemeable from 'material-ui/styles/muiThemeable';
@@ -29,18 +25,9 @@
   )
 }
 
-<<<<<<< HEAD
 export default defineComponent({
   name: 'PostsLoadMore',
   component: PostsLoadMore,
   styles: styles,
   hocs: [ muiThemeable() ]
 });
-=======
-PostsLoadMore.displayName = "PostsLoadMore";
-
-registerComponent('PostsLoadMore', PostsLoadMore,
-  muiThemeable(),
-  withStyles(styles, { name: "PostsLoadMore" })
-);
->>>>>>> 9b2a1ef9
