import { Components, registerComponent } from 'meteor/vulcan:core';
import React, { PureComponent } from 'react';
import { withStyles } from '@material-ui/core/styles';
import { Link } from '../../lib/reactRouterWrapper.js';
import { Posts } from "../../lib/collections/posts";
import { Sequences } from "../../lib/collections/sequences/collection.js";
import { Collections } from "../../lib/collections/collections/collection.js";
import withErrorBoundary from '../common/withErrorBoundary';
<<<<<<< HEAD
import Typography from '@material-ui/core/Typography';
import CloseIcon from '@material-ui/icons/Close';
=======
>>>>>>> 4f607ab7
import withUser from "../common/withUser";
import classNames from 'classnames';
import PropTypes from 'prop-types';
import Hidden from '@material-ui/core/Hidden';
import NoSSR from 'react-no-ssr';
import withRecordPostView from '../common/withRecordPostView';

import { POSTED_AT_WIDTH } from './PostsItemDate.jsx';

export const MENU_WIDTH = 18
export const KARMA_WIDTH = 42
export const COMMENTS_WIDTH = 48

const COMMENTS_BACKGROUND_COLOR = "rgba(0,0,0,.1)"

const styles = (theme) => ({
  root: {
    position: "relative",
    [theme.breakpoints.down('sm')]: {
      width: "100%"
    },
    [theme.breakpoints.up('md')]: {
      height: 49,
    },
    '&:hover $actions': {
      opacity: .2,
    }
  },
  postsItem: {
    display: "flex",
    paddingTop: theme.spacing.unit*1.5,
    paddingBottom: theme.spacing.unit*1.5,
    alignItems: "center",
    flexWrap: "nowrap",
    [theme.breakpoints.down('sm')]: {
      flexWrap: "wrap",
    },
  },
  background: {
    transition: "3s",
    width: "100%",
  },
  hasResumeReading: {
    ...theme.typography.body,
    "& $title": {
      position: "relative",
      top: -5,
    },
  },
  bottomBorder: {
    borderBottom: "solid 1px rgba(0,0,0,.2)",
  },
  commentsBackground: {
    backgroundColor: COMMENTS_BACKGROUND_COLOR,
    transition: "0s",
  },
  firstItem: {
    borderTop: "solid 1px rgba(0,0,0,.2)"
  },
  karma: {
    width: 42,
    justifyContent: "center",
    [theme.breakpoints.down('sm')]:{
      width: "unset",
      justifyContent: "flex-start",
      marginLeft: 2,
      marginRight: theme.spacing.unit
    }
  },
  title: {
    height: 22,
    flexGrow: 1,
    flexShrink: 1,
    overflow: "hidden",
    textOverflow: "ellipsis",
    marginRight: 12,
    [theme.breakpoints.down('sm')]: {
      order:-1,
      height: "unset",
      marginBottom: theme.spacing.unit,
      maxWidth: "unset",
      width: "100%",
      paddingRight: theme.spacing.unit
    },
    '&:hover': {
      opacity: 1,
    }
  },
  author: {
    justifyContent: "flex-end",
    overflow: "hidden",
    whiteSpace: "nowrap",
    textOverflow: "ellipsis", // I'm not sure this line worked properly?
    marginRight: theme.spacing.unit*1.5,
    [theme.breakpoints.down('sm')]: {
      justifyContent: "flex-start",
      width: "unset",
      marginLeft: 0,
      flex: "unset"
    }
  },
  event: {
    maxWidth: 250,
    overflow: "hidden",
    whiteSpace: "nowrap",
    textOverflow: "ellipsis", // I'm not sure this line worked properly?
    marginRight: theme.spacing.unit*1.5,
    [theme.breakpoints.down('sm')]: {
      width: "unset",
      marginLeft: 0,
    }
  },
  postedAt: {
    '&&': {
      width: POSTED_AT_WIDTH,
      fontWeight: 300,
      fontSize: "1rem",
      color: "rgba(0,0,0,.9)",
      [theme.breakpoints.down('sm')]: {
        width: "auto",
      }
    }
  },
  newCommentsSection: {
    width: "100%",
    paddingLeft: theme.spacing.unit*2,
    paddingRight: theme.spacing.unit*2,
    paddingBottom: theme.spacing.unit,
    paddingTop: theme.spacing.unit,
    cursor: "pointer",
    [theme.breakpoints.down('sm')]: {
      padding: 0,
    }
  },
  closeComments: {
    color: theme.palette.grey[500],
    textAlign: "right",
  },
  commentsIcon: {
    width: COMMENTS_WIDTH,
    height: 24,
    cursor: "pointer",
    position: "relative",
    flexShrink: 0,
    top: 2
  },
  actions: {
    opacity: 0,
    display: "flex",
    position: "absolute",
    top: 0,
    right: -MENU_WIDTH - 6,
    width: MENU_WIDTH,
    height: "100%",
    cursor: "pointer",
    alignItems: "center",
    justifyContent: "center",
    '&:hover': {
      opacity: 1
    },
    [theme.breakpoints.down('sm')]: {
      display: "none"
    }
  },
  actionsMenu: {
    position: "absolute",
    top: 0,
  },
  mobileSecondRowSpacer: {
    [theme.breakpoints.up('md')]: {
      display: "none",
    },
    flexGrow: 1,
  },
  mobileActions: {
    cursor: "pointer",
    width: MENU_WIDTH,
    opacity: .5,
    marginRight: theme.spacing.unit,
    display: "none",
    [theme.breakpoints.down('sm')]: {
      display: "block"
    }
  },
  nextUnreadIn: {
    color: grey[800],
    
    [theme.breakpoints.up('md')]: {
      position: "absolute",
      left: 42,
      top: 30,
      zIndex: 1000,
    },
    [theme.breakpoints.down('sm')]: {
      order: -1,
      width: "100%",
      marginTop: -10,
    },
    
    "& a": {
      color: theme.palette.primary.main,
    },
  },
  sequenceImage: {
    marginTop: -12,
    marginBottom: -12,
    top: 4,
    position: "relative",
    marginLeft: -60,
    zIndex: -1,
    opacity: 0.6,
    
    // Overlay a white-to-transparent gradient over the image
    "&:after": {
      content: "''",
      position: "absolute",
      width: "100%",
      height: "100%",
      left: 0,
      top: 0,
      background: "linear-gradient(to right, white 0%, rgba(255,255,255,.8) 60%, transparent 100%)",
    }
  },
})

class PostsItem2 extends PureComponent {
  constructor(props) {
    super(props)
    this.state = { showComments: props.defaultToShowComments, readComments: false}
    this.postsItemRef = React.createRef();
  }

  toggleComments = (scroll) => {
    this.props.recordPostView({...this.props, document:this.props.post})
    this.setState((prevState) => {
      if (scroll) {
        this.postsItemRef.current.scrollIntoView({behavior: "smooth", block: "center", inline: "nearest"})
      }
      return ({
        showComments:!prevState.showComments,
        readComments: true
      })
    })
  }

  isSticky = (post, terms) => {
    if (post && terms && terms.forum) {
      return (
        post.sticky ||
        (terms.af && post.afSticky) ||
        (terms.meta && post.metaSticky)
      )
    }
  }
<<<<<<< HEAD
  
  render() {
    const { classes, post, chapter, currentUser, index, terms, resumeReading, showBottomBorder=true, showQuestionTag=true, showPostedAt=true } = this.props
    const { showComments, readComments } = this.state
=======

  hasUnreadComments = () => {
    const { post } = this.props
    const { lastVisitedAt } = post
    const { readComments } = this.state
    const lastCommentedAt = Posts.getLastCommentedAt(post)
    const read = lastVisitedAt;
    const newComments = lastVisitedAt < lastCommentedAt;
    return (read && newComments && !readComments)
  }

  render() {
    const { classes, post, chapter, currentUser, index, terms, showBottomBorder=true, showQuestionTag=true,showIcons=true, showPostedAt=true, defaultToShowUnreadComments=false } = this.props
    const { showComments } = this.state
>>>>>>> 4f607ab7
    const { PostsItemComments, PostsItemKarma, PostsItemTitle, PostsUserAndCoauthors, EventVicinity, PostsPageActions, PostsItemIcons, PostsItem2MetaInfo } = Components

    const postLink = chapter ? ("/s/" + chapter.sequenceId + "/p/" + post._id) : Posts.getPageUrl(post)
    
    const unreadComments = this.hasUnreadComments()

    const renderComments = showComments || (defaultToShowUnreadComments && unreadComments)
    const condensedAndHiddenComments = defaultToShowUnreadComments && unreadComments && !showComments

    return (
      <div className={classes.root} ref={this.postsItemRef}>
        <div className={classNames(
          classes.background,
          {
            [classes.bottomBorder]: showBottomBorder,
            [classes.commentsBackground]: renderComments,
            [classes.firstItem]: (index===0) && showComments,
            "personalBlogpost": !post.frontpageDate,
<<<<<<< HEAD
            [classes.commentBox]: showComments,
            [classes.hasResumeReading]: !!resumeReading,
=======
>>>>>>> 4f607ab7
          }
        )}>
          <div className={classes.postsItem}>
            <PostsItem2MetaInfo className={classes.karma}>
              <PostsItemKarma post={post} />
            </PostsItem2MetaInfo>

            <Link to={postLink} className={classes.title}>
              <PostsItemTitle post={post} postItem2 read={post.lastVisitedAt} sticky={this.isSticky(post, terms)} showQuestionTag={showQuestionTag}/>
            </Link>
            
            {(resumeReading?.sequence || resumeReading?.collection) &&
              <div className={classes.nextUnreadIn}>
                Next unread in <Link to={
                  resumeReading.sequence
                    ? Sequences.getPageUrl(resumeReading.sequence)
                    : Collections.getPageUrl(resumeReading.collection)
                }>
                  {resumeReading.sequence?.title || resumeReading.collection?.title}
                </Link>
                {" "}
                ({resumeReading.numRead}/{resumeReading.numTotal} read)
              </div>
            }

            { post.user && !post.isEvent && <PostsItem2MetaInfo className={classes.author}>
              <PostsUserAndCoauthors post={post} abbreviateIfLong={true} />
            </PostsItem2MetaInfo>}

            { post.isEvent && <PostsItem2MetaInfo className={classes.event}>
              <EventVicinity post={post} />
            </PostsItem2MetaInfo>}

            {showPostedAt && !resumeReading && <Components.PostsItemDate post={post}/>}

            <div className={classes.mobileSecondRowSpacer}/>
            
            {<div className={classes.mobileActions}>
              <PostsPageActions post={post} menuClassName={classes.actionsMenu} />
            </div>}

            {showIcons && <Hidden mdUp implementation="css">
              <PostsItemIcons post={post}/>
            </Hidden>}

<<<<<<< HEAD
            {!resumeReading && <div className={classes.commentsIcon}>
              <PostsItemComments post={post} onClick={() => this.toggleComments(false)} readStatus={readComments}/>
            </div>}
            
            {resumeReading &&
              <div className={classes.sequenceImage}>
                <NoSSR>
                  <Components.CloudinaryImage
                    publicId={resumeReading.sequence?.gridImageId || resumeReading.collection?.gridImageId || "sequences/vnyzzznenju0hzdv6pqb.jpg"}
                    height={48}
                    width={146}
                  />
                </NoSSR>
              </div>}
=======
            <div className={classes.commentsIcon}>
              <PostsItemComments 
                post={post} 
                onClick={() => this.toggleComments(false)} 
                unreadComments={unreadComments}
              />
            </div>
>>>>>>> 4f607ab7

          </div>
          
          {<div className={classes.actions}>
            {resumeReading && <CloseIcon onClick={() => this.props.dismissRecommendation()}/>}
            {!resumeReading && <PostsPageActions post={post} vertical menuClassName={classes.actionsMenu} />}
          </div>}
          
          {renderComments && <div className={classes.newCommentsSection} onClick={() => this.toggleComments(true)}>
            <Components.PostsItemNewCommentsWrapper
              currentUser={currentUser}
              highlightDate={post.lastVisitedAt}
              terms={{view:"postCommentsUnread", limit:7, postId: post._id}}
              post={post}
              condensed={condensedAndHiddenComments}
              hideReadComments={condensedAndHiddenComments}
            />
          </div>}
        </div>
      </div>
    )
  }
}

PostsItem2.propTypes = {
  currentUser: PropTypes.object,
  post: PropTypes.object.isRequired,
};

registerComponent(
  'PostsItem2',
  PostsItem2,
  withStyles(styles, { name: "PostsItem2" }),
  withUser,
  withRecordPostView,
  withErrorBoundary,
);<|MERGE_RESOLUTION|>--- conflicted
+++ resolved
@@ -6,11 +6,7 @@
 import { Sequences } from "../../lib/collections/sequences/collection.js";
 import { Collections } from "../../lib/collections/collections/collection.js";
 import withErrorBoundary from '../common/withErrorBoundary';
-<<<<<<< HEAD
-import Typography from '@material-ui/core/Typography';
 import CloseIcon from '@material-ui/icons/Close';
-=======
->>>>>>> 4f607ab7
 import withUser from "../common/withUser";
 import classNames from 'classnames';
 import PropTypes from 'prop-types';
@@ -265,13 +261,7 @@
       )
     }
   }
-<<<<<<< HEAD
   
-  render() {
-    const { classes, post, chapter, currentUser, index, terms, resumeReading, showBottomBorder=true, showQuestionTag=true, showPostedAt=true } = this.props
-    const { showComments, readComments } = this.state
-=======
-
   hasUnreadComments = () => {
     const { post } = this.props
     const { lastVisitedAt } = post
@@ -283,9 +273,8 @@
   }
 
   render() {
-    const { classes, post, chapter, currentUser, index, terms, showBottomBorder=true, showQuestionTag=true,showIcons=true, showPostedAt=true, defaultToShowUnreadComments=false } = this.props
+    const { classes, post, chapter, currentUser, index, terms, resumeReading, showBottomBorder=true, showQuestionTag=true, showIcons=true, showPostedAt=true, defaultToShowUnreadComments=false } = this.props
     const { showComments } = this.state
->>>>>>> 4f607ab7
     const { PostsItemComments, PostsItemKarma, PostsItemTitle, PostsUserAndCoauthors, EventVicinity, PostsPageActions, PostsItemIcons, PostsItem2MetaInfo } = Components
 
     const postLink = chapter ? ("/s/" + chapter.sequenceId + "/p/" + post._id) : Posts.getPageUrl(post)
@@ -304,11 +293,7 @@
             [classes.commentsBackground]: renderComments,
             [classes.firstItem]: (index===0) && showComments,
             "personalBlogpost": !post.frontpageDate,
-<<<<<<< HEAD
-            [classes.commentBox]: showComments,
             [classes.hasResumeReading]: !!resumeReading,
-=======
->>>>>>> 4f607ab7
           }
         )}>
           <div className={classes.postsItem}>
@@ -354,9 +339,12 @@
               <PostsItemIcons post={post}/>
             </Hidden>}
 
-<<<<<<< HEAD
             {!resumeReading && <div className={classes.commentsIcon}>
-              <PostsItemComments post={post} onClick={() => this.toggleComments(false)} readStatus={readComments}/>
+              <PostsItemComments
+                post={post}
+                onClick={() => this.toggleComments(false)}
+                unreadComments={unreadComments}
+              />
             </div>}
             
             {resumeReading &&
@@ -369,16 +357,6 @@
                   />
                 </NoSSR>
               </div>}
-=======
-            <div className={classes.commentsIcon}>
-              <PostsItemComments 
-                post={post} 
-                onClick={() => this.toggleComments(false)} 
-                unreadComments={unreadComments}
-              />
-            </div>
->>>>>>> 4f607ab7
-
           </div>
           
           {<div className={classes.actions}>
