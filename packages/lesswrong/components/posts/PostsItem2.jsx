import { Components, registerComponent, getSetting } from 'meteor/vulcan:core';
import React, { PureComponent } from 'react';
import { withStyles } from '@material-ui/core/styles';
import { Link } from '../../lib/reactRouterWrapper.js';
import { Posts } from "../../lib/collections/posts";
import { Sequences } from "../../lib/collections/sequences/collection.js";
import { Collections } from "../../lib/collections/collections/collection.js";
import withErrorBoundary from '../common/withErrorBoundary';
import CloseIcon from '@material-ui/icons/Close';
import Tooltip from '@material-ui/core/Tooltip';
import withUser from "../common/withUser";
import classNames from 'classnames';
import PropTypes from 'prop-types';
import Hidden from '@material-ui/core/Hidden';
import withRecordPostView from '../common/withRecordPostView';

export const MENU_WIDTH = 18
export const KARMA_WIDTH = 42
export const COMMENTS_WIDTH = 48

const COMMENTS_BACKGROUND_COLOR = "rgba(0,0,0,.1)"

const styles = (theme) => ({
  root: {
    position: "relative",
    [theme.breakpoints.down('sm')]: {
      width: "100%"
    },
    '&:hover $actions': {
      opacity: .2,
    }
  },
  fixedHeight: {
    [theme.breakpoints.up('md')]: {
      height: 48,
    }
  },
  postsItem: {
    display: "flex",
    paddingTop: 10,
    paddingBottom: 10,
    alignItems: "center",
    flexWrap: "nowrap",
    [theme.breakpoints.down('sm')]: {
      flexWrap: "wrap",
      paddingTop: theme.spacing.unit,
      paddingBottom: theme.spacing.unit,
    },
  },
  background: {
    transition: "3s",
    width: "100%",
  },
  hasResumeReading: {
    ...theme.typography.body,
    "& $title": {
      position: "relative",
      top: -5,
    },
  },
  bottomBorder: {
    borderBottom: "solid 1px rgba(0,0,0,.2)",
  },
  commentsBackground: {
    backgroundColor: COMMENTS_BACKGROUND_COLOR,
    transition: "0s",
  },
  firstItem: {
    borderTop: "solid 1px rgba(0,0,0,.2)"
  },
  karma: {
    width: 42,
    justifyContent: "center",
    [theme.breakpoints.down('sm')]:{
      width: "unset",
      justifyContent: "flex-start",
      marginLeft: 2,
      marginRight: theme.spacing.unit
    }
  },
  title: {
    minHeight: 26,
    flexGrow: 1,
    flexShrink: 1,
    overflow: "hidden",
    textOverflow: "ellipsis",
    marginRight: 12,
    [theme.breakpoints.up('md')]: {
      position: "relative",
      top: 3,
    },
    [theme.breakpoints.down('sm')]: {
      order:-1,
      height: "unset",
      maxWidth: "unset",
      width: "100%",
      paddingRight: theme.spacing.unit
    },
    '&:hover': {
      opacity: 1,
      overflow: "unset",
    }
  },
  author: {
    justifyContent: "flex-end",
    overflow: "hidden",
    whiteSpace: "nowrap",
    textOverflow: "ellipsis", // I'm not sure this line worked properly?
    marginRight: theme.spacing.unit*1.5,
    [theme.breakpoints.down('sm')]: {
      justifyContent: "flex-start",
      width: "unset",
      marginLeft: 0,
      flex: "unset"
    }
  },
  event: {
    maxWidth: 250,
    overflow: "hidden",
    whiteSpace: "nowrap",
    textOverflow: "ellipsis", // I'm not sure this line worked properly?
    marginRight: theme.spacing.unit*1.5,
    [theme.breakpoints.down('sm')]: {
      width: "unset",
      marginLeft: 0,
    }
  },
  newCommentsSection: {
    width: "100%",
    paddingLeft: theme.spacing.unit*2,
    paddingRight: theme.spacing.unit*2,
    paddingBottom: theme.spacing.unit,
    paddingTop: theme.spacing.unit,
    cursor: "pointer",
    [theme.breakpoints.down('sm')]: {
      padding: 0,
    }
  },
  commentsIcon: {
    width: COMMENTS_WIDTH,
    height: 24,
    cursor: "pointer",
    position: "relative",
    flexShrink: 0,
    top: 2
  },
  actions: {
    opacity: 0,
    display: "flex",
    position: "absolute",
    top: 0,
    right: -MENU_WIDTH - 6,
    width: MENU_WIDTH,
    height: "100%",
    cursor: "pointer",
    alignItems: "center",
    justifyContent: "center",
    [theme.breakpoints.down('sm')]: {
      display: "none"
    }
  },
  mobileSecondRowSpacer: {
    [theme.breakpoints.up('md')]: {
      display: "none",
    },
    flexGrow: 1,
  },
  mobileActions: {
    cursor: "pointer",
    width: MENU_WIDTH,
    opacity: .5,
    marginRight: theme.spacing.unit,
    display: "none",
    [theme.breakpoints.down('sm')]: {
      display: "block"
    }
  },
  mobileDismissButton: {
    display: "none",
    opacity: 0.75,
    verticalAlign: "middle",
    position: "relative",
    cursor: "pointer",
    right: 10,
    [theme.breakpoints.down('sm')]: {
      display: "inline-block"
    }
  },
  nextUnreadIn: {
    color: theme.palette.grey[800],
    fontFamily: theme.typography.commentStyle.fontFamily,

    [theme.breakpoints.up('md')]: {
      position: "absolute",
      left: 42,
      top: 28,
      zIndex: theme.zIndexes.nextUnread,
    },
    [theme.breakpoints.down('sm')]: {
      order: -1,
      width: "100%",
      marginTop: -2,
      marginBottom: 3,
      marginLeft: 1,
    },

    "& a": {
      color: theme.palette.primary.main,
    },
  },
  sequenceImage: {
    position: "relative",
    marginLeft: -60,
    zIndex: theme.zIndexes.continueReadingImage,
    opacity: 0.6,
    height: 48,
    width: 146,

    // Negative margins that are the opposite of the padding on postsItem, since
    // the image extends into the padding.
    marginTop: -12,
    marginBottom: -12,
    [theme.breakpoints.down('sm')]: {
      marginTop: 0,
      marginBottom: 0,
      position: "absolute",
      overflow: 'hidden',
      right: 0,
      bottom: 0,
      height: "100%",
    },

    // Overlay a white-to-transparent gradient over the image
    "&:after": {
      content: "''",
      position: "absolute",
      width: "100%",
      height: "100%",
      left: 0,
      top: 0,
      background: "linear-gradient(to right, white 0%, rgba(255,255,255,.8) 60%, transparent 100%)",
    }
  },
  sequenceImageImg: {
    height: 48,
    width: 146,
    [theme.breakpoints.down('sm')]: {
      height: "100%",
      width: 'auto'
    },
  }
})

const dismissRecommendationTooltip = "Don't remind me to finish reading this sequence unless I visit it again";

class PostsItem2 extends PureComponent {
  constructor(props) {
    super(props)
    this.state = { showComments: props.defaultToShowComments, readComments: false}
    this.postsItemRef = React.createRef();
  }

  toggleComments = (scroll) => {
    this.props.recordPostView({...this.props, document:this.props.post})
    this.setState((prevState) => {
      if (scroll) {
        this.postsItemRef.current.scrollIntoView({behavior: "smooth", block: "center", inline: "nearest"})
      }
      return ({
        showComments:!prevState.showComments,
        readComments: true
      })
    })
  }

  isSticky = (post, terms) => {
    if (post && terms && terms.forum) {
      return (
        post.sticky ||
        (terms.af && post.afSticky) ||
        (terms.meta && post.metaSticky)
      )
    }
  }

  hasUnreadComments = () => {
    const { post } = this.props
    const { readComments } = this.state
    const lastCommentedAt = Posts.getLastCommentedAt(post)
    const newComments = post.lastVisitedAt < lastCommentedAt;
    return (post.isRead && newComments && !readComments)
  }

  render() {
    const { classes, post, sequenceId, chapter, currentUser, index, terms, resumeReading,
      showBottomBorder=true, showQuestionTag=true, showIcons=true, showPostedAt=true,
      defaultToShowUnreadComments=false, dismissRecommendation } = this.props
    const { showComments } = this.state
    const { PostsItemComments, PostsItemKarma, PostsTitle, PostsUserAndCoauthors, EventVicinity, PostsPageActions, PostsItemIcons, PostsItem2MetaInfo } = Components

    const postLink = Posts.getPageUrl(post, false, sequenceId || chapter?.sequenceId);

    const unreadComments = this.hasUnreadComments()

    const renderComments = showComments || (defaultToShowUnreadComments && unreadComments)
    const condensedAndHiddenComments = defaultToShowUnreadComments && unreadComments && !showComments

    const dismissButton = (currentUser && resumeReading && <Tooltip title={dismissRecommendationTooltip} placement="right">
        <CloseIcon onClick={() => dismissRecommendation()}/>
      </Tooltip>
    )

    const cloudinaryCloudName = getSetting('cloudinary.cloudName', 'lesswrong-2-0')

    return (
      <div className={classes.root} ref={this.postsItemRef}>
        <div className={classNames(
          classes.background,
          {
            [classes.bottomBorder]: showBottomBorder,
            [classes.commentsBackground]: renderComments,
            [classes.firstItem]: (index===0) && showComments,
            "personalBlogpost": !post.frontpageDate,
            [classes.hasResumeReading]: !!resumeReading,
            [classes.fixedHeight]: !renderComments,
          }
        )}>
          <div className={classes.postsItem}>
            <PostsItem2MetaInfo className={classes.karma}>
              <PostsItemKarma post={post} />
            </PostsItem2MetaInfo>

            <Link to={postLink} className={classes.title}>
<<<<<<< HEAD
              <PostsItemTitle post={post} postItem2 expandOnHover={!renderComments} read={post.isRead} sticky={this.isSticky(post, terms)} showQuestionTag={showQuestionTag}/>
=======
              <PostsTitle post={post} expandOnHover={!renderComments} read={post.lastVisitedAt} sticky={this.isSticky(post, terms)} showQuestionTag={showQuestionTag}/>
>>>>>>> 65acef73
            </Link>

            {(resumeReading?.sequence || resumeReading?.collection) &&
              <div className={classes.nextUnreadIn}>
                {resumeReading.numRead ? "Next unread in " : "First post in "}<Link to={
                  resumeReading.sequence
                    ? Sequences.getPageUrl(resumeReading.sequence)
                    : Collections.getPageUrl(resumeReading.collection)
                }>
                  {resumeReading.sequence ? resumeReading.sequence.title : resumeReading.collection?.title}
                </Link>
                {" "}
                {(resumeReading.numRead>0) && <span>({resumeReading.numRead}/{resumeReading.numTotal} read)</span>}
              </div>
            }

            { post.user && !post.isEvent && <PostsItem2MetaInfo className={classes.author}>
              <PostsUserAndCoauthors post={post} abbreviateIfLong={true} />
            </PostsItem2MetaInfo>}

            { post.isEvent && <PostsItem2MetaInfo className={classes.event}>
              <EventVicinity post={post} />
            </PostsItem2MetaInfo>}

            {showPostedAt && !resumeReading && <Components.PostsItemDate post={post}/>}

            <div className={classes.mobileSecondRowSpacer}/>

            {<div className={classes.mobileActions}>
              {!resumeReading && <PostsPageActions post={post} />}
            </div>}

            {showIcons && <Hidden mdUp implementation="css">
              <PostsItemIcons post={post}/>
            </Hidden>}

            {!resumeReading && <div className={classes.commentsIcon}>
              <PostsItemComments
                post={post}
                onClick={() => this.toggleComments(false)}
                unreadComments={unreadComments}
              />

            </div>}

            <div className={classes.mobileDismissButton}>
              {dismissButton}
            </div>

            {resumeReading &&
              <div className={classes.sequenceImage}>
                <img className={classes.sequenceImageImg}
                  src={`http://res.cloudinary.com/${cloudinaryCloudName}/image/upload/c_fill,dpr_2.0,g_custom,h_96,q_auto,w_292/v1/${
                    resumeReading.sequence?.gridImageId
                      || resumeReading.collection?.gridImageId
                      || "sequences/vnyzzznenju0hzdv6pqb.jpg"
                  }`}
                />
              </div>}
          </div>

          {<div className={classes.actions}>
            {dismissButton}
            {!resumeReading && <PostsPageActions post={post} vertical />}
          </div>}

          {renderComments && <div className={classes.newCommentsSection} onClick={() => this.toggleComments(true)}>
            <Components.PostsItemNewCommentsWrapper
              currentUser={currentUser}
              highlightDate={post.lastVisitedAt}
              terms={{view:"postCommentsUnread", limit:7, postId: post._id}}
              post={post}
              condensed={condensedAndHiddenComments}
              hideReadComments={condensedAndHiddenComments}
            />
          </div>}
        </div>
      </div>
    )
  }
}

PostsItem2.propTypes = {
  currentUser: PropTypes.object,
  post: PropTypes.object.isRequired,
};

registerComponent(
  'PostsItem2',
  PostsItem2,
  withStyles(styles, { name: "PostsItem2" }),
  withUser,
  withRecordPostView,
  withErrorBoundary,
);<|MERGE_RESOLUTION|>--- conflicted
+++ resolved
@@ -331,11 +331,7 @@
             </PostsItem2MetaInfo>
 
             <Link to={postLink} className={classes.title}>
-<<<<<<< HEAD
-              <PostsItemTitle post={post} postItem2 expandOnHover={!renderComments} read={post.isRead} sticky={this.isSticky(post, terms)} showQuestionTag={showQuestionTag}/>
-=======
-              <PostsTitle post={post} expandOnHover={!renderComments} read={post.lastVisitedAt} sticky={this.isSticky(post, terms)} showQuestionTag={showQuestionTag}/>
->>>>>>> 65acef73
+              <PostsTitle post={post} expandOnHover={!renderComments} read={post.isRead} sticky={this.isSticky(post, terms)} showQuestionTag={showQuestionTag}/>
             </Link>
 
             {(resumeReading?.sequence || resumeReading?.collection) &&
