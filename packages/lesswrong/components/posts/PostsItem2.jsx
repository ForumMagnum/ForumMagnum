--- conflicted
+++ resolved
@@ -12,11 +12,8 @@
 import PropTypes from 'prop-types';
 import grey from '@material-ui/core/colors/grey';
 import Hidden from '@material-ui/core/Hidden';
-<<<<<<< HEAD
 import NoSSR from 'react-no-ssr';
-=======
 import withRecordPostView from '../common/withRecordPostView';
->>>>>>> 323138c5
 
 import { POSTED_AT_WIDTH } from './PostsItemDate.jsx';
 
@@ -53,17 +50,15 @@
     transition: "3s",
     width: "100%",
   },
-<<<<<<< HEAD
   hasSequence: {
     ...theme.typography.body,
     "& $title": {
       position: "relative",
       top: -5,
     },
-=======
+  },
   bottomBorder: {
     borderBottom: "solid 1px rgba(0,0,0,.2)",
->>>>>>> 323138c5
   },
   commentsBackground: {
     backgroundColor: COMMENTS_BACKGROUND_COLOR,
@@ -279,11 +274,7 @@
   }
 
   render() {
-<<<<<<< HEAD
-    const { classes, post, chapter, currentUser, index, terms, sequence } = this.props
-=======
-    const { classes, post, chapter, currentUser, index, terms, showBottomBorder=true, showQuestionTag=true, showPostedAt=true } = this.props
->>>>>>> 323138c5
+    const { classes, post, chapter, currentUser, index, terms, sequence, showBottomBorder=true, showQuestionTag=true, showPostedAt=true } = this.props
     const { showComments, readComments } = this.state
     const { PostsItemComments, PostsItemKarma, PostsItemTitle, PostsUserAndCoauthors, EventVicinity, PostsPageActions, PostsItemIcons, PostsItem2MetaInfo } = Components
 
@@ -323,11 +314,7 @@
               <EventVicinity post={post} />
             </PostsItem2MetaInfo>}
 
-<<<<<<< HEAD
-            {!sequence && <Components.PostsItemDate post={post}/>}
-=======
-            {showPostedAt && <Components.PostsItemDate post={post}/>}
->>>>>>> 323138c5
+            {showPostedAt && !sequence && <Components.PostsItemDate post={post}/>}
 
             <div className={classes.mobileSecondRowSpacer}/>
             
