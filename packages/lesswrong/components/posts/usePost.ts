import { ApolloError, useQuery } from '@apollo/client';
import { gql } from "@/lib/generated/gql-codegen/gql";

const PostsPageMultiQuery = gql(`
  query multiPostusePostQuery($selector: PostSelector, $limit: Int, $enableTotal: Boolean) {
    posts(selector: $selector, limit: $limit, enableTotal: $enableTotal) {
      results {
        ...PostsPage
      }
      totalCount
    }
  }
`);

export const usePostBySlug = ({slug, ssr=true}: {slug: string, ssr?: boolean}):
  {
    post: PostsPage,
    loading: false,
    error: null
  } | {
    post: null,
    loading: boolean,
    error: ApolloError|null,
  } => {
  const { data, error, loading } = useQuery(PostsPageMultiQuery, {
    variables: {
      selector: { slugPost: { slug: slug } },
      limit: 1,
      enableTotal: false,
    },
<<<<<<< HEAD
    notifyOnNetworkStatusChange: true,
=======
    
    collectionName: "Posts",
    fragmentName: 'PostsPage',
    limit: 1,
    enableTotal: false,
    ssr,
>>>>>>> c45dc35e
  });

  const results = data?.posts?.results;
  
  if (results && results.length>0 && results[0]._id) {
    return {
      post: results[0],
      loading: false,
      error: null
    };
  } else {
    return {
      post: null,
      loading,
      error: error||null,
    }
  }
}

export const usePostByLegacyId = ({ legacyId, ssr=true }: {
  legacyId: string
  ssr?: boolean
}):
  {
    post: PostsPage,
    loading: false,
    error: null
  } | {
    post: null,
    loading: boolean,
    error: ApolloError|null,
  } => {
  const { data: dataPostsPage, error, loading } = useQuery(PostsPageMultiQuery, {
    variables: {
      selector: { legacyIdPost: { legacyId: legacyId } },
      limit: 1,
      enableTotal: false,
    },
<<<<<<< HEAD
    notifyOnNetworkStatusChange: true,
=======
    
    collectionName: "Posts",
    fragmentName: 'PostsPage',
    limit: 1,
    enableTotal: false,
    ssr,
>>>>>>> c45dc35e
  });

  const results = dataPostsPage?.posts?.results;
  
  if (results && results.length>0 && results[0]._id) {
    return {
      post: results[0],
      loading: false,
      error: null
    };
  } else {
    return {
      post: null,
      loading,
      error: error||null,
    }
  }
}<|MERGE_RESOLUTION|>--- conflicted
+++ resolved
@@ -28,16 +28,8 @@
       limit: 1,
       enableTotal: false,
     },
-<<<<<<< HEAD
     notifyOnNetworkStatusChange: true,
-=======
-    
-    collectionName: "Posts",
-    fragmentName: 'PostsPage',
-    limit: 1,
-    enableTotal: false,
     ssr,
->>>>>>> c45dc35e
   });
 
   const results = data?.posts?.results;
@@ -76,16 +68,8 @@
       limit: 1,
       enableTotal: false,
     },
-<<<<<<< HEAD
     notifyOnNetworkStatusChange: true,
-=======
-    
-    collectionName: "Posts",
-    fragmentName: 'PostsPage',
-    limit: 1,
-    enableTotal: false,
     ssr,
->>>>>>> c45dc35e
   });
 
   const results = dataPostsPage?.posts?.results;
