--- conflicted
+++ resolved
@@ -125,8 +125,7 @@
         {posts?.map((post, i) =>
           <PostsItem2 key={post._id} post={post} currentUser={currentUser} index={i} />)}
 
-<<<<<<< HEAD
-        {posts?.length < totalCount && <div className={classes.loadMore}>
+        {(posts?.length < totalCount) && <div className={classes.loadMore}>
           <LoadMore
             loadMore={loadMore}
             count={posts.length}
@@ -134,13 +133,6 @@
             networkStatus={networkStatus}
           />
         </div>}
-=======
-        {(posts?.length < totalCount) && <LoadMore
-          loadMore={loadMore}
-          count={posts.length}
-          totalCount={totalCount}
-        />}
->>>>>>> c0b01c27
 
         <ShortformTimeBlock
           reportEmpty={this.reportEmptyShortform}
