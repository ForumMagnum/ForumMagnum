import { Components, registerComponent, useMulti, Utils } from 'meteor/vulcan:core';
import React, { useState } from 'react';
import PropTypes from 'prop-types';
import { Posts } from '../../lib/collections/posts';
import { FormattedMessage } from 'meteor/vulcan:i18n';
import classNames from 'classnames';
import { withStyles } from '@material-ui/core/styles'

const Error = ({error}) => <div>
  <FormattedMessage id={error.id} values={{value: error.value}}/>{error.message}
</div>;

const styles = theme => ({
  itemIsLoading: {
    opacity: .4,
  },
  loading: {
    '&&:after': {
      content: "''",
      marginLeft: 0,
      marginRight: 0,
    }
  },
  loadMore: {
    flexGrow: 1,
    textAlign: "left",
    '&&:after': {
      content: "''",
      marginLeft: 0,
      marginRight: 0,
    }
  }
})

// A list of posts, defined by a query that returns them.
//
// Props:
//  * children: Child elements will be put in a footer section
//  * terms: The search terms used to select the posts that will be shown.
//  * dimWhenLoading: Apply a style that grays out the list while it's in a
//    loading state (default false)
//  * showLoading: Display a loading spinner while loading (default true)
//  * showLoadMore: Show a Load More link in the footer if there are potentially
//    more posts (default true)
//  * showNoResults: Show a placeholder if there are no results (otherwise
//    render only whiteness) (default true)
//  * hideLastUnread: If the initial set of posts ends with N consecutive
//    already-read posts, hide the last N-1 of them. Used for abbreviating
//    read posts from the Recently Curated section on the front page.
const PostsList2 = ({
  children, terms,
  dimWhenLoading = false,
  showLoading = true, showLoadMore = true, showNoResults = true,
  hideLastUnread = false,
  enableTotal=false,
  showNominationCount,
  classes,
<<<<<<< HEAD
  listContext,
=======
  dense,
>>>>>>> 3124f27b
}) => {
  const [haveLoadedMore, setHaveLoadedMore] = useState(false);
  const { results, loading, error, count, totalCount, loadMore, limit } = useMulti({
    terms: terms,
    
    collection: Posts,
    queryName: 'postsListQuery',
    fragmentName: 'PostsList',
    enableTotal: enableTotal,
    fetchPolicy: 'cache-and-network',
    ssr: true
  });
  
  // TODO-Q: Is there a composable way to check whether this is the second
  //         time that networkStatus === 1, in order to prevent the loading
  //         indicator showing up on initial pageload?
  //
  //         Alternatively, is there a better way of checking that this is
  //         in fact the best way of checking loading status?

  // TODO-A (2019-2-20): For now, solving this with a flag that determines whether
  //                     to dim the list during loading, so that the pages where that
  //                     behavior was more important can work fine. Will probably
  //                     fix this for real when Apollo 2 comes out

  const { Loading, PostsItem2, LoadMore, PostsNoResults, SectionFooter } = Components

  if (!results && loading) return <Loading />

  // We don't actually know if there are more posts here,
  // but if this condition fails to meet we know that there definitely are no more posts
  const maybeMorePosts = !!(results && results.length && (results.length >= limit))
  
  let hidePosts = null;
  if (hideLastUnread && results?.length && !haveLoadedMore) {
    // If the list ends with N sequential read posts, hide N-1 of them.
    let numUnreadAtEnd = 0;
    for (let i=results.length-1; i>=0; i--) {
      // FIXME: This uses the initial-load version of the read-status, and won't
      // update based on the client-side read status cache.
      if (results[i].isRead) numUnreadAtEnd++;
      else break;
    }
    if (numUnreadAtEnd > 1) {
      const numHiddenAtEnd = numUnreadAtEnd - 1;
      hidePosts = [..._.times(results.length-numHiddenAtEnd, i=>false), ..._.times(numHiddenAtEnd, i=>true)];
    }
  }

  return (
    <div className={classNames({[classes.itemIsLoading]: loading && dimWhenLoading})}>
      {error && <Error error={Utils.decodeIntlError(error)} />}
      {loading && showLoading && dimWhenLoading && <Loading />}
      {results && !results.length && showNoResults && <PostsNoResults />}

      {results && results.map((post, i) =>
        (hidePosts && hidePosts[i])
          ? <PostsItem2 key={post._id}
             post={post} terms={terms} index={i}
             showQuestionTag={terms.filter!=="questions"}
             showNominationCount={showNominationCount}
             dense={dense}
             hideOnSmallScreens
             listContext={listContext}
            />
          : <PostsItem2 key={post._id}
              post={post} terms={terms} index={i}
              showQuestionTag={terms.filter!=="questions"}
<<<<<<< HEAD
              listContext={listContext}
=======
              showNominationCount={showNominationCount}
              dense={dense}
>>>>>>> 3124f27b
            />
      )}
      {(showLoadMore || children?.length>0) && <SectionFooter>
        {(showLoadMore) &&
          <div className={classes.loadMore}>
            <LoadMore
              loadMore={() => {
                loadMore();
                setHaveLoadedMore(true);
              }}
              disabled={!maybeMorePosts}
              count={count}
              totalCount={totalCount}
            />
            { !dimWhenLoading && showLoading && loading && <Loading />}
          </div>
        }
        { children }
      </SectionFooter>}
    </div>
  )
}

PostsList2.propTypes = {
  terms: PropTypes.object,
  dimWhenLoading: PropTypes.bool,
  showLoading: PropTypes.bool,
  showLoadMore: PropTypes.bool,
  showNoResults: PropTypes.bool,
  hideLastUnread: PropTypes.bool,
  classes: PropTypes.object.isRequired,
};

registerComponent('PostsList2', PostsList2,
  withStyles(styles, {name:"PostsList2"}));<|MERGE_RESOLUTION|>--- conflicted
+++ resolved
@@ -55,11 +55,8 @@
   enableTotal=false,
   showNominationCount,
   classes,
-<<<<<<< HEAD
   listContext,
-=======
   dense,
->>>>>>> 3124f27b
 }) => {
   const [haveLoadedMore, setHaveLoadedMore] = useState(false);
   const { results, loading, error, count, totalCount, loadMore, limit } = useMulti({
@@ -128,12 +125,9 @@
           : <PostsItem2 key={post._id}
               post={post} terms={terms} index={i}
               showQuestionTag={terms.filter!=="questions"}
-<<<<<<< HEAD
-              listContext={listContext}
-=======
               showNominationCount={showNominationCount}
               dense={dense}
->>>>>>> 3124f27b
+              listContext={listContext}
             />
       )}
       {(showLoadMore || children?.length>0) && <SectionFooter>
