import { registerComponent, withUpdate } from 'meteor/vulcan:core';
import React, { Component } from 'react';
import { Posts } from '../../lib/collections/posts';
import Users from 'meteor/vulcan:users';
import withUser from '../common/withUser';
import MenuItem from '@material-ui/core/MenuItem';

class SuggestAlignment extends Component {
  render() {
<<<<<<< HEAD
    const { currentUser, post, updatePost, Container } = this.props;
=======
    const { currentUser, post, editMutation } = this.props;
>>>>>>> 4efe7f71

    const userHasSuggested = post.suggestForAlignmentUserIds && post.suggestForAlignmentUserIds.includes(currentUser._id)

    if (Users.canSuggestPostForAlignment({currentUser, post})) {
      return <div>
<<<<<<< HEAD
          { userHasSuggested ?
            <div  onClick={() => Posts.unSuggestForAlignment({currentUser, post, updatePost})}>
              <Container>
                Ω Unsuggest for Alignment
              </Container>
            </div>
            :
            <div  onClick={() => Posts.suggestForAlignment({currentUser, post, updatePost})}>
              <Container>
                Ω Suggest for Alignment
              </Container>
            </div>
          }
        </div>
=======
        { userHasSuggested ?
          <div  onClick={() => Posts.unSuggestForAlignment({currentUser, post, editMutation})}>
            <MenuItem>
              Ω Unsuggest for Alignment
            </MenuItem>
          </div>
          :
          <div  onClick={() => Posts.suggestForAlignment({currentUser, post, editMutation})}>
            <MenuItem>
              Ω Suggest for Alignment
            </MenuItem>
          </div>
        }
      </div>
>>>>>>> 4efe7f71
    } else {
      return null
    }
  }
}

const withUpdateOptions = {
  collection: Posts,
  fragmentName: 'PostsList',
}

registerComponent(
  'SuggestAlignment',
  SuggestAlignment,
  [withUpdate, withUpdateOptions],
  withUser
);<|MERGE_RESOLUTION|>--- conflicted
+++ resolved
@@ -7,47 +7,25 @@
 
 class SuggestAlignment extends Component {
   render() {
-<<<<<<< HEAD
-    const { currentUser, post, updatePost, Container } = this.props;
-=======
-    const { currentUser, post, editMutation } = this.props;
->>>>>>> 4efe7f71
-
+    const { currentUser, post, updatePost } = this.props;
     const userHasSuggested = post.suggestForAlignmentUserIds && post.suggestForAlignmentUserIds.includes(currentUser._id)
 
     if (Users.canSuggestPostForAlignment({currentUser, post})) {
       return <div>
-<<<<<<< HEAD
-          { userHasSuggested ?
-            <div  onClick={() => Posts.unSuggestForAlignment({currentUser, post, updatePost})}>
-              <Container>
-                Ω Unsuggest for Alignment
-              </Container>
-            </div>
-            :
-            <div  onClick={() => Posts.suggestForAlignment({currentUser, post, updatePost})}>
-              <Container>
-                Ω Suggest for Alignment
-              </Container>
-            </div>
-          }
-        </div>
-=======
         { userHasSuggested ?
-          <div  onClick={() => Posts.unSuggestForAlignment({currentUser, post, editMutation})}>
+          <div  onClick={() => Posts.unSuggestForAlignment({currentUser, post, updatePost})}>
             <MenuItem>
               Ω Unsuggest for Alignment
             </MenuItem>
           </div>
           :
-          <div  onClick={() => Posts.suggestForAlignment({currentUser, post, editMutation})}>
+          <div  onClick={() => Posts.suggestForAlignment({currentUser, post, updatePost})}>
             <MenuItem>
               Ω Suggest for Alignment
             </MenuItem>
           </div>
         }
       </div>
->>>>>>> 4efe7f71
     } else {
       return null
     }
