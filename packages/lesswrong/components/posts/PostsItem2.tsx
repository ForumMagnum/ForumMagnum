import { Components, registerComponent } from '../../lib/vulcan-lib';
import React from 'react';
import { Link } from '../../lib/reactRouterWrapper';
import { postGetPageUrl, postGetLastCommentedAt, postGetLastCommentPromotedAt, postGetCommentCount, postCanDelete } from "../../lib/collections/posts/helpers";
import { sequenceGetPageUrl } from "../../lib/collections/sequences/helpers";
import { collectionGetPageUrl } from "../../lib/collections/collections/helpers";
import withErrorBoundary from '../common/withErrorBoundary';
import CloseIcon from '@material-ui/icons/Close';
import ArchiveIcon from '@material-ui/icons/Archive';
import { useCurrentUser } from "../common/withUser";
import classNames from 'classnames';
import { useRecordPostView } from '../hooks/useRecordPostView';
import { NEW_COMMENT_MARGIN_BOTTOM } from '../comments/CommentsListSection'
import { AnalyticsContext } from "../../lib/analyticsEvents";
import { cloudinaryCloudNameSetting } from '../../lib/publicSettings';
import { getReviewPhase, postEligibleForReview, postIsVoteable, REVIEW_YEAR } from '../../lib/reviewUtils';
import qs from "qs";
import { PopperPlacementType } from '@material-ui/core/Popper';
import { useHideRepeatedPosts } from './HideRepeatedPostsContext';
export const MENU_WIDTH = 18
export const KARMA_WIDTH = 32

export const styles = (theme: ThemeType): JssStyles => ({
  row: {
    display: "flex",
    alignItems: "center",
    justifyContent: "space-between"
  },
  root: {
    position: "relative",
    minWidth: 0,
    [theme.breakpoints.down('xs')]: {
      width: "100%"
    },
    '&:hover $actions': {
      opacity: .2,
    },
    '&:hover $archiveButton': {
      opacity: .2,
    }
  },
  background: {
    width: "100%",
    background: theme.palette.panelBackground.default,
  },
  checkboxWidth: {
    width: "calc(100% - 24px)"
  },
  translucentBackground: {
    width: "100%",
    background: theme.palette.panelBackground.translucent,
    backdropFilter: "blur(1px)"
  },
  postsItem: {
    display: "flex",
    position: "relative",
    padding: 10,
    alignItems: "center",
    flexWrap: "nowrap",
    [theme.breakpoints.down('xs')]: {
      flexWrap: "wrap",
      paddingTop: theme.spacing.unit,
      paddingBottom: theme.spacing.unit,
      paddingLeft: 5
    },
  },
  withGrayHover: {
    '&:hover': {
      backgroundColor: theme.palette.panelBackground.postsItemHover,
    },
  },
  hasSmallSubtitle: {
    '&&': {
      top: -5,
    }
  },
  bottomBorder: {
    borderBottom: theme.palette.border.itemSeparatorBottom,
  },
  commentsBackground: {
    backgroundColor: theme.palette.panelBackground.postsItemExpandedComments,
    [theme.breakpoints.down('xs')]: {
      paddingLeft: theme.spacing.unit/2,
      paddingRight: theme.spacing.unit/2
    }
  },
  karma: {
    width: KARMA_WIDTH,
    justifyContent: "center",
    [theme.breakpoints.down('xs')]:{
      width: "unset",
      justifyContent: "flex-start",
      marginLeft: 2,
      marginRight: theme.spacing.unit
    }
  },
  title: {
    minHeight: 26,
    flex: 1500,
    maxWidth: "fit-content",
    overflow: "hidden",
    textOverflow: "ellipsis",
    marginRight: 12,
    [theme.breakpoints.up('sm')]: {
      position: "relative",
      top: 3,
    },
    [theme.breakpoints.down('xs')]: {
      order:-1,
      height: "unset",
      maxWidth: "unset",
      width: "100%",
      paddingRight: theme.spacing.unit,
      flex: "unset",
    },
    '&:hover': {
      opacity: 1,
    }
  },
  spacer: {
    flex: 1,
    [theme.breakpoints.down('xs')]: {
      display: "none"
    },
  },
  author: {
    justifyContent: "flex",
    overflow: "hidden",
    whiteSpace: "nowrap",
    textOverflow: "ellipsis", // I'm not sure this line worked properly?
    marginRight: theme.spacing.unit*1.5,
    zIndex: theme.zIndexes.postItemAuthor,
    flex: 1000,
    maxWidth: "fit-content",
    [theme.breakpoints.down('xs')]: {
      justifyContent: "flex-end",
      width: "unset",
      marginLeft: 0,
      flex: "unset"
    }
  },
  event: {
    maxWidth: 250,
    overflow: "hidden",
    whiteSpace: "nowrap",
    textOverflow: "ellipsis", // I'm not sure this line worked properly?
    marginRight: theme.spacing.unit*1.5,
    [theme.breakpoints.down('xs')]: {
      width: "unset",
      marginLeft: 0,
    }
  },
  newCommentsSection: {
    width: "100%",
    paddingLeft: theme.spacing.unit*2,
    paddingRight: theme.spacing.unit*2,
    paddingTop: theme.spacing.unit,
    cursor: "pointer",
    marginBottom: NEW_COMMENT_MARGIN_BOTTOM,
    [theme.breakpoints.down('xs')]: {
      padding: 0,
    }
  },
  actions: {
    opacity: 0,
    display: "flex",
    position: "absolute",
    top: 0,
    right: -MENU_WIDTH - 6,
    width: MENU_WIDTH,
    height: "100%",
    cursor: "pointer",
    alignItems: "center",
    justifyContent: "center",
    [theme.breakpoints.down('sm')]: {
      display: "none"
    }
  },
  archiveButton: {
    opacity: 0,
    display: "flex",
    position: "absolute",
    top: 1,
    right: -3*MENU_WIDTH,
    width: MENU_WIDTH,
    height: "100%",
    cursor: "pointer",
    alignItems: "center",
    justifyContent: "center",
    [theme.breakpoints.down('sm')]: {
      display: "none"
    }
  },
  mobileSecondRowSpacer: {
    [theme.breakpoints.up('sm')]: {
      display: "none",
    },
    flexGrow: 1,
  },
  mobileActions: {
    cursor: "pointer",
    width: MENU_WIDTH,
    opacity: .5,
    marginRight: theme.spacing.unit,
    display: "none",
    [theme.breakpoints.down('xs')]: {
      display: "block"
    }
  },
  nonMobileIcons: {
    [theme.breakpoints.up('sm')]: {
      display: "none"
    }
  },
  mobileDismissButton: {
    display: "none",
    opacity: 0.75,
    verticalAlign: "middle",
    position: "relative",
    cursor: "pointer",
    right: 10,
    [theme.breakpoints.down('xs')]: {
      display: "inline-block"
    }
  },
  subtitle: {
    color: theme.palette.grey[700],
    fontFamily: theme.typography.commentStyle.fontFamily,

    [theme.breakpoints.up('sm')]: {
      position: "absolute",
      left: 42,
      bottom: 5,
      zIndex: theme.zIndexes.nextUnread,
    },
    [theme.breakpoints.down('xs')]: {
      order: -1,
      width: "100%",
      marginTop: -2,
      marginBottom: 3,
      marginLeft: 1,
    },
    "& a": {
      color: theme.palette.primary.main,
    },
  },
  sequenceImage: {
    position: "relative",
    marginLeft: -60,
    opacity: 0.6,
    height: 48,
    width: 146,

    // Negative margins that are the opposite of the padding on postsItem, since
    // the image extends into the padding.
    marginTop: -12,
    marginBottom: -12,
    [theme.breakpoints.down('xs')]: {
      marginTop: 0,
      marginBottom: 0,
      position: "absolute",
      overflow: 'hidden',
      right: 0,
      bottom: 0,
      height: "100%",
    },

    // Overlay a white-to-transparent gradient over the image
    "&:after": {
      content: "''",
      position: "absolute",
      width: "100%",
      height: "100%",
      left: 0,
      top: 0,
      background: `linear-gradient(to right, ${theme.palette.panelBackground.default} 0%, ${theme.palette.panelBackground.translucent2} 60%, transparent 100%)`,
    }
  },
  sequenceImageImg: {
    height: 48,
    width: 146,
    [theme.breakpoints.down('xs')]: {
      height: "100%",
      width: 'auto'
    },
  },
  reviewCounts: {
    width: 50
  },
  noReviews: {
    color: theme.palette.grey[400]
  },
  dense: {
    paddingTop: 7,
    paddingBottom:8
  },
  withRelevanceVoting: {
      marginLeft: 28
  },
  bookmark: {
    marginLeft: theme.spacing.unit/2,
    marginRight: theme.spacing.unit*1.5,
    position: "relative",
    top: 2,
  },
  isRead: {
    // this is just a placeholder, enabling easier theming.
  },
  checkbox: {
    marginRight: 10
  },
  mostValuableCheckbox: {
    marginLeft: 5
  },
  commentsIcon: {
    marginLeft: 8
  },
  reviewPostButton: {
    marginLeft: 10
  }
})

const dismissRecommendationTooltip = "Don't remind me to finish reading this sequence unless I visit it again";

const archiveDraftTooltip = "Archive this draft (hide from list)"

const cloudinaryCloudName = cloudinaryCloudNameSetting.get()

const isSticky = (post: PostsList, terms: PostsViewTerms) => {
  if (post && terms && terms.forum) {
    return (
      post.sticky ||
      (terms.af && post.afSticky) ||
      (terms.meta && post.metaSticky)
    )
  }
}

const PostsItem2 = ({
  post,
  tagRel=null,
  defaultToShowComments=false,
  sequenceId, 
  chapter,
  terms,
  resumeReading,
  dismissRecommendation,
  toggleDeleteDraft, 
  showBottomBorder=true,
  showQuestionTag=true,
  showDraftTag=true,
  showPersonalIcon=true,
  showIcons=true,
  showPostedAt=true,
  defaultToShowUnreadComments=false,
  dense=false,
  bookmark=false,
  showNominationCount=false,
  showReviewCount=false,
  hideAuthor=false,
  hideTrailingButtons=false,
  tooltipPlacement="bottom-end",
  curatedIconLeft=false,
  strikethroughTitle=false,
  translucentBackground=false,
  forceSticky=false,
  showReadCheckbox=false,
<<<<<<< HEAD
  recommendationId,
  classes,
=======
  showMostValuableCheckbox=false,
  showKarma=true
>>>>>>> 5b578934
}: {
  /** post: The post displayed.*/
  post: PostsList,
  /** tagRel: (Optional) The relationship between this post and a tag. If
  /* provided, UI will be shown with the score and voting on this post's
  /* relevance to that tag.*/
  tagRel?: WithVoteTagRel|null,
  /** defaultToShowComments: (bool) If set, comments will be expanded by default.*/
  defaultToShowComments?: boolean,
  /** sequenceId, chapter: If set, these will be used for making a nicer URL.*/
  sequenceId?: string,
  chapter?: any,
  /** index: If this is part of a list of PostsItems, its index (starting from
  /* zero) into that list. Used for special casing some styling at start of
  /* the list.*/
  index?: number,
  /**
   * terms: If this is part of a list generated from a query, the terms of that
   * query. Used for figuring out which sticky icons to apply, if any.
   */
  terms?: any,
  /** resumeReading: If this is a Resume Reading suggestion, the corresponding
  /* partiallyReadSequenceItem (see schema in users/schema). Used for
  /* the sequence-image background.*/
  resumeReading?: any,
  /** dismissRecommendation: If this is a Resume Reading suggestion, a callback to dismiss it.*/
  dismissRecommendation?: any,
  /** if this a draft, a callback to archive/unarchive it */
  toggleDeleteDraft?: (post: PostsList) => void,
  showBottomBorder?: boolean,
  showQuestionTag?: boolean,
  showDraftTag?: boolean,
  showPersonalIcon?: boolean
  showIcons?: boolean,
  showPostedAt?: boolean,
  defaultToShowUnreadComments?: boolean,
  /** dense: (bool) Slightly reduce margins to make this denser. Used on the AllPosts page.*/
  dense?: boolean,
  /** bookmark: (bool) Whether this is a bookmark. Adds a clickable bookmark icon.*/
  bookmark?: boolean,
  /** showNominationCount: (bool) whether this should display it's number of Review nominations*/
  showNominationCount?: boolean,
  showReviewCount?: boolean,
  hideAuthor?: boolean,
  hideTrailingButtons?: boolean,
  tooltipPlacement?: PopperPlacementType,
  curatedIconLeft?: boolean,
  strikethroughTitle?: boolean,
  translucentBackground?: boolean,
  forceSticky?: boolean,
  showReadCheckbox?: boolean,
<<<<<<< HEAD
  recommendationId?: string,
  classes: ClassesType,
=======
  showKarma?: boolean,
  showMostValuableCheckbox?: boolean
>>>>>>> 5b578934
}) => {
  const [showComments, setShowComments] = React.useState(defaultToShowComments);
  const [readComments, setReadComments] = React.useState(false);
  const { isRead, recordPostView } = useRecordPostView(post);
  const { isPostRepeated, addPost } = useHideRepeatedPosts();

  const currentUser = useCurrentUser();

  const toggleComments = React.useCallback(
    () => {
      recordPostView({post, extraEventProperties: {type: "toggleComments"}})
      setShowComments(!showComments);
      setReadComments(true);
    },
    [post, recordPostView, setShowComments, showComments, setReadComments]
  );

  const compareVisitedAndCommentedAt = (lastVisitedAt: Date, lastCommentedAt: Date | null) => {
    const newComments = lastCommentedAt ? lastVisitedAt < lastCommentedAt : false;
    return (isRead && newComments && !readComments)
  }

  const hasUnreadComments = () => {
    const lastCommentedAt = postGetLastCommentedAt(post)
    const lastVisitedAt = post.lastVisitedAt
    return compareVisitedAndCommentedAt(lastVisitedAt, lastCommentedAt)
  }

  const hasNewPromotedComments = () => {
    const lastVisitedAt = post.lastVisitedAt
    const lastCommentPromotedAt = postGetLastCommentPromotedAt(post)
    return compareVisitedAndCommentedAt(lastVisitedAt, lastCommentPromotedAt)
  }

  const hadUnreadComments = () => {
    const lastCommentedAt = postGetLastCommentedAt(post)
    return compareVisitedAndCommentedAt(post.lastVisitedAt, lastCommentedAt)
  }

  const { PostsItemComments, PostsItemKarma, PostsTitle, PostsUserAndCoauthors, LWTooltip, 
    PostActionsButton, PostsItemIcons, PostsItem2MetaInfo, PostsItemTooltipWrapper,
    BookmarkButton, PostsItemDate, PostsItemNewCommentsWrapper, AnalyticsTracker,
    AddToCalendarButton, PostsItemReviewVote, ReviewPostButton, PostReadCheckbox,
    PostMostValuableCheckbox } = (Components as ComponentTypes)

  const postLink = postGetPageUrl(post, false, sequenceId || chapter?.sequenceId);
  const postEditLink = `/editPost?${qs.stringify({postId: post._id, eventForm: post.isEvent})}`

  const renderComments = showComments || (defaultToShowUnreadComments && hadUnreadComments())
  const condensedAndHiddenComments = defaultToShowUnreadComments && !showComments

  const dismissButton = (currentUser && resumeReading &&
    <LWTooltip title={dismissRecommendationTooltip} placement="right">
      <CloseIcon onClick={() => dismissRecommendation()}/>
    </LWTooltip>
  )
  
  const archiveButton = (currentUser && post.draft && postCanDelete(currentUser, post) && 
    <LWTooltip title={archiveDraftTooltip} placement="right">
      <ArchiveIcon onClick={() => toggleDeleteDraft && toggleDeleteDraft(post)}/>
    </LWTooltip>
  )

  const commentTerms: CommentsViewTerms = {
    view:"postsItemComments", 
    limit:7, 
    postId: post._id, 
    after: (defaultToShowUnreadComments && !showComments) ? post.lastVisitedAt : null
  }

  const reviewCountsTooltip = `${post.nominationCount2019 || 0} nomination${(post.nominationCount2019 === 1) ? "" :"s"} / ${post.reviewCount2019 || 0} review${(post.nominationCount2019 === 1) ? "" :"s"}`

  if (isPostRepeated(post._id)) {
    return null;
  }
  addPost(post._id);

  return (
    <AnalyticsContext pageElementContext="postItem" postId={post._id} isSticky={isSticky(post, terms)}>
      <div className={classes.row}>
        {showReadCheckbox && <div className={classes.checkbox}>
          <PostReadCheckbox post={post} width={14} />
        </div>}
        <div className={classNames(
          classes.root,
          {
            [classes.background]: !translucentBackground,
            [classes.checkboxWidth]: showReadCheckbox,
            [classes.translucentBackground]: translucentBackground,
            [classes.bottomBorder]: showBottomBorder,
            [classes.commentsBackground]: renderComments,
            [classes.isRead]: isRead && !showReadCheckbox  // readCheckbox and post-title read-status don't aesthetically match
          })}
        >
          <PostsItemTooltipWrapper
            post={post}
            placement={tooltipPlacement}
            className={classNames(
              classes.postsItem,
              classes.withGrayHover, {
                [classes.dense]: dense,
                [classes.withRelevanceVoting]: !!tagRel
              }
            )}
          >
                {tagRel && <Components.PostsItemTagRelevance tagRel={tagRel} post={post} />}
                {showKarma && <PostsItem2MetaInfo className={classes.karma}>
                  {post.isEvent ? <AddToCalendarButton post={post} /> : <PostsItemKarma post={post} />}
                </PostsItem2MetaInfo>}

                <span className={classNames(classes.title, {[classes.hasSmallSubtitle]: !!resumeReading})}>
                  <AnalyticsTracker
                      eventType={"postItem"}
                      captureOnMount={(eventData) => eventData.capturePostItemOnMount}
                      captureOnClick={false}
                  >
                    <PostsTitle
                      postLink={post.draft ? postEditLink : postLink}
                      post={post}
                      read={isRead && !showReadCheckbox} // readCheckbox and post-title read-status don't aesthetically match
                      sticky={isSticky(post, terms) || forceSticky}
                      showQuestionTag={showQuestionTag}
                      showDraftTag={showDraftTag}
                      {...(showPersonalIcon ? {showPersonalIcon} : {})}
                      curatedIconLeft={curatedIconLeft}
                      strikethroughTitle={strikethroughTitle}
                      recommendationId={recommendationId}
                    />
                  </AnalyticsTracker>
                </span>

                {(resumeReading?.sequence || resumeReading?.collection) &&
                  <div className={classes.subtitle}>
                    {resumeReading.numRead ? "Next unread in " : "First post in "}<Link to={
                      resumeReading.sequence
                        ? sequenceGetPageUrl(resumeReading.sequence)
                        : collectionGetPageUrl(resumeReading.collection)
                    }>
                      {resumeReading.sequence ? resumeReading.sequence.title : resumeReading.collection?.title}
                    </Link>
                    {" "}
                    {(resumeReading.numRead>0) && <span>({resumeReading.numRead}/{resumeReading.numTotal} read)</span>}
                  </div>
                
                }

                { post.isEvent && !post.onlineEvent && <PostsItem2MetaInfo className={classes.event}>
                  <Components.EventVicinity post={post} />
                </PostsItem2MetaInfo>}

                {/* space in-between title and author if there is width remaining */}
                <span className={classes.spacer} />

                { !post.isEvent && !hideAuthor && <PostsItem2MetaInfo className={classes.author}>
                  <PostsUserAndCoauthors post={post} abbreviateIfLong={true} newPromotedComments={hasNewPromotedComments()} tooltipPlacement="top"/>
                </PostsItem2MetaInfo>}

                {showPostedAt && !resumeReading && <PostsItemDate post={post} />}

                <div className={classes.mobileSecondRowSpacer}/>

                {<div className={classes.mobileActions}>
                  {!resumeReading && <PostActionsButton post={post} />}
                </div>}

                {showIcons && <div className={classes.nonMobileIcons}>
                  <PostsItemIcons post={post}/>
                </div>}

                {!resumeReading && <div className={classes.commentsIcon}>
                  <PostsItemComments
                    small={false}
                    commentCount={postGetCommentCount(post)}
                    onClick={toggleComments}
                    unreadComments={hasUnreadComments()}
                    newPromotedComments={hasNewPromotedComments()}
                  />
                </div>}

                {getReviewPhase() === "NOMINATIONS" && <PostsItemReviewVote post={post}/>}
                
                {postEligibleForReview(post) && postIsVoteable(post)  && getReviewPhase() === "REVIEWS" && <span className={classes.reviewPostButton}>
                  <ReviewPostButton post={post} year={REVIEW_YEAR+""} reviewMessage={<LWTooltip title={<div><div>What was good about this post? How it could be improved? Does it stand the test of time?</div><p><em>{post.reviewCount || "No"} review{post.reviewCount !== 1 && "s"}</em></p></div>} placement="top">
                  Review
                </LWTooltip>}/></span>}

                {(showNominationCount || showReviewCount) && <LWTooltip title={reviewCountsTooltip} placement="top">
                  
                  <PostsItem2MetaInfo className={classes.reviewCounts}>
                    {showNominationCount && <span>{post.nominationCount2019 || 0}</span>}
                    {/* TODO:(Review) still 2019 */}
                    {showReviewCount && <span>{" "}<span className={classes.noReviews}>{" "}•{" "}</span>{post.reviewCount2019 || <span className={classes.noReviews}>0</span>}</span>}
                  </PostsItem2MetaInfo>
                  
                </LWTooltip>}
                {bookmark && <div className={classes.bookmark}>
                  <BookmarkButton post={post}/>
                </div>}
                <div className={classes.mobileDismissButton}>
                  {dismissButton}
                </div>

                {resumeReading &&
                  <div className={classes.sequenceImage}>
                    <img className={classes.sequenceImageImg}
                      src={`https://res.cloudinary.com/${cloudinaryCloudName}/image/upload/c_fill,dpr_2.0,g_custom,h_96,q_auto,w_292/v1/${
                        resumeReading.sequence?.gridImageId
                          || resumeReading.collection?.gridImageId
                          || "sequences/vnyzzznenju0hzdv6pqb.jpg"
                      }`}
                    />
                  </div>
                }
          </PostsItemTooltipWrapper>

          {!hideTrailingButtons && !showMostValuableCheckbox && <>
            {<div className={classes.actions}>
              {dismissButton}
              {!resumeReading && <PostActionsButton post={post} vertical />}
            </div>}
            {<div className={classes.archiveButton}>
              {archiveButton}
            </div>}
          </>}
          {renderComments && <div className={classes.newCommentsSection} onClick={toggleComments}>
            <PostsItemNewCommentsWrapper
              terms={commentTerms}
              post={post}
              treeOptions={{
                highlightDate: post.lastVisitedAt,
                condensed: condensedAndHiddenComments,
              }}
            />
          </div>}
        </div>
        {showMostValuableCheckbox && <div className={classes.mostValuableCheckbox}>
          <PostMostValuableCheckbox post={post} />
        </div>}
      </div>
    </AnalyticsContext>
  )
};

const PostsItem2Component = registerComponent('PostsItem2', PostsItem2, {
  styles,
  stylePriority: 1,
  hocs: [withErrorBoundary],
  areEqual: {
    terms: "deep",
  },
});

declare global {
  interface ComponentTypes {
    PostsItem2: typeof PostsItem2Component
  }
}<|MERGE_RESOLUTION|>--- conflicted
+++ resolved
@@ -365,13 +365,10 @@
   translucentBackground=false,
   forceSticky=false,
   showReadCheckbox=false,
-<<<<<<< HEAD
   recommendationId,
+  showMostValuableCheckbox=false,
+  showKarma=true,
   classes,
-=======
-  showMostValuableCheckbox=false,
-  showKarma=true
->>>>>>> 5b578934
 }: {
   /** post: The post displayed.*/
   post: PostsList,
@@ -423,13 +420,10 @@
   translucentBackground?: boolean,
   forceSticky?: boolean,
   showReadCheckbox?: boolean,
-<<<<<<< HEAD
   recommendationId?: string,
+  showKarma?: boolean,
+  showMostValuableCheckbox?: boolean,
   classes: ClassesType,
-=======
-  showKarma?: boolean,
-  showMostValuableCheckbox?: boolean
->>>>>>> 5b578934
 }) => {
   const [showComments, setShowComments] = React.useState(defaultToShowComments);
   const [readComments, setReadComments] = React.useState(false);
