--- conflicted
+++ resolved
@@ -149,11 +149,12 @@
     {Object.entries(options).map(([name, optionValue]) => {
       const label = _.isString(optionValue) ? optionValue : optionValue.label
       return (
-        <Link
+        <QueryLink
           key={name}
           onClick={() => setSetting(type, name)}
           // TODO: Can the query have an ordering that matches the column ordering?
-          to={loc=> ({...loc, query: {...loc.query, [type]: name}})}
+          query={{ [type]: name }}
+          merge
         >
           <MetaInfo className={classNames(classes.menuItem, {[classes.selected]: currentOption === name})}>
             {optionValue.tooltip ?
@@ -165,7 +166,7 @@
               <span>{ label }</span>
             }
           </MetaInfo>
-        </Link>
+        </QueryLink>
       )
     })}
   </div>
@@ -201,49 +202,6 @@
 
     return (
       <div className={classNames(classes.root, {[classes.hidden]: hidden})}>
-<<<<<<< HEAD
-        <div className={classes.selectionList}>
-          <MetaInfo className={classes.selectionTitle}>
-            Sorted by:
-          </MetaInfo>
-          {Object.entries(sortings).map(([name, label]) => {
-            return (
-              <QueryLink
-                key={name}
-                onClick={() => this.setSortedBy(name)}
-                query={{sortedBy: name}}
-                merge
-              >
-                <MetaInfo className={classNames(classes.menuItem, {[classes.selected]: currentSorting === name})}>
-                  { label }
-                </MetaInfo>
-              </QueryLink>
-            )
-          })}
-        </div>
-
-        <div className={classes.selectionList}>
-          <MetaInfo className={classes.selectionTitle}>
-            Filtered by:
-          </MetaInfo>
-          {FILTERS.map(filter => {
-            return (
-              <QueryLink
-                key={filter.name}
-                onClick={() => this.setFilter(filter.name)}
-                query={{filter: filter.name}}
-                merge
-              >
-                <MetaInfo className={classNames(classes.menuItem, {[classes.selected]: currentFilter === filter.name})}>
-                  <Tooltip title={<div>{filter['tooltip']}</div>} placement="left-start">
-                    <span>{ filter.label }</span>
-                  </Tooltip>
-                </MetaInfo>
-              </QueryLink>
-            )
-          })}
-        </div>
-=======
         {/* TODO-Q-ForPR Does anyone notice the spacing bothering them? */}
         {showTimeframe && <SettingsColumn
           type={'timeframe'}
@@ -271,19 +229,13 @@
           setSetting={this.setSetting}
           classes={classes}
         />
->>>>>>> a2335780
 
         <Tooltip title={<div><div>By default, posts below -10 karma are hidden.</div><div>Toggle to show them.</div></div>} placement="right-start">
           <QueryLink
             className={classes.checkboxGroup}
-<<<<<<< HEAD
-            onClick={() => this.setShowLowKarma(!currentShowLowKarma)}
+            onClick={() => this.setSetting('showLowKarma', !currentShowLowKarma)}
             query={{karmaThreshold: (currentShowLowKarma ? DEFAULT_LOW_KARMA_THRESHOLD : MAX_LOW_KARMA_THRESHOLD)}}
             merge
-=======
-            onClick={() => this.setSetting('showLowKarma', !currentShowLowKarma)}
-            to={loc=> ({...loc, query: {...loc.query, karmaThreshold: (currentShowLowKarma ? DEFAULT_LOW_KARMA_THRESHOLD : MAX_LOW_KARMA_THRESHOLD)}})}
->>>>>>> a2335780
           >
             <Checkbox classes={{root: classes.checkbox, checked: classes.checkboxChecked}} checked={currentShowLowKarma} />
 
