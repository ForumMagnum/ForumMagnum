import { Components, registerComponent, withUpdate, getSetting } from 'meteor/vulcan:core';
import React, { Component } from 'react';
import PropTypes from 'prop-types';
import classNames from 'classnames'
import { withStyles } from '@material-ui/core/styles';
import Checkbox from '@material-ui/core/Checkbox';
import Tooltip from '@material-ui/core/Tooltip';
import Users from 'meteor/vulcan:users';
import { Link } from '../../lib/reactRouterWrapper.js'

import withUser from '../common/withUser';
import { DEFAULT_LOW_KARMA_THRESHOLD, MAX_LOW_KARMA_THRESHOLD } from '../../lib/collections/posts/views'

import { views as defaultViews } from './AllPostsPage.jsx'

const FILTERS_ALL = {
<<<<<<< HEAD
=======
  "AlignmentForum": [
    {
      name: "all",
      label: "All Posts",
      tooltip: "Includes all posts"},
    {
      name: "questions",
      label: "Questions",
      tooltip: "Open questions and answers, ranging from newbie-questions to important unsolved scientific problems."},
    {
      name: "meta",
      label: "Meta",
      tooltip: "Posts relating to LessWrong itself"
    },
  ],
>>>>>>> 683bec54
  "LessWrong": [
    { name: "all",
      label: "All Posts",
      tooltip: "Includes personal blogposts as well as frontpage, curated, questions, events and meta posts."},
    { name: "frontpage",
      label: "Frontpage",
      tooltip: "Moderators add posts to the frontpage if they meet certain criteria: aiming to explain, rather than persuade, and avoiding identity politics."},
    { name: "curated",
      label: "Curated",
      tooltip: "Posts chosen by the moderation team to be well written and important (approximately 3 per week)"},
    { name: "questions",
      label: "Questions",
      tooltip: "Open questions and answers, ranging from newbie-questions to important unsolved scientific problems."},
    { name: "events",
      label: "Events",
      tooltip: "Events from around the world."
    },
    { name: "meta",
      label: "Meta",
      tooltip: "Posts relating to LessWrong itself"
    },
  ],
<<<<<<< HEAD
  // TODO; submit edits to LW?
  // Really the important thing is that they're not edited when lw does
=======
>>>>>>> 683bec54
  "EAForum": [
    { name: "all",
      label: "All Posts",
      tooltip: "Includes personal blogposts as well as frontpage, questions, and community posts."},
    { name: "frontpage",
      label: "Frontpage",
<<<<<<< HEAD
      tooltip: "Material selected by moderators as especially interesting or useful to people with interest in doing good effectively."},
    { name: "questions",
      label: "Questions",
      tooltip: "Open questions and answers, ranging from newcomer questions to important unsolved scientific problems."},
=======
      tooltip: "Moderators add posts to the frontpage if they meet certain criteria: aiming to explain, not persuade, and staying on topic."},
    { name: "questions",
      label: "Questions",
      tooltip: "Open questions and answers, ranging from newbie-questions to important unsolved scientific problems."},
>>>>>>> 683bec54
    { name: "meta",
      label: "Community",
      tooltip: "Posts with topical content or relating to the EA community itself"
    },
  ]
}
const FILTERS = FILTERS_ALL[getSetting('forumType')]

const styles = theme => ({
  root: {
    display: "flex",
    alignItems: "flex-start",
    justifyContent: "space-between",
    borderBottom:"solid 2px rgba(0,0,0,.6)",
    marginBottom: theme.spacing.unit,
    paddingLeft: theme.spacing.unit*5,
    paddingRight: theme.spacing.unit*4,
    paddingTop: theme.spacing.unit/2,
    paddingBottom: theme.spacing.unit*2,
    flexWrap: "wrap",
    marginLeft: 3,
    [theme.breakpoints.down('md')]: {
      paddingLeft: theme.spacing.unit*2,
      paddingRight: theme.spacing.unit*2,
    }
  },
  hidden: {
    display: "none", // Uses CSS to show/hide
    overflow: "hidden",
  },
  menuItem: {
    display: "block",
    cursor: "pointer",
    color: theme.palette.grey[500],
    marginLeft: theme.spacing.unit*1.5,
    whiteSpace: "nowrap",
    '&:hover': {
      color: theme.palette.grey[600],
    },
  },
  selectionList: {
    marginRight: theme.spacing.unit*2,
    [theme.breakpoints.down('xs')]: {
      flex: `1 0 calc(50% - ${theme.spacing.unit*4}px)`,
      order: 1
    }
  },
  selectionTitle: {
    display: "block",
    fontStyle: "italic",
    marginBottom: theme.spacing.unit/2
  },
  selected: {
    color: theme.palette.grey[900],
    '&:hover': {
      color: theme.palette.grey[900],
    },
  },
  checkbox: {
    padding: "1px 12px 0 0"
  },
  checkboxGroup: {
    display: "flex",
    alignItems: "center",
    [theme.breakpoints.down('xs')]: {
      marginBottom: theme.spacing.unit*2,
      flex: `1 0 100%`,
      order: 0
    }
  },
})

class PostsListSettings extends Component {

  setFilter = (filter) => {
    const { updateUser, currentUser, persistentSettings } = this.props
    if (currentUser && persistentSettings) {
      updateUser({
        selector: { _id: currentUser._id},
        data: {
          allPostsFilter: filter,
        },
      })
    }
  }

  setView = (view) => {
    const { updateUser, currentUser, persistentSettings } = this.props
    if (currentUser && persistentSettings) {
      updateUser({
        selector: { _id: currentUser._id},
        data: {
          allPostsView: view,
        },
      })
    }
  }

  setShowLowKarma = (newSetting) => {
    const { updateUser, currentUser, persistentSettings } = this.props
    if (currentUser && persistentSettings) {
      updateUser({
        selector: { _id: currentUser._id},
        data: {
          allPostsShowLowKarma: newSetting,
        },
      })
    }
  }


  render () {
    const { classes, hidden, currentView, currentFilter, currentShowLowKarma, views = defaultViews } = this.props
    const { MetaInfo } = Components

    return (
      <div className={classNames(classes.root, {[classes.hidden]: hidden})}>
        <div className={classes.selectionList}>
          <MetaInfo className={classes.selectionTitle}>
            Sorted by:
          </MetaInfo>
          {Object.entries(views).map(([name, label]) => {
            return (
              <Link
                key={name}
                onClick={() => this.setView(name)}
                to={loc=> ({...loc, query: {...loc.query, view: name}})}
              >
                <MetaInfo className={classNames(classes.menuItem, {[classes.selected]: currentView === name})}>
                  { label }
                </MetaInfo>
              </Link>
            )
          })}
        </div>

        <div className={classes.selectionList}>
          <MetaInfo className={classes.selectionTitle}>
            Filtered by:
          </MetaInfo>
          {FILTERS.map(filter => {
            return (
              <Link
                key={filter.name}
                onClick={() => this.setFilter(filter.name)}
                to={loc=> ({...loc, query: {...loc.query, filter: filter.name}})}
              >
                <MetaInfo className={classNames(classes.menuItem, {[classes.selected]: currentFilter === filter.name})}>
                  <Tooltip title={<div>{filter['tooltip']}</div>} placement="left-start">
                    <span>{ filter.label }</span>
                  </Tooltip>
                </MetaInfo>
              </Link>
            )
          })}
        </div>

        <Tooltip title={<div><div>By default, posts below -10 karma are hidden.</div><div>Toggle to show them.</div></div>} placement="right-start">
          <Link
            className={classes.checkboxGroup}
            onClick={() => this.setShowLowKarma(!currentShowLowKarma)}
            to={loc=> ({...loc, query: {...loc.query, karmaThreshold: (currentShowLowKarma ? DEFAULT_LOW_KARMA_THRESHOLD : MAX_LOW_KARMA_THRESHOLD)}})}
          >
            <Checkbox classes={{root: classes.checkbox, checked: classes.checkboxChecked}} checked={currentShowLowKarma} />

            {/* {currentShowLowKarma ?
            // Looks like Checkbox doesn't play nicely with the Link/route based check-status-setting/
            // This works fine but feels a bit hacky
              <Checkbox classes={{root: classes.checkbox, checked: classes.checkboxChecked}} checked />
              :
              <Checkbox classes={{root: classes.checkbox, checked: classes.checkboxChecked}}/>
            } */}

            <MetaInfo className={classes.checkboxLabel}>
              Show Low Karma
            </MetaInfo>
          </Link>
        </Tooltip>
      </div>
    );
  }
}

PostsListSettings.propTypes = {
  currentUser: PropTypes.object,
};

PostsListSettings.displayName = 'PostsListSettings';

const withUpdateOptions = {
  collection: Users,
  fragmentName: 'UsersCurrent',
}

registerComponent('PostsListSettings', PostsListSettings, withUser, withStyles(styles, {name:"PostsListSettings"}), [withUpdate, withUpdateOptions]);<|MERGE_RESOLUTION|>--- conflicted
+++ resolved
@@ -14,8 +14,6 @@
 import { views as defaultViews } from './AllPostsPage.jsx'
 
 const FILTERS_ALL = {
-<<<<<<< HEAD
-=======
   "AlignmentForum": [
     {
       name: "all",
@@ -31,7 +29,6 @@
       tooltip: "Posts relating to LessWrong itself"
     },
   ],
->>>>>>> 683bec54
   "LessWrong": [
     { name: "all",
       label: "All Posts",
@@ -54,28 +51,18 @@
       tooltip: "Posts relating to LessWrong itself"
     },
   ],
-<<<<<<< HEAD
-  // TODO; submit edits to LW?
-  // Really the important thing is that they're not edited when lw does
-=======
->>>>>>> 683bec54
+  // Note: this may diverge from LW and that's fine. The important thing is that
+  // when LW edits theirs, there's no merge conflict.
   "EAForum": [
     { name: "all",
       label: "All Posts",
       tooltip: "Includes personal blogposts as well as frontpage, questions, and community posts."},
     { name: "frontpage",
       label: "Frontpage",
-<<<<<<< HEAD
       tooltip: "Material selected by moderators as especially interesting or useful to people with interest in doing good effectively."},
     { name: "questions",
       label: "Questions",
       tooltip: "Open questions and answers, ranging from newcomer questions to important unsolved scientific problems."},
-=======
-      tooltip: "Moderators add posts to the frontpage if they meet certain criteria: aiming to explain, not persuade, and staying on topic."},
-    { name: "questions",
-      label: "Questions",
-      tooltip: "Open questions and answers, ranging from newbie-questions to important unsolved scientific problems."},
->>>>>>> 683bec54
     { name: "meta",
       label: "Community",
       tooltip: "Posts with topical content or relating to the EA community itself"
