import { useState, useCallback } from "react";
import { useHideRepeatedPosts } from "./HideRepeatedPostsContext";
import { useRecordPostView } from "../hooks/useRecordPostView";
import { useCurrentUser } from "../common/withUser";
import {
  postCanDelete,
  postGetCommentCount,
  postGetLastCommentedAt,
  postGetLastCommentPromotedAt,
  postGetPageUrl,
  postGetPrimaryTag,
} from "../../lib/collections/posts/helpers";
import qs from "qs";
import type { PopperPlacementType } from "@material-ui/core/Popper"
import { AnnualReviewMarketInfo, getMarketInfo } from "../../lib/annualReviewMarkets";

const isSticky = (post: PostsList, terms: PostsViewTerms) =>
  (post && terms && terms.forum)
    ? post.sticky || (terms.af && post.afSticky) || (terms.meta && post.metaSticky)
    : false;

export type PostsItemConfig = {
  /** post: The post displayed.*/
  post: PostsListWithVotes,
  /** tagRel: (Optional) The relationship between this post and a tag. If
  /* provided, UI will be shown with the score and voting on this post's
  /* relevance to that tag.*/
  tagRel?: WithVoteTagRel|null,
  /** defaultToShowComments: (bool) If set, comments will be expanded by default.*/
  defaultToShowComments?: boolean,
  /** sequenceId, chapter: If set, these will be used for making a nicer URL.*/
  sequenceId?: string,
  chapter?: any,
  /** index: If this is part of a list of PostsItems, its index (starting from
  /* zero) into that list. Used for special casing some styling at start of
  /* the list.*/
  index?: number,
  /**
   * terms: If this is part of a list generated from a query, the terms of that
   * query. Used for figuring out which sticky icons to apply, if any.
   */
  terms?: any,
  /** resumeReading: If this is a Resume Reading suggestion, the corresponding
  /* partiallyReadSequenceItem (see schema in users/schema). Used for
  /* the sequence-image background.*/
  resumeReading?: any,
  /** dismissRecommendation: If this is a Resume Reading suggestion, a callback to dismiss it.*/
  dismissRecommendation?: any,
  /** if this a draft, a callback to archive/unarchive it */
  toggleDeleteDraft?: (post: PostsList) => void,
  showBottomBorder?: boolean,
  showDraftTag?: boolean,
  showPersonalIcon?: boolean
  showIcons?: boolean,
  showPostedAt?: boolean,
  defaultToShowUnreadComments?: boolean,
  /** dense: (bool) Slightly reduce margins to make this denser. Used on the AllPosts page.*/
  dense?: boolean,
  /** bookmark: (bool) Whether this is a bookmark. Adds a clickable bookmark icon.*/
  bookmark?: boolean,
  /** showNominationCount: (bool) whether this should display it's number of Review nominations*/
  showNominationCount?: boolean,
  showReviewCount?: boolean,
  /** hideAuthor: hide the post author. Used on user-profile pages
   * where there's a list of posts all by the same author, to avoid the redundancy. */
  hideAuthor?: boolean,
  hideTag?: boolean,
  hideTrailingButtons?: boolean,
  tooltipPlacement?: PopperPlacementType,
  curatedIconLeft?: boolean,
  strikethroughTitle?: boolean,
  translucentBackground?: boolean,
  forceSticky?: boolean,
  showReadCheckbox?: boolean,
  showKarma?: boolean,
  annualReviewMarketInfo?: AnnualReviewMarketInfo,
  /** showReviewRanking: instead of showing karma, show the post's ranking in its review year */
  showReviewRanking?: boolean,
  showCommentCount?: boolean,
  showMostValuableCheckbox?: boolean,
  /** Whether or not to show interactive voting arrows */
  isVoteable?: boolean,
  className?: string,
}

export type UsePostsItem = ReturnType<typeof usePostsItem>;

<<<<<<< HEAD
const areNewComments = (lastCommentedAt : Date | null, lastVisitedAt: Date | null) => {
=======
const areNewComments = (lastCommentedAt: Date | null, lastVisitedAt: Date | null) => {
>>>>>>> e44ffedf
  if (!lastCommentedAt) return false;
  if (!lastVisitedAt) return true;
  return lastVisitedAt < lastCommentedAt;
}

<<<<<<< HEAD
=======

>>>>>>> e44ffedf
export const usePostsItem = ({
  post,
  tagRel = null,
  defaultToShowComments = false,
  sequenceId,
  chapter,
  terms,
  resumeReading,
  dismissRecommendation,
  toggleDeleteDraft,
  showBottomBorder = true,
  showDraftTag = true,
  showPersonalIcon = true,
  showIcons = true,
  showPostedAt = true,
  defaultToShowUnreadComments = false,
  dense = false,
  bookmark = false,
  showNominationCount = false,
  showReviewCount = false,
  hideAuthor = false,
  hideTag = false,
  hideTrailingButtons = false,
  tooltipPlacement = "bottom-end",
  curatedIconLeft = false,
  strikethroughTitle = false,
  translucentBackground = false,
  forceSticky = false,
  showReadCheckbox = false,
  showMostValuableCheckbox = false,
  showKarma = true,
  showReviewRanking = false,
  showCommentCount = true,
  isVoteable = false,
  className,
}: PostsItemConfig) => {
  const [showComments, setShowComments] = useState(defaultToShowComments);
  const [readComments, setReadComments] = useState(false);
  const [showDialogueMessages, setShowDialogueMessages] = useState(false);
  const {isRead, recordPostView} = useRecordPostView(post);
  const {isPostRepeated, addPost} = useHideRepeatedPosts();

  const currentUser = useCurrentUser();

  const toggleComments = useCallback(
    () => {
      recordPostView({post, extraEventProperties: {type: "toggleComments"}})
      setShowComments(!showComments);
      setReadComments(true);
    },
    [post, recordPostView, setShowComments, showComments, setReadComments],
  );

  const toggleDialogueMessages = useCallback(
    () => {
      recordPostView({post, extraEventProperties: {type: "toggleDialogueMessages"}})
      setShowDialogueMessages(!showDialogueMessages);
    },
    [post, recordPostView, setShowDialogueMessages, showDialogueMessages],
  );

  const compareVisitedAndCommentedAt = (
    lastVisitedAt: Date | null,
    lastCommentedAt: Date | null,
  ) => {
    const newComments = areNewComments(lastCommentedAt, lastVisitedAt)
    return (isRead && newComments && !readComments);
  }

  const lastCommentedAt = postGetLastCommentedAt(post);
  const lastCommentPromotedAt = postGetLastCommentPromotedAt(post);
  const hasUnreadComments =  compareVisitedAndCommentedAt(post.lastVisitedAt, lastCommentedAt);
  const hadUnreadComments =  compareVisitedAndCommentedAt(post.lastVisitedAt, lastCommentedAt);
  const hasNewPromotedComments =  compareVisitedAndCommentedAt(post.lastVisitedAt, lastCommentPromotedAt);

  const postLink = post.draft && !post.debate
    ? `/editPost?${qs.stringify({postId: post._id, eventForm: post.isEvent})}`
    : postGetPageUrl(post, false, sequenceId || chapter?.sequenceId);

  const showDismissButton = Boolean(currentUser && resumeReading);
  const onArchive = toggleDeleteDraft && (() => toggleDeleteDraft(post));
  const showArchiveButton = Boolean(currentUser && post.draft && postCanDelete(currentUser, post) && onArchive);

  const commentTerms: CommentsViewTerms = {
    view: "postsItemComments",
    limit:7,
    postId: post._id,
    after: (defaultToShowUnreadComments && !showComments) ? post.lastVisitedAt : null
  }

  const isRepeated = isPostRepeated(post._id);
  if (!isRepeated) {
    addPost(post._id);
  }

  const analyticsProps = {
    pageElementContext: "postItem",
    postId: post._id,
    isSticky: isSticky(post, terms),
  };

  const annualReviewMarketInfo = getMarketInfo(post)

  return {
    post,
    postLink,
    commentsLink: postLink + "#comments",
    commentCount: postGetCommentCount(post),
    primaryTag: hideTag ? null : postGetPrimaryTag(post),
    tagRel,
    resumeReading,
    sticky: forceSticky || isSticky(post, terms),
    renderComments: showComments || (defaultToShowUnreadComments && hadUnreadComments),
    renderDialogueMessages: showDialogueMessages,
    condensedAndHiddenComments: defaultToShowUnreadComments && !showComments,
    toggleComments,
    toggleDialogueMessages,
    showAuthor: !post.isEvent && !hideAuthor,
    showDate: showPostedAt && !resumeReading,
    showTrailingButtons: !hideTrailingButtons,
    showMostValuableCheckbox,
    showNominationCount,
    showReviewCount,
    showIcons,
    showKarma,
    annualReviewMarketInfo,
    showReviewRanking,
    showCommentCount,
    showReadCheckbox,
    showDraftTag,
    showPersonalIcon,
    showBottomBorder,
    showDismissButton,
    showArchiveButton,
    onDismiss: dismissRecommendation,
    onArchive,
    hasUnreadComments,
    hasNewPromotedComments,
    commentTerms,
    isRepeated,
    analyticsProps,
    translucentBackground,
    isRead,
    tooltipPlacement,
    dense,
    curatedIconLeft,
    strikethroughTitle,
    bookmark,
    isVoteable,
    className,
  };
}<|MERGE_RESOLUTION|>--- conflicted
+++ resolved
@@ -85,20 +85,13 @@
 
 export type UsePostsItem = ReturnType<typeof usePostsItem>;
 
-<<<<<<< HEAD
-const areNewComments = (lastCommentedAt : Date | null, lastVisitedAt: Date | null) => {
-=======
 const areNewComments = (lastCommentedAt: Date | null, lastVisitedAt: Date | null) => {
->>>>>>> e44ffedf
   if (!lastCommentedAt) return false;
   if (!lastVisitedAt) return true;
   return lastVisitedAt < lastCommentedAt;
 }
 
-<<<<<<< HEAD
-=======
-
->>>>>>> e44ffedf
+
 export const usePostsItem = ({
   post,
   tagRel = null,
