--- conflicted
+++ resolved
@@ -248,28 +248,6 @@
   const postWillBeHidden = isLW && !currentUser.reviewedByUserId
 
   return (
-<<<<<<< HEAD
-    <div className={classes.postForm}>
-      <RecaptchaWarning currentUser={currentUser}>
-        <Components.PostsAcceptTos currentUser={currentUser} />
-        {postWillBeHidden && <NewPostModerationWarning />}
-        {rateLimitNextAbleToPost && <RateLimitWarning lastRateLimitExpiry={rateLimitNextAbleToPost.nextEligible} rateLimitMessage={rateLimitNextAbleToPost.rateLimitMessage}  />}
-        <NoSSR>
-          <WrappedSmartForm
-            collectionName="Posts"
-            mutationFragment={getFragment('PostsPage')}
-            prefilledProps={prefilledProps}
-            successCallback={(post: any, options: any) => {
-              if (!post.draft) afPostNonMemberSuccessHandling({currentUser, post, openDialog, updatePost});
-              if (options?.submitOptions?.redirectToEditor) {
-                history.push(postGetEditUrl(post._id));
-              } else {
-                // If they are publishing a non-draft post, show the share popup
-                const showSharePopup = isEAForum && !post.draft
-                const sharePostQuery = `?${SHARE_POPUP_QUERY_PARAM}=true`
-                const url  = postGetPageUrl(post);
-                history.push({pathname: url, search: showSharePopup ? sharePostQuery: ''})
-=======
     <DynamicTableOfContents>
       <div className={classes.postForm}>
         <RecaptchaWarning currentUser={currentUser}>
@@ -277,41 +255,39 @@
           {postWillBeHidden && <NewPostModerationWarning />}
           {rateLimitNextAbleToPost && <RateLimitWarning lastRateLimitExpiry={rateLimitNextAbleToPost.nextEligible} rateLimitMessage={rateLimitNextAbleToPost.rateLimitMessage}  />}
           <NoSSR>
-              <WrappedSmartForm
-                collectionName="Posts"
-                mutationFragment={getFragment('PostsPage')}
-                prefilledProps={prefilledProps}
-                successCallback={(post: any, options: any) => {
-                  if (!post.draft) afNonMemberSuccessHandling({currentUser, document: post, openDialog, updateDocument: updatePost});
-                  if (options?.submitOptions?.redirectToEditor) {
-                    history.push(postGetEditUrl(post._id));
-                  } else {
-                    // If they are publishing a non-draft post, show the share popup
-                    const showSharePopup = isEAForum && !post.draft
-                    const sharePostQuery = `?${SHARE_POPUP_QUERY_PARAM}=true`
-                    const url  = postGetPageUrl(post);
-                    history.push({pathname: url, search: showSharePopup ? sharePostQuery: ''})
-
-                    const postDescription = post.draft ? "Draft" : "Post";
-                    if (!showSharePopup) {
-                      flash({ messageString: `${postDescription} created`, type: 'success'});
-                    }
+            <WrappedSmartForm
+              collectionName="Posts"
+              mutationFragment={getFragment('PostsPage')}
+              prefilledProps={prefilledProps}
+              successCallback={(post: any, options: any) => {
+                if (!post.draft) afPostNonMemberSuccessHandling({currentUser, post, openDialog, updatePost});
+                if (options?.submitOptions?.redirectToEditor) {
+                  history.push(postGetEditUrl(post._id));
+                } else {
+                  // If they are publishing a non-draft post, show the share popup
+                  const showSharePopup = isEAForum && !post.draft
+                  const sharePostQuery = `?${SHARE_POPUP_QUERY_PARAM}=true`
+                  const url  = postGetPageUrl(post);
+                  history.push({pathname: url, search: showSharePopup ? sharePostQuery: ''})
+
+                  const postDescription = post.draft ? "Draft" : "Post";
+                  if (!showSharePopup) {
+                    flash({ messageString: `${postDescription} created`, type: 'success'});
                   }
-                }}
-                eventForm={eventForm}
-                debateForm={debateForm}
-                repeatErrors
-                noSubmitOnCmdEnter
-                formComponents={{
-                  FormSubmit: NewPostsSubmit
-                }}
-              />
+                }
+              }}
+              eventForm={eventForm}
+              debateForm={debateForm}
+              repeatErrors
+              noSubmitOnCmdEnter
+              formComponents={{
+                FormSubmit: NewPostsSubmit
+              }}
+            />
           </NoSSR>
         </RecaptchaWarning>
       </div>
     </DynamicTableOfContents>
->>>>>>> 8b2b7840
-
   );
 }
 
