--- conflicted
+++ resolved
@@ -370,7 +370,13 @@
     </div>
   }
 
-<<<<<<< HEAD
+  const addFields: string[] = [];
+  
+  // This is a resolver-only field, so we need to add it to the addFields array to get it to show up in the form
+  if (userCanCreateAndEditJargonTerms(currentUser)) {
+    addFields.push('glossary');
+  }
+
   const editor = <div className={classes.postForm}>
     <RecaptchaWarning currentUser={currentUser}>
       <PostsAcceptTos currentUser={currentUser} />
@@ -407,6 +413,7 @@
             eventForm={eventForm}
             debateForm={debateForm}
             repeatErrors
+            addFields={addFields}
             noSubmitOnCmdEnter
             formComponents={{
               FormSubmit: NewPostsSubmit
@@ -419,66 +426,11 @@
 
   if (!showTableOfContents) {
     return editor;
-=======
-  const addFields: string[] = [];
-  
-  // This is a resolver-only field, so we need to add it to the addFields array to get it to show up in the form
-  if (userCanCreateAndEditJargonTerms(currentUser)) {
-    addFields.push('glossary');
->>>>>>> f0bcc80f
   }
 
   return (
     <DynamicTableOfContents rightColumnChildren={getPostEditorGuide(classes)}>
-<<<<<<< HEAD
       {editor}
-=======
-      <div className={classes.postForm}>
-        <RecaptchaWarning currentUser={currentUser}>
-          <PostsAcceptTos currentUser={currentUser} />
-          {postWillBeHidden && <NewPostModerationWarning />}
-          {rateLimitNextAbleToPost && <RateLimitWarning lastRateLimitExpiry={rateLimitNextAbleToPost.nextEligible} rateLimitMessage={rateLimitNextAbleToPost.rateLimitMessage}  />}
-          <DeferRender ssr={false}>
-              <WrappedSmartForm
-                collectionName="Posts"
-                mutationFragment={getFragment('PostsPage')}
-                prefilledProps={prefilledProps}
-                successCallback={(post: any, options: any) => {
-                  if (!post.draft) afNonMemberSuccessHandling({currentUser, document: post, openDialog, updateDocument: updatePost});
-                  if (options?.submitOptions?.noReload) {
-                    // First prefetch the relevant post fragments to hydrate the apollo cache, then do the navigation after that's done
-                    void prefetchPostFragmentsForRedirect(post._id).then(() => {
-                      const editPostUrl = `${postGetEditUrl(post._id, false, post.linkSharingKey)}&autosaveRedirect=true`;
-                      navigate(editPostUrl, { replace: true });
-                    });
-                  } else if (options?.submitOptions?.redirectToEditor) {
-                    navigate(postGetEditUrl(post._id));
-                  } else {
-                    // If they are publishing a non-draft post, show the share popup
-                    const showSharePopup = !isLWorAF && !post.draft
-                    const sharePostQuery = `?${SHARE_POPUP_QUERY_PARAM}=true`
-                    const url  = postGetPageUrl(post);
-                    navigate({pathname: url, search: showSharePopup ? sharePostQuery: ''})
-
-                    const postDescription = post.draft ? "Draft" : "Post";
-                    if (!showSharePopup) {
-                      flash({ messageString: `${postDescription} created`, type: 'success'});
-                    }
-                  }
-                }}
-                eventForm={eventForm}
-                debateForm={debateForm}
-                repeatErrors
-                addFields={addFields}
-                noSubmitOnCmdEnter
-                formComponents={{
-                  FormSubmit: NewPostsSubmit
-                }}
-              />
-          </DeferRender>
-        </RecaptchaWarning>
-      </div>
->>>>>>> f0bcc80f
     </DynamicTableOfContents>
 
   );
