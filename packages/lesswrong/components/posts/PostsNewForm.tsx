import { Components, registerComponent, getFragment } from '../../lib/vulcan-lib';
import { useMessages } from '../common/withMessages';
import { Posts } from '../../lib/collections/posts';
import React from 'react';
import { useCurrentUser } from '../common/withUser'
import { useLocation, useNavigation } from '../../lib/routeUtil';
import NoSsr from '@material-ui/core/NoSsr';
import { forumTypeSetting } from '../../lib/instanceSettings';

const styles = theme => ({
  formSubmit: {
    display: "flex",
    flexWrap: "wrap",
  }
})

const PostsNewForm = ({classes}: {
  classes: ClassesType,
}) => {
  const { query } = useLocation();
  const { history } = useNavigation();
  const currentUser = useCurrentUser();
  const { flash } = useMessages();
  
  const { PostSubmit, WrappedSmartForm, WrappedLoginForm, SubmitToFrontpageCheckbox, RecaptchaWarning } = Components
  const userHasModerationGuidelines = currentUser && currentUser.moderationGuidelines && currentUser.moderationGuidelines.originalContents
  const af = forumTypeSetting.get() === 'AlignmentForum'
  const prefilledProps = {
    isEvent: query && !!query.eventForm,
    types: query && query.ssc ? ['SSC'] : [],
    meta: query && !!query.meta,
    af: af || (query && !!query.af),
    groupId: query && query.groupId,
    moderationStyle: currentUser && currentUser.moderationStyle,
    moderationGuidelines: userHasModerationGuidelines ? currentUser!.moderationGuidelines : undefined
  }
  const eventForm = query && query.eventForm

  if (!Posts.options.mutations.new.check(currentUser)) {
    return (<WrappedLoginForm />);
  }
  const NewPostsSubmit = (props) => {
    return <div className={classes.formSubmit}>
      {!eventForm && <SubmitToFrontpageCheckbox {...props} />}
      <PostSubmit {...props} />
    </div>
  }

  return (
    <div className="posts-new-form">
      <RecaptchaWarning currentUser={currentUser}>
        <NoSsr>
          <WrappedSmartForm
            collection={Posts}
            mutationFragment={getFragment('PostsPage')}
            prefilledProps={prefilledProps}
            successCallback={post => {
              history.push({pathname: Posts.getPageUrl(post)});
<<<<<<< HEAD
              flash({ id: 'posts.created_message', properties: { title: post.title }, type: 'success'});
=======
              flash({ messageString: "Post created.", type: 'success'});
>>>>>>> f4b2f84e
            }}
            eventForm={eventForm}
            repeatErrors
            formComponents={{
              FormSubmit: NewPostsSubmit,
            }}
          />
        </NoSsr>
      </RecaptchaWarning>
    </div>
  );
}

const PostsNewFormComponent = registerComponent('PostsNewForm', PostsNewForm, {styles});

declare global {
  interface ComponentTypes {
    PostsNewForm: typeof PostsNewFormComponent
  }
}<|MERGE_RESOLUTION|>--- conflicted
+++ resolved
@@ -56,11 +56,7 @@
             prefilledProps={prefilledProps}
             successCallback={post => {
               history.push({pathname: Posts.getPageUrl(post)});
-<<<<<<< HEAD
-              flash({ id: 'posts.created_message', properties: { title: post.title }, type: 'success'});
-=======
               flash({ messageString: "Post created.", type: 'success'});
->>>>>>> f4b2f84e
             }}
             eventForm={eventForm}
             repeatErrors
