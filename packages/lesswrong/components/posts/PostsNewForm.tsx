--- conflicted
+++ resolved
@@ -152,11 +152,7 @@
     skip: !templateId,
   });
   
-<<<<<<< HEAD
-  const { PostSubmit, WrappedSmartForm, WrappedLoginForm, SubmitToFrontpageCheckbox, RecaptchaWarning, SingleColumnSection, Typography } = Components
-=======
-  const { PostSubmit, WrappedSmartForm, WrappedLoginForm, SubmitToFrontpageCheckbox, RecaptchaWarning, Loading } = Components
->>>>>>> 974e5d6a
+  const { PostSubmit, WrappedSmartForm, WrappedLoginForm, SubmitToFrontpageCheckbox, RecaptchaWarning, SingleColumnSection, Typography, Loading } = Components
   const userHasModerationGuidelines = currentUser && currentUser.moderationGuidelines && currentUser.moderationGuidelines.originalContents
   const af = forumTypeSetting.get() === 'AlignmentForum'
   const prefilledProps = templateDocument ? prefillFromTemplate(templateDocument) : {
@@ -176,7 +172,7 @@
   if (!currentUser) {
     return (<WrappedLoginForm />);
   }
-<<<<<<< HEAD
+
   if (!userCanPost(currentUser)) {
     return (<SingleColumnSection>
       <Typography variant="display1">
@@ -184,12 +180,11 @@
       </Typography>
     </SingleColumnSection>);
   }
-=======
+
   if (templateId && templateLoading) {
     return <Loading />
   }
 
->>>>>>> 974e5d6a
   const NewPostsSubmit = (props) => {
     return <div className={classes.formSubmit}>
       {!eventForm && <SubmitToFrontpageCheckbox {...props} />}
