--- conflicted
+++ resolved
@@ -1,12 +1,7 @@
 import { Components, registerComponent, getFragment } from '../../lib/vulcan-lib';
 import { useMessages } from '../common/withMessages';
-<<<<<<< HEAD
-import { Posts } from '../../lib/collections/posts';
+import { Posts, userCanPost } from '../../lib/collections/posts';
 import { postGetPageUrl, postGetEditUrl } from '../../lib/collections/posts/helpers';
-=======
-import { Posts, userCanPost } from '../../lib/collections/posts';
-import { postGetPageUrl } from '../../lib/collections/posts/helpers';
->>>>>>> 13dea5f5
 import pick from 'lodash/pick';
 import React from 'react';
 import { useCurrentUser } from '../common/withUser'
