--- conflicted
+++ resolved
@@ -13,13 +13,8 @@
 
 
 const PostFixedPositionToCHeading = ({post, classes}: {
-<<<<<<< HEAD
   post: PostsListWithVotes,
-  classes: ClassesType,
-=======
-  post: PostsListWithVotes
   classes: ClassesType<typeof styles>,
->>>>>>> 8de8cffe
 }) => {
   const { LWTooltip } = Components;
   const wordCount = post.contents?.wordCount;
