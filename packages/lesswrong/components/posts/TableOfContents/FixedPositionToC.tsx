--- conflicted
+++ resolved
@@ -280,13 +280,8 @@
         {title?.trim()}
       </div>
       {postedAt && <div className={classes.tocPostedAt}>
-<<<<<<< HEAD
-        {moment(new Date(postedAt)).tz(timezone).format("Do MMM YYYY")}
-      </div>} */}
-=======
         <FormatDate date={postedAt} format={"Do MMM YYYY"} />
-      </div>}
->>>>>>> f1e66d44
+    </div> */}
     </TableOfContentsRow>
   );
 
