import React, { useContext, useEffect, useState } from 'react';
import { Components, registerComponent } from '../../../lib/vulcan-lib';
import withErrorBoundary from '../../common/withErrorBoundary'
import { isServer } from '../../../lib/executionEnvironment';
import { useLocation } from '../../../lib/routeUtil';
import type { ToCSection, ToCSectionWithOffset } from '../../../lib/tableOfContents';
import qs from 'qs'
import isEmpty from 'lodash/isEmpty';
import isEqual from 'lodash/isEqual';
import filter from 'lodash/filter';
import { getCurrentSectionMark, ScrollHighlightLandmark, useScrollHighlight } from '../../hooks/useScrollHighlight';
import { useNavigate } from '../../../lib/reactRouterWrapper';
import moment from 'moment';
import { useTimezone } from '../../common/withTimezone';
import { usePostReadProgress } from '../usePostReadProgress';
import { usePostsPageContext } from '../PostsPage/PostsPageContext';
import { SidebarsContext } from '../../common/SidebarsWrapper';
import classNames from 'classnames';
import { ToCDisplayOptions, adjustHeadingText, getAnchorY, isRegularClick, jumpToY, sectionsWithAnswersSorted } from './TableOfContentsList';

function normalizeOffsets(sections: (ToCSection | ToCSectionWithOffset)[]): ToCSectionWithOffset[] {
  const titleSection: ToCSectionWithOffset = { ...sections[0], offset: sections[0].offset ?? 0 };

  const remainingSections = sections.slice(1);

  const normalizedSections: ToCSectionWithOffset[] = remainingSections.map((section, idx) => ({
    ...section,
    offset: section.divider ? (1 - (sections[idx].offset ?? 0)) : ((section.offset ?? 0) - (sections[idx].offset ?? 0))
  }));

  return [titleSection, ...normalizedSections];
};

function getSectionsWithOffsets(sectionHeaders: Element[], filteredSections: ToCSection[]) {
  let sectionsWithOffsets;
  const parentContainer = sectionHeaders[0]?.parentElement;
  // If we have any section headers, assign offsets to them
  if (parentContainer) {
    const containerHeight = parentContainer.getBoundingClientRect().height;

    const anchorOffsets = sectionHeaders.map(sectionHeader => ({
      anchorHref: sectionHeader.getAttribute('id'),
      offset: (sectionHeader as HTMLElement).offsetTop / containerHeight
    }));

    sectionsWithOffsets = filteredSections.map((section) => {
      const anchorOffset = anchorOffsets.find((anchorOffset) => anchorOffset.anchorHref === section.anchor);
      return {
        ...section,
        offset: anchorOffset?.offset,
      };
    });
  } else {
    // Otherwise, we'll just default to assigning the entire offset to the comments "section" in the ToC in `normalizeOffsets`
    sectionsWithOffsets = filteredSections;
  }
  return sectionsWithOffsets;
}

const styles = (theme: ThemeType) => ({
  root: {
    left: 0,
    top: 0,
    minHeight: '100vh',
    display: 'flex',
    flexDirection: 'column',
    justifyContent: 'space-evenly',
    //Override bottom border of title row for FixedToC but not in other uses of TableOfContentsRow
    '& .TableOfContentsRow-title': {
      borderBottom: "none",
    },
    transition: 'opacity .5s ease-in-out 0.5s, transform .5s ease-in-out 0.5s, min-height 0.4s ease-in-out',
  },
  fadeOut: {
    opacity: 0,
    transform: 'translateX(-50px)',
    transitionDelay: '0s',
  },
  fadeIn: {
  },
  //Use our PostTitle styling with small caps
  tocTitle: {
    ...theme.typography.postStyle,
    ...theme.typography.smallCaps,
    fontSize: "1.3rem",
    marginTop: 16,
    marginBottom: 8,
  },
  tocPostedAt: {
    color: theme.palette.link.tocLink
  },
  belowTitle: {
    display: 'flex',
    flexDirection: 'row',
    justifyContent: 'space-evenly',
    flexGrow: 1,
  },
  progressBarContainer: {
    display: 'flex',
    flexDirection: 'column',
    justifyContent: 'space-evenly',
    '--scrollAmount': '0%',
    marginRight: -4,
    marginBottom: 20,
    width: 1,
    background: theme.palette.grey[400],
    overflowY: 'clip',
  },
  progressBar: {
    flex: 'var(--scrollAmount)',
    display: 'flex',
    [theme.breakpoints.down('sm')]: {
      marginLeft: -8,
      marginRight: -8
    },
    "&:after": {
      content: "''",
      marginLeft: -0.5,
      paddingLeft: 2,
      alignSelf: 'end',
      height: 'var(--windowHeight)',
      background: theme.palette.grey[600],
    }
  },
  unfilledProgressBar: {
    width: 1,
    flex: 'calc(100% - var(--scrollAmount))',
    [theme.breakpoints.down('sm')]: {
      marginLeft: -8,
      marginRight: -8
    },
  },
  nonTitleRows: {
    display: 'flex',
    flexDirection: 'column',
    justifyContent: 'space-evenly',
    flexGrow: 1,
    '& .TableOfContentsRow-link': {
      background: theme.palette.panelBackground.default
    },
    '& .TableOfContentsDivider-divider': {
      marginLeft: 4,
    },
  },
});

const FixedPositionToc = ({tocSections, title, postedAt, onClickSection, displayOptions, classes}: {
  tocSections: ToCSection[],
  title: string|null,
  postedAt?: Date,
  onClickSection?: () => void,
  displayOptions?: ToCDisplayOptions,
  classes: ClassesType<typeof styles>,
}) => {
  const navigate = useNavigate();
  const location = useLocation();
  const { timezone } = useTimezone();
  const { query } = location;
  const { tocVisible } = useContext(SidebarsContext)!;

  const [normalizedSections, setNormalizedSections] = useState<ToCSectionWithOffset[]>([]);

  const jumpToAnchor = (anchor: string) => {
    if (isServer) return;

    const anchorY = getAnchorY(anchor);
    if (anchorY !== null) {
      delete query.commentId;
      navigate({
        search: isEmpty(query) ? '' : `?${qs.stringify(query)}`,
        hash: `#${anchor}`,
      });
      let sectionYdocumentSpace = anchorY + window.scrollY;
      jumpToY(sectionYdocumentSpace);
    }
  }

  const { TableOfContentsRow, AnswerTocRow } = Components;

  let filteredSections = (displayOptions?.maxHeadingDepth && tocSections)
    ? filter(tocSections, s=>s.level <= displayOptions.maxHeadingDepth!)
    : tocSections;

  if (displayOptions?.addedRows) {
    filteredSections = [...filteredSections, ...displayOptions.addedRows];
  }
  
  const { landmarkName: currentSection } = useScrollHighlight([
    ...filteredSections.map((section): ScrollHighlightLandmark => ({
      landmarkName: section.anchor,
      elementId: section.anchor,
      position: "centerOfElement",
      offset: -(getCurrentSectionMark() * 2)
    })),
    {
      landmarkName: "comments",
      elementId: "postBody",
      position: "bottomOfElement",
      offset: -(getCurrentSectionMark() * 2)
    },
  ]);

  const handleClick = async (ev: React.SyntheticEvent, jumpToSection: () => void): Promise<void> => {
    ev.preventDefault();
    if (onClickSection) {
      onClickSection();
      // One of the things this callback can do is expand folded-up text which
      // might contain the anchor we want to scroll to. We wait for a setTimeout
      // here, to allow React re-rendering to finish in that case.
      await new Promise((resolve,reject) => setTimeout(resolve, 0));
    }
    jumpToSection();
  }

  // Since the Table of Contents data is sent as part of the post data and
  // partially generated from the post html, changing the answers ordering
  // in the ToC is not trivial to do via a graphql query.
  // Separating the ToC part with answers would require some refactoring,
  // but for now we can just sort the answers client side.
  const answersSorting = query?.answersSorting;
  if (answersSorting === "newest" || answersSorting === "oldest") {
    filteredSections = sectionsWithAnswersSorted(filteredSections, answersSorting);
  }

  const [hasLoaded, setHasLoaded] = useState(false)

  useEffect(() => {
    const postBodyRef = document.getElementById('postBody');
    if (!postBodyRef) return;
    //Get all elements with href corresponding to anchors from the table of contents
    const postImages = Array.from(postBodyRef.getElementsByTagName('img'));
    function updateImageLoadingState(this: HTMLImageElement) {
      if (postImages.every(image => image.complete)) setHasLoaded(true)
      this.removeEventListener('load', updateImageLoadingState);
    };
    postImages.forEach((postImage) => postImage.addEventListener('load', updateImageLoadingState));
    if (postImages.every(image => image.complete)) setHasLoaded(true);
    return () => {
      postImages.forEach((postImage) => postImage.removeEventListener('load', updateImageLoadingState));
    }
  }, [])

<<<<<<< HEAD
    const postImages = Array.from(postBodyRef.getElementsByTagName('img'));
    const cleanup: Array<() => void> = [];
    postImages.forEach((postImage) => {
      postImage.addEventListener('load', updateImageLoadingState)
      cleanup.push(() => {
        postImage.removeEventListener('load', updateImageLoadingState);
      });
    });
    
=======
  useEffect(() => {
    const postBodyRef = document.getElementById('postBody');
    if (!postBodyRef) return;
    const postBodyBlocks = Array.from(postBodyRef.querySelectorAll('[id]'));
>>>>>>> 32f61ab9
    const sectionHeaders = postBodyBlocks.filter(block => filteredSections.map(section => section.anchor).includes(block.getAttribute('id') ?? ''));
    const sectionsWithOffsets = getSectionsWithOffsets(sectionHeaders, filteredSections);
    const newNormalizedSections = normalizeOffsets(sectionsWithOffsets);

    if (!isEqual(normalizedSections, newNormalizedSections)) {
      setNormalizedSections(newNormalizedSections);
    }
  }, [filteredSections, normalizedSections, hasLoaded]);

  const postContext = usePostsPageContext();
  const disableProgressBar = (!postContext || isServer || postContext.shortform || postContext.readTimeMinutes < 2);

  const { readingProgressBarRef } = usePostReadProgress({
    updateProgressBar: (element, scrollPercent) => element.style.setProperty("--scrollAmount", `${scrollPercent}%`),
    disabled: disableProgressBar || !hasLoaded,
    setScrollWindowHeight: (element, height) => element.style.setProperty("--windowHeight", `${height}px`),
    useFirstViewportHeight: true
  });

  const titleRow = (
    <TableOfContentsRow
      key="postTitle"
      href="#"
      offset={0}
      onClick={ev => {
        if (isRegularClick(ev)) {
          void handleClick(ev, () => {
            navigate("#");
            jumpToY(0)
          });
        }
      }}
      highlighted={currentSection === "above"}
      title
      fullHeight
    >
      <div className={classes.tocTitle}>
        {title?.trim()}
      </div>
      {postedAt && <div className={classes.tocPostedAt}>
        {moment(new Date(postedAt)).tz(timezone).format("Do MMM YYYY")}
      </div>}
    </TableOfContentsRow>
  );

  const rows = normalizedSections.map((section, index) => {
    return (
      <TableOfContentsRow
        key={section.anchor}
        indentLevel={section.level}
        divider={section.divider}
        highlighted={section.anchor === currentSection}
        href={"#"+section.anchor}
        offset={section.offset}
        onClick={(ev) => {
          if (isRegularClick(ev)) {
            void handleClick(ev, () => {
              jumpToAnchor(section.anchor)
            });
          }
        }}
        answer={!!section.answer}
        fullHeight
      >
        {section.answer
          ? <AnswerTocRow answer={section.answer} />
          : <span>{adjustHeadingText(section.title)}</span>
        }
      </TableOfContentsRow>
    )
  });

  const commentsRow = normalizedSections.at(-1)?.anchor === 'comments' ? rows.pop() : undefined;

  if (!tocSections || !hasLoaded)
    return <div/>

  return <div className={classNames(classes.root, { [classes.fadeIn]: tocVisible, [classes.fadeOut]: !tocVisible })}>
    {titleRow}
    <div className={classes.belowTitle}>
      <div className={classes.progressBarContainer} ref={readingProgressBarRef}>
        <div className={classes.progressBar} />
        <div className={classes.unfilledProgressBar}/>
      </div>
      <div className={classes.nonTitleRows}>
        {rows}
      </div>
    </div>
    {commentsRow}
  </div>
}

const FixedPositionTocComponent = registerComponent(
  "FixedPositionToC", FixedPositionToc, {
    hocs: [withErrorBoundary],
    styles
  }
);

declare global {
  interface ComponentTypes {
    FixedPositionToC: typeof FixedPositionTocComponent
  }
}<|MERGE_RESOLUTION|>--- conflicted
+++ resolved
@@ -240,22 +240,10 @@
     }
   }, [])
 
-<<<<<<< HEAD
-    const postImages = Array.from(postBodyRef.getElementsByTagName('img'));
-    const cleanup: Array<() => void> = [];
-    postImages.forEach((postImage) => {
-      postImage.addEventListener('load', updateImageLoadingState)
-      cleanup.push(() => {
-        postImage.removeEventListener('load', updateImageLoadingState);
-      });
-    });
-    
-=======
   useEffect(() => {
     const postBodyRef = document.getElementById('postBody');
     if (!postBodyRef) return;
     const postBodyBlocks = Array.from(postBodyRef.querySelectorAll('[id]'));
->>>>>>> 32f61ab9
     const sectionHeaders = postBodyBlocks.filter(block => filteredSections.map(section => section.anchor).includes(block.getAttribute('id') ?? ''));
     const sectionsWithOffsets = getSectionsWithOffsets(sectionHeaders, filteredSections);
     const newNormalizedSections = normalizeOffsets(sectionsWithOffsets);
