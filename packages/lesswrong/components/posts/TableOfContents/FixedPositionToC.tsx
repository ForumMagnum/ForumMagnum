import React, { FC, MouseEvent, useEffect, useState } from 'react';
import { Components, registerComponent } from '../../../lib/vulcan-lib';
import withErrorBoundary from '../../common/withErrorBoundary'
import { isServer } from '../../../lib/executionEnvironment';
import { useLocation } from '../../../lib/routeUtil';
import type { ToCSection, ToCSectionWithOffset } from '../../../lib/tableOfContents';
import qs from 'qs'
import isEmpty from 'lodash/isEmpty';
import isEqual from 'lodash/isEqual';
import filter from 'lodash/filter';
import { getCurrentSectionMark, ScrollHighlightLandmark, useScrollHighlight } from '../../hooks/useScrollHighlight';
import { useNavigate } from '../../../lib/reactRouterWrapper';
import { usePostReadProgress } from '../usePostReadProgress';
import { usePostsPageContext } from '../PostsPage/PostsPageContext';
import classNames from 'classnames';
import { ToCDisplayOptions, adjustHeadingText, getAnchorY, isRegularClick, jumpToY } from './TableOfContentsList';


function normalizeOffsets(sections: (ToCSection | ToCSectionWithOffset)[]): ToCSectionWithOffset[] {
  if (sections.length === 0) {
    return [];
  }
  
  const titleSection: ToCSectionWithOffset = { ...sections[0], offset: sections[0].offset ?? 0 };

  const remainingSections = sections.slice(1);

  const normalizedSections: ToCSectionWithOffset[] = remainingSections.map((section, idx) => ({
    ...section,
    offset: section.divider ? (1 - (sections[idx].offset ?? 0)) : ((section.offset ?? 0) - (sections[idx].offset ?? 0))
  }));

  return [titleSection, ...normalizedSections];
};

function getSectionsWithOffsets(sectionHeaders: Element[], filteredSections: ToCSection[]) {
  let sectionsWithOffsets;
  const parentContainer = sectionHeaders[0]?.parentElement;
  // If we have any section headers, assign offsets to them
  if (parentContainer) {
    const containerHeight = parentContainer.getBoundingClientRect().height;

    const anchorOffsets = sectionHeaders.map(sectionHeader => ({
      anchorHref: sectionHeader.getAttribute('id'),
      offset: ((sectionHeader as HTMLElement).offsetTop - parentContainer.offsetTop)  / containerHeight
    }));

    sectionsWithOffsets = filteredSections.map((section) => {
      const anchorOffset = anchorOffsets.find((anchorOffset) => anchorOffset.anchorHref === section.anchor);
      return {
        ...section,
        offset: anchorOffset?.offset,
      };
    });
  } else {
    // Otherwise, we'll just default to assigning the entire offset to the comments "section" in the ToC in `normalizeOffsets`
    sectionsWithOffsets = filteredSections;
  }
  return sectionsWithOffsets;
}

const CommentsLink: FC<{
  anchor: string,
  children: React.ReactNode,
  className?: string,
}> = ({anchor, children, className}) => {
  const onClick = (e: MouseEvent<HTMLAnchorElement>) => {
    e.preventDefault();
    const elem = document.querySelector("#comments");
    if (elem) {
      // Match the scroll behaviour from TableOfContentsList
      window.scrollTo({
        top: window.scrollY + elem.getBoundingClientRect().top,
        behavior: "smooth",
      });
    } 
  }
  return (
    <a className={className} href={anchor} onClick={onClick}>
      {children}
    </a>
  );
}

const styles = (theme: ThemeType) => ({
  root: {
    left: 0,
    top: 0,
    maxHeight: '100vh',
    height: '100%',
    display: 'flex',
    flexDirection: 'column',
    paddingTop: 22,
    //Override bottom border of title row for FixedToC but not in other uses of TableOfContentsRow
    '& .TableOfContentsRow-title': {
      borderBottom: "none",
    },
    wordBreak: 'break-word',
    transition: 'opacity .25s ease-in-out 0.5s, transform .5s ease-in-out 0.5s, height 0.4s ease-in-out, max-height 0.4s ease-in-out',
  },
  hover: {
    '& $rowOpacity': {
      opacity: 1,
    },
    '& $tocTitle': {
      opacity: 1,
    }
  },
  rowWrapper: {
    position: "relative",
    zIndex: 1,
    display: "flex",
    flexDirection: "column-reverse",
  },
  rowOpacity: {
    transition: '.25s',
    opacity: 0,
  },
  rowDotContainer: {
    display: "flex",
    alignItems: "center"
  },
  rowDot: {
    fontSize: 9,
    height: 9,
    background: theme.palette.background.pageActiveAreaBackground,
    marginLeft: 2,
    marginRight: 8,
    zIndex: 1,
    color: theme.palette.grey[700]
  },
  tocWrapper: {
    marginLeft: 13,
  },
  //Use our PostTitle styling with small caps
  tocTitle: {
    ...theme.typography.postStyle,
    ...theme.typography.smallCaps,
    fontSize: "1.3rem",
  },
  wrapper: {
    display: 'flex',
    flexDirection: 'row',
    justifyContent: 'space-evenly',
    flexGrow: 1,
  },
  progressBarContainer: {
    display: 'flex',
    flexDirection: 'column',
    justifyContent: 'space-evenly',
    '--scrollAmount': '0%',
    marginRight: -4,
    marginBottom: 20,
    width: 1,
    background: theme.palette.grey[400],
    overflowY: 'clip',
  },
  progressBar: {
    flex: 'var(--scrollAmount)',
    display: 'flex',
    [theme.breakpoints.down('sm')]: {
      marginLeft: -8,
      marginRight: -8
    },
    "&:after": {
      content: "''",
      marginLeft: -0.5,
      paddingLeft: 2,
      alignSelf: 'end',
      height: 'var(--windowHeight)',
      background: theme.palette.grey[600],
    }
  },
  unfilledProgressBar: {
    width: 1,
    flex: 'calc(100% - var(--scrollAmount))',
    [theme.breakpoints.down('sm')]: {
      marginLeft: -8,
      marginRight: -8
    },
  },
  rows: {
    display: 'flex',
    flexDirection: 'column',
    flexGrow: 1,
    '& .TableOfContentsRow-link': {
      background: theme.palette.panelBackground.default
    },
    '& .TableOfContentsDivider-divider': {
      marginLeft: 4,
    },
  },
  comments: {
    paddingBottom: 20,
    ...theme.typography.body2,
    ...theme.typography.commentStyle,
    color: theme.palette.link.tocLink,
    display: "flex",
    alignItems: "center",
    marginRight: 20,
  },
  commentsIcon: {
    fontSize: 20,
    marginRight: 8,
    color: theme.palette.grey[400],
    position: 'relative',
    top: 1
  },
  '@font-face': {
    fontFamily: "ETBookBold",
    src: "url('https://res.cloudinary.com/lesswrong-2-0/raw/upload/v1504470690/et-book-bold-line-figures_piiabg.woff') format('woff')",  
  },
  answerIcon: {
    fontSize: 24,
    fontFamily: "ETBookBold",
    fontWeight: 900,
    marginRight: 7,
    color: theme.palette.grey[400]
  },
  commentsLabel: {
    marginLeft: 6
  },
  wideClickTarget: {
    width: '100%',
  }
});

const FixedPositionToc = ({tocSections, title, onClickSection, displayOptions, classes, hover, commentCount, answerCount}: {
  tocSections: ToCSection[],
  title: string|null,
  onClickSection?: () => void,
  displayOptions?: ToCDisplayOptions,
  classes: ClassesType<typeof styles>,
  hover?: boolean,
  commentCount?: number,
  answerCount?: number,
}) => {
  const { TableOfContentsRow, AnswerTocRow, Row, ForumIcon } = Components;

  const navigate = useNavigate();
  const location = useLocation();
  const { query } = location;

  const [normalizedSections, setNormalizedSections] = useState<ToCSectionWithOffset[]>([]);
  const [hasLoaded, setHasLoaded] = useState(false);

<<<<<<< HEAD
  const postContext = usePostsPageContext();
  const disableProgressBar = (!postContext || isServer || postContext.shortform);
=======
  const postContext = usePostsPageContext()?.fullPost;
  const disableProgressBar = (!postContext || isServer || postContext.shortform || postContext.readTimeMinutes < 2);
>>>>>>> 11bf1365

  const { readingProgressBarRef } = usePostReadProgress({
    updateProgressBar: (element, scrollPercent) => element.style.setProperty("--scrollAmount", `${scrollPercent}%`),
    disabled: disableProgressBar || !hasLoaded,
    setScrollWindowHeight: (element, height) => element.style.setProperty("--windowHeight", `${height}px`),
    useFirstViewportHeight: true
  });

  const jumpToAnchor = (anchor: string) => {
    if (isServer) return;

    const anchorY = getAnchorY(anchor);
    if (anchorY !== null) {
      delete query.commentId;
      navigate({
        search: isEmpty(query) ? '' : `?${qs.stringify(query)}`,
        hash: `#${anchor}`,
      });
      let sectionYdocumentSpace = anchorY + window.scrollY;
      jumpToY(sectionYdocumentSpace);
    }
  }

  let filteredSections = (displayOptions?.maxHeadingDepth && tocSections)
    ? filter(tocSections, s=>s.level <= displayOptions.maxHeadingDepth!)
    : tocSections;

  if (displayOptions?.addedRows) {
    filteredSections = [...filteredSections, ...displayOptions.addedRows];
  }

  // Filter out answers in the full-height ToC, along with the section heading and divider (which are only present if there's at least one answer)
  if (filteredSections.some(section => section.answer)) {
    filteredSections = filteredSections.filter(section => !['answers', 'postAnswersDivider'].includes(section.anchor) && !section.answer);
  }
  
  const { landmarkName: currentSection } = useScrollHighlight([
    ...filteredSections.map((section): ScrollHighlightLandmark => ({
      landmarkName: section.anchor,
      elementId: section.anchor,
      position: "centerOfElement",
      offset: -(getCurrentSectionMark() * 2)
    })),
    {
      landmarkName: "comments",
      elementId: "postBody",
      position: "bottomOfElement",
      offset: -(getCurrentSectionMark() * 2)
    },
  ]);

  const handleClick = async (ev: React.SyntheticEvent, jumpToSection: () => void): Promise<void> => {
    ev.preventDefault();
    if (onClickSection) {
      onClickSection();
      // One of the things this callback can do is expand folded-up text which
      // might contain the anchor we want to scroll to. We wait for a setTimeout
      // here, to allow React re-rendering to finish in that case.
      await new Promise((resolve,reject) => setTimeout(resolve, 0));
    }
    jumpToSection();
  }

  useEffect(() => {
    const postBodyRef = document.getElementById('postBody');
    if (!postBodyRef) return;
    //Get all elements with href corresponding to anchors from the table of contents
    const postImages = Array.from(postBodyRef.getElementsByTagName('img'));
    function updateImageLoadingState(this: HTMLImageElement) {
      if (postImages.every(image => image.complete)) setHasLoaded(true)
      this.removeEventListener('load', updateImageLoadingState);
    };
    postImages.forEach((postImage) => postImage.addEventListener('load', updateImageLoadingState));
    if (postImages.every(image => image.complete)) setHasLoaded(true);
    return () => {
      postImages.forEach((postImage) => postImage.removeEventListener('load', updateImageLoadingState));
    }
  }, [])

  useEffect(() => {
    const postBodyRef = document.getElementById('postBody');
    if (!postBodyRef) return;
    const postBodyBlocks = Array.from(postBodyRef.querySelectorAll('[id]'));
    const sectionHeaders = postBodyBlocks.filter(block => filteredSections.map(section => section.anchor).includes(block.getAttribute('id') ?? ''));
    const sectionsWithOffsets = getSectionsWithOffsets(sectionHeaders, filteredSections);
    const newNormalizedSections = normalizeOffsets(sectionsWithOffsets);

    if (!isEqual(normalizedSections, newNormalizedSections)) {
      setNormalizedSections(newNormalizedSections);
    }
  }, [filteredSections, normalizedSections, hasLoaded]);

  const titleRow = (
    <div className={classes.rowWrapper} key={"#"}>
      <div className={classes.rowDotContainer}>
        <span className={classNames(classes.rowOpacity, classes.tocWrapper)}>
          <TableOfContentsRow indentLevel={1} key="postTitle" href="#" offset={0} fullHeight
            highlighted={currentSection === "above"}
            onClick={ev => {
              if (isRegularClick(ev)) {
              void handleClick(ev, () => {
                navigate("#");
                jumpToY(0)
              });
              }
            }}
          >
            <div className={classes.tocTitle}>
              {title?.trim()}
            </div>
          </TableOfContentsRow>
        </span>
      </div>
    </div>
  );
  
  const renderedSections = normalizedSections.filter(row => !row.divider && row.anchor !== "comments");

  const rows = renderedSections.map((section, index) => {
    const offsetStyling = section.offset !== undefined ? { flex: section.offset } : undefined;

    const tocRow = (
      <TableOfContentsRow
        indentLevel={section.level}
        divider={section.divider}
        href={"#"+section.anchor}
        offset={section.offset}
        highlighted={section.anchor === currentSection}
        onClick={(ev) => {
          if (isRegularClick(ev)) {
            void handleClick(ev, () => {
              jumpToAnchor(section.anchor)
            });
          }
        }}
        answer={!!section.answer}
        fullHeight
      >
        {section.answer
          ? <AnswerTocRow answer={section.answer} />
          : <span>{adjustHeadingText(section.title)}</span>
        }
      </TableOfContentsRow>
    )

    return (
      <div className={classes.rowWrapper} style={offsetStyling} key={section.anchor}>
        <div className={classes.rowDotContainer}>
          <div className={classes.rowDot}>•</div>
          <span className={classes.rowOpacity}>
            {tocRow}
          </span>
        </div>
      </div>
    )
  });

  if (!tocSections || !hasLoaded)
    return <div/>




  return <div className={classNames(classes.root, { [classes.hover]: hover })}>
    <div className={classes.wrapper}>
      <div className={classes.progressBarContainer} ref={readingProgressBarRef}>
        <div className={classes.progressBar} />
        <div className={classes.unfilledProgressBar}/>
      </div>
      <div className={classes.rows}>
        {titleRow}
        {rows}
      </div>
    </div>
    <Row justifyContent="flex-start">
      {typeof answerCount === 'number' && <CommentsLink anchor="#answers" className={classes.comments}>
        <div className={classes.answerIcon}>A</div>
        {answerCount}
      </CommentsLink>}
      <CommentsLink anchor="#comments" className={classNames(classes.comments, classes.wideClickTarget)}>
        <ForumIcon icon="Comment" className={classes.commentsIcon} />
        {commentCount}
        {typeof answerCount !== 'number'  && <span className={classNames(classes.commentsLabel, classes.rowOpacity)}>Comments</span>}
      </CommentsLink>
    </Row>
  </div>
}

const FixedPositionTocComponent = registerComponent(
  "FixedPositionToC", FixedPositionToc, {
    hocs: [withErrorBoundary],
    styles
  }
);

declare global {
  interface ComponentTypes {
    FixedPositionToC: typeof FixedPositionTocComponent
  }
}<|MERGE_RESOLUTION|>--- conflicted
+++ resolved
@@ -244,13 +244,8 @@
   const [normalizedSections, setNormalizedSections] = useState<ToCSectionWithOffset[]>([]);
   const [hasLoaded, setHasLoaded] = useState(false);
 
-<<<<<<< HEAD
-  const postContext = usePostsPageContext();
+  const postContext = usePostsPageContext()?.fullPost;
   const disableProgressBar = (!postContext || isServer || postContext.shortform);
-=======
-  const postContext = usePostsPageContext()?.fullPost;
-  const disableProgressBar = (!postContext || isServer || postContext.shortform || postContext.readTimeMinutes < 2);
->>>>>>> 11bf1365
 
   const { readingProgressBarRef } = usePostReadProgress({
     updateProgressBar: (element, scrollPercent) => element.style.setProperty("--scrollAmount", `${scrollPercent}%`),
