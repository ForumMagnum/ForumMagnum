import React, { useContext, useEffect, useState } from 'react';
import { Components, registerComponent } from '../../../lib/vulcan-lib';
import withErrorBoundary from '../../common/withErrorBoundary'
import { isServer } from '../../../lib/executionEnvironment';
import { useLocation } from '../../../lib/routeUtil';
import type { ToCSection, ToCSectionWithOffset } from '../../../lib/tableOfContents';
import qs from 'qs'
import isEmpty from 'lodash/isEmpty';
import isEqual from 'lodash/isEqual';
import filter from 'lodash/filter';
import { getCurrentSectionMark, ScrollHighlightLandmark, useScrollHighlight } from '../../hooks/useScrollHighlight';
import { useNavigate } from '../../../lib/reactRouterWrapper';
import moment from 'moment';
import { useTimezone } from '../../common/withTimezone';
import { usePostReadProgress } from '../usePostReadProgress';
import { usePostsPageContext } from '../PostsPage/PostsPageContext';
import { SidebarsContext } from '../../common/SidebarsWrapper';
import classNames from 'classnames';
import { ToCDisplayOptions, adjustHeadingText, getAnchorY, isRegularClick, jumpToY, sectionsWithAnswersSorted } from './TableOfContentsList';

function normalizeOffsets(sections: (ToCSection | ToCSectionWithOffset)[]): ToCSectionWithOffset[] {
  if (sections.length === 0) {
    return [];
  }
  
  const titleSection: ToCSectionWithOffset = { ...sections[0], offset: sections[0].offset ?? 0 };

  const remainingSections = sections.slice(1);

  const normalizedSections: ToCSectionWithOffset[] = remainingSections.map((section, idx) => ({
    ...section,
    offset: section.divider ? (1 - (sections[idx].offset ?? 0)) : ((section.offset ?? 0) - (sections[idx].offset ?? 0))
  }));

  return [titleSection, ...normalizedSections];
};

function getSectionsWithOffsets(sectionHeaders: Element[], filteredSections: ToCSection[]) {
  let sectionsWithOffsets;
  const parentContainer = sectionHeaders[0]?.parentElement;
  // If we have any section headers, assign offsets to them
  if (parentContainer) {
    const containerHeight = parentContainer.getBoundingClientRect().height;

    const anchorOffsets = sectionHeaders.map(sectionHeader => ({
      anchorHref: sectionHeader.getAttribute('id'),
      offset: (sectionHeader as HTMLElement).offsetTop / containerHeight
    }));

    sectionsWithOffsets = filteredSections.map((section) => {
      const anchorOffset = anchorOffsets.find((anchorOffset) => anchorOffset.anchorHref === section.anchor);
      return {
        ...section,
        offset: anchorOffset?.offset,
      };
    });
  } else {
    // Otherwise, we'll just default to assigning the entire offset to the comments "section" in the ToC in `normalizeOffsets`
    sectionsWithOffsets = filteredSections;
  }
  return sectionsWithOffsets;
}

const styles = (theme: ThemeType) => ({
  root: {
    left: 0,
    top: 0,
    maxHeight: '100vh',
    height: '100%',
    display: 'flex',
    flexDirection: 'column',
    justifyContent: 'space-evenly',
    //Override bottom border of title row for FixedToC but not in other uses of TableOfContentsRow
    '& .TableOfContentsRow-title': {
      borderBottom: "none",
    },
<<<<<<< HEAD
    transition: 'opacity .5s ease-in-out 0.5s, transform .5s ease-in-out 0.5s, min-height 0.4s ease-in-out',
    wordBreak: 'break-word'
=======
    transition: 'opacity .5s ease-in-out 0.5s, transform .5s ease-in-out 0.5s, height 0.4s ease-in-out, max-height 0.4s ease-in-out',
>>>>>>> 6ea649e7
  },
  fadeOut: {
    opacity: 0,
    transform: 'translateX(-50px)',
    transitionDelay: '0s',
  },
  fadeIn: {
  },
  //Use our PostTitle styling with small caps
  tocTitle: {
    ...theme.typography.postStyle,
    ...theme.typography.smallCaps,
    fontSize: "1.3rem",
    marginTop: 16,
    marginBottom: 8,
  },
  tocPostedAt: {
    color: theme.palette.link.tocLink
  },
  belowTitle: {
    display: 'flex',
    flexDirection: 'row',
    justifyContent: 'space-evenly',
    flexGrow: 1,
  },
  progressBarContainer: {
    display: 'flex',
    flexDirection: 'column',
    justifyContent: 'space-evenly',
    '--scrollAmount': '0%',
    marginRight: -4,
    marginBottom: 20,
    width: 1,
    background: theme.palette.grey[400],
    overflowY: 'clip',
  },
  progressBar: {
    flex: 'var(--scrollAmount)',
    display: 'flex',
    [theme.breakpoints.down('sm')]: {
      marginLeft: -8,
      marginRight: -8
    },
    "&:after": {
      content: "''",
      marginLeft: -0.5,
      paddingLeft: 2,
      alignSelf: 'end',
      height: 'var(--windowHeight)',
      background: theme.palette.grey[600],
    }
  },
  unfilledProgressBar: {
    width: 1,
    flex: 'calc(100% - var(--scrollAmount))',
    [theme.breakpoints.down('sm')]: {
      marginLeft: -8,
      marginRight: -8
    },
  },
  nonTitleRows: {
    display: 'flex',
    flexDirection: 'column',
    justifyContent: 'space-evenly',
    flexGrow: 1,
    '& .TableOfContentsRow-link': {
      background: theme.palette.panelBackground.default
    },
    '& .TableOfContentsDivider-divider': {
      marginLeft: 4,
    },
  },
});

const FixedPositionToc = ({tocSections, title, postedAt, onClickSection, displayOptions, classes}: {
  tocSections: ToCSection[],
  title: string|null,
  postedAt?: Date,
  onClickSection?: () => void,
  displayOptions?: ToCDisplayOptions,
  classes: ClassesType<typeof styles>,
}) => {
  const navigate = useNavigate();
  const location = useLocation();
  const { timezone } = useTimezone();
  const { query } = location;
  const { tocVisible } = useContext(SidebarsContext)!;

  const [normalizedSections, setNormalizedSections] = useState<ToCSectionWithOffset[]>([]);

  const jumpToAnchor = (anchor: string) => {
    if (isServer) return;

    const anchorY = getAnchorY(anchor);
    if (anchorY !== null) {
      delete query.commentId;
      navigate({
        search: isEmpty(query) ? '' : `?${qs.stringify(query)}`,
        hash: `#${anchor}`,
      });
      let sectionYdocumentSpace = anchorY + window.scrollY;
      jumpToY(sectionYdocumentSpace);
    }
  }

  const { TableOfContentsRow, AnswerTocRow } = Components;

  let filteredSections = (displayOptions?.maxHeadingDepth && tocSections)
    ? filter(tocSections, s=>s.level <= displayOptions.maxHeadingDepth!)
    : tocSections;

  if (displayOptions?.addedRows) {
    filteredSections = [...filteredSections, ...displayOptions.addedRows];
  }
  
  const { landmarkName: currentSection } = useScrollHighlight([
    ...filteredSections.map((section): ScrollHighlightLandmark => ({
      landmarkName: section.anchor,
      elementId: section.anchor,
      position: "centerOfElement",
      offset: -(getCurrentSectionMark() * 2)
    })),
    {
      landmarkName: "comments",
      elementId: "postBody",
      position: "bottomOfElement",
      offset: -(getCurrentSectionMark() * 2)
    },
  ]);

  const handleClick = async (ev: React.SyntheticEvent, jumpToSection: () => void): Promise<void> => {
    ev.preventDefault();
    if (onClickSection) {
      onClickSection();
      // One of the things this callback can do is expand folded-up text which
      // might contain the anchor we want to scroll to. We wait for a setTimeout
      // here, to allow React re-rendering to finish in that case.
      await new Promise((resolve,reject) => setTimeout(resolve, 0));
    }
    jumpToSection();
  }

  // Since the Table of Contents data is sent as part of the post data and
  // partially generated from the post html, changing the answers ordering
  // in the ToC is not trivial to do via a graphql query.
  // Separating the ToC part with answers would require some refactoring,
  // but for now we can just sort the answers client side.
  const answersSorting = query?.answersSorting;
  if (answersSorting === "newest" || answersSorting === "oldest") {
    filteredSections = sectionsWithAnswersSorted(filteredSections, answersSorting);
  }

  const [hasLoaded, setHasLoaded] = useState(false)

  useEffect(() => {
    const postBodyRef = document.getElementById('postBody');
    if (!postBodyRef) return;
    //Get all elements with href corresponding to anchors from the table of contents
    const postImages = Array.from(postBodyRef.getElementsByTagName('img'));
    function updateImageLoadingState(this: HTMLImageElement) {
      if (postImages.every(image => image.complete)) setHasLoaded(true)
      this.removeEventListener('load', updateImageLoadingState);
    };
    postImages.forEach((postImage) => postImage.addEventListener('load', updateImageLoadingState));
    if (postImages.every(image => image.complete)) setHasLoaded(true);
    return () => {
      postImages.forEach((postImage) => postImage.removeEventListener('load', updateImageLoadingState));
    }
  }, [])

  useEffect(() => {
    const postBodyRef = document.getElementById('postBody');
    if (!postBodyRef) return;
    const postBodyBlocks = Array.from(postBodyRef.querySelectorAll('[id]'));
    const sectionHeaders = postBodyBlocks.filter(block => filteredSections.map(section => section.anchor).includes(block.getAttribute('id') ?? ''));
    const sectionsWithOffsets = getSectionsWithOffsets(sectionHeaders, filteredSections);
    const newNormalizedSections = normalizeOffsets(sectionsWithOffsets);

    if (!isEqual(normalizedSections, newNormalizedSections)) {
      setNormalizedSections(newNormalizedSections);
    }
  }, [filteredSections, normalizedSections, hasLoaded]);

  const postContext = usePostsPageContext();
  const disableProgressBar = (!postContext || isServer || postContext.shortform || postContext.readTimeMinutes < 2);

  const { readingProgressBarRef } = usePostReadProgress({
    updateProgressBar: (element, scrollPercent) => element.style.setProperty("--scrollAmount", `${scrollPercent}%`),
    disabled: disableProgressBar || !hasLoaded,
    setScrollWindowHeight: (element, height) => element.style.setProperty("--windowHeight", `${height}px`),
    useFirstViewportHeight: true
  });

  const titleRow = (
    <TableOfContentsRow
      key="postTitle"
      href="#"
      offset={0}
      onClick={ev => {
        if (isRegularClick(ev)) {
          void handleClick(ev, () => {
            navigate("#");
            jumpToY(0)
          });
        }
      }}
      highlighted={currentSection === "above"}
      title
      fullHeight
    >
      <div className={classes.tocTitle}>
        {title?.trim()}
      </div>
      {postedAt && <div className={classes.tocPostedAt}>
        {moment(new Date(postedAt)).tz(timezone).format("Do MMM YYYY")}
      </div>}
    </TableOfContentsRow>
  );

  const rows = normalizedSections.map((section, index) => {
    return (
      <TableOfContentsRow
        key={section.anchor}
        indentLevel={section.level}
        divider={section.divider}
        highlighted={section.anchor === currentSection}
        href={"#"+section.anchor}
        offset={section.offset}
        onClick={(ev) => {
          if (isRegularClick(ev)) {
            void handleClick(ev, () => {
              jumpToAnchor(section.anchor)
            });
          }
        }}
        answer={!!section.answer}
        fullHeight
      >
        {section.answer
          ? <AnswerTocRow answer={section.answer} />
          : <span>{adjustHeadingText(section.title)}</span>
        }
      </TableOfContentsRow>
    )
  });

  const commentsRow = normalizedSections.slice(-1)?.[0]?.anchor === 'comments' ? rows.pop() : undefined;

  if (!tocSections || !hasLoaded)
    return <div/>

  return <div className={classNames(classes.root, { [classes.fadeIn]: tocVisible, [classes.fadeOut]: !tocVisible })}>
    {titleRow}
    <div className={classes.belowTitle}>
      <div className={classes.progressBarContainer} ref={readingProgressBarRef}>
        <div className={classes.progressBar} />
        <div className={classes.unfilledProgressBar}/>
      </div>
      <div className={classes.nonTitleRows}>
        {rows}
      </div>
    </div>
    {commentsRow}
  </div>
}

const FixedPositionTocComponent = registerComponent(
  "FixedPositionToC", FixedPositionToc, {
    hocs: [withErrorBoundary],
    styles
  }
);

declare global {
  interface ComponentTypes {
    FixedPositionToC: typeof FixedPositionTocComponent
  }
}<|MERGE_RESOLUTION|>--- conflicted
+++ resolved
@@ -74,12 +74,8 @@
     '& .TableOfContentsRow-title': {
       borderBottom: "none",
     },
-<<<<<<< HEAD
-    transition: 'opacity .5s ease-in-out 0.5s, transform .5s ease-in-out 0.5s, min-height 0.4s ease-in-out',
-    wordBreak: 'break-word'
-=======
+    wordBreak: 'break-word',
     transition: 'opacity .5s ease-in-out 0.5s, transform .5s ease-in-out 0.5s, height 0.4s ease-in-out, max-height 0.4s ease-in-out',
->>>>>>> 6ea649e7
   },
   fadeOut: {
     opacity: 0,
