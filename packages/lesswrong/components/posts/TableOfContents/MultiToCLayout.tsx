--- conflicted
+++ resolved
@@ -26,9 +26,6 @@
     [theme.breakpoints.down('sm')]: {
       paddingTop: 12,
     },
-<<<<<<< HEAD
-  },
-  withFullHeightToCColumns: {
     gridTemplateColumns: `
       0px
       minmax(200px, 270px)
@@ -56,16 +53,6 @@
       minmax(200px, 270px)
       minmax(0px, 1fr)
       minmax(min-content, ${MAX_COLUMN_WIDTH}px)
-=======
-
-    gridTemplateColumns: `
-      ${LEFT_COLUMN_WIDTH}
-      minmax(${MIN_TOC_WIDTH}px, ${MAX_TOC_WIDTH}px)
-      minmax(50px, ${FULL_HEIGHT_TOC_LEFT_MARGIN})
-      minmax(min-content, ${MAX_COLUMN_WIDTH}px)
-      minmax(300px, ${DEFAULT_TOC_MARGIN})
-      minmax(min-content, 300px)
->>>>>>> 4ba83fbf
       10px
       min-content
       minmax(1.5frpx, 3fr)
@@ -138,14 +125,6 @@
     paddingBottom: fullHeightToCEnabled ? undefined : TOC_OFFSET_BOTTOM,
   },
   content: {},
-<<<<<<< HEAD
-=======
-  gap1: { 
-    gridArea: 'gap1'
-  },
-  gap2: { gridArea: 'gap2' },
-  gap3: { gridArea: 'gap3' },
->>>>>>> 4ba83fbf
   rhs: {},
   hideTocButton: {
     position: "fixed",
@@ -189,78 +168,39 @@
   const { FixedTableOfContentsCommentCount } = Components;
   const tocVisible = true;
   const gridTemplateAreas = segments
-<<<<<<< HEAD
-    .map((_segment,i) => `". toc${tocRowMap[i] || i} gap1 content${i} gap2 rhs${i} ."`)
-    .join('\n')
-  return <div
-    className={classNames(
-      classes.root,
-      fullHeightToCEnabled && classes.withFullHeightToCColumns,
-      !fullHeightToCEnabled && classes.withoutFullHeightToCColumns,
-    )}
-    style={{ gridTemplateAreas }}
-  >
-    {segments.map((segment,i) => <React.Fragment key={i}>
-      {segment.toc && tocVisible && <>
-        <div
-          style={{ "gridArea": `toc${i}` }}
-          className={classNames(
-            classes.toc,
-            segment.isCommentToC && classes.commentToCMargin,
-            showSplashPageHeader && classes.splashPageHeaderToc,
-            !showSplashPageHeader && classes.normalHeaderToc,
-          )}
-        >
-          <div className={classNames(
-            classes.stickyBlockScroller,
-            segment.isCommentToC && classes.commentToCIntersection
-          )}>
-            <div className={classes.stickyBlock}>
-              {segment.toc}
-=======
-    .map((_segment,i) => `"... toc${tocRowMap[i] ?? i} gap1 content${i} gap2 rhs${i} gap3 ..."`)
+    .map((_segment,i) => `"... toc${tocRowMap[i] ?? i} gap1 content${i} gap2 rhs${i} ..."`)
     .join('\n')
 
   return <div className={classes.root}>
     <div className={classNames(classes.tableOfContents)} style={{ gridTemplateAreas }}>
       {segments.map((segment,i) => <React.Fragment key={i}>
         {segment.toc && tocVisible && <>
-          <div className={classNames(classes.toc, { [classes.commentToCMargin]: segment.isCommentToC, [classes.splashPageHeaderToc]: showSplashPageHeader, [classes.normalHeaderToc]: !showSplashPageHeader })} 
-            style={{ "gridArea": `toc${i}` }} 
+          <div
+            style={{ "gridArea": `toc${i}` }}
+            className={classNames(
+              classes.toc,
+              segment.isCommentToC && classes.commentToCMargin,
+              showSplashPageHeader && classes.splashPageHeaderToc,
+              !showSplashPageHeader && classes.normalHeaderToc,
+            )}
           >
-            <div className={classNames(classes.stickyBlockScroller, STICKY_BLOCK_SCROLLER_CLASS_NAME, { [classes.commentToCIntersection]: segment.isCommentToC })}>
+            <div className={classNames(
+              classes.stickyBlockScroller,
+              STICKY_BLOCK_SCROLLER_CLASS_NAME,
+              segment.isCommentToC && classes.commentToCIntersection
+            )}>
               <div className={classes.stickyBlock}>
                 {segment.toc}
               </div>
->>>>>>> 4ba83fbf
             </div>
           </div>
         </>}
-        <div className={classes.gap1}/>
         <div className={classes.content} style={{ "gridArea": `content${i}` }} >
           {segment.centralColumn}
         </div>
-<<<<<<< HEAD
-      </>}
-      <div
-        className={classes.content}
-        style={{ "gridArea": `content${i}` }}
-      >
-        {segment.centralColumn}
-      </div>
-      {segment.rightColumn && <div
-        className={classes.rhs}
-        style={{ "gridArea": `rhs${i}` }}
-      >
-        {segment.rightColumn}
-      </div>}
-    </React.Fragment>)}
-=======
-        <div className={classes.gap2}/>
         {segment.rightColumn && <div className={classes.rhs} style={{ "gridArea": `rhs${i}` }}>
           {segment.rightColumn}
         </div>}
-        <div className={classes.gap3}/>
       </React.Fragment>)}
     </div>
     <div className={classes.commentCount}>
@@ -269,7 +209,6 @@
         commentCount={commentCount}
       />
     </div>
->>>>>>> 4ba83fbf
   </div>
 }
 
