import classNames from 'classnames';
import React, { useEffect } from 'react';
import { Components, registerComponent } from "../../../lib/vulcan-lib";
import { MAX_COLUMN_WIDTH } from '../PostsPage/PostsPage';
import { fullHeightToCEnabled } from '../../../lib/betas';
import { HEADER_HEIGHT } from '@/components/common/Header';

export const MAX_CONTENT_WIDTH = 720;
const TOC_OFFSET_TOP = 92
const TOC_OFFSET_BOTTOM = 64

const styles = (theme: ThemeType) => ({
  root: {
    position: "relative",
    display: "grid",
    [theme.breakpoints.down('sm')]: {
      paddingTop: 12,
    },
  },
  withFullHeightToCColumns: {
    gridTemplateColumns: `
<<<<<<< HEAD
      ${LEFT_COLUMN_WIDTH}
      minmax(${MIN_TOC_WIDTH}px, ${MAX_TOC_WIDTH}px)
      minmax(50px, ${FULL_HEIGHT_TOC_LEFT_MARGIN})
      minmax(min-content, ${MAX_COLUMN_WIDTH}px)
      minmax(300px, ${DEFAULT_TOC_MARGIN})
      minmax(min-content, 300px)
=======
      0px
      minmax(200px, 270px)
      minmax(35px, 0.5fr)
      minmax(min-content, ${MAX_COLUMN_WIDTH}px)
      minmax(10px,30px)
      min-content
      minmax(0px, 0.5fr)
    `,
    [theme.breakpoints.down('sm')]: {
      gridTemplateColumns: `
        0px
        0px
        1fr
        minmax(0,${MAX_COLUMN_WIDTH}px)
        minmax(5px,1fr)
        min-content
        0px
      `
    },
  },
  withoutFullHeightToCColumns: {
    gridTemplateColumns: `
      1fr
      minmax(200px, 270px)
      minmax(0px, 1fr)
      minmax(min-content, ${MAX_COLUMN_WIDTH}px)
>>>>>>> 11bf1365
      10px
      min-content
      minmax(1.5frpx, 3fr)
    `,
    [theme.breakpoints.down('sm')]: {
      gridTemplateColumns:
        // lm   toc  gap1  content  gap2  rhs          rm
           "5px 0px  0px   1fr      10px  min-content  5px",
    },
  },
  toc: {
    position: 'unset',
    width: 'unset',
    marginTop: fullHeightToCEnabled ? -50 : -TOC_OFFSET_TOP,
    marginBottom: fullHeightToCEnabled ? undefined : -TOC_OFFSET_BOTTOM,

    [theme.breakpoints.down('sm')]:{
      display: "none",
      marginTop: 0,
      marginBottom: 0,
    },
  },
  splashPageHeaderToc: {
    marginTop: 'calc(-100vh - 64px)'
  },
  normalHeaderToc: {
    
  },
  commentToCMargin: {
    marginTop: 'unset',
  },
  // This is needed for an annoying IntersectionObserver hack to prevent the title from being hidden when scrolling up
  commentToCIntersection: {
    // And unfortunately we need !important because otherwise this style gets overriden by the `top: 0` in `stickyBlockScroller`
    top: '-1px !important'
  },
  stickyBlockScroller: {
    position: "sticky",
    fontSize: 12,
    top: 0,
    transition: 'top 0.2s ease-in-out, height 0.2s ease-in-out',
    lineHeight: 1.0,
    marginLeft: 1,
    paddingLeft: theme.spacing.unit*2,
    textAlign: "left",
    maxHeight: "100vh",
    height: fullHeightToCEnabled ? "100vh" : undefined,
    overflowY: "auto",
    
    scrollbarWidth: "none", //Firefox-specific
    "&::-webkit-scrollbar": { //Everything-else
      width: 0,
    },

    [theme.breakpoints.down('sm')]:{
      display:'none'
    }
  },
  stickyBlock: {
    // Cancels the direction:rtl in stickyBlockScroller
    direction: "ltr",
    height: fullHeightToCEnabled ? "100%" : undefined,
    paddingTop: fullHeightToCEnabled ? undefined : TOC_OFFSET_TOP,
    paddingBottom: fullHeightToCEnabled ? undefined : TOC_OFFSET_BOTTOM,
  },
  content: {},
<<<<<<< HEAD
  gap1: { gridArea: 'gap1' },
  gap2: { gridArea: 'gap2' },
  gap3: { gridArea: 'gap3' },
=======
>>>>>>> 11bf1365
  rhs: {},
  hideTocButton: {
    position: "fixed",
    top: 0,
    left: 0,
    fontSize: 14,
    fontWeight: 500,
    fontFamily: theme.palette.fonts.sansSerifStack,
    color: theme.palette.grey[600],
    margin: 18,
    display: "flex",
    alignItems: "center",
    gap: "10px",
    userSelect: "none",
    cursor: "pointer",
    [theme.breakpoints.down("sm")]: {
      display: "none",
    },
  },
  hideTocButtonHidden: {
    display: "none",
  },
});

export type ToCLayoutSegment = {
  toc?: React.ReactNode,
  centralColumn: React.ReactNode,
  rightColumn?: React.ReactNode,
  isCommentToC?: boolean,
};

const MultiToCLayout = ({segments, classes, tocRowMap = [], showSplashPageHeader = false}: {
  segments: ToCLayoutSegment[],
  classes: ClassesType<typeof styles>,
  tocRowMap?: number[], // This allows you to specify which row each ToC should be in, where maybe you want a ToC to span more than one row
  showSplashPageHeader?: boolean,
}) => {
  const [leftHover, setLeftHover] = React.useState(false);
  const tocVisible = true;
  const gridTemplateAreas = segments
    .map((_segment,i) => `". toc${tocRowMap[i] || i} gap1 content${i} gap2 rhs${i} ."`)
    .join('\n')
<<<<<<< HEAD

  function getToCWithHover(toc: React.ReactNode, hover: boolean) {
    // This allows the ToC to appear when the user hovers over either of the two left-columns. 
  
    // It's important that the ToC appears when you hover over the middle gap column, not just directly over the ToC, 
    // because otherwise mousing over the ToC feels too effortful.

    // We need to handle it in this component because that's where the middle gap column is defined. But, the toc is defined in the parent component.
    // So, we need to establish the hover-state in this component and pass it into the already-defined toc.
    
    return React.cloneElement(toc as React.ReactElement, { hover });
  }

  const [scrollDirection, setScrollDirection] = React.useState('down');
  const [lastScrollY, setLastScrollY] = React.useState(0);

  useEffect(() => {
    const handleScroll = () => {
      const currentScrollY = window.scrollY;
      if (currentScrollY > lastScrollY) {
        setScrollDirection('down');
      } else {
        setScrollDirection('up');
      }
      setLastScrollY(currentScrollY);
    };

    window.addEventListener('scroll', handleScroll, { passive: true });

    return () => window.removeEventListener('scroll', handleScroll);
  }, [lastScrollY]);

  const stickyBlockScrollerStyle = React.useMemo(() => ( scrollDirection === 'up' ? {
    top: HEADER_HEIGHT,
    height: `calc(100vh - ${HEADER_HEIGHT}px)`
  } : undefined), [scrollDirection]); 

  return <div className={classNames(classes.root)} style={{ gridTemplateAreas }}>
    {segments.map((segment,i) => <React.Fragment key={i}>
      {segment.toc && tocVisible && <>
        <div className={classNames(classes.toc, { [classes.commentToCMargin]: segment.isCommentToC, [classes.splashPageHeaderToc]: showSplashPageHeader, [classes.normalHeaderToc]: !showSplashPageHeader })} 
          style={{ "gridArea": `toc${i}` }} 
          onMouseEnter={() => setLeftHover(true)} 
          onMouseLeave={() => setLeftHover(false)}
        >
          <div className={classNames(classes.stickyBlockScroller, { [classes.commentToCIntersection]: segment.isCommentToC })} style={stickyBlockScrollerStyle}>
=======
  return <div
    className={classNames(
      classes.root,
      fullHeightToCEnabled && classes.withFullHeightToCColumns,
      !fullHeightToCEnabled && classes.withoutFullHeightToCColumns,
    )}
    style={{ gridTemplateAreas }}
  >
    {segments.map((segment,i) => <React.Fragment key={i}>
      {segment.toc && tocVisible && <>
        <div
          style={{ "gridArea": `toc${i}` }}
          className={classNames(
            classes.toc,
            segment.isCommentToC && classes.commentToCMargin,
            showSplashPageHeader && classes.splashPageHeaderToc,
            !showSplashPageHeader && classes.normalHeaderToc,
          )}
        >
          <div className={classNames(
            classes.stickyBlockScroller,
            segment.isCommentToC && classes.commentToCIntersection
          )}>
>>>>>>> 11bf1365
            <div className={classes.stickyBlock}>
              {getToCWithHover(segment.toc, leftHover)}
            </div>
          </div>
        </div>
      </>}
<<<<<<< HEAD
      <div className={classes.gap1} onMouseEnter={() => setLeftHover(true)} onMouseLeave={() => setLeftHover(false)}/>
      <div className={classes.content} style={{ "gridArea": `content${i}` }} >
=======
      <div
        className={classes.content}
        style={{ "gridArea": `content${i}` }}
      >
>>>>>>> 11bf1365
        {segment.centralColumn}
      </div>
      {segment.rightColumn && <div
        className={classes.rhs}
        style={{ "gridArea": `rhs${i}` }}
      >
        {segment.rightColumn}
      </div>}
    </React.Fragment>)}
  </div>
}

const MultiToCLayoutComponent = registerComponent('MultiToCLayout', MultiToCLayout, {styles});

declare global {
  interface ComponentTypes {
    MultiToCLayout: typeof MultiToCLayoutComponent
  }
}
<|MERGE_RESOLUTION|>--- conflicted
+++ resolved
@@ -19,14 +19,6 @@
   },
   withFullHeightToCColumns: {
     gridTemplateColumns: `
-<<<<<<< HEAD
-      ${LEFT_COLUMN_WIDTH}
-      minmax(${MIN_TOC_WIDTH}px, ${MAX_TOC_WIDTH}px)
-      minmax(50px, ${FULL_HEIGHT_TOC_LEFT_MARGIN})
-      minmax(min-content, ${MAX_COLUMN_WIDTH}px)
-      minmax(300px, ${DEFAULT_TOC_MARGIN})
-      minmax(min-content, 300px)
-=======
       0px
       minmax(200px, 270px)
       minmax(35px, 0.5fr)
@@ -53,7 +45,6 @@
       minmax(200px, 270px)
       minmax(0px, 1fr)
       minmax(min-content, ${MAX_COLUMN_WIDTH}px)
->>>>>>> 11bf1365
       10px
       min-content
       minmax(1.5frpx, 3fr)
@@ -120,12 +111,9 @@
     paddingBottom: fullHeightToCEnabled ? undefined : TOC_OFFSET_BOTTOM,
   },
   content: {},
-<<<<<<< HEAD
   gap1: { gridArea: 'gap1' },
   gap2: { gridArea: 'gap2' },
   gap3: { gridArea: 'gap3' },
-=======
->>>>>>> 11bf1365
   rhs: {},
   hideTocButton: {
     position: "fixed",
@@ -168,7 +156,6 @@
   const gridTemplateAreas = segments
     .map((_segment,i) => `". toc${tocRowMap[i] || i} gap1 content${i} gap2 rhs${i} ."`)
     .join('\n')
-<<<<<<< HEAD
 
   function getToCWithHover(toc: React.ReactNode, hover: boolean) {
     // This allows the ToC to appear when the user hovers over either of the two left-columns. 
@@ -206,25 +193,16 @@
     height: `calc(100vh - ${HEADER_HEIGHT}px)`
   } : undefined), [scrollDirection]); 
 
-  return <div className={classNames(classes.root)} style={{ gridTemplateAreas }}>
-    {segments.map((segment,i) => <React.Fragment key={i}>
-      {segment.toc && tocVisible && <>
-        <div className={classNames(classes.toc, { [classes.commentToCMargin]: segment.isCommentToC, [classes.splashPageHeaderToc]: showSplashPageHeader, [classes.normalHeaderToc]: !showSplashPageHeader })} 
-          style={{ "gridArea": `toc${i}` }} 
-          onMouseEnter={() => setLeftHover(true)} 
-          onMouseLeave={() => setLeftHover(false)}
-        >
-          <div className={classNames(classes.stickyBlockScroller, { [classes.commentToCIntersection]: segment.isCommentToC })} style={stickyBlockScrollerStyle}>
-=======
-  return <div
-    className={classNames(
-      classes.root,
+  return <div className={classNames(classes.root,
       fullHeightToCEnabled && classes.withFullHeightToCColumns,
       !fullHeightToCEnabled && classes.withoutFullHeightToCColumns,
     )}
     style={{ gridTemplateAreas }}
-  >
+    onMouseEnter={() => setLeftHover(true)} 
+    onMouseLeave={() => setLeftHover(false)}
+    >
     {segments.map((segment,i) => <React.Fragment key={i}>
+      <div className={classNames(classes.stickyBlockScroller, { [classes.commentToCIntersection]: segment.isCommentToC })} style={stickyBlockScrollerStyle}>
       {segment.toc && tocVisible && <>
         <div
           style={{ "gridArea": `toc${i}` }}
@@ -239,22 +217,14 @@
             classes.stickyBlockScroller,
             segment.isCommentToC && classes.commentToCIntersection
           )}>
->>>>>>> 11bf1365
             <div className={classes.stickyBlock}>
               {getToCWithHover(segment.toc, leftHover)}
             </div>
           </div>
         </div>
       </>}
-<<<<<<< HEAD
       <div className={classes.gap1} onMouseEnter={() => setLeftHover(true)} onMouseLeave={() => setLeftHover(false)}/>
       <div className={classes.content} style={{ "gridArea": `content${i}` }} >
-=======
-      <div
-        className={classes.content}
-        style={{ "gridArea": `content${i}` }}
-      >
->>>>>>> 11bf1365
         {segment.centralColumn}
       </div>
       {segment.rightColumn && <div
@@ -265,6 +235,7 @@
       </div>}
     </React.Fragment>)}
   </div>
+  </div>
 }
 
 const MultiToCLayoutComponent = registerComponent('MultiToCLayout', MultiToCLayout, {styles});
