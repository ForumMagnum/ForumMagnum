--- conflicted
+++ resolved
@@ -108,15 +108,11 @@
     // Hard-coding this class name as a workaround for one of the JSS plugins being incapable of parsing a self-reference ($titleContainer) while inside @global
     [`body:has(.headroom--pinned) .${TITLE_CONTAINER_CLASS_NAME}`]: {
       opacity: 0,
-<<<<<<< HEAD
-      // maxHeight: 64
-=======
-      maxHeight: 64,
+      maxHeight: 84,
       minHeight: 64
->>>>>>> 010f5075
     },
     [`body:has(.headroom--unfixed) .${TITLE_CONTAINER_CLASS_NAME}`]: {
-      marginTop: 70
+      marginTop: 64
     }
   }
 });
