import React, { PureComponent } from 'react';
import { registerComponent } from 'meteor/vulcan:core';
import { withStyles } from '@material-ui/core/styles';
import Typography from '@material-ui/core/Typography';
import classNames from 'classnames';

const styles = theme => ({
  root: {
    position: "relative",
    ...theme.typography.body2,
    ...theme.typography.commentsStyle,
    direction:"ltr",
  },

  // For the highlighted section only, disable the half-opacity-on-hover effect
  // that's otherwise globally applied to <a> tags.
  highlighted: {
    '& $link': {
      color: "black",
    },
    '& $link:after': {
      content: `"•"`,
      marginLeft: 3,
      position: 'relative',
      top: 1
    },
    "& a:focus, & a:hover": {
      opacity: "initial",
    }
  },
  link: {
    display: "block",
    paddingTop: 6,
    paddingBottom: 6,
    color: theme.palette.grey[600],
    lineHeight: "1.2em",
    '&:hover':{
      opacity:1,
      color: "black",
      textShadow: "0 0 0 rgba(0,0,0,1].87)",
    }
  },
  // Makes sure that the start of the ToC is in line with the start of the text
  title: {
    paddingTop: 3
  },
  level0: {
    display:"inline-block",
    maxWidth: '100%',
    marginBottom: theme.spacing.unit,
    paddingBottom: theme.spacing.unit,
    borderBottom: "solid 1px rgba(0,0,0,.1)",
    '& $link': {
      whiteSpace: "normal",
    },
    // Don't show location dot for level0
    '& $link:after': {
      content: `""`
    },
    '&:last-of-type': {
      borderBottom: "none",
      marginTop: theme.spacing.unit,
      paddingTop: theme.spacing.unit,
      borderTop: "solid 1px rgba(0,0,0,.1)",
    }
  },
  level1: {
    paddingLeft: 0,
  },
  level2: {
    fontSize:"1.1rem",
    paddingLeft: 16,

  },
  level3: {
    fontSize:"1.1rem",
    color:theme.palette.grey[700],
    paddingLeft: 32,
  },
  level4: {
    fontSize:"1.1rem",
    color:theme.palette.grey[700],
    paddingLeft: 48,
  },
  divider: {
    width: 60,
    marginBottom:theme.spacing.unit,
    borderBottom: "solid 1px rgba(0,0,0,.1)",
    paddingBottom: theme.spacing.unit,
    display:"inline-block",
  }
});

class TableOfContentsRow extends PureComponent
{
  render() {
<<<<<<< HEAD
    const {indentLevel=0, highlighted=false, href, onClick, children, classes, answersStyling, title } = this.props;
=======
    const {indentLevel=0, highlighted=false, href, onClick, children, classes, divider } = this.props;

    if (divider) return <div className={classes.divider} />
>>>>>>> d4980e8a

    return <Typography variant="body2"
      className={classNames(
        classes.root,
        this.levelToClassName(indentLevel),
        { [classes.highlighted]: highlighted }
      )}
    >
      <a href={href} onClick={onClick} className={classNames(classes.link, {[classes.title]: title})}>
        {children}
      </a>
    </Typography>
  }

  levelToClassName = (level) => {
    const { classes } = this.props;
    switch(level) {
      case 0: return classes.level0;
      case 1: return classes.level1;
      case 2: return classes.level2;
      case 3: return classes.level3;
      default: return classes.level4;
    }
  }
}

registerComponent("TableOfContentsRow", TableOfContentsRow,
  withStyles(styles, { name: "TableOfContentsRow" }));<|MERGE_RESOLUTION|>--- conflicted
+++ resolved
@@ -94,13 +94,9 @@
 class TableOfContentsRow extends PureComponent
 {
   render() {
-<<<<<<< HEAD
-    const {indentLevel=0, highlighted=false, href, onClick, children, classes, answersStyling, title } = this.props;
-=======
-    const {indentLevel=0, highlighted=false, href, onClick, children, classes, divider } = this.props;
+    const {indentLevel=0, highlighted=false, href, onClick, children, classes, title, divider } = this.props;
 
     if (divider) return <div className={classes.divider} />
->>>>>>> d4980e8a
 
     return <Typography variant="body2"
       className={classNames(
