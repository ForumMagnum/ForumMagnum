import React, { useState, useEffect } from 'react';
import { Components, registerComponent } from '../../../lib/vulcan-lib';
import withErrorBoundary from '../../common/withErrorBoundary'
import { isServer } from '../../../lib/executionEnvironment';
import { useLocation } from '../../../lib/routeUtil';
import type { ToCData, ToCSection } from '../../../lib/tableOfContents';
import qs from 'qs'
import isEmpty from 'lodash/isEmpty';
import filter from 'lodash/filter';
<<<<<<< HEAD
import { getCurrentSectionMark, ScrollHighlightLandmark, useScrollHighlight } from '../../hooks/useScrollHighlight';
=======
import { useNavigate } from '../../../lib/reactRouterWrapper';
>>>>>>> 614724ec

export interface ToCDisplayOptions {
  /**
   * Convert section titles from all-caps to title-case. Used for the Concepts page
   * where the LW version has all-caps section headings as a form of bolding.
   */
  downcaseAllCapsHeadings?: boolean
  
  /**
   * Don't show sections nested below a certain depth. Used on the LW version of the
   * Concepts page, where there would otherwise be section headings for subcategories
   * of the core tags, resulting in a ToC that's overwhelmingly big.
   */
  maxHeadingDepth?: number
  
  /**
   * Extra rows to add to the bottom of the ToC. You'll want to use this instead of
   * adding extra React components after the ToC if those rows have corresponding
   * anchors and should be highlighted based on scroll position.
   */
  addedRows?: ToCSection[],
}

const topSection = "top";

const isRegularClick = (ev: React.MouseEvent) => {
  if (!ev) return false;
  return ev.button===0 && !ev.ctrlKey && !ev.shiftKey && !ev.altKey && !ev.metaKey;
}

const TableOfContentsList = ({tocSections, title, onClickSection, displayOptions}: {
  tocSections: ToCSection[],
  title: string|null,
  onClickSection?: ()=>void,
  displayOptions?: ToCDisplayOptions,
}) => {
<<<<<<< HEAD
  const { history } = useNavigation();
=======
  const [currentSection,setCurrentSection] = useState<string|null>(topSection);
  const navigate = useNavigate();
>>>>>>> 614724ec
  const location = useLocation();
  const { query } = location;

  const jumpToAnchor = (anchor: string) => {
    if (isServer) return;

    const anchorY = getAnchorY(anchor);
    if (anchorY !== null) {
      delete query.commentId;
      navigate({
        search: isEmpty(query) ? '' : `?${qs.stringify(query)}`,
        hash: `#${anchor}`,
      });
      let sectionYdocumentSpace = anchorY + window.scrollY;
      jumpToY(sectionYdocumentSpace);
    }
  }

  const { TableOfContentsRow, AnswerTocRow } = Components;

  let filteredSections = (displayOptions?.maxHeadingDepth && tocSections)
    ? filter(tocSections, s=>s.level <= displayOptions.maxHeadingDepth!)
    : tocSections;

  if (displayOptions?.addedRows) {
    filteredSections = [...filteredSections, ...displayOptions.addedRows];
  }
  
  const { landmarkName: currentSection } = useScrollHighlight([
    ...filteredSections.map((section): ScrollHighlightLandmark => ({
      landmarkName: section.anchor,
      elementId: section.anchor,
      position: "centerOfElement"
    })),
    {
      landmarkName: "comments",
      elementId: "postBody",
      position: "bottomOfElement"
    },
  ]);

  if (!tocSections)
    return <div/>

  const handleClick = async (ev: React.SyntheticEvent, jumpToSection: ()=>void): Promise<void> => {
    ev.preventDefault();
    if (onClickSection) {
      onClickSection();
      // One of the things this callback can do is expand folded-up text which
      // might contain the anchor we want to scroll to. We wait for a setTimeout
      // here, to allow React re-rendering to finish in that case.
      await new Promise((resolve,reject) => setTimeout(resolve, 0));
    }
    jumpToSection();
  }

  // Since the Table of Contents data is sent as part of the post data and
  // partially generated from the post html, changing the answers ordering
  // in the ToC is not trivial to do via a graphql query.
  // Separating the ToC part with answers would require some refactoring,
  // but for now we can just sort the answers client side.
  const answersSorting = query?.answersSorting;
  if (answersSorting === "newest" || answersSorting === "oldest") {
    filteredSections = sectionsWithAnswersSorted(filteredSections, answersSorting);
  }
  
  function adjustHeadingText(text: string|undefined) {
    if (!text) return "";
    if (displayOptions?.downcaseAllCapsHeadings) {
      return downcaseIfAllCaps(text.trim());
    } else {
      return text.trim();
    }
  }

  return <div>
    <TableOfContentsRow key="postTitle"
      href="#"
      onClick={ev => {
        if (isRegularClick(ev)) {
          void handleClick(ev, () => {
            navigate("#");
            jumpToY(0)
          });
        }
      }}
      highlighted={currentSection === "above"}
      title
    >
      {title?.trim()}
    </TableOfContentsRow>
    
    {filteredSections.map((section, index) => {
      return (
        <TableOfContentsRow
          key={section.anchor}
          indentLevel={section.level}
          divider={section.divider}
          highlighted={section.anchor === currentSection}
          href={"#"+section.anchor}
          onClick={(ev) => {
            if (isRegularClick(ev)) {
              void handleClick(ev, () => {
                jumpToAnchor(section.anchor)
              });
            }
          }}
          answer={!!section.answer}
        >
          {section.answer
            ? <AnswerTocRow answer={section.answer} />
            : <span>{adjustHeadingText(section.title)}</span>
          }
        </TableOfContentsRow>
      )
    })}
  </div>
}


/**
 * Return the screen-space Y coordinate of an anchor. (Screen-space meaning
 * if you've scrolled, the scroll is subtracted from the effective Y
 * position.)
 */
export const getAnchorY = (anchorName: string): number|null => {
  let anchor = window.document.getElementById(anchorName);
  if (anchor) {
    let anchorBounds = anchor.getBoundingClientRect();
    return anchorBounds.top + (anchorBounds.height/2);
  } else {
    return null
  }
}

export const jumpToY = (y: number) => {
  if (isServer) return;

  try {
    window.scrollTo({
      top: y - getCurrentSectionMark() + 1,
      behavior: "smooth"
    });
  } catch(e) {
    // eslint-disable-next-line no-console
    console.warn("scrollTo not supported, using link fallback", e)
  }
}


const TableOfContentsListComponent = registerComponent(
  "TableOfContentsList", TableOfContentsList, {
    hocs: [withErrorBoundary]
  }
);


/**
 * Returns a shallow copy of the ToC sections with question answers sorted by date,
 * without changing the position of other sections.
 */
const sectionsWithAnswersSorted = (
  sections: ToCSection[],
  sorting: "newest" | "oldest"
) => {
  const answersSectionsIndexes = sections
    .map((section, index) => [section, index] as const)
    .filter(([section, _]) => !!section.answer);
  const originalIndexes = answersSectionsIndexes.map(([_, originalIndex]) => originalIndex);
  const answersSections = answersSectionsIndexes.map(([section, _]) => section);

  const sign = sorting === "newest" ? 1 : -1;
  answersSections.sort((section1, section2) => {
    const value1 = section1.answer?.postedAt || "";
    const value2 = section2.answer?.postedAt || "";
    if (value1 < value2) { return sign; }
    if (value1 > value2) { return -sign; }
    return 0;
  });

  const sortedSections = [...sections];
  for (let [i, section] of answersSections.entries()) {
    sortedSections[originalIndexes[i]] = section;
  }
  return sortedSections;
};

function downcaseIfAllCaps(text: string) {
  // If already mixed-case, don't do anything
  if (text !== text.toUpperCase())
    return text;
  
  // Split on spaces, downcase everything except the first character of each token
  const tokens = text.split(' ');
  const downcaseToken = (tok: string) => {
    if (tok.length > 1) {
      return tok.substr(0,1) + tok.substr(1).toLowerCase();
    } else {
      return tok;
    }
  }
  return tokens.map(tok => downcaseToken(tok)).join(' ');
}

declare global {
  interface ComponentTypes {
    TableOfContentsList: typeof TableOfContentsListComponent
  }
}<|MERGE_RESOLUTION|>--- conflicted
+++ resolved
@@ -7,11 +7,8 @@
 import qs from 'qs'
 import isEmpty from 'lodash/isEmpty';
 import filter from 'lodash/filter';
-<<<<<<< HEAD
 import { getCurrentSectionMark, ScrollHighlightLandmark, useScrollHighlight } from '../../hooks/useScrollHighlight';
-=======
 import { useNavigate } from '../../../lib/reactRouterWrapper';
->>>>>>> 614724ec
 
 export interface ToCDisplayOptions {
   /**
@@ -48,12 +45,7 @@
   onClickSection?: ()=>void,
   displayOptions?: ToCDisplayOptions,
 }) => {
-<<<<<<< HEAD
-  const { history } = useNavigation();
-=======
-  const [currentSection,setCurrentSection] = useState<string|null>(topSection);
   const navigate = useNavigate();
->>>>>>> 614724ec
   const location = useLocation();
   const { query } = location;
 
