--- conflicted
+++ resolved
@@ -1,10 +1,5 @@
-<<<<<<< HEAD
-import React from "react";
+import React, { RefObject } from "react";
 import { registerComponent } from "../../lib/vulcan-lib/components";
-=======
-import React, { RefObject } from "react";
-import { Components, registerComponent } from "../../lib/vulcan-lib/components";
->>>>>>> c41f2584
 import { isEAForum } from "../../lib/instanceSettings";
 import classNames from "classnames";
 import { useTracking } from "../../lib/analyticsEvents";
@@ -100,11 +95,7 @@
   },
 });
 
-<<<<<<< HEAD
-const PostsEditBotTipsInner = ({handleDismiss, postId, className, classes}: {
-=======
-const PostsEditBotTips = ({handleDismiss, postId, className, nodeRef, classes}: {
->>>>>>> c41f2584
+const PostsEditBotTipsInner = ({handleDismiss, postId, className, nodeRef, classes}: {
   handleDismiss: () => void,
   postId?: string,
   className?: string,
@@ -116,14 +107,8 @@
   if (!isEAForum) {
     return null
   }
-<<<<<<< HEAD
-  return <aside className={classes.root}>
-=======
-  
-  const { ForumIcon } = Components
 
   return <aside className={classes.root} ref={nodeRef}>
->>>>>>> c41f2584
     <div className={classNames(className, classes.card)}>
       <div className={classes.headingRow}>
         <h2 className={classes.heading}>A tip for constructive criticism</h2>
