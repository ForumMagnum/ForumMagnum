import {
  Components,
  registerComponent,
} from 'meteor/vulcan:core';
import React, { Component } from 'react';
import PropTypes from 'prop-types';
import { Link } from '../../lib/reactRouterWrapper.js';
import { Posts } from "../../lib/collections/posts";
import classNames from 'classnames';

import CommentIcon from '@material-ui/icons/ModeComment';
import Paper from '@material-ui/core/Paper';
import Icon from '@material-ui/core/Icon';
import { withStyles } from '@material-ui/core/styles';
import { postHighlightStyles } from '../../themes/stylePiping'
import { legacyBreakpoints } from '../../lib/modules/utils/theme';
import Typography from '@material-ui/core/Typography';
import { shallowEqual, shallowEqualExcept } from '../../lib/modules/utils/componentUtils';
import withErrorBoundary from '../common/withErrorBoundary'
import withRecordPostView from '../common/withRecordPostView';


const styles = theme => ({
  root: {
    ...theme.typography.postStyle,
    display: "flex",
    alignAtems: "stretch",
    cursor: "pointer",
    "&:hover": {
      backgroundColor: "rgba(0, 0, 0, 0.03) !important",
    },
  },
  postsItem: {
    position: "relative",

    "&:hover": {
      backgroundColor: "rgba(0,0,0,.025) !important",
    },

    "& a:hover, & a:active": {
      textDecoration: "none",
      color: "rgba(0,0,0,0.3)",
    },
  },

  paperShowHighlight: {
    "&:hover": {
      backgroundColor: "white !important",
    }
  },
  contentShowHighlight: {
    background: "white !important",
  },

  highlight: {
    maxWidth:570,
    padding:theme.spacing.unit*2,
    ...postHighlightStyles(theme),
  },

  meta: {
    display: "block",
    color: "rgba(0,0,0,0.55)",
    width: "100%",
    maxWidth: 570,
    paddingBottom: 5,

    whiteSpace: "nowrap",
    textOverflow: "ellipsis",
    overflow: "hidden",

    [legacyBreakpoints.maxTiny]: {
      width: 320,
      paddingLeft: 3,
    },
    "&:hover $showHighlightButton": {
      [theme.breakpoints.up('md')]: {
        opacity: 0.7,
      }
    },
    '&:hover $actions': {
      display: "inline-block",
      opacity: 0.5,
    }
  },

  content: {
    paddingLeft:10,
    paddingTop:10,
    width:"calc(100% - 100px)"
  },
  paperExpanded: {
    backgroundColor: 'inherit',
    outline: "solid 1px rgba(0,0,0,.15)",
    borderBottom: "none"
  },
  paperNotExpanded: {
    backgroundColor: 'inherit',
    outline: "none",
    borderBottom: "solid 1px rgba(0,0,0,.15)",
  },
  commentCountIcon: {
    position:"absolute",
    right:"50%",
    top:"50%",
    transform:"translate(50%, -50%)",
    width:"30px",
    height:"30px",
  },
  commentCount: {
    position:"absolute",
    right:"50%",
    top:"50%",
    marginTop:-3,
    transform:"translate(50%, -50%)",
    color:"white",
    fontVariantNumeric:"lining-nums",
    ...theme.typography.commentStyle
  },
  noUnreadComments: {
    color: "rgba(0,0,0,.15)",
  },
  unreadComments: {
    color: theme.palette.secondary.light,
  },

  recentCommentsTitle: {
    padding: "10px 0",
    fontSize: 14,
    fontWeight: 600,
  },

  collapseIcon: {
    fontSize: "12px !important",
    height: 12,
    transform: "rotate(90deg)",
    marginRight: 5,
    top: 1,
    color: "rgba(0,0,0,.4) !important",
  },

  ////////////////////////////////////////////////////////////////////////////
  // Used for the highlight (in renderHighlightMenu, and the button)
  ////////////////////////////////////////////////////////////////////////////
  showHighlightButton: {
    opacity: 0,
    marginLeft: 4,
  },
  highlightFooter: {
    padding: "35px 0 0px",
    textAlign: "center",
    clear: "both",
    overflow: "auto",
  },

  highlightFooterButton: {
    color: "rgba(0,0,0,.6)",
    fontSize: "12px",
    cursor: "pointer",
    position: "absolute",
    padding: "10px 0",
    bottom: 0,
    background: "white",
    borderTop: "solid 1px rgba(0,0,0,.05)",

    "&:hover": {
      backgroundColor: "rgb(240,240,240)",
    }
  },
  hideHighlight: {
    position: "absolute",
    left: 0,
    textAlign: "center",
    width: "50%",
    borderRight: "solid 1px rgba(0,0,0,.05)",
  },
  viewFullPost: {
    right: 0,
    textAlign: "center",
    width: "50%",
  },

  ////////////////////////////////////////////////////////////////////////////
  // Used on the comments speech-bubble icon/button
  ////////////////////////////////////////////////////////////////////////////
  commentsSpeechBubble: {
    width: 50,
    cursor: "pointer",
    position: "relative",
    flexShrink: 0,

    "&:hover": {
      backgroundColor: "rgba(0, 0, 0, 0.03) !important",
    }
  },
  newCommentsShown: {
    backgroundColor: "rgba(0,0,0,.05)",
  },
  highlightSelected: {
    borderLeft: "solid 1px rgba(0,0,0,.05)",
    backgroundColor: "rgba(0,0,0,.02)",
  },


  ////////////////////////////////////////////////////////////////////////////
  // Used in the New Comments view (when you click the comments icon)
  ////////////////////////////////////////////////////////////////////////////
  newCommentsSection: {
    backgroundColor: "rgba(0,0,0,.05)",
    padding: "7px 9px 50px 9px",
  },
  newCommentsHeader: {
  },
  newCommentsFooter: {
    position: "absolute",
    bottom: 0,
    width: "100%",
    left: 0,
  },
  newCommentsActions: {
    color: "rgba(0,0,0,.5)",
    fontSize: "12px",
    cursor: "pointer",
    padding: 10,
    "&:hover": {
      color: "rgba(0,0,0,.35)",
      backgroundColor: "rgba(0,0,0,.1)",
    }
  },
  hideComments: {
    float: "left",
    textAlign: "center",
    width: "50%",
    borderRight: "solid 1px rgba(0,0,0,.05)",
  },
  viewAllComments: {
    float: "right",
    right: 0,
    textAlign: "center",
    width: "50%",
  },
  actions: {
    display: "inline-block",
    opacity: 0,
    marginTop: -5,
    '&:hover': {
      opacity: 1
    },
  }
})

const isSticky = (post, terms) => {
  if (post && terms && terms.forum) {
    return (
      post.sticky ||
      (terms.af && post.afSticky) ||
      (terms.meta && post.metaSticky)
    )
  }
}

class PostsItem extends Component {
  constructor(props, context) {
    super(props)
    this.state = {
      categoryHover: false,
      showNewComments: false,
      readStatus: false,
    }
  }

  toggleNewComments = () => {
    this.props.recordPostView({...this.props, document:this.props.post})
    this.setState({readStatus: true});
    this.setState({showNewComments: !this.state.showNewComments});
    this.setState({showHighlight: false});
  }
  
  toggleHighlight = () => {
    this.props.recordPostView({...this.props, document:this.props.post})
    this.setState({readStatus: true});
    this.setState({showHighlight: !this.state.showHighlight});
    this.setState({showNewComments: false});
  }

  shouldComponentUpdate(nextProps, nextState) {
    if (!shallowEqual(this.state, nextState)) {
      return true;
    }

    // Deep compare rather than shallow compare 'terms', because it gets reconstructed but is simple
    if (!_.isEqual(this.props.terms, nextProps.terms)) {
      return true;
    }

    // Exclude mutators from comparison
    if (!shallowEqualExcept(this.props, nextProps, ["terms", "increasePostViewCount", "createLWEvent", "newMutation"])) {
      return true;
    }

    return false;
  }

  // Render the thing that appears when you click "Show Highlight"
  renderHighlightMenu = () => {
    let { classes, post } = this.props;
    const { wordCount = 0 } = post.contents || {}
    return (
      <div className={classes.highlightFooter}>
        <Typography variant="body1" className={classNames(classes.highlightFooterButton, classes.hideHighlight)} onClick={this.toggleHighlight}>
          <Icon className={classes.collapseIcon}>
            subdirectory_arrow_left
          </Icon>
          Collapse
        </Typography>
        <Link to={this.getPostLink()}>
        <Typography className={classNames(classes.highlightFooterButton, classes.viewFullPost)} variant="body1">
          Continue to Full Post {wordCount && <span> ({wordCount} words)</span>}
        </Typography>
        </Link>
      </div>
    )
  }

  getPostLink = () => {
   const {post, chapter} = this.props
   return Posts.getPageUrl(post, false, chapter?.sequenceId);
 }

  render() {

    const { post, currentUser, terms, classes } = this.props;
    const { lastVisitedAt } = post

    const { PostsPageActions } = Components

    const lastCommentedAt = Posts.getLastCommentedAt(post)

    let commentCount = Posts.getCommentCount(post)

    const renderCommentsButton = () => {
      const read = post.isRead;
      const newComments = lastVisitedAt < lastCommentedAt;
      const commentsButtonClassnames = classNames(
        classes.commentsSpeechBubble,
        {
          [classes.newCommentsShown]: this.state.showNewComments,
          [classes.highlightSelected]: this.state.showHighlight
        }
      )

      let unreadCommentsClass = (read && newComments && !this.state.readStatus) ? classes.unreadComments : classes.noUnreadComments;

      return (
        <div onClick={this.toggleNewComments} className={commentsButtonClassnames}>
          <CommentIcon className={classNames(classes.commentCountIcon, unreadCommentsClass)}/>
          <div className={classes.commentCount}>
            { commentCount }
          </div>
        </div>
      )
    }

    return (
        <Paper
          className={classNames(
            "posts-item",
            classes.postsItem,
            (this.state.showNewComments || this.state.showHighlight)
              ? classes.paperExpanded
              : classes.paperNotExpanded,
            { [classes.paperShowHighlight]: this.state.showHighlight }
          )}
          elevation={0}
          square={true}
        >
          <div className={classNames(
            classes.root,
            { [classes.contentShowHighlight]: this.state.showHighlight }
          )}>

            <div className={classes.content}>
              <Link to={this.getPostLink()}>
<<<<<<< HEAD
                <Components.PostsItemTitle post={post} sticky={isSticky(post, terms)} read={post.isRead || this.state.readStatus}/>
=======
                <Components.PostsTitle post={post} sticky={isSticky(post, terms)} read={lastVisitedAt || this.state.readStatus}/>
>>>>>>> 65acef73
              </Link>
              <div onClick={this.toggleHighlight} className={classes.meta}>
                <Components.PostsItemMeta post={post} read={post.isRead || this.state.readStatus}/>
                <Components.ShowOrHideHighlightButton
                  className={classes.showHighlightButton}
                  open={this.state.showHighlight}/>
                <span className={classes.actions} onClick={(event)=>event.stopPropagation()}>
                  <PostsPageActions post={post}/>
                </span>
              </div>
            </div>
            <Components.CategoryDisplay
              onClick={this.toggleHighlight}
              post={post} read={post.isRead || this.state.readStatus}/>

            { renderCommentsButton() }

          </div>
          { this.state.showHighlight &&
            <div className={classes.highlight}>
              <Components.PostsHighlight post={post} />
              { this.renderHighlightMenu() }
            </div>
          }

          { this.state.showNewComments &&
            <div className={classes.newCommentsSection}>
              <div className={classes.newCommentsHeader}>
                <Typography variant="body1" className={classNames(classes.hideComments, classes.newCommentsActions)} onClick={this.toggleNewComments}>
                  <Icon className={classes.collapseIcon}>
                    subdirectory_arrow_left
                  </Icon>
                  Collapse
                </Typography>
                <Typography variant="body1">
                  <Link className={classNames(classes.viewAllComments, classes.newCommentsActions)} to={this.getPostLink() + "#comments"}>
                    View All Comments
                  </Link>
                </Typography>
              </div>
              <Typography variant="body1" className={classes.recentCommentsTitle}>
                Recent Comments
              </Typography>
              <Components.PostsItemNewCommentsWrapper
                currentUser={currentUser}
                highlightDate={lastVisitedAt}
                terms={{view:"postCommentsUnread", limit:5, postId: post._id}}
                post={post}
              />
              <div className={classes.newCommentsFooter}>
                <Typography variant="body1" className={classNames(classes.hideComments, classes.newCommentsActions)} onClick={this.toggleNewComments}>
                  <Icon className={classes.collapseIcon}>
                    subdirectory_arrow_left
                  </Icon>
                  Collapse
                </Typography>
                <Typography variant="body1">
                  <Link className={classNames(classes.viewAllComments, classes.newCommentsActions)} to={this.getPostLink() + "#comments"}>
                    View All Comments
                  </Link>
                </Typography>
              </div>
            </div>
          }
        </Paper>
    )
  }
}

PostsItem.propTypes = {
  currentUser: PropTypes.object,
  post: PropTypes.object.isRequired,
  terms: PropTypes.object,
  postsViewed: PropTypes.array,
  setViewed: PropTypes.func,
  increasePostViewCount: PropTypes.func,
};

registerComponent(
  'PostsItem',
  PostsItem,
  withStyles(styles, { name: "PostsItem" }),
  withRecordPostView,
  withErrorBoundary
);<|MERGE_RESOLUTION|>--- conflicted
+++ resolved
@@ -381,11 +381,7 @@
 
             <div className={classes.content}>
               <Link to={this.getPostLink()}>
-<<<<<<< HEAD
-                <Components.PostsItemTitle post={post} sticky={isSticky(post, terms)} read={post.isRead || this.state.readStatus}/>
-=======
-                <Components.PostsTitle post={post} sticky={isSticky(post, terms)} read={lastVisitedAt || this.state.readStatus}/>
->>>>>>> 65acef73
+                <Components.PostsTitle post={post} sticky={isSticky(post, terms)} read={post.isRead || this.state.readStatus}/>
               </Link>
               <div onClick={this.toggleHighlight} className={classes.meta}>
                 <Components.PostsItemMeta post={post} read={post.isRead || this.state.readStatus}/>
