import {
  Components,
  registerComponent,
} from 'meteor/vulcan:core';
import React, { Component } from 'react';
import PropTypes from 'prop-types';
import { Link } from '../../lib/reactRouterWrapper.js';
import { Posts } from "../../lib/collections/posts";
import classNames from 'classnames';

<<<<<<< HEAD
//import { bindActionCreators } from 'redux';
import withNewEvents from '../../lib/events/withNewEvents.jsx';
//import { connect } from 'react-redux';
=======
>>>>>>> 9ec31446
import CommentIcon from '@material-ui/icons/ModeComment';
import Paper from '@material-ui/core/Paper';
import Icon from '@material-ui/core/Icon';
import { withStyles } from '@material-ui/core/styles';
import { postHighlightStyles } from '../../themes/stylePiping'
import { legacyBreakpoints } from '../../lib/modules/utils/theme';
import Typography from '@material-ui/core/Typography';
import { shallowEqual, shallowEqualExcept } from '../../lib/modules/utils/componentUtils';
import withErrorBoundary from '../common/withErrorBoundary'
import withRecordPostView from '../common/withRecordPostView';


const styles = theme => ({
  root: {
    ...theme.typography.postStyle,
    display: "flex",
    alignAtems: "stretch",
    cursor: "pointer",
    "&:hover": {
      backgroundColor: "rgba(0, 0, 0, 0.03) !important",
    },
  },
  postsItem: {
    position: "relative",

    "&:hover": {
      backgroundColor: "rgba(0,0,0,.025) !important",
    },

    "& a:hover, & a:active": {
      textDecoration: "none",
      color: "rgba(0,0,0,0.3)",
    },
  },

  paperShowHighlight: {
    "&:hover": {
      backgroundColor: "white !important",
    }
  },
  contentShowHighlight: {
    background: "white !important",
  },

  highlight: {
    maxWidth:570,
    padding:theme.spacing.unit*2,
    ...postHighlightStyles(theme),
  },

  meta: {
    display: "block",
    color: "rgba(0,0,0,0.55)",
    width: "100%",
    maxWidth: 570,
    paddingBottom: 5,

    whiteSpace: "nowrap",
    textOverflow: "ellipsis",
    overflow: "hidden",

    [legacyBreakpoints.maxTiny]: {
      width: 320,
      paddingLeft: 3,
    },
    "&:hover $showHighlightButton": {
      [theme.breakpoints.up('md')]: {
        opacity: 0.7,
      }
    },
    '&:hover $actions': {
      display: "inline-block",
      opacity: 0.5,
    }
  },

  content: {
    paddingLeft:10,
    paddingTop:10,
    width:"calc(100% - 100px)"
  },
  paperExpanded: {
    backgroundColor: 'inherit',
    outline: "solid 1px rgba(0,0,0,.15)",
    borderBottom: "none"
  },
  paperNotExpanded: {
    backgroundColor: 'inherit',
    outline: "none",
    borderBottom: "solid 1px rgba(0,0,0,.15)",
  },
  commentCountIcon: {
    position:"absolute",
    right:"50%",
    top:"50%",
    transform:"translate(50%, -50%)",
    width:"30px",
    height:"30px",
  },
  commentCount: {
    position:"absolute",
    right:"50%",
    top:"50%",
    marginTop:-3,
    transform:"translate(50%, -50%)",
    color:"white",
    fontVariantNumeric:"lining-nums",
    ...theme.typography.commentStyle
  },
  noUnreadComments: {
    color: "rgba(0,0,0,.15)",
  },
  unreadComments: {
    color: theme.palette.secondary.light,
  },

  recentCommentsTitle: {
    padding: "10px 0",
    fontSize: 14,
    fontWeight: 600,
  },

  collapseIcon: {
    fontSize: "12px !important",
    height: 12,
    transform: "rotate(90deg)",
    marginRight: 5,
    top: 1,
    color: "rgba(0,0,0,.4) !important",
  },

  ////////////////////////////////////////////////////////////////////////////
  // Used for the highlight (in renderHighlightMenu, and the button)
  ////////////////////////////////////////////////////////////////////////////
  showHighlightButton: {
    opacity: 0,
    marginLeft: 4,
  },
  highlightFooter: {
    padding: "35px 0 0px",
    textAlign: "center",
    clear: "both",
    overflow: "auto",
  },

  highlightFooterButton: {
    color: "rgba(0,0,0,.6)",
    fontSize: "12px",
    cursor: "pointer",
    position: "absolute",
    padding: "10px 0",
    bottom: 0,
    background: "white",
    borderTop: "solid 1px rgba(0,0,0,.05)",

    "&:hover": {
      backgroundColor: "rgb(240,240,240)",
    }
  },
  hideHighlight: {
    position: "absolute",
    left: 0,
    textAlign: "center",
    width: "50%",
    borderRight: "solid 1px rgba(0,0,0,.05)",
  },
  viewFullPost: {
    right: 0,
    textAlign: "center",
    width: "50%",
  },

  ////////////////////////////////////////////////////////////////////////////
  // Used on the comments speech-bubble icon/button
  ////////////////////////////////////////////////////////////////////////////
  commentsSpeechBubble: {
    width: 50,
    cursor: "pointer",
    position: "relative",
    flexShrink: 0,

    "&:hover": {
      backgroundColor: "rgba(0, 0, 0, 0.03) !important",
    }
  },
  newCommentsShown: {
    backgroundColor: "rgba(0,0,0,.05)",
  },
  highlightSelected: {
    borderLeft: "solid 1px rgba(0,0,0,.05)",
    backgroundColor: "rgba(0,0,0,.02)",
  },


  ////////////////////////////////////////////////////////////////////////////
  // Used in the New Comments view (when you click the comments icon)
  ////////////////////////////////////////////////////////////////////////////
  newCommentsSection: {
    backgroundColor: "rgba(0,0,0,.05)",
    padding: "7px 9px 50px 9px",
  },
  newCommentsHeader: {
  },
  newCommentsFooter: {
    position: "absolute",
    bottom: 0,
    width: "100%",
    left: 0,
  },
  newCommentsActions: {
    color: "rgba(0,0,0,.5)",
    fontSize: "12px",
    cursor: "pointer",
    padding: 10,
    "&:hover": {
      color: "rgba(0,0,0,.35)",
      backgroundColor: "rgba(0,0,0,.1)",
    }
  },
  hideComments: {
    float: "left",
    textAlign: "center",
    width: "50%",
    borderRight: "solid 1px rgba(0,0,0,.05)",
  },
  viewAllComments: {
    float: "right",
    right: 0,
    textAlign: "center",
    width: "50%",
  },
  actions: {
    display: "inline-block",
    opacity: 0,
    marginTop: -5,
    '&:hover': {
      opacity: 1
    },
  }
})

const isSticky = (post, terms) => {
  if (post && terms && terms.forum) {
    return (
      post.sticky ||
      (terms.af && post.afSticky) ||
      (terms.meta && post.metaSticky)
    )
  }
}

class PostsItem extends Component {
  constructor(props, context) {
    super(props)
    this.state = {
      categoryHover: false,
      showNewComments: false,
      readStatus: false,
    }
  }

  toggleNewComments = () => {
    this.props.recordPostView({...this.props, document:this.props.post})
    this.setState({readStatus: true});
    this.setState({showNewComments: !this.state.showNewComments});
    this.setState({showHighlight: false});
  }
  
  toggleHighlight = () => {
    this.props.recordPostView({...this.props, document:this.props.post})
    this.setState({readStatus: true});
    this.setState({showHighlight: !this.state.showHighlight});
    this.setState({showNewComments: false});
  }

  shouldComponentUpdate(nextProps, nextState) {
    if (!shallowEqual(this.state, nextState)) {
      return true;
    }

    // Deep compare rather than shallow compare 'terms', because it gets reconstructed but is simple
    if (!_.isEqual(this.props.terms, nextProps.terms)) {
      return true;
    }

    // Exclude mutators from comparison
    if (!shallowEqualExcept(this.props, nextProps, ["terms", "increasePostViewCount", "createLWEvent", "newMutation"])) {
      return true;
    }

    return false;
  }

  // Render the thing that appears when you click "Show Highlight"
  renderHighlightMenu = () => {
    let { classes, post } = this.props;
    const { wordCount = 0 } = post.contents || {}
    return (
      <div className={classes.highlightFooter}>
        <Typography variant="body1" className={classNames(classes.highlightFooterButton, classes.hideHighlight)} onClick={this.toggleHighlight}>
          <Icon className={classes.collapseIcon}>
            subdirectory_arrow_left
          </Icon>
          Collapse
        </Typography>
        <Link to={this.getPostLink()}>
        <Typography className={classNames(classes.highlightFooterButton, classes.viewFullPost)} variant="body1">
          Continue to Full Post {wordCount && <span> ({wordCount} words)</span>}
        </Typography>
        </Link>
      </div>
    )
  }

  getPostLink = () => {
   const {post, chapter} = this.props
   return chapter ? ("/s/" + chapter.sequenceId + "/p/" + post._id) : Posts.getPageUrl(post)
 }

  render() {

    const { post, currentUser, terms, classes } = this.props;
    const { lastVisitedAt } = post

    const { PostsPageActions } = Components

    const lastCommentedAt = Posts.getLastCommentedAt(post)

    let commentCount = Posts.getCommentCount(post)

    const renderCommentsButton = () => {
      const read = lastVisitedAt;
      const newComments = lastVisitedAt < lastCommentedAt;
      const commentsButtonClassnames = classNames(
        classes.commentsSpeechBubble,
        {
          [classes.newCommentsShown]: this.state.showNewComments,
          [classes.highlightSelected]: this.state.showHighlight
        }
      )

      let unreadCommentsClass = (read && newComments && !this.state.readStatus) ? classes.unreadComments : classes.noUnreadComments;

      return (
        <div onClick={this.toggleNewComments} className={commentsButtonClassnames}>
          <CommentIcon className={classNames(classes.commentCountIcon, unreadCommentsClass)}/>
          <div className={classes.commentCount}>
            { commentCount }
          </div>
        </div>
      )
    }

    return (
        <Paper
          className={classNames(
            "posts-item",
            classes.postsItem,
            (this.state.showNewComments || this.state.showHighlight)
              ? classes.paperExpanded
              : classes.paperNotExpanded,
            { [classes.paperShowHighlight]: this.state.showHighlight }
          )}
          elevation={0}
          square={true}
        >
          <div className={classNames(
            classes.root,
            { [classes.contentShowHighlight]: this.state.showHighlight }
          )}>

            <div className={classes.content}>
              <Link to={this.getPostLink()}>
                <Components.PostsItemTitle post={post} sticky={isSticky(post, terms)} read={lastVisitedAt || this.state.readStatus}/>
              </Link>
              <div onClick={this.toggleHighlight} className={classes.meta}>
                <Components.PostsItemMeta post={post} read={lastVisitedAt || this.state.readStatus}/>
                <Components.ShowOrHideHighlightButton
                  className={classes.showHighlightButton}
                  open={this.state.showHighlight}/>
                <span className={classes.actions} onClick={(event)=>event.stopPropagation()}>
                  <PostsPageActions post={post}/>
                </span>
              </div>
            </div>
            <Components.CategoryDisplay
              onClick={this.toggleHighlight}
              post={post} read={lastVisitedAt || this.state.readStatus}/>

            { renderCommentsButton() }

          </div>
          { this.state.showHighlight &&
            <div className={classes.highlight}>
              <Components.PostsHighlight post={post} />
              { this.renderHighlightMenu() }
            </div>
          }

          { this.state.showNewComments &&
            <div className={classes.newCommentsSection}>
              <div className={classes.newCommentsHeader}>
                <Typography variant="body1" className={classNames(classes.hideComments, classes.newCommentsActions)} onClick={this.toggleNewComments}>
                  <Icon className={classes.collapseIcon}>
                    subdirectory_arrow_left
                  </Icon>
                  Collapse
                </Typography>
                <Typography variant="body1">
                  <Link className={classNames(classes.viewAllComments, classes.newCommentsActions)} to={this.getPostLink() + "#comments"}>
                    View All Comments
                  </Link>
                </Typography>
              </div>
              <Typography variant="body1" className={classes.recentCommentsTitle}>
                Recent Comments
              </Typography>
              <Components.PostsItemNewCommentsWrapper
                currentUser={currentUser}
                highlightDate={lastVisitedAt}
                terms={{view:"postCommentsUnread", limit:5, postId: post._id}}
                post={post}
              />
              <div className={classes.newCommentsFooter}>
                <Typography variant="body1" className={classNames(classes.hideComments, classes.newCommentsActions)} onClick={this.toggleNewComments}>
                  <Icon className={classes.collapseIcon}>
                    subdirectory_arrow_left
                  </Icon>
                  Collapse
                </Typography>
                <Typography variant="body1">
                  <Link className={classNames(classes.viewAllComments, classes.newCommentsActions)} to={this.getPostLink() + "#comments"}>
                    View All Comments
                  </Link>
                </Typography>
              </div>
            </div>
          }
        </Paper>
    )
  }
}

PostsItem.propTypes = {
  currentUser: PropTypes.object,
  post: PropTypes.object.isRequired,
  terms: PropTypes.object,
  postsViewed: PropTypes.array,
  setViewed: PropTypes.func,
  increasePostViewCount: PropTypes.func,
};

<<<<<<< HEAD
const mutationOptions = {
  name: 'increasePostViewCount',
  args: {postId: 'String'},
};

//const mapStateToProps = state => ({ postsViewed: state.postsViewed });
//const mapDispatchToProps = dispatch => bindActionCreators(getActions().postsViewed, dispatch);

registerComponent(
  'PostsItem',
  PostsItem,
  withMutation(mutationOptions),
  withNewEvents,
  //connect(mapStateToProps, mapDispatchToProps),
=======
registerComponent(
  'PostsItem',
  PostsItem,
>>>>>>> 9ec31446
  withStyles(styles, { name: "PostsItem" }),
  withRecordPostView,
  withErrorBoundary
);<|MERGE_RESOLUTION|>--- conflicted
+++ resolved
@@ -8,12 +8,6 @@
 import { Posts } from "../../lib/collections/posts";
 import classNames from 'classnames';
 
-<<<<<<< HEAD
-//import { bindActionCreators } from 'redux';
-import withNewEvents from '../../lib/events/withNewEvents.jsx';
-//import { connect } from 'react-redux';
-=======
->>>>>>> 9ec31446
 import CommentIcon from '@material-ui/icons/ModeComment';
 import Paper from '@material-ui/core/Paper';
 import Icon from '@material-ui/core/Icon';
@@ -466,26 +460,9 @@
   increasePostViewCount: PropTypes.func,
 };
 
-<<<<<<< HEAD
-const mutationOptions = {
-  name: 'increasePostViewCount',
-  args: {postId: 'String'},
-};
-
-//const mapStateToProps = state => ({ postsViewed: state.postsViewed });
-//const mapDispatchToProps = dispatch => bindActionCreators(getActions().postsViewed, dispatch);
-
 registerComponent(
   'PostsItem',
   PostsItem,
-  withMutation(mutationOptions),
-  withNewEvents,
-  //connect(mapStateToProps, mapDispatchToProps),
-=======
-registerComponent(
-  'PostsItem',
-  PostsItem,
->>>>>>> 9ec31446
   withStyles(styles, { name: "PostsItem" }),
   withRecordPostView,
   withErrorBoundary
