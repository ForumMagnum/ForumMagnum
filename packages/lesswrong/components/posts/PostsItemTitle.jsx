--- conflicted
+++ resolved
@@ -3,6 +3,7 @@
 import { withStyles } from '@material-ui/core/styles'
 import classNames from 'classnames';
 import Tooltip from '@material-ui/core/Tooltip';
+import { truncate } from '../../lib/editor/ellipsize';
 import withUser from "../common/withUser";
 import { withRouter } from '../../lib/reactRouterWrapper.js';
 
@@ -50,65 +51,11 @@
       opacity: 1
     }
   },
-<<<<<<< HEAD
-  postIcon: {
-    marginLeft: theme.spacing.unit,
-    [theme.breakpoints.down('sm')]: {
-      display: "none"
-    }
-  },
-=======
   hideSmDown: {
     [theme.breakpoints.down('sm')]: {
       display: "none",
     }
   },
-  tooltip:{
-    position: "relative",
-    left: -30,
-  },
-  highlightTooltipWrapper: {
-    [theme.breakpoints.up('sm')]: {
-      marginTop: theme.spacing.unit,
-      marginBottom: theme.spacing.unit,
-    },
-  },
-  tooltipInfo: {
-    fontStyle: "italic"
-  },
-  tooltipTitle: {
-    marginTop: theme.spacing.unit,
-    marginBottom: theme.spacing.unit*1.5,
-    fontWeight: 600,
-    fontSize: "1.2rem",
-    [theme.breakpoints.down('sm')]: {
-      display: "none"
-    },
-  },
-  highlight: {
-    marginTop: theme.spacing.unit,
-    marginBottom: theme.spacing.unit*2,
-    fontSize: "1.1rem",
-    [theme.breakpoints.down('sm')]: {
-      display: "none"
-    },
-    '& img': {
-      display:"none"
-    },
-    '& h1': {
-      fontSize: "1.2rem"
-    },
-    '& h2': {
-      fontSize: "1.2rem"
-    },
-    '& h3': {
-      fontSize: "1.1rem"
-    },
-    '& hr': {
-      display: "none"
-    },
-  },
->>>>>>> 78363b85
   tag: {
     marginRight: theme.spacing.unit
   }
@@ -119,10 +66,6 @@
     <path id="path0_fill" d="M 0.62965 7.43734C 0.504915 7.43692 0.383097 7.40021 0.279548 7.33183C 0.175999 7.26345 0.0953529 7.16646 0.0477722 7.05309C 0.000191541 6.93972 -0.0121941 6.81504 0.0121763 6.69475C 0.0365467 6.57447 0.0965826 6.46397 0.184718 6.37719L 1.77312 4.81248L 1.77312 1.75013L 1.32819 1.75013C 1.20359 1.75073 1.08025 1.72558 0.966163 1.67633C 0.852072 1.62708 0.749771 1.55483 0.665885 1.46423C 0.581999 1.37364 0.518398 1.26674 0.479198 1.15045C 0.439999 1.03415 0.426075 0.91106 0.438329 0.789139C 0.466198 0.56792 0.576593 0.364748 0.748122 0.218993C 0.919651 0.0732386 1.1401 -0.00472087 1.36675 0.000221379L 8.00217 0.000221379C 8.12677 -0.000372526 8.25011 0.0247692 8.3642 0.0740189C 8.47829 0.123269 8.58059 0.195528 8.66448 0.286119C 8.74837 0.37671 8.81197 0.483614 8.85117 0.599907C 8.89037 0.716201 8.90429 0.839293 8.89204 0.961214C 8.86417 1.18243 8.75377 1.38561 8.58224 1.53136C 8.41071 1.67711 8.19026 1.75507 7.96361 1.75013L 7.55724 1.75013L 7.55724 4.81248L 9.14861 6.37719C 9.23675 6.46397 9.29679 6.57447 9.32116 6.69475C 9.34553 6.81504 9.33314 6.93972 9.28556 7.05309C 9.23798 7.16646 9.15733 7.26345 9.05378 7.33183C 8.95023 7.40021 8.82842 7.43692 8.70368 7.43734L 0.62965 7.43734ZM 4.16834 13.562C 4.18174 13.6824 4.23985 13.7937 4.33154 13.8745C 4.42323 13.9553 4.54204 14 4.66518 14C 4.78833 14 4.90713 13.9553 4.99882 13.8745C 5.09051 13.7937 5.14863 13.6824 5.16202 13.562L 5.73747 8.74977L 3.5929 8.74977L 4.16834 13.562Z"/>
 </svg>
 
-<<<<<<< HEAD
-const PostsItemTitle = ({currentUser, post, classes, sticky, read, postItem2, location, backgroundColor}) => {
-  const { PostsItemCuratedIcon, PostsItemAlignmentIcon, PostsItemTooltip } = Components
-=======
 const getPostCategory = (post) => {
   if (post.af) return "Alignment Forum Post"
   if (post.meta) return "Meta Post"
@@ -133,23 +76,7 @@
 }
 
 const PostsItemTitle = ({currentUser, post, classes, sticky, read, postItem2, location}) => {
-  const { PostsItemIcons } = Components
-  const postCategory = getPostCategory(post)
-  const { wordCount = 0, htmlHighlight = "" } = post.contents || {}
-
-  const highlight = truncate(htmlHighlight, 600)
-
-  const tooltip = <div className={classes.highlightTooltipWrapper}>
-    <div className={classes.tooltipInfo}>
-      {postCategory}
-    </div>
-    <div dangerouslySetInnerHTML={{__html:highlight}}
-      className={classes.highlight} />
-    {wordCount && <div className={classes.tooltipInfo}>
-      {wordCount} words (approx. {Math.ceil(wordCount/300)} min read)
-    </div>}
-  </div>
->>>>>>> 78363b85
+  const { PostsItemIcons, PostsItemTooltip } = Components
 
   const shared = post.draft && (post.userId !== currentUser._id)
 
@@ -177,7 +104,14 @@
   </span>
 
   if (postItem2) {
-    return <Tooltip title={<PostsItemTooltip post={post} />} classes={{tooltip:classes.tooltip}} TransitionProps={{ timeout: 0 }} placement="left-start" enterDelay={0} PopperProps={{ style: { pointerEvents: 'none' } }}>
+    return <Tooltip
+      title={<PostsItemTooltip post={post} />}
+      classes={{tooltip:classes.tooltip}}
+      TransitionProps={{ timeout: 0 }}
+      placement="left-start"
+      enterDelay={0}
+      PopperProps={{ style: { pointerEvents: 'none' } }}
+    >
       { postTitle }
     </Tooltip>
   } else {
