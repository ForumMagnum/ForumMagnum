import React, { useEffect, useState } from 'react';
import { AnalyticsContext, useTracking } from '../../lib/analyticsEvents';
import { EA_FORUM_TRANSLATION_TOPIC_ID } from '../../lib/collections/tags/collection';
import { RecombeeConfiguration } from '../../lib/collections/users/recommendationSettings';
import { FilterSettings, useFilterSettings } from '../../lib/filterSettings';
import { isEAForum, isLW, isLWorAF } from '../../lib/instanceSettings';
import moment from '../../lib/moment-timezone';
import { postFeedsProductionSetting, postFeedsTestingSetting } from '../../lib/publicSettings';
import { Link } from '../../lib/reactRouterWrapper';
import { reviewIsActive } from '../../lib/reviewUtils';
import { useLocation } from '../../lib/routeUtil';
import { frontpageDaysAgoCutoffSetting } from '../../lib/scoring';
import { useCurrentTime } from '../../lib/utils/timeUtil';
import { Components, registerComponent } from '../../lib/vulcan-lib';
import { userIsAdmin } from '../../lib/vulcan-users/permissions';
import { isFriendlyUI } from '../../themes/forumTheme';
import { sectionTitleStyle } from '../common/SectionTitle';
import { useTimezone } from '../common/withTimezone';
import { AllowHidingFrontPagePostsContext } from '../dropdowns/posts/PostActions';
import { HideRepeatedPostsProvider } from '../posts/HideRepeatedPostsContext';

import classNames from 'classnames';
import { useCookiesWithConsent } from '../hooks/useCookiesWithConsent';
import { RECOMBEE_SETTINGS_COOKIE } from '../../lib/cookies/cookies';
import { filterSettingsToggleLabels } from '../common/HomeLatestPosts';
import { useUpdateCurrentUser } from '../hooks/useUpdateCurrentUser';
import { TabRecord } from '../common/TabPicker';
import { useContinueReading } from '../recommendations/withContinueReading';
import { useMulti } from '../../lib/crud/withMulti';

// Key is the algorithm/scenario name
type RecombeeCookieSettings = [string, RecombeeConfiguration][];

const titleWrapper = isLWorAF ? {
  marginBottom: 8
} : {
  display: "flex",
  marginBottom: 8,
  flexWrap: "wrap",
  alignItems: "center"
};

const styles = (theme: ThemeType) => ({
  titleWrapper,
  title: {
    ...sectionTitleStyle(theme),
    display: "inline",
    marginRight: "auto"
  },
  toggleFilters: {
    [theme.breakpoints.up('sm')]: {
      display: "none"
    },
  },
  hide: {
      display: "none"
  },
  hideOnMobile: {
    [theme.breakpoints.down('sm')]: {
      display: "none"
    },
  },
  hideOnDesktop: {
    [theme.breakpoints.up('md')]: {
      display: "none"
    },
  },
  settingsVisibilityControls: {
    display: "flex",
    gap: "4px",
    marginBottom: "8px",
    justifyContent: "space-between",
    alignItems: "center",
  },
  tabPicker: {
    width: '85%',
    '@media (max-width: 840px)': {
      width: '90%',
    },
  },
  tagFilterSettingsButton: {
    alignSelf: "end",
  },
})

const advancedSortingText = isFriendlyUI
  ? "Advanced sorting & filtering"
  : "Advanced Sorting/Filtering";

const defaultLimit = isFriendlyUI ? 11 : 13;

const applyConstantFilters = (filterSettings: FilterSettings): FilterSettings => {
  if (!isEAForum) {
    return filterSettings;
  }
  const tags = filterSettings.tags.filter(
    ({tagId}) => tagId !== EA_FORUM_TRANSLATION_TOPIC_ID,
  );
  tags.push({
    tagId: EA_FORUM_TRANSLATION_TOPIC_ID,
    tagName: "Translation",
    filterMode: "Hidden",
  });
  return {
    ...filterSettings,
    tags,
  };
}

const getDefaultDesktopFilterSettingsVisibility = (currentUser: UsersCurrent | null, selectedAlgorithm?: string) => {
  if (isFriendlyUI) {
    return false;
  }

  return currentUser?.hideFrontpageFilterSettingsDesktop === false;
};

const getDefaultScenario = () => {
  return postFeedsProductionSetting.get()[0].name;
};

const defaultScenarioConfig: RecombeeConfiguration = {
  rotationRate: 0.1,
  rotationTime: 12,
};

function useRecombeeSettings() {
  const [cookies, setCookie] = useCookiesWithConsent();
  const recombeeCookieSettings: RecombeeCookieSettings = cookies[RECOMBEE_SETTINGS_COOKIE] ?? [];
  const [storedActiveScenario, storedActiveScenarioConfig] = recombeeCookieSettings[0] ?? [];
  const [selectedScenario, setSelectedScenario] = useState(storedActiveScenario ?? getDefaultScenario());
  const [scenarioConfig, setScenarioConfig] = useState(storedActiveScenarioConfig ?? defaultScenarioConfig);

  const updateSelectedScenario = (newScenario: string) => {
    // If we don't yet have this cookie, or have this scenario stored in the cookie, add it as the first item
    // Otherwise, reorder the existing scenario + config tuples to have that scenario be first
    const newCookieValue: RecombeeCookieSettings = !recombeeCookieSettings?.find(([scenario]) => newScenario === scenario)
      ? [[newScenario, defaultScenarioConfig], ...(recombeeCookieSettings ?? [])]
      : [...recombeeCookieSettings].sort((a, b) => a[0] === newScenario ? -1 : 0);
    
    setCookie(RECOMBEE_SETTINGS_COOKIE, JSON.stringify(newCookieValue), { path: '/' });

    const [_, newScenarioConfig] = newCookieValue[0];
    setSelectedScenario(newScenario);
    setScenarioConfig(newScenarioConfig);
  };

  const updateScenarioConfig = (newScenarioConfig: RecombeeConfiguration) => {
    const newCookieValue: RecombeeCookieSettings = [...recombeeCookieSettings];
    newCookieValue[0][1] = newScenarioConfig;
    setCookie(RECOMBEE_SETTINGS_COOKIE, JSON.stringify(newCookieValue), { path: '/' });
    setScenarioConfig(newScenarioConfig);
  };

  useEffect(() => {
    if (recombeeCookieSettings.length === 0) {
      setCookie(RECOMBEE_SETTINGS_COOKIE, JSON.stringify([[getDefaultScenario(), defaultScenarioConfig]]), { path: '/' });
    }
  // eslint-disable-next-line react-hooks/exhaustive-deps
  }, []);

  return {
    selectedScenario, updateSelectedScenario,
    scenarioConfig, updateScenarioConfig
  };
}

function usingClassicLWAlgorithm(selectedScenario: string) {
  return selectedScenario === 'lesswrong-classic';
}

const RecombeeLatestPosts = ({ currentUser, classes }: {
  currentUser: UsersCurrent
  classes: ClassesType<typeof styles>
}) => {
  const {
    SingleColumnSection, PostsList2, TagFilterSettings,
    StickiedPosts, RecombeePostsList, RecombeePostsListSettings, SettingsButton,
<<<<<<< HEAD
    TabPicker, ResolverPostsList, BookmarksList, ContinueReadingList
=======
    TabPicker, ResolverPostsList, CuratedPostsList
>>>>>>> f1773809
  } = Components;
  
  const updateCurrentUser = useUpdateCurrentUser();

  const { selectedScenario, updateSelectedScenario, scenarioConfig, updateScenarioConfig } = useRecombeeSettings();
  
  const {filterSettings, setPersonalBlogFilter, setTagFilter, removeTagFilter} = useFilterSettings()
  // While hiding desktop settings is stateful over time, on mobile the filter settings always start out hidden
  // (except that on the EA Forum/FriendlyUI it always starts out hidden)
  const defaultDesktopFilterSettingsVisibility = getDefaultDesktopFilterSettingsVisibility(currentUser, selectedScenario);
  const [filterSettingsVisibleDesktop, setFilterSettingsVisibleDesktop] = useState(defaultDesktopFilterSettingsVisibility);
  const [filterSettingsVisibleMobile, setFilterSettingsVisibleMobile] = useState(false);
  const { captureEvent } = useTracking({eventProps: {recombee: true}}) 
  
  const location = useLocation();
  const { query } = location;

  const { timezone } = useTimezone();
  const now = useCurrentTime();
  const dateCutoff = moment(now).tz(timezone).subtract(frontpageDaysAgoCutoffSetting.get(), 'days').format("YYYY-MM-DD");

  const limit = parseInt(query.limit) || defaultLimit;
  const recentPostsTerms = {
    ...query,
    filterSettings: applyConstantFilters(filterSettings),
    after: dateCutoff,
    view: "magic",
    forum: true,
    limit:limit
  };

  const {continueReading} = useContinueReading()

  const { count: countBookmarks } = useMulti({
    collectionName: "Posts",
    terms: {
      view: "myBookmarkedPosts",
    },
    fragmentName: "PostsListWithVotes",
    fetchPolicy: "cache-and-network",
    skip: !currentUser?._id,
  });


  const changeShowTagFilterSettingsDesktop = () => {
    setFilterSettingsVisibleDesktop(!filterSettingsVisibleDesktop)
    if (isLWorAF) {
      void updateCurrentUser({hideFrontpageFilterSettingsDesktop: filterSettingsVisibleDesktop})
    }
    
    captureEvent("filterSettingsClicked", {
      settings: filterSettings,
      filterSettingsVisible: filterSettingsVisibleDesktop,
      pageSectionContext: "latestPosts",
    })
  };

  const showSettingsButton = (userIsAdmin(currentUser) && selectedScenario.includes('recombee')) || usingClassicLWAlgorithm(selectedScenario);

  const settingsButton = (<div className={classes.tagFilterSettingsButton}>
    <SettingsButton
      className={classes.hideOnMobile}
      label={filterSettingsVisibleDesktop ?
        filterSettingsToggleLabels.desktopVisible :
        filterSettingsToggleLabels.desktopHidden}
      showIcon={false}
      onClick={changeShowTagFilterSettingsDesktop}
    />
    <SettingsButton
      className={classes.hideOnDesktop}
      showIcon={true}
      onClick={() => {
        setFilterSettingsVisibleMobile(!filterSettingsVisibleMobile)
        captureEvent("filterSettingsClicked", {
          settingsVisible: !filterSettingsVisibleMobile,
          settings: filterSettings,
          pageSectionContext: "latestPosts",
          mobile: true
        })
      }} />
  </div>);

  const availableAlgorithms: TabRecord[] = postFeedsProductionSetting.get().map(feed => ({ name: feed.name, label: feed.label, description: feed.description, disabled: feed.disabled }));

  if (userIsAdmin(currentUser)) {
    const testingFeeds = postFeedsTestingSetting.get().map(feed => ({ name: feed.name, label: feed.label, description: feed.description, disabled: feed.disabled }));
    availableAlgorithms.push(...testingFeeds);
  }

  const enabledAlgorithms = availableAlgorithms
    .filter(feed => !feed.disabled
      && !(feed.name === 'lesswrong-bookmarks' && (countBookmarks ?? 0) < 1)
      && !(feed.name === 'lesswrong-continue-reading' && continueReading?.length < 1)
    )

  console.log({selectedScenario, availableAlgorithms, enabledAlgorithms, })

  const handleSwitchTab = (tabName: string) => {
    captureEvent("postFeedSwitched", {
      previousTab: selectedScenario,
      newTab: tabName,
    });
    updateSelectedScenario(tabName);
  }

  const algorithmPicker = (<div className={classes.tabPicker}>
    <TabPicker 
      sortedTabs={enabledAlgorithms} 
      defaultTab={selectedScenario} 
      onTabSelectionUpdate={handleSwitchTab}
      showDescriptionOnHover
    />
  </div>);


  let settings = null;

  if (usingClassicLWAlgorithm(selectedScenario)) { 
    settings = <AnalyticsContext pageSectionContext="tagFilterSettings">
      <div className={classNames({
        [classes.hideOnDesktop]: !filterSettingsVisibleDesktop,
        [classes.hideOnMobile]: !filterSettingsVisibleMobile,
      })}>
        <TagFilterSettings
          filterSettings={filterSettings} setPersonalBlogFilter={setPersonalBlogFilter} setTagFilter={setTagFilter} removeTagFilter={removeTagFilter}
        />
      </div>
    </AnalyticsContext>
  } else if (selectedScenario.includes('recombee')) {
    settings = <div className={classNames({
      [classes.hideOnDesktop]: !filterSettingsVisibleDesktop,
      [classes.hideOnMobile]: !filterSettingsVisibleMobile,
    })}>
      {userIsAdmin(currentUser) && <RecombeePostsListSettings settings={scenarioConfig} updateSettings={updateScenarioConfig} />}
    </div>
  }

  return (
    // TODO: do we need capturePostItemOnMount here?
    <AnalyticsContext pageSectionContext="postsFeed">
      <SingleColumnSection>
        <div className={classes.settingsVisibilityControls}>
          {algorithmPicker}
          {showSettingsButton && settingsButton}
        </div>
        {settings}
        {isFriendlyUI && <StickiedPosts />}
        {/* TODO: reenable, disabled for testing to see how often duplication happens */}
        <HideRepeatedPostsProvider>
          <AnalyticsContext listContext={"latestPosts"}>
            {/* Allow hiding posts from the front page*/}
            <AllowHidingFrontPagePostsContext.Provider value={true}>

              {/* LATEST POSTS (Hacker News Algorithm) */}
              {(selectedScenario === 'lesswrong-classic') && <AnalyticsContext feedType={selectedScenario}>
                <PostsList2 
                  terms={recentPostsTerms} 
                  alwaysShowLoadMore 
                  hideHiddenFrontPagePosts
                >
                  <Link to={"/allPosts"}>{advancedSortingText}</Link>
                </PostsList2> 
              </AnalyticsContext>}
              
              {/* RECOMBEE RECOMMENDATIONS */}
              {selectedScenario.includes('recombee') && <AnalyticsContext feedType={selectedScenario}>
                <RecombeePostsList algorithm={selectedScenario} settings={scenarioConfig} />
              </AnalyticsContext>}

              {/* BOOKMARKS */}
              {(selectedScenario === 'lesswrong-bookmarks') && <AnalyticsContext feedType={selectedScenario}>
                <BookmarksList showMessageIfEmpty={true} limit={13} />
              </AnalyticsContext>}
              
              {/* CONTINUE READING */}
              {(selectedScenario === 'lesswrong-continue-reading') && (continueReading?.length > 0) && <AnalyticsContext feedType={selectedScenario}>
                <ContinueReadingList continueReading={continueReading}/>
              </AnalyticsContext>}

              {/* SUBSCRIBED */}
              {(selectedScenario === 'lesswrong-subscribed-authors') && <AnalyticsContext feedType={selectedScenario}>
                <ResolverPostsList
                  resolverName="PostsBySubscribedAuthors"
                  limit={13}
                  fallbackText="Visits users' profile pages to subscribe to their posts and comments."
                  showLoadMore
                />
               </AnalyticsContext>}
<<<<<<< HEAD

              {/* CHRONOLIGCAL FEED */}
=======
              {(selectedScenario === 'lesswrong-classic') && <AnalyticsContext feedType={selectedScenario}>
                <CuratedPostsList />
                <PostsList2 
                  terms={recentPostsTerms} 
                  alwaysShowLoadMore 
                  hideHiddenFrontPagePosts
                >
                  <Link to={"/allPosts"}>{advancedSortingText}</Link>
                </PostsList2> 
              </AnalyticsContext>}
>>>>>>> f1773809
              {(selectedScenario === 'lesswrong-chronological') && <AnalyticsContext feedType={selectedScenario}>
                <PostsList2 
                  terms={{...recentPostsTerms, view: "new"}} 
                  alwaysShowLoadMore 
                  hideHiddenFrontPagePosts
                >
                  <Link to={"/allPosts"}>{advancedSortingText}</Link>
                </PostsList2> 
              </AnalyticsContext>}

            </AllowHidingFrontPagePostsContext.Provider>
          </AnalyticsContext>
        </HideRepeatedPostsProvider>
      </SingleColumnSection>
    </AnalyticsContext>
  )
}

const RecombeeLatestPostsComponent = registerComponent('RecombeeLatestPosts', RecombeeLatestPosts, {styles});

declare global {
  interface ComponentTypes {
    RecombeeLatestPosts: typeof RecombeeLatestPostsComponent
  }
}<|MERGE_RESOLUTION|>--- conflicted
+++ resolved
@@ -176,11 +176,7 @@
   const {
     SingleColumnSection, PostsList2, TagFilterSettings,
     StickiedPosts, RecombeePostsList, RecombeePostsListSettings, SettingsButton,
-<<<<<<< HEAD
-    TabPicker, ResolverPostsList, BookmarksList, ContinueReadingList
-=======
-    TabPicker, ResolverPostsList, CuratedPostsList
->>>>>>> f1773809
+    TabPicker, ResolverPostsList, BookmarksList, ContinueReadingList, CuratedPostsList
   } = Components;
   
   const updateCurrentUser = useUpdateCurrentUser();
@@ -369,10 +365,8 @@
                   showLoadMore
                 />
                </AnalyticsContext>}
-<<<<<<< HEAD
 
               {/* CHRONOLIGCAL FEED */}
-=======
               {(selectedScenario === 'lesswrong-classic') && <AnalyticsContext feedType={selectedScenario}>
                 <CuratedPostsList />
                 <PostsList2 
@@ -383,7 +377,6 @@
                   <Link to={"/allPosts"}>{advancedSortingText}</Link>
                 </PostsList2> 
               </AnalyticsContext>}
->>>>>>> f1773809
               {(selectedScenario === 'lesswrong-chronological') && <AnalyticsContext feedType={selectedScenario}>
                 <PostsList2 
                   terms={{...recentPostsTerms, view: "new"}} 
