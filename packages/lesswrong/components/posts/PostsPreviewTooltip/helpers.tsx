<<<<<<< HEAD
import { isEAForum } from "../../../lib/instanceSettings";
import { EA_HOVER_OVER_WIDTH } from "../../ea-forum/EAHoverOver";

export const POST_PREVIEW_WIDTH = isEAForum ? EA_HOVER_OVER_WIDTH : 400;
=======
import { isFriendlyUI } from "../../../themes/forumTheme";

export const POST_PREVIEW_WIDTH = isFriendlyUI ? 340 : 400;
>>>>>>> e04ce952

export const POST_PREVIEW_ELEMENT_CONTEXT = "hoverPreview";<|MERGE_RESOLUTION|>--- conflicted
+++ resolved
@@ -1,12 +1,6 @@
-<<<<<<< HEAD
-import { isEAForum } from "../../../lib/instanceSettings";
+import { isFriendlyUI } from "../../../themes/forumTheme";
 import { EA_HOVER_OVER_WIDTH } from "../../ea-forum/EAHoverOver";
 
-export const POST_PREVIEW_WIDTH = isEAForum ? EA_HOVER_OVER_WIDTH : 400;
-=======
-import { isFriendlyUI } from "../../../themes/forumTheme";
-
-export const POST_PREVIEW_WIDTH = isFriendlyUI ? 340 : 400;
->>>>>>> e04ce952
+export const POST_PREVIEW_WIDTH = isFriendlyUI ? EA_HOVER_OVER_WIDTH : 400;
 
 export const POST_PREVIEW_ELEMENT_CONTEXT = "hoverPreview";