--- conflicted
+++ resolved
@@ -8,7 +8,6 @@
   PostsPreviewTooltipSingleWithComment,
   TaggedPostTooltipSingle,
 } from "./PostsPreviewTooltipSingle";
-import { isFriendlyUI } from "../../../themes/forumTheme";
 
 const PostsTooltip = ({
   post,
@@ -87,12 +86,7 @@
     return null;
   }, [tagRelId, post, postId, postsList, comment, commentId, dialogueMessageInfo, hash]);
 
-<<<<<<< HEAD
   const {HoverOver} = Components;
-=======
-  const {EAHoverOver, LWTooltip} = Components;
-  const Tooltip = isFriendlyUI ? EAHoverOver : LWTooltip;
->>>>>>> e04ce952
   return (
     <HoverOver
       title={renderTitle()}
