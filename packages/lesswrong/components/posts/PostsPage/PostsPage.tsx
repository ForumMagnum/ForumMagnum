import React, { useEffect, useState, useCallback, useMemo } from 'react';
import { registerComponent } from '../../../lib/vulcan-lib/components';
import { getResponseCounts, isDialogueParticipant, postCoauthorIsPending, postGetPageUrl } from '../../../lib/collections/posts/helpers';
import { commentGetDefaultView, commentIncludedInCounts } from '../../../lib/collections/comments/helpers'
import { useCurrentUser } from '../../common/withUser';
import withErrorBoundary from '../../common/withErrorBoundary'
import { useRecordPostView } from '../../hooks/useRecordPostView';
import { AnalyticsContext, useTracking } from "../../../lib/analyticsEvents";
import {forumTitleSetting, isAF, isEAForum, isLWorAF} from '../../../lib/instanceSettings';
import { cloudinaryCloudNameSetting, recombeeEnabledSetting, vertexEnabledSetting } from '../../../lib/publicSettings';
import classNames from 'classnames';
import { hasPostRecommendations, commentsTableOfContentsEnabled, hasDigests, hasSidenotes } from '../../../lib/betas';
import { useDialog } from '../../common/withDialog';
import { UseMultiResult } from '../../../lib/crud/withMulti';
import { PostsPageContext } from './PostsPageContext';
import { useCookiesWithConsent } from '../../hooks/useCookiesWithConsent';
import { SHOW_PODCAST_PLAYER_COOKIE } from '../../../lib/cookies/cookies';
import { isServer } from '../../../lib/executionEnvironment';
import { isValidCommentView } from '../../../lib/commentViewOptions';
import { userGetProfileUrl } from '../../../lib/collections/users/helpers';
import { tagGetUrl } from '../../../lib/collections/tags/helpers';
import isEmpty from 'lodash/isEmpty';
import qs from 'qs';
import { isBookUI, isFriendlyUI } from '../../../themes/forumTheme';
import { useOnServerSentEvent } from '../../hooks/useUnreadNotifications';
import { subscriptionTypes } from '../../../lib/collections/subscriptions/helpers';
import { CommentTreeNode, unflattenComments } from '../../../lib/utils/unflatten';
import PostsAudioPlayerWrapper, { postHasAudioPlayer } from './PostsAudioPlayerWrapper';
import { ImageProvider } from './ImageContext';
import { getMarketInfo, highlightMarket } from '../../../lib/collections/posts/annualReviewMarkets';
import isEqual from 'lodash/isEqual';
import { usePostReadProgress } from '../usePostReadProgress';
import { useDynamicTableOfContents } from '../../hooks/useDynamicTableOfContents';
import { RecombeeRecommendationsContextWrapper } from '../../recommendations/RecombeeRecommendationsContextWrapper';
import { getBrowserLocalStorage } from '../../editor/localStorageHandlers';
import { useVote } from '@/components/votes/withVote';
import { getVotingSystemByName } from '@/lib/voting/getVotingSystem';
import DeferRender from '@/components/common/DeferRender';
import { SideItemVisibilityContextProvider } from '@/components/dropdowns/posts/SetSideItemVisibility';
import LWPostsPageHeader, { LW_POST_PAGE_PADDING } from './LWPostsPageHeader';
import { useCommentLinkState } from '@/components/comments/CommentsItem/useCommentLink';
import { useCurrentTime } from '@/lib/utils/timeUtil';
import { getReviewPhase, postEligibleForReview, reviewIsActive } from '@/lib/reviewUtils';
import { BestOfLWPostsPageSplashImage } from './BestOfLessWrong/BestOfLWPostsPageSplashImage';
import { useNavigate, useSubscribedLocation } from "@/lib/routeUtil";
import { useCurrentAndRecentForumEvents } from '@/components/hooks/useCurrentForumEvent';
import SharePostPopup from "../SharePostPopup";
import ReplyCommentDialog from "../../comments/ReplyCommentDialog";
import { SideItemsSidebar, SideItemsContainer } from "../../contents/SideItems";
import MultiToCLayout from "../TableOfContents/MultiToCLayout";
import HeadTags from "../../common/HeadTags";
import CitationTags from "../../common/CitationTags";
import PostsPagePostHeader from "./PostsPagePostHeader";
import PostsPagePostFooter from "./PostsPagePostFooter";
import PostBodyPrefix from "./PostBodyPrefix";
import PostCoauthorRequest from "./PostCoauthorRequest";
import CommentPermalink from "../../comments/CommentPermalink";
import ToCColumn from "../TableOfContents/ToCColumn";
import WelcomeBox from "./WelcomeBox";
import TableOfContents from "../TableOfContents/TableOfContents";
import RSVPs from "./RSVPs";
import CloudinaryImage2 from "../../common/CloudinaryImage2";
import ContentStyles from "../../common/ContentStyles";
import PostBody from "./PostBody";
import { CommentOnSelectionContentWrapper } from "../../comments/CommentOnSelection";
import PermanentRedirect from "../../common/PermanentRedirect";
import DebateBody from "../../comments/DebateBody";
import PostsPageRecommendationsList from "../../recommendations/PostsPageRecommendationsList";
import PostSideRecommendations from "../../recommendations/PostSideRecommendations";
import PostBottomRecommendations from "../../recommendations/PostBottomRecommendations";
import { NotifyMeDropdownItem } from "../../dropdowns/NotifyMeDropdownItem";
import Row from "../../common/Row";
import AnalyticsInViewTracker from "../../common/AnalyticsInViewTracker";
import PostsPageQuestionContent from "../../questions/PostsPageQuestionContent";
import AFUnreviewedCommentCount from "../../alignment-forum/AFUnreviewedCommentCount";
import CommentsListSection from "../../comments/CommentsListSection";
import CommentsTableOfContents from "../../comments/CommentsTableOfContents";
import StickyDigestAd from "../../ea-forum/digestAd/StickyDigestAd";
import AttributionInViewTracker from "../../common/AttributionInViewTracker";
import ForumEventPostPagePollSection from "../../forumEvents/ForumEventPostPagePollSection";
import NotifyMeButton from "../../notifications/NotifyMeButton";
import LWTooltip from "../../common/LWTooltip";
import PostsPageDate from "./PostsPageDate";
import SingleColumnSection from "../../common/SingleColumnSection";
import FundraisingThermometer from "../../common/FundraisingThermometer";
import PostPageReviewButton from "./PostPageReviewButton";
import HoveredReactionContextProvider from "../../votes/lwReactions/HoveredReactionContextProvider";
import FixedPositionToCHeading from '../TableOfContents/PostFixedPositionToCHeading';
import { CENTRAL_COLUMN_WIDTH, MAX_COLUMN_WIDTH, RECOMBEE_RECOMM_ID_QUERY_PARAM, RIGHT_COLUMN_WIDTH_WITH_SIDENOTES, RIGHT_COLUMN_WIDTH_WITHOUT_SIDENOTES, RIGHT_COLUMN_WIDTH_XS, SHARE_POPUP_QUERY_PARAM, sidenotesHiddenBreakpoint, VERTEX_ATTRIBUTION_ID_QUERY_PARAM } from './constants';
import { NetworkStatus, QueryResult, useQuery } from "@apollo/client";
import { gql } from "@/lib/generated/gql-codegen/gql";
import { returnIfValidNumber } from '@/lib/utils/typeGuardUtils';
import { useLoadMore } from '@/components/hooks/useLoadMore';

const CommentsListMultiQuery = gql(`
  query multiCommentPostsPageQuery($selector: CommentSelector, $limit: Int, $enableTotal: Boolean) {
    comments(selector: $selector, limit: $limit, enableTotal: $enableTotal) {
      results {
        ...CommentsList
      }
      totalCount
    }
  }
`);

const HIDE_TOC_WORDCOUNT_LIMIT = 300
const MAX_ANSWERS_AND_REPLIES_QUERIED = 10000

const POST_DESCRIPTION_EXCLUSIONS: RegExp[] = [
  /cross-? ?posted/i,
  /epistemic status/i,
  /acknowledgements/i
];

const getRecommendationsPosition = (): "right" | "underPost" => "underPost";

/** Get a og:description-appropriate description for a post */
export const getPostDescription = (post: {
  contents?: { plaintextDescription: string | null } | null;
  customHighlight?: { plaintextDescription: string | null } | null;
  socialPreviewData?: { text?: string | null } | null;
  shortform?: boolean | null;
  user: { displayName: string } | null;
}) => {
  if (post.socialPreviewData?.text) {
    return post.socialPreviewData.text;
  }

  const longDescription = post.customHighlight?.plaintextDescription || post.contents?.plaintextDescription;
  if (longDescription) {
    // concatenate the first few paragraphs together up to some reasonable length
    const plaintextPars = longDescription
      // paragraphs in the plaintext description are separated by double-newlines
      .split(/\n\n/)
      // get rid of bullshit opening text ('epistemic status' or 'crossposted from' etc)
      .filter((par) => !POST_DESCRIPTION_EXCLUSIONS.some((re) => re.test(par)));

    if (!plaintextPars.length) return "";

    // concatenate paragraphs together with a delimiter, until they reach an
    // acceptable length (target is 100-200 characters)
    // this will return a longer description if one of the first couple of
    // paragraphs is longer than 200
    let firstFewPars = plaintextPars[0];
    for (const par of plaintextPars.slice(1)) {
      const concat = `${firstFewPars} • ${par}`;
      // If we're really short, we need more
      if (firstFewPars.length < 40) {
        firstFewPars = concat;
        continue;
      }
      // Otherwise, if we have room for the whole next paragraph, concatenate it
      if (concat.length < 150) {
        firstFewPars = concat;
        continue;
      }
      // If we're here, we know we have enough and couldn't fit the last
      // paragraph, so we should stop
      break;
    }
    if (firstFewPars.length > 148) {
      return firstFewPars.slice(0, 149).trim() + "…";
    }
    return firstFewPars + " …";
  }
  if (post.shortform)
    return `A collection of shorter posts ${
      post.user ? `by ${forumTitleSetting.get()} user ${post.user.displayName}` : ""
    }`;
  return null;
};


const getCommentStructuredData = ({
  comment
}: {
  comment: CommentTreeNode<CommentsList>
}): Record<string, any> => ({
  "@type": "Comment",
  text: comment.item.contents?.html,
  datePublished: new Date(comment.item.postedAt).toISOString(),
  author: [{
    "@type": "Person",
    name: comment.item.user?.displayName,
    url: userGetProfileUrl(comment.item.user, true),
    interactionStatistic: [
      {
        "@type": "InteractionCounter",
        interactionType: {
          "@type": "http://schema.org/CommentAction",
        },
        userInteractionCount: comment.item.user?.[isAF ? "afCommentCount" : "commentCount"],
      },
      {
        "@type": "InteractionCounter",
        interactionType: {
          "@type": "http://schema.org/WriteAction",
        },
        userInteractionCount: comment.item.user?.[isAF ? "afPostCount" : "postCount"],
      },
    ],
  }],
  ...(comment.children.length > 0 && {comment: comment.children.map(child => getCommentStructuredData({comment: child}))})
})

/**
 * Build structured data for a post to help with SEO.
 */
const getStructuredData = ({
  post,
  description,
  commentTree,
  answersTree
}: {
  post: PostsWithNavigation | PostsWithNavigationAndRevision;
  description: string | null;
  commentTree: CommentTreeNode<CommentsList>[];
  answersTree: CommentTreeNode<CommentsList>[];
}) => {
  const { user, coauthors } = post;
  const hasUser = !!user;
  const hasCoauthors = !!coauthors && coauthors.length > 0;
  const answersAndComments = [...answersTree, ...commentTree];
  // Get comments from Apollo Cache

  return {
    "@context": "http://schema.org",
    "@type": "DiscussionForumPosting",
    "url": postGetPageUrl(post, true),
    "text": post.contents?.html ?? description,
    mainEntityOfPage: {
      "@type": "WebPage",
      "@id": postGetPageUrl(post, true),
    },
    headline: post.title,
    ...(description && { description: description }),
    datePublished: new Date(post.postedAt).toISOString(),
    about: post.tags.filter(tag => !!tag.description?.htmlHighlight).map(tag => ({
      "@type": "Thing",
      name: tag.name,
      url: tagGetUrl(tag, undefined, true),
      description: tag.description?.htmlHighlight,
    })),
    ...(hasUser && {
      author: [
        {
          "@type": "Person",
          name: user.displayName,
          url: userGetProfileUrl(post.user, true),
        },
        ...(hasCoauthors
          ? coauthors
              .filter(({ _id }) => !postCoauthorIsPending(post, _id))
              .map(coauthor => ({
                "@type": "Person",
                "name": coauthor.displayName,
                url: userGetProfileUrl(post.user, true),
              }))
          : []),
      ],
    }),
    ...(answersAndComments.length > 0 && {comment: answersAndComments.map(comment => getCommentStructuredData({comment}))}),
    interactionStatistic: [
      {
        "@type": "InteractionCounter",
        interactionType: {
          "@type": "http://schema.org/CommentAction",
        },
        userInteractionCount: post.commentCount,
      },
      {
        "@type": "InteractionCounter",
        interactionType: {
          "@type": "http://schema.org/LikeAction",
        },
        userInteractionCount: post.baseScore,
      },
    ],
  };
};


// Also used in PostsCompareRevisions
export const styles = (theme: ThemeType) => ({
  readingProgressBar: {
    position: 'fixed',
    top: 0,
    height: 4,
    width: 'var(--scrollAmount)',
    background: theme.palette.primary.main,
    '--scrollAmount': '0%',
    zIndex: theme.zIndexes.commentBoxPopup,
    [theme.breakpoints.down('sm')]: {
      marginLeft: -8,
      marginRight: -8
    }
  },
  title: {
    marginBottom: 32,
    [theme.breakpoints.down('sm')]: {
      marginBottom: theme.spacing.titleDividerSpacing,
    }
  },
  titleWithMarket: {
    [theme.breakpoints.down('sm')]: {
      marginBottom: 35,
    }
  },
  centralColumn: {
    marginLeft: 'auto',
    marginRight: 'auto',
    maxWidth: CENTRAL_COLUMN_WIDTH, // this necessary in both friendly and non-friendly UI to prevent Comment Permalinks from overflowing the page
    ...(isFriendlyUI && {
      [theme.breakpoints.down('sm')]: {
        // This can only be used when display: "block" is applied, otherwise the 100% confuses the
        // grid layout into adding loads of left margin
        maxWidth: `min(100%, ${CENTRAL_COLUMN_WIDTH}px)`,
      }
    }),
  },
  postBody: {
    ...(isFriendlyUI && {
      width: "100%",
    }),
  },
  audioPlayerHidden: {
    // Only show the play button next to headings if the audio player is visible
    '& .t3a-heading-play-button': {
      display: 'none !important'
    },
  },
  postContent: {
    marginBottom: isFriendlyUI ? 40 : undefined
  },
  betweenPostAndComments: {
    minHeight: 24,
  },
  recommendations: {
    maxWidth: MAX_COLUMN_WIDTH,
    margin: "0 auto 40px",
  },
  commentsSection: {
    minHeight: hasPostRecommendations ? undefined : 'calc(70vh - 100px)',
    [theme.breakpoints.down('sm')]: {
      paddingRight: 0,
      marginLeft: 0
    },
    // TODO: This is to prevent the Table of Contents from overlapping with the comments section. Could probably fine-tune the breakpoints and spacing to avoid needing this.
    background: theme.palette.background.pageActiveAreaBackground,
    position: "relative",
    paddingTop: isFriendlyUI ? 16 : undefined
  },
  noCommentsPlaceholder: {
    marginTop: 60,
    color: theme.palette.grey[600],
    textAlign: "center",
    fontFamily: theme.palette.fonts.sansSerifStack,
    fontWeight: 500,
    fontSize: 14,
    lineHeight: "1.6em",
  },
  // these marginTops are necessary to make sure the image is flush with the header,
  // since the page layout has different paddingTop values for different widths
  headerImageContainer: {
    paddingBottom: 15,
    [theme.breakpoints.up('md')]: {
      marginTop: -theme.spacing.mainLayoutPaddingTop,
    },
    [theme.breakpoints.down('sm')]: {
      marginTop: -12,
      marginLeft: -8,
      marginRight: -8,
    },
    [theme.breakpoints.down('xs')]: {
      marginTop: -10,
    }
  },
  // if there is a comment above the image,
  // then we DON'T want to account for those paddingTop values
  headerImageContainerWithComment: {
    [theme.breakpoints.up('md')]: {
      marginTop: 10,
    },
    [theme.breakpoints.down('sm')]: {
      marginTop: 10,
    },
    [theme.breakpoints.down('xs')]: {
      marginTop: 10,
    }
  },
  headerImage: {
    width: '100vw',
    maxWidth: 682,
  },
  embeddedPlayer: {
    marginBottom: "30px"
  },
  hideEmbeddedPlayer: {
    display: "none"
  },
  welcomeBox: {
    marginTop: LW_POST_PAGE_PADDING,
    maxWidth: 220,
    [theme.breakpoints.down('md')]: {
      display: 'none'
    }
  },
  bottomOfPostSubscribe: {
    marginBottom: 40,
    marginTop: 40,
    border: theme.palette.border.commentBorder,
    borderRadius: 5,
    display: "flex",
    justifyContent: "center",
  },
  splashHeaderImage: {
    position: 'absolute',
    top: 0,
    left: 0,
    right: 0,
    bottom: 0,
    height: '100vh',
    width: '100vw',
  },
  reserveSpaceForSidenotes: {
    width: RIGHT_COLUMN_WIDTH_WITH_SIDENOTES,
    [sidenotesHiddenBreakpoint(theme)]: {
      width: RIGHT_COLUMN_WIDTH_WITHOUT_SIDENOTES,
      [theme.breakpoints.down('xs')]: {
        width: RIGHT_COLUMN_WIDTH_XS,
      },
    },
  },
  reserveSpaceForIcons: {
    width: 0,
    [theme.breakpoints.up('xs')]: {
      width: RIGHT_COLUMN_WIDTH_XS,
      [theme.breakpoints.up('sm')]: {
        width: RIGHT_COLUMN_WIDTH_WITHOUT_SIDENOTES,
      },
    },
  },
  subscribeToGroup: {
    padding: '8px 16px',
    ...theme.typography.body2,
  },
  dateAtBottom: {
    color: theme.palette.text.dim3,
    fontSize: isFriendlyUI ? undefined : theme.typography.body2.fontSize,
    cursor: 'default'
  },
  reviewVoting: {
    marginTop: 60,
    marginBottom: -20 // to account or voting UI padding
  },
})

const getDebateResponseBlocks = (responses: CommentsList[], replies: CommentsList[]) => responses.map(debateResponse => ({
  comment: debateResponse,
  replies: replies.filter(reply => reply.topLevelCommentId === debateResponse._id)
}));

export type EagerPostComments = {
  terms: CommentsViewTerms,
  queryResponse: QueryResult<postCommentsThreadQueryQuery> // UseMultiResult<'CommentsList'>,
}

export const postsCommentsThreadMultiOptions = {
  collectionName: "Comments" as const,
  fragmentName: 'CommentsList' as const,
  fetchPolicy: 'cache-and-network' as const,
  enableTotal: true,
}

export const postCommentsThreadQuery = gql(`
  query postCommentsThreadQuery($selector: CommentSelector, $limit: Int, $enableTotal: Boolean) {
    comments(selector: $selector, limit: $limit, enableTotal: $enableTotal) {
      results {
        ...CommentsList
      }
      totalCount
    }
  }
`);


export function usePostCommentTerms<T extends CommentsViewTerms>(currentUser: UsersCurrent | null, defaultTerms: T, query: Record<string, string>) {
  const commentOpts = { includeAdminViews: currentUser?.isAdmin };
  // If the provided view is among the valid ones, spread whole query into terms, otherwise just do the default query
  let terms;
  let view;
  let limit;
  if (isValidCommentView(query.view, commentOpts)) {
    const { view: queryView, limit: queryLimit, ...rest } = query;
    terms = rest;
    view = queryView;
    limit = returnIfValidNumber(queryLimit);
  } else {
    const { view: defaultView, limit: defaultLimit, ...rest } = defaultTerms;
    terms = rest;
    view = defaultView;
    limit = defaultLimit;
  }

  limit ??= 1000;
  
  return useMemo(() => ({ terms, view, limit }), [terms, view, limit]);
}

const PostsPage = ({fullPost, postPreload, eagerPostComments, refetch, classes}: {
  eagerPostComments?: EagerPostComments,
  refetch: () => void,
  classes: ClassesType<typeof styles>,
} & (
  { fullPost: PostsWithNavigation|PostsWithNavigationAndRevision, postPreload: undefined }
  | { fullPost: undefined, postPreload: PostsListWithVotes }
)) => {
  const post = fullPost ?? postPreload;
  const location = useSubscribedLocation();
  const navigate = useNavigate();
  const currentUser = useCurrentUser();
  const now = useCurrentTime();
  const { openDialog } = useDialog();
  const { recordPostView } = useRecordPostView(post);
  const [showDigestAd, setShowDigestAd] = useState(false)
  const [highlightDate,setHighlightDate] = useState<Date|undefined|null>(post?.lastVisitedAt ? new Date(post.lastVisitedAt) : undefined);
  const { currentForumEvent } = useCurrentAndRecentForumEvents();

  const { captureEvent } = useTracking();
  const [cookies, setCookie] = useCookiesWithConsent([SHOW_PODCAST_PLAYER_COOKIE]);
  const { query, params } = location;
  const [recommId, setRecommId] = useState<string | undefined>();
  const [attributionId, setAttributionId] = useState<string | undefined>();

  const votingSystem = getVotingSystemByName(post.votingSystem || 'default');
  const voteProps = useVote(post, 'Posts', votingSystem);

  const showEmbeddedPlayerCookie = cookies[SHOW_PODCAST_PLAYER_COOKIE] === "true";

  // Show the podcast player if the user opened it on another post, hide it if they closed it (and by default)
  const [showEmbeddedPlayer, setShowEmbeddedPlayer] = useState(showEmbeddedPlayerCookie);

  const toggleEmbeddedPlayer = post && postHasAudioPlayer(post) ? () => {
    const action = showEmbeddedPlayer ? "close" : "open";
    const newCookieValue = showEmbeddedPlayer ? "false" : "true";
    captureEvent("toggleAudioPlayer", { action });
    setCookie(
      SHOW_PODCAST_PLAYER_COOKIE,
      newCookieValue, {

      path: "/"
    });
    setShowEmbeddedPlayer(!showEmbeddedPlayer);
  } : undefined;

  const disableProgressBar = (isBookUI || isServer || post.isEvent || post.question || post.debate || post.shortform || post.readTimeMinutes < 3);

  const { readingProgressBarRef } = usePostReadProgress({
    updateProgressBar: (element, scrollPercent) => element.style.setProperty("--scrollAmount", `${scrollPercent}%`),
    disabled: disableProgressBar,
    useFixedToCScrollCalculation: false
  });
  
  // postReadCount is currently only used by StickyDigestAd, to only show the ad after the client has visited multiple posts.
  const ls = getBrowserLocalStorage()
  useEffect(() => {
    if (ls && hasDigests) {
      const postReadCount = ls.getItem('postReadCount') ?? '0'
      ls.setItem('postReadCount', `${parseInt(postReadCount) + 1}`)
    }
  }, []) // eslint-disable-line react-hooks/exhaustive-deps

  // On the EA Forum, show a digest ad at the bottom of the screen after the user scrolled down.
  useEffect(() => {
    if (!isEAForum || isServer || post.isEvent || post.question || post.shortform) return

    checkShowDigestAd()
    window.addEventListener('scroll', checkShowDigestAd)

    return () => {
      window.removeEventListener('scroll', checkShowDigestAd)
    };
  }, []) // eslint-disable-line react-hooks/exhaustive-deps
  const checkShowDigestAd = () => {
    // Ad stays visible once shown
    setShowDigestAd((showAd) => showAd || window.scrollY > 1000)
  }

  const getSequenceId = () => {
    return params.sequenceId || fullPost?.canonicalSequenceId || null;
  }

  // We don't want to show the splash header if the user is on a `/s/:sequenceId/p/:postId` route
  // We explicitly don't use `getSequenceId` because that also gets the post's canonical sequence ID,
  // and we don't want to hide the splash header for any post that _is_ part of a sequence, since that's many review winners

  const isReviewWinner = ('reviewWinner' in post) && post.reviewWinner;
  const showSplashPageHeader = isLWorAF && !!isReviewWinner && !params.sequenceId;

  useEffect(() => {
    if (!query[SHARE_POPUP_QUERY_PARAM]) return;

    if (fullPost) {
      openDialog({
        name: "SharePostPopup",
        contents: ({onClose}) => <SharePostPopup
          onClose={onClose}
          post={fullPost}
        />,
        closeOnNavigate: true,
      });
    }

    // Remove "sharePopup" from query once the popup is open, to prevent accidentally
    // sharing links with the popup open
    const currentQuery = isEmpty(query) ? {} : query
    const newQuery = {...currentQuery, [SHARE_POPUP_QUERY_PARAM]: undefined}
    navigate({...location.location, search: `?${qs.stringify(newQuery)}`})
  }, [navigate, location.location, openDialog, fullPost, query]);

  const sortBy: CommentSortingMode = (query.answersSorting as CommentSortingMode) || "top";
  const { data } = useQuery(CommentsListMultiQuery, {
    variables: {
      selector: { answersAndReplies: { postId: post._id, sortBy } },
      limit: MAX_ANSWERS_AND_REPLIES_QUERIED,
      enableTotal: true,
    },
    skip: !post.question,
    fetchPolicy: 'cache-and-network',
    notifyOnNetworkStatusChange: true,
  });

  const answersAndReplies = data?.comments?.results;
  const answers = answersAndReplies?.filter(c => c.answer) ?? [];

  // note: these are from a debate feature that was deprecated in favor of collabEditorDialogue.
  // we're leaving it for now to keep supporting the few debates that were made with it, but
  // may want to migrate them at some point.
  const { data: dataDebateResponses, refetch: refetchDebateResponses } = useQuery(CommentsListMultiQuery, {
    variables: {
      selector: { debateResponses: { postId: post._id } },
      limit: 1000,
      enableTotal: false,
    },
    skip: !post.debate,
    notifyOnNetworkStatusChange: true,
  });

  const debateResponses = dataDebateResponses?.comments?.results ?? [];
  
  useOnServerSentEvent('notificationCheck', currentUser, (message) => {
    if (currentUser && isDialogueParticipant(currentUser._id, post)) {
      void refetchDebateResponses();
    }
  });

  const defaultView = commentGetDefaultView(post, currentUser);
  const defaultTerms = { view: defaultView, limit: 1000 };
  const { terms, view, limit } = usePostCommentTerms(currentUser, defaultTerms, query);

  // these are the replies to the debate responses (see earlier comment about deprecated feature)
  const { data: dataDebateResponseReplies } = useQuery(CommentsListMultiQuery, {
    variables: {
      selector: { [view]: { ...terms, postId: post._id } },
      limit,
      enableTotal: false,
    },
    skip: !post.debate || !fullPost,
    fetchPolicy: 'cache-and-network',
    notifyOnNetworkStatusChange: true,
  });

  const debateReplies = dataDebateResponseReplies?.comments?.results;

  useEffect(() => {
    const recommId = query[RECOMBEE_RECOMM_ID_QUERY_PARAM];
    const attributionId = query[VERTEX_ATTRIBUTION_ID_QUERY_PARAM];

    void recordPostView({
      post: post,
      extraEventProperties: {
        sequenceId: getSequenceId()
      },
      recommendationOptions: {
        recombeeOptions: { recommId },
        vertexOptions: { attributionId }
      }
    });

    if (!recombeeEnabledSetting.get() && !vertexEnabledSetting.get()) return;
    setRecommId(recommId);
    setAttributionId(attributionId);

    // Remove recombee & vertex attribution ids from query once the they're stored to state and initial event fired off, to prevent accidentally
    // sharing links with the query params still present
    const currentQuery = isEmpty(query) ? {} : query;
    const newQuery = {
      ...currentQuery,
      [RECOMBEE_RECOMM_ID_QUERY_PARAM]: undefined,
      [VERTEX_ATTRIBUTION_ID_QUERY_PARAM]: undefined
    };
    navigate({...location.location, search: `?${qs.stringify(newQuery)}`}, { replace: true });  

    //eslint-disable-next-line react-hooks/exhaustive-deps
  }, [post._id]);
  
  const isOldVersion = !!(query.revision && post.contents);
  
  const sequenceId = getSequenceId();
  const sectionData = useDynamicTableOfContents({
    html: (post as PostsWithNavigationAndRevision)?.contents?.html ?? post?.contents?.htmlHighlight ?? "",
    post,
    answers,
  });
  const htmlWithAnchors = sectionData?.html || fullPost?.contents?.html || postPreload?.contents?.htmlHighlight || "";

  const showRecommendations = hasPostRecommendations &&
    !currentUser?.hidePostsRecommendations &&
    !post.shortform &&
    !post.draft &&
    !post.deletedDraft &&
    !post.question &&
    !post.debate &&
    !post.isEvent &&
    !sequenceId &&
    (post.contents?.wordCount ?? 0) >= 500;
  const recommendationsPosition = getRecommendationsPosition();

  const { linkedCommentId: globalLinkedCommentId } = useCommentLinkState();
  const linkedCommentId = globalLinkedCommentId || params.commentId

  const description = fullPost ? getPostDescription(fullPost) : null
  const ogUrl = postGetPageUrl(post, true) // open graph
  const canonicalUrl = fullPost?.canonicalSource || ogUrl
  // For imageless posts this will be an empty string
  let socialPreviewImageUrl = post.socialPreviewData?.imageUrl ?? "";
  if (post.isEvent && post.eventImageId) {
    socialPreviewImageUrl = `https://res.cloudinary.com/${cloudinaryCloudNameSetting.get()}/image/upload/c_fill,g_auto,ar_191:100/${post.eventImageId}`
  }

  const debateResponseIds = new Set((debateResponses ?? []).map(response => response._id));
  const debateResponseReplies = debateReplies?.filter(comment => comment.topLevelCommentId && debateResponseIds.has(comment.topLevelCommentId));

  const isDebateResponseLink = linkedCommentId && debateResponseIds.has(linkedCommentId);
  
  useEffect(() => {
    if (isDebateResponseLink) {
      navigate({ ...location.location, hash: `#debate-comment-${linkedCommentId}` }, {replace: true});
    }
    // No exhaustive deps to avoid any infinite loops with links to comments
    // eslint-disable-next-line react-hooks/exhaustive-deps
  }, [isDebateResponseLink, linkedCommentId]);

  const onClickCommentOnSelection = useCallback((html: string) => {
    openDialog({
      name: "ReplyCommentDialog",
      contents: ({onClose}) => <ReplyCommentDialog
        onClose={onClose}
        post={post}
        initialHtml={html}
      />
    })
  }, [openDialog, post]);

  const isCrosspostedQuestion = post.question &&
    post.fmCrosspost?.isCrosspost &&
    !post.fmCrosspost?.hostedHere;

  const shouldLowKarmaNoIndex = isEAForum && post.baseScore <= 0;
  const noIndex = fullPost?.noIndex || post.rejected || shouldLowKarmaNoIndex;

  const marketInfo = getMarketInfo(post)

  // check for deep equality between terms and eagerPostComments.terms
  const useEagerResults = eagerPostComments && isEqual({ ...terms, view }, eagerPostComments?.terms);

  const lazyResults = useQuery(postCommentsThreadQuery, {
    variables: {
      selector: { [view]: { ...terms, postId: post._id } },
      limit,
      enableTotal: true,
    },
    skip: useEagerResults,
    fetchPolicy: 'cache-and-network' as const,
  });

<<<<<<< HEAD
  const { loading, data: rawData, fetchMore, networkStatus, variables: usedVariables } = useEagerResults ? eagerPostComments.queryResponse : lazyResults;
  const rawResults = rawData?.comments?.results;
  const totalCount = rawData?.comments?.totalCount;
  const loadingMore = networkStatus === NetworkStatus.fetchMore;
  const { loadMore } = useLoadMore({
    data: rawData?.comments,
    fetchMore,
    loading,
    enableTotal: usedVariables?.enableTotal,
    initialLimit: usedVariables?.limit,
    resetTrigger: usedVariables?.selector,
  });
=======
  const { loading, results: rawResults, loadMore, loadingMore } = useEagerResults ? eagerPostComments.queryResponse : lazyResults;
>>>>>>> 4d0d1da6

  // If the user has just posted a comment, and they are sorting by magic, put it at the top of the list for them
  const results = useMemo(() => {
    if (!isEAForum || !rawResults || view !== "postCommentsMagic") return rawResults;

    const recentUserComments = rawResults
      .filter((c) => c.userId === currentUser?._id && now.getTime() - new Date(c.postedAt).getTime() < 60000)
      .sort((a, b) => new Date(b.postedAt).getTime() - new Date(a.postedAt).getTime());

    if (!recentUserComments.length) return rawResults;

    return [...recentUserComments, ...rawResults.filter((c) => !recentUserComments.includes(c))];
    // Ignore `now` to make this more stable
    // eslint-disable-next-line react-hooks/exhaustive-deps
  }, [view, rawResults, currentUser?._id]);

  const displayedPublicCommentCount = results?.filter(c => commentIncludedInCounts(c))?.length ?? 0;
  const { commentCount: totalComments } = getResponseCounts({ post, answers })
  const commentTree = unflattenComments(results ?? []);
  const answersTree = unflattenComments(answersAndReplies ?? []);
  const answerCount = post.question ? answersTree.length : undefined;

  // Hide the table of contents on questions that are foreign crossposts
  // as we read ToC data from the foreign site and it includes answers
  // which don't exists locally. TODO: Remove this gating when we finally
  // rewrite crossposting.
  const hasTableOfContents = !!sectionData && !isCrosspostedQuestion;
  const tableOfContents = hasTableOfContents
    ? (isLWorAF
        ? <TableOfContents
            sectionData={sectionData}
            title={post.title}
            heading={<FixedPositionToCHeading post={post}/>}
            fixedPositionToc={true}
          />
        : <TableOfContents sectionData={sectionData} title={post.title} fixedPositionToc={false} />
      )
    : null;

  const hashCommentId = location.hash.length >= 1 ? location.hash.slice(1) : null;
  // If the comment reference in the hash doesn't appear in the page, try and load it separately as a permalinked comment
  const showHashCommentFallback = useMemo(() => (
    hashCommentId && !loading && ![...(results ?? []), ...(answersAndReplies ?? [])].map(({ _id }) => _id).includes(hashCommentId)
  ), [answersAndReplies, hashCommentId, loading, results]);

  const [permalinkedCommentId, setPermalinkedCommentId] = useState((fullPost && !isDebateResponseLink) ? (linkedCommentId ?? null) : null)
  // Don't show loading state if we are are getting the id from the hash, because it might be a hash referencing a non-comment id in the page
  const silentLoadingPermalink = permalinkedCommentId === hashCommentId;
  useEffect(() => { // useEffect required because `location.hash` isn't sent to the server
    if (fullPost && !isDebateResponseLink) {
      if (linkedCommentId) {
        setPermalinkedCommentId(linkedCommentId)
      } else if (showHashCommentFallback) {
        setPermalinkedCommentId(hashCommentId)
      } else {
        setPermalinkedCommentId(null)
      }
    }
  }, [fullPost, hashCommentId, isDebateResponseLink, linkedCommentId, showHashCommentFallback])

  const splashHeaderImage = fullPost && showSplashPageHeader && <div className={classes.splashHeaderImage}>
    <ImageProvider>
      <BestOfLWPostsPageSplashImage post={fullPost} />
    </ImageProvider>
  </div>

  const header = <>
    {fullPost && !linkedCommentId && <>
      <HeadTags
        ogUrl={ogUrl} canonicalUrl={canonicalUrl} image={socialPreviewImageUrl}
        title={post.title}
        description={description}
        noIndex={noIndex}
        structuredData={getStructuredData({post: fullPost, description, commentTree, answersTree})}
      />
      <CitationTags
        title={post.title}
        author={post.user?.displayName}
        coauthors={post.coauthors
          ?.filter(({ _id }) => !postCoauthorIsPending(post, _id))
          .map(({displayName}) => displayName)}
        date={post.createdAt ?? undefined}
      />
    </>}
    {/* Header/Title */}
    <AnalyticsContext pageSectionContext="postHeader">
      <div className={classNames(classes.title, {[classes.titleWithMarket] : highlightMarket(marketInfo)})}>
        <div className={classes.centralColumn}>
          {permalinkedCommentId && <CommentPermalink documentId={permalinkedCommentId} post={fullPost} silentLoading={silentLoadingPermalink} />}
          {post.eventImageId && <div className={classNames(classes.headerImageContainer, {[classes.headerImageContainerWithComment]: permalinkedCommentId})}>
            <CloudinaryImage2
              publicId={post.eventImageId}
              imgProps={{ar: '191:100', w: '682', q: '100'}}
              className={classes.headerImage}
            />
          </div>}
          <PostCoauthorRequest post={post} currentUser={currentUser} />
          {isBookUI && <LWPostsPageHeader
            post={post}
            showEmbeddedPlayer={showEmbeddedPlayer}
            dialogueResponses={debateResponses}
            answerCount={answerCount}
            toggleEmbeddedPlayer={toggleEmbeddedPlayer}
            annualReviewMarketInfo={marketInfo}
            showSplashPageHeader={showSplashPageHeader}
            />}
          {!isBookUI && <PostsPagePostHeader
            post={post}
            answers={answers ?? []}
            showEmbeddedPlayer={showEmbeddedPlayer}
            toggleEmbeddedPlayer={toggleEmbeddedPlayer}
            dialogueResponses={debateResponses} 
            annualReviewMarketInfo={marketInfo}/>}
          {(post._id === '5n2ZQcbc7r4R8mvqc') &&
            <FundraisingThermometer onPost />}
        </div>
      </div>
    </AnalyticsContext>
  </>;

  const welcomeBox = (
    <DeferRender ssr={false}>
      <div className={classes.welcomeBox}>
        <WelcomeBox />
      </div>
    </DeferRender>
  );

  const rightColumnChildren = (welcomeBox || hasSidenotes || (showRecommendations && recommendationsPosition === "right")) && <>
    {welcomeBox}
    {showRecommendations && recommendationsPosition === "right" && fullPost && <PostSideRecommendations post={fullPost} />}
    {hasSidenotes && <>
      <div className={classes.reserveSpaceForSidenotes}/>
      <SideItemsSidebar/>
    </>}
  </>;

  // If this is a non-AF post being viewed on AF, redirect to LW.
  if (isAF && !post.af) {
    const lwURL = "https://www.lesswrong.com" + location.url;
    return <PermanentRedirect url={lwURL}/>
  }

  const userIsDialogueParticipant = currentUser && isDialogueParticipant(currentUser._id, post);
  const showSubscribeToDialogueButton = post.collabEditorDialogue && !userIsDialogueParticipant;

  // Show poll if tagged with the tag of the current forum event
  const showGlobalForumEventPoll = (currentForumEvent?.tagId ? (post?.tagRelevance?.[currentForumEvent.tagId] ?? 0) : 0) >= 1;

  // JB: postBodySection, betweenPostAndCommentsSection, and commentsSection are represented as variables here
  // to support the forum-gating below, because the comments-ToC changes the page structure wrt the ToC column
  // components. When the forum gating is removed, each of these variables should have only a single usage,
  // so inline it back into place. See also the forum gating in PostsCommentsSection, which must be removed at
  // the same time.

  const postBodySection =
    <div id="postBody" className={classNames(
      classes.centralColumn,
      classes.postBody,
      !showEmbeddedPlayer && classes.audioPlayerHidden
    )}>
      {isBookUI && header}
      {/* Body */}
      {fullPost && isEAForum && <PostsAudioPlayerWrapper showEmbeddedPlayer={showEmbeddedPlayer} post={fullPost}/>}
      {fullPost && post.isEvent && fullPost.activateRSVPs &&  <RSVPs post={fullPost} />}
      {!post.debate && <ContentStyles
        contentType="post"
        className={classNames(classes.postContent, "instapaper_body")}
      >
        <PostBodyPrefix post={post} query={query}/>
        <AnalyticsContext pageSectionContext="postBody">
          <HoveredReactionContextProvider voteProps={voteProps}>
          <CommentOnSelectionContentWrapper onClickComment={onClickCommentOnSelection}>
          <div id="postContent">
            {htmlWithAnchors && <>
              <PostBody
                post={post}
                html={htmlWithAnchors}
                isOldVersion={isOldVersion}
                voteProps={voteProps}
              />
              {post.isEvent && isBookUI && <p className={classes.dateAtBottom}>Posted on: <PostsPageDate post={post} hasMajorRevision={false} /></p>
              }
              </>
            }
          </div>
          </CommentOnSelectionContentWrapper>
          </HoveredReactionContextProvider>
        </AnalyticsContext>
      </ContentStyles>}

      {showSubscribeToDialogueButton && <Row justifyContent="center">
        <div className={classes.bottomOfPostSubscribe}>
          <NotifyMeDropdownItem
            document={post}
            enabled={!!post.collabEditorDialogue}
            subscribeMessage="Subscribe to dialogue"
            unsubscribeMessage="Unsubscribe from dialogue"
            subscriptionType={subscriptionTypes.newPublishedDialogueMessages}
            tooltip="Notifies you when there is new activity in the dialogue"
          />
        </div>
      </Row>}

      {post.isEvent && post.group && isBookUI &&
          <Row justifyContent="center">
            <div className={classes.bottomOfPostSubscribe}>
              <LWTooltip title={<div>Subscribed users get emails for future events by<div>{post.group?.name}</div></div>} placement='bottom'>
                <NotifyMeButton
                    showIcon
                    document={post.group}
                    subscribeMessage="Subscribe to group"
                    unsubscribeMessage="Unsubscribe from group"
                    className={classes.subscribeToGroup}
                />
              </LWTooltip>
            </div>
          </Row>
      }

      {post.debate && debateResponses && debateResponseReplies && fullPost &&
        <DebateBody
          debateResponses={getDebateResponseBlocks(debateResponses, debateResponseReplies)}
          post={fullPost}
        />}

    </div>
  const betweenPostAndCommentsSection =
    <div className={classNames(classes.centralColumn, classes.betweenPostAndComments)}>
      {reviewIsActive() && postEligibleForReview(post) && getReviewPhase() !== "RESULTS" && <div className={classes.reviewVoting}>
        <PostPageReviewButton post={post} />
      </div>}
      <PostsPagePostFooter post={post} sequenceId={sequenceId} />
      {showGlobalForumEventPoll && <DeferRender ssr={false}>
        <ForumEventPostPagePollSection postId={post._id} />
      </DeferRender>}
  
      {showRecommendations && recommendationsPosition === "underPost" &&
        <AnalyticsContext pageSectionContext="postBottomRecommendations">
          <div className={classes.recommendations}>
            <PostsPageRecommendationsList
              strategy="tagWeightedCollabFilter"
            />
          </div>
        </AnalyticsContext>
      }
    </div>

  const commentsSection =
    <AnalyticsInViewTracker eventProps={{inViewType: "commentsSection"}}>
      <AttributionInViewTracker eventProps={{ post, portion: 1, recommId, vertexAttributionId: attributionId }}>
        {/* Answers Section */}
        {post.question && <div className={classes.centralColumn}>
          <div id="answers"/>
          {fullPost && <AnalyticsContext pageSectionContext="answersSection">
            <PostsPageQuestionContent post={fullPost} answersTree={answersTree ?? []} refetch={refetch}/>
          </AnalyticsContext>}
        </div>}
        {/* Comments Section */}
        <div className={classes.commentsSection}>
          <AnalyticsContext pageSectionContext="commentsSection">
            {fullPost && <CommentsListSection
              comments={results ?? []}
              loadMoreComments={loadMore}
              totalComments={totalComments}
              commentCount={displayedPublicCommentCount}
              loadingMoreComments={loadingMore}
              loading={loading}
              post={fullPost}
              newForm={!post.question && (!post.shortform || post.userId===currentUser?._id)}
              highlightDate={highlightDate ?? undefined}
              setHighlightDate={setHighlightDate}
            />}
            {isAF && <AFUnreviewedCommentCount post={post}/>}
          </AnalyticsContext>
          {isFriendlyUI && Math.max(post.commentCount, results?.length ?? 0) < 1 &&
            <div className={classes.noCommentsPlaceholder}>
              <div>No comments on this post yet.</div>
              <div>Be the first to respond.</div>
            </div>
          }
        </div>
      </AttributionInViewTracker>
    </AnalyticsInViewTracker>

  const commentsToC = fullPost
    ? <CommentsTableOfContents
        commentTree={commentTree}
        answersTree={answersTree}
        post={fullPost}
        highlightDate={highlightDate ?? undefined}
      />
    : undefined

  return <AnalyticsContext pageContext="postsPage" postId={post._id}>
    <PostsPageContext.Provider value={{fullPost: fullPost ?? null, postPreload: postPreload ?? null}}>
    <RecombeeRecommendationsContextWrapper postId={post._id} recommId={recommId}>
    <SideItemsContainer>
    <ImageProvider>
    <SideItemVisibilityContextProvider post={fullPost}>
    <div ref={readingProgressBarRef} className={classes.readingProgressBar}></div>
    {splashHeaderImage}
    {commentsTableOfContentsEnabled
      ? <MultiToCLayout
          segments={[
            {
              toc: (post.contents?.wordCount || 0) > HIDE_TOC_WORDCOUNT_LIMIT && tableOfContents,
              centralColumn: postBodySection,
              rightColumn: rightColumnChildren
            },
            {centralColumn: betweenPostAndCommentsSection},
            {
              toc: commentsToC,
              centralColumn: commentsSection,
              isCommentToC: true
            },
            {
              centralColumn: <PostBottomRecommendations post={post} hasTableOfContents={hasTableOfContents} />
            }
          ]}
          tocRowMap={[0, 0, 2, 2]}
          showSplashPageHeader={showSplashPageHeader}
          answerCount={answerCount}
          commentCount={displayedPublicCommentCount}
        />
      : <ToCColumn
          tableOfContents={tableOfContents}
          header={header}
          rightColumnChildren={rightColumnChildren}
        >
          {postBodySection}
          {betweenPostAndCommentsSection}
          {commentsSection}
        </ToCColumn>
    }
  
    {isEAForum && showDigestAd && <DeferRender ssr={false}><StickyDigestAd /></DeferRender>}
    {hasPostRecommendations && fullPost && <AnalyticsInViewTracker eventProps={{inViewType: "postPageFooterRecommendations"}}>
      <PostBottomRecommendations
        post={post}
        hasTableOfContents={hasTableOfContents}
      />
    </AnalyticsInViewTracker>}
    </SideItemVisibilityContextProvider>
    </ImageProvider>
    </SideItemsContainer>
    </RecombeeRecommendationsContextWrapper>
    </PostsPageContext.Provider>
  </AnalyticsContext>
}

export default registerComponent('PostsPage', PostsPage, {
  styles, hocs: [withErrorBoundary],
  areEqual: "auto",
});
<|MERGE_RESOLUTION|>--- conflicted
+++ resolved
@@ -784,10 +784,8 @@
     fetchPolicy: 'cache-and-network' as const,
   });
 
-<<<<<<< HEAD
   const { loading, data: rawData, fetchMore, networkStatus, variables: usedVariables } = useEagerResults ? eagerPostComments.queryResponse : lazyResults;
   const rawResults = rawData?.comments?.results;
-  const totalCount = rawData?.comments?.totalCount;
   const loadingMore = networkStatus === NetworkStatus.fetchMore;
   const { loadMore } = useLoadMore({
     data: rawData?.comments,
@@ -797,9 +795,6 @@
     initialLimit: usedVariables?.limit,
     resetTrigger: usedVariables?.selector,
   });
-=======
-  const { loading, results: rawResults, loadMore, loadingMore } = useEagerResults ? eagerPostComments.queryResponse : lazyResults;
->>>>>>> 4d0d1da6
 
   // If the user has just posted a comment, and they are sorting by magic, put it at the top of the list for them
   const results = useMemo(() => {
