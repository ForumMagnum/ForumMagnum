--- conflicted
+++ resolved
@@ -757,40 +757,6 @@
   const answersTree = unflattenComments(answersAndReplies ?? []);
   
   const commentsSection =
-<<<<<<< HEAD
-    <AnalyticsInViewTracker eventProps={{inViewType: "commentsSection"}} >
-      {/* Answers Section */}
-      {post.question && <div className={classes.centralColumn}>
-        <div id="answers"/>
-        <AnalyticsContext pageSectionContext="answersSection">
-          <PostsPageQuestionContent post={post} answersTree={answersTree ?? []} refetch={refetch}/>
-        </AnalyticsContext>
-      </div>}
-      {/* Comments Section */}
-      <div className={classes.commentsSection}>
-        <AnalyticsContext pageSectionContext="commentsSection">
-          <CommentsListSection
-            comments={results ?? []}
-            loadMoreComments={loadMore}
-            totalComments={totalCount as number}
-            commentCount={commentCount}
-            loadingMoreComments={loadingMore}
-            loading={loading}
-            post={post}
-            newForm={!post.question && (!post.shortform || post.userId===currentUser?._id)}
-            highlightDate={highlightDate}
-            setHighlightDate={setHighlightDate}
-          />
-          {isAF && <AFUnreviewedCommentCount post={post}/>}
-        </AnalyticsContext>
-        {isFriendlyUI && post.commentCount < 1 &&
-          <div className={classes.noCommentsPlaceholder}>
-            <div>No comments on this post yet.</div>
-            <div>Be the first to respond.</div>
-          </div>
-        }
-      </div>
-=======
     <AnalyticsInViewTracker eventProps={{inViewType: "commentsSection"}}>
       <AttributionInViewTracker eventProps={{ postId: post._id, portion: 1, recommId, vertexAttributionId: attributionId }}>
         {/* Answers Section */}
@@ -809,6 +775,7 @@
               totalComments={totalCount as number}
               commentCount={commentCount}
               loadingMoreComments={loadingMore}
+              loading={loading}
               post={fullPost}
               newForm={!post.question && (!post.shortform || post.userId===currentUser?._id)}
               highlightDate={highlightDate ?? undefined}
@@ -824,7 +791,6 @@
           }
         </div>
       </AttributionInViewTracker>
->>>>>>> 8d2e1387
     </AnalyticsInViewTracker>
 
   const commentsToC = fullPost
