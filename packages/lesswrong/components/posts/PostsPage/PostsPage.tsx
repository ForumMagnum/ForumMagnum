import React, { useEffect, useState, useCallback, useMemo, useRef, useContext } from 'react';
import { Components, registerComponent } from '../../../lib/vulcan-lib';
import { useSubscribedLocation } from '../../../lib/routeUtil';
import { getConfirmedCoauthorIds, isPostAllowedType3Audio, postCoauthorIsPending, postGetPageUrl } from '../../../lib/collections/posts/helpers';
import { commentGetDefaultView } from '../../../lib/collections/comments/helpers'
import { useCurrentUser } from '../../common/withUser';
import withErrorBoundary from '../../common/withErrorBoundary'
import { useRecordPostView } from '../../hooks/useRecordPostView';
import { AnalyticsContext, useTracking } from "../../../lib/analyticsEvents";
import {forumTitleSetting, isAF} from '../../../lib/instanceSettings';
import { cloudinaryCloudNameSetting } from '../../../lib/publicSettings';
import classNames from 'classnames';
import { hasPostRecommendations, hasSideComments, commentsTableOfContentsEnabled } from '../../../lib/betas';
import { forumSelect } from '../../../lib/forumTypeUtils';
import { welcomeBoxes } from './WelcomeBox';
import { useABTest } from '../../../lib/abTestImpl';
import { welcomeBoxABTest } from '../../../lib/abTests';
import { useDialog } from '../../common/withDialog';
import { UseMultiResult, useMulti } from '../../../lib/crud/withMulti';
import { SideCommentMode, SideCommentVisibilityContextType, SideCommentVisibilityContext } from '../../dropdowns/posts/SetSideCommentVisibility';
import { PostsPageContext } from './PostsPageContext';
import { useCookiesWithConsent } from '../../hooks/useCookiesWithConsent';
import { SHOW_PODCAST_PLAYER_COOKIE } from '../../../lib/cookies/cookies';
import { isServer } from '../../../lib/executionEnvironment';
import { isValidCommentView } from '../../../lib/commentViewOptions';
import { userGetProfileUrl } from '../../../lib/collections/users/helpers';
import { tagGetUrl } from '../../../lib/collections/tags/helpers';
import isEmpty from 'lodash/isEmpty';
import qs from 'qs';
import { isBookUI, isFriendlyUI } from '../../../themes/forumTheme';
import { useOnNotificationsChanged } from '../../hooks/useUnreadNotifications';
import { subscriptionTypes } from '../../../lib/collections/subscriptions/schema';
import isEqual from 'lodash/isEqual';
import { unflattenComments } from '../../../lib/utils/unflatten';
import { useNavigate } from '../../../lib/reactRouterWrapper';
<<<<<<< HEAD
import { SidebarsContext } from '../../common/SidebarsWrapper';
import { AnchorOffset } from '../../../lib/tableOfContents';
import { PostsAudioPlayerWrapper, postHasAudioPlayer } from './PostsAudioPlayerWrapper';
=======
import { getMarketInfo, highlightMarket } from '../../../lib/annualReviewMarkets';
>>>>>>> 915373b9

export const MAX_COLUMN_WIDTH = 720
export const CENTRAL_COLUMN_WIDTH = 682

export const SHARE_POPUP_QUERY_PARAM = 'sharePopup';

const MAX_ANSWERS_AND_REPLIES_QUERIED = 10000

const POST_DESCRIPTION_EXCLUSIONS: RegExp[] = [
  /cross-? ?posted/i,
  /epistemic status/i,
  /acknowledgements/i
];

const getRecommendationsPosition = (): "right" | "underPost" => "underPost";

/** Get a og:description-appropriate description for a post */
export const getPostDescription = (post: {
  contents?: { plaintextDescription: string | null } | null;
  customHighlight?: { plaintextDescription: string | null } | null;
  socialPreviewData?: { text: string | null } | null;
  shortform: boolean;
  user: { displayName: string } | null;
}) => {
  if (post.socialPreviewData?.text) {
    return post.socialPreviewData.text;
  }

  const longDescription = post.customHighlight?.plaintextDescription || post.contents?.plaintextDescription;
  if (longDescription) {
    // concatenate the first few paragraphs together up to some reasonable length
    const plaintextPars = longDescription
      // paragraphs in the plaintext description are separated by double-newlines
      .split(/\n\n/)
      // get rid of bullshit opening text ('epistemic status' or 'crossposted from' etc)
      .filter((par) => !POST_DESCRIPTION_EXCLUSIONS.some((re) => re.test(par)));

    if (!plaintextPars.length) return "";

    // concatenate paragraphs together with a delimiter, until they reach an
    // acceptable length (target is 100-200 characters)
    // this will return a longer description if one of the first couple of
    // paragraphs is longer than 200
    let firstFewPars = plaintextPars[0];
    for (const par of plaintextPars.slice(1)) {
      const concat = `${firstFewPars} • ${par}`;
      // If we're really short, we need more
      if (firstFewPars.length < 40) {
        firstFewPars = concat;
        continue;
      }
      // Otherwise, if we have room for the whole next paragraph, concatenate it
      if (concat.length < 150) {
        firstFewPars = concat;
        continue;
      }
      // If we're here, we know we have enough and couldn't fit the last
      // paragraph, so we should stop
      break;
    }
    if (firstFewPars.length > 148) {
      return firstFewPars.slice(0, 149).trim() + "…";
    }
    return firstFewPars + " …";
  }
  if (post.shortform)
    return `A collection of shorter posts ${
      post.user ? `by ${forumTitleSetting.get()} user ${post.user.displayName}` : ""
    }`;
  return null;
};

/**
 * Build structured data for a post to help with SEO.
 */
const getStructuredData = ({
  post,
  description,
}: {
  post: PostsWithNavigation | PostsWithNavigationAndRevision;
  description: string | null;
}) => {
  const hasUser = !!post.user;
  const hasCoauthors = !!post.coauthors && post.coauthors.length > 0;

  return {
    "@context": "http://schema.org",
    "@type": "DiscussionForumPosting",
    mainEntityOfPage: {
      "@type": "WebPage",
      "@id": postGetPageUrl(post, true),
    },
    headline: post.title,
    ...(description && { description: description }),
    datePublished: new Date(post.postedAt).toISOString(),
    about: post.tags.filter(tag => !!tag.description?.htmlHighlight).map(tag => ({
      "@type": "Thing",
      name: tag.name,
      url: tagGetUrl(tag, undefined, true),
      description: tag.description?.htmlHighlight,
    })),
    ...(hasUser && {
      author: [
        {
          "@type": "Person",
          name: post.user.displayName,
          url: userGetProfileUrl(post.user, true),
        },
        ...(hasCoauthors
          ? post.coauthors
              .filter(({ _id }) => !postCoauthorIsPending(post, _id))
              .map(coauthor => ({
                "@type": "Person",
                "name": coauthor.displayName,
                url: userGetProfileUrl(post.user, true),
              }))
          : []),
      ],
    }),
    interactionStatistic: [
      {
        "@type": "InteractionCounter",
        interactionType: {
          "@type": "http://schema.org/CommentAction",
        },
        userInteractionCount: post.commentCount,
      },
      {
        "@type": "InteractionCounter",
        interactionType: {
          "@type": "http://schema.org/LikeAction",
        },
        userInteractionCount: post.baseScore,
      },
    ],
  };
};


// Also used in PostsCompareRevisions
export const styles = (theme: ThemeType): JssStyles => ({
  readingProgressBar: {
    position: 'fixed',
    top: 0,
    height: 4,
    width: 'var(--scrollAmount)',
    background: theme.palette.primary.main,
    '--scrollAmount': '0%',
    zIndex: theme.zIndexes.commentBoxPopup,
    [theme.breakpoints.down('sm')]: {
      marginLeft: -8,
      marginRight: -8
    }
  },
  title: {
    marginBottom: 32,
    [theme.breakpoints.down('sm')]: {
      marginBottom: theme.spacing.titleDividerSpacing,
    }
  },
  titleWithMarket: {
    [theme.breakpoints.down('sm')]: {
      marginBottom: 35,
    }
  },
  centralColumn: {
    maxWidth: CENTRAL_COLUMN_WIDTH,
    marginLeft: 'auto',
    marginRight: 'auto',
  },
  postContent: { //Used by a Cypress test
    marginBottom: isFriendlyUI ? 40 : undefined
  },
  betweenPostAndComments: {
    minHeight: 24,
  },
  recommendations: {
    maxWidth: MAX_COLUMN_WIDTH,
    margin: "0 auto 40px",
  },
  commentsSection: {
    minHeight: hasPostRecommendations ? undefined : 'calc(70vh - 100px)',
    [theme.breakpoints.down('sm')]: {
      paddingRight: 0,
      marginLeft: 0
    },
    // TODO: This is to prevent the Table of Contents from overlapping with the comments section. Could probably fine-tune the breakpoints and spacing to avoid needing this.
    background: theme.palette.background.pageActiveAreaBackground,
    position: "relative",
    paddingTop: isFriendlyUI ? 16 : undefined
  },
  noCommentsPlaceholder: {
    marginTop: 60,
    color: theme.palette.grey[600],
    textAlign: "center",
    fontFamily: theme.palette.fonts.sansSerifStack,
    fontWeight: 500,
    fontSize: 14,
    lineHeight: "1.6em",
  },
  // these marginTops are necessary to make sure the image is flush with the header,
  // since the page layout has different paddingTop values for different widths
  headerImageContainer: {
    paddingBottom: 15,
    [theme.breakpoints.up('md')]: {
      marginTop: -theme.spacing.mainLayoutPaddingTop,
    },
    [theme.breakpoints.down('sm')]: {
      marginTop: -12,
      marginLeft: -8,
      marginRight: -8,
    },
    [theme.breakpoints.down('xs')]: {
      marginTop: -10,
    }
  },
  // if there is a comment above the image,
  // then we DON'T want to account for those paddingTop values
  headerImageContainerWithComment: {
    [theme.breakpoints.up('md')]: {
      marginTop: 10,
    },
    [theme.breakpoints.down('sm')]: {
      marginTop: 10,
    },
    [theme.breakpoints.down('xs')]: {
      marginTop: 10,
    }
  },
  headerImage: {
    width: '100vw',
    maxWidth: 682,
  },
  embeddedPlayer: {
    marginBottom: "30px"
  },
  hideEmbeddedPlayer: {
    display: "none"
  },
  welcomeBox: {
    [theme.breakpoints.down('md')]: {
      display: 'none'
    }
  },
  subscribeToDialogue: {
    marginBottom: 40,
    marginTop: 40,
    border: theme.palette.border.commentBorder,
    borderRadius: 5,
    display: "flex",
    justifyContent: "center",
  }
})

const getDebateResponseBlocks = (responses: CommentsList[], replies: CommentsList[]) => responses.map(debateResponse => ({
  comment: debateResponse,
  replies: replies.filter(reply => reply.topLevelCommentId === debateResponse._id)
}));

export type EagerPostComments = {
  terms: CommentsViewTerms,
  queryResponse: UseMultiResult<'CommentsList'>,
}

export const postsCommentsThreadMultiOptions = {
  collectionName: "Comments" as const,
  fragmentName: 'CommentsList' as const,
  fetchPolicy: 'cache-and-network' as const,
  enableTotal: true,
}

const PostsPage = ({post, eagerPostComments, refetch, classes}: {
  post: PostsWithNavigation|PostsWithNavigationAndRevision,
  eagerPostComments?: EagerPostComments,
  refetch: () => void,
  classes: ClassesType,
}) => {
  const location = useSubscribedLocation();
  const navigate = useNavigate();
  const currentUser = useCurrentUser();
  const { openDialog } = useDialog();
  const { recordPostView } = useRecordPostView(post);
<<<<<<< HEAD
  const [highlightDate,setHighlightDate] = useState<Date|undefined>(post?.lastVisitedAt && new Date(post.lastVisitedAt));
  const { toc, setToCOffsets } = useContext(SidebarsContext)!;
=======
  const [highlightDate,setHighlightDate] = useState<Date|undefined|null>(post?.lastVisitedAt && new Date(post.lastVisitedAt));
>>>>>>> 915373b9

  const { captureEvent } = useTracking();
  const [cookies, setCookie] = useCookiesWithConsent([SHOW_PODCAST_PLAYER_COOKIE]);

  const showEmbeddedPlayerCookie = cookies[SHOW_PODCAST_PLAYER_COOKIE] === "true";

  // Show the podcast player if the user opened it on another post, hide it if they closed it (and by default)
  const [showEmbeddedPlayer, setShowEmbeddedPlayer] = useState(showEmbeddedPlayerCookie);

  const toggleEmbeddedPlayer = postHasAudioPlayer(post) ? () => {
    const action = showEmbeddedPlayer ? "close" : "open";
    const newCookieValue = showEmbeddedPlayer ? "false" : "true";
    captureEvent("toggleAudioPlayer", { action });
    setCookie(
      SHOW_PODCAST_PLAYER_COOKIE,
      newCookieValue, {
      path: "/"
    });
    setShowEmbeddedPlayer(!showEmbeddedPlayer);
  } : undefined;

  const welcomeBoxABTestGroup = useABTest(welcomeBoxABTest);

  // On the EA Forum, show a reading progress bar to indicate how far in the post you are.
  // Your progress is hard to tell via the scroll bar because it includes the comments section.
  const postBodyRef = useRef<HTMLDivElement|null>(null)
  const readingProgressBarRef = useRef<HTMLDivElement|null>(null)
  useEffect(() => {
    if (isBookUI || isServer || post.isEvent || post.question || post.debate || post.shortform || post.readTimeMinutes < 3) return

    updateReadingProgressBar()
    window.addEventListener('scroll', updateReadingProgressBar)

    return () => {
      window.removeEventListener('scroll', updateReadingProgressBar)
    };
  }, []) // eslint-disable-line react-hooks/exhaustive-deps
  const updateReadingProgressBar = () => {
    if (!postBodyRef.current || !readingProgressBarRef.current) return

    // position of post body bottom relative to the top of the viewport
    const postBodyBottomPos = postBodyRef.current.getBoundingClientRect().bottom - window.innerHeight
    // total distance from top of page to post body bottom
    const totalHeight = window.scrollY + postBodyBottomPos
    const scrollPercent = (1 - (postBodyBottomPos / totalHeight)) * 100

    readingProgressBarRef.current.style.setProperty("--scrollAmount", `${scrollPercent}%`)
  }

  useEffect(() => {
    if (!postBodyRef.current) return;

    //Get all elements with href corresponding to anchors from the table of contents
    const postBodyBlocks = postBodyRef.current.querySelectorAll('[id]');
    const sectionHeaders = Array.from(postBodyBlocks).filter(block => toc?.sectionData.sections.map(section => section.anchor).includes(block.getAttribute('id') ?? ''));
    
    const parentContainer = sectionHeaders[0]?.parentElement;
    if (parentContainer) {
      const containerHeight = parentContainer.getBoundingClientRect().height;

      const anchorOffsets = sectionHeaders.map(sectionHeader => ({
        anchorHref: sectionHeader.getAttribute('id'), 
        offset: (sectionHeader as HTMLElement).offsetTop / containerHeight
      }));

      setToCOffsets(anchorOffsets);
    }
  }, [toc, setToCOffsets]) //TODO: change on window height change

  const getSequenceId = () => {
    const { params } = location;
    return params.sequenceId || post?.canonicalSequenceId;
  }

  const { query, params } = location;

  useEffect(() => {
    if (!query[SHARE_POPUP_QUERY_PARAM]) return;

    openDialog({
      componentName: "SharePostPopup",
      componentProps: {
        post,
      },
      noClickawayCancel: true,
      closeOnNavigate: true,
    });

    // Remove "sharePopup" from query once the popup is open, to prevent accidentally
    // sharing links with the popup open
    const currentQuery = isEmpty(query) ? {} : query
    const newQuery = {...currentQuery, [SHARE_POPUP_QUERY_PARAM]: undefined}
    navigate({...location.location, search: `?${qs.stringify(newQuery)}`})
  }, [navigate, location.location, openDialog, post, query]);

  const sortBy: CommentSortingMode = (query.answersSorting as CommentSortingMode) || "top";
  const { results: answersAndReplies } = useMulti({
    terms: {
      view: "answersAndReplies",
      postId: post._id,
      limit: MAX_ANSWERS_AND_REPLIES_QUERIED,
      sortBy
    },
    collectionName: "Comments",
    fragmentName: 'CommentsList',
    fetchPolicy: 'cache-and-network',
    enableTotal: true,
    skip: !post.question,
  });
  const answers = answersAndReplies?.filter(c => c.answer) ?? [];

  // note: these are from a debate feature that was deprecated in favor of collabEditorDialogue.
  // we're leaving it for now to keep supporting the few debates that were made with it, but
  // may want to migrate them at some point.
  const { results: debateResponses, refetch: refetchDebateResponses } = useMulti({
    terms: {
      view: 'debateResponses',
      postId: post._id,
    },
    collectionName: 'Comments',
    fragmentName: 'CommentsList',
    skip: !post.debate,
    limit: 1000
  });
  
  useOnNotificationsChanged(currentUser, (message) => {
    if (message.eventType === 'notificationCheck') {
      if (currentUser && isDialogueParticipant(currentUser._id, post)) {
        refetchDebateResponses();
      }
    }
  });

  const defaultView = commentGetDefaultView(post, currentUser)
  // If the provided view is among the valid ones, spread whole query into terms, otherwise just do the default query
  const commentOpts = {includeAdminViews: currentUser?.isAdmin};
  const defaultCommentTerms = useMemo(() => ({view: defaultView, limit: 1000}), [defaultView])
  const commentTerms: CommentsViewTerms = isValidCommentView(query.view, commentOpts)
    ? {...(query as CommentsViewTerms), limit:1000}
    : defaultCommentTerms;

  // these are the replies to the debate responses (see earlier comment about deprecated feature)
  const { results: debateReplies } = useMulti({
    terms: {...commentTerms, postId: post._id},
    collectionName: "Comments",
    fragmentName: 'CommentsList',
    fetchPolicy: 'cache-and-network',
    skip: !post.debate
  });

  const { HeadTags, CitationTags, PostsPagePostHeader, PostsPagePostFooter, PostBodyPrefix,
    PostCoauthorRequest, CommentPermalink, ToCColumn, WelcomeBox, TableOfContents, RSVPs,
    PostsPodcastPlayer, CloudinaryImage2, ContentStyles,
    PostBody, CommentOnSelectionContentWrapper, PermanentRedirect, DebateBody,
    PostsPageRecommendationsList, PostSideRecommendations, T3AudioPlayer,
    PostBottomRecommendations, NotifyMeDropdownItem, Row,
    AnalyticsInViewTracker, PostsPageQuestionContent, AFUnreviewedCommentCount,
    CommentsListSection, CommentsTableOfContents, PostsPageSplashHeader, PostsAudioPlayerWrapper
  } = Components

  useEffect(() => {
    recordPostView({
      post: post,
      extraEventProperties: {
        sequenceId: getSequenceId()
      }
    });
    //eslint-disable-next-line react-hooks/exhaustive-deps
  }, [post._id]);
  
  const isOldVersion = query.revision && post.contents;
  
  const defaultSideCommentVisibility = hasSideComments
    ? (post.sideCommentVisibility ?? "highKarma")
    : "hidden";
  const [sideCommentMode,setSideCommentMode] = useState<SideCommentMode>(defaultSideCommentVisibility as SideCommentMode);
  const sideCommentModeContext: SideCommentVisibilityContextType = useMemo(
    () => ({ sideCommentMode, setSideCommentMode }),
    [sideCommentMode, setSideCommentMode]
  );
  
  const sequenceId = getSequenceId();
  const sectionData = (post as PostsWithNavigationAndRevision).tableOfContentsRevision || (post as PostsWithNavigation).tableOfContents;
  const htmlWithAnchors = sectionData?.html || post.contents?.html;

  const showRecommendations = hasPostRecommendations &&
    !currentUser?.hidePostsRecommendations &&
    !post.shortform &&
    !post.draft &&
    !post.deletedDraft &&
    !post.question &&
    !post.debate &&
    !post.isEvent &&
    !sequenceId &&
    (post.contents?.wordCount ?? 0) >= 500;
  const recommendationsPosition = getRecommendationsPosition();

  const commentId = query.commentId || params.commentId

  const description = getPostDescription(post)
  const ogUrl = postGetPageUrl(post, true) // open graph
  const canonicalUrl = post.canonicalSource || ogUrl
  // For imageless posts this will be an empty string
  let socialPreviewImageUrl = post.socialPreviewData?.imageUrl ?? "";
  if (post.isEvent && post.eventImageId) {
    socialPreviewImageUrl = `https://res.cloudinary.com/${cloudinaryCloudNameSetting.get()}/image/upload/c_fill,g_auto,ar_191:100/${post.eventImageId}`
  }

  const debateResponseIds = new Set((debateResponses ?? []).map(response => response._id));
  const debateResponseReplies = debateReplies?.filter(comment => debateResponseIds.has(comment.topLevelCommentId));

  const isDebateResponseLink = commentId && debateResponseIds.has(commentId);
  
  useEffect(() => {
    if (isDebateResponseLink) {
      navigate({ ...location.location, hash: `#debate-comment-${commentId}` }, {replace: true});
    }
    // No exhaustive deps to avoid any infinite loops with links to comments
    // eslint-disable-next-line react-hooks/exhaustive-deps
  }, [isDebateResponseLink, commentId]);

  const onClickCommentOnSelection = useCallback((html: string) => {
    openDialog({
      componentName:"ReplyCommentDialog",
      componentProps: {
        post, initialHtml: html
      },
      noClickawayCancel: true,
    })
  }, [openDialog, post]);

  const isCrosspostedQuestion = post.question &&
    post.fmCrosspost?.isCrosspost &&
    !post.fmCrosspost?.hostedHere;

  // Hide the table of contents on questions that are foreign crossposts
  // as we read ToC data from the foreign site and it includes answers
  // which don't exists locally. TODO: Remove this gating when we finally
  // rewrite crossposting.
  const hasTableOfContents = !!sectionData && !isCrosspostedQuestion;
  const tableOfContents = hasTableOfContents
    ? <TableOfContents sectionData={sectionData} title={post.title} postedAt={post.postedAt} fixedPositionToc />
    : null;

  const noIndex = post.noIndex || post.rejected;

  const marketInfo = getMarketInfo(post)

  const header = <>
    {!commentId && <>
      <HeadTags
        ogUrl={ogUrl} canonicalUrl={canonicalUrl} image={socialPreviewImageUrl}
        title={post.title} description={description} noIndex={noIndex}
        structuredData={getStructuredData({post, description})}
      />
      <CitationTags
        title={post.title}
        author={post.user?.displayName}
        coauthors={post.coauthors
          ?.filter(({ _id }) => !postCoauthorIsPending(post, _id))
          .map(({displayName}) => displayName)}
        date={post.createdAt}
      />
    </>}
    {/* Header/Title */}
<<<<<<< HEAD
    {commentId && !isDebateResponseLink && <AnalyticsContext pageSectionContext="postHeader">
      <div className={classes.title}>
=======
    <AnalyticsContext pageSectionContext="postHeader">
      <div className={classNames(classes.title, {[classes.titleWithMarket] : highlightMarket(marketInfo)})}>
>>>>>>> 915373b9
        <div className={classes.centralColumn}>
          {commentId && !isDebateResponseLink && <CommentPermalink documentId={commentId} post={post} />}
          {post.eventImageId && <div className={classNames(classes.headerImageContainer, {[classes.headerImageContainerWithComment]: commentId})}>
            <CloudinaryImage2
              publicId={post.eventImageId}
              imgProps={{ar: '191:100', w: '682', q: '100'}}
              className={classes.headerImage}
            />
          </div>}
          <PostCoauthorRequest post={post} currentUser={currentUser} />
          <PostsPagePostHeader
            post={post}
            answers={answers ?? []}
            showEmbeddedPlayer={showEmbeddedPlayer}
            toggleEmbeddedPlayer={toggleEmbeddedPlayer}
            dialogueResponses={debateResponses} 
            annualReviewMarketInfo={marketInfo}/>
        </div>
      </div>
    </AnalyticsContext>}
  </>;

  const maybeWelcomeBoxProps = forumSelect(welcomeBoxes);
  const welcomeBoxProps = welcomeBoxABTestGroup === "welcomeBox" && !currentUser && maybeWelcomeBoxProps;
  const welcomeBox = welcomeBoxProps
    ? <div className={classes.welcomeBox}>
        <WelcomeBox {...welcomeBoxProps} />
      </div>
    : null;

  const rightColumnChildren = (welcomeBox || (showRecommendations && recommendationsPosition === "right")) && <>
    {welcomeBox}
    {showRecommendations && recommendationsPosition === "right" && <PostSideRecommendations post={post} />}
  </>;

  // check for deep equality between terms and eagerPostComments.terms
  const useEagerResults = eagerPostComments && isEqual(commentTerms, eagerPostComments?.terms);

  const lazyResults = useMulti({
    terms: {...commentTerms, postId: post._id},
    skip: useEagerResults,
    ...postsCommentsThreadMultiOptions,
  });


  // If this is a non-AF post being viewed on AF, redirect to LW.
  if (isAF && !post.af) {
    const lwURL = "https://www.lesswrong.com" + location.url;
    return <PermanentRedirect url={lwURL}/>
  }

  const userIsDialogueParticipant = currentUser && isDialogueParticipant(currentUser._id, post);
  const showSubscribeToDialogueButton = post.collabEditorDialogue && !userIsDialogueParticipant;
  
  // JB: postBodySection, betweenPostAndCommentsSection, and commentsSection are represented as variables here
  // to support the forum-gating below, because the comments-ToC changes the page structure wrt the ToC column
  // components. When the forum gating is removed, each of these variables should have only a single usage,
  // so inline it back into place. See also the forum gating in PostsCommentsSection, which must be removed at
  // the same time.

  const postBodySection =
    <div id="postBody" ref={postBodyRef} className={classes.centralColumn}>
      {/* Body */}
      <PostsAudioPlayerWrapper showEmbeddedPlayer={showEmbeddedPlayer} post={post}/>
      { post.isEvent && post.activateRSVPs &&  <RSVPs post={post} /> }
      {!post.debate && <ContentStyles contentType="post" className={classNames(classes.postContent, "instapaper_body")}>
        <PostBodyPrefix post={post} query={query}/>
        <AnalyticsContext pageSectionContext="postBody">
          <CommentOnSelectionContentWrapper onClickComment={onClickCommentOnSelection}>
            {htmlWithAnchors &&
              <PostBody
                post={post}
                html={htmlWithAnchors}
                sideCommentMode={isOldVersion ? "hidden" : sideCommentMode}
              />
            }
          </CommentOnSelectionContentWrapper>
        </AnalyticsContext>
      </ContentStyles>}

      {showSubscribeToDialogueButton && <Row justifyContent="center">
        <div className={classes.subscribeToDialogue}>
          <NotifyMeDropdownItem
            document={post}
            enabled={!!post.collabEditorDialogue}
            subscribeMessage="Subscribe to dialogue"
            unsubscribeMessage="Unsubscribe from dialogue"
            subscriptionType={subscriptionTypes.newPublishedDialogueMessages}
            tooltip="Notifies you when there is new activity in the dialogue"
          />
        </div>
      </Row>}

      {post.debate && debateResponses && debateResponseReplies &&
        <DebateBody
          debateResponses={getDebateResponseBlocks(debateResponses, debateResponseReplies)}
          post={post}
        />}

    </div>
  const betweenPostAndCommentsSection =
    <div className={classNames(classes.centralColumn, classes.betweenPostAndComments)}>
      <PostsPagePostFooter post={post} sequenceId={sequenceId} />
  
      {showRecommendations && recommendationsPosition === "underPost" &&
        <AnalyticsContext pageSectionContext="postBottomRecommendations">
          <div className={classes.recommendations}>
            <PostsPageRecommendationsList
              strategy="tagWeightedCollabFilter"
            />
          </div>
        </AnalyticsContext>
      }
    </div>

  const { loading, results, loadMore, loadingMore, totalCount } = useEagerResults ? eagerPostComments.queryResponse : lazyResults;

  const commentCount = results?.length ?? 0;
  const commentTree = unflattenComments(results ?? []);
  const answersTree = unflattenComments(answersAndReplies ?? []);
  
  const commentsSection =
    <AnalyticsInViewTracker eventProps={{inViewType: "commentsSection"}} >
      {/* Answers Section */}
      {post.question && <div className={classes.centralColumn}>
        <div id="answers"/>
        <AnalyticsContext pageSectionContext="answersSection">
          <PostsPageQuestionContent post={post} answersTree={answersTree ?? []} refetch={refetch}/>
        </AnalyticsContext>
      </div>}
      {/* Comments Section */}
      <div className={classes.commentsSection}>
        <AnalyticsContext pageSectionContext="commentsSection">
          <CommentsListSection
            comments={results ?? []}
            loadMoreComments={loadMore}
            totalComments={totalCount as number}
            commentCount={commentCount}
            loadingMoreComments={loadingMore}
            post={post}
            newForm={!post.question && (!post.shortform || post.userId===currentUser?._id)}
            highlightDate={highlightDate ?? undefined}
            setHighlightDate={setHighlightDate}
          />
          {isAF && <AFUnreviewedCommentCount post={post}/>}
        </AnalyticsContext>
        {isFriendlyUI && post.commentCount < 1 &&
          <div className={classes.noCommentsPlaceholder}>
            <div>No comments on this post yet.</div>
            <div>Be the first to respond.</div>
          </div>
        }
      </div>
    </AnalyticsInViewTracker>
  const commentsToC =
    <CommentsTableOfContents
      commentTree={commentTree}
      answersTree={answersTree}
      post={post}
      highlightDate={highlightDate ?? undefined}
    />

  return (<AnalyticsContext pageContext="postsPage" postId={post._id}>
    <PostsPageContext.Provider value={post}>
    <SideCommentVisibilityContext.Provider value={sideCommentModeContext}>
    <div ref={readingProgressBarRef} className={classes.readingProgressBar}></div>
    {!commentId && !isDebateResponseLink && <PostsPageSplashHeader 
      post={post} 
      showEmbeddedPlayer={showEmbeddedPlayer} 
      toggleEmbeddedPlayer={toggleEmbeddedPlayer}
      />}
    {commentsTableOfContentsEnabled
      ? <Components.MultiToCLayout
          segments={[
            {centralColumn: header},
            {
              toc: tableOfContents,
              centralColumn: postBodySection,
              rightColumn: rightColumnChildren
            },
            {centralColumn: betweenPostAndCommentsSection},
            {
              toc: commentsToC,
              centralColumn: commentsSection,
              unsetMargin: true
            },
          ]}
        />
      : <ToCColumn
          tableOfContents={tableOfContents}
          header={header}
          rightColumnChildren={rightColumnChildren}
        >
          {postBodySection}
          {betweenPostAndCommentsSection}
          {commentsSection}
        </ToCColumn>
    }
  
    {hasPostRecommendations && <AnalyticsInViewTracker eventProps={{inViewType: "postPageFooterRecommendations"}}>
      <PostBottomRecommendations
        post={post}
        hasTableOfContents={hasTableOfContents}
      />
    </AnalyticsInViewTracker>}
    </SideCommentVisibilityContext.Provider>
    </PostsPageContext.Provider>
  </AnalyticsContext>);
}

export type PostParticipantInfo = Partial<Pick<PostsDetails, "userId"|"debate"|"hasCoauthorPermission" | "coauthorStatuses">>

export function isDialogueParticipant(userId: string, post: PostParticipantInfo) {
  if (post.userId === userId) return true 
  if (getConfirmedCoauthorIds(post).includes(userId)) return true
  return false
}
const PostsPageComponent = registerComponent('PostsPage', PostsPage, {
  styles, hocs: [withErrorBoundary],
  areEqual: "auto",
});
declare global {
  interface ComponentTypes {
    PostsPage: typeof PostsPageComponent
  }
}<|MERGE_RESOLUTION|>--- conflicted
+++ resolved
@@ -30,16 +30,11 @@
 import { isBookUI, isFriendlyUI } from '../../../themes/forumTheme';
 import { useOnNotificationsChanged } from '../../hooks/useUnreadNotifications';
 import { subscriptionTypes } from '../../../lib/collections/subscriptions/schema';
-import isEqual from 'lodash/isEqual';
 import { unflattenComments } from '../../../lib/utils/unflatten';
 import { useNavigate } from '../../../lib/reactRouterWrapper';
-<<<<<<< HEAD
 import { SidebarsContext } from '../../common/SidebarsWrapper';
-import { AnchorOffset } from '../../../lib/tableOfContents';
-import { PostsAudioPlayerWrapper, postHasAudioPlayer } from './PostsAudioPlayerWrapper';
-=======
+import { postHasAudioPlayer } from './PostsAudioPlayerWrapper';
 import { getMarketInfo, highlightMarket } from '../../../lib/annualReviewMarkets';
->>>>>>> 915373b9
 
 export const MAX_COLUMN_WIDTH = 720
 export const CENTRAL_COLUMN_WIDTH = 682
@@ -322,12 +317,8 @@
   const currentUser = useCurrentUser();
   const { openDialog } = useDialog();
   const { recordPostView } = useRecordPostView(post);
-<<<<<<< HEAD
-  const [highlightDate,setHighlightDate] = useState<Date|undefined>(post?.lastVisitedAt && new Date(post.lastVisitedAt));
+  const [highlightDate,setHighlightDate] = useState<Date|undefined|null>(post?.lastVisitedAt && new Date(post.lastVisitedAt));
   const { toc, setToCOffsets } = useContext(SidebarsContext)!;
-=======
-  const [highlightDate,setHighlightDate] = useState<Date|undefined|null>(post?.lastVisitedAt && new Date(post.lastVisitedAt));
->>>>>>> 915373b9
 
   const { captureEvent } = useTracking();
   const [cookies, setCookie] = useCookiesWithConsent([SHOW_PODCAST_PLAYER_COOKIE]);
@@ -482,7 +473,7 @@
     PostCoauthorRequest, CommentPermalink, ToCColumn, WelcomeBox, TableOfContents, RSVPs,
     PostsPodcastPlayer, CloudinaryImage2, ContentStyles,
     PostBody, CommentOnSelectionContentWrapper, PermanentRedirect, DebateBody,
-    PostsPageRecommendationsList, PostSideRecommendations, T3AudioPlayer,
+    PostsPageRecommendationsList, PostSideRecommendations,
     PostBottomRecommendations, NotifyMeDropdownItem, Row,
     AnalyticsInViewTracker, PostsPageQuestionContent, AFUnreviewedCommentCount,
     CommentsListSection, CommentsTableOfContents, PostsPageSplashHeader, PostsAudioPlayerWrapper
@@ -593,13 +584,8 @@
       />
     </>}
     {/* Header/Title */}
-<<<<<<< HEAD
-    {commentId && !isDebateResponseLink && <AnalyticsContext pageSectionContext="postHeader">
-      <div className={classes.title}>
-=======
     <AnalyticsContext pageSectionContext="postHeader">
       <div className={classNames(classes.title, {[classes.titleWithMarket] : highlightMarket(marketInfo)})}>
->>>>>>> 915373b9
         <div className={classes.centralColumn}>
           {commentId && !isDebateResponseLink && <CommentPermalink documentId={commentId} post={post} />}
           {post.eventImageId && <div className={classNames(classes.headerImageContainer, {[classes.headerImageContainerWithComment]: commentId})}>
