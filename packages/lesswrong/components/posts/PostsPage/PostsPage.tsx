--- conflicted
+++ resolved
@@ -561,11 +561,8 @@
     PostBottomRecommendations, NotifyMeDropdownItem, Row, AnalyticsInViewTracker,
     PostsPageQuestionContent, AFUnreviewedCommentCount, CommentsListSection, CommentsTableOfContents,
     StickyDigestAd, PostsPageSplashHeader, PostsAudioPlayerWrapper, AttributionInViewTracker,
-<<<<<<< HEAD
-    ForumEventPostPagePollSection, NotifyMeButton, LWTooltip, PostsPageDate, JargonTooltip
-=======
-    ForumEventPostPagePollSection, NotifyMeButton, LWTooltip, PostsPageDate, PostFixedPositionToCHeading
->>>>>>> 5f39f447
+    ForumEventPostPagePollSection, NotifyMeButton, LWTooltip, PostsPageDate, JargonTooltip,
+    PostFixedPositionToCHeading
   } = Components
 
   useEffect(() => {
