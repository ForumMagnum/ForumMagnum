import React, { useEffect, useState, useCallback, useMemo, useRef } from 'react';
import { Components, registerComponent } from '../../../lib/vulcan-lib';
import { useSubscribedLocation } from '../../../lib/routeUtil';
import { getConfirmedCoauthorIds, isPostAllowedType3Audio, postCoauthorIsPending, postGetPageUrl } from '../../../lib/collections/posts/helpers';
import { commentGetDefaultView } from '../../../lib/collections/comments/helpers'
import { useCurrentUser } from '../../common/withUser';
import withErrorBoundary from '../../common/withErrorBoundary'
import { useRecordPostView } from '../../hooks/useRecordPostView';
import { AnalyticsContext, useTracking } from "../../../lib/analyticsEvents";
import {forumTitleSetting, isAF, isEAForum} from '../../../lib/instanceSettings';
import { cloudinaryCloudNameSetting } from '../../../lib/publicSettings';
import classNames from 'classnames';
import { hasPostRecommendations, hasSideComments, commentsTableOfContentsEnabled } from '../../../lib/betas';
import { forumSelect } from '../../../lib/forumTypeUtils';
import { welcomeBoxes } from './WelcomeBox';
import { useABTest } from '../../../lib/abTestImpl';
import { welcomeBoxABTest } from '../../../lib/abTests';
import { useDialog } from '../../common/withDialog';
import { UseMultiResult, useMulti } from '../../../lib/crud/withMulti';
import { SideCommentMode, SideCommentVisibilityContextType, SideCommentVisibilityContext } from '../../dropdowns/posts/SetSideCommentVisibility';
import { PostsPageContext } from './PostsPageContext';
import { useCookiesWithConsent } from '../../hooks/useCookiesWithConsent';
import { SHOW_PODCAST_PLAYER_COOKIE } from '../../../lib/cookies/cookies';
import { isServer } from '../../../lib/executionEnvironment';
import { isValidCommentView } from '../../../lib/commentViewOptions';
import { userGetProfileUrl } from '../../../lib/collections/users/helpers';
import { tagGetUrl } from '../../../lib/collections/tags/helpers';
import isEmpty from 'lodash/isEmpty';
import qs from 'qs';
import { isBookUI, isFriendlyUI } from '../../../themes/forumTheme';
import { useOnNotificationsChanged } from '../../hooks/useUnreadNotifications';
import { subscriptionTypes } from '../../../lib/collections/subscriptions/schema';
import isEqual from 'lodash/isEqual';
import { unflattenComments } from '../../../lib/utils/unflatten';
import { useNavigate } from '../../../lib/reactRouterWrapper';
<<<<<<< HEAD
import NoSSR from 'react-no-ssr';
=======
import { getMarketInfo, highlightMarket } from '../../../lib/annualReviewMarkets';
>>>>>>> d65670f3

export const MAX_COLUMN_WIDTH = 720
export const CENTRAL_COLUMN_WIDTH = 682

export const SHARE_POPUP_QUERY_PARAM = 'sharePopup';

const MAX_ANSWERS_AND_REPLIES_QUERIED = 10000

const POST_DESCRIPTION_EXCLUSIONS: RegExp[] = [
  /cross-? ?posted/i,
  /epistemic status/i,
  /acknowledgements/i
];

const getRecommendationsPosition = (): "right" | "underPost" => "underPost";

/** Get a og:description-appropriate description for a post */
export const getPostDescription = (post: {
  contents?: { plaintextDescription: string | null } | null;
  customHighlight?: { plaintextDescription: string | null } | null;
  socialPreviewData?: { text: string | null } | null;
  shortform: boolean;
  user: { displayName: string } | null;
}) => {
  if (post.socialPreviewData?.text) {
    return post.socialPreviewData.text;
  }

  const longDescription = post.customHighlight?.plaintextDescription || post.contents?.plaintextDescription;
  if (longDescription) {
    // concatenate the first few paragraphs together up to some reasonable length
    const plaintextPars = longDescription
      // paragraphs in the plaintext description are separated by double-newlines
      .split(/\n\n/)
      // get rid of bullshit opening text ('epistemic status' or 'crossposted from' etc)
      .filter((par) => !POST_DESCRIPTION_EXCLUSIONS.some((re) => re.test(par)));

    if (!plaintextPars.length) return "";

    // concatenate paragraphs together with a delimiter, until they reach an
    // acceptable length (target is 100-200 characters)
    // this will return a longer description if one of the first couple of
    // paragraphs is longer than 200
    let firstFewPars = plaintextPars[0];
    for (const par of plaintextPars.slice(1)) {
      const concat = `${firstFewPars} • ${par}`;
      // If we're really short, we need more
      if (firstFewPars.length < 40) {
        firstFewPars = concat;
        continue;
      }
      // Otherwise, if we have room for the whole next paragraph, concatenate it
      if (concat.length < 150) {
        firstFewPars = concat;
        continue;
      }
      // If we're here, we know we have enough and couldn't fit the last
      // paragraph, so we should stop
      break;
    }
    if (firstFewPars.length > 148) {
      return firstFewPars.slice(0, 149).trim() + "…";
    }
    return firstFewPars + " …";
  }
  if (post.shortform)
    return `A collection of shorter posts ${
      post.user ? `by ${forumTitleSetting.get()} user ${post.user.displayName}` : ""
    }`;
  return null;
};

/**
 * Build structured data for a post to help with SEO.
 */
const getStructuredData = ({
  post,
  description,
}: {
  post: PostsWithNavigation | PostsWithNavigationAndRevision;
  description: string | null;
}) => {
  const hasUser = !!post.user;
  const hasCoauthors = !!post.coauthors && post.coauthors.length > 0;

  return {
    "@context": "http://schema.org",
    "@type": "DiscussionForumPosting",
    mainEntityOfPage: {
      "@type": "WebPage",
      "@id": postGetPageUrl(post, true),
    },
    headline: post.title,
    ...(description && { description: description }),
    datePublished: new Date(post.postedAt).toISOString(),
    about: post.tags.filter(tag => !!tag.description?.htmlHighlight).map(tag => ({
      "@type": "Thing",
      name: tag.name,
      url: tagGetUrl(tag, undefined, true),
      description: tag.description?.htmlHighlight,
    })),
    ...(hasUser && {
      author: [
        {
          "@type": "Person",
          name: post.user.displayName,
          url: userGetProfileUrl(post.user, true),
        },
        ...(hasCoauthors
          ? post.coauthors
              .filter(({ _id }) => !postCoauthorIsPending(post, _id))
              .map(coauthor => ({
                "@type": "Person",
                "name": coauthor.displayName,
                url: userGetProfileUrl(post.user, true),
              }))
          : []),
      ],
    }),
    interactionStatistic: [
      {
        "@type": "InteractionCounter",
        interactionType: {
          "@type": "http://schema.org/CommentAction",
        },
        userInteractionCount: post.commentCount,
      },
      {
        "@type": "InteractionCounter",
        interactionType: {
          "@type": "http://schema.org/LikeAction",
        },
        userInteractionCount: post.baseScore,
      },
    ],
  };
};


// Also used in PostsCompareRevisions
export const styles = (theme: ThemeType): JssStyles => ({
  readingProgressBar: {
    position: 'fixed',
    top: 0,
    height: 4,
    width: 'var(--scrollAmount)',
    background: theme.palette.primary.main,
    '--scrollAmount': '0%',
    zIndex: theme.zIndexes.commentBoxPopup,
    [theme.breakpoints.down('sm')]: {
      marginLeft: -8,
      marginRight: -8
    }
  },
  title: {
    marginBottom: 32,
    [theme.breakpoints.down('sm')]: {
      marginBottom: theme.spacing.titleDividerSpacing,
    }
  },
  titleWithMarket: {
    [theme.breakpoints.down('sm')]: {
      marginBottom: 35,
    }
  },
  centralColumn: {
    maxWidth: CENTRAL_COLUMN_WIDTH,
    marginLeft: 'auto',
    marginRight: 'auto',
  },
  postContent: { //Used by a Cypress test
    marginBottom: isFriendlyUI ? 40 : undefined
  },
  betweenPostAndComments: {
    minHeight: 24,
  },
  recommendations: {
    maxWidth: MAX_COLUMN_WIDTH,
    margin: "0 auto 40px",
  },
  commentsSection: {
    minHeight: hasPostRecommendations ? undefined : 'calc(70vh - 100px)',
    [theme.breakpoints.down('sm')]: {
      paddingRight: 0,
      marginLeft: 0
    },
    // TODO: This is to prevent the Table of Contents from overlapping with the comments section. Could probably fine-tune the breakpoints and spacing to avoid needing this.
    background: theme.palette.background.pageActiveAreaBackground,
    position: "relative",
    paddingTop: isFriendlyUI ? 16 : undefined
  },
  noCommentsPlaceholder: {
    marginTop: 60,
    color: theme.palette.grey[600],
    textAlign: "center",
    fontFamily: theme.palette.fonts.sansSerifStack,
    fontWeight: 500,
    fontSize: 14,
    lineHeight: "1.6em",
  },
  // these marginTops are necessary to make sure the image is flush with the header,
  // since the page layout has different paddingTop values for different widths
  headerImageContainer: {
    paddingBottom: 15,
    [theme.breakpoints.up('md')]: {
      marginTop: -theme.spacing.mainLayoutPaddingTop,
    },
    [theme.breakpoints.down('sm')]: {
      marginTop: -12,
      marginLeft: -8,
      marginRight: -8,
    },
    [theme.breakpoints.down('xs')]: {
      marginTop: -10,
    }
  },
  // if there is a comment above the image,
  // then we DON'T want to account for those paddingTop values
  headerImageContainerWithComment: {
    [theme.breakpoints.up('md')]: {
      marginTop: 10,
    },
    [theme.breakpoints.down('sm')]: {
      marginTop: 10,
    },
    [theme.breakpoints.down('xs')]: {
      marginTop: 10,
    }
  },
  headerImage: {
    width: '100vw',
    maxWidth: 682,
  },
  embeddedPlayer: {
    marginBottom: "30px"
  },
  hideEmbeddedPlayer: {
    display: "none"
  },
  welcomeBox: {
    [theme.breakpoints.down('md')]: {
      display: 'none'
    }
  },
  subscribeToDialogue: {
    marginBottom: 40,
    marginTop: 40,
    border: theme.palette.border.commentBorder,
    borderRadius: 5,
    display: "flex",
    justifyContent: "center",
  },
  '@keyframes digest-fade-in': {
    '0%': {
      opacity: 0,
    },
    '100%': {
      opacity: 1,
    }
  },
  digestAd: {
    animation: 'digest-fade-in 1s ease',
    position: 'fixed',
    bottom: 28,
    left: '50%',
    transform: 'translateX(-50%)',
    width: 1100,
    maxWidth: '85%',
    backgroundColor: theme.palette.grey[1000],
    color: theme.palette.grey[0],
    zIndex: theme.zIndexes.intercomButton,
    '@media (max-width: 812px)': {
      width: 500,
      maxWidth: '90%',
    },
    '& .DigestAd-body': {
      color: theme.palette.grey[400],
    },
    '& .DigestAd-close': {
      color: theme.palette.grey[0],
      '&:hover': {
        color: theme.palette.grey[200],
      }
    },
  },
})

const getDebateResponseBlocks = (responses: CommentsList[], replies: CommentsList[]) => responses.map(debateResponse => ({
  comment: debateResponse,
  replies: replies.filter(reply => reply.topLevelCommentId === debateResponse._id)
}));

export type EagerPostComments = {
  terms: CommentsViewTerms,
  queryResponse: UseMultiResult<'CommentsList'>,
}

export const postsCommentsThreadMultiOptions = {
  collectionName: "Comments" as const,
  fragmentName: 'CommentsList' as const,
  fetchPolicy: 'cache-and-network' as const,
  enableTotal: true,
}

const PostsPage = ({post, eagerPostComments, refetch, classes}: {
  post: PostsWithNavigation|PostsWithNavigationAndRevision,
  eagerPostComments?: EagerPostComments,
  refetch: () => void,
  classes: ClassesType,
}) => {
  const location = useSubscribedLocation();
  const navigate = useNavigate();
  const currentUser = useCurrentUser();
  const { openDialog } = useDialog();
  const { recordPostView } = useRecordPostView(post);
  const [showDigestAd, setShowDigestAd] = useState(false)
  const [highlightDate,setHighlightDate] = useState<Date|undefined|null>(post?.lastVisitedAt && new Date(post.lastVisitedAt));

  const { captureEvent } = useTracking();
  const [cookies, setCookie] = useCookiesWithConsent([SHOW_PODCAST_PLAYER_COOKIE]);

  const showEmbeddedPlayerCookie = cookies[SHOW_PODCAST_PLAYER_COOKIE] === "true";

  // Show the podcast player if the user opened it on another post, hide it if they closed it (and by default)
  const [showEmbeddedPlayer, setShowEmbeddedPlayer] = useState(showEmbeddedPlayerCookie);
  const allowTypeIIIPlayer = isPostAllowedType3Audio(post);

  const toggleEmbeddedPlayer = post.podcastEpisode || allowTypeIIIPlayer ? () => {
    const action = showEmbeddedPlayer ? "close" : "open";
    const newCookieValue = showEmbeddedPlayer ? "false" : "true";
    captureEvent("toggleAudioPlayer", { action });
    setCookie(
      SHOW_PODCAST_PLAYER_COOKIE,
      newCookieValue, {
      path: "/"
    });
    setShowEmbeddedPlayer(!showEmbeddedPlayer);
  } : undefined;

  const welcomeBoxABTestGroup = useABTest(welcomeBoxABTest);

  // For friendly sites, show a reading progress bar to indicate how far in the post you are.
  // Your progress is hard to tell via the scroll bar because it includes the comments section.
  const postBodyRef = useRef<HTMLDivElement|null>(null)
  const readingProgressBarRef = useRef<HTMLDivElement|null>(null)
  useEffect(() => {
    if (isBookUI || isServer || post.isEvent || post.question || post.debate || post.shortform || post.readTimeMinutes < 3) return

    updateReadingProgressBar()
    window.addEventListener('scroll', updateReadingProgressBar)

    return () => {
      window.removeEventListener('scroll', updateReadingProgressBar)
    };
  }, []) // eslint-disable-line react-hooks/exhaustive-deps
  const updateReadingProgressBar = () => {
    if (!postBodyRef.current || !readingProgressBarRef.current) return

    // position of post body bottom relative to the top of the viewport
    const postBodyBottomPos = postBodyRef.current.getBoundingClientRect().bottom - window.innerHeight
    // total distance from top of page to post body bottom
    const totalHeight = window.scrollY + postBodyBottomPos
    const scrollPercent = (1 - (postBodyBottomPos / totalHeight)) * 100

    readingProgressBarRef.current.style.setProperty("--scrollAmount", `${scrollPercent}%`)
  }
  
  // On the EA Forum, show a digest ad at the bottom of the screen after the user scrolled down.
  useEffect(() => {
    if (!isEAForum || isServer || post.isEvent || post.question || post.shortform) return

    checkShowDigestAd()
    window.addEventListener('scroll', checkShowDigestAd)

    return () => {
      window.removeEventListener('scroll', checkShowDigestAd)
    };
  }, []) // eslint-disable-line react-hooks/exhaustive-deps
  const checkShowDigestAd = () => {
    // Ad stays visible once shown
    setShowDigestAd((showAd) => showAd || window.scrollY > 1000)
  }

  const getSequenceId = () => {
    const { params } = location;
    return params.sequenceId || post?.canonicalSequenceId;
  }

  const { query, params } = location;

  useEffect(() => {
    if (!query[SHARE_POPUP_QUERY_PARAM]) return;

    openDialog({
      componentName: "SharePostPopup",
      componentProps: {
        post,
      },
      noClickawayCancel: true,
      closeOnNavigate: true,
    });

    // Remove "sharePopup" from query once the popup is open, to prevent accidentally
    // sharing links with the popup open
    const currentQuery = isEmpty(query) ? {} : query
    const newQuery = {...currentQuery, [SHARE_POPUP_QUERY_PARAM]: undefined}
    navigate({...location.location, search: `?${qs.stringify(newQuery)}`})
  }, [navigate, location.location, openDialog, post, query]);

  const sortBy: CommentSortingMode = (query.answersSorting as CommentSortingMode) || "top";
  const { results: answersAndReplies } = useMulti({
    terms: {
      view: "answersAndReplies",
      postId: post._id,
      limit: MAX_ANSWERS_AND_REPLIES_QUERIED,
      sortBy
    },
    collectionName: "Comments",
    fragmentName: 'CommentsList',
    fetchPolicy: 'cache-and-network',
    enableTotal: true,
    skip: !post.question,
  });
  const answers = answersAndReplies?.filter(c => c.answer) ?? [];

  // note: these are from a debate feature that was deprecated in favor of collabEditorDialogue.
  // we're leaving it for now to keep supporting the few debates that were made with it, but
  // may want to migrate them at some point.
  const { results: debateResponses, refetch: refetchDebateResponses } = useMulti({
    terms: {
      view: 'debateResponses',
      postId: post._id,
    },
    collectionName: 'Comments',
    fragmentName: 'CommentsList',
    skip: !post.debate,
    limit: 1000
  });
  
  useOnNotificationsChanged(currentUser, (message) => {
    if (message.eventType === 'notificationCheck') {
      if (currentUser && isDialogueParticipant(currentUser._id, post)) {
        refetchDebateResponses();
      }
    }
  });

  const defaultView = commentGetDefaultView(post, currentUser)
  // If the provided view is among the valid ones, spread whole query into terms, otherwise just do the default query
  const commentOpts = {includeAdminViews: currentUser?.isAdmin};
  const defaultCommentTerms = useMemo(() => ({view: defaultView, limit: 1000}), [defaultView])
  const commentTerms: CommentsViewTerms = isValidCommentView(query.view, commentOpts)
    ? {...(query as CommentsViewTerms), limit:1000}
    : defaultCommentTerms;

  // these are the replies to the debate responses (see earlier comment about deprecated feature)
  const { results: debateReplies } = useMulti({
    terms: {...commentTerms, postId: post._id},
    collectionName: "Comments",
    fragmentName: 'CommentsList',
    fetchPolicy: 'cache-and-network',
    skip: !post.debate
  });

  const { HeadTags, CitationTags, PostsPagePostHeader, PostsPagePostFooter, PostBodyPrefix,
    PostCoauthorRequest, CommentPermalink, ToCColumn, WelcomeBox, TableOfContents, RSVPs,
    PostsPodcastPlayer, CloudinaryImage2, ContentStyles,
    PostBody, CommentOnSelectionContentWrapper, PermanentRedirect, DebateBody,
    PostsPageRecommendationsList, PostSideRecommendations, T3AudioPlayer,
    PostBottomRecommendations, NotifyMeDropdownItem, Row,
    AnalyticsInViewTracker, PostsPageQuestionContent, AFUnreviewedCommentCount,
    CommentsListSection, CommentsTableOfContents, DigestAd
  } = Components

  useEffect(() => {
    recordPostView({
      post: post,
      extraEventProperties: {
        sequenceId: getSequenceId()
      }
    });
    //eslint-disable-next-line react-hooks/exhaustive-deps
  }, [post._id]);
  
  const isOldVersion = query.revision && post.contents;
  
  const defaultSideCommentVisibility = hasSideComments
    ? (post.sideCommentVisibility ?? "highKarma")
    : "hidden";
  const [sideCommentMode,setSideCommentMode] = useState<SideCommentMode>(defaultSideCommentVisibility as SideCommentMode);
  const sideCommentModeContext: SideCommentVisibilityContextType = useMemo(
    () => ({ sideCommentMode, setSideCommentMode }),
    [sideCommentMode, setSideCommentMode]
  );
  
  const sequenceId = getSequenceId();
  const sectionData = (post as PostsWithNavigationAndRevision).tableOfContentsRevision || (post as PostsWithNavigation).tableOfContents;
  const htmlWithAnchors = sectionData?.html || post.contents?.html;

  const showRecommendations = hasPostRecommendations &&
    !currentUser?.hidePostsRecommendations &&
    !post.shortform &&
    !post.draft &&
    !post.deletedDraft &&
    !post.question &&
    !post.debate &&
    !post.isEvent &&
    !sequenceId &&
    (post.contents?.wordCount ?? 0) >= 500;
  const recommendationsPosition = getRecommendationsPosition();

  const commentId = query.commentId || params.commentId

  const description = getPostDescription(post)
  const ogUrl = postGetPageUrl(post, true) // open graph
  const canonicalUrl = post.canonicalSource || ogUrl
  // For imageless posts this will be an empty string
  let socialPreviewImageUrl = post.socialPreviewData?.imageUrl ?? "";
  if (post.isEvent && post.eventImageId) {
    socialPreviewImageUrl = `https://res.cloudinary.com/${cloudinaryCloudNameSetting.get()}/image/upload/c_fill,g_auto,ar_191:100/${post.eventImageId}`
  }

  const debateResponseIds = new Set((debateResponses ?? []).map(response => response._id));
  const debateResponseReplies = debateReplies?.filter(comment => debateResponseIds.has(comment.topLevelCommentId));

  const isDebateResponseLink = commentId && debateResponseIds.has(commentId);
  
  useEffect(() => {
    if (isDebateResponseLink) {
      navigate({ ...location.location, hash: `#debate-comment-${commentId}` }, {replace: true});
    }
    // No exhaustive deps to avoid any infinite loops with links to comments
    // eslint-disable-next-line react-hooks/exhaustive-deps
  }, [isDebateResponseLink, commentId]);

  const onClickCommentOnSelection = useCallback((html: string) => {
    openDialog({
      componentName:"ReplyCommentDialog",
      componentProps: {
        post, initialHtml: html
      },
      noClickawayCancel: true,
    })
  }, [openDialog, post]);

  const isCrosspostedQuestion = post.question &&
    post.fmCrosspost?.isCrosspost &&
    !post.fmCrosspost?.hostedHere;

  // Hide the table of contents on questions that are foreign crossposts
  // as we read ToC data from the foreign site and it includes answers
  // which don't exists locally. TODO: Remove this gating when we finally
  // rewrite crossposting.
  const hasTableOfContents = !!sectionData && !isCrosspostedQuestion;
  const tableOfContents = hasTableOfContents
    ? <TableOfContents sectionData={sectionData} title={post.title} />
    : null;

  const noIndex = post.noIndex || post.rejected;

  const marketInfo = getMarketInfo(post)

  const header = <>
    {!commentId && <>
      <HeadTags
        ogUrl={ogUrl} canonicalUrl={canonicalUrl} image={socialPreviewImageUrl}
        title={post.title} description={description} noIndex={noIndex}
        structuredData={getStructuredData({post, description})}
      />
      <CitationTags
        title={post.title}
        author={post.user?.displayName}
        coauthors={post.coauthors
          ?.filter(({ _id }) => !postCoauthorIsPending(post, _id))
          .map(({displayName}) => displayName)}
        date={post.createdAt}
      />
    </>}
    {/* Header/Title */}
    <AnalyticsContext pageSectionContext="postHeader">
      <div className={classNames(classes.title, {[classes.titleWithMarket] : highlightMarket(marketInfo)})}>
        <div className={classes.centralColumn}>
          {commentId && !isDebateResponseLink && <CommentPermalink documentId={commentId} post={post} />}
          {post.eventImageId && <div className={classNames(classes.headerImageContainer, {[classes.headerImageContainerWithComment]: commentId})}>
            <CloudinaryImage2
              publicId={post.eventImageId}
              imgProps={{ar: '191:100', w: '682', q: '100'}}
              className={classes.headerImage}
            />
          </div>}
          <PostCoauthorRequest post={post} currentUser={currentUser} />
          <PostsPagePostHeader
            post={post}
            answers={answers ?? []}
            showEmbeddedPlayer={showEmbeddedPlayer}
            toggleEmbeddedPlayer={toggleEmbeddedPlayer}
            dialogueResponses={debateResponses} 
            annualReviewMarketInfo={marketInfo}/>
        </div>
      </div>
    </AnalyticsContext>
  </>;

  const maybeWelcomeBoxProps = forumSelect(welcomeBoxes);
  const welcomeBoxProps = welcomeBoxABTestGroup === "welcomeBox" && !currentUser && maybeWelcomeBoxProps;
  const welcomeBox = welcomeBoxProps
    ? <div className={classes.welcomeBox}>
        <WelcomeBox {...welcomeBoxProps} />
      </div>
    : null;

  const rightColumnChildren = (welcomeBox || (showRecommendations && recommendationsPosition === "right")) && <>
    {welcomeBox}
    {showRecommendations && recommendationsPosition === "right" && <PostSideRecommendations post={post} />}
  </>;

  // check for deep equality between terms and eagerPostComments.terms
  const useEagerResults = eagerPostComments && isEqual(commentTerms, eagerPostComments?.terms);

  const lazyResults = useMulti({
    terms: {...commentTerms, postId: post._id},
    skip: useEagerResults,
    ...postsCommentsThreadMultiOptions,
  });


  // If this is a non-AF post being viewed on AF, redirect to LW.
  if (isAF && !post.af) {
    const lwURL = "https://www.lesswrong.com" + location.url;
    return <PermanentRedirect url={lwURL}/>
  }

  const userIsDialogueParticipant = currentUser && isDialogueParticipant(currentUser._id, post);
  const showSubscribeToDialogueButton = post.collabEditorDialogue && !userIsDialogueParticipant;
  
  // JB: postBodySection, betweenPostAndCommentsSection, and commentsSection are represented as variables here
  // to support the forum-gating below, because the comments-ToC changes the page structure wrt the ToC column
  // components. When the forum gating is removed, each of these variables should have only a single usage,
  // so inline it back into place. See also the forum gating in PostsCommentsSection, which must be removed at
  // the same time.

  const postBodySection =
    <div id="postBody" ref={postBodyRef} className={classes.centralColumn}>
      {/* Body */}
      {/* The embedded player for posts with a manually uploaded podcast episode */}
      {post.podcastEpisode && <div className={classNames(classes.embeddedPlayer, { [classes.hideEmbeddedPlayer]: !showEmbeddedPlayer })}>
        <PostsPodcastPlayer podcastEpisode={post.podcastEpisode} postId={post._id} />
      </div>}
      {allowTypeIIIPlayer && <T3AudioPlayer showEmbeddedPlayer={showEmbeddedPlayer} postId={post._id}/>}
      { post.isEvent && post.activateRSVPs &&  <RSVPs post={post} /> }
      {!post.debate && <ContentStyles contentType="post" className={classNames(classes.postContent, "instapaper_body")}>
        <PostBodyPrefix post={post} query={query}/>
        <AnalyticsContext pageSectionContext="postBody">
          <CommentOnSelectionContentWrapper onClickComment={onClickCommentOnSelection}>
            {htmlWithAnchors &&
              <PostBody
                post={post}
                html={htmlWithAnchors}
                sideCommentMode={isOldVersion ? "hidden" : sideCommentMode}
              />
            }
          </CommentOnSelectionContentWrapper>
        </AnalyticsContext>
      </ContentStyles>}

      {showSubscribeToDialogueButton && <Row justifyContent="center">
        <div className={classes.subscribeToDialogue}>
          <NotifyMeDropdownItem
            document={post}
            enabled={!!post.collabEditorDialogue}
            subscribeMessage="Subscribe to dialogue"
            unsubscribeMessage="Unsubscribe from dialogue"
            subscriptionType={subscriptionTypes.newPublishedDialogueMessages}
            tooltip="Notifies you when there is new activity in the dialogue"
          />
        </div>
      </Row>}

      {post.debate && debateResponses && debateResponseReplies &&
        <DebateBody
          debateResponses={getDebateResponseBlocks(debateResponses, debateResponseReplies)}
          post={post}
        />}

    </div>
  const betweenPostAndCommentsSection =
    <div className={classNames(classes.centralColumn, classes.betweenPostAndComments)}>
      <PostsPagePostFooter post={post} sequenceId={sequenceId} />
  
      {showRecommendations && recommendationsPosition === "underPost" &&
        <AnalyticsContext pageSectionContext="postBottomRecommendations">
          <div className={classes.recommendations}>
            <PostsPageRecommendationsList
              strategy="tagWeightedCollabFilter"
            />
          </div>
        </AnalyticsContext>
      }
    </div>

  const { loading, results, loadMore, loadingMore, totalCount } = useEagerResults ? eagerPostComments.queryResponse : lazyResults;

  const commentCount = results?.length ?? 0;
  const commentTree = unflattenComments(results ?? []);
  const answersTree = unflattenComments(answersAndReplies ?? []);
  
  const commentsSection =
    <AnalyticsInViewTracker eventProps={{inViewType: "commentsSection"}} >
      {/* Answers Section */}
      {post.question && <div className={classes.centralColumn}>
        <div id="answers"/>
        <AnalyticsContext pageSectionContext="answersSection">
          <PostsPageQuestionContent post={post} answersTree={answersTree ?? []} refetch={refetch}/>
        </AnalyticsContext>
      </div>}
      {/* Comments Section */}
      <div className={classes.commentsSection}>
        <AnalyticsContext pageSectionContext="commentsSection">
          <CommentsListSection
            comments={results ?? []}
            loadMoreComments={loadMore}
            totalComments={totalCount as number}
            commentCount={commentCount}
            loadingMoreComments={loadingMore}
            post={post}
            newForm={!post.question && (!post.shortform || post.userId===currentUser?._id)}
            highlightDate={highlightDate ?? undefined}
            setHighlightDate={setHighlightDate}
          />
          {isAF && <AFUnreviewedCommentCount post={post}/>}
        </AnalyticsContext>
        {isFriendlyUI && post.commentCount < 1 &&
          <div className={classes.noCommentsPlaceholder}>
            <div>No comments on this post yet.</div>
            <div>Be the first to respond.</div>
          </div>
        }
      </div>
    </AnalyticsInViewTracker>
  const commentsToC =
    <CommentsTableOfContents
      commentTree={commentTree}
      answersTree={answersTree}
      post={post}
      highlightDate={highlightDate ?? undefined}
    />

  return (
  <AnalyticsContext pageContext="postsPage" postId={post._id}>
    <PostsPageContext.Provider value={post}>
    <SideCommentVisibilityContext.Provider value={sideCommentModeContext}>
    <div ref={readingProgressBarRef} className={classes.readingProgressBar}></div>
    {commentsTableOfContentsEnabled
      ? <Components.MultiToCLayout
          segments={[
            {centralColumn: header},
            {
              toc: tableOfContents,
              centralColumn: postBodySection,
              rightColumn: rightColumnChildren
            },
            {centralColumn: betweenPostAndCommentsSection},
            {
              toc: commentsToC,
              centralColumn: commentsSection,
            },
          ]}
        />
      : <ToCColumn
          tableOfContents={tableOfContents}
          header={header}
          rightColumnChildren={rightColumnChildren}
        >
          {postBodySection}
          {betweenPostAndCommentsSection}
          {commentsSection}
        </ToCColumn>
    }
  
    {isEAForum && showDigestAd && <NoSSR><DigestAd className={classes.digestAd} largeVersion /></NoSSR>}
    {hasPostRecommendations && <AnalyticsInViewTracker eventProps={{inViewType: "postPageFooterRecommendations"}}>
      <PostBottomRecommendations
        post={post}
        hasTableOfContents={hasTableOfContents}
      />
    </AnalyticsInViewTracker>}
    </SideCommentVisibilityContext.Provider>
    </PostsPageContext.Provider>
  </AnalyticsContext>
  );
}

export type PostParticipantInfo = Partial<Pick<PostsDetails, "userId"|"debate"|"hasCoauthorPermission" | "coauthorStatuses">>

export function isDialogueParticipant(userId: string, post: PostParticipantInfo) {
  if (post.userId === userId) return true 
  if (getConfirmedCoauthorIds(post).includes(userId)) return true
  return false
}
const PostsPageComponent = registerComponent('PostsPage', PostsPage, {
  styles, hocs: [withErrorBoundary],
  areEqual: "auto",
});
declare global {
  interface ComponentTypes {
    PostsPage: typeof PostsPageComponent
  }
}<|MERGE_RESOLUTION|>--- conflicted
+++ resolved
@@ -33,11 +33,8 @@
 import isEqual from 'lodash/isEqual';
 import { unflattenComments } from '../../../lib/utils/unflatten';
 import { useNavigate } from '../../../lib/reactRouterWrapper';
-<<<<<<< HEAD
 import NoSSR from 'react-no-ssr';
-=======
 import { getMarketInfo, highlightMarket } from '../../../lib/annualReviewMarkets';
->>>>>>> d65670f3
 
 export const MAX_COLUMN_WIDTH = 720
 export const CENTRAL_COLUMN_WIDTH = 682
