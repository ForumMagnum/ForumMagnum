import React, { useEffect, useState, useMemo } from 'react';
import { registerComponent } from '../../../lib/vulcan-lib/components';
import { getResponseCounts, isDialogueParticipant, postCoauthorIsPending, postGetPageUrl } from '../../../lib/collections/posts/helpers';
import { commentGetDefaultView, commentIncludedInCounts } from '../../../lib/collections/comments/helpers'
import { useCurrentUser } from '../../common/withUser';
import withErrorBoundary from '../../common/withErrorBoundary'
import { useRecordPostView } from '../../hooks/useRecordPostView';
import { AnalyticsContext, useTracking } from "../../../lib/analyticsEvents";
import {isAF, isEAForum, isLWorAF} from '../../../lib/instanceSettings';
import { cloudinaryCloudNameSetting, recombeeEnabledSetting, vertexEnabledSetting } from '../../../lib/publicSettings';
import classNames from 'classnames';
import { hasPostRecommendations, commentsTableOfContentsEnabled, hasDigests, hasSidenotes } from '../../../lib/betas';
import { useDialog } from '../../common/withDialog';
import { PostsPageContext } from './PostsPageContext';
import { useCookiesWithConsent } from '../../hooks/useCookiesWithConsent';
import { SHOW_PODCAST_PLAYER_COOKIE } from '../../../lib/cookies/cookies';
import { isValidCommentView } from '../../../lib/commentViewOptions';
import isEmpty from 'lodash/isEmpty';
import qs from 'qs';
import { isBookUI, isFriendlyUI } from '../../../themes/forumTheme';
import { useOnServerSentEvent } from '../../hooks/useUnreadNotifications';
import { subscriptionTypes } from '../../../lib/collections/subscriptions/helpers';
import { unflattenComments } from '../../../lib/utils/unflatten';
import PostsAudioPlayerWrapper, { postHasAudioPlayer } from './PostsAudioPlayerWrapper';
import { ImageProvider } from './ImageContext';
import { getMarketInfo, highlightMarket } from '../../../lib/collections/posts/annualReviewMarkets';
import { useDynamicTableOfContents } from '../../hooks/useDynamicTableOfContents';
import { RecombeeRecommendationsContextWrapper } from '../../recommendations/RecombeeRecommendationsContextWrapper';
import { useVote } from '@/components/votes/withVote';
import { getVotingSystemByName } from '@/lib/voting/getVotingSystem';
import DeferRender from '@/components/common/DeferRender';
import { SideItemVisibilityContextProvider } from '@/components/dropdowns/posts/SetSideItemVisibility';
import LWPostsPageHeader, { LW_POST_PAGE_PADDING } from './LWPostsPageHeader';
import { useCommentLinkState } from '@/components/comments/CommentsItem/useCommentLink';
import { useCurrentTime } from '@/lib/utils/timeUtil';
import { getReviewPhase, postEligibleForReview, reviewIsActive } from '@/lib/reviewUtils';
import { BestOfLWPostsPageSplashImage } from './BestOfLessWrong/BestOfLWPostsPageSplashImage';
import { useNavigate, useSubscribedLocation } from "@/lib/routeUtil";
import { useCurrentAndRecentForumEvents } from '@/components/hooks/useCurrentForumEvent';
import SharePostPopup from "../SharePostPopup";
import { SideItemsSidebar, SideItemsContainer } from "../../contents/SideItems";
import MultiToCLayout from "../TableOfContents/MultiToCLayout";
import HeadTags from "../../common/HeadTags";
import CitationTags from "../../common/CitationTags";
import PostsPagePostHeader from "./PostsPagePostHeader";
import PostsPagePostFooter from "./PostsPagePostFooter";
import PostBodyPrefix from "./PostBodyPrefix";
import PostCoauthorRequest from "./PostCoauthorRequest";
import CommentPermalink from "../../comments/CommentPermalink";
import ToCColumn from "../TableOfContents/ToCColumn";
import WelcomeBox from "./WelcomeBox";
import TableOfContents from "../TableOfContents/TableOfContents";
import RSVPs from "./RSVPs";
import CloudinaryImage2 from "../../common/CloudinaryImage2";
import ContentStyles from "../../common/ContentStyles";
import PostBody from "./PostBody";
import { CommentOnSelectionContentWrapper } from "../../comments/CommentOnSelection";
import PermanentRedirect from "../../common/PermanentRedirect";
import DebateBody from "../../comments/DebateBody";
import PostsPageRecommendationsList from "../../recommendations/PostsPageRecommendationsList";
import PostSideRecommendations from "../../recommendations/PostSideRecommendations";
import PostBottomRecommendations from "../../recommendations/PostBottomRecommendations";
import { NotifyMeDropdownItem } from "../../dropdowns/NotifyMeDropdownItem";
import Row from "../../common/Row";
import AnalyticsInViewTracker from "../../common/AnalyticsInViewTracker";
import PostsPageQuestionContent from "../../questions/PostsPageQuestionContent";
import AFUnreviewedCommentCount from "../../alignment-forum/AFUnreviewedCommentCount";
import CommentsListSection from "../../comments/CommentsListSection";
import CommentsTableOfContents from "../../comments/CommentsTableOfContents";
import { MaybeStickyDigestAd } from "../../ea-forum/digestAd/StickyDigestAd";
import AttributionInViewTracker from "../../common/AttributionInViewTracker";
import ForumEventPostPagePollSection from "../../forumEvents/ForumEventPostPagePollSection";
import NotifyMeButton from "../../notifications/NotifyMeButton";
import LWTooltip from "../../common/LWTooltip";
import PostsPageDate from "./PostsPageDate";
import FundraisingThermometer from "../../common/FundraisingThermometer";
import PostPageReviewButton from "./PostPageReviewButton";
import HoveredReactionContextProvider from "../../votes/lwReactions/HoveredReactionContextProvider";
import FixedPositionToCHeading from '../TableOfContents/PostFixedPositionToCHeading';
import { CENTRAL_COLUMN_WIDTH, MAX_COLUMN_WIDTH, RECOMBEE_RECOMM_ID_QUERY_PARAM, RIGHT_COLUMN_WIDTH_WITH_SIDENOTES, RIGHT_COLUMN_WIDTH_WITHOUT_SIDENOTES, RIGHT_COLUMN_WIDTH_XS, SHARE_POPUP_QUERY_PARAM, sidenotesHiddenBreakpoint, VERTEX_ATTRIBUTION_ID_QUERY_PARAM } from './constants';
<<<<<<< HEAD
import { getPostDescription, getStructuredData } from './structuredData';
import { defineStyles, useStyles } from '@/components/hooks/useStyles';
import { ReadingProgressBar } from './ReadingProgressBar';
import { StructuredData } from '@/components/common/StructuredData';
import { LWCommentCount } from '../TableOfContents/LWCommentCount';
=======
import { NetworkStatus, QueryResult } from "@apollo/client";
import { useQuery } from "@/lib/crud/useQuery"
import { gql } from "@/lib/generated/gql-codegen";
import { returnIfValidNumber } from '@/lib/utils/typeGuardUtils';
import { useQueryWithLoadMore, LoadMoreProps } from '@/components/hooks/useQueryWithLoadMore';

const CommentsListMultiQuery = gql(`
  query multiCommentPostsPageQuery($selector: CommentSelector, $limit: Int, $enableTotal: Boolean) {
    comments(selector: $selector, limit: $limit, enableTotal: $enableTotal) {
      results {
        ...CommentsList
      }
      totalCount
    }
  }
`);
>>>>>>> 822e601a

const HIDE_TOC_WORDCOUNT_LIMIT = 300
const MAX_ANSWERS_AND_REPLIES_QUERIED = 10000

const getRecommendationsPosition = (): "right" | "underPost" => "underPost";

<<<<<<< HEAD
=======
/** Get a og:description-appropriate description for a post */
export const getPostDescription = (post: {
  contents?: { plaintextDescription: string | null } | null;
  customHighlight?: { plaintextDescription: string | null } | null;
  socialPreviewData?: { text?: string | null } | null;
  shortform?: boolean | null;
  user: { displayName: string } | null;
}) => {
  if (post.socialPreviewData?.text) {
    return post.socialPreviewData.text;
  }

  const longDescription = post.customHighlight?.plaintextDescription || post.contents?.plaintextDescription;
  if (longDescription) {
    // concatenate the first few paragraphs together up to some reasonable length
    const plaintextPars = longDescription
      // paragraphs in the plaintext description are separated by double-newlines
      .split(/\n\n/)
      // get rid of bullshit opening text ('epistemic status' or 'crossposted from' etc)
      .filter((par) => !POST_DESCRIPTION_EXCLUSIONS.some((re) => re.test(par)));

    if (!plaintextPars.length) return "";

    // concatenate paragraphs together with a delimiter, until they reach an
    // acceptable length (target is 100-200 characters)
    // this will return a longer description if one of the first couple of
    // paragraphs is longer than 200
    let firstFewPars = plaintextPars[0];
    for (const par of plaintextPars.slice(1)) {
      const concat = `${firstFewPars} • ${par}`;
      // If we're really short, we need more
      if (firstFewPars.length < 40) {
        firstFewPars = concat;
        continue;
      }
      // Otherwise, if we have room for the whole next paragraph, concatenate it
      if (concat.length < 150) {
        firstFewPars = concat;
        continue;
      }
      // If we're here, we know we have enough and couldn't fit the last
      // paragraph, so we should stop
      break;
    }
    if (firstFewPars.length > 148) {
      return firstFewPars.slice(0, 149).trim() + "…";
    }
    return firstFewPars + " …";
  }
  if (post.shortform)
    return `A collection of shorter posts ${
      post.user ? `by ${forumTitleSetting.get()} user ${post.user.displayName}` : ""
    }`;
  return null;
};


const getCommentStructuredData = ({
  comment
}: {
  comment: CommentTreeNode<CommentsList>
}): Record<string, any> => ({
  "@type": "Comment",
  text: comment.item.contents?.html,
  datePublished: new Date(comment.item.postedAt).toISOString(),
  author: [{
    "@type": "Person",
    name: comment.item.user?.displayName,
    url: userGetProfileUrl(comment.item.user, true),
    interactionStatistic: [
      {
        "@type": "InteractionCounter",
        interactionType: {
          "@type": "http://schema.org/CommentAction",
        },
        userInteractionCount: comment.item.user?.[isAF ? "afCommentCount" : "commentCount"],
      },
      {
        "@type": "InteractionCounter",
        interactionType: {
          "@type": "http://schema.org/WriteAction",
        },
        userInteractionCount: comment.item.user?.[isAF ? "afPostCount" : "postCount"],
      },
    ],
  }],
  ...(comment.children.length > 0 && {comment: comment.children.map(child => getCommentStructuredData({comment: child}))})
})

/**
 * Build structured data for a post to help with SEO.
 */
const getStructuredData = ({
  post,
  description,
  commentTree,
  answersTree
}: {
  post: PostsWithNavigation | PostsWithNavigationAndRevision;
  description: string | null;
  commentTree: CommentTreeNode<CommentsList>[];
  answersTree: CommentTreeNode<CommentsList>[];
}) => {
  const { user, coauthors } = post;
  const hasUser = !!user;
  const hasCoauthors = !!coauthors && coauthors.length > 0;
  const answersAndComments = [...answersTree, ...commentTree];
  // Get comments from Apollo Cache

  return {
    "@context": "http://schema.org",
    "@type": "DiscussionForumPosting",
    "url": postGetPageUrl(post, true),
    "text": post.contents?.html ?? description,
    mainEntityOfPage: {
      "@type": "WebPage",
      "@id": postGetPageUrl(post, true),
    },
    headline: post.title,
    ...(description && { description: description }),
    datePublished: new Date(post.postedAt).toISOString(),
    about: post.tags.filter(tag => !!tag.description?.htmlHighlight).map(tag => ({
      "@type": "Thing",
      name: tag.name,
      url: tagGetUrl(tag, undefined, true),
      description: tag.description?.htmlHighlight,
    })),
    ...(hasUser && {
      author: [
        {
          "@type": "Person",
          name: user.displayName,
          url: userGetProfileUrl(post.user, true),
        },
        ...(hasCoauthors
          ? coauthors
              .filter(({ _id }) => !postCoauthorIsPending(post, _id))
              .map(coauthor => ({
                "@type": "Person",
                "name": coauthor.displayName,
                url: userGetProfileUrl(post.user, true),
              }))
          : []),
      ],
    }),
    ...(answersAndComments.length > 0 && {comment: answersAndComments.map(comment => getCommentStructuredData({comment}))}),
    interactionStatistic: [
      {
        "@type": "InteractionCounter",
        interactionType: {
          "@type": "http://schema.org/CommentAction",
        },
        userInteractionCount: post.commentCount,
      },
      {
        "@type": "InteractionCounter",
        interactionType: {
          "@type": "http://schema.org/LikeAction",
        },
        userInteractionCount: post.baseScore,
      },
    ],
  };
};


>>>>>>> 822e601a
// Also used in PostsCompareRevisions
export const styles = defineStyles("PostsPage", (theme: ThemeType) => ({
  title: {
    marginBottom: 32,
    [theme.breakpoints.down('sm')]: {
      marginBottom: theme.spacing.titleDividerSpacing,
    }
  },
  titleWithMarket: {
    [theme.breakpoints.down('sm')]: {
      marginBottom: 35,
    }
  },
  centralColumn: {
    marginLeft: 'auto',
    marginRight: 'auto',
    maxWidth: CENTRAL_COLUMN_WIDTH, // this necessary in both friendly and non-friendly UI to prevent Comment Permalinks from overflowing the page
    ...(isFriendlyUI && {
      [theme.breakpoints.down('sm')]: {
        // This can only be used when display: "block" is applied, otherwise the 100% confuses the
        // grid layout into adding loads of left margin
        maxWidth: `min(100%, ${CENTRAL_COLUMN_WIDTH}px)`,
      }
    }),
  },
  postBody: {
    ...(isFriendlyUI && {
      width: "100%",
    }),
  },
  audioPlayerHidden: {
    // Only show the play button next to headings if the audio player is visible
    '& .t3a-heading-play-button': {
      display: 'none !important'
    },
  },
  postContent: {
    marginBottom: isFriendlyUI ? 40 : undefined
  },
  betweenPostAndComments: {
    minHeight: 24,
  },
  recommendations: {
    maxWidth: MAX_COLUMN_WIDTH,
    margin: "0 auto 40px",
  },
  commentsSection: {
    minHeight: hasPostRecommendations ? undefined : 'calc(70vh - 100px)',
    [theme.breakpoints.down('sm')]: {
      paddingRight: 0,
      marginLeft: 0
    },
    // TODO: This is to prevent the Table of Contents from overlapping with the comments section. Could probably fine-tune the breakpoints and spacing to avoid needing this.
    background: theme.palette.background.pageActiveAreaBackground,
    position: "relative",
    paddingTop: isFriendlyUI ? 16 : undefined
  },
  noCommentsPlaceholder: {
    marginTop: 60,
    color: theme.palette.grey[600],
    textAlign: "center",
    fontFamily: theme.palette.fonts.sansSerifStack,
    fontWeight: 500,
    fontSize: 14,
    lineHeight: "1.6em",
  },
  // these marginTops are necessary to make sure the image is flush with the header,
  // since the page layout has different paddingTop values for different widths
  headerImageContainer: {
    paddingBottom: 15,
    [theme.breakpoints.up('md')]: {
      marginTop: -theme.spacing.mainLayoutPaddingTop,
    },
    [theme.breakpoints.down('sm')]: {
      marginTop: -12,
      marginLeft: -8,
      marginRight: -8,
    },
    [theme.breakpoints.down('xs')]: {
      marginTop: -10,
    }
  },
  // if there is a comment above the image,
  // then we DON'T want to account for those paddingTop values
  headerImageContainerWithComment: {
    [theme.breakpoints.up('md')]: {
      marginTop: 10,
    },
    [theme.breakpoints.down('sm')]: {
      marginTop: 10,
    },
    [theme.breakpoints.down('xs')]: {
      marginTop: 10,
    }
  },
  headerImage: {
    width: '100vw',
    maxWidth: 682,
  },
  embeddedPlayer: {
    marginBottom: "30px"
  },
  hideEmbeddedPlayer: {
    display: "none"
  },
  welcomeBox: {
    marginTop: LW_POST_PAGE_PADDING,
    maxWidth: 220,
    [theme.breakpoints.down('md')]: {
      display: 'none'
    }
  },
  bottomOfPostSubscribe: {
    marginBottom: 40,
    marginTop: 40,
    border: theme.palette.border.commentBorder,
    borderRadius: 5,
    display: "flex",
    justifyContent: "center",
  },
  splashHeaderImage: {
    position: 'absolute',
    top: 0,
    left: 0,
    right: 0,
    bottom: 0,
    height: '100vh',
    width: '100vw',
  },
  reserveSpaceForSidenotes: {
    width: RIGHT_COLUMN_WIDTH_WITH_SIDENOTES,
    [sidenotesHiddenBreakpoint(theme)]: {
      width: RIGHT_COLUMN_WIDTH_WITHOUT_SIDENOTES,
      [theme.breakpoints.down('xs')]: {
        width: RIGHT_COLUMN_WIDTH_XS,
      },
    },
  },
  reserveSpaceForIcons: {
    width: 0,
    [theme.breakpoints.up('xs')]: {
      width: RIGHT_COLUMN_WIDTH_XS,
      [theme.breakpoints.up('sm')]: {
        width: RIGHT_COLUMN_WIDTH_WITHOUT_SIDENOTES,
      },
    },
  },
  subscribeToGroup: {
    padding: '8px 16px',
    ...theme.typography.body2,
  },
  dateAtBottom: {
    color: theme.palette.text.dim3,
    fontSize: isFriendlyUI ? undefined : theme.typography.body2.fontSize,
    cursor: 'default'
  },
  reviewVoting: {
    marginTop: 60,
    marginBottom: -20 // to account or voting UI padding
  },
}));

const getDebateResponseBlocks = (responses: CommentsList[], replies: CommentsList[]) => responses.map(debateResponse => ({
  comment: debateResponse,
  replies: replies.filter(reply => reply.topLevelCommentId === debateResponse._id)
}));

export type EagerPostComments = {
  terms: CommentsViewTerms,
  queryResponse: QueryResult<postCommentsThreadQueryQuery> & { loadMoreProps: LoadMoreProps },
}

export const postsCommentsThreadMultiOptions = {
  collectionName: "Comments" as const,
  fragmentName: 'CommentsList' as const,
  fetchPolicy: 'cache-and-network' as const,
  enableTotal: true,
}

<<<<<<< HEAD
const PostsPage = ({fullPost, postPreload, refetch}: {
=======
export const postCommentsThreadQuery = gql(`
  query postCommentsThreadQuery($selector: CommentSelector, $limit: Int, $enableTotal: Boolean) {
    comments(selector: $selector, limit: $limit, enableTotal: $enableTotal) {
      results {
        ...CommentsList
      }
      totalCount
    }
  }
`);


export function usePostCommentTerms<T extends CommentsViewTerms>(currentUser: UsersCurrent | null, defaultTerms: T, query: Record<string, string>) {
  const commentOpts = { includeAdminViews: currentUser?.isAdmin };
  // If the provided view is among the valid ones, spread whole query into terms, otherwise just do the default query
  let terms;
  let view;
  let limit;
  if (isValidCommentView(query.view, commentOpts)) {
    const { view: queryView, limit: queryLimit, ...rest } = query;
    terms = rest;
    view = queryView;
    limit = returnIfValidNumber(queryLimit);
  } else {
    const { view: defaultView, limit: defaultLimit, ...rest } = defaultTerms;
    terms = rest;
    view = defaultView;
    limit = defaultLimit;
  }

  limit ??= 1000;
  
  return useMemo(() => ({ terms, view, limit }), [terms, view, limit]);
}

const PostsPage = ({fullPost, postPreload, eagerPostComments, refetch, classes}: {
  eagerPostComments?: EagerPostComments,
>>>>>>> 822e601a
  refetch: () => void,
} & (
  { fullPost: PostsWithNavigation|PostsWithNavigationAndRevision, postPreload: undefined }
  | { fullPost: undefined, postPreload: PostsListWithVotes }
)) => {
  const classes = useStyles(styles);
  const post = fullPost ?? postPreload;
  const location = useSubscribedLocation();
  const navigate = useNavigate();
  const currentUser = useCurrentUser();
  const now = useCurrentTime();
  const { openDialog } = useDialog();
  const { recordPostView } = useRecordPostView(post);
<<<<<<< HEAD
  const [highlightDate,setHighlightDate] = useState<Date|undefined|null>(post?.lastVisitedAt && new Date(post.lastVisitedAt));
=======
  const [showDigestAd, setShowDigestAd] = useState(false)
  const [highlightDate,setHighlightDate] = useState<Date|undefined|null>(post?.lastVisitedAt ? new Date(post.lastVisitedAt) : undefined);
>>>>>>> 822e601a
  const { currentForumEvent } = useCurrentAndRecentForumEvents();

  const { captureEvent } = useTracking();
  const [cookies, setCookie] = useCookiesWithConsent([SHOW_PODCAST_PLAYER_COOKIE]);
  const { query, params } = location;
  const [recommId, setRecommId] = useState<string | undefined>();
  const [attributionId, setAttributionId] = useState<string | undefined>();

  const votingSystem = getVotingSystemByName(post.votingSystem || 'default');
  const voteProps = useVote(post, 'Posts', votingSystem);

  const showEmbeddedPlayerCookie = cookies[SHOW_PODCAST_PLAYER_COOKIE] === "true";

  // Show the podcast player if the user opened it on another post, hide it if they closed it (and by default)
  const [showEmbeddedPlayer, setShowEmbeddedPlayer] = useState(showEmbeddedPlayerCookie);

  const toggleEmbeddedPlayer = post && postHasAudioPlayer(post) ? () => {
    const action = showEmbeddedPlayer ? "close" : "open";
    const newCookieValue = showEmbeddedPlayer ? "false" : "true";
    captureEvent("toggleAudioPlayer", { action });
    setCookie(
      SHOW_PODCAST_PLAYER_COOKIE,
      newCookieValue, {

      path: "/"
    });
    setShowEmbeddedPlayer(!showEmbeddedPlayer);
  } : undefined;

  const getSequenceId = () => {
    return params.sequenceId || fullPost?.canonicalSequenceId || null;
  }

  // We don't want to show the splash header if the user is on a `/s/:sequenceId/p/:postId` route
  // We explicitly don't use `getSequenceId` because that also gets the post's canonical sequence ID,
  // and we don't want to hide the splash header for any post that _is_ part of a sequence, since that's many review winners

  const isReviewWinner = ('reviewWinner' in post) && post.reviewWinner;
  const showSplashPageHeader = isLWorAF && !!isReviewWinner && !params.sequenceId;

  useEffect(() => {
    if (!query[SHARE_POPUP_QUERY_PARAM]) return;

    if (fullPost) {
      openDialog({
        name: "SharePostPopup",
        contents: ({onClose}) => <SharePostPopup
          onClose={onClose}
          post={fullPost}
        />,
        closeOnNavigate: true,
      });
    }

    // Remove "sharePopup" from query once the popup is open, to prevent accidentally
    // sharing links with the popup open
    const currentQuery = isEmpty(query) ? {} : query
    const newQuery = {...currentQuery, [SHARE_POPUP_QUERY_PARAM]: undefined}
    navigate({...location.location, search: `?${qs.stringify(newQuery)}`})
  }, [navigate, location.location, openDialog, fullPost, query]);

  const sortBy: CommentSortingMode = (query.answersSorting as CommentSortingMode) || "top";
  const { data } = useQuery(CommentsListMultiQuery, {
    variables: {
      selector: { answersAndReplies: { postId: post._id, sortBy } },
      limit: MAX_ANSWERS_AND_REPLIES_QUERIED,
      enableTotal: true,
    },
    skip: !post.question,
    fetchPolicy: 'cache-and-network',
    notifyOnNetworkStatusChange: true,
  });

  const answersAndReplies = data?.comments?.results;
  const answers = answersAndReplies?.filter(c => c.answer) ?? [];

  // note: these are from a debate feature that was deprecated in favor of collabEditorDialogue.
  // we're leaving it for now to keep supporting the few debates that were made with it, but
  // may want to migrate them at some point.
  const { data: dataDebateResponses, refetch: refetchDebateResponses } = useQuery(CommentsListMultiQuery, {
    variables: {
      selector: { debateResponses: { postId: post._id } },
      limit: 1000,
      enableTotal: false,
    },
    skip: !post.debate,
    notifyOnNetworkStatusChange: true,
  });

  const debateResponses = dataDebateResponses?.comments?.results ?? [];
  
  useOnServerSentEvent('notificationCheck', currentUser, (message) => {
    if (currentUser && isDialogueParticipant(currentUser._id, post)) {
      void refetchDebateResponses();
    }
  });

  const defaultView = commentGetDefaultView(post, currentUser);
  const defaultTerms = { view: defaultView, limit: 1000 };
  const { terms, view, limit } = usePostCommentTerms(currentUser, defaultTerms, query);

  // these are the replies to the debate responses (see earlier comment about deprecated feature)
  const { data: dataDebateResponseReplies } = useQuery(CommentsListMultiQuery, {
    variables: {
      selector: { [view]: { ...terms, postId: post._id } },
      limit,
      enableTotal: false,
    },
    skip: !post.debate || !fullPost,
    fetchPolicy: 'cache-and-network',
    notifyOnNetworkStatusChange: true,
  });

  const debateReplies = dataDebateResponseReplies?.comments?.results;

  useEffect(() => {
    const recommId = query[RECOMBEE_RECOMM_ID_QUERY_PARAM];
    const attributionId = query[VERTEX_ATTRIBUTION_ID_QUERY_PARAM];

    void recordPostView({
      post: post,
      extraEventProperties: {
        sequenceId: getSequenceId()
      },
      recommendationOptions: {
        recombeeOptions: { recommId },
        vertexOptions: { attributionId }
      }
    });

    if (!recombeeEnabledSetting.get() && !vertexEnabledSetting.get()) return;
    setRecommId(recommId);
    setAttributionId(attributionId);

    // Remove recombee & vertex attribution ids from query once the they're stored to state and initial event fired off, to prevent accidentally
    // sharing links with the query params still present
    const currentQuery = isEmpty(query) ? {} : query;
    const newQuery = {
      ...currentQuery,
      [RECOMBEE_RECOMM_ID_QUERY_PARAM]: undefined,
      [VERTEX_ATTRIBUTION_ID_QUERY_PARAM]: undefined
    };
    navigate({...location.location, search: `?${qs.stringify(newQuery)}`}, { replace: true });  

    //eslint-disable-next-line react-hooks/exhaustive-deps
  }, [post._id]);
  
  const isOldVersion = !!(query.revision && post.contents);
  
  const sequenceId = getSequenceId();
  const sectionData = useDynamicTableOfContents({
    html: (post as PostsWithNavigationAndRevision)?.contents?.html ?? post?.contents?.htmlHighlight ?? "",
    post,
    answers,
  });
  const htmlWithAnchors = sectionData?.html || fullPost?.contents?.html || postPreload?.contents?.htmlHighlight || "";

  const showRecommendations = hasPostRecommendations &&
    !currentUser?.hidePostsRecommendations &&
    !post.shortform &&
    !post.draft &&
    !post.deletedDraft &&
    !post.question &&
    !post.debate &&
    !post.isEvent &&
    !sequenceId &&
    (post.contents?.wordCount ?? 0) >= 500;
  const recommendationsPosition = getRecommendationsPosition();

  const { linkedCommentId: globalLinkedCommentId } = useCommentLinkState();
  const linkedCommentId = globalLinkedCommentId || params.commentId

  const description = fullPost ? getPostDescription(fullPost) : null
  const ogUrl = postGetPageUrl(post, true) // open graph
  const canonicalUrl = fullPost?.canonicalSource || ogUrl
  // For imageless posts this will be an empty string
  let socialPreviewImageUrl = post.socialPreviewData?.imageUrl ?? "";
  if (post.isEvent && post.eventImageId) {
    socialPreviewImageUrl = `https://res.cloudinary.com/${cloudinaryCloudNameSetting.get()}/image/upload/c_fill,g_auto,ar_191:100/${post.eventImageId}`
  }

  const debateResponseIds = new Set((debateResponses ?? []).map(response => response._id));
  const debateResponseReplies = debateReplies?.filter(comment => comment.topLevelCommentId && debateResponseIds.has(comment.topLevelCommentId));

  const isDebateResponseLink = linkedCommentId && debateResponseIds.has(linkedCommentId);
  
  useEffect(() => {
    if (isDebateResponseLink) {
      navigate({ ...location.location, hash: `#debate-comment-${linkedCommentId}` }, {replace: true});
    }
    // No exhaustive deps to avoid any infinite loops with links to comments
    // eslint-disable-next-line react-hooks/exhaustive-deps
  }, [isDebateResponseLink, linkedCommentId]);

  const isCrosspostedQuestion = post.question &&
    post.fmCrosspost?.isCrosspost &&
    !post.fmCrosspost?.hostedHere;

  const shouldLowKarmaNoIndex = isEAForum && post.baseScore <= 0;
  const noIndex = fullPost?.noIndex || post.rejected || shouldLowKarmaNoIndex;

  const marketInfo = getMarketInfo(post)

<<<<<<< HEAD
  const { loading, results: rawComments, loadMore, loadingMore } = useMulti({
    terms: {...commentTerms, postId: post._id},
    ...postsCommentsThreadMultiOptions,
  });

  // If the user has just posted a comment, and they are sorting by magic, put it at the top of the list for them
  const comments = useMemo(() => {
    if (!isEAForum || !rawComments || commentTerms.view !== "postCommentsMagic") return rawComments;
=======
  // check for deep equality between terms and eagerPostComments.terms
  const useEagerResults = eagerPostComments && isEqual({ ...terms, view }, eagerPostComments?.terms);

  const lazyResults = useQueryWithLoadMore(postCommentsThreadQuery, {
    variables: {
      selector: { [view]: { ...terms, postId: post._id } },
      limit,
      enableTotal: true,
    },
    skip: useEagerResults,
    fetchPolicy: 'cache-and-network' as const,
  });

  const { loading, data: rawData, networkStatus, loadMoreProps: { loadMore } } = useEagerResults ? eagerPostComments.queryResponse : lazyResults;
  const rawResults = rawData?.comments?.results;
  const loadingMore = networkStatus === NetworkStatus.fetchMore;

  // If the user has just posted a comment, and they are sorting by magic, put it at the top of the list for them
  const results = useMemo(() => {
    if (!isEAForum || !rawResults || view !== "postCommentsMagic") return rawResults;
>>>>>>> 822e601a

    const recentUserComments = rawComments
      .filter((c) => c.userId === currentUser?._id && now.getTime() - new Date(c.postedAt).getTime() < 60000)
      .sort((a, b) => new Date(b.postedAt).getTime() - new Date(a.postedAt).getTime());

    if (!recentUserComments.length) return rawComments;

    return [...recentUserComments, ...rawComments.filter((c) => !recentUserComments.includes(c))];
    // Ignore `now` to make this more stable
    // eslint-disable-next-line react-hooks/exhaustive-deps
<<<<<<< HEAD
  }, [commentTerms.view, rawComments, currentUser?._id]);
=======
  }, [view, rawResults, currentUser?._id]);
>>>>>>> 822e601a

  const displayedPublicCommentCount = comments?.filter(c => commentIncludedInCounts(c))?.length ?? 0;
  const { commentCount: totalComments } = getResponseCounts({ post, answers })
  const commentTree = unflattenComments(comments ?? []);
  const answersTree = unflattenComments(answersAndReplies ?? []);
  const answerCount = post.question ? answersTree.length : undefined;

  // Hide the table of contents on questions that are foreign crossposts
  // as we read ToC data from the foreign site and it includes answers
  // which don't exists locally. TODO: Remove this gating when we finally
  // rewrite crossposting.
  const hasTableOfContents = !!sectionData && !isCrosspostedQuestion;
  const tableOfContents = hasTableOfContents
    ? (isLWorAF
        ? <TableOfContents
            sectionData={sectionData}
            title={post.title}
            heading={<FixedPositionToCHeading post={post}/>}
            fixedPositionToc={true}
          />
        : <TableOfContents sectionData={sectionData} title={post.title} fixedPositionToc={false} />
      )
    : null;

  const hashCommentId = location.hash.length >= 1 ? location.hash.slice(1) : null;
  // If the comment reference in the hash doesn't appear in the page, try and load it separately as a permalinked comment
  const showHashCommentFallback = useMemo(() => (
    hashCommentId && !loading && ![...(comments ?? []), ...(answersAndReplies ?? [])].map(({ _id }) => _id).includes(hashCommentId)
  ), [answersAndReplies, hashCommentId, loading, comments]);

  const [permalinkedCommentId, setPermalinkedCommentId] = useState((fullPost && !isDebateResponseLink) ? (linkedCommentId ?? null) : null)
  // Don't show loading state if we are are getting the id from the hash, because it might be a hash referencing a non-comment id in the page
  const silentLoadingPermalink = permalinkedCommentId === hashCommentId;
  useEffect(() => { // useEffect required because `location.hash` isn't sent to the server
    if (fullPost && !isDebateResponseLink) {
      if (linkedCommentId) {
        setPermalinkedCommentId(linkedCommentId)
      } else if (showHashCommentFallback) {
        setPermalinkedCommentId(hashCommentId)
      } else {
        setPermalinkedCommentId(null)
      }
    }
  }, [fullPost, hashCommentId, isDebateResponseLink, linkedCommentId, showHashCommentFallback])

  const splashHeaderImage = fullPost && showSplashPageHeader && <div className={classes.splashHeaderImage}>
    <ImageProvider>
      <BestOfLWPostsPageSplashImage post={fullPost} />
    </ImageProvider>
  </div>

  const header = <>
    {fullPost && !linkedCommentId && <>
      <HeadTags
        ogUrl={ogUrl} canonicalUrl={canonicalUrl} image={socialPreviewImageUrl}
        title={post.title}
        description={description}
        noIndex={noIndex}
      />
      <StructuredData generate={() => getStructuredData({post: fullPost, description, commentTree, answersTree})}/>
      <CitationTags
        title={post.title}
        author={post.user?.displayName}
        coauthors={post.coauthors
          ?.filter(({ _id }) => !postCoauthorIsPending(post, _id))
          .map(({displayName}) => displayName)}
        date={post.createdAt ?? undefined}
      />
    </>}
    {/* Header/Title */}
    <AnalyticsContext pageSectionContext="postHeader">
      <div className={classNames(classes.title, {[classes.titleWithMarket] : highlightMarket(marketInfo)})}>
        <div className={classes.centralColumn}>
          {permalinkedCommentId && <CommentPermalink documentId={permalinkedCommentId} post={fullPost} silentLoading={silentLoadingPermalink} />}
          {post.eventImageId && <div className={classNames(classes.headerImageContainer, {[classes.headerImageContainerWithComment]: permalinkedCommentId})}>
            <CloudinaryImage2
              publicId={post.eventImageId}
              imgProps={{ar: '191:100', w: '682', q: '100'}}
              className={classes.headerImage}
            />
          </div>}
          <PostCoauthorRequest post={post} currentUser={currentUser} />
          {isBookUI && <LWPostsPageHeader
            post={post}
            showEmbeddedPlayer={showEmbeddedPlayer}
            dialogueResponses={debateResponses}
            answerCount={answerCount}
            toggleEmbeddedPlayer={toggleEmbeddedPlayer}
            annualReviewMarketInfo={marketInfo}
            showSplashPageHeader={showSplashPageHeader}
            />}
          {!isBookUI && <PostsPagePostHeader
            post={post}
            answers={answers ?? []}
            showEmbeddedPlayer={showEmbeddedPlayer}
            toggleEmbeddedPlayer={toggleEmbeddedPlayer}
            dialogueResponses={debateResponses} 
            annualReviewMarketInfo={marketInfo}/>}
          {(post._id === '5n2ZQcbc7r4R8mvqc') &&
            <FundraisingThermometer onPost />}
        </div>
      </div>
    </AnalyticsContext>
  </>;

  const welcomeBox = (
    <DeferRender ssr={false}>
      <div className={classes.welcomeBox}>
        <WelcomeBox />
      </div>
    </DeferRender>
  );

  const rightColumnChildren = (welcomeBox || hasSidenotes || (showRecommendations && recommendationsPosition === "right")) && <>
    {welcomeBox}
    {showRecommendations && recommendationsPosition === "right" && fullPost && <PostSideRecommendations post={fullPost} />}
    {hasSidenotes && <>
      <div className={classes.reserveSpaceForSidenotes}/>
      <SideItemsSidebar/>
    </>}
  </>;

  // If this is a non-AF post being viewed on AF, redirect to LW.
  if (isAF && !post.af) {
    const lwURL = "https://www.lesswrong.com" + location.url;
    return <PermanentRedirect url={lwURL}/>
  }

  const userIsDialogueParticipant = currentUser && isDialogueParticipant(currentUser._id, post);
  const showSubscribeToDialogueButton = post.collabEditorDialogue && !userIsDialogueParticipant;

  // Show poll if tagged with the tag of the current forum event
  const showGlobalForumEventPoll = (currentForumEvent?.tagId ? (post?.tagRelevance?.[currentForumEvent.tagId] ?? 0) : 0) >= 1;

  // JB: postBodySection, betweenPostAndCommentsSection, and commentsSection are represented as variables here
  // to support the forum-gating below, because the comments-ToC changes the page structure wrt the ToC column
  // components. When the forum gating is removed, each of these variables should have only a single usage,
  // so inline it back into place. See also the forum gating in PostsCommentsSection, which must be removed at
  // the same time.

  const postBodySection =
    <div id="postBody" className={classNames(
      classes.centralColumn,
      classes.postBody,
      !showEmbeddedPlayer && classes.audioPlayerHidden
    )}>
      {isBookUI && header}
      {/* Body */}
      {fullPost && isEAForum && <PostsAudioPlayerWrapper showEmbeddedPlayer={showEmbeddedPlayer} post={fullPost}/>}
      {fullPost && post.isEvent && fullPost.activateRSVPs &&  <RSVPs post={fullPost} />}
      {!post.debate && <ContentStyles
        contentType="post"
        className={classNames(classes.postContent, "instapaper_body")}
      >
        <PostBodyPrefix post={post} query={query}/>
        <AnalyticsContext pageSectionContext="postBody">
          <HoveredReactionContextProvider voteProps={voteProps}>
          <CommentOnSelectionContentWrapper post={post}>
          <div id="postContent">
            {htmlWithAnchors && <>
              <PostBody
                post={post}
                html={htmlWithAnchors}
                isOldVersion={isOldVersion}
                voteProps={voteProps}
              />
              {post.isEvent && isBookUI && <p className={classes.dateAtBottom}>Posted on: <PostsPageDate post={post} hasMajorRevision={false} /></p>
              }
              </>
            }
          </div>
          </CommentOnSelectionContentWrapper>
          </HoveredReactionContextProvider>
        </AnalyticsContext>
      </ContentStyles>}

      {showSubscribeToDialogueButton && <Row justifyContent="center">
        <div className={classes.bottomOfPostSubscribe}>
          <NotifyMeDropdownItem
            document={post}
            enabled={!!post.collabEditorDialogue}
            subscribeMessage="Subscribe to dialogue"
            unsubscribeMessage="Unsubscribe from dialogue"
            subscriptionType={subscriptionTypes.newPublishedDialogueMessages}
            tooltip="Notifies you when there is new activity in the dialogue"
          />
        </div>
      </Row>}

      {post.isEvent && post.group && isBookUI &&
          <Row justifyContent="center">
            <div className={classes.bottomOfPostSubscribe}>
              <LWTooltip title={<div>Subscribed users get emails for future events by<div>{post.group?.name}</div></div>} placement='bottom'>
                <NotifyMeButton
                    showIcon
                    document={post.group}
                    subscribeMessage="Subscribe to group"
                    unsubscribeMessage="Unsubscribe from group"
                    className={classes.subscribeToGroup}
                />
              </LWTooltip>
            </div>
          </Row>
      }

      {post.debate && debateResponses && debateResponseReplies && fullPost &&
        <DebateBody
          debateResponses={getDebateResponseBlocks(debateResponses, debateResponseReplies)}
          post={fullPost}
        />}

    </div>
  const betweenPostAndCommentsSection =
    <div className={classNames(classes.centralColumn, classes.betweenPostAndComments)}>
      {reviewIsActive() && postEligibleForReview(post) && getReviewPhase() !== "RESULTS" && <div className={classes.reviewVoting}>
        <PostPageReviewButton post={post} />
      </div>}
      <PostsPagePostFooter post={post} sequenceId={sequenceId} />
      {showGlobalForumEventPoll && <DeferRender ssr={false}>
        <ForumEventPostPagePollSection postId={post._id} />
      </DeferRender>}
  
      {showRecommendations && recommendationsPosition === "underPost" &&
        <AnalyticsContext pageSectionContext="postBottomRecommendations">
          <div className={classes.recommendations}>
            <PostsPageRecommendationsList
              strategy="tagWeightedCollabFilter"
            />
          </div>
        </AnalyticsContext>
      }
    </div>

  const commentsSection =
    <AnalyticsInViewTracker eventProps={{inViewType: "commentsSection"}}>
      <AttributionInViewTracker eventProps={{ post, portion: 1, recommId, vertexAttributionId: attributionId }}>
        {/* Answers Section */}
        {post.question && <div className={classes.centralColumn}>
          <div id="answers"/>
          {fullPost && <AnalyticsContext pageSectionContext="answersSection">
            <PostsPageQuestionContent post={fullPost} answersTree={answersTree ?? []} refetch={refetch}/>
          </AnalyticsContext>}
        </div>}
        {/* Comments Section */}
        <div className={classes.commentsSection}>
          <AnalyticsContext pageSectionContext="commentsSection">
            {fullPost && <CommentsListSection
              comments={comments ?? []}
              loadMoreComments={loadMore}
              totalComments={totalComments}
              commentCount={displayedPublicCommentCount}
              loadingMoreComments={loadingMore}
              loading={loading}
              post={fullPost}
              newForm={!post.question && (!post.shortform || post.userId===currentUser?._id)}
              highlightDate={highlightDate ?? undefined}
              setHighlightDate={setHighlightDate}
            />}
            {isAF && <AFUnreviewedCommentCount post={post}/>}
          </AnalyticsContext>
          {isFriendlyUI && Math.max(post.commentCount, comments?.length ?? 0) < 1 &&
            <div className={classes.noCommentsPlaceholder}>
              <div>No comments on this post yet.</div>
              <div>Be the first to respond.</div>
            </div>
          }
        </div>
      </AttributionInViewTracker>
    </AnalyticsInViewTracker>

  const commentsToC = fullPost
    ? <CommentsTableOfContents
        commentTree={commentTree}
        answersTree={answersTree}
        post={fullPost}
        highlightDate={highlightDate ?? undefined}
      />
    : undefined

  return <AnalyticsContext pageContext="postsPage" postId={post._id}>
    <PostsPageContext.Provider value={{fullPost: fullPost ?? null, postPreload: postPreload ?? null}}>
    <RecombeeRecommendationsContextWrapper postId={post._id} recommId={recommId}>
    <SideItemsContainer>
    <ImageProvider>
    <SideItemVisibilityContextProvider post={fullPost}>
    <ReadingProgressBar post={post}/>
    {splashHeaderImage}
    {commentsTableOfContentsEnabled
      ? <MultiToCLayout
          segments={[
            {
              toc: (post.contents?.wordCount || 0) > HIDE_TOC_WORDCOUNT_LIMIT && tableOfContents,
              centralColumn: postBodySection,
              rightColumn: rightColumnChildren
            },
            {centralColumn: betweenPostAndCommentsSection},
            {
              toc: commentsToC,
              centralColumn: commentsSection,
              isCommentToC: true
            },
            {
              centralColumn: <PostBottomRecommendations post={post} hasTableOfContents={hasTableOfContents} />
            }
          ]}
          tocRowMap={[0, 0, 2, 2]}
          showSplashPageHeader={showSplashPageHeader}
          sharedToCFooter={<LWCommentCount
            answerCount={answerCount}
            commentCount={displayedPublicCommentCount}
          />}
        />
      : <ToCColumn
          tableOfContents={tableOfContents}
          header={header}
          rightColumnChildren={rightColumnChildren}
        >
          {postBodySection}
          {betweenPostAndCommentsSection}
          {commentsSection}
        </ToCColumn>
    }
  
    {isEAForum && <DeferRender ssr={false}><MaybeStickyDigestAd post={post} /></DeferRender>}
    {hasPostRecommendations && fullPost && <AnalyticsInViewTracker eventProps={{inViewType: "postPageFooterRecommendations"}}>
      <PostBottomRecommendations
        post={post}
        hasTableOfContents={hasTableOfContents}
      />
    </AnalyticsInViewTracker>}
    </SideItemVisibilityContextProvider>
    </ImageProvider>
    </SideItemsContainer>
    </RecombeeRecommendationsContextWrapper>
    </PostsPageContext.Provider>
  </AnalyticsContext>
}

export default registerComponent('PostsPage', PostsPage, {
  hocs: [withErrorBoundary],
  areEqual: "auto",
});
<|MERGE_RESOLUTION|>--- conflicted
+++ resolved
@@ -78,13 +78,11 @@
 import HoveredReactionContextProvider from "../../votes/lwReactions/HoveredReactionContextProvider";
 import FixedPositionToCHeading from '../TableOfContents/PostFixedPositionToCHeading';
 import { CENTRAL_COLUMN_WIDTH, MAX_COLUMN_WIDTH, RECOMBEE_RECOMM_ID_QUERY_PARAM, RIGHT_COLUMN_WIDTH_WITH_SIDENOTES, RIGHT_COLUMN_WIDTH_WITHOUT_SIDENOTES, RIGHT_COLUMN_WIDTH_XS, SHARE_POPUP_QUERY_PARAM, sidenotesHiddenBreakpoint, VERTEX_ATTRIBUTION_ID_QUERY_PARAM } from './constants';
-<<<<<<< HEAD
 import { getPostDescription, getStructuredData } from './structuredData';
 import { defineStyles, useStyles } from '@/components/hooks/useStyles';
 import { ReadingProgressBar } from './ReadingProgressBar';
 import { StructuredData } from '@/components/common/StructuredData';
 import { LWCommentCount } from '../TableOfContents/LWCommentCount';
-=======
 import { NetworkStatus, QueryResult } from "@apollo/client";
 import { useQuery } from "@/lib/crud/useQuery"
 import { gql } from "@/lib/generated/gql-codegen";
@@ -101,182 +99,12 @@
     }
   }
 `);
->>>>>>> 822e601a
 
 const HIDE_TOC_WORDCOUNT_LIMIT = 300
 const MAX_ANSWERS_AND_REPLIES_QUERIED = 10000
 
 const getRecommendationsPosition = (): "right" | "underPost" => "underPost";
 
-<<<<<<< HEAD
-=======
-/** Get a og:description-appropriate description for a post */
-export const getPostDescription = (post: {
-  contents?: { plaintextDescription: string | null } | null;
-  customHighlight?: { plaintextDescription: string | null } | null;
-  socialPreviewData?: { text?: string | null } | null;
-  shortform?: boolean | null;
-  user: { displayName: string } | null;
-}) => {
-  if (post.socialPreviewData?.text) {
-    return post.socialPreviewData.text;
-  }
-
-  const longDescription = post.customHighlight?.plaintextDescription || post.contents?.plaintextDescription;
-  if (longDescription) {
-    // concatenate the first few paragraphs together up to some reasonable length
-    const plaintextPars = longDescription
-      // paragraphs in the plaintext description are separated by double-newlines
-      .split(/\n\n/)
-      // get rid of bullshit opening text ('epistemic status' or 'crossposted from' etc)
-      .filter((par) => !POST_DESCRIPTION_EXCLUSIONS.some((re) => re.test(par)));
-
-    if (!plaintextPars.length) return "";
-
-    // concatenate paragraphs together with a delimiter, until they reach an
-    // acceptable length (target is 100-200 characters)
-    // this will return a longer description if one of the first couple of
-    // paragraphs is longer than 200
-    let firstFewPars = plaintextPars[0];
-    for (const par of plaintextPars.slice(1)) {
-      const concat = `${firstFewPars} • ${par}`;
-      // If we're really short, we need more
-      if (firstFewPars.length < 40) {
-        firstFewPars = concat;
-        continue;
-      }
-      // Otherwise, if we have room for the whole next paragraph, concatenate it
-      if (concat.length < 150) {
-        firstFewPars = concat;
-        continue;
-      }
-      // If we're here, we know we have enough and couldn't fit the last
-      // paragraph, so we should stop
-      break;
-    }
-    if (firstFewPars.length > 148) {
-      return firstFewPars.slice(0, 149).trim() + "…";
-    }
-    return firstFewPars + " …";
-  }
-  if (post.shortform)
-    return `A collection of shorter posts ${
-      post.user ? `by ${forumTitleSetting.get()} user ${post.user.displayName}` : ""
-    }`;
-  return null;
-};
-
-
-const getCommentStructuredData = ({
-  comment
-}: {
-  comment: CommentTreeNode<CommentsList>
-}): Record<string, any> => ({
-  "@type": "Comment",
-  text: comment.item.contents?.html,
-  datePublished: new Date(comment.item.postedAt).toISOString(),
-  author: [{
-    "@type": "Person",
-    name: comment.item.user?.displayName,
-    url: userGetProfileUrl(comment.item.user, true),
-    interactionStatistic: [
-      {
-        "@type": "InteractionCounter",
-        interactionType: {
-          "@type": "http://schema.org/CommentAction",
-        },
-        userInteractionCount: comment.item.user?.[isAF ? "afCommentCount" : "commentCount"],
-      },
-      {
-        "@type": "InteractionCounter",
-        interactionType: {
-          "@type": "http://schema.org/WriteAction",
-        },
-        userInteractionCount: comment.item.user?.[isAF ? "afPostCount" : "postCount"],
-      },
-    ],
-  }],
-  ...(comment.children.length > 0 && {comment: comment.children.map(child => getCommentStructuredData({comment: child}))})
-})
-
-/**
- * Build structured data for a post to help with SEO.
- */
-const getStructuredData = ({
-  post,
-  description,
-  commentTree,
-  answersTree
-}: {
-  post: PostsWithNavigation | PostsWithNavigationAndRevision;
-  description: string | null;
-  commentTree: CommentTreeNode<CommentsList>[];
-  answersTree: CommentTreeNode<CommentsList>[];
-}) => {
-  const { user, coauthors } = post;
-  const hasUser = !!user;
-  const hasCoauthors = !!coauthors && coauthors.length > 0;
-  const answersAndComments = [...answersTree, ...commentTree];
-  // Get comments from Apollo Cache
-
-  return {
-    "@context": "http://schema.org",
-    "@type": "DiscussionForumPosting",
-    "url": postGetPageUrl(post, true),
-    "text": post.contents?.html ?? description,
-    mainEntityOfPage: {
-      "@type": "WebPage",
-      "@id": postGetPageUrl(post, true),
-    },
-    headline: post.title,
-    ...(description && { description: description }),
-    datePublished: new Date(post.postedAt).toISOString(),
-    about: post.tags.filter(tag => !!tag.description?.htmlHighlight).map(tag => ({
-      "@type": "Thing",
-      name: tag.name,
-      url: tagGetUrl(tag, undefined, true),
-      description: tag.description?.htmlHighlight,
-    })),
-    ...(hasUser && {
-      author: [
-        {
-          "@type": "Person",
-          name: user.displayName,
-          url: userGetProfileUrl(post.user, true),
-        },
-        ...(hasCoauthors
-          ? coauthors
-              .filter(({ _id }) => !postCoauthorIsPending(post, _id))
-              .map(coauthor => ({
-                "@type": "Person",
-                "name": coauthor.displayName,
-                url: userGetProfileUrl(post.user, true),
-              }))
-          : []),
-      ],
-    }),
-    ...(answersAndComments.length > 0 && {comment: answersAndComments.map(comment => getCommentStructuredData({comment}))}),
-    interactionStatistic: [
-      {
-        "@type": "InteractionCounter",
-        interactionType: {
-          "@type": "http://schema.org/CommentAction",
-        },
-        userInteractionCount: post.commentCount,
-      },
-      {
-        "@type": "InteractionCounter",
-        interactionType: {
-          "@type": "http://schema.org/LikeAction",
-        },
-        userInteractionCount: post.baseScore,
-      },
-    ],
-  };
-};
-
-
->>>>>>> 822e601a
 // Also used in PostsCompareRevisions
 export const styles = defineStyles("PostsPage", (theme: ThemeType) => ({
   title: {
@@ -456,9 +284,6 @@
   enableTotal: true,
 }
 
-<<<<<<< HEAD
-const PostsPage = ({fullPost, postPreload, refetch}: {
-=======
 export const postCommentsThreadQuery = gql(`
   query postCommentsThreadQuery($selector: CommentSelector, $limit: Int, $enableTotal: Boolean) {
     comments(selector: $selector, limit: $limit, enableTotal: $enableTotal) {
@@ -469,7 +294,6 @@
     }
   }
 `);
-
 
 export function usePostCommentTerms<T extends CommentsViewTerms>(currentUser: UsersCurrent | null, defaultTerms: T, query: Record<string, string>) {
   const commentOpts = { includeAdminViews: currentUser?.isAdmin };
@@ -494,9 +318,8 @@
   return useMemo(() => ({ terms, view, limit }), [terms, view, limit]);
 }
 
-const PostsPage = ({fullPost, postPreload, eagerPostComments, refetch, classes}: {
-  eagerPostComments?: EagerPostComments,
->>>>>>> 822e601a
+
+const PostsPage = ({fullPost, postPreload, refetch}: {
   refetch: () => void,
 } & (
   { fullPost: PostsWithNavigation|PostsWithNavigationAndRevision, postPreload: undefined }
@@ -510,12 +333,7 @@
   const now = useCurrentTime();
   const { openDialog } = useDialog();
   const { recordPostView } = useRecordPostView(post);
-<<<<<<< HEAD
-  const [highlightDate,setHighlightDate] = useState<Date|undefined|null>(post?.lastVisitedAt && new Date(post.lastVisitedAt));
-=======
-  const [showDigestAd, setShowDigestAd] = useState(false)
   const [highlightDate,setHighlightDate] = useState<Date|undefined|null>(post?.lastVisitedAt ? new Date(post.lastVisitedAt) : undefined);
->>>>>>> 822e601a
   const { currentForumEvent } = useCurrentAndRecentForumEvents();
 
   const { captureEvent } = useTracking();
@@ -719,37 +537,22 @@
 
   const marketInfo = getMarketInfo(post)
 
-<<<<<<< HEAD
-  const { loading, results: rawComments, loadMore, loadingMore } = useMulti({
-    terms: {...commentTerms, postId: post._id},
-    ...postsCommentsThreadMultiOptions,
-  });
-
-  // If the user has just posted a comment, and they are sorting by magic, put it at the top of the list for them
-  const comments = useMemo(() => {
-    if (!isEAForum || !rawComments || commentTerms.view !== "postCommentsMagic") return rawComments;
-=======
-  // check for deep equality between terms and eagerPostComments.terms
-  const useEagerResults = eagerPostComments && isEqual({ ...terms, view }, eagerPostComments?.terms);
-
   const lazyResults = useQueryWithLoadMore(postCommentsThreadQuery, {
     variables: {
       selector: { [view]: { ...terms, postId: post._id } },
       limit,
       enableTotal: true,
     },
-    skip: useEagerResults,
     fetchPolicy: 'cache-and-network' as const,
   });
 
-  const { loading, data: rawData, networkStatus, loadMoreProps: { loadMore } } = useEagerResults ? eagerPostComments.queryResponse : lazyResults;
-  const rawResults = rawData?.comments?.results;
+  const { loading, data: rawData, networkStatus, loadMoreProps: { loadMore } } = lazyResults;
+  const rawComments = rawData?.comments?.results;
   const loadingMore = networkStatus === NetworkStatus.fetchMore;
 
   // If the user has just posted a comment, and they are sorting by magic, put it at the top of the list for them
-  const results = useMemo(() => {
-    if (!isEAForum || !rawResults || view !== "postCommentsMagic") return rawResults;
->>>>>>> 822e601a
+  const comments = useMemo(() => {
+    if (!isEAForum || !rawComments || view !== "postCommentsMagic") return rawComments;
 
     const recentUserComments = rawComments
       .filter((c) => c.userId === currentUser?._id && now.getTime() - new Date(c.postedAt).getTime() < 60000)
@@ -760,11 +563,7 @@
     return [...recentUserComments, ...rawComments.filter((c) => !recentUserComments.includes(c))];
     // Ignore `now` to make this more stable
     // eslint-disable-next-line react-hooks/exhaustive-deps
-<<<<<<< HEAD
   }, [commentTerms.view, rawComments, currentUser?._id]);
-=======
-  }, [view, rawResults, currentUser?._id]);
->>>>>>> 822e601a
 
   const displayedPublicCommentCount = comments?.filter(c => commentIncludedInCounts(c))?.length ?? 0;
   const { commentCount: totalComments } = getResponseCounts({ post, answers })
