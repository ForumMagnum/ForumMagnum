import { Components, registerComponent, getSetting } from '../../../lib/vulcan-lib';
import React, { Component } from 'react';
import { withLocation } from '../../../lib/routeUtil';
import { Posts } from '../../../lib/collections/posts';
import { Comments } from '../../../lib/collections/comments'
import { postBodyStyles } from '../../../themes/stylePiping'
import withUser from '../../common/withUser';
import withErrorBoundary from '../../common/withErrorBoundary'
import classNames from 'classnames';
import withRecordPostView from '../../common/withRecordPostView';
import withNewEvents from '../../../lib/events/withNewEvents';
import { AnalyticsContext } from "../../../lib/analyticsEvents";
import * as _ from 'underscore';
import { Meteor } from 'meteor/meteor';

const DEFAULT_TOC_MARGIN = 100
const MAX_TOC_WIDTH = 270
const MIN_TOC_WIDTH = 200
export const MAX_COLUMN_WIDTH = 720

// Also used in PostsCompareRevisions
export const styles = theme => ({
  root: {
    position: "relative",
    [theme.breakpoints.down('sm')]: {
      marginTop: 12
    }
  },
  tocActivated: {
    // Check for support for template areas before applying
    '@supports (grid-template-areas: "title")': {
      display: 'grid',
      gridTemplateColumns: `
        1fr
        minmax(${MIN_TOC_WIDTH}px, ${MAX_TOC_WIDTH}px)
        minmax(0px, ${DEFAULT_TOC_MARGIN}px)
        minmax(min-content, ${MAX_COLUMN_WIDTH}px)
        minmax(0px, ${DEFAULT_TOC_MARGIN}px)
        1.5fr
      `,
      gridTemplateAreas: `
        "... ... .... title   .... ..."
        "... toc gap1 content gap2 ..."
      `,
    },
    [theme.breakpoints.down('sm')]: {
      display: 'block'
    }
  },
  title: {
    gridArea: 'title',
    marginBottom: 32,
    [theme.breakpoints.down('sm')]: {
      marginBottom: theme.spacing.titleDividerSpacing,
    }
  },
  toc: {
    '@supports (grid-template-areas: "title")': {
      gridArea: 'toc',
      position: 'unset',
      width: 'unset'
    },
    //Fallback styles in case we don't have CSS-Grid support. These don't get applied if we have a grid
    position: 'absolute',
    width: MAX_TOC_WIDTH,
    left: -DEFAULT_TOC_MARGIN,
  },
  content: { gridArea: 'content' },
  gap1: { gridArea: 'gap1'},
  gap2: { gridArea: 'gap2'},
  centralColumn: {
    maxWidth: 650 + (theme.spacing.unit*4),
    marginLeft: 'auto',
    marginRight: 'auto'
  },
  postContent: postBodyStyles(theme),
  commentsSection: {
    minHeight: 'calc(70vh - 100px)',
    [theme.breakpoints.down('sm')]: {
      paddingRight: 0,
      marginLeft: 0
    },
    // TODO: This is to prevent the Table of Contents from overlapping with the comments section. Could probably fine-tune the breakpoints and spacing to avoid needing this.
    background: "white",
    position: "relative"
  },
})

interface ExternalProps {
  post: PostsWithNavigation|PostsWithNavigationAndRevision,
  refetch: any,
}
interface PostsPageProps extends ExternalProps, WithUserProps, WithLocationProps, WithStylesProps {
  closeAllEvents: any,
  recordPostView: any,
}

class PostsPage extends Component<PostsPageProps> {

  getSequenceId() {
    const { post } = this.props;
    const { params } = this.props.location;
    return params.sequenceId || post?.canonicalSequenceId;
  }

  shouldHideAsSpam() {
    const { post, currentUser } = this.props;

    // Logged-out users shouldn't be able to see spam posts
    if (post.authorIsUnreviewed && !currentUser) {
      return true;
    }

    return false;
  }

  getDescription = post => {
    if (post.contents?.plaintextDescription) return post.contents.plaintextDescription
    if (post.shortform) return `A collection of shorter posts by ${getSetting('title')} user ${post.user.displayName}`
    return null
  }

  render() {
    const { post, refetch, currentUser, classes, location: { query, params } } = this.props
    const { HeadTags, PostsPagePostHeader, PostsPagePostFooter, PostBodyPrefix,
      PostsCommentsThread, ContentItemBody,
      PostsPageQuestionContent, TableOfContents, CommentPermalink,
      FooterTagList, AnalyticsInViewTracker } = Components

    if (this.shouldHideAsSpam()) {
      throw new Error("Logged-out users can't see unreviewed (possibly spam) posts");
    } else {
      const view = _.clone(query).view || Comments.getDefaultView(post, currentUser)
      const commentTerms = _.isEmpty(query.view) ? {view: view, limit: 500} : {...query, limit:500}
      const sequenceId = this.getSequenceId();
      const sectionData = (post as PostsWithNavigationAndRevision).tableOfContentsRevision || (post as PostsWithNavigation).tableOfContents;
      const htmlWithAnchors = sectionData?.html || post.contents?.html;

      const commentId = query.commentId || params.commentId

      const description = this.getDescription(post)

      return (
          <AnalyticsContext pageContext="postsPage" postId={post._id}>
            <div className={classNames(classes.root, {[classes.tocActivated]: !!sectionData})}>
              <HeadTags url={Posts.getPageUrl(post, true)} canonicalUrl={post.canonicalSource} title={post.title} description={description}/>
              {/* Header/Title */}
              <AnalyticsContext pageSectionContext="postHeader"><div className={classes.title}>
                <div className={classes.centralColumn}>
                  {commentId && <CommentPermalink documentId={commentId} post={post}/>}
<<<<<<< HEAD
                  <PostsPagePostHeader post={post}/>
=======
                  {post.groupId && <PostsGroupDetails post={post} documentId={post.groupId} />}
                  <AnalyticsContext pageSectionContext="topSequenceNavigation">
                    <PostsTopSequencesNav post={post} />
                  </AnalyticsContext>
                  <div className={classNames(classes.header, {[classes.eventHeader]:post.isEvent})}>
                    <div className={classes.headerLeft}>
                      <PostsPageTitle post={post} />
                      <div className={classes.secondaryInfo}>
                        <span className={classes.authors}>
                          <PostsAuthors post={post}/>
                        </span>
                        <span className={classes.postType}>
                          <ContentType type={contentType}/>
                        </span>
                        { post.feed && post.feed.user &&
                          <LWTooltip title={`Crossposted from ${feedLinkDescription}`}>
                            <a href={feedLink} className={classes.feedName}>
                              {post.feed.nickname}
                            </a>
                          </LWTooltip>
                        }
                        {!!wordCount && !post.isEvent &&  <LWTooltip title={`${wordCount} words`}>
                            <span className={classes.wordCount}>{Math.floor(wordCount/300) || 1 } min read</span>
                        </LWTooltip>}
                        {!post.isEvent && <span className={classes.date}>
                          <PostsPageDate post={post} hasMajorRevision={hasMajorRevision} />
                        </span>}
                        {post.types && post.types.length > 0 && <Components.GroupLinks document={post} />}
                        <a className={classes.commentsLink} href={"#comments"}>{ Posts.getCommentCountStr(post)}</a>
                        <span className={classes.actions}>
                          <AnalyticsContext pageElementContext="tripleDotMenu">
                            <PostsPageActions post={post} />
                          </AnalyticsContext>
                        </span>
                      </div>
                    </div>
                    {!post.shortform && <div className={classes.headerVote}>
                      <PostsVote
                        collection={Posts}
                        post={post}
                        />
                    </div>}
                  </div>
                  {!post.shortform && <hr className={classes.divider}/>}
                  {post.isEvent && <PostsPageEventData post={post}/>}
>>>>>>> 3d3c0ff8
                </div>
              </div></AnalyticsContext>
              <div className={classes.toc}>
                <TableOfContents sectionData={sectionData} document={post} />
              </div>
              <div className={classes.gap1}/>
              <div className={classes.content}>
                <div className={classes.centralColumn}>
                  {/* Body */}
<<<<<<< HEAD
                  { post.isEvent && <Components.SmallMapPreview post={post} /> }
                  <div className={classes.postContent}>
                    <PostBodyPrefix post={post} query={query}/>
                    
                    <AnalyticsContext pageSectionContext="postBody">
                      { htmlWithAnchors && <ContentItemBody dangerouslySetInnerHTML={{__html: htmlWithAnchors}} description={`post ${post._id}`}/> }
                    </AnalyticsContext>
=======
                  <div className={classes.postBody}>
                    { post.isEvent && <Components.SmallMapPreview post={post} /> }
                    <div className={classes.postContent}>
                      {/* disabled except during Review */}
                      {/* {(post.nominationCount2018 >= 2) && <div className={classes.reviewInfo}>
                        <div className={classes.reviewLabel}>
                          This post has been nominated for the <HoverPreviewLink href="http://lesswrong.com/posts/qXwmMkEBLL59NkvYR/the-lesswrong-2018-review-posts-need-at-least-2-nominations" innerHTML={"2018 Review"}/>
                        </div>
                        <ReviewPostButton post={post} reviewMessage="Write a Review"/>
                      </div>} */}

                      <AlignmentCrosspostMessage post={post} />
                      { post.authorIsUnreviewed && !post.draft && <div className={classes.contentNotice}>This post is awaiting moderator approval</div>}
                      <LinkPostMessage post={post} />
                      {query.revision && <PostsRevisionMessage post={post} />}
                      <AnalyticsContext pageSectionContext="postBody">
                        { html && <ContentItemBody dangerouslySetInnerHTML={{__html: htmlWithAnchors}} description={`post ${post._id}`}/> }
                      </AnalyticsContext>
                    </div>
                    {!post.shortform && <AnalyticsContext pageSectionContext="tagFooter">
                      <FooterTagList post={post}/>
                    </AnalyticsContext>}
>>>>>>> 3d3c0ff8
                  </div>

<<<<<<< HEAD
                  <PostsPagePostFooter post={post} sequenceId={sequenceId} />
                </div>
=======
                {!post.shortform && (wordCount > HIDE_POST_BOTTOM_VOTE_WORDCOUNT_LIMIT) &&
                  <div className={classes.footerSection}>
                    <div className={classes.voteBottom}>
                      <PostsVote
                        collection={Posts}
                        post={post}
                        />
                    </div>
                  </div>}
                {sequenceId && <div className={classes.bottomNavigation}>
                  <AnalyticsContext pageSectionContext="bottomSequenceNavigation">
                    <BottomNavigation post={post}/>
                  </AnalyticsContext>
                </div>}

                {userHasPingbacks(currentUser) && <div className={classes.post}>
                  <AnalyticsContext pageSectionContext="pingbacks">
                    <PingbacksList postId={post._id}/>
                  </AnalyticsContext>
                </div>}
>>>>>>> 3d3c0ff8

                <AnalyticsInViewTracker eventProps={{inViewType: "commentsSection"}} >
                  {/* Answers Section */}
                  {post.question && <div className={classes.centralColumn}>
                    <div id="answers"/>
                    <AnalyticsContext pageSectionContext="answersSection">
                      <PostsPageQuestionContent post={post} refetch={refetch}/>
                    </AnalyticsContext>
                  </div>}
                  {/* Comments Section */}
                  <div className={classes.commentsSection}>
                    <AnalyticsContext pageSectionContext="commentsSection">
                      <PostsCommentsThread terms={{...commentTerms, postId: post._id}} post={post} newForm={!post.question}/>
                    </AnalyticsContext>
                  </div>
                </AnalyticsInViewTracker>
              </div>
              <div className={classes.gap2}/>
            </div>
          </AnalyticsContext>
      );
    }
  }

  async componentDidMount() {
    this.props.recordPostView({
      post: this.props.post,
      extraEventProperties: {
        sequenceId: this.getSequenceId()
      }
    });
  }

  componentDidUpdate(prevProps) {
    if (prevProps.post && this.props.post && prevProps.post._id !== this.props.post._id) {
      this.props.closeAllEvents();
      this.props.recordPostView({
        post: this.props.post,
        extraEventProperties: {
          sequenceId: this.getSequenceId(),
        }
      });
    }
  }
}

const PostsPageComponent = registerComponent<ExternalProps>(
  'PostsPage', PostsPage, {
    styles,
    hocs: [
      withUser, withLocation,
      withRecordPostView,
      withNewEvents,
      withErrorBoundary
    ]
  }
);

declare global {
  interface ComponentTypes {
    PostsPage: typeof PostsPageComponent
  }
}<|MERGE_RESOLUTION|>--- conflicted
+++ resolved
@@ -125,7 +125,7 @@
     const { HeadTags, PostsPagePostHeader, PostsPagePostFooter, PostBodyPrefix,
       PostsCommentsThread, ContentItemBody,
       PostsPageQuestionContent, TableOfContents, CommentPermalink,
-      FooterTagList, AnalyticsInViewTracker } = Components
+      AnalyticsInViewTracker } = Components
 
     if (this.shouldHideAsSpam()) {
       throw new Error("Logged-out users can't see unreviewed (possibly spam) posts");
@@ -148,55 +148,7 @@
               <AnalyticsContext pageSectionContext="postHeader"><div className={classes.title}>
                 <div className={classes.centralColumn}>
                   {commentId && <CommentPermalink documentId={commentId} post={post}/>}
-<<<<<<< HEAD
                   <PostsPagePostHeader post={post}/>
-=======
-                  {post.groupId && <PostsGroupDetails post={post} documentId={post.groupId} />}
-                  <AnalyticsContext pageSectionContext="topSequenceNavigation">
-                    <PostsTopSequencesNav post={post} />
-                  </AnalyticsContext>
-                  <div className={classNames(classes.header, {[classes.eventHeader]:post.isEvent})}>
-                    <div className={classes.headerLeft}>
-                      <PostsPageTitle post={post} />
-                      <div className={classes.secondaryInfo}>
-                        <span className={classes.authors}>
-                          <PostsAuthors post={post}/>
-                        </span>
-                        <span className={classes.postType}>
-                          <ContentType type={contentType}/>
-                        </span>
-                        { post.feed && post.feed.user &&
-                          <LWTooltip title={`Crossposted from ${feedLinkDescription}`}>
-                            <a href={feedLink} className={classes.feedName}>
-                              {post.feed.nickname}
-                            </a>
-                          </LWTooltip>
-                        }
-                        {!!wordCount && !post.isEvent &&  <LWTooltip title={`${wordCount} words`}>
-                            <span className={classes.wordCount}>{Math.floor(wordCount/300) || 1 } min read</span>
-                        </LWTooltip>}
-                        {!post.isEvent && <span className={classes.date}>
-                          <PostsPageDate post={post} hasMajorRevision={hasMajorRevision} />
-                        </span>}
-                        {post.types && post.types.length > 0 && <Components.GroupLinks document={post} />}
-                        <a className={classes.commentsLink} href={"#comments"}>{ Posts.getCommentCountStr(post)}</a>
-                        <span className={classes.actions}>
-                          <AnalyticsContext pageElementContext="tripleDotMenu">
-                            <PostsPageActions post={post} />
-                          </AnalyticsContext>
-                        </span>
-                      </div>
-                    </div>
-                    {!post.shortform && <div className={classes.headerVote}>
-                      <PostsVote
-                        collection={Posts}
-                        post={post}
-                        />
-                    </div>}
-                  </div>
-                  {!post.shortform && <hr className={classes.divider}/>}
-                  {post.isEvent && <PostsPageEventData post={post}/>}
->>>>>>> 3d3c0ff8
                 </div>
               </div></AnalyticsContext>
               <div className={classes.toc}>
@@ -206,7 +158,6 @@
               <div className={classes.content}>
                 <div className={classes.centralColumn}>
                   {/* Body */}
-<<<<<<< HEAD
                   { post.isEvent && <Components.SmallMapPreview post={post} /> }
                   <div className={classes.postContent}>
                     <PostBodyPrefix post={post} query={query}/>
@@ -214,57 +165,10 @@
                     <AnalyticsContext pageSectionContext="postBody">
                       { htmlWithAnchors && <ContentItemBody dangerouslySetInnerHTML={{__html: htmlWithAnchors}} description={`post ${post._id}`}/> }
                     </AnalyticsContext>
-=======
-                  <div className={classes.postBody}>
-                    { post.isEvent && <Components.SmallMapPreview post={post} /> }
-                    <div className={classes.postContent}>
-                      {/* disabled except during Review */}
-                      {/* {(post.nominationCount2018 >= 2) && <div className={classes.reviewInfo}>
-                        <div className={classes.reviewLabel}>
-                          This post has been nominated for the <HoverPreviewLink href="http://lesswrong.com/posts/qXwmMkEBLL59NkvYR/the-lesswrong-2018-review-posts-need-at-least-2-nominations" innerHTML={"2018 Review"}/>
-                        </div>
-                        <ReviewPostButton post={post} reviewMessage="Write a Review"/>
-                      </div>} */}
-
-                      <AlignmentCrosspostMessage post={post} />
-                      { post.authorIsUnreviewed && !post.draft && <div className={classes.contentNotice}>This post is awaiting moderator approval</div>}
-                      <LinkPostMessage post={post} />
-                      {query.revision && <PostsRevisionMessage post={post} />}
-                      <AnalyticsContext pageSectionContext="postBody">
-                        { html && <ContentItemBody dangerouslySetInnerHTML={{__html: htmlWithAnchors}} description={`post ${post._id}`}/> }
-                      </AnalyticsContext>
-                    </div>
-                    {!post.shortform && <AnalyticsContext pageSectionContext="tagFooter">
-                      <FooterTagList post={post}/>
-                    </AnalyticsContext>}
->>>>>>> 3d3c0ff8
                   </div>
 
-<<<<<<< HEAD
                   <PostsPagePostFooter post={post} sequenceId={sequenceId} />
                 </div>
-=======
-                {!post.shortform && (wordCount > HIDE_POST_BOTTOM_VOTE_WORDCOUNT_LIMIT) &&
-                  <div className={classes.footerSection}>
-                    <div className={classes.voteBottom}>
-                      <PostsVote
-                        collection={Posts}
-                        post={post}
-                        />
-                    </div>
-                  </div>}
-                {sequenceId && <div className={classes.bottomNavigation}>
-                  <AnalyticsContext pageSectionContext="bottomSequenceNavigation">
-                    <BottomNavigation post={post}/>
-                  </AnalyticsContext>
-                </div>}
-
-                {userHasPingbacks(currentUser) && <div className={classes.post}>
-                  <AnalyticsContext pageSectionContext="pingbacks">
-                    <PingbacksList postId={post._id}/>
-                  </AnalyticsContext>
-                </div>}
->>>>>>> 3d3c0ff8
 
                 <AnalyticsInViewTracker eventProps={{inViewType: "commentsSection"}} >
                   {/* Answers Section */}
