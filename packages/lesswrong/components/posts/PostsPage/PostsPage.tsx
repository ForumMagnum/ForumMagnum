import React, { useEffect, useState, useCallback, useMemo, useRef } from 'react';
import { Components, registerComponent } from '../../../lib/vulcan-lib';
import { useNavigation, useSubscribedLocation } from '../../../lib/routeUtil';
import { isPostAllowedType3Audio, postCoauthorIsPending, postGetPageUrl } from '../../../lib/collections/posts/helpers';
import { commentGetDefaultView } from '../../../lib/collections/comments/helpers'
import { useCurrentUser } from '../../common/withUser';
import withErrorBoundary from '../../common/withErrorBoundary'
import { useRecordPostView } from '../../hooks/useRecordPostView';
import { AnalyticsContext, useTracking } from "../../../lib/analyticsEvents";
import {forumTitleSetting, forumTypeSetting, isEAForum} from '../../../lib/instanceSettings';
import { cloudinaryCloudNameSetting } from '../../../lib/publicSettings';
import { viewNames } from '../../comments/CommentsViews';
import classNames from 'classnames';
import { userHasSideComments } from '../../../lib/betas';
import { forumSelect } from '../../../lib/forumTypeUtils';
import { welcomeBoxes } from './WelcomeBox';
import { useABTest } from '../../../lib/abTestImpl';
import { welcomeBoxABTest } from '../../../lib/abTests';
import { useDialog } from '../../common/withDialog';
import { UseMultiResult, useMulti } from '../../../lib/crud/withMulti';
import { SideCommentMode, SideCommentVisibilityContextType, SideCommentVisibilityContext } from '../../dropdowns/posts/SetSideCommentVisibility';
import { PostsPageContext } from './PostsPageContext';
import { useCookiesWithConsent } from '../../hooks/useCookiesWithConsent';
import Helmet from 'react-helmet';
import { SHOW_PODCAST_PLAYER_COOKIE } from '../../../lib/cookies/cookies';
import { isServer } from '../../../lib/executionEnvironment';

export const MAX_COLUMN_WIDTH = 720
export const CENTRAL_COLUMN_WIDTH = 682

const MAX_ANSWERS_QUERIED = 100

const POST_DESCRIPTION_EXCLUSIONS: RegExp[] = [
  /cross-? ?posted/i,
  /epistemic status/i,
  /acknowledgements/i
];

/** Get a og:description-appropriate description for a post */
export const getPostDescription = (post: {contents?: {plaintextDescription: string | null} | null, shortform: boolean, user: {displayName: string} | null}) => {
  if (post.contents?.plaintextDescription) {
    // concatenate the first few paragraphs together up to some reasonable length
    const plaintextPars = post.contents.plaintextDescription
      // paragraphs in the plaintext description are separated by double-newlines
      .split(/\n\n/)
      // get rid of bullshit opening text ('epistemic status' or 'crossposted from' etc)
      .filter((par) => !POST_DESCRIPTION_EXCLUSIONS.some((re) => re.test(par)))
      
    if (!plaintextPars.length) return ''
    
    // concatenate paragraphs together with a delimiter, until they reach an
    // acceptable length (target is 100-200 characters)
    // this will return a longer description if one of the first couple of
    // paragraphs is longer than 200
    let firstFewPars = plaintextPars[0]
    for (const par of plaintextPars.slice(1)) {
      const concat = `${firstFewPars} • ${par}`;
      // If we're really short, we need more
      if (firstFewPars.length < 40) {
        firstFewPars = concat;
        continue;
      }
      // Otherwise, if we have room for the whole next paragraph, concatenate it
      if (concat.length < 150) {
        firstFewPars = concat;
        continue;
      }
      // If we're here, we know we have enough and couldn't fit the last
      // paragraph, so we should stop
      break;
    }
    if (firstFewPars.length > 198) {
      return firstFewPars.slice(0, 199).trim() + "…";
    }
    return firstFewPars + " …";
  }
  if (post.shortform)
    return `A collection of shorter posts ${
      post.user ? `by ${forumTitleSetting.get()} user ${post.user.displayName}` : ""
    }`;
  return null;
};

// Also used in PostsCompareRevisions
export const styles = (theme: ThemeType): JssStyles => ({
  readingProgressBar: {
    position: 'fixed',
    top: 0,
    height: 4,
    width: 'var(--scrollAmount)',
    background: theme.palette.primary.main,
    '--scrollAmount': '0%',
    zIndex: theme.zIndexes.commentBoxPopup,
    [theme.breakpoints.down('sm')]: {
      marginLeft: -8,
      marginRight: -8
    }
  },
  title: {
    marginBottom: 32,
    [theme.breakpoints.down('sm')]: {
      marginBottom: theme.spacing.titleDividerSpacing,
    }
  },
  centralColumn: {
    maxWidth: CENTRAL_COLUMN_WIDTH,
    marginLeft: 'auto',
    marginRight: 'auto',
    marginBottom: theme.spacing.unit *3
  },
  postContent: {}, //Used by a Cypress test
  recommendations: {
    maxWidth: MAX_COLUMN_WIDTH,
    margin: "0 auto 40px",
  },
  commentsSection: {
    minHeight: 'calc(70vh - 100px)',
    [theme.breakpoints.down('sm')]: {
      paddingRight: 0,
      marginLeft: 0
    },
    // TODO: This is to prevent the Table of Contents from overlapping with the comments section. Could probably fine-tune the breakpoints and spacing to avoid needing this.
    background: theme.palette.background.pageActiveAreaBackground,
    position: "relative",
    paddingTop: isEAForum ? 16 : undefined
  },
  // these marginTops are necessary to make sure the image is flush with the header,
  // since the page layout has different paddingTop values for different widths
  headerImageContainer: {
    paddingBottom: 15,
    [theme.breakpoints.up('md')]: {
      marginTop: -theme.spacing.mainLayoutPaddingTop,
    },
    [theme.breakpoints.down('sm')]: {
      marginTop: -12,
      marginLeft: -8,
      marginRight: -8,
    },
    [theme.breakpoints.down('xs')]: {
      marginTop: -10,
    }
  },
  // if there is a comment above the image,
  // then we DON'T want to account for those paddingTop values
  headerImageContainerWithComment: {
    [theme.breakpoints.up('md')]: {
      marginTop: 10,
    },
    [theme.breakpoints.down('sm')]: {
      marginTop: 10,
    },
    [theme.breakpoints.down('xs')]: {
      marginTop: 10,
    }
  },
  headerImage: {
    width: '100vw',
    maxWidth: 682,
  },
  embeddedPlayer: {
    marginBottom: "30px"
  },
  hideEmbeddedPlayer: {
    display: "none"
  },
})

const getDebateResponseBlocks = (responses: CommentsList[], replies: CommentsList[]) => responses.map(debateResponse => ({
  comment: debateResponse,
  replies: replies.filter(reply => reply.topLevelCommentId === debateResponse._id)
}));

export type EagerPostComments = {
  terms: CommentsViewTerms,
  queryResponse: UseMultiResult<'CommentsList'>,
}

const PostsPage = ({post, eagerPostComments, refetch, classes}: {
  post: PostsWithNavigation|PostsWithNavigationAndRevision,
  eagerPostComments?: EagerPostComments,
  refetch: ()=>void,
  classes: ClassesType,
}) => {
  const location = useSubscribedLocation();
  const { history } = useNavigation();
  const currentUser = useCurrentUser();
  const { openDialog, closeDialog } = useDialog();
  const { recordPostView } = useRecordPostView(post);

  const { captureEvent } = useTracking();
  const [cookies, setCookie] = useCookiesWithConsent([SHOW_PODCAST_PLAYER_COOKIE]);

  const showEmbeddedPlayerCookie = cookies[SHOW_PODCAST_PLAYER_COOKIE] === "true";

  // Show the podcast player if the user opened it on another post, hide it if they closed it (and by default)
  const [showEmbeddedPlayer, setShowEmbeddedPlayer] = useState(showEmbeddedPlayerCookie);
  const allowTypeIIIPlayer = isPostAllowedType3Audio(post);

  const toggleEmbeddedPlayer = post.podcastEpisode || allowTypeIIIPlayer ? () => {
    const action = showEmbeddedPlayer ? "close" : "open";
    const newCookieValue = showEmbeddedPlayer ? "false" : "true";
    captureEvent("toggleAudioPlayer", { action });
    setCookie(
      SHOW_PODCAST_PLAYER_COOKIE,
      newCookieValue, {
      path: "/"
    });
    setShowEmbeddedPlayer(!showEmbeddedPlayer);
  } : undefined;

  const welcomeBoxABTestGroup = useABTest(welcomeBoxABTest);
  
  // On the EA Forum, show a reading progress bar to indicate how far in the post you are.
  // Your progress is hard to tell via the scroll bar because it includes the comments section.
  const postBodyRef = useRef<HTMLDivElement|null>(null)
  const readingProgressBarRef = useRef<HTMLDivElement|null>(null)
  useEffect(() => {
    if (!isEAForum || isServer || post.isEvent || post.question || post.debate || post.shortform || post.readTimeMinutes < 3) return

    updateReadingProgressBar()
    window.addEventListener('scroll', updateReadingProgressBar)
    
    return () => {
      window.removeEventListener('scroll', updateReadingProgressBar)
    };
  }, []) // eslint-disable-line react-hooks/exhaustive-deps
  const updateReadingProgressBar = () => {
    if (!postBodyRef.current || !readingProgressBarRef.current) return

    // position of post body bottom relative to the top of the viewport
    const postBodyBottomPos = postBodyRef.current.getBoundingClientRect().bottom - window.innerHeight
    // total distance from top of page to post body bottom
    const totalHeight = window.scrollY + postBodyBottomPos
    const scrollPercent = (1 - (postBodyBottomPos / totalHeight)) * 100

    readingProgressBarRef.current.style.setProperty("--scrollAmount", `${scrollPercent}%`)
  }
  
  const getSequenceId = () => {
    const { params } = location;
    return params.sequenceId || post?.canonicalSequenceId;
  }

  const { query, params } = location;

  const sortBy: CommentSortingMode = (query.answersSorting as CommentSortingMode) || "top";
  const { results: answers } = useMulti({
    terms: {
      view: "questionAnswers",
      postId: post._id,
      limit: MAX_ANSWERS_QUERIED,
      sortBy
    },
    collectionName: "Comments",
    fragmentName: 'CommentsList',
    fetchPolicy: 'cache-and-network',
    enableTotal: true,
    skip: !post.question,
  });

  const { results: debateResponses } = useMulti({
    terms: {
      view: 'debateResponses',
      postId: post._id,
    },
    collectionName: 'Comments',
    fragmentName: 'CommentsList',
    skip: !post.debate,
    limit: 1000
  });

  const defaultView = commentGetDefaultView(post, currentUser)
  // If the provided view is among the valid ones, spread whole query into terms, otherwise just do the default query
  const commentTerms: CommentsViewTerms = Object.keys(viewNames).includes(query.view)
    ? {...(query as CommentsViewTerms), limit:1000}
    : {view: defaultView, limit: 1000}

  const { results: nonDebateComments } = useMulti({
    terms: {...commentTerms, postId: post._id},
    collectionName: "Comments",
    fragmentName: 'CommentsList',
    fetchPolicy: 'cache-and-network',
    skip: !post.debate
  });

  const { HeadTags, CitationTags, PostsPagePostHeader, PostsPagePostFooter, PostBodyPrefix,
    PostsCommentsThread, PostsPageQuestionContent, PostCoauthorRequest,
    CommentPermalink, AnalyticsInViewTracker, ToCColumn, WelcomeBox, TableOfContents, RSVPs,
    PostsPodcastPlayer, AFUnreviewedCommentCount, CloudinaryImage2, ContentStyles,
    PostBody, CommentOnSelectionContentWrapper, PermanentRedirect, DebateBody,
    PostsPageRecommendationsList,
  } = Components

  useEffect(() => {
    recordPostView({
      post: post,
      extraEventProperties: {
        sequenceId: getSequenceId()
      }
    });
    //eslint-disable-next-line react-hooks/exhaustive-deps
  }, [post._id]);
  
  const isOldVersion = query?.revision && post.contents;
  
  const defaultSideCommentVisibility = userHasSideComments(currentUser)
    ? (post.sideCommentVisibility ?? "highKarma")
    : "hidden";
  const [sideCommentMode,setSideCommentMode] = useState<SideCommentMode>(defaultSideCommentVisibility as SideCommentMode);
  const sideCommentModeContext: SideCommentVisibilityContextType = useMemo(
    () => ({ sideCommentMode, setSideCommentMode }),
    [sideCommentMode, setSideCommentMode]
  );
  
  const sequenceId = getSequenceId();
  const sectionData = (post as PostsWithNavigationAndRevision).tableOfContentsRevision || (post as PostsWithNavigation).tableOfContents;
  const htmlWithAnchors = sectionData?.html || post.contents?.html;

  const showRecommendations = isEAForum &&
    !currentUser?.hidePostsRecommendations &&
    !post.shortform &&
    !post.draft &&
    !post.deletedDraft &&
    !post.question &&
    !post.debate &&
    !post.isEvent &&
    !sequenceId;

  const commentId = query.commentId || params.commentId

  const description = getPostDescription(post)
  const ogUrl = postGetPageUrl(post, true) // open graph
  const canonicalUrl = post.canonicalSource || ogUrl
  // For imageless posts this will be an empty string
  let socialPreviewImageUrl = post.socialPreviewImageUrl
  if (post.isEvent && post.eventImageId) {
    socialPreviewImageUrl = `https://res.cloudinary.com/${cloudinaryCloudNameSetting.get()}/image/upload/c_fill,g_auto,ar_191:100/${post.eventImageId}`
  }

  const debateResponseIds = new Set((debateResponses ?? []).map(response => response._id));
  const debateResponseReplies = nonDebateComments?.filter(comment => debateResponseIds.has(comment.topLevelCommentId));

  const isDebateResponseLink = commentId && debateResponseIds.has(commentId);
  
  useEffect(() => {
    if (isDebateResponseLink) {
      history.replace({ ...location.location, hash: `#debate-comment-${commentId}` });
    }
    // No exhaustive deps to avoid any infinite loops with links to comments
    // eslint-disable-next-line react-hooks/exhaustive-deps
  }, [isDebateResponseLink, commentId]);

  const onClickCommentOnSelection = useCallback((html: string) => {
    openDialog({
      componentName:"ReplyCommentDialog",
      componentProps: {
        post, initialHtml: html
      },
      noClickawayCancel: true,
    })
  }, [openDialog, post]);

  const isCrosspostedQuestion = post.question &&
    post.fmCrosspost?.isCrosspost &&
    !post.fmCrosspost?.hostedHere;

  // Hide the table of contents on questions that are foreign crossposts
  // as we read ToC data from the foreign site and it includes answers
  // which don't exists locally. TODO: Remove this gating when we finally
  // rewrite crossposting.
  const tableOfContents = sectionData && !isCrosspostedQuestion
    ? <TableOfContents sectionData={sectionData} title={post.title} />
    : null;

  const noIndex = post.noIndex || post.rejected;

  const header = <>
    {!commentId && <>
      <HeadTags
        ogUrl={ogUrl} canonicalUrl={canonicalUrl} image={socialPreviewImageUrl}
        title={post.title} description={description} noIndex={noIndex}
      />
      <CitationTags
        title={post.title}
        author={post.user?.displayName}
        coauthors={post.coauthors
          ?.filter(({ _id }) => !postCoauthorIsPending(post, _id))
          .map(({displayName}) => displayName)}
        date={post.createdAt}
      />
    </>}
    {/* Header/Title */}
    <AnalyticsContext pageSectionContext="postHeader">
      <div className={classes.title}>
        <div className={classes.centralColumn}>
          {commentId && !isDebateResponseLink && <CommentPermalink documentId={commentId} post={post} />}
          {post.eventImageId && <div className={classNames(classes.headerImageContainer, {[classes.headerImageContainerWithComment]: commentId})}>
            <CloudinaryImage2
              publicId={post.eventImageId}
              imgProps={{ar: '191:100', w: '682', q: '100'}}
              className={classes.headerImage}
            />
          </div>}
        <PostCoauthorRequest post={post} currentUser={currentUser} />
        <PostsPagePostHeader post={post} answers={answers ?? []} toggleEmbeddedPlayer={toggleEmbeddedPlayer} dialogueResponses={debateResponses}/>
        </div>
      </div>
    </AnalyticsContext>
  </>;

  const maybeWelcomeBoxProps = forumSelect(welcomeBoxes);
  const welcomeBoxProps = welcomeBoxABTestGroup === "welcomeBox" && !currentUser && maybeWelcomeBoxProps;
  const welcomeBox = welcomeBoxProps ? <WelcomeBox {...welcomeBoxProps} /> : null;

  // If this is a non-AF post being viewed on AF, redirect to LW.
  const isAF = (forumTypeSetting.get() === 'AlignmentForum');
  if (isAF && !post.af) {
    const lwURL = "https://www.lesswrong.com" + location.url;
    return <PermanentRedirect url={lwURL}/>
  }

  return (<AnalyticsContext pageContext="postsPage" postId={post._id}>
    <Helmet>
      {allowTypeIIIPlayer && <script type="module" src="https://embed.type3.audio/player.js" crossOrigin="anonymous"></script>}
    </Helmet>
    <PostsPageContext.Provider value={post}>
    <SideCommentVisibilityContext.Provider value={sideCommentModeContext}>
    <div ref={readingProgressBarRef} className={classes.readingProgressBar}></div>
    <ToCColumn
      tableOfContents={tableOfContents}
      header={header}
      welcomeBox={welcomeBox}
    >
      <div ref={postBodyRef} className={classes.centralColumn}>
        {/* Body */}
        {/* The embedded player for posts with a manually uploaded podcast episode */}
        {post.podcastEpisode && <div className={classNames(classes.embeddedPlayer, { [classes.hideEmbeddedPlayer]: !showEmbeddedPlayer })}>
          <PostsPodcastPlayer podcastEpisode={post.podcastEpisode} postId={post._id} />
        </div>}
        {/* The embedded player for posts with audio auto generated by Type 3. Note: Type 3 apply some
            custom styling on prod so this may look different locally */}
        {/* @ts-ignore */}
        {allowTypeIIIPlayer && <div className={classNames(classes.embeddedPlayer, { [classes.hideEmbeddedPlayer]: !showEmbeddedPlayer })} ><type-3-player></type-3-player></div>}
        { post.isEvent && post.activateRSVPs &&  <RSVPs post={post} /> }
        {!post.debate && <ContentStyles contentType="post" className={classNames(classes.postContent, "instapaper_body")}>
          <PostBodyPrefix post={post} query={query}/>
          <AnalyticsContext pageSectionContext="postBody">
            <CommentOnSelectionContentWrapper onClickComment={onClickCommentOnSelection}>
              {htmlWithAnchors && <PostBody
                post={post} html={htmlWithAnchors}
                sideCommentMode={isOldVersion ? "hidden" : sideCommentMode}
              />}
            </CommentOnSelectionContentWrapper>
          </AnalyticsContext>
        </ContentStyles>}

        {post.debate && debateResponses && debateResponseReplies &&
          <DebateBody
            debateResponses={getDebateResponseBlocks(debateResponses, debateResponseReplies)}
            post={post}
          />}

        <PostsPagePostFooter post={post} sequenceId={sequenceId} />
      </div>

      {showRecommendations &&
        <div className={classes.recommendations}>
          <PostsPageRecommendationsList
            strategy="tagWeightedCollabFilter"
          />
        </div>
      }

      <AnalyticsInViewTracker eventProps={{inViewType: "commentsSection"}} >
        {/* Answers Section */}
        {post.question && <div className={classes.centralColumn}>
          <div id="answers"/>
          <AnalyticsContext pageSectionContext="answersSection">
            <PostsPageQuestionContent post={post} answers={answers ?? []} refetch={refetch}/>
          </AnalyticsContext>
        </div>}
        {/* Comments Section */}
        <div className={classes.commentsSection}>
          <AnalyticsContext pageSectionContext="commentsSection">
<<<<<<< HEAD
            <PostsCommentsThread terms={{...commentTerms, postId: post._id}} eagerPostComments={eagerPostComments} post={post} newForm={!post.question} />
=======
            <PostsCommentsThread
              terms={{...commentTerms, postId: post._id}}
              post={post}
              newForm={!post.question && (!post.shortform || post.userId===currentUser?._id)}
            />
>>>>>>> e4a0c555
            {isAF && <AFUnreviewedCommentCount post={post}/>}
          </AnalyticsContext>
        </div>
      </AnalyticsInViewTracker>
    </ToCColumn>
    </SideCommentVisibilityContext.Provider>
    </PostsPageContext.Provider>
  </AnalyticsContext>);
}

const PostsPageComponent = registerComponent('PostsPage', PostsPage, {
  styles, hocs: [withErrorBoundary],
  areEqual: "auto",
});
declare global {
  interface ComponentTypes {
    PostsPage: typeof PostsPageComponent
  }
}<|MERGE_RESOLUTION|>--- conflicted
+++ resolved
@@ -482,15 +482,12 @@
         {/* Comments Section */}
         <div className={classes.commentsSection}>
           <AnalyticsContext pageSectionContext="commentsSection">
-<<<<<<< HEAD
-            <PostsCommentsThread terms={{...commentTerms, postId: post._id}} eagerPostComments={eagerPostComments} post={post} newForm={!post.question} />
-=======
             <PostsCommentsThread
               terms={{...commentTerms, postId: post._id}}
+              eagerPostComments={eagerPostComments}
               post={post}
               newForm={!post.question && (!post.shortform || post.userId===currentUser?._id)}
             />
->>>>>>> e4a0c555
             {isAF && <AFUnreviewedCommentCount post={post}/>}
           </AnalyticsContext>
         </div>
