--- conflicted
+++ resolved
@@ -73,74 +73,6 @@
     marginLeft: 'auto',
     marginRight: 'auto'
   },
-<<<<<<< HEAD
-=======
-  recommendations: {
-    maxWidth: MAX_COLUMN_WIDTH,
-    marginLeft: 'auto',
-    marginRight: 'auto',
-    // Hack to deal with the PostsItem action items being absolutely positioned
-    paddingRight: 18,
-    paddingLeft: 18,
-    [theme.breakpoints.down('sm')]: {
-      paddingRight: 0,
-      paddingLeft: 0
-    }
-  },
-  header: {
-    position: 'relative',
-    display:"flex",
-    justifyContent: "space-between",
-    alignItems: "center",
-    marginBottom: theme.spacing.unit*2
-  },
-  headerLeft: {
-    width:"100%"
-  },
-  headerVote: {
-    textAlign: 'center',
-    fontSize: 42,
-    position: "relative",
-  },
-  divider: {
-    marginTop: theme.spacing.unit*2,
-    marginLeft:0,
-    borderTop: "solid 1px rgba(0,0,0,.1)",
-    borderLeft: 'transparent'
-  },
-  eventHeader: {
-    marginBottom:0,
-  },
-  secondaryInfo: {
-    fontSize: '1.4rem',
-    fontFamily: theme.typography.uiSecondary.fontFamily,
-  },
-  commentsLink: {
-    marginRight: SECONDARY_SPACING,
-    color: theme.palette.grey[600],
-    whiteSpace: "no-wrap",
-    display: "inline-block",
-    fontSize: theme.typography.body2.fontSize,
-  },
-  wordCount: {
-    display: 'none',
-    marginRight: SECONDARY_SPACING,
-    color: theme.palette.grey[600],
-    whiteSpace: "no-wrap",
-    fontSize: theme.typography.body2.fontSize,
-    [theme.breakpoints.down('sm')]: {
-      display: 'inline-block'
-    }
-  },
-  actions: {
-    display: 'inline-block',
-    cursor: "pointer",
-    color: theme.palette.grey[600],
-  },
-  postBody: {
-    marginBottom: 50,
-  },
->>>>>>> 6916eafc
   postContent: postBodyStyles(theme),
   commentsSection: {
     minHeight: 'calc(70vh - 100px)',
