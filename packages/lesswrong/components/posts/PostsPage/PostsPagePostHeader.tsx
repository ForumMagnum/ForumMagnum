--- conflicted
+++ resolved
@@ -119,16 +119,11 @@
 
 /// PostsPagePostHeader: The metadata block at the top of a post page, with
 /// title, author, voting, an actions menu, etc.
-<<<<<<< HEAD
-const PostsPagePostHeader = ({post, hideMenu, hideTags, classes}: {
+const PostsPagePostHeader = ({post, toggleEmbeddedPlayer, hideMenu, hideTags, classes}: {
   post: PostsWithNavigation|PostsWithNavigationAndRevision,
+  toggleEmbeddedPlayer?: () => void,
   hideMenu?: boolean,
   hideTags?: boolean,
-=======
-const PostsPagePostHeader = ({post, toggleEmbeddedPlayer, classes}: {
-  post: PostsWithNavigation|PostsWithNavigationAndRevision,
-  toggleEmbeddedPlayer?: () => void,
->>>>>>> 02cb10a5
   classes: ClassesType,
 }) => {
   const {PostsPageTitle, PostsAuthors, LWTooltip, PostsPageDate, CrosspostNotice,
@@ -196,12 +191,7 @@
         <PostsVote post={post} />
       </div>}
     </div>
-<<<<<<< HEAD
-    
     {!post.shortform && !post.isEvent && !hideTags && <AnalyticsContext pageSectionContext="tagHeader">
-=======
-    {!post.shortform && !post.isEvent && <AnalyticsContext pageSectionContext="tagHeader">
->>>>>>> 02cb10a5
       <FooterTagList post={post} hideScore />
     </AnalyticsContext>}
     {post.isEvent && <PostsPageEventData post={post}/>}
