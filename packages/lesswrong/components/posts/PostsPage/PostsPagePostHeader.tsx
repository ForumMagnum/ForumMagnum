--- conflicted
+++ resolved
@@ -282,7 +282,6 @@
     answerCount,
     commentCount,
   } = useMemo(() => getResponseCounts(post, answers), [post, answers]);
-<<<<<<< HEAD
 
   const minimalSecondaryInfo = post.isEvent || (isEAForum && post.shortform);
 
@@ -302,33 +301,6 @@
       </CommentsLink>
     );
 
-  const audioNode = toggleEmbeddedPlayer &&
-    (cachedTooltipSeen ?
-      <LWTooltip title={'Listen to this post'} className={classes.togglePodcastContainer}>
-        <a href="#" onClick={toggleEmbeddedPlayer}>
-          <ForumIcon icon="VolumeUp" className={classes.togglePodcastIcon} />
-        </a>
-      </LWTooltip> :
-      <NewFeaturePulse dx={-10} dy={4}>
-        <LWTooltip title={'Listen to this post'} className={classes.togglePodcastContainer}>
-        <a href="#" onClick={toggleEmbeddedPlayer}>
-          <ForumIcon icon="VolumeUp" className={classes.togglePodcastIcon} />
-        </a>
-        </LWTooltip>
-      </NewFeaturePulse>
-    )
-
-=======
-  
-  const readingTimeNode = !post.isEvent && <LWTooltip title={`${wordCount} words`}>
-    <span className={classes.wordCount}>{readTime} min read</span>
-  </LWTooltip>
-  
-  const answersNode = post.question &&
-    <CommentsLink anchor="#answers" className={classes.secondaryInfoLink}>
-      {postGetAnswerCountStr(answerCount)}
-    </CommentsLink>
-  
   const audioIcon = <LWTooltip title={'Listen to this post'} className={classes.togglePodcastContainer}>
     <a href="#" onClick={toggleEmbeddedPlayer}>
       <ForumIcon icon="VolumeUp" className={classNames(classes.audioIcon, {[classes.audioIconOn]: showEmbeddedPlayer})} />
@@ -337,8 +309,7 @@
   const audioNode = toggleEmbeddedPlayer && (
     cachedTooltipSeen ? audioIcon : <NewFeaturePulse dx={-10} dy={4}>{audioIcon}</NewFeaturePulse>
   )
-    
->>>>>>> 36e1cfbb
+
   const addToCalendarNode = post.startTime && <div className={classes.secondaryInfoLink}>
     <AddToCalendarButton post={post} label="Add to calendar" hideTooltip />
   </div>
