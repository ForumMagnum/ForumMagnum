import React, { FC, MouseEvent, useMemo } from 'react';
import { Components, registerComponent } from '../../../lib/vulcan-lib';
import { getResponseCounts, postGetAnswerCountStr, postGetCommentCountStr } from '../../../lib/collections/posts/helpers';
import { AnalyticsContext } from "../../../lib/analyticsEvents";
import { extractVersionsFromSemver } from '../../../lib/editor/utils';
import { getUrlClass } from '../../../lib/routeUtil';
import classNames from 'classnames';
import { isServer } from '../../../lib/executionEnvironment';
import { isBookUI, isFriendlyUI } from '../../../themes/forumTheme';
<<<<<<< HEAD
=======
import { captureException } from '@sentry/core';
>>>>>>> a8ca7c08
import type { AnnualReviewMarketInfo } from '../../../lib/collections/posts/annualReviewMarkets';

const SECONDARY_SPACING = 20;

const styles = (theme: ThemeType): JssStyles => ({
  header: {
    position: 'relative',
    display:"flex",
    justifyContent: "space-between",
    alignItems: "center",
    marginBottom: isFriendlyUI ? 20 : theme.spacing.unit*2,
  },
  headerLeft: {
    width: "100%"
  },
  headerVote: {
    textAlign: 'center',
    fontSize: 42,
    position: isFriendlyUI ? 'absolute' : "relative",
    top: isFriendlyUI ? 0 : undefined,
    left: isFriendlyUI ? -93 : undefined,
    [theme.breakpoints.down("sm")]: {
      position: 'relative',
      top: 'auto',
      left: 'auto'
    }
  },
  eventHeader: {
    marginBottom: 0,
  },
  authorAndSecondaryInfo: {
    display: 'flex',
    alignItems: 'baseline',
    columnGap: SECONDARY_SPACING,
    flexWrap: 'wrap',
    fontSize: isFriendlyUI ? theme.typography.body1.fontSize : '1.4rem',
    fontWeight: isFriendlyUI ? 450 : undefined,
    fontFamily: theme.typography.uiSecondary.fontFamily,
    color: theme.palette.text.dim3,
    paddingBottom: isFriendlyUI ? 12 : undefined,
    borderBottom: isFriendlyUI ? theme.palette.border.grey300 : undefined
  },
  secondaryInfo: {
    flexGrow: 1,
    display: 'flex',
    justifyContent: 'space-between',
    alignItems: 'baseline',
    columnGap: SECONDARY_SPACING,
    rowGap: '10px',
    flexWrap: 'wrap',
    [theme.breakpoints.down("sm")]: {
      justifyContent: 'flex-start'
    }
  },
  secondaryInfoLeft: {
    display: 'flex',
    alignItems: 'baseline',
    columnGap: SECONDARY_SPACING,
    flexWrap: 'wrap'
  },
  secondaryInfoRight: {
    flex: 'none',
    display: 'flex',
    columnGap: SECONDARY_SPACING
  },
  secondaryInfoLink: {
    fontWeight: isFriendlyUI ? 450 : undefined,
    fontSize: isFriendlyUI ? undefined : theme.typography.body2.fontSize,
    "@media print": { display: "none" },
  },
  actions: {
    color: isFriendlyUI ? undefined : theme.palette.grey[500],
    "&:hover": {
      opacity: 0.5,
    },
    '& svg': {
      color: 'inherit' // this is needed for the EAF version of the icon
    },
    "@media print": { display: "none" },
  },
  authorInfo: {
    display: 'flex',
    alignItems: 'baseline',
    columnGap: SECONDARY_SPACING,
  },
  authors: {
    fontSize: theme.typography.body1.fontSize,
  },
  feedName: {
    fontSize: theme.typography.body2.fontSize,
    [theme.breakpoints.down('sm')]: {
      display: "none"
    }
  },
  divider: {
    marginTop: theme.spacing.unit*2,
    marginLeft:0,
    borderTop: theme.palette.border.faint,
    borderLeft: 'transparent'
  },
  commentIcon: {
    fontSize: "1.4em",
    marginRight: 1,
    transform: "translateY(5px)",
  },
  bookmarkButton: {
    marginBottom: -5,
    height: 22,
    color: theme.palette.grey[600],
    "&:hover": {
      opacity: 0.5,
    },
  },
  headerFooter: { 
    display: 'flex',
    justifyContent: 'space-between',
    [theme.breakpoints.down('sm')]: {
      flexDirection: 'column',
    },
    marginTop: 8,
    marginBottom: 16,
  },
  tagSection: {
    flex: 1,
    display: "flex",
    flexDirection: isFriendlyUI ? "column" : "row",
    height: "100%",
  }
});

// On the server, use the 'url' library for parsing hostname out of feed URLs.
// On the client, we instead create an <a> tag, set its href, and extract
// properties from that. (There is a URL class which theoretically would work,
// but it doesn't have the hostname field on IE11 and it's missing entirely on
// Opera Mini.)
const URLClass = getUrlClass()

export function getProtocol(url: string): string {
  if (isServer)
    return new URLClass(url).protocol;

  // From https://stackoverflow.com/questions/736513/how-do-i-parse-a-url-into-hostname-and-path-in-javascript
  var parser = document.createElement('a');
  parser.href = url;
  return parser.protocol;
}

export function getHostname(url: string): string {
  if (isServer)
    return new URLClass(url).hostname;

  // From https://stackoverflow.com/questions/736513/how-do-i-parse-a-url-into-hostname-and-path-in-javascript
  var parser = document.createElement('a');
  parser.href = url;
  return parser.hostname;
}

/**
 * Intended to be used when you have a url-like string that might be missing the protocol (http(s)://) prefix
 * Trying to parse those with `new URL()`/`new URLClass()` blows up, so this tries to correctly handle them
 * We default to logging an error to sentry and returning nothing if even that fails, but not confident we shouldn't just continue to throw in a visible way
 */
export function parseUnsafeUrl(url: string) {
  const urlWithProtocol = url.slice(0, 4) === 'http'
    ? url
    : `https://${url}`;

  try {
    const parsedUrl = new URLClass(urlWithProtocol);
    const protocol = getProtocol(urlWithProtocol);
    const hostname = getHostname(urlWithProtocol);
  
    return { protocol, hostname, parsedUrl };
  } catch (err) {
    captureException(`Tried to parse url ${url} as ${urlWithProtocol} and failed`);
  }

  return {};
}

export const CommentsLink: FC<{
  anchor: string,
  children: React.ReactNode,
  className?: string,
}> = ({anchor, children, className}) => {
  const onClick = (e: MouseEvent<HTMLAnchorElement>) => {
    e.preventDefault();
    const elem = document.querySelector(anchor);
    if (elem) {
      // Match the scroll behaviour from TableOfContentsList
      window.scrollTo({
        top: elem.getBoundingClientRect().y - (window.innerHeight / 3) + 1,
        behavior: "smooth",
      });
    }
  }
  return (
    <a className={className} {...(isFriendlyUI ? {onClick} : {href: anchor})}>
      {children}
    </a>
  );
}

/// PostsPagePostHeader: The metadata block at the top of a post page, with
/// title, author, voting, an actions menu, etc.
const PostsPagePostHeader = ({post, answers = [], dialogueResponses = [], showEmbeddedPlayer, toggleEmbeddedPlayer, hideMenu, hideTags, annualReviewMarketInfo, classes}: {
  post: PostsWithNavigation|PostsWithNavigationAndRevision|PostsListWithVotes,
  answers?: CommentsList[],
  dialogueResponses?: CommentsList[],
  showEmbeddedPlayer?: boolean,
  toggleEmbeddedPlayer?: () => void,
  hideMenu?: boolean,
  hideTags?: boolean,
  annualReviewMarketInfo?: AnnualReviewMarketInfo,
  classes: ClassesType,
}) => {
  const { PostsPageTitle, PostsAuthors, LWTooltip, PostsPageDate, CrosspostHeaderIcon,
    PostActionsButton, PostsVote, PostsGroupDetails, PostsTopSequencesNav,
    PostsPageEventData, FooterTagList, AddToCalendarButton, BookmarkButton, 
    ForumIcon, GroupLinks, SharePostButton, AudioToggle, ReadTime } = Components;

  const hasMajorRevision = ('version' in post) && extractVersionsFromSemver(post.version).major > 1
  const rssFeedSource = ('feed' in post) ? post.feed : null;
  let feedLinkDomain;
  let feedLink;
  if (rssFeedSource?.url) {
    let feedLinkProtocol;
    ({ hostname: feedLinkDomain, protocol: feedLinkProtocol } = parseUnsafeUrl(rssFeedSource.url));
    feedLink = `${feedLinkProtocol}//${feedLinkDomain}`;
  }
  const crosspostNode = post.fmCrosspost?.isCrosspost && !post.fmCrosspost.hostedHere &&
    <CrosspostHeaderIcon post={post} />

  const {
    answerCount,
    commentCount,
  } = useMemo(() => getResponseCounts({ post, answers }), [post, answers]);

  const minimalSecondaryInfo = post.isEvent || (isFriendlyUI && post.shortform);

  const answersNode = !post.question || minimalSecondaryInfo
    ? null
    : (
      <CommentsLink anchor="#answers" className={classes.secondaryInfoLink}>
        {postGetAnswerCountStr(answerCount)}
      </CommentsLink>
    );

  const addToCalendarNode = post.startTime && <div className={classes.secondaryInfoLink}>
    <AddToCalendarButton post={post} label="Add to calendar" hideTooltip />
  </div>

  const tripleDotMenuNode = !hideMenu &&
    <span className={classes.actions}>
      <AnalyticsContext pageElementContext="tripleDotMenu">
        <PostActionsButton post={post} includeBookmark={isBookUI} flip={true}/>
      </AnalyticsContext>
    </span>

  // EA Forum splits the info into two sections, plus has the info in a different order
  const secondaryInfoNode = <div className={classes.secondaryInfo}>
      <div className={classes.secondaryInfoLeft}>
        {!minimalSecondaryInfo &&
          <>
            <PostsPageDate post={post} hasMajorRevision={hasMajorRevision} />
            <ReadTime post={post} dialogueResponses={dialogueResponses} />
          </>
        }
        <AudioToggle post={post} toggleEmbeddedPlayer={toggleEmbeddedPlayer} showEmbeddedPlayer={showEmbeddedPlayer} />
        {post.isEvent && <GroupLinks document={post} noMargin />}
        {answersNode}
        {!post.shortform &&
          <LWTooltip title={postGetCommentCountStr(post, commentCount)}>
            <CommentsLink anchor="#comments" className={classes.secondaryInfoLink}>
              <ForumIcon icon="Comment" className={classes.commentIcon} /> {commentCount}
            </CommentsLink>
          </LWTooltip>
        }
        {addToCalendarNode}
        {crosspostNode}
      </div>
      <div className={classes.secondaryInfoRight}>
        <BookmarkButton post={post} className={classes.bookmarkButton} placement='bottom-start' />
        <SharePostButton post={post} />
        {tripleDotMenuNode}
      </div>
    </div>

  // TODO: If we are not the primary author of this post, but it was shared with
  // us as a draft, display a notice and a link to the collaborative editor.

  return <>
    {post.group && <PostsGroupDetails post={post} documentId={post.group._id} />}
    <AnalyticsContext pageSectionContext="topSequenceNavigation">
      {('sequence' in post) && <PostsTopSequencesNav post={post} />}
    </AnalyticsContext>
    <div className={classNames(classes.header, {[classes.eventHeader]: post.isEvent})}>
      <div className={classes.headerLeft}>
        <PostsPageTitle post={post} />
        <div className={classes.authorAndSecondaryInfo}>
          <div className={classes.authorInfo}>
            <div className={classes.authors}>
              <PostsAuthors post={post} pageSectionContext="post_header" />
            </div>
            {rssFeedSource && rssFeedSource.user &&
              <LWTooltip title={`Crossposted from ${feedLinkDomain}`} className={classes.feedName}>
                <a href={feedLink}>{rssFeedSource.nickname}</a>
              </LWTooltip>
            }
          </div>
          {secondaryInfoNode}
        </div>
      </div>
      {!post.shortform && <div className={classes.headerVote}>
        <PostsVote post={post} />
      </div>}
    </div>
    <div className={classes.headerFooter}>
      <div className={classes.tagSection}>
        {!post.shortform && !post.isEvent && !hideTags && 
        <AnalyticsContext pageSectionContext="tagHeader">
          <FooterTagList post={post} hideScore allowTruncate overrideMargins={true} annualReviewMarketInfo={annualReviewMarketInfo} />
        </AnalyticsContext>}
      </div>
    </div>
    {post.isEvent && <PostsPageEventData post={post}/>}
  </>
}

const PostsPagePostHeaderComponent = registerComponent(
  'PostsPagePostHeader', PostsPagePostHeader, {styles}
);

declare global {
  interface ComponentTypes {
    PostsPagePostHeader: typeof PostsPagePostHeaderComponent,
  }
}<|MERGE_RESOLUTION|>--- conflicted
+++ resolved
@@ -7,10 +7,7 @@
 import classNames from 'classnames';
 import { isServer } from '../../../lib/executionEnvironment';
 import { isBookUI, isFriendlyUI } from '../../../themes/forumTheme';
-<<<<<<< HEAD
-=======
 import { captureException } from '@sentry/core';
->>>>>>> a8ca7c08
 import type { AnnualReviewMarketInfo } from '../../../lib/collections/posts/annualReviewMarkets';
 
 const SECONDARY_SPACING = 20;
