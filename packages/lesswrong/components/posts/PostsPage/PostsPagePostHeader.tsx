import React, { FC, MouseEvent, useEffect, useMemo } from 'react';
import { Components, registerComponent } from '../../../lib/vulcan-lib';
import { postGetAnswerCountStr, postGetCommentCount, postGetCommentCountStr } from '../../../lib/collections/posts/helpers';
import { AnalyticsContext } from "../../../lib/analyticsEvents";
import { extractVersionsFromSemver } from '../../../lib/editor/utils'
import { getUrlClass } from '../../../lib/routeUtil';
import classNames from 'classnames';
import { isServer } from '../../../lib/executionEnvironment';
import moment from 'moment';
import { isEAForum } from '../../../lib/instanceSettings';
import { useCookiesWithConsent } from '../../hooks/useCookiesWithConsent';
import { PODCAST_TOOLTIP_SEEN_COOKIE } from '../../../lib/cookies/cookies';

const SECONDARY_SPACING = 20;
const PODCAST_ICON_SIZE = isEAForum ? 20 : 24;

const styles = (theme: ThemeType): JssStyles => ({
  header: {
    position: 'relative',
    display:"flex",
    justifyContent: "space-between",
    alignItems: "center",
    marginBottom: isEAForum ? 25 : theme.spacing.unit*2,
  },
  headerLeft: {
    width:"100%"
  },
  headerVote: {
    textAlign: 'center',
    fontSize: 42,
    position: "relative",
  },
  eventHeader: {
    marginBottom:0,
  },
  secondaryInfo: {
    fontSize: isEAForum ? theme.typography.body1.fontSize : '1.4rem',
    fontWeight: isEAForum ? 450 : undefined,
    fontFamily: theme.typography.uiSecondary.fontFamily,
    color: theme.palette.text.dim3,
  },
  groupLinks: {
    display: 'inline-block',
    marginRight: SECONDARY_SPACING,
  },
  secondaryInfoLink: {
    display: "inline-block",
    fontWeight: isEAForum ? 450 : undefined,
    fontSize: isEAForum ? undefined : theme.typography.body2.fontSize,
    marginRight: SECONDARY_SPACING,
    "@media print": { display: "none" },
  },
  wordCount: {
    display: 'inline-block',
    marginRight: SECONDARY_SPACING,
    fontWeight: isEAForum ? 450 : undefined,
    fontSize: isEAForum ? undefined : theme.typography.body2.fontSize,
    "@media print": { display: "none" },
  },
  togglePodcastContainer: {
    marginRight: SECONDARY_SPACING,
    verticalAlign: 'middle',
    color: theme.palette.primary.main,
    height: PODCAST_ICON_SIZE,
  },
  togglePodcastIcon: {
    width: PODCAST_ICON_SIZE,
    height: PODCAST_ICON_SIZE,
  },
  actions: {
    display: 'inline-block',
    color: theme.palette.grey[500],
    "@media print": { display: "none" },
  },
  authors: {
    fontSize: theme.typography.body1.fontSize,
    display: 'inline-block',
    marginRight: SECONDARY_SPACING
  },
  feedName: {
    marginRight: SECONDARY_SPACING,
    display: 'inline-block',
    [theme.breakpoints.down('sm')]: {
      display: "none"
    }
  },
  date: {
    marginRight: SECONDARY_SPACING,
    display: 'inline-block',
  },
  divider: {
    marginTop: theme.spacing.unit*2,
    marginLeft:0,
    borderTop: theme.palette.border.faint,
    borderLeft: 'transparent'
  },
  commentIcon: {
    fontSize: "1.4em",
    marginRight: 1,
    transform: "translateY(5px)",
  },
});

// On the server, use the 'url' library for parsing hostname out of feed URLs.
// On the client, we instead create an <a> tag, set its href, and extract
// properties from that. (There is a URL class which theoretically would work,
// but it doesn't have the hostname field on IE11 and it's missing entirely on
// Opera Mini.)
const URLClass = getUrlClass()

function getProtocol(url: string): string {
  if (isServer)
    return new URLClass(url).protocol;

  // From https://stackoverflow.com/questions/736513/how-do-i-parse-a-url-into-hostname-and-path-in-javascript
  var parser = document.createElement('a');
  parser.href = url;
  return parser.protocol;
}

function getHostname(url: string): string {
  if (isServer)
    return new URLClass(url).hostname;

  // From https://stackoverflow.com/questions/736513/how-do-i-parse-a-url-into-hostname-and-path-in-javascript
  var parser = document.createElement('a');
  parser.href = url;
  return parser.hostname;
}

const countAnswersAndDescendents = (answers: CommentsList[]) => {
  const sum = answers.reduce((prev: number, curr: CommentsList) => prev + curr.descendentCount, 0);
  return sum + answers.length;
}

const getResponseCounts = (
  post: PostsWithNavigation|PostsWithNavigationAndRevision,
  answers: CommentsList[],
) => {
  // answers may include some which are deleted:true, deletedPublic:true (in which
  // case various fields are unpopulated and a deleted-item placeholder is shown
  // in the UI). These deleted answers are *not* included in post.commentCount.
  const nonDeletedAnswers = answers.filter(answer=>!answer.deleted);
  
  return {
    answerCount: nonDeletedAnswers.length,
    commentCount: postGetCommentCount(post) - countAnswersAndDescendents(nonDeletedAnswers),
  };
};

const CommentsLink: FC<{
  count: string,
  anchor: string,
  className?: string,
}> = ({count, anchor, className}) => {
  const onClick = (e: MouseEvent<HTMLAnchorElement>) => {
    e.preventDefault();
    const elem = document.querySelector(anchor);
    if (elem) {
      // Match the scroll behaviour from TableOfContentsList
      window.scrollTo({
        top: elem.getBoundingClientRect().y - (window.innerHeight / 3) + 1,
        behavior: "smooth",
      });
    }
  }
  return (
    <a className={className} {...(isEAForum ? {onClick} : {href: anchor})}>
      {count}
    </a>
  );
}

/// PostsPagePostHeader: The metadata block at the top of a post page, with
/// title, author, voting, an actions menu, etc.
const PostsPagePostHeader = ({post, answers = [], dialogueResponses = [], toggleEmbeddedPlayer, hideMenu, hideTags, classes}: {
  post: PostsWithNavigation|PostsWithNavigationAndRevision,
  answers?: CommentsList[],
  dialogueResponses?: CommentsList[],
  toggleEmbeddedPlayer?: () => void,
  hideMenu?: boolean,
  hideTags?: boolean,
  classes: ClassesType,
}) => {
  const {PostsPageTitle, PostsAuthors, LWTooltip, PostsPageDate, CrosspostHeaderIcon,
    PostActionsButton, PostsVote, PostsGroupDetails, PostsTopSequencesNav,
    PostsPageEventData, FooterTagList, AddToCalendarButton, BookmarkButton,
    NewFeaturePulse, ForumIcon} = Components;
  const [cookies, setCookie] = useCookiesWithConsent([PODCAST_TOOLTIP_SEEN_COOKIE]);
  // eslint-disable-next-line react-hooks/exhaustive-deps
  const cachedTooltipSeen = useMemo(() => cookies[PODCAST_TOOLTIP_SEEN_COOKIE], []);

  useEffect(() => {
    if(!cachedTooltipSeen) {
      setCookie(PODCAST_TOOLTIP_SEEN_COOKIE, true, {
        expires: moment().add(2, 'years').toDate(),
      });
    }
  // eslint-disable-next-line react-hooks/exhaustive-deps 
  }, [])
  
  const feedLinkDescription = post.feed?.url && getHostname(post.feed.url)
  const feedLink = post.feed?.url && `${getProtocol(post.feed.url)}//${getHostname(post.feed.url)}`;
  const { major } = extractVersionsFromSemver(post.version)
  const hasMajorRevision = major > 1

  const wordCount = useMemo(() => {
    if (!post.debate || dialogueResponses.length === 0) {
      return post.contents?.wordCount || 0;
    }

    return dialogueResponses.reduce((wordCount, response) => {
      wordCount += response.contents?.wordCount ?? 0;
      return wordCount;
    }, 0);
  }, [post, dialogueResponses]);

  /**
   * It doesn't make a ton of sense to fetch all the debate response comments in the resolver field, since we:
   * 1. already have them here
   * 2. need them to compute the word count in the debate case as well
   */
  const readTime = useMemo(() => {
    if (!post.debate || dialogueResponses.length === 0) {
      return post.readTimeMinutes ?? 1;
    }

    return Math.max(1, Math.round(wordCount / 250));
  }, [post, dialogueResponses, wordCount]);

  const {
    answerCount,
    commentCount,
  } = useMemo(() => getResponseCounts(post, answers), [post, answers]);

  // TODO: If we are not the primary author of this post, but it was shared with
  // us as a draft, display a notice and a link to the collaborative editor.
  
  return <>
    {post.group && <PostsGroupDetails post={post} documentId={post.group._id} />}
    <AnalyticsContext pageSectionContext="topSequenceNavigation">
      <PostsTopSequencesNav post={post} />
    </AnalyticsContext>
    <div className={classNames(classes.header, {[classes.eventHeader]:post.isEvent})}>
      <div className={classes.headerLeft}>
        <PostsPageTitle post={post} />
        <div className={classes.secondaryInfo}>
          <span className={classes.authors}>
            <PostsAuthors post={post}/>
          </span>
          { post.feed && post.feed.user &&
            <LWTooltip title={`Crossposted from ${feedLinkDescription}`}>
              <a href={feedLink} className={classes.feedName}>
                {post.feed.nickname}
              </a>
            </LWTooltip>
          }
          {post.fmCrosspost?.isCrosspost && !post.fmCrosspost.hostedHere && <CrosspostHeaderIcon post={post} />}
          {!post.isEvent && <LWTooltip title={`${wordCount} words`}>
            <span className={classes.wordCount}>{readTime} min read</span>
          </LWTooltip>}
          {!post.isEvent && <span className={classes.date}>
            <PostsPageDate post={post} hasMajorRevision={hasMajorRevision} />
          </span>}
          {post.isEvent && <div className={classes.groupLinks}>
            <Components.GroupLinks document={post} noMargin={true} />
          </div>}
<<<<<<< HEAD
          {post.question && <a className={classes.secondaryInfoLink} href={"#answers"}>{postGetAnswerCountStr(answerCount)}</a>}
          <a className={classes.secondaryInfoLink} href={"#comments"}>
            {isEAForum ?
              <>
                <ForumIcon icon="Comment" className={classes.commentIcon} /> {commentCount}
              </> : postGetCommentCountStr(post, commentCount)
            }
          </a>
          {isEAForum && <BookmarkButton post={post} variant='iconWithText' />}
=======
          {post.question &&
            <CommentsLink
              count={postGetAnswerCountStr(answerCount)}
              anchor="#answers"
              className={classes.commentsLink}
            />
          }
          <CommentsLink
            count={postGetCommentCountStr(post, commentCount)}
            anchor="#comments"
            className={classes.commentsLink}
          />
>>>>>>> d6e81112
          {toggleEmbeddedPlayer &&
            (cachedTooltipSeen ?
              <LWTooltip title={'Listen to this post'} className={classes.togglePodcastContainer}>
                <a href="#" onClick={toggleEmbeddedPlayer}>
                  <ForumIcon icon="VolumeUp" className={classes.togglePodcastIcon} />
                </a>
              </LWTooltip> :
              <NewFeaturePulse dx={-10} dy={4}>
                <LWTooltip title={'Listen to this post'} className={classes.togglePodcastContainer}>
                <a href="#" onClick={toggleEmbeddedPlayer}>
                  <ForumIcon icon="VolumeUp" className={classes.togglePodcastIcon} />
                </a>
                </LWTooltip>
              </NewFeaturePulse>
            )
          }
          {post.startTime && <div className={classes.secondaryInfoLink}>
            <AddToCalendarButton post={post} label="Add to calendar" hideTooltip={true} />
          </div>}
          {!hideMenu &&
            <span className={classes.actions}>
              <AnalyticsContext pageElementContext="tripleDotMenu">
                <PostActionsButton post={post} includeBookmark={!isEAForum} />
              </AnalyticsContext>
            </span>
          }
        </div>
      </div>
      {!post.shortform && <div className={classes.headerVote}>
        <PostsVote post={post} />
      </div>}
    </div>
    {!post.shortform && !post.isEvent && !hideTags && <AnalyticsContext pageSectionContext="tagHeader">
      <FooterTagList post={post} hideScore />
    </AnalyticsContext>}
    {post.isEvent && <PostsPageEventData post={post}/>}
  </>
}

const PostsPagePostHeaderComponent = registerComponent(
  'PostsPagePostHeader', PostsPagePostHeader, {styles}
);

declare global {
  interface ComponentTypes {
    PostsPagePostHeader: typeof PostsPagePostHeaderComponent,
  }
}<|MERGE_RESOLUTION|>--- conflicted
+++ resolved
@@ -149,10 +149,10 @@
 };
 
 const CommentsLink: FC<{
-  count: string,
   anchor: string,
+  children: React.ReactNode,
   className?: string,
-}> = ({count, anchor, className}) => {
+}> = ({anchor, children, className}) => {
   const onClick = (e: MouseEvent<HTMLAnchorElement>) => {
     e.preventDefault();
     const elem = document.querySelector(anchor);
@@ -166,7 +166,7 @@
   }
   return (
     <a className={className} {...(isEAForum ? {onClick} : {href: anchor})}>
-      {count}
+      {children}
     </a>
   );
 }
@@ -265,30 +265,19 @@
           {post.isEvent && <div className={classes.groupLinks}>
             <Components.GroupLinks document={post} noMargin={true} />
           </div>}
-<<<<<<< HEAD
-          {post.question && <a className={classes.secondaryInfoLink} href={"#answers"}>{postGetAnswerCountStr(answerCount)}</a>}
-          <a className={classes.secondaryInfoLink} href={"#comments"}>
+          {post.question &&
+            <CommentsLink anchor="#answers" className={classes.commentsLink}>
+              {postGetAnswerCountStr(answerCount)}
+            </CommentsLink>
+          }
+          <CommentsLink anchor="#comments" className={classes.commentsLink}>
             {isEAForum ?
               <>
                 <ForumIcon icon="Comment" className={classes.commentIcon} /> {commentCount}
               </> : postGetCommentCountStr(post, commentCount)
             }
-          </a>
+          </CommentsLink>
           {isEAForum && <BookmarkButton post={post} variant='iconWithText' />}
-=======
-          {post.question &&
-            <CommentsLink
-              count={postGetAnswerCountStr(answerCount)}
-              anchor="#answers"
-              className={classes.commentsLink}
-            />
-          }
-          <CommentsLink
-            count={postGetCommentCountStr(post, commentCount)}
-            anchor="#comments"
-            className={classes.commentsLink}
-          />
->>>>>>> d6e81112
           {toggleEmbeddedPlayer &&
             (cachedTooltipSeen ?
               <LWTooltip title={'Listen to this post'} className={classes.togglePodcastContainer}>
