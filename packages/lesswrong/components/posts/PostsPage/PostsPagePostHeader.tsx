import React, { FC, MouseEvent, useMemo } from 'react';
<<<<<<< HEAD
import { Components, registerComponent } from '../../../lib/vulcan-lib/components';
import { getResponseCounts, postGetAnswerCountStr, postGetCommentCountStr, postGetLink, postGetLinkTarget } from '../../../lib/collections/posts/helpers';
=======
import { registerComponent } from '../../../lib/vulcan-lib/components';
import { getResponseCounts, postGetAnswerCountStr, postGetCommentCountStr } from '../../../lib/collections/posts/helpers';
>>>>>>> 8bc901f3
import { AnalyticsContext } from "../../../lib/analyticsEvents";
import { extractVersionsFromSemver } from '../../../lib/editor/utils';
import classNames from 'classnames';
import { isServer } from '../../../lib/executionEnvironment';
import { captureException } from '@sentry/core';
import type { AnnualReviewMarketInfo } from '../../../lib/collections/posts/annualReviewMarkets';
import { getUrlClass } from '@/server/utils/getUrlClass';
<<<<<<< HEAD
import { AUTHOR_MARKER_STYLES } from './PostsAuthors';
=======
import PostsPageTitle from "./PostsPageTitle";
import PostsAuthors from "./PostsAuthors";
import LWTooltip from "../../common/LWTooltip";
import PostsPageDate from "./PostsPageDate";
import CrosspostHeaderIcon from "./CrosspostHeaderIcon";
import PostActionsButton from "../../dropdowns/posts/PostActionsButton";
import PostsVote from "../../votes/PostsVote";
import PostsGroupDetails from "../PostsGroupDetails";
import PostsTopSequencesNav from "./PostsTopSequencesNav";
import PostsPageEventData from "./PostsPageEventData";
import FooterTagList from "../../tagging/FooterTagList";
import AddToCalendarButton from "../AddToCalendar/AddToCalendarButton";
import BookmarkButton from "../BookmarkButton";
import ForumIcon from "../../common/ForumIcon";
import GroupLinks from "../../localGroups/GroupLinks";
import SharePostButton from "../SharePostButton";
import AudioToggle from "./AudioToggle";
import ReadTime from "./ReadTime";
>>>>>>> 8bc901f3

const SECONDARY_SPACING = 20;

const styles = (theme: ThemeType) => ({
  root: {
    marginTop: 70,
  },
  header: {
    position: 'relative',
    display:"flex",
    justifyContent: "space-between",
    alignItems: "center",
    marginBottom: 20,
  },
  headerLeft: {
    width: "100%"
  },
  eventHeader: {
    marginBottom: 0,
  },
  authorSection: {
    display: 'flex',
    columnGap: 12,
    fontFamily: theme.typography.fontFamily,
    fontSize: 14,
    lineHeight: '18px',
    padding: '30px 0 24px',
    borderBottom: theme.palette.border.grey300,
  },
  authorPhotos: {
    display: 'flex',
    zIndex: 1,
  },
  coauthorPhoto: {
    marginLeft: -12,
  },
  authorPhotoBorder: {
    border: `2px solid ${theme.palette.grey[0]}`,
  },
  authors: {
    fontWeight: 500,
    lineHeight: '1.5',
  },
  authorMarkers: AUTHOR_MARKER_STYLES,
  dateAndReadTime: {
    display: 'flex',
    columnGap: 6,
    fontSize: 14,
    fontWeight: 500,
    color: theme.palette.text.dim3,
  },
  // authorAndSecondaryInfo: {
  //   display: 'flex',
  //   alignItems: 'baseline',
  //   columnGap: SECONDARY_SPACING,
  //   flexWrap: 'wrap',
  //   fontSize: theme.typography.body1.fontSize,
  //   fontWeight: 450,
  //   fontFamily: theme.typography.uiSecondary.fontFamily,
  //   color: theme.palette.text.dim3,
  //   paddingBottom: 12,
  //   borderBottom: theme.palette.border.grey300,
  // },
  secondaryInfo: {
    display: 'flex',
    justifyContent: 'space-between',
    alignItems: 'center',
    columnGap: SECONDARY_SPACING,
    rowGap: '10px',
    flexWrap: 'wrap',
    fontSize: 14,
    fontWeight: 500,
    fontFamily: theme.typography.uiSecondary.fontFamily,
    color: theme.palette.text.dim3,
    padding: '12px 0',
    borderBottom: theme.palette.border.grey300,
    [theme.breakpoints.down("sm")]: {
      justifyContent: 'flex-start'
    }
  },
  secondaryInfoLeft: {
    display: 'flex',
    alignItems: 'baseline',
    columnGap: SECONDARY_SPACING,
    flexWrap: 'wrap'
  },
  postsVote: {
    fontSize: 32,
  },
  secondaryInfoRight: {
    flex: 'none',
    display: 'flex',
    columnGap: SECONDARY_SPACING
  },
  secondaryInfoLink: {
    fontWeight: 450,
    "@media print": { display: "none" },
  },
  actions: {
    "&:hover": {
      opacity: 0.5,
    },
    '& svg': {
      color: 'inherit' // this is needed for the EAF version of the icon
    },
    "@media print": { display: "none" },
  },
  // authorInfo: {
  //   display: 'flex',
  //   alignItems: 'baseline',
  //   columnGap: SECONDARY_SPACING,
  // },

  feedName: {
    fontSize: theme.typography.body2.fontSize,
    [theme.breakpoints.down('sm')]: {
      display: "none"
    }
  },
  divider: {
    marginTop: theme.spacing.unit*2,
    marginLeft:0,
    borderTop: theme.palette.border.faint,
    borderLeft: 'transparent'
  },
  commentIcon: {
    fontSize: "1.4em",
    marginRight: 1,
    transform: "translateY(5px)",
  },
  bookmarkButton: {
    marginBottom: -5,
    height: 22,
    color: theme.palette.grey[600],
    "&:hover": {
      opacity: 0.5,
    },
  },
  headerFooter: {
    display: 'flex',
    justifyContent: 'space-between',
    [theme.breakpoints.down('sm')]: {
      flexDirection: 'column',
    },
    marginTop: 8,
    marginBottom: 16,
  },
  tagSection: {
    flex: 1,
    display: "flex",
    flexDirection: "column",
    height: "100%",
  }
});

// On the server, use the 'url' library for parsing hostname out of feed URLs.
// On the client, we instead create an <a> tag, set its href, and extract
// properties from that. (There is a URL class which theoretically would work,
// but it doesn't have the hostname field on IE11 and it's missing entirely on
// Opera Mini.)
const URLClass = getUrlClass()

export function getProtocol(url: string): string {
  if (isServer)
    return new URLClass(url).protocol;

  // From https://stackoverflow.com/questions/736513/how-do-i-parse-a-url-into-hostname-and-path-in-javascript
  var parser = document.createElement('a');
  parser.href = url;
  return parser.protocol;
}

export function getHostname(url: string): string {
  if (isServer)
    return new URLClass(url).hostname;

  // From https://stackoverflow.com/questions/736513/how-do-i-parse-a-url-into-hostname-and-path-in-javascript
  var parser = document.createElement('a');
  parser.href = url;
  return parser.hostname;
}

/**
 * Intended to be used when you have a url-like string that might be missing the protocol (http(s)://) prefix
 * Trying to parse those with `new URL()`/`new URLClass()` blows up, so this tries to correctly handle them
 * We default to logging an error to sentry and returning nothing if even that fails, but not confident we shouldn't just continue to throw in a visible way
 */
export function parseUnsafeUrl(url: string) {
  const urlWithProtocol = url.slice(0, 4) === 'http'
    ? url
    : `https://${url}`;

  try {
    const parsedUrl = new URLClass(urlWithProtocol);
    const protocol = getProtocol(urlWithProtocol);
    const hostname = getHostname(urlWithProtocol);
  
    return { protocol, hostname, parsedUrl };
  } catch (err) {
    captureException(`Tried to parse url ${url} as ${urlWithProtocol} and failed`);
  }

  return {};
}

export const CommentsLink: FC<{
  anchor: string,
  children: React.ReactNode,
  className?: string,
}> = ({anchor, children, className}) => {
  const onClick = (e: MouseEvent<HTMLAnchorElement>) => {
    e.preventDefault();
    const elem = document.querySelector(anchor);
    if (elem) {
      // Match the scroll behaviour from TableOfContentsList
      window.scrollTo({
        top: elem.getBoundingClientRect().y - (window.innerHeight / 3) + 1,
        behavior: "smooth",
      });
    }
  }
  return (
    <a className={className} onClick={onClick}>
      {children}
    </a>
  );
}

/// PostsPagePostHeader: The metadata block at the top of a post page, with
/// title, author, voting, an actions menu, etc.
const PostsPagePostHeader = ({post, answers = [], dialogueResponses = [], showEmbeddedPlayer, toggleEmbeddedPlayer, hideMenu, hideTags, annualReviewMarketInfo, classes}: {
  post: PostsWithNavigation|PostsWithNavigationAndRevision|PostsListWithVotes,
  answers?: CommentsList[],
  dialogueResponses?: CommentsList[],
  showEmbeddedPlayer?: boolean,
  toggleEmbeddedPlayer?: () => void,
  hideMenu?: boolean,
  hideTags?: boolean,
  annualReviewMarketInfo?: AnnualReviewMarketInfo,
  classes: ClassesType<typeof styles>,
}) => {
<<<<<<< HEAD
  const { PostsPageTitle, LWTooltip, PostsPageDate, CrosspostHeaderIcon,
    PostActionsButton, PostsVote, PostsGroupDetails, PostsTopSequencesNav,
    PostsPageEventData, FooterTagList, AddToCalendarButton, BookmarkButton,
    ForumIcon, GroupLinks, SharePostButton, AudioToggle, ReadTime, UsersProfileImage,
    UsersName, UserCommentMarkers, PostsCoauthor } = Components;

=======
>>>>>>> 8bc901f3
  const hasMajorRevision = ('version' in post) && extractVersionsFromSemver(post.version).major > 1
  const rssFeedSource = ('feed' in post) ? post.feed : null;
  let feedLinkDomain;
  let feedLink;
  if (rssFeedSource?.url) {
    let feedLinkProtocol;
    ({ hostname: feedLinkDomain, protocol: feedLinkProtocol } = parseUnsafeUrl(rssFeedSource.url));
    feedLink = `${feedLinkProtocol}//${feedLinkDomain}`;
  }
  const { hostname: linkpostDomain } = post.url
    ? parseUnsafeUrl(post.url)
    : { hostname: undefined };
  const linkpostTooltip = <div>View the original at:<br/>{post.url}</div>;
  const displayLinkpost = post.url && feedLinkDomain !== linkpostDomain;
  const linkpostNode = displayLinkpost ? <LWTooltip title={linkpostTooltip}>
    <a href={postGetLink(post)} target={postGetLinkTarget(post)}>
      Link post from {linkpostDomain}
    </a>
  </LWTooltip> : null;
  const crosspostNode = post.fmCrosspost?.isCrosspost && !post.fmCrosspost.hostedHere &&
    <CrosspostHeaderIcon post={post} />

  const {
    answerCount,
    commentCount,
  } = useMemo(() => getResponseCounts({ post, answers }), [post, answers]);

  const minimalSecondaryInfo = post.isEvent || post.shortform;

  const answersNode = !post.question || minimalSecondaryInfo
    ? null
    : (
      <CommentsLink anchor="#answers" className={classes.secondaryInfoLink}>
        {postGetAnswerCountStr(answerCount)}
      </CommentsLink>
    );

  const addToCalendarNode = post.startTime && <div className={classes.secondaryInfoLink}>
    <AddToCalendarButton post={post} label="Add to calendar" hideTooltip />
  </div>

  const tripleDotMenuNode = !hideMenu &&
    <span className={classes.actions}>
      <AnalyticsContext pageElementContext="tripleDotMenu">
        <PostActionsButton post={post} flip={true} />
      </AnalyticsContext>
    </span>

  // EA Forum splits the info into two sections, plus has the info in a different order
  const secondaryInfoNode = <div className={classes.secondaryInfo}>
      <div className={classes.secondaryInfoLeft}>
        <div className={classes.postsVote}>
          <PostsVote post={post} useHorizontalLayout />
        </div>
        {!post.shortform &&
          <LWTooltip title={postGetCommentCountStr(post, commentCount)}>
            <CommentsLink anchor="#comments" className={classes.secondaryInfoLink}>
              <ForumIcon icon="Comment" className={classes.commentIcon} /> {commentCount}
            </CommentsLink>
          </LWTooltip>
        }
        {answersNode}
        {post.isEvent && <GroupLinks document={post} noMargin />}
        {addToCalendarNode}
      </div>
      <div className={classes.secondaryInfoRight}>
<<<<<<< HEAD
        {crosspostNode}
        <AudioToggle post={post} toggleEmbeddedPlayer={toggleEmbeddedPlayer} showEmbeddedPlayer={showEmbeddedPlayer} />
        <BookmarkButton post={post} className={classes.bookmarkButton} placement='bottom-start' />
=======
        <BookmarkButton documentId={post._id} collectionName="Posts" className={classes.bookmarkButton} placement='bottom-start' />
>>>>>>> 8bc901f3
        <SharePostButton post={post} />
        {tripleDotMenuNode}
      </div>
    </div>

  // TODO: If we are not the primary author of this post, but it was shared with
  // us as a draft, display a notice and a link to the collaborative editor.

  return <div className={classes.root}>
    {post.group && <PostsGroupDetails post={post} documentId={post.group._id} />}
    <AnalyticsContext pageSectionContext="topSequenceNavigation">
      {('sequence' in post) && <PostsTopSequencesNav post={post} />}
    </AnalyticsContext>
    <div className={classNames(classes.header, {[classes.eventHeader]: post.isEvent})}>
      <div className={classes.headerLeft}>
        <PostsPageTitle post={post} />
        <div className={classes.authorSection}>
          {post.user && <div className={classes.authorPhotos}>
            <div style={{position: 'relative', zIndex: 1}}>
              <UsersProfileImage
                key={post.user._id}
                user={post.user}
                size={40}
                className={classes.authorPhotoBorder}
              />
            </div>
            {post.coauthors.map((coauthor, i) =>
              <div
                key={coauthor._id}
                style={{position: 'relative', zIndex: 0 - i}}
              >
                <UsersProfileImage
                  key={coauthor._id}
                  user={coauthor}
                  size={40}
                  wrapperClassName={classes.coauthorPhoto}
                  className={classes.authorPhotoBorder}
                />
              </div>
            )}
          </div>}
          <div>
            <div className={classes.authors}>
              {!post.user || post.hideAuthor
                ? <Components.UserNameDeleted />
                : <>
                  <UsersName user={post.user} pageSectionContext="post_header" />
                  <UserCommentMarkers user={post.user} className={classes.authorMarkers} />
                </>
              }
              {post.coauthors.map(coauthor =>
                <PostsCoauthor key={coauthor._id} post={post} coauthor={coauthor} pageSectionContext="post_header" />
              )}
            </div>
            {!minimalSecondaryInfo &&
              <div className={classes.dateAndReadTime}>
                <PostsPageDate post={post} hasMajorRevision={hasMajorRevision} />
                <div>·</div>
                <ReadTime post={post} dialogueResponses={dialogueResponses} />
                {rssFeedSource && rssFeedSource.user &&
                  <>
                    <div>·</div>
                    <LWTooltip title={`Crossposted from ${feedLinkDomain}`} className={classes.feedName}>
                      <a href={feedLink}>{rssFeedSource.nickname}</a>
                    </LWTooltip>
                  </>
                }
                {displayLinkpost && <>
                  <div>·</div>
                  {linkpostNode}
                </>}
              </div>
            }
          </div>
        </div>
        {secondaryInfoNode}

        {/* <div className={classes.authorAndSecondaryInfo}>
          <div className={classes.authorInfo}>
            <div className={classes.authors}>
              <PostsAuthors post={post} pageSectionContext="post_header" />
            </div>
            {rssFeedSource && rssFeedSource.user &&
              <LWTooltip title={`Crossposted from ${feedLinkDomain}`} className={classes.feedName}>
                <a href={feedLink}>{rssFeedSource.nickname}</a>
              </LWTooltip>
            }
          </div>
        </div> */}
      </div>
    </div>
    <div className={classes.headerFooter}>
      <div className={classes.tagSection}>
        {!post.shortform && !post.isEvent && !hideTags &&
        <AnalyticsContext pageSectionContext="tagHeader">
          <FooterTagList post={post} hideScore allowTruncate overrideMargins={true} annualReviewMarketInfo={annualReviewMarketInfo} />
        </AnalyticsContext>}
      </div>
    </div>
    {post.isEvent && <PostsPageEventData post={post}/>}
  </div>
}

export default registerComponent(
  'PostsPagePostHeader', PostsPagePostHeader, {styles}
);

<|MERGE_RESOLUTION|>--- conflicted
+++ resolved
@@ -1,11 +1,6 @@
 import React, { FC, MouseEvent, useMemo } from 'react';
-<<<<<<< HEAD
-import { Components, registerComponent } from '../../../lib/vulcan-lib/components';
+import { registerComponent } from '../../../lib/vulcan-lib/components';
 import { getResponseCounts, postGetAnswerCountStr, postGetCommentCountStr, postGetLink, postGetLinkTarget } from '../../../lib/collections/posts/helpers';
-=======
-import { registerComponent } from '../../../lib/vulcan-lib/components';
-import { getResponseCounts, postGetAnswerCountStr, postGetCommentCountStr } from '../../../lib/collections/posts/helpers';
->>>>>>> 8bc901f3
 import { AnalyticsContext } from "../../../lib/analyticsEvents";
 import { extractVersionsFromSemver } from '../../../lib/editor/utils';
 import classNames from 'classnames';
@@ -13,11 +8,8 @@
 import { captureException } from '@sentry/core';
 import type { AnnualReviewMarketInfo } from '../../../lib/collections/posts/annualReviewMarkets';
 import { getUrlClass } from '@/server/utils/getUrlClass';
-<<<<<<< HEAD
 import { AUTHOR_MARKER_STYLES } from './PostsAuthors';
-=======
 import PostsPageTitle from "./PostsPageTitle";
-import PostsAuthors from "./PostsAuthors";
 import LWTooltip from "../../common/LWTooltip";
 import PostsPageDate from "./PostsPageDate";
 import CrosspostHeaderIcon from "./CrosspostHeaderIcon";
@@ -34,7 +26,11 @@
 import SharePostButton from "../SharePostButton";
 import AudioToggle from "./AudioToggle";
 import ReadTime from "./ReadTime";
->>>>>>> 8bc901f3
+import UsersProfileImage from '@/components/users/UsersProfileImage';
+import UserNameDeleted from '@/components/users/UserNameDeleted';
+import UsersName from '@/components/users/UsersName';
+import UserCommentMarkers from '@/components/users/UserCommentMarkers';
+import PostsCoauthor from './PostsCoauthor';
 
 const SECONDARY_SPACING = 20;
 
@@ -276,15 +272,6 @@
   annualReviewMarketInfo?: AnnualReviewMarketInfo,
   classes: ClassesType<typeof styles>,
 }) => {
-<<<<<<< HEAD
-  const { PostsPageTitle, LWTooltip, PostsPageDate, CrosspostHeaderIcon,
-    PostActionsButton, PostsVote, PostsGroupDetails, PostsTopSequencesNav,
-    PostsPageEventData, FooterTagList, AddToCalendarButton, BookmarkButton,
-    ForumIcon, GroupLinks, SharePostButton, AudioToggle, ReadTime, UsersProfileImage,
-    UsersName, UserCommentMarkers, PostsCoauthor } = Components;
-
-=======
->>>>>>> 8bc901f3
   const hasMajorRevision = ('version' in post) && extractVersionsFromSemver(post.version).major > 1
   const rssFeedSource = ('feed' in post) ? post.feed : null;
   let feedLinkDomain;
@@ -351,13 +338,9 @@
         {addToCalendarNode}
       </div>
       <div className={classes.secondaryInfoRight}>
-<<<<<<< HEAD
         {crosspostNode}
         <AudioToggle post={post} toggleEmbeddedPlayer={toggleEmbeddedPlayer} showEmbeddedPlayer={showEmbeddedPlayer} />
-        <BookmarkButton post={post} className={classes.bookmarkButton} placement='bottom-start' />
-=======
         <BookmarkButton documentId={post._id} collectionName="Posts" className={classes.bookmarkButton} placement='bottom-start' />
->>>>>>> 8bc901f3
         <SharePostButton post={post} />
         {tripleDotMenuNode}
       </div>
@@ -402,7 +385,7 @@
           <div>
             <div className={classes.authors}>
               {!post.user || post.hideAuthor
-                ? <Components.UserNameDeleted />
+                ? <UserNameDeleted />
                 : <>
                   <UsersName user={post.user} pageSectionContext="post_header" />
                   <UserCommentMarkers user={post.user} className={classes.authorMarkers} />
@@ -463,5 +446,4 @@
 
 export default registerComponent(
   'PostsPagePostHeader', PostsPagePostHeader, {styles}
-);
-
+);