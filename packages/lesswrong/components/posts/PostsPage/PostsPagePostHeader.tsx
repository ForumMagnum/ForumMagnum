import React, { useEffect, useMemo } from 'react';
import { Components, registerComponent } from '../../../lib/vulcan-lib';
import { postGetAnswerCountStr, postGetCommentCount, postGetCommentCountStr } from '../../../lib/collections/posts/helpers';
import { AnalyticsContext } from "../../../lib/analyticsEvents";
import { extractVersionsFromSemver } from '../../../lib/editor/utils'
import { getUrlClass } from '../../../lib/routeUtil';
import classNames from 'classnames';
import { isServer } from '../../../lib/executionEnvironment';
import { useCookies } from 'react-cookie';
import moment from 'moment';
<<<<<<< HEAD
import { USE_FRIENDLY_ICONS } from '../../common/ForumIcon';
=======
import { isEAForum } from '../../../lib/instanceSettings';
>>>>>>> 9c8da403

const SECONDARY_SPACING = 20
const PODCAST_TOOLTIP_SEEN_COOKIE = 'podcast_tooltip_seen'
const PODCAST_ICON_SIZE = USE_FRIENDLY_ICONS ? 20 : 24;

const styles = (theme: ThemeType): JssStyles => ({
  header: {
    position: 'relative',
    display:"flex",
    justifyContent: "space-between",
    alignItems: "center",
    marginBottom: theme.spacing.unit*2
  },
  headerLeft: {
    width:"100%"
  },
  headerVote: {
    textAlign: 'center',
    fontSize: 42,
    position: "relative",
  },
  eventHeader: {
    marginBottom:0,
  },
  secondaryInfo: {
    fontSize: '1.4rem',
    fontFamily: theme.typography.uiSecondary.fontFamily,
  },
  groupLinks: {
    display: 'inline-block',
    marginRight: 20
  },
  commentsLink: {
    marginRight: SECONDARY_SPACING,
    color: theme.palette.text.dim3,
    whiteSpace: "no-wrap",
    display: "inline-block",
    fontSize: theme.typography.body2.fontSize,
    "@media print": { display: "none" },
  },
  wordCount: {
    display: 'inline-block',
    marginRight: SECONDARY_SPACING,
    color: theme.palette.text.dim3,
    whiteSpace: "no-wrap",
    fontWeight: isEAForum ? 450 : undefined,
    fontSize: theme.typography.body2.fontSize,
    "@media print": { display: "none" },
  },
  togglePodcastContainer: {
    marginRight: SECONDARY_SPACING,
    verticalAlign: 'middle',
    color: theme.palette.primary.main,
    height: PODCAST_ICON_SIZE,
  },
  togglePodcastIcon: {
    width: PODCAST_ICON_SIZE,
    height: PODCAST_ICON_SIZE,
  },
  actions: {
    display: 'inline-block',
    color: theme.palette.icon.dim600,
    "@media print": { display: "none" },
  },
  authors: {
    display: 'inline-block',
    marginRight: SECONDARY_SPACING
  },
  feedName: {
    fontSize: theme.typography.body2.fontSize,
    marginRight: SECONDARY_SPACING,
    display: 'inline-block',
    color: theme.palette.text.dim3,
    [theme.breakpoints.down('sm')]: {
      display: "none"
    }
  },
  date: {
    marginRight: SECONDARY_SPACING,
    display: 'inline-block',
  },
  divider: {
    marginTop: theme.spacing.unit*2,
    marginLeft:0,
    borderTop: theme.palette.border.faint,
    borderLeft: 'transparent'
  },
});

// On the server, use the 'url' library for parsing hostname out of feed URLs.
// On the client, we instead create an <a> tag, set its href, and extract
// properties from that. (There is a URL class which theoretically would work,
// but it doesn't have the hostname field on IE11 and it's missing entirely on
// Opera Mini.)
const URLClass = getUrlClass()

function getProtocol(url: string): string {
  if (isServer)
    return new URLClass(url).protocol;

  // From https://stackoverflow.com/questions/736513/how-do-i-parse-a-url-into-hostname-and-path-in-javascript
  var parser = document.createElement('a');
  parser.href = url;
  return parser.protocol;
}

function getHostname(url: string): string {
  if (isServer)
    return new URLClass(url).hostname;

  // From https://stackoverflow.com/questions/736513/how-do-i-parse-a-url-into-hostname-and-path-in-javascript
  var parser = document.createElement('a');
  parser.href = url;
  return parser.hostname;
}

const countAnswersAndDescendents = (answers: CommentsList[]) => {
  const sum = answers.reduce((prev: number, curr: CommentsList) => prev + curr.descendentCount, 0);
  return sum + answers.length;
}

const getResponseCounts = (
  post: PostsWithNavigation|PostsWithNavigationAndRevision,
  answers: CommentsList[],
) => {
  // answers may include some which are deleted:true, deletedPublic:true (in which
  // case various fields are unpopulated and a deleted-item placeholder is shown
  // in the UI). These deleted answers are *not* included in post.commentCount.
  const nonDeletedAnswers = answers.filter(answer=>!answer.deleted);
  
  return {
    answerCount: nonDeletedAnswers.length,
    commentCount: postGetCommentCount(post) - countAnswersAndDescendents(nonDeletedAnswers),
  };
};

/// PostsPagePostHeader: The metadata block at the top of a post page, with
/// title, author, voting, an actions menu, etc.
const PostsPagePostHeader = ({post, answers = [], toggleEmbeddedPlayer, hideMenu, hideTags, classes}: {
  post: PostsWithNavigation|PostsWithNavigationAndRevision,
  answers?: CommentsList[],
  toggleEmbeddedPlayer?: () => void,
  hideMenu?: boolean,
  hideTags?: boolean,
  classes: ClassesType,
}) => {
  const {PostsPageTitle, PostsAuthors, LWTooltip, PostsPageDate, CrosspostHeaderIcon,
    PostActionsButton, PostsVote, PostsGroupDetails, PostsTopSequencesNav,
    PostsPageEventData, FooterTagList, AddToCalendarButton, PostsPageTopTag,
    NewFeaturePulse, ForumIcon} = Components;
  const [cookies, setCookie] = useCookies([PODCAST_TOOLTIP_SEEN_COOKIE]);
  // eslint-disable-next-line react-hooks/exhaustive-deps 
  const cachedTooltipSeen = useMemo(() => cookies[PODCAST_TOOLTIP_SEEN_COOKIE], []);

  useEffect(() => {
    if(!cachedTooltipSeen) {
      setCookie(PODCAST_TOOLTIP_SEEN_COOKIE, true, {
        expires: moment().add(10, 'years').toDate(),
      });
    }
  // eslint-disable-next-line react-hooks/exhaustive-deps 
  }, [])
  
  const feedLinkDescription = post.feed?.url && getHostname(post.feed.url)
  const feedLink = post.feed?.url && `${getProtocol(post.feed.url)}//${getHostname(post.feed.url)}`;
  const { major } = extractVersionsFromSemver(post.version)
  const hasMajorRevision = major > 1
  const wordCount = post.contents?.wordCount || 0
  const readTime = post.readTimeMinutes ?? 1

  const {
    answerCount,
    commentCount,
  } = useMemo(() => getResponseCounts(post, answers), [post, answers]);

  // TODO: If we are not the primary author of this post, but it was shared with
  // us as a draft, display a notice and a link to the collaborative editor.
  
  return <>
    {post.group && <PostsGroupDetails post={post} documentId={post.group._id} />}
    <AnalyticsContext pageSectionContext="topSequenceNavigation">
      <PostsTopSequencesNav post={post} />
    </AnalyticsContext>
    {!post.group && !post.sequence && !post.question && <PostsPageTopTag post={post} />}
    
    <div className={classNames(classes.header, {[classes.eventHeader]:post.isEvent})}>
      <div className={classes.headerLeft}>
        <PostsPageTitle post={post} />
        <div className={classes.secondaryInfo}>
          <span className={classes.authors}>
            <PostsAuthors post={post}/>
          </span>
          { post.feed && post.feed.user &&
            <LWTooltip title={`Crossposted from ${feedLinkDescription}`}>
              <a href={feedLink} className={classes.feedName}>
                {post.feed.nickname}
              </a>
            </LWTooltip>
          }
          {post.fmCrosspost?.isCrosspost && !post.fmCrosspost.hostedHere && <CrosspostHeaderIcon post={post} />}
          {!post.isEvent && <LWTooltip title={`${wordCount} words`}>
            <span className={classes.wordCount}>{readTime} min read</span>
          </LWTooltip>}
          {!post.isEvent && <span className={classes.date}>
            <PostsPageDate post={post} hasMajorRevision={hasMajorRevision} />
          </span>}
          {post.isEvent && <div className={classes.groupLinks}>
            <Components.GroupLinks document={post} noMargin={true} />
          </div>}
          {post.question && <a className={classes.commentsLink} href={"#answers"}>{postGetAnswerCountStr(answerCount)}</a>}
          <a className={classes.commentsLink} href={"#comments"}>{postGetCommentCountStr(post, commentCount)}</a>
          {toggleEmbeddedPlayer &&
            (cachedTooltipSeen ?
              <LWTooltip title={'Listen to this post'} className={classes.togglePodcastContainer}>
                <a href="#" onClick={toggleEmbeddedPlayer}>
                  <ForumIcon icon="VolumeUp" className={classes.togglePodcastIcon} />
                </a>
              </LWTooltip> :
              <NewFeaturePulse dx={-10} dy={4}>
                <LWTooltip title={'Listen to this post'} className={classes.togglePodcastContainer}>
                <a href="#" onClick={toggleEmbeddedPlayer}>
                  <ForumIcon icon="VolumeUp" className={classes.togglePodcastIcon} />
                </a>
                </LWTooltip>
              </NewFeaturePulse>
            )
          }
          <div className={classes.commentsLink}>
            <AddToCalendarButton post={post} label="Add to Calendar" hideTooltip={true} />
          </div>
          {!hideMenu &&
            <span className={classes.actions}>
              <AnalyticsContext pageElementContext="tripleDotMenu">
                <PostActionsButton post={post} />
              </AnalyticsContext>
            </span>
          }
        </div>
      </div>
      {!post.shortform && <div className={classes.headerVote}>
        <PostsVote post={post} />
      </div>}
    </div>
    {!post.shortform && !post.isEvent && !hideTags && <AnalyticsContext pageSectionContext="tagHeader">
      <FooterTagList post={post} hideScore />
    </AnalyticsContext>}
    {post.isEvent && <PostsPageEventData post={post}/>}
  </>
}

const PostsPagePostHeaderComponent = registerComponent(
  'PostsPagePostHeader', PostsPagePostHeader, {styles}
);

declare global {
  interface ComponentTypes {
    PostsPagePostHeader: typeof PostsPagePostHeaderComponent,
  }
}<|MERGE_RESOLUTION|>--- conflicted
+++ resolved
@@ -8,11 +8,8 @@
 import { isServer } from '../../../lib/executionEnvironment';
 import { useCookies } from 'react-cookie';
 import moment from 'moment';
-<<<<<<< HEAD
 import { USE_FRIENDLY_ICONS } from '../../common/ForumIcon';
-=======
 import { isEAForum } from '../../../lib/instanceSettings';
->>>>>>> 9c8da403
 
 const SECONDARY_SPACING = 20
 const PODCAST_TOOLTIP_SEEN_COOKIE = 'podcast_tooltip_seen'
