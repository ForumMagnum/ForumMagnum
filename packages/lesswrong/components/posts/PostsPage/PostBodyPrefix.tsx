--- conflicted
+++ resolved
@@ -8,13 +8,8 @@
 import { Link } from '../../../lib/reactRouterWrapper';
 import { isFriendlyUI } from '../../../themes/forumTheme';
 
-<<<<<<< HEAD
 const shortformDraftMessage = isFriendlyUI
-  ? "This is a special post that holds your Quick takes. Because it's marked as a draft, your Quick takes will not be displayed. To un-draft it, pick Edit from the menu above, then click Publish."
-=======
-const shortformDraftMessage = isEAForum
   ? "This is a special post that holds your quick takes. Because it's marked as a draft, your quick takes will not be displayed. To un-draft it, pick Edit from the menu above, then click Publish."
->>>>>>> 13e4463f
   : "This is a special post that holds your short-form writing. Because it's marked as a draft, your short-form posts will not be displayed. To un-draft it, pick Edit from the menu above, then click Publish.";
 
 const styles = (theme: ThemeType): JssStyles => ({
