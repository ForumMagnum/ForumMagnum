--- conflicted
+++ resolved
@@ -110,16 +110,13 @@
     fetchPolicy: 'cache-and-network',
     notifyOnNetworkStatusChange: true,
   });
-<<<<<<< HEAD
 
   const reviews = data?.comments?.results;
-=======
   
   if (!reviews?.length) {
     return null;
   }
   
->>>>>>> 09df4fd0
   return <AnalyticsContext pageElementContext="reviewPillContainer">
     <div className={classes.root}>
       {reviews?.map((review) => (
