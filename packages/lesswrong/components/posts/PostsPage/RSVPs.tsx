--- conflicted
+++ resolved
@@ -10,13 +10,9 @@
 import HelpOutlineIcon from '@material-ui/icons/HelpOutline';
 import HighlightOffIcon from '@material-ui/icons/HighlightOff';
 import { gql, useMutation } from '@apollo/client';
-<<<<<<< HEAD
 import { isFriendlyUI } from '../../../themes/forumTheme';
-=======
-import { forumTypeSetting, isEAForum } from '../../../lib/instanceSettings';
 import groupBy from "lodash/groupBy";
 import mapValues from "lodash/mapValues";
->>>>>>> 9bbabe6c
 
 const styles = (theme: ThemeType): JssStyles => ({
   body: {
