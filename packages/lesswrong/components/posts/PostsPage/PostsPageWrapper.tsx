--- conflicted
+++ resolved
@@ -1,11 +1,7 @@
 import React from 'react';
 import { Components, registerComponent } from '../../../lib/vulcan-lib';
 import { useSingle } from '../../../lib/crud/withSingle';
-<<<<<<< HEAD
-import { isMissingDocumentError, isAccessDeniedError } from '../../../lib/utils/errorUtil';
-=======
 import { isMissingDocumentError, isOperationNotAllowedError } from '../../../lib/utils/errorUtil';
->>>>>>> 9cf74868
 
 const PostsPageWrapper = ({ sequenceId, version, documentId }: {
   sequenceId: string|null,
@@ -34,20 +30,17 @@
   })
 
   const { Error404, Loading, PostsPage } = Components;
-<<<<<<< HEAD
   
   if (post) {
     return <PostsPage post={post} refetch={refetch} />
-=======
-  if (error && !isMissingDocumentError(error) && !isOperationNotAllowedError(error)) {
+  } else if (error && !isMissingDocumentError(error) && !isOperationNotAllowedError(error)) {
     throw new Error(error.message);
->>>>>>> 9cf74868
   } else if (loading) {
     return <div><Loading/></div>
   } else if (error) {
     if (isMissingDocumentError(error)) {
       return <Error404/>
-    } else if (isAccessDeniedError(error)) {
+    } else if (isOperationNotAllowedError(error)) {
       return <Components.ErrorAccessDenied/>
     } else {
       throw new Error(error.message);
