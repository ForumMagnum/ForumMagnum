import React from 'react';
import { Components, registerComponent } from '../../../lib/vulcan-lib';
import { useSingle, UseSingleProps } from '../../../lib/crud/withSingle';
import { isMissingDocumentError, isOperationNotAllowedError } from '../../../lib/utils/errorUtil';
import { isPostWithForeignId } from "./PostsPageCrosspostWrapper";

const PostsPageWrapper = ({ sequenceId, version, documentId }: {
  sequenceId: string|null,
  version?: string,
  documentId: string,
}) => {
  const fetchProps: UseSingleProps<"PostsWithNavigation"|"PostsWithNavigationAndRevision"> = {
    collectionName: "Posts",
    ...(version ? {
      fragmentName: 'PostsWithNavigationAndRevision',
      extraVariables: {
        version: 'String',
        sequenceId: 'String',
      },
      extraVariablesValues: { version, sequenceId },
    } : {
      fragmentName: 'PostsWithNavigation',
      extraVariables: {
        sequenceId: 'String',
      },
      extraVariablesValues: { sequenceId },
    }),
    documentId,
  };

<<<<<<< HEAD
  const { Error404, Loading, PostsPage } = Components;
  
  if (post) {
    return <PostsPage post={post} refetch={refetch} />
  } else if (error && !isMissingDocumentError(error) && !isOperationNotAllowedError(error)) {
=======
  const { document: post, refetch, loading, error } = useSingle<"PostsWithNavigation"|"PostsWithNavigationAndRevision">(fetchProps);

  const { Error404, Loading, PostsPageCrosspostWrapper, PostsPage } = Components;
  if (error && !isMissingDocumentError(error) && !isOperationNotAllowedError(error)) {
>>>>>>> 483f807c
    throw new Error(error.message);
  } else if (loading) {
    return <div><Loading/></div>
  } else if (error) {
    if (isMissingDocumentError(error)) {
      return <Error404/>
    } else if (isOperationNotAllowedError(error)) {
      return <Components.ErrorAccessDenied/>
    } else {
      throw new Error(error.message);
    }
  } else {
    return <Error404/>
  } else if (isPostWithForeignId(post)) {
    return <PostsPageCrosspostWrapper post={post} refetch={refetch} fetchProps={fetchProps} />
  }
<<<<<<< HEAD
=======

  return <PostsPage post={post} refetch={refetch} />
>>>>>>> 483f807c
}

const PostsPageWrapperComponent = registerComponent("PostsPageWrapper", PostsPageWrapper);

declare global {
  interface ComponentTypes {
    PostsPageWrapper: typeof PostsPageWrapperComponent
  }
}<|MERGE_RESOLUTION|>--- conflicted
+++ resolved
@@ -28,18 +28,10 @@
     documentId,
   };
 
-<<<<<<< HEAD
-  const { Error404, Loading, PostsPage } = Components;
-  
-  if (post) {
-    return <PostsPage post={post} refetch={refetch} />
-  } else if (error && !isMissingDocumentError(error) && !isOperationNotAllowedError(error)) {
-=======
   const { document: post, refetch, loading, error } = useSingle<"PostsWithNavigation"|"PostsWithNavigationAndRevision">(fetchProps);
 
   const { Error404, Loading, PostsPageCrosspostWrapper, PostsPage } = Components;
   if (error && !isMissingDocumentError(error) && !isOperationNotAllowedError(error)) {
->>>>>>> 483f807c
     throw new Error(error.message);
   } else if (loading) {
     return <div><Loading/></div>
@@ -56,11 +48,8 @@
   } else if (isPostWithForeignId(post)) {
     return <PostsPageCrosspostWrapper post={post} refetch={refetch} fetchProps={fetchProps} />
   }
-<<<<<<< HEAD
-=======
 
   return <PostsPage post={post} refetch={refetch} />
->>>>>>> 483f807c
 }
 
 const PostsPageWrapperComponent = registerComponent("PostsPageWrapper", PostsPageWrapper);
