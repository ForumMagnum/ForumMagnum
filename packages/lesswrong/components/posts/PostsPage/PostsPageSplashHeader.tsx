import classNames from 'classnames';
import React, { useContext } from 'react';
import { AnalyticsContext } from "../../../lib/analyticsEvents";
import { useMulti } from '../../../lib/crud/withMulti';
import { isLWorAF } from '../../../lib/instanceSettings';
import { Link } from '../../../lib/reactRouterWrapper';
import { Components, registerComponent } from '../../../lib/vulcan-lib';
import { HashLink } from '../../common/HashLink';
import { SidebarsContext } from '../../common/SidebarsWrapper';
import { useObserver } from '../../hooks/useObserver';
import { getVotingSystemByName } from '../../../lib/voting/votingSystems';
<<<<<<< HEAD
import { useImageContext } from './ImageContext';
import { useHover } from '../../common/withHover';
=======
import { requireCssVar } from '../../../themes/cssVars';
import { hideScrollBars } from '../../../themes/styleUtils';

const backgroundThemeColor = requireCssVar('palette', 'panelBackground', 'default');
>>>>>>> 328c9094

const styles = (theme: ThemeType) => ({
  root: {
    zIndex: theme.zIndexes.postsPageSplashHeader,
    height: '100vh',
    marginTop: 'calc(-50px - 64px)',
    paddingTop: 64,
    backgroundSize: 'cover',
    backgroundPosition: 'center top',
    position: 'relative',
    textAlign: 'center',
    display: 'flex',
    justifyContent: 'space-between',
    flexDirection: 'column',
    ...theme.typography.postStyle,
    '&::before': {
      content: '""',
      position: 'absolute',
      top: 0,
      left: 0,
      height: '100%',
      width: '100%',
      // background: 'linear-gradient(0deg, white 3%, transparent 48%)',
      pointerEvents: 'none'
    },
    transition: 'opacity 0.5s ease-in-out',
    opacity: 1,
    [theme.breakpoints.down('sm')]: {
      marginTop: '-64px',
      // Cancels out padding for mobile views
      marginLeft: -8,
      marginRight: -8
    },
  },
  // These fade effects (for the title/author "fading out" vertically) also rely on the `transition` properties in the `title` and `author` classes
  fadeIn: {
    '& .PostsPageSplashHeader-title, .PostsPageSplashHeader-author, .PostsPageSplasheHeader-reviews': {
      transitionDelay: '0s',
      transitionTimingFunction: 'ease-out',
    },
  },
  fadeOut: {
    opacity: 0,
    '& .PostsPageSplashHeader-reviews': {
      opacity: 0,
      transform: 'translateY(-130px)',
      transitionTimingFunction: 'ease-in',
    },
    '& .PostsPageSplashHeader-title': {
      opacity: 0,
      transform: 'translateY(-100px)',
      transitionTimingFunction: 'ease-in',
    },
    '& .PostsPageSplashHeader-author': {
      opacity: 0,
      transform: 'translateY(-70px)',
      transitionTimingFunction: 'ease-in',
    },
  },
  centralSection: {
    textAlign: 'center',
    display: 'flex',
    flexDirection: 'column',
    position: 'relative',
    color: 'white',
    justifyContent: 'center',
    alignItems: 'center',
    paddingBottom: '7vh',
    [theme.breakpoints.down('xs')]: {
      paddingBottom: '1vh'
    }
  },
  top: {
    display: 'flex',
    justifyContent: 'space-between'
  },
  leftSection: {
    display: 'flex',
    flexDirection: 'column',
    width: 'fit-content',
    maxWidth: '350px',
    textAlign: 'left',
    marginLeft: 6,
    padding: 8,
    whiteSpace: 'nowrap',
    ...theme.typography.commentStyle,
  },
  rightSection: {
    display: 'flex',
    flexDirection: 'column'
  },
  rightSectionTopRow: {
    display: 'flex',
    alignItems: 'flex-start',
    height: 'min-content',
    paddingLeft: 8,
    paddingRight: 8,
    paddingTop: 8,
    paddingBottom: 4,
    opacity: 0.76
  },
  rightSectionBottomRow: {
    display: 'flex',
    flexDirection: 'row-reverse',
    paddingLeft: 8,
    paddingRight: 8,
    paddingBottom: 8,
  },
  rightSectionBelowBottomRow: {
    display: 'flex',
    flexDirection: 'row-reverse',
    paddingLeft: 8,
    paddingRight: 8,
    paddingBottom: 8,
  },
  changeImageBox: {
    display: 'flex',
    justifyContent: 'center',
    alignItems: 'center',
    padding: '8px',
    borderRadius: '4px',
    backgroundColor: theme.palette.panelBackground.reviewGold,
    color: 'white',
    cursor: 'pointer',
  },
  audioPlayerContainer: {
    [theme.breakpoints.up('sm')]: {
      width: '480px',
    }
  },
  audioPlayer: {
    padding: 8,
    marginLeft: 6,
  },
  togglePodcastContainer: {
    marginTop: 6,
    background: theme.palette.grey[200],
    opacity: 0.76,
    color: theme.palette.primary.main,
    height: 28,
    width: 28,
    display: 'flex',
    alignItems: 'center',
    justifyContent: 'center',
    borderRadius: 4,
  },
  audioIcon: {
    width: 24,
    height: 24,
    transform: 'translateY(2px)',
    padding: 2,
  },
  audioIconOn: {
    background: theme.palette.grey[400],
  },
  nonhumanAudio: {
    color: theme.palette.grey[500],
  },
  title: {
    color: theme.palette.text.reviewWinner.title,
    fontSize: '5.5rem',
    fontWeight: '600',
    margin: '0px',
    lineHeight: '1',
    maxWidth: '75vw',
    textWrap: 'balance',
    [theme.breakpoints.down('xs')]: {
      fontSize: '2.5rem',
      maxWidth: '90vw'
    },
    transition: 'opacity .5s, transform .5s'
  },
  titleSmaller: {
    fontSize: '3.8rem',
    [theme.breakpoints.down('xs')]: {
      fontSize: '2rem'
    }
  },
  postActionsButton: {
    backgroundColor: theme.palette.tag.coreTagBackground,
    borderRadius: 3,
    cursor: "pointer",
    border: theme.palette.tag.border,
    alignItems: "center",
    '& .PostActionsButton-icon': {
      opacity: 0.5
    },
    "&:hover": {
      backgroundColor: theme.palette.tag.coreTagBackgroundHover,
      borderColor: theme.palette.tag.coreTagBackgroundHover,
    },
  },
  reviewNavigation: {
    display: 'block',
    backgroundColor: theme.palette.panelBackground.reviewGold,
    padding: 6,
    borderRadius: 4,
    color: 'white',
    cursor: 'pointer',
    [theme.breakpoints.down('xs')]: {
      display: 'none'
    }
  },
  reviewNavigationMobile: {
    backgroundColor: theme.palette.panelBackground.reviewGold,
    padding: 6, 
    borderRadius: 4,
    color: 'white',
    display: 'none',
    [theme.breakpoints.down('xs')]: {
      display: 'block',
    }
  },
  author: {
    fontSize: '1.6rem',
    fontWeight: '700',
    color: theme.palette.text.reviewWinner.author,
    transition: 'opacity .5s, transform .5s',
  },
  reviews: {
    display: 'flex',
    gap: '8px',
    justifyContent: 'center',
    alignItems: 'flex-end',
    flexWrap: 'wrap-reverse',
    transition: 'opacity .5s, transform .5s',
    ...theme.typography.commentStyle,
  },
  reviewContainer: {
    display: 'flex',
    flexDirection: 'column',
    alignItems: 'center',
    marginTop: 'auto',
    position: 'relative',
    zIndex: 1,
    minHeight: 0,
    marginBottom: 16,
    padding: '0px 16px',
    '&::before': {
      content: '""',
      position: 'absolute',
      height: '100%',
      width: '100%'
    },
  },
  review: {
    cursor: 'pointer',
    display: 'flex',
    padding: '4px',
    borderRadius: '4px',
    backgroundColor: theme.palette.panelBackground.reviewGold,
    gap: '7px',
    whiteSpace: 'nowrap',
    overflow: 'hidden',
    position: 'relative',
    zIndex: 1,
    color: 'white',
  },
  reviewScore: {
  },
  reviewAuthor: {

  },
  reviewPreviewContainer: {
    padding: '16px',
    minHeight: 0
  },
  reviewPreview: {
    ...theme.typography.commentStyle,
    transition: 'opacity 0.2s ease-in-out',
    backgroundColor: theme.palette.panelBackground.translucent2,
    border: `1px solid ${theme.palette.panelBackground.reviewGold}`,
    padding: '8px',
    width: '650px',
    maxWidth: '70vw',
    whiteSpace: 'normal',
    textAlign: 'left',
    borderRadius: '8px',
    marginLeft: 'auto',
    marginRight: 'auto',
    overflowY: 'scroll',
    ...hideScrollBars,
    maxHeight: '100%'
  },
  reviewPreviewAuthor: {
    fontWeight: '600'
  },
  reviewPreviewBody: {
  },
  '@global': {
    '.intercom-lightweight-app': {
      display: 'none',
    },
  },
});


/// PostsPageSplashHeader: The metadata block at the top of a post page, with
/// title, author, voting, an actions menu, etc.
const PostsPageSplashHeader = ({post, showEmbeddedPlayer, toggleEmbeddedPlayer, classes}: {
  post: PostsWithNavigation|PostsWithNavigationAndRevision,
  showEmbeddedPlayer?: boolean,
  toggleEmbeddedPlayer?: () => void,
  classes: ClassesType<typeof styles>,
}) => {
  const { FooterTagList, UsersName, CommentBody, PostActionsButton, LWTooltip, LWPopper, ForumIcon, SplashHeaderImageOptions, PostsAudioPlayerWrapper, PostsSplashPageHeaderVote } = Components;
  const { imageURL } = useImageContext();
  const [visible, setVisible] = React.useState(true);
  const { setToCVisible } = useContext(SidebarsContext)!;
  const transitionHeader = (headerVisibile: boolean) => {
    setToCVisible(!headerVisibile);
    setVisible(headerVisibile);
  }
  const observerRef = useObserver<HTMLDivElement>({onEnter: () => transitionHeader(true), onExit: () => transitionHeader(false), threshold: 0.95});
  const { results: reviews } = useMulti({
    terms: {
      view: "reviews",
      postId: post._id,
    },
    collectionName: "Comments",
    fragmentName: 'CommentWithRepliesFragment',
    fetchPolicy: 'cache-and-network',
    limit: 5
  });
  const [selectedReview, setSelectedReview] = React.useState<CommentsList | null>(null);

  const nonhumanAudio = post.podcastEpisodeId === null && isLWorAF

  const audioIcon = <LWTooltip title={'Listen to this post'} className={classNames(classes.togglePodcastContainer, {[classes.nonhumanAudio]: nonhumanAudio, [classes.audioIconOn]: showEmbeddedPlayer})}>
    <a href="#" onClick={toggleEmbeddedPlayer}>
      <ForumIcon icon="VolumeUp" className={classNames(classes.audioIcon, {})} />
    </a>
  </LWTooltip>

  const votingSystem = getVotingSystemByName(post.votingSystem ?? 'default');
  const postActionsButton = <PostActionsButton post={post} className={classes.postActionsButton} autoPlace/>

  const backgroundImageStyle = {
    backgroundImage: `linear-gradient(0deg, ${backgroundThemeColor} 3%, transparent 48%), url("${post.reviewWinner?.splashArtImageUrl}")`,
  }

<<<<<<< HEAD
  const defaultImageURL = `url("https://res.cloudinary.com/lesswrong-2-0/image/upload/v1705983138/ohabryka_Beautiful_aquarelle_painting_of_the_Mississipi_river_c_b3c80db9-a731-4b16-af11-3ed6281ba167_xru9ka.png")`

  const images = [
    "https://cl.imagineapi.dev/assets/d620c742-8881-4621-8af5-99027c449e12/d620c742-8881-4621-8af5-99027c449e12.png",
    "https://cl.imagineapi.dev/assets/50cdb5f8-d852-41ea-aa2e-ee670573fb3b/50cdb5f8-d852-41ea-aa2e-ee670573fb3b.png",
    "https://cl.imagineapi.dev/assets/1c16673c-cdab-414b-9264-bce379ddc014/1c16673c-cdab-414b-9264-bce379ddc014.png",
    "https://cl.imagineapi.dev/assets/7047b9cb-a9cb-44a3-863a-efc47b44c2a2/7047b9cb-a9cb-44a3-863a-efc47b44c2a2.png",
    "https://cl.imagineapi.dev/assets/ae9ddacd-12f1-4dac-9512-9cb0830f8241/ae9ddacd-12f1-4dac-9512-9cb0830f8241.png"
  ]

  const { anchorEl, hover, eventHandlers } = useHover();

  return <div className={classNames(classes.root, {[classes.fadeOut]: !visible})} ref={observerRef}
  style={{ backgroundImage: imageURL ? `url(${imageURL})` : defaultImageURL }} >
=======
  return <div style={backgroundImageStyle} className={classNames(classes.root, {[classes.fadeOut]: !visible, [classes.fadeIn]: visible})} ref={observerRef}>
>>>>>>> 328c9094
    <div className={classes.top}>
      <div className={classes.leftSection}>
        <Link className={classes.reviewNavigation} to="/best-of-lesswrong">
          Ranked #2 of 3220 posts in the 2021 Review
        </Link>
        <Link className={classes.reviewNavigationMobile} to="/best-of-lesswrong">
          #2 in 2021 Review
        </Link>
        {toggleEmbeddedPlayer && audioIcon}
      </div>
      <div className={classes.rightSection}>
        <AnalyticsContext pageSectionContext="tagHeader">
          <div className={classes.rightSectionTopRow}>
            <FooterTagList post={post} hideScore useAltAddTagButton hideAddTag={false} appendElement={postActionsButton}/>
          </div>
        </AnalyticsContext>
        <div className={classes.rightSectionBottomRow}>
          <PostsSplashPageHeaderVote post={post} votingSystem={votingSystem} />
        </div>
        <div className={classes.rightSectionBelowBottomRow}>
          <div {...eventHandlers}>
            <div className={classes.changeImageBox}>Change image</div>
            <LWPopper open={hover} anchorEl={anchorEl} placement="bottom-start" clickable={true}>
              <div>
                <SplashHeaderImageOptions images={images} post={post}/>
              </div>
            </LWPopper>
          </div>
        </div>
      </div>
    </div>

    <div className={classes.audioPlayerContainer}>
      <div className={classes.audioPlayer}>
        <PostsAudioPlayerWrapper post={post} showEmbeddedPlayer={!!showEmbeddedPlayer} />
      </div>
    </div>

    <div className={classes.reviewContainer} onMouseLeave={(e) => {
      setSelectedReview(null)
    }}>
      {selectedReview && <div className={classes.reviewPreviewContainer}> 
        <div className={classes.reviewPreview}>
          <div className={classes.reviewPreviewAuthor}>
            <UsersName user={selectedReview.user} />
          </div>
          <div className={classes.reviewPreviewBody}>
            <CommentBody comment={selectedReview} />
          </div>
        </div>
      </div>}
      <div className={classes.reviews} >
        {reviews && reviews.length > 0 && reviews.map(review => <ReviewPill key={review._id} review={review} classes={classes} setReview={setSelectedReview}/>)}
      </div>
    </div>
    
    <div className={classes.centralSection}>
      <h1 className={classNames(classes.title, { [classes.titleSmaller]: post.title.length > 80 })}>
        {post.title}
      </h1>
      <div className={classes.author}>
        <UsersName user={post.user} />
      </div>
    </div>
  </div>
}

const ReviewPill = ({review, classes, setReview}: {review: CommentsList, classes: ClassesType<typeof styles>, setReview: (r: CommentsList | null) => void}) => {
  return <HashLink to={`#${review._id}`}>
    <div className={classes.review} onMouseOver={() => setReview(review)}>
      <div className={classes.reviewScore}>
        {review.baseScore}
      </div>
      <div className={classes.reviewAuthor}>
        {review?.user?.displayName || "Anonymous"}
      </div>
    </div>
  </HashLink>
}

const PostsPageSplashHeaderComponent = registerComponent(
  'PostsPageSplashHeader', PostsPageSplashHeader, {styles}
);

declare global {
  interface ComponentTypes {
    PostsPageSplashHeader: typeof PostsPageSplashHeaderComponent,
  }
}<|MERGE_RESOLUTION|>--- conflicted
+++ resolved
@@ -9,15 +9,12 @@
 import { SidebarsContext } from '../../common/SidebarsWrapper';
 import { useObserver } from '../../hooks/useObserver';
 import { getVotingSystemByName } from '../../../lib/voting/votingSystems';
-<<<<<<< HEAD
 import { useImageContext } from './ImageContext';
 import { useHover } from '../../common/withHover';
-=======
 import { requireCssVar } from '../../../themes/cssVars';
 import { hideScrollBars } from '../../../themes/styleUtils';
 
 const backgroundThemeColor = requireCssVar('palette', 'panelBackground', 'default');
->>>>>>> 328c9094
 
 const styles = (theme: ThemeType) => ({
   root: {
@@ -356,11 +353,8 @@
   const postActionsButton = <PostActionsButton post={post} className={classes.postActionsButton} autoPlace/>
 
   const backgroundImageStyle = {
-    backgroundImage: `linear-gradient(0deg, ${backgroundThemeColor} 3%, transparent 48%), url("${post.reviewWinner?.splashArtImageUrl}")`,
+    backgroundImage: `linear-gradient(0deg, ${backgroundThemeColor} 3%, transparent 48%), url("${imageURL ? imageURL : post.reviewWinner?.splashArtImageUrl}")`,
   }
-
-<<<<<<< HEAD
-  const defaultImageURL = `url("https://res.cloudinary.com/lesswrong-2-0/image/upload/v1705983138/ohabryka_Beautiful_aquarelle_painting_of_the_Mississipi_river_c_b3c80db9-a731-4b16-af11-3ed6281ba167_xru9ka.png")`
 
   const images = [
     "https://cl.imagineapi.dev/assets/d620c742-8881-4621-8af5-99027c449e12/d620c742-8881-4621-8af5-99027c449e12.png",
@@ -372,11 +366,7 @@
 
   const { anchorEl, hover, eventHandlers } = useHover();
 
-  return <div className={classNames(classes.root, {[classes.fadeOut]: !visible})} ref={observerRef}
-  style={{ backgroundImage: imageURL ? `url(${imageURL})` : defaultImageURL }} >
-=======
-  return <div style={backgroundImageStyle} className={classNames(classes.root, {[classes.fadeOut]: !visible, [classes.fadeIn]: visible})} ref={observerRef}>
->>>>>>> 328c9094
+  return <div style={backgroundImageStyle} className={classNames(classes.root, {[classes.fadeOut]: !visible})} ref={observerRef} >
     <div className={classes.top}>
       <div className={classes.leftSection}>
         <Link className={classes.reviewNavigation} to="/best-of-lesswrong">
