import classNames from 'classnames';
import React, { useContext, useEffect, useRef, useState } from 'react';
import { AnalyticsContext } from "../../../lib/analyticsEvents";
import { useMulti } from '../../../lib/crud/withMulti';
import { isLWorAF } from '../../../lib/instanceSettings';
import { Link } from '../../../lib/reactRouterWrapper';
import { Components, registerComponent } from '../../../lib/vulcan-lib';
import { HashLink } from '../../common/HashLink';
import { SidebarsContext } from '../../common/SidebarsWrapper';
import { useObserver } from '../../hooks/useObserver';
import { getVotingSystemByName } from '../../../lib/voting/votingSystems';
import { useImageContext } from './ImageContext';
import { useHover } from '../../common/withHover';
import { hideScrollBars } from '../../../themes/styleUtils';
import { useCurrentUser } from '../../common/withUser';
import { Coordinates } from './ImageCropPreview';
import { userIsAdminOrMod } from '../../../lib/vulcan-users';
import { userCanUseThink } from '@/lib/betas';

const styles = (theme: ThemeType) => ({
  root: {
    zIndex: theme.zIndexes.postsPageSplashHeader,
    height: '100vh',
    marginTop: 'calc(-50px - 64px)',
    paddingTop: 64,
    backgroundSize: 'cover',
    backgroundPosition: 'center top',
    position: 'relative',
    textAlign: 'center',
    display: 'flex',
    justifyContent: 'space-between',
    flexDirection: 'column',
    '&::before': {
      content: '""',
      position: 'absolute',
      top: 0,
      left: 0,
      height: '100%',
      width: '100%',
      pointerEvents: 'none'
    },
    transition: 'opacity 0.5s ease-in-out',
    opacity: 1,
    [theme.breakpoints.down('sm')]: {
      marginTop: '-64px',
      // Cancels out padding for mobile views
      marginLeft: -8,
      marginRight: -8
    },
  },
  backgroundImageWrapper: {
    zIndex: -1, // theme.zIndexes.postsPageSplashHeader,
    position: 'absolute',
    paddingTop: 0,
    marginTop: 'calc(-64px)', // to cancel out the padding in the root class
    textAlign: 'center',
    display: 'flex',
    justifyContent: 'space-between',
    flexDirection: 'column',
    ...theme.typography.postStyle,
    width: '100%',
    height: '100%',
    '&::before': {
      content: '""',
      position: 'absolute',
      top: 0,
      left: 0,
      height: '100%',
      width: '100%',
      background: `linear-gradient(180deg, ${theme.palette.panelBackground.translucent} 64px, transparent 40%, transparent 48%, ${theme.palette.panelBackground.default} 97%)`,
      pointerEvents: 'none'
    },
    transition: 'opacity 0.5s ease-in-out',
    opacity: 1,
    // The images naturally have a landscape aspect ratio, so when viewing it in a portrait orientation we set height to 100% to scale it appropriately
    '@media (orientation:portrait)': {
      height: '100%',
    },
    // Also, the images have a width of 2752px, so if the screen is wider(!!!) than that, make sure it covers everything
    '@media (min-width: 2752px)': {
      width: '100%',
    },
  },
  backgroundImage: {
    width: '100%',
    height: '100%',
    position: 'relative',
    zIndex: -2,
    objectFit: 'cover',
    objectPosition: 'center top',
  },
  backgroundImageCropPreview: {
    width: '100%',
    height: '100%',
    position: 'relative',
    zIndex: -2,
    objectFit: 'cover',
    objectPosition: 'center top',
  },
  cropPreviewEnabledForeground: {
    zIndex: -1,
  },
  cropPreviewEnabledBackground: {
    zIndex: 2,
  },
  fadeIn: {

  },
  fadeOut: {
    opacity: 0, 
    
    '& $backgroundImageWrapper': {
      opacity: 0,
      transition: 'opacity 0.5s',
      transitionTimingFunction: 'ease-in',
    },
    '& $centralSection, & $reviewContainer': {
      transform: 'translateY(-15vh)'
    }
  },
  centralSection: {
    ...theme.typography.postStyle,
    textAlign: 'center',
    display: 'flex',
    flexDirection: 'column',
    position: 'relative',
    color: theme.palette.text.alwaysWhite,
    justifyContent: 'center',
    alignItems: 'center',
    paddingBottom: '7vh',
    transition: 'transform .75s ease-in-out'
  },
  top: {
    display: 'flex',
    justifyContent: 'space-between',
    alignItems: 'center',
    marginRight: 8,
  },
  leftSection: {
    display: 'flex',
    flexDirection: 'column',
    width: 'fit-content',
    maxWidth: '350px',
    textAlign: 'left',
    marginLeft: 16,
    whiteSpace: 'nowrap',
    ...theme.typography.commentStyle,
  },
  rightSection: {
    display: 'flex',
    flexDirection: 'column'
  },
  rightSectionTopRow: {
    display: 'flex',
    alignItems: 'flex-start',
    height: 'min-content',
    paddingLeft: 8,
    paddingRight: 8,
    paddingTop: 8,
    paddingBottom: 4,
    opacity: 0.76
  },
  rightSectionBottomRow: {
    display: 'flex',
    flexDirection: 'row-reverse',
    paddingLeft: 8,
    paddingRight: 8,
    paddingBottom: 8,
  },
  rightSectionBelowBottomRow: {
    display: 'flex',
    flexDirection: 'row-reverse',
    paddingLeft: 8,
    paddingRight: 8,
    paddingBottom: 8,
    zIndex: 2,
  },
  changeImageBox: {
    ...theme.typography.commentStyle,
    display: 'flex',
    justifyContent: 'center',
    alignItems: 'center',
    padding: '8px',
    borderRadius: '4px',
    backgroundColor: theme.palette.panelBackground.reviewGold,
    color: theme.palette.text.alwaysWhite,
    cursor: 'pointer',
    marginBottom: 8,
    opacity: 0.3,
    '&:hover': {
      opacity: 1
    }
  },
  audioPlayerContainer: {
    display: "flex",
    justifyContent: "flex-end"
  },
  audioPlayer: {
    padding: 8,
    marginLeft: 6,
    width: 480
  },
  togglePodcastContainer: {
    marginTop: 6,
    background: theme.palette.grey[200],
    opacity: 0.76,
    color: theme.palette.primary.main,
    height: 26,
    width: 26,
    display: 'flex',
    alignItems: 'center',
    justifyContent: 'center',
    borderRadius: 4,
  },
  audioIcon: {
    width: 24,
    height: 24,
    transform: 'translateY(2px)',
    padding: 2,
  },
  audioIconOn: {
    background: theme.palette.grey[400],
  },
  nonhumanAudio: {
    color: theme.palette.grey[500],
  },
  title: {
    color: theme.palette.text.reviewWinner.title,
    fontSize: '5.5rem',
    fontWeight: '600',
    margin: '0px',
    lineHeight: '1',
    maxWidth: '75vw',
    textWrap: 'balance',
    [theme.breakpoints.down('xs')]: {
      fontSize: '4rem',
      maxWidth: '90vw'
    },
  },
  titleSmaller: {
    fontSize: '3.8rem',
    [theme.breakpoints.down('xs')]: {
      fontSize: '2rem'
    }
  },
  postActionsButton: {
    backgroundColor: theme.palette.tag.coreTagBackground,
    borderRadius: 3,
    cursor: "pointer",
    border: theme.palette.tag.border,
    alignItems: "center",
    '& .PostActionsButton-icon': {
      opacity: 0.5
    },
    "&:hover": {
      backgroundColor: theme.palette.tag.coreTagBackgroundHover,
      borderColor: theme.palette.tag.coreTagBackgroundHover,
    },
  },
  reviewNavigation: {
    display: 'block',
    cursor: 'pointer',
    [theme.breakpoints.down('xs')]: {
      display: 'none'
    }
  },
  reviewNavigationMobile: {
    display: 'none',
    [theme.breakpoints.down('xs')]: {
      display: 'block',
    }
  },
  authors: {
    fontSize: '1.6rem',
    fontWeight: '700',
    color: theme.palette.text.reviewWinner.author,
    transition: 'opacity .5s, transform .5s',
  },
  reviews: {
    display: 'flex',
    gap: '8px',
    justifyContent: 'center',
    alignItems: 'flex-end',
    flexWrap: 'wrap-reverse',
    transition: 'opacity .5s, transform .5s',
    ...theme.typography.commentStyle,
  },
  reviewContainer: {
    display: 'flex',
    flexDirection: 'column',
    alignItems: 'center',
    marginTop: 'auto',
    position: 'relative',
    zIndex: 1,
    minHeight: 0,
    marginBottom: 16,
    padding: '0px 16px',
    transition: 'transform .75s ease-in-out',
    '&::before': {
      content: '""',
      position: 'absolute',
      height: '100%',
      width: '100%'
    },
  },
  review: {
    cursor: 'pointer',
    display: 'flex',
    padding: '4px',
    borderRadius: '4px',
    backgroundColor: theme.palette.panelBackground.reviewGold,
    gap: '7px',
    whiteSpace: 'nowrap',
    overflow: 'hidden',
    position: 'relative',
    zIndex: 1,
    color: theme.palette.text.alwaysWhite,
  },
  reviewScore: {
  },
  reviewAuthor: {

  },
  reviewPreviewContainer: {
    padding: '16px',
    minHeight: 0
  },
  reviewPreview: {
    ...theme.typography.commentStyle,
    transition: 'opacity 0.2s ease-in-out',
    backgroundColor: theme.palette.panelBackground.translucent2,
    border: `1px solid ${theme.palette.panelBackground.reviewGold}`,
    padding: '8px',
    width: '650px',
    maxWidth: '70vw',
    whiteSpace: 'normal',
    textAlign: 'left',
    borderRadius: '8px',
    marginLeft: 'auto',
    marginRight: 'auto',
    overflowY: 'scroll',
    ...hideScrollBars,
    maxHeight: '100%'
  },
  reviewPreviewAuthor: {
    fontWeight: '600'
  },
  reviewPreviewBody: {
  },
  '@global': {
    '.intercom-lightweight-app': {
      transition: 'opacity 1s ease-in 1s'
    },
    'body:has( .PostsPageSplashHeader-fadeIn ) .intercom-lightweight-app': {
      opacity: 0,
      transition: 'opacity 1s ease-in 0s'
    },
  },
});

/// PostsPageSplashHeader: The metadata block at the top of a post page, with
/// title, author, voting, an actions menu, etc.
const PostsPageSplashHeader = ({post, showEmbeddedPlayer, toggleEmbeddedPlayer, classes}: {
  post: (PostsWithNavigation|PostsWithNavigationAndRevision) & { reviewWinner: ReviewWinnerAll },
  showEmbeddedPlayer?: boolean,
  toggleEmbeddedPlayer?: () => void,
  classes: ClassesType<typeof styles>,
}) => {
<<<<<<< HEAD
  const { UsersName, CommentBody, LWPopper, ImageCropPreview, SplashHeaderImageOptions, PostsAudioPlayerWrapper, LWPostsPageHeaderTopRight, ThinkLink } = Components;
=======
  const { UsersName, CommentBody, LWPopper, ImageCropPreview, SplashHeaderImageOptions, PostsAudioPlayerWrapper, LWPostsPageHeaderTopRight, FormatDate } = Components;
>>>>>>> c8aa91a8
  
  const { selectedImageInfo } = useImageContext();
  const { setToCVisible } = useContext(SidebarsContext)!;
  const currentUser = useCurrentUser();
  
  const { anchorEl, hover, eventHandlers } = useHover();
  
  const [visible, setVisible] = useState(true);
  const [backgroundImage, setBackgroundImage] = useState(post.reviewWinner.reviewWinnerArt?.splashArtImageUrl);
  const [cropPreviewEnabled, setCropPreviewEnabled] = useState(false);
  const [selectedReview, setSelectedReview] = useState<CommentsList | null>(null);
  const [imageFlipped, setImageFlipped] = useState(false);
  
  const toggleImageFlip = () => setImageFlipped(!imageFlipped);
  
  const imgRef = useRef<HTMLImageElement>(null);
  const backgroundImgWrapperRef = useRef<HTMLDivElement>(null);
  const backgroundImgCropPreviewRef = useRef<HTMLDivElement>(null);

  const transitionHeader = (headerVisibile: boolean) => {
    setToCVisible(!headerVisibile);
    setVisible(headerVisibile);
  };

  const observerRef = useObserver<HTMLDivElement>({
    onEnter: () => transitionHeader(true),
    onExit: () => transitionHeader(false),
    threshold: 0.85
  });

  const setCropPreview = (coordinates?: Coordinates) => {
    if (imgRef.current && backgroundImgWrapperRef.current && backgroundImgCropPreviewRef.current) {
      if (coordinates) {
        const updatedMask = `
          linear-gradient(#000 0 0) ${coordinates.x}px ${coordinates.y}px/${coordinates.width}px ${coordinates.height}px,
          linear-gradient(rgba(0,0,0,0.4) 0 0)
        `;
        imgRef.current.style.mask = `${updatedMask} no-repeat`;
        imgRef.current.style.webkitMask = updatedMask;
        imgRef.current.style.webkitMaskRepeat = 'no-repeat';

        setCropPreviewEnabled(true);
      } else {
        imgRef.current.style.mask = '';
        imgRef.current.style.webkitMask = '';
        imgRef.current.style.webkitMaskRepeat = '';

        setCropPreviewEnabled(false);
      }
    }
  };
  
  const { results: reviews } = useMulti({
    terms: {
      view: "reviews",
      postId: post._id,
    },
    collectionName: "Comments",
    fragmentName: 'CommentWithRepliesFragment',
    fetchPolicy: 'cache-and-network',
    limit: 5
  });

  useEffect(() => {
    const postLastSavedImage = post.reviewWinner.reviewWinnerArt?.splashArtImageUrl;
    const newBackgroundImage = selectedImageInfo?.splashArtImageUrl || postLastSavedImage;

    if (newBackgroundImage) {
      setBackgroundImage(newBackgroundImage.replace('upload/', imageFlipped ? 'upload/a_hflip/' : 'upload/'));
    }

    // When we leave a review winner post page, we want to set this back to true, since it's a global rather than post-specific setting.
    // Without this, if a user scrolls down and then back up such that the ToC is hidden on a review winner post, and then navigates to another post, the ToC will be hidden.
    return () => setToCVisible(true);
  }, [post, selectedImageInfo, imageFlipped, setToCVisible]);


  const topLeftSection = (
    <div className={classes.leftSection}>
      <Link className={classes.reviewNavigation} to="/leastwrong?sort=year">
        {/* Ranked #{post.reviewWinner.reviewRanking + 1} of {post.reviewWinner.competitorCount} posts in {post.reviewWinner.reviewYear} */}
        <FormatDate date={post.postedAt} format="MMMM DD, YYYY" tooltip={false}/>
        <em> (Ranked #{post.reviewWinner.reviewRanking + 1} of {post.reviewWinner.competitorCount} posts)</em>
      </Link>
      <Link className={classes.reviewNavigationMobile} to="/leastwrong?sort=year">
        <FormatDate date={post.postedAt} format="MMMM DD, YYYY" tooltip={false}/>
        <em> (#{post.reviewWinner.reviewRanking + 1} of {post.reviewWinner.competitorCount})</em>
      </Link>
    </div>
  );

  const imagePreviewAndCrop = (userIsAdminOrMod(currentUser) &&
    <div className={classes.rightSectionBelowBottomRow}>
      <div {...eventHandlers}>
        <div className={classes.changeImageBox}>Change image</div>
        <div className={classes.changeImageBox} onClick={toggleImageFlip}>Flip image</div>
        <LWPopper open={hover} anchorEl={anchorEl} placement="bottom-start" clickable={true}>
          <div>
            <SplashHeaderImageOptions post={post} />
          </div>
        </LWPopper>
      </div>
      <div className={classes.rightSectionBelowBottomRow}>
        <ImageCropPreview imgRef={imgRef} setCropPreview={setCropPreview} flipped={imageFlipped} />
      </div>
    </div>
  );

  const audioPlayer = (
    <div className={classes.audioPlayerContainer}>
      <div className={classes.audioPlayer}>
        <PostsAudioPlayerWrapper post={post} showEmbeddedPlayer={!!showEmbeddedPlayer} />
      </div>
    </div>
  );

  const reviewContainer = (
    <div className={classes.reviewContainer} onMouseLeave={() => {
      setSelectedReview(null);
    }}>
      {selectedReview && <div className={classes.reviewPreviewContainer}>
        <div className={classes.reviewPreview}>
          <div className={classes.reviewPreviewAuthor}>
            <UsersName user={selectedReview.user} />
          </div>
          <div className={classes.reviewPreviewBody}>
            <CommentBody comment={selectedReview} />
          </div>
        </div>
      </div>}
      <div className={classes.reviews}>
        {reviews && reviews.length > 0 && reviews.map(review => <ReviewPill key={review._id} review={review} classes={classes} setReview={setSelectedReview} />)}
      </div>
    </div>
  );

  const centralSection = (
    <div className={classes.centralSection}>
      <h1 className={classNames(classes.title, { [classes.titleSmaller]: post.title.length > 80 })}>
        {post.title}
      </h1>
      <div className={classes.authors}>
        <span>
          <UsersName user={post.user} />
          {!!post.coauthors?.length ? ', ' : ''}
        </span>
        {post.coauthors?.map((coauthor, i) =>
          <span key={`coauthor${coauthor._id}`}>
            <UsersName user={coauthor} />
            {i < post.coauthors.length - 1 ? ', ' : ''}
          </span>
        )}
      </div>
    </div>
  );

  return <div className={classNames(classes.root, {[classes.fadeOut]: !visible, [classes.fadeIn]: visible})} ref={observerRef} >
    {
      /* 
       * We have two copies of the image to implement crop preview functionality using masking and z-indexes
       * The important bits are that when the crop element is enabled, it "dims" everything outside of the picker
       * Also, when the picker is moved over the title/author/etc, they don't show up in the preview, just the underlying image
       * This doesn't work with the Layout header, but we don't care that much /shrug
       */
    }
    <div ref={backgroundImgWrapperRef} className={classNames(classes.backgroundImageWrapper, { [classes.cropPreviewEnabledForeground]: cropPreviewEnabled })}>
      <img src={backgroundImage} className={classes.backgroundImage} alt="Background Image" />
    </div>
    {currentUser?.isAdmin && <div ref={backgroundImgCropPreviewRef} className={classNames(classes.backgroundImageWrapper, { [classes.cropPreviewEnabledBackground]: cropPreviewEnabled })}>
      <img ref={imgRef} src={backgroundImage} className={classes.backgroundImageCropPreview} alt="Background Image" />
    </div>}
    <div className={classes.top}>
      {topLeftSection}
      <LWPostsPageHeaderTopRight post={post} toggleEmbeddedPlayer={toggleEmbeddedPlayer} showEmbeddedPlayer={showEmbeddedPlayer} higherContrast={true}>
        {userCanUseThink(currentUser) && <ThinkLink document={post} title="Think" />}
      </LWPostsPageHeaderTopRight>
    </div>
    {audioPlayer}
    <div className={classes.rightSection}>
      {imagePreviewAndCrop}
    </div>
    {reviewContainer}
    {centralSection}
  </div>
}

const ReviewPill = ({review, classes, setReview}: {review: CommentsList, classes: ClassesType<typeof styles>, setReview: (r: CommentsList | null) => void}) => {
  return <HashLink to={`#${review._id}`}>
    <div className={classes.review} onMouseOver={() => setReview(review)}>
      <div className={classes.reviewScore}>
        {review.baseScore}
      </div>
      <div className={classes.reviewAuthor}>
        {review?.user?.displayName || "Anonymous"}
      </div>
    </div>
  </HashLink>
}

const PostsPageSplashHeaderComponent = registerComponent(
  'PostsPageSplashHeader', PostsPageSplashHeader, {styles}
);

declare global {
  interface ComponentTypes {
    PostsPageSplashHeader: typeof PostsPageSplashHeaderComponent,
  }
}<|MERGE_RESOLUTION|>--- conflicted
+++ resolved
@@ -366,11 +366,7 @@
   toggleEmbeddedPlayer?: () => void,
   classes: ClassesType<typeof styles>,
 }) => {
-<<<<<<< HEAD
-  const { UsersName, CommentBody, LWPopper, ImageCropPreview, SplashHeaderImageOptions, PostsAudioPlayerWrapper, LWPostsPageHeaderTopRight, ThinkLink } = Components;
-=======
-  const { UsersName, CommentBody, LWPopper, ImageCropPreview, SplashHeaderImageOptions, PostsAudioPlayerWrapper, LWPostsPageHeaderTopRight, FormatDate } = Components;
->>>>>>> c8aa91a8
+  const { UsersName, CommentBody, LWPopper, ImageCropPreview, SplashHeaderImageOptions, PostsAudioPlayerWrapper, LWPostsPageHeaderTopRight, ThinkLink, FormatDate } = Components;
   
   const { selectedImageInfo } = useImageContext();
   const { setToCVisible } = useContext(SidebarsContext)!;
