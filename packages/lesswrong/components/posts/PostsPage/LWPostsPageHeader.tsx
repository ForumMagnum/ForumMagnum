import React from 'react';
import { Components, registerComponent } from '../../../lib/vulcan-lib';
import { AnalyticsContext } from "../../../lib/analyticsEvents";
import { extractVersionsFromSemver } from '../../../lib/editor/utils';
import classNames from 'classnames';
import { getHostname, getProtocol } from './PostsPagePostHeader';
import { postGetLink, postGetLinkTarget } from '@/lib/collections/posts/helpers';
import { BOOKUI_LINKPOST_WORDCOUNT_THRESHOLD } from './PostBodyPrefix';

const styles = (theme: ThemeType): JssStyles => ({
  root: {
    paddingTop: 110,
    marginBottom: 96,
    [theme.breakpoints.down('xs')]: {
      paddingTop: 16,
      marginBottom: 38
    },
  },
  eventHeader: {
    marginBottom: 0,
  },
  authorAndSecondaryInfo: {
    display: 'flex',
    alignItems: 'center',
    columnGap: 20,
    ...theme.typography.commentStyle,
    flexWrap: 'wrap',
    color: theme.palette.text.dim3,
    marginTop: 12
  },
  authorInfo: {
    maxWidth: "calc(100% - 60px)",
    [theme.breakpoints.down('xs')]: {
      width: "100%",
      marginBottom: 8,
      fontSize: theme.typography.body2.fontSize,
    },
  },
  feedName: {
    fontSize: theme.typography.body2.fontSize,
    [theme.breakpoints.down('sm')]: {
      display: "none"
    }
  },
  topRight: {
    position: 'absolute',
    right: 8, 
    top: -48,
    display: 'flex',
    [theme.breakpoints.down('sm')]: {
      top: -16,
      marginTop: 8,
      marginBottom: 8
    },
    [theme.breakpoints.down('xs')]: {
      display: 'none'
    }
  },
  audioPlayerWrapper: {
    position: 'absolute',
    right: 8, 
    top: 15,
    display: 'flex',
    [theme.breakpoints.down('sm')]: {
      top: 8,
      right: 8
    }
  },
  sequenceNav: {
    marginBottom: 8,
    marginTop: -22
  },
  eventData: {
    marginTop: 48
  },
  titleSection: {
    display: 'flex',
    alignItems: 'center',
    justifyContent: 'space-between'
  },
  title: {
    [theme.breakpoints.down('sm')]: {
      marginBottom: 10
    }
  },
  mobileHeaderVote: {
    textAlign: 'center',
    fontSize: 42,
    marginTop: -55,
    marginLeft: 12,
    [theme.breakpoints.up("sm")]: {
      display: 'none'
    }
  },
  date: {
    marginTop: 8,
    marginBottom: 8
  },
  mobileButtons: {
    display: 'flex',
    alignItems: 'center',
    [theme.breakpoints.up('sm')]: {
      display: 'none'
    }
  },
  audioToggle: {
    marginRight: 12,
    display: "flex",
    opacity: 0.75
  },
  readTime: {
    marginRight: 20,
  }
}); 

/// LWPostsPageHeader: The metadata block at the top of a post page, with
/// title, author, voting, an actions menu, etc.
const LWPostsPageHeader = ({post, showEmbeddedPlayer, toggleEmbeddedPlayer, classes, dialogueResponses, answerCount}: {
  post: PostsWithNavigation|PostsWithNavigationAndRevision|PostsListWithVotes,
  showEmbeddedPlayer?: boolean,
  toggleEmbeddedPlayer?: () => void,
  classes: ClassesType<typeof styles>,
  dialogueResponses: CommentsList[],
  answerCount?: number,
}) => {
  const { PostsPageTitle, PostsAuthors, LWTooltip, PostsPageDate, CrosspostHeaderIcon, PostsGroupDetails, PostsTopSequencesNav, PostsPageEventData, AddToCalendarButton, GroupLinks, LWPostsPageHeaderTopRight, PostsAudioPlayerWrapper, PostsVote, AudioToggle, PostActionsButton, AlignmentCrosspostLink, ReadTime, LWCommentCount } = Components;
  // eslint-disable-next-line react-hooks/exhaustive-deps

  const rssFeedSource = ('feed' in post) ? post.feed : null;
  const feedLinkDescription = rssFeedSource?.url && getHostname(rssFeedSource.url)
  const feedLink = rssFeedSource?.url && `${getProtocol(rssFeedSource.url)}//${getHostname(rssFeedSource.url)}`;
  const feedDomain = feedLink && new URL(feedLink).hostname;
  const hasMajorRevision = ('version' in post) && extractVersionsFromSemver(post.version).major > 1

  const crosspostNode = post.fmCrosspost?.isCrosspost && !post.fmCrosspost.hostedHere &&
    <CrosspostHeaderIcon post={post} />
  
  // TODO: If we are not the primary author of this post, but it was shared with
  // us as a draft, display a notice and a link to the collaborative editor.

  const linkpostDomain = post.url && new URL(post.url).hostname;
<<<<<<< HEAD
  const linkpostTooltip = <div>View the original at:<br/>{post.url}</div>;
  const linkpostNode = post.url && feedDomain !== linkpostDomain ? <LWTooltip title={linkpostTooltip}>
=======
  const linkpostTooltip = <div>This is a linkpost:<br/>{post.url}</div>;
  const displayLinkpost = post.url && feedDomain !== linkpostDomain && (post.contents?.wordCount ?? 0) >= BOOKUI_LINKPOST_WORDCOUNT_THRESHOLD;
  const linkpostNode = displayLinkpost ? <LWTooltip title={linkpostTooltip}>
>>>>>>> 8fbf3a37
    <a href={postGetLink(post)} target={postGetLinkTarget(post)}>
      Linkpost from {linkpostDomain}
    </a>
  </LWTooltip> : null;

  return <div className={classNames(classes.root, {[classes.eventHeader]: post.isEvent})}>
      {post.group && <PostsGroupDetails post={post} documentId={post.group._id} />}
      <AnalyticsContext pageSectionContext="topSequenceNavigation">
        {('sequence' in post) && !!post.sequence && <div className={classes.sequenceNav}>
          <PostsTopSequencesNav post={post} />
        </div>}
      </AnalyticsContext>
      <div>
        <span className={classes.topRight}>
          <LWPostsPageHeaderTopRight post={post} toggleEmbeddedPlayer={toggleEmbeddedPlayer} showEmbeddedPlayer={showEmbeddedPlayer}/>
        </span>
        {post && <span className={classes.audioPlayerWrapper}>
          <PostsAudioPlayerWrapper showEmbeddedPlayer={!!showEmbeddedPlayer} post={post}/>
        </span>}
      </div>
      <div className={classes.titleSection}>
        <div className={classes.title}>
          <PostsPageTitle post={post} />
          <div className={classes.authorAndSecondaryInfo}>
            <div className={classes.authorInfo}>
              <PostsAuthors post={post} pageSectionContext="post_header" />
            </div>
            {crosspostNode}
            {!post.isEvent && <div className={classes.date}>
              <PostsPageDate post={post} hasMajorRevision={hasMajorRevision} />
            </div>}
            {rssFeedSource && rssFeedSource.user &&
              <LWTooltip title={`Crossposted from ${feedLinkDescription}`} className={classes.feedName}>
                <a href={feedLink}>{rssFeedSource.nickname}</a>
              </LWTooltip>
            }
            <AlignmentCrosspostLink post={post} />
            {linkpostNode}
            {post.isEvent && <GroupLinks document={post} noMargin />}
            <AddToCalendarButton post={post} label="Add to calendar" hideTooltip />
            <div className={classes.mobileButtons}>
              <div className={classes.readTime}>
                <ReadTime post={post} dialogueResponses={dialogueResponses} />
              </div>
              <LWCommentCount answerCount={answerCount} commentCount={post.commentCount} label={false} />
              <div className={classes.audioToggle}>
                <AudioToggle post={post} toggleEmbeddedPlayer={toggleEmbeddedPlayer} showEmbeddedPlayer={showEmbeddedPlayer} />
              </div>
              <PostActionsButton post={post} className={classes.postActionsButton} flip />
            </div>
          </div>
        </div>
        <div className={classes.mobileHeaderVote}>
          <PostsVote post={post} />
        </div>
      </div>
      {post.isEvent && <div className={classes.eventData}>
        <PostsPageEventData post={post}/>
      </div>}
  </div>
}

const LWPostsPageHeaderComponent = registerComponent(
  'LWPostsPageHeader', LWPostsPageHeader, {styles}
);

declare global {
  interface ComponentTypes {
    LWPostsPageHeader: typeof LWPostsPageHeaderComponent,
  }
}
<|MERGE_RESOLUTION|>--- conflicted
+++ resolved
@@ -139,14 +139,9 @@
   // us as a draft, display a notice and a link to the collaborative editor.
 
   const linkpostDomain = post.url && new URL(post.url).hostname;
-<<<<<<< HEAD
   const linkpostTooltip = <div>View the original at:<br/>{post.url}</div>;
-  const linkpostNode = post.url && feedDomain !== linkpostDomain ? <LWTooltip title={linkpostTooltip}>
-=======
-  const linkpostTooltip = <div>This is a linkpost:<br/>{post.url}</div>;
   const displayLinkpost = post.url && feedDomain !== linkpostDomain && (post.contents?.wordCount ?? 0) >= BOOKUI_LINKPOST_WORDCOUNT_THRESHOLD;
   const linkpostNode = displayLinkpost ? <LWTooltip title={linkpostTooltip}>
->>>>>>> 8fbf3a37
     <a href={postGetLink(post)} target={postGetLinkTarget(post)}>
       Linkpost from {linkpostDomain}
     </a>
