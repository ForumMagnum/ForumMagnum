import { Components, withDocument, registerComponent } from 'meteor/vulcan:core';
import React, { Component } from 'react';
import PropTypes from 'prop-types';
import { withRouter } from '../../../lib/reactRouterWrapper.js';
import { Posts } from '../../../lib/collections/posts';
import { Comments } from '../../../lib/collections/comments'
import { withStyles } from '@material-ui/core/styles';
import Tooltip from '@material-ui/core/Tooltip';
import { postBodyStyles } from '../../../themes/stylePiping'
import withUser from '../../common/withUser';
import withErrorBoundary from '../../common/withErrorBoundary'
import classNames from 'classnames';
import { extractVersionsFromSemver } from '../../../lib/editor/utils'
<<<<<<< HEAD
import { parseQuery } from '../../../lib/routeUtil.js';
import Users from 'meteor/vulcan:users';
=======
>>>>>>> c6d3441d
import withRecordPostView from '../../common/withRecordPostView';

const HIDE_POST_BOTTOM_VOTE_WORDCOUNT_LIMIT = 300
const DEFAULT_TOC_MARGIN = 100
const MAX_TOC_WIDTH = 270
const MIN_TOC_WIDTH = 200
const MAX_COLUMN_WIDTH = 720

const styles = theme => ({
  root: {
    position: "relative",
  },
  tocActivated: {
    // Check for support for template areas before applying
    '@supports (grid-template-areas: "title")': {
      display: 'grid',
      gridTemplateColumns: `
        1fr
        minmax(${MIN_TOC_WIDTH}px, ${MAX_TOC_WIDTH}px)
        minmax(0px, ${DEFAULT_TOC_MARGIN}px)
        minmax(min-content, ${MAX_COLUMN_WIDTH}px)
        minmax(0px, ${DEFAULT_TOC_MARGIN}px)
        1.5fr
      `,
      gridTemplateAreas: `
        "... ... .... title   .... ..."
        "... toc gap1 content gap2 ..."
      `,
    },
    [theme.breakpoints.down('sm')]: {
      display: 'block'
    }
  },
  title: {
    gridArea: 'title',
    marginBottom: 32
  },
  toc: {
    '@supports (grid-template-areas: "title")': {
      gridArea: 'toc',
      position: 'unset',
      width: 'unset'
    },
    //Fallback styles in case we don't have CSS-Grid support. These don't get applied if we have a grid
    position: 'absolute',
    width: MAX_TOC_WIDTH,
    left: -DEFAULT_TOC_MARGIN,
  },
  content: { gridArea: 'content' },
  gap1: { gridArea: 'gap1'},
  gap2: { gridArea: 'gap2'},
  post: {
    maxWidth: 650 + (theme.spacing.unit*4),
    marginLeft: 'auto',
    marginRight: 'auto'
  },
  recommendations: {
    maxWidth: MAX_COLUMN_WIDTH,
    marginLeft: 'auto',
    marginRight: 'auto',
    // Hack to deal with the PostsItem action items being absolutely positioned
    paddingRight: 18,
    paddingLeft: 18,
    [theme.breakpoints.down('sm')]: {
      paddingRight: 0,
      paddingLeft: 0
    }
  },
  header: {
    position: 'relative',
    display:"flex",
    justifyContent: "space-between",
    alignItems: "center",
    marginBottom: theme.spacing.unit*2
  },
  headerLeft: {
    width:"100%"
  },
  headerVote: {
    textAlign: 'center',
    fontSize: 42,
    position: "relative",
  },
  divider: {
    marginTop: theme.spacing.unit*2,
    marginBottom: theme.spacing.unit*2,
    marginLeft:0,
    borderTop: "solid 1px rgba(0,0,0,.1)",
    borderLeft: 'transparent'
  },
  eventHeader: {
    marginBottom:0,
  },
  secondaryInfo: {
    fontSize: '1.4rem',
  },
  mobileDate: {
    marginLeft: 20,
    display: 'inline-block',
    color: theme.palette.grey[600],
    fontSize: theme.typography.body2.fontSize,
    [theme.breakpoints.up('md')]: {
      display:"none"
    }
  },
  desktopDate: {
    marginLeft: 20,
    display: 'inline-block',
    color: theme.palette.grey[600],
    whiteSpace: "no-wrap",
    fontSize: theme.typography.body2.fontSize,
    [theme.breakpoints.down('sm')]: {
      display:"none"
    }
  },
  commentsLink: {
    marginLeft: 20,
    color: theme.palette.grey[600],
    whiteSpace: "no-wrap",
    fontSize: theme.typography.body2.fontSize,
  },
  actions: {
    display: 'inline-block',
    marginLeft: 15,
    cursor: "pointer",
    color: theme.palette.grey[600],
  },
  postBody: {
    marginBottom: 50,
  },
  postContent: postBodyStyles(theme),
  subtitle: {
    ...theme.typography.subtitle,
  },
  voteBottom: {
    position: 'relative',
    fontSize: 42,
    textAlign: 'center',
    display: 'inline-block',
    marginLeft: 'auto',
    marginRight: 'auto',
    marginBottom: 40
  },
  draft: {
    color: theme.palette.secondary.light
  },
  bottomNavigation: {
    width: 640,
    margin: 'auto',
    [theme.breakpoints.down('sm')]: {
      width:'100%',
      maxWidth: MAX_COLUMN_WIDTH
    }
  },
  inline: {
    display: 'inline-block'
  },
  unreviewed: {
    fontStyle: "italic",
    color: theme.palette.grey[600],
    marginBottom: theme.spacing.unit*2,
    fontSize:".9em",
    maxWidth: "100%",
    overflowX: "hidden",
    textOverflow: "ellipsis",
    ...theme.typography.postStyle,
  },
  feedName: {
    fontSize: theme.typography.body2.fontSize,
    marginLeft: 20,
    display: 'inline-block',
    color: theme.palette.grey[600],
    [theme.breakpoints.down('sm')]: {
      display: "none"
    }
  },
  commentsSection: {
    minHeight: 'calc(70vh - 100px)',
    [theme.breakpoints.down('sm')]: {
      paddingRight: 0,
      marginLeft: 0
    },
    // TODO: This is to prevent the Table of Contents from overlapping with the comments section. Could probably fine-tune the breakpoints and spacing to avoid needing this.
    background: "white",
    position: "relative"
  },
  footerSection: {
    display: 'flex',
    alignItems: 'center',
    fontSize: '1.4em'
  },
  bottomDate: {
    color: theme.palette.grey[600]
  },
})

// On the server, use the 'url' library for parsing hostname out of feed URLs.
// On the client, we instead create an <a> tag, set its href, and extract
// properties from that. (There is a URL class which theoretically would work,
// but it doesn't have the hostname field on IE11 and it's missing entirely on
// Opera Mini.)
let URLClass = null;
if (Meteor.isServer) {
  URLClass = require('url').URL
}

function getHostname(url) {
  if (URLClass)
    return new URLClass(url).hostname;

  // From https://stackoverflow.com/questions/736513/how-do-i-parse-a-url-into-hostname-and-path-in-javascript
  var parser = document.createElement('a');
  parser.href = url;
  return parser.hostname;
}

class PostsPage extends Component {

  getSequenceId() {
    const { params, document: post } = this.props;
    return params.sequenceId || post?.canonicalSequenceId;
  }
  
  render() {
<<<<<<< HEAD
    const { loading, document: post, currentUser, classes, data: {refetch}, error } = this.props
    const { params } = this.props.match;
=======
    const { loading, document: post, currentUser, location, router, classes, data: {refetch} } = this.props
>>>>>>> c6d3441d
    const { PostsPageTitle, PostsAuthors, HeadTags, PostsVote, SmallMapPreviewWrapper, PostsType,
      LinkPostMessage, PostsCommentsThread, Loading, Error404, PostsGroupDetails, BottomNavigation,
      PostsTopSequencesNav, FormatDate, PostsPageActions, PostsPageEventData, ContentItemBody, PostsPageQuestionContent,
      TableOfContents, PostsRevisionSelector, PostsRevisionMessage, AlignmentCrosspostMessage } = Components

    if (error) {
      return <Error404 />
    } else if (loading && !post) {
      return <div><Loading/></div>
    } else if (!post) {
      return <Error404/>
    } else {
      const { html, plaintextDescription, markdown, wordCount = 0 } = post.contents || {}
      let query = parseQuery(this.props.location);
      const view = _.clone(query).view || Comments.getDefaultView(post, currentUser)
      const description = plaintextDescription ? plaintextDescription : (markdown && markdown.substring(0, 300))
      const commentTerms = _.isEmpty(query.view) ? {view: view, limit: 500} : {...query, limit:500}
      const sequenceId = this.getSequenceId();
      const sectionData = post.tableOfContents;
      const htmlWithAnchors = (sectionData && sectionData.html) ? sectionData.html : html
      const feedLink = post.feed && post.feed.url && getHostname(post.feed.url)
      const { major } = extractVersionsFromSemver(post.version)
      const hasMajorRevision = major > 1

      return (
        <div className={classNames(classes.root, {[classes.tocActivated]: !!sectionData})}>
          <HeadTags url={Posts.getPageUrl(post, true)} title={post.title} description={description}/>
          {/* Header/Title */}
          <div className={classes.title}>
            <div className={classes.post}>
              {post.groupId && <PostsGroupDetails post={post} documentId={post.groupId} />}
              <PostsTopSequencesNav post={post} sequenceId={sequenceId} />
              <div className={classNames(classes.header, {[classes.eventHeader]:post.isEvent})}
              >
                <div className={classes.headerLeft}>
                  <PostsPageTitle post={post} />
                  <div className={classes.secondaryInfo}>
                    <span className={classes.inline}>
                      <PostsAuthors post={post}/>
                    </span>
                    <PostsType post={post}/>
                    { post.feed && post.feed.user &&
                      <Tooltip title={`Crossposted from ${feedLink}`}>
                        <a href={`http://${feedLink}`} className={classes.feedName}>
                          {post.feed.nickname}
                        </a>
                      </Tooltip>
                    }
                    {!post.isEvent && <span className={classes.mobileDate}>
                      <FormatDate date={post.postedAt}/>
                    </span>}
                    {!post.isEvent && <span className={classes.desktopDate}>
                      {hasMajorRevision ? <PostsRevisionSelector post={post}/> : <FormatDate date={post.postedAt} format="Do MMM YYYY"/>}
                    </span>}
                    {post.types && post.types.length > 0 && <Components.GroupLinks document={post} />}
                    <a className={classes.commentsLink} href={"#comments"}>{ Posts.getCommentCountStr(post)}</a>
                    <span className={classes.actions}>
                        <PostsPageActions post={post} />
                    </span>
                  </div>
                </div>
                <div className={classes.headerVote}>
                  <PostsVote
                    collection={Posts}
                    post={post}
                    currentUser={currentUser}
                    />
                </div>
              </div>
              <hr className={classes.divider}/>
              {post.isEvent && <PostsPageEventData post={post}/>}
            </div>
          </div>
          <div className={classes.toc}>
            <TableOfContents sectionData={sectionData} document={post} />
          </div>
          <div className={classes.gap1}/>
          <div className={classes.content}>
            <div className={classes.post}>
              {/* Body */}
              <div className={classes.postBody}>
                { post.isEvent && <SmallMapPreviewWrapper post={post} /> }
                <div className={classes.postContent}>
                  <AlignmentCrosspostMessage post={post} />
                  { post.authorIsUnreviewed && <div className={classes.unreviewed}>This post is awaiting moderator approval</div>}
                  <LinkPostMessage post={post} />
                  {query.revision && <PostsRevisionMessage post={post} />}
                  { html && <ContentItemBody dangerouslySetInnerHTML={{__html: htmlWithAnchors}}/> }
                </div>
              </div>
            </div>

            {/* Footer */}
            {(wordCount > HIDE_POST_BOTTOM_VOTE_WORDCOUNT_LIMIT) &&
              <div className={classes.footerSection}>
                <div className={classes.voteBottom}>
                  <PostsVote
                    collection={Posts}
                    post={post}
                    currentUser={currentUser}
                    />
                </div>
              </div>}
            {sequenceId && <div className={classes.bottomNavigation}>
              <BottomNavigation post={post}/>
            </div>}

<<<<<<< HEAD
            {/* Recommendations */}
            {currentUser && Users.isAdmin(currentUser) && !post.question &&
              <ConfigurableRecommendationsList configName="afterpost"/>}

=======
>>>>>>> c6d3441d
            {/* Answers Section */}
            {post.question && <div className={classes.post}>
              <div id="answers"/>
              <PostsPageQuestionContent terms={{...commentTerms, postId: post._id}} post={post} refetch={refetch}/>
            </div>}
            {/* Comments Section */}
            <div className={classes.commentsSection}>
              <PostsCommentsThread terms={{...commentTerms, postId: post._id}} post={post} newForm={!post.question} guidelines={!post.question}/>
            </div>
          </div>
          <div className={classes.gap2}/>
        </div>
      );
    }
  }

  async componentDidMount() {
    this.props.recordPostView(this.props, {
      sequenceId: this.getSequenceId(),
    });
  }

  componentDidUpdate(prevProps) {
    if (prevProps.document && this.props.document && prevProps.document._id !== this.props.document._id) {
      this.props.closeAllEvents();
      this.props.recordPostView(this.props, {
        sequenceId: this.getSequenceId(),
      });
    }
  }
}
PostsPage.displayName = "PostsPage";

PostsPage.propTypes = {
  document: PropTypes.object,
}

const queryOptions = {
  collection: Posts,
  queryName: 'postsSingleQuery',
  fragmentName: 'PostsWithNavigation',
  enableTotal: false,
  enableCache: true,
  ssr: true,
  extraVariables: {
    version: 'String',
    sequenceId: 'String',
  }
};

registerComponent(
  'PostsPage', PostsPage,
  withUser, withRouter,
  [withDocument, queryOptions],
  withStyles(styles, { name: "PostsPage" }),
  withRecordPostView,
  withErrorBoundary,
);<|MERGE_RESOLUTION|>--- conflicted
+++ resolved
@@ -11,11 +11,7 @@
 import withErrorBoundary from '../../common/withErrorBoundary'
 import classNames from 'classnames';
 import { extractVersionsFromSemver } from '../../../lib/editor/utils'
-<<<<<<< HEAD
 import { parseQuery } from '../../../lib/routeUtil.js';
-import Users from 'meteor/vulcan:users';
-=======
->>>>>>> c6d3441d
 import withRecordPostView from '../../common/withRecordPostView';
 
 const HIDE_POST_BOTTOM_VOTE_WORDCOUNT_LIMIT = 300
@@ -238,14 +234,9 @@
     const { params, document: post } = this.props;
     return params.sequenceId || post?.canonicalSequenceId;
   }
-  
+
   render() {
-<<<<<<< HEAD
     const { loading, document: post, currentUser, classes, data: {refetch}, error } = this.props
-    const { params } = this.props.match;
-=======
-    const { loading, document: post, currentUser, location, router, classes, data: {refetch} } = this.props
->>>>>>> c6d3441d
     const { PostsPageTitle, PostsAuthors, HeadTags, PostsVote, SmallMapPreviewWrapper, PostsType,
       LinkPostMessage, PostsCommentsThread, Loading, Error404, PostsGroupDetails, BottomNavigation,
       PostsTopSequencesNav, FormatDate, PostsPageActions, PostsPageEventData, ContentItemBody, PostsPageQuestionContent,
@@ -353,13 +344,6 @@
               <BottomNavigation post={post}/>
             </div>}
 
-<<<<<<< HEAD
-            {/* Recommendations */}
-            {currentUser && Users.isAdmin(currentUser) && !post.question &&
-              <ConfigurableRecommendationsList configName="afterpost"/>}
-
-=======
->>>>>>> c6d3441d
             {/* Answers Section */}
             {post.question && <div className={classes.post}>
               <div id="answers"/>
