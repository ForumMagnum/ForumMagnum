--- conflicted
+++ resolved
@@ -29,9 +29,9 @@
       display: 'grid',
       gridTemplateColumns: `
         1fr
-        minmax(${MIN_TOC_WIDTH}px, ${MAX_TOC_WIDTH}px) 
-        minmax(0px, ${DEFAULT_TOC_MARGIN}px) 
-        minmax(min-content, ${MAX_COLUMN_WIDTH}px) 
+        minmax(${MIN_TOC_WIDTH}px, ${MAX_TOC_WIDTH}px)
+        minmax(0px, ${DEFAULT_TOC_MARGIN}px)
+        minmax(min-content, ${MAX_COLUMN_WIDTH}px)
         minmax(0px, ${DEFAULT_TOC_MARGIN}px)
         1.5fr
       `,
@@ -44,11 +44,11 @@
       display: 'block'
     }
   },
-  title: { 
+  title: {
     gridArea: 'title',
     marginBottom: 32
   },
-  toc: { 
+  toc: {
     '@supports (grid-template-areas: "title")': {
       gridArea: 'toc',
       position: 'unset',
@@ -233,12 +233,8 @@
     const { loading, document: post, currentUser, location, router, classes, params, data: {refetch} } = this.props
     const { PostsPageTitle, PostsAuthors, HeadTags, PostsVote, SmallMapPreviewWrapper, PostsType,
       LinkPostMessage, PostsCommentsThread, Loading, Error404, PostsGroupDetails, BottomNavigationWrapper,
-<<<<<<< HEAD
-      PostsTopSequencesNav, FormatDate, PostsPageActions, PostsPageEventData, ContentItemBody, PostsPageQuestionContent, 
-      TableOfContents, PostsRevisionSelector, PostsRevisionMessage, AlignmentCrosspostMessage, ConfigurableRecommendationsList } = Components
-=======
-      PostsTopSequencesNav, FormatDate, PostsPageActions, PostsPageEventData, ContentItemBody, PostsPageQuestionContent, Section, TableOfContents, PostsRevisionSelector, PostsRevisionMessage, AlignmentCrosspostMessage } = Components
->>>>>>> a1fe0a0e
+      PostsTopSequencesNav, FormatDate, PostsPageActions, PostsPageEventData, ContentItemBody, PostsPageQuestionContent,
+      TableOfContents, PostsRevisionSelector, PostsRevisionMessage, AlignmentCrosspostMessage } = Components
 
     if (loading) {
       return <div><Loading/></div>
@@ -339,15 +335,7 @@
             {sequenceId && <div className={classes.bottomNavigation}>
               <BottomNavigationWrapper documentId={sequenceId} post={post}/>
             </div>}
-            
-<<<<<<< HEAD
-            {/* Recommendations */}
-            {currentUser && Users.isAdmin(currentUser) && !post.question && <div className={classes.recommendations}>
-                <ConfigurableRecommendationsList configName="afterpost"/>
-            </div>}
-            
-=======
->>>>>>> a1fe0a0e
+
             {/* Answers Section */}
             {post.question && <div className={classes.post}>
               <div id="answers"/>
@@ -367,7 +355,7 @@
   async componentDidMount() {
     this.props.recordPostView(this.props);
   }
-  
+
   componentDidUpdate(prevProps) {
     if (prevProps.document && this.props.document && prevProps.document._id !== this.props.document._id) {
       this.props.closeAllEvents();
