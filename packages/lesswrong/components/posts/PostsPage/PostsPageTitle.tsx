import React from 'react'
import { registerComponent, Components } from '../../../lib/vulcan-lib';
import { Link } from '../../../lib/reactRouterWrapper';
import { postGetPageUrl } from '../../../lib/collections/posts/helpers';
import { isBookUI, isFriendlyUI } from '../../../themes/forumTheme';
<<<<<<< HEAD
import { is } from 'cheerio/lib/api/attributes';
=======
import { defineStyles, useStyles } from '@/components/hooks/useStyles';
>>>>>>> c8aa91a8

export const LW_POST_TITLE_FONT_SIZE = "3.75rem";

export const postPageTitleStyles = (theme: ThemeType) => ({
  ...theme.typography.display3,
  ...theme.typography.postStyle,
  ...theme.typography.headerStyle,
  marginTop: isFriendlyUI ? 5 : 0,
  marginLeft: 0,
  marginBottom: isFriendlyUI ? 12 : 0,
  color: theme.palette.text.primary,
  textWrap: isBookUI ? "balance" : undefined,
  [theme.breakpoints.down('sm')]: isFriendlyUI
    ? {
      fontSize: '2.3rem',
      marginTop: 20,
    }
    : {
      fontSize: '3.5rem',
    },
  ...(isFriendlyUI
    ? {
      fontSize: '3rem',
    }
    : {
      fontSize: LW_POST_TITLE_FONT_SIZE,
      lineHeight: '1.1',
  }),
  [theme.breakpoints.down('xs')]: isFriendlyUI
    ? {
      fontSize: '2.3rem',
    }
    : {
      fontSize: '2.5rem',
    },
})

const styles = defineStyles("PostsPageTitle", (theme: ThemeType) => ({
  root: {
    ...postPageTitleStyles(theme)
  },
  draft: {
    color: theme.palette.text.dim4,
    fontSize: isFriendlyUI ? "1em" : "0.5em",
    display: isFriendlyUI ? "inline" : "block",
  },
  question: {
    color: theme.palette.text.dim3,
    display: "block",
  },
  link: {
    '&:hover': {
      opacity: "unset"
    }
  },
  lastWord: {
    display: "inline-block",
  },
  linkIcon: {
    color: theme.palette.grey[500],
    marginLeft: 14,
    fontSize: "0.8em",
  },
  dialogueIcon: {
    color: theme.palette.grey[500],
    marginLeft: 14,
    fontSize: "1em",
    transform: "translateY(5px)",
  },
}));

const PostsPageTitle = ({post}: {
  post: PostsDetails|PostsList,
}) => {
  const classes = useStyles(styles);
  const sourcePostRelations = ('sourcePostRelations' in post) ? post.sourcePostRelations : null;
  const parentPost = sourcePostRelations?.filter(rel => !!rel.sourcePost)?.[0]?.sourcePost;
  const { Typography, ForumIcon, LWTooltip } = Components;
  const showLinkIcon = post.url && isFriendlyUI;
  const showDialogueIcon = post.collabEditorDialogue && isFriendlyUI;

  const words = post.title.trim().split(/\s+/);
  const mostOfTitle = words.slice(0, -1).join(" ");
  const lastWordOfTitle = words[words.length - 1];

  return (
    <div>
      {post.question && !parentPost && <Typography variant="title">
        <Link to="/questions" className={classes.question}>
          [ Question ]
        </Link>
      </Typography>}
      {post.question && parentPost && <Typography variant="title">
        <Link to={postGetPageUrl(parentPost)} className={classes.question}>
          [ Parent Question — {parentPost.title} ]
        </Link>
      </Typography>}
      <Typography variant="display3" className={classes.root}>
        <Link to={postGetPageUrl(post)} className={classes.link}>
          {post.draft && <span className={classes.draft}>[Draft] </span>}
          {mostOfTitle}{mostOfTitle && " "}
          <span className={classes.lastWord}>
            {lastWordOfTitle}
            {showLinkIcon &&
              <LWTooltip title="Link post">
                <ForumIcon className={classes.linkIcon} icon="BoldLink" />
              </LWTooltip>
            }
            {showDialogueIcon &&
              <LWTooltip title="Dialogue">
                <ForumIcon className={classes.dialogueIcon} icon="ChatBubbleLeftRight" />
              </LWTooltip>
            }
          </span>
        </Link>
      </Typography>
    </div>
  )
}

const PostsPageTitleComponent = registerComponent('PostsPageTitle', PostsPageTitle);
export default PostsPageTitleComponent;

declare global {
  interface ComponentTypes {
    PostsPageTitle: typeof PostsPageTitleComponent
  }
}<|MERGE_RESOLUTION|>--- conflicted
+++ resolved
@@ -3,11 +3,7 @@
 import { Link } from '../../../lib/reactRouterWrapper';
 import { postGetPageUrl } from '../../../lib/collections/posts/helpers';
 import { isBookUI, isFriendlyUI } from '../../../themes/forumTheme';
-<<<<<<< HEAD
-import { is } from 'cheerio/lib/api/attributes';
-=======
 import { defineStyles, useStyles } from '@/components/hooks/useStyles';
->>>>>>> c8aa91a8
 
 export const LW_POST_TITLE_FONT_SIZE = "3.75rem";
 
