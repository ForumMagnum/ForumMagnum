import React from 'react'
import { registerComponent, Components } from '../../../lib/vulcan-lib';
import { Link } from '../../../lib/reactRouterWrapper';
import { postGetPageUrl } from '../../../lib/collections/posts/helpers';
import * as _ from 'underscore';
import { isFriendlyUI } from '../../../themes/forumTheme';

export const postPageTitleStyles = (theme: ThemeType): JssStyles => ({
  ...theme.typography.display3,
  ...theme.typography.postStyle,
  ...theme.typography.headerStyle,
  marginTop: isFriendlyUI ? 5 : 0,
  marginLeft: 0,
  marginBottom: isFriendlyUI ? 12 : 0,
  color: theme.palette.text.primary,
  [theme.breakpoints.down('sm')]: isFriendlyUI
    ? {
      fontSize: '2.3rem',
      marginTop: 20,
    }
    : {
      fontSize: '2.5rem',
    },
  ...(isFriendlyUI
    ? {
      fontSize: '3rem',
    }
    : {}),
})

const styles = (theme: ThemeType): JssStyles => ({
  root: {
    ...postPageTitleStyles(theme)
  },
  draft: {
    color: theme.palette.text.dim4
  },
  question: {
    color: theme.palette.text.dim3,
    display: "block",
  },
  link: {
    '&:hover': {
      opacity: "unset"
    }
  },
  lastWord: {
    display: "inline-block",
  },
  linkIcon: {
    color: theme.palette.grey[500],
    marginLeft: 14,
    fontSize: "0.8em",
  }
})

const PostsPageTitle = ({classes, post}: {
  classes: ClassesType,
  post: PostsDetails,
}) => {
  const parentPost = _.filter(post.sourcePostRelations, rel => !!rel.sourcePost)?.[0]?.sourcePost
  const { Typography, ForumIcon } = Components;
<<<<<<< HEAD
  const showLinkIcon = post.url && isFriendlyUI;
  
  const mostOfTitle = post.title.split(" ").slice(0, -1).join(" ");
  const lastWordOfTitle = post.title.split(" ").slice(-1)[0];
  
=======
  const showLinkIcon = post.url && isEAForum;

  const words = post.title.trim().split(/\s+/);
  const mostOfTitle = words.slice(0, -1).join(" ");
  const lastWordOfTitle = words[words.length - 1];

>>>>>>> c7cea022
  return (
    <div>
      {post.question && !parentPost && <Typography variant="title">
        <Link to="/questions" className={classes.question}>
          [ Question ]
        </Link>
      </Typography>}
      {post.question && parentPost && <Typography variant="title">
        <Link to={postGetPageUrl(parentPost)} className={classes.question}>
          [ Parent Question — {parentPost.title} ]
        </Link>
      </Typography>}
      <Typography variant="display3" className={classes.root}>
        <Link to={postGetPageUrl(post)} className={classes.link}>
          {post.draft && <span className={classes.draft}>[Draft] </span>}
          {mostOfTitle}{mostOfTitle && " "}
          <span className={classes.lastWord}>
            {lastWordOfTitle}
            {showLinkIcon && <><ForumIcon className={classes.linkIcon} icon="BoldLink" /></>}
          </span>
        </Link>
      </Typography>
    </div>
  )
}

const PostsPageTitleComponent = registerComponent('PostsPageTitle', PostsPageTitle, {styles});

declare global {
  interface ComponentTypes {
    PostsPageTitle: typeof PostsPageTitleComponent
  }
}<|MERGE_RESOLUTION|>--- conflicted
+++ resolved
@@ -60,20 +60,12 @@
 }) => {
   const parentPost = _.filter(post.sourcePostRelations, rel => !!rel.sourcePost)?.[0]?.sourcePost
   const { Typography, ForumIcon } = Components;
-<<<<<<< HEAD
   const showLinkIcon = post.url && isFriendlyUI;
-  
-  const mostOfTitle = post.title.split(" ").slice(0, -1).join(" ");
-  const lastWordOfTitle = post.title.split(" ").slice(-1)[0];
-  
-=======
-  const showLinkIcon = post.url && isEAForum;
 
   const words = post.title.trim().split(/\s+/);
   const mostOfTitle = words.slice(0, -1).join(" ");
   const lastWordOfTitle = words[words.length - 1];
 
->>>>>>> c7cea022
   return (
     <div>
       {post.question && !parentPost && <Typography variant="title">
