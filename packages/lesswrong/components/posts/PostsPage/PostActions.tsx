import React from 'react'
import { registerComponent, Components } from '../../../lib/vulcan-lib';
import { useUpdate } from '../../../lib/crud/withUpdate';
import { useNamedMutation } from '../../../lib/crud/withMutation';
import { userCanDo } from '../../../lib/vulcan-users/permissions';
import { userGetDisplayName, userCanCollaborate } from '../../../lib/collections/users/helpers'
import { userCanMakeAlignmentPost } from '../../../lib/alignment-forum/users/helpers'
import { useCurrentUser } from '../../common/withUser'
import { postCanEdit } from '../../../lib/collections/posts/helpers';
import { useSetAlignmentPost } from "../../alignment-forum/withSetAlignmentPost";
import { useItemsRead } from '../../common/withRecordPostView';
import MenuItem from '@material-ui/core/MenuItem';
import { Link } from '../../../lib/reactRouterWrapper';
import Tooltip from '@material-ui/core/Tooltip';
import ListItemIcon from '@material-ui/core/ListItemIcon'
import EditIcon from '@material-ui/icons/Edit'
import LocalOfferOutlinedIcon from '@material-ui/icons/LocalOfferOutlined'
import WarningIcon from '@material-ui/icons/Warning'
import qs from 'qs'
import { subscriptionTypes } from '../../../lib/collections/subscriptions/schema'
import { useDialog } from '../../common/withDialog';

const NotFPSubmittedWarning = ({className}: {className?: string}) => <div className={className}>
  {' '}<WarningIcon fontSize='inherit' />
</div>

const styles = (theme: ThemeType): JssStyles => ({
  root: {
    margin: 0,
    ...theme.typography.display3,
    ...theme.typography.postStyle,
    ...theme.typography.headerStyle,
    color: theme.palette.text.primary,
    [theme.breakpoints.down('sm')]: {
      fontSize: '2.5rem',
      marginBottom: 10,
      maxWidth: '80%'
    }
  },
  promoteWarning: {
    fontSize: 20,
    marginLeft: 4,
  }
})

const PostActions = ({post, classes}: {
  post: PostsList,
<<<<<<< HEAD
  classes: ClassesType
}) => {
  const currentUser = useCurrentUser();
  const {postsRead, setPostRead} = useItemsRead();
  const {openDialog} = useDialog();
  const {mutate: updatePost} = useUpdate({
    collectionName: "Posts",
    fragmentName: 'PostsList',
  });
  const { mutate: updateUser } = useUpdate({
    collectionName: "Users",
    fragmentName: 'UsersCurrent',
  });
  const {setAlignmentPostMutation} = useSetAlignmentPost({fragmentName: "PostsList"});
  const {mutate: markAsReadOrUnread} = useNamedMutation<{
    postId: string, isRead: boolean,
  }>({
    name: 'markAsReadOrUnread',
    graphqlArgs: {postId: 'String', isRead: 'Boolean'},
  });
  
  const handleMarkAsRead = () => {
    void markAsReadOrUnread({
=======
  closeMenu: ()=>void
}
interface PostActionsProps extends ExternalProps, WithUserProps, WithUpdateUserProps, WithUpdatePostProps, WithStylesProps, WithDialogProps, ItemsReadContextType {
  markAsReadOrUnread: any,
  setAlignmentPostMutation: any,
}

class PostActions extends Component<PostActionsProps,{}> {

  handleMarkAsRead = () => {
    const {markAsReadOrUnread, post, setPostRead} = this.props;
    markAsReadOrUnread({
>>>>>>> 2c5823b2
      postId: post._id,
      isRead: true,
    });
    setPostRead(post._id, true);
  }

  const handleMarkAsUnread = () => {
    void markAsReadOrUnread({
      postId: post._id,
      isRead: false,
    });
    setPostRead(post._id, false);
  }

  const handleMoveToMeta = () => {
    if (!currentUser) throw new Error("Cannot move to meta anonymously")
    void updatePost({
      selector: { _id: post._id},
      data: {
        meta: true,
        draft: false,
        metaDate: new Date(),
        frontpageDate: null,
        curatedDate: null,
        reviewedByUserId: currentUser._id,
      },
    })
  }

  const handleMoveToFrontpage = () => {
    if (!currentUser) throw new Error("Cannot move to frontpage anonymously")
    void updatePost({
      selector: { _id: post._id},
      data: {
        frontpageDate: new Date(),
        meta: false,
        draft: false,
        reviewedByUserId: currentUser._id,
      },
    })
  }

  const handleMoveToPersonalBlog = () => {
    if (!currentUser) throw new Error("Cannot move to personal blog anonymously")
    void updatePost({
      selector: { _id: post._id},
      data: {
        draft: false,
        meta: false,
        frontpageDate: null,
        reviewedByUserId: currentUser._id,
      },
    })
  }

  const handleMakeShortform = () => {
    void updateUser({
      selector: { _id: post.userId },
      data: {
        shortformFeedId: post._id
      },
    });
  }

  const handleMoveToAlignmentForum = () => {
    void setAlignmentPostMutation({
      postId: post._id,
      af: true,
    })
  }

  const handleRemoveFromAlignmentForum = () => {
    void setAlignmentPostMutation({
      postId: post._id,
      af: false,
    })
  }

  const handleApproveUser = async () => {
    await updateUser({
      selector: {_id: post.userId},
      data: {reviewedByUserId: currentUser?._id}
    })
  }

  const handleOpenTagDialog = async () => {
    openDialog({
      componentName: "EditTagsDialog",
      componentProps: {
        post
      }
    });
  }

<<<<<<< HEAD
  const { MoveToDraft, BookmarkButton, SuggestCurated, SuggestAlignment, ReportPostMenuItem, DeleteDraft, SubscribeTo } = Components
  if (!post) return null;
  const postAuthor = post.user;
=======
  render() {
    const { classes, post, postsRead, currentUser, closeMenu } = this.props
    const { MoveToDraft, BookmarkButton, SuggestCurated, SuggestAlignment, ReportPostMenuItem, DeleteDraft, SubscribeTo, NominatePostMenuItem } = Components
    if (!post) return null;
    const postAuthor = post.user;
>>>>>>> 2c5823b2

  const isRead = (post._id in postsRead) ? postsRead[post._id] : post.isRead;

  return (
      <div className={classes.actions}>
        <NominatePostMenuItem post={post} closeMenu={closeMenu} />
        { postCanEdit(currentUser,post) && <Link to={{pathname:'/editPost', search:`?${qs.stringify({postId: post._id, eventForm: post.isEvent})}`}}>
          <MenuItem>
            <ListItemIcon>
              <EditIcon />
            </ListItemIcon>
            Edit
          </MenuItem>
        </Link>}
        { userCanCollaborate(currentUser, post) &&
          <Link to={{pathname:'/collaborateOnPost', search:`?${qs.stringify({postId: post._id})}`}}>
            <MenuItem>
              <ListItemIcon>
                <EditIcon />
              </ListItemIcon>
              Collaborative Editing
            </MenuItem>
          </Link>
        }
        {currentUser && post.group && <MenuItem>
          <SubscribeTo document={post.group} showIcon
            subscribeMessage={"Subscribe to "+post.group.name}
            unsubscribeMessage={"Unsubscribe from "+post.group.name}/>
        </MenuItem>}

        {currentUser && post.shortform && (post.userId !== currentUser._id) &&
          <MenuItem>
            <SubscribeTo document={post} showIcon
              subscriptionType={subscriptionTypes.newShortform}
              subscribeMessage={`Subscribe to ${post.title}`}
              unsubscribeMessage={`Unsubscribe from ${post.title}`}
            />
          </MenuItem>
        }

        {currentUser && postAuthor && postAuthor._id !== currentUser._id && <MenuItem>
          <SubscribeTo document={postAuthor} showIcon
            subscribeMessage={"Subscribe to posts by "+userGetDisplayName(postAuthor)}
            unsubscribeMessage={"Unsubscribe from posts by "+userGetDisplayName(postAuthor)}/>
        </MenuItem>}

        {currentUser && <MenuItem>
          <SubscribeTo document={post} showIcon
            subscribeMessage="Subscribe to comments"
            unsubscribeMessage="Unsubscribe from comments"/>
        </MenuItem>}

        <BookmarkButton post={post} menuItem/>

        <ReportPostMenuItem post={post}/>
        <div onClick={handleOpenTagDialog}>
          <MenuItem>
            <ListItemIcon>
              <LocalOfferOutlinedIcon />
            </ListItemIcon>
            Edit Tags
          </MenuItem>
        </div>
        { isRead
          ? <div onClick={handleMarkAsUnread}>
              <MenuItem>
                Mark as Unread
              </MenuItem>
            </div>
          : <div onClick={handleMarkAsRead}>
              <MenuItem>
                Mark as Read
              </MenuItem>
            </div>
        }
        <SuggestCurated post={post}/>
        <MoveToDraft post={post}/>
        <DeleteDraft post={post}/>
        { userCanDo(currentUser, "posts.edit.all") &&
          <span>
            { !post.meta &&
              <div onClick={handleMoveToMeta}>
                <MenuItem>
                  Move to Meta
                </MenuItem>
              </div>
            }
            { !post.frontpageDate &&
              <div onClick={handleMoveToFrontpage}>
                <Tooltip placement="left" title={
                  post.submitToFrontpage ?
                    '' :
                    'user did not select "Moderators may promote to Frontpage" option'
                }>
                  <MenuItem>
                    Move to Frontpage
                    {!post.submitToFrontpage && <NotFPSubmittedWarning className={classes.promoteWarning} />}
                  </MenuItem>
                </Tooltip>
              </div>
            }
            { (post.frontpageDate || post.meta || post.curatedDate) &&
               <div onClick={handleMoveToPersonalBlog}>
                 <MenuItem>
                   Move to Personal Blog
                 </MenuItem>
               </div>
            }

            { !post.shortform &&
               <div onClick={handleMakeShortform}>
                 <MenuItem>
                   Set as user's Shortform Post
                 </MenuItem>
               </div>
            }

            { post.authorIsUnreviewed &&
               <div onClick={handleApproveUser}>
                 <MenuItem>
                   Approve New User
                 </MenuItem>
               </div>
            }
          </span>
        }
        <SuggestAlignment post={post}/>
        { userCanMakeAlignmentPost(currentUser, post) &&
          !post.af && <div onClick={handleMoveToAlignmentForum }>
            <MenuItem>
              Ω Move to Alignment
            </MenuItem>
          </div>}
        { userCanMakeAlignmentPost(currentUser, post) && post.af &&
          <div onClick={handleRemoveFromAlignmentForum}>
            <MenuItem>
              Ω Remove Alignment
            </MenuItem>
          </div>
        }
      </div>
  )
}

const PostActionsComponent = registerComponent('PostActions', PostActions, {styles});

declare global {
  interface ComponentTypes {
    PostActions: typeof PostActionsComponent
  }
}<|MERGE_RESOLUTION|>--- conflicted
+++ resolved
@@ -43,9 +43,9 @@
   }
 })
 
-const PostActions = ({post, classes}: {
+const PostActions = ({post, closeMenu, classes}: {
   post: PostsList,
-<<<<<<< HEAD
+  closeMenu: ()=>void
   classes: ClassesType
 }) => {
   const currentUser = useCurrentUser();
@@ -69,20 +69,6 @@
   
   const handleMarkAsRead = () => {
     void markAsReadOrUnread({
-=======
-  closeMenu: ()=>void
-}
-interface PostActionsProps extends ExternalProps, WithUserProps, WithUpdateUserProps, WithUpdatePostProps, WithStylesProps, WithDialogProps, ItemsReadContextType {
-  markAsReadOrUnread: any,
-  setAlignmentPostMutation: any,
-}
-
-class PostActions extends Component<PostActionsProps,{}> {
-
-  handleMarkAsRead = () => {
-    const {markAsReadOrUnread, post, setPostRead} = this.props;
-    markAsReadOrUnread({
->>>>>>> 2c5823b2
       postId: post._id,
       isRead: true,
     });
@@ -177,17 +163,9 @@
     });
   }
 
-<<<<<<< HEAD
-  const { MoveToDraft, BookmarkButton, SuggestCurated, SuggestAlignment, ReportPostMenuItem, DeleteDraft, SubscribeTo } = Components
+  const { MoveToDraft, BookmarkButton, SuggestCurated, SuggestAlignment, ReportPostMenuItem, DeleteDraft, SubscribeTo, NominatePostMenuItem } = Components
   if (!post) return null;
   const postAuthor = post.user;
-=======
-  render() {
-    const { classes, post, postsRead, currentUser, closeMenu } = this.props
-    const { MoveToDraft, BookmarkButton, SuggestCurated, SuggestAlignment, ReportPostMenuItem, DeleteDraft, SubscribeTo, NominatePostMenuItem } = Components
-    if (!post) return null;
-    const postAuthor = post.user;
->>>>>>> 2c5823b2
 
   const isRead = (post._id in postsRead) ? postsRead[post._id] : post.isRead;
 
