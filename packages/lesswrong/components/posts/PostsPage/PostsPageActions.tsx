import React, { useState } from 'react'
import { registerComponent, Components } from '../../../lib/vulcan-lib';
import MoreHorizIcon from '@material-ui/icons/MoreHoriz';
import MoreVertIcon from '@material-ui/icons/MoreVert';
import { useCurrentUser } from '../../common/withUser';
import { useTracking } from '../../../lib/analyticsEvents';
import ClickawayListener from '@material-ui/core/ClickAwayListener';

const styles = (theme: ThemeType): JssStyles => ({
  root: {
    cursor: "pointer"
  },
  icon: {
    verticalAlign: 'middle',
    cursor: "pointer",
  },
  popper: {
    position: "relative",
    zIndex: theme.zIndexes.postItemMenu
  },
})

const PostsPageActions = ({post, vertical, classes}: {
  post: PostsList,
  vertical?: boolean,
  classes: ClassesType,
}) => {
  const [anchorEl, setAnchorEl] = useState<any>(null);
  const {captureEvent} = useTracking();
  const currentUser = useCurrentUser();

  const handleClick = (e) => {
    captureEvent("tripleDotClick", {open: true, itemType: "post", postId: post._id})
    setAnchorEl(anchorEl ? null : e.target);
  }

  const handleClose = () => {
    captureEvent("tripleDotClick", {open: false, itemType: "post"})
    setAnchorEl(null);
  }

  const Icon = vertical ? MoreVertIcon : MoreHorizIcon
  const { PopperCard, PostActions } = Components
  if (!currentUser) return null;

<<<<<<< HEAD
  return <div>
    <Icon className={classes.icon} onClick={handleClick}/> 
    <PopperCard
      open={Boolean(anchorEl)}
      anchorEl={anchorEl}
      placement="right-start"
      modifiers={{
        flip: {
          boundariesElement: 'viewport',
          behavior: ['right-start', 'bottom']
        }
      }}
    >
      <ClickawayListener onClickAway={handleClose}>
        <PostActions post={post} closeMenu={handleClose}/>
      </ClickawayListener>
    </PopperCard>
  </div>
=======
    return (
        <div className={classes.root}>
          <Icon className={classes.icon} onClick={this.handleClick}/> 
          <PopperCard
            open={Boolean(anchorEl)}
            anchorEl={anchorEl}
            placement="right-start"
            modifiers={{
              flip: {
                boundariesElement: 'viewport',
                behavior: ['right-start', 'bottom']
              }
            }}
          >
            <ClickawayListener onClickAway={this.handleClose}>
              <PostActions post={post} closeMenu={this.handleClose}/>
            </ClickawayListener>
          </PopperCard>
        </div>
    )
  }
>>>>>>> 48e92462
}


const PostsPageActionsComponent = registerComponent('PostsPageActions', PostsPageActions, {styles});

declare global {
  interface ComponentTypes {
    PostsPageActions: typeof PostsPageActionsComponent
  }
}<|MERGE_RESOLUTION|>--- conflicted
+++ resolved
@@ -43,8 +43,7 @@
   const { PopperCard, PostActions } = Components
   if (!currentUser) return null;
 
-<<<<<<< HEAD
-  return <div>
+  return <div className={classes.root}>
     <Icon className={classes.icon} onClick={handleClick}/> 
     <PopperCard
       open={Boolean(anchorEl)}
@@ -62,29 +61,6 @@
       </ClickawayListener>
     </PopperCard>
   </div>
-=======
-    return (
-        <div className={classes.root}>
-          <Icon className={classes.icon} onClick={this.handleClick}/> 
-          <PopperCard
-            open={Boolean(anchorEl)}
-            anchorEl={anchorEl}
-            placement="right-start"
-            modifiers={{
-              flip: {
-                boundariesElement: 'viewport',
-                behavior: ['right-start', 'bottom']
-              }
-            }}
-          >
-            <ClickawayListener onClickAway={this.handleClose}>
-              <PostActions post={post} closeMenu={this.handleClose}/>
-            </ClickawayListener>
-          </PopperCard>
-        </div>
-    )
-  }
->>>>>>> 48e92462
 }
 
 
