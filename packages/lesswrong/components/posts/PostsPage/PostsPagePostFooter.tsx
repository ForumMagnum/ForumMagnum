--- conflicted
+++ resolved
@@ -89,13 +89,8 @@
   sequenceId: string|null,
   classes: ClassesType<typeof styles>,
 }) => {
-<<<<<<< HEAD
-  const currentUser = useCurrentUser();
+  const hasPingbacks = useFilteredCurrentUser(u => userHasPingbacks(u));
   const votingSystemName = (post.votingSystem || "default") as VotingSystemName;
-=======
-  const hasPingbacks = useFilteredCurrentUser(u => userHasPingbacks(u));
-  const votingSystemName = post.votingSystem || "default";
->>>>>>> 553eb391
   const votingSystem = getVotingSystemByName(votingSystemName);
   const wordCount = post.contents?.wordCount || 0
   const PostBottomSecondaryVotingComponent = postBottomSecondaryVotingComponents[votingSystemName]?.() ?? null;
