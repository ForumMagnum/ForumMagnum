--- conflicted
+++ resolved
@@ -4,13 +4,10 @@
 import { AnalyticsContext } from "../../../lib/analyticsEvents";
 import { useCurrentUser } from '../../common/withUser';
 import { MAX_COLUMN_WIDTH } from './PostsPage';
-<<<<<<< HEAD
-import { shareButtonSetting, isLWorAF } from '../../../lib/instanceSettings';
+import { isLWorAF } from '../../../lib/instanceSettings';
+import { getVotingSystemByName } from '../../../lib/voting/votingSystems';
 import { isFriendlyUI } from '../../../themes/forumTheme';
-=======
-import { isEAForum } from '../../../lib/instanceSettings';
-import { getVotingSystemByName } from '../../../lib/voting/votingSystems';
->>>>>>> 9bbabe6c
+import { hasShareButtonSetting } from '../../../lib/publicSettings';
 
 const HIDE_POST_BOTTOM_VOTE_WORDCOUNT_LIMIT = 300
 
@@ -93,36 +90,20 @@
         </div>
       </AnalyticsContext>
     }
-<<<<<<< HEAD
-    {!post.shortform && (wordCount > HIDE_POST_BOTTOM_VOTE_WORDCOUNT_LIMIT) &&
-      <div className={classes.footerSection}>
-        <div className={classes.voteBottom}>
-          <AnalyticsContext pageSectionContext="lowerVoteButton">
-            <PostsVote post={post} useHorizontalLayout={isFriendlyUI} />
-          </AnalyticsContext>
-        </div>
-        {isFriendlyUI && <div className={classes.secondaryInfoRight}>
-          <BookmarkButton post={post} className={classes.bookmarkButton} placement='bottom-start' />
-          {shareButtonSetting.get() && <SharePostButton post={post} />}
-          <span className={classes.actions}>
-            <AnalyticsContext pageElementContext="tripleDotMenu">
-              <PostActionsButton post={post} />
-=======
     {!post.shortform && (wordCount > HIDE_POST_BOTTOM_VOTE_WORDCOUNT_LIMIT || isEAEmojis) &&
       <>
         <div className={classes.footerSection}>
           <div className={classes.voteBottom}>
             <AnalyticsContext pageSectionContext="lowerVoteButton">
-              <PostsVote post={post} useHorizontalLayout={isEAForum} isFooter />
->>>>>>> 9bbabe6c
+              <PostsVote post={post} useHorizontalLayout={isFriendlyUI} isFooter />
             </AnalyticsContext>
           </div>
-          {isEAForum && <div className={classes.secondaryInfoRight}>
+          {isFriendlyUI && <div className={classes.secondaryInfoRight}>
             <BookmarkButton post={post} className={classes.bookmarkButton} placement='bottom-start' />
-            <SharePostButton post={post} />
+            {hasShareButtonSetting.get() && <SharePostButton post={post} />}
             <span className={classes.actions}>
               <AnalyticsContext pageElementContext="tripleDotMenu">
-                <PostActionsButton post={post} includeBookmark={!isEAForum} />
+                <PostActionsButton post={post} includeBookmark={!isFriendlyUI} />
               </AnalyticsContext>
             </span>
           </div>}
