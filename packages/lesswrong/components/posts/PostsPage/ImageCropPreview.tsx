import React, { useState, useCallback, useEffect } from 'react';
import { registerComponent } from '../../../lib/vulcan-lib';
import { useImageContext, ReviewWinnerImageInfo } from './ImageContext';
import { useEventListener } from '../../hooks/useEventListener';
import { useCreate } from '../../../lib/crud/withCreate';
import { useUpdate } from '../../../lib/crud/withUpdate';

const initialHeight = 480;
const initialWidth = 360 * 3;
const aspectRatio = initialHeight / initialWidth;

type Coordinates = {
  x: number,
  y: number,
  width: number,
  height: number,
}

type BoxSubContainers = {
  left: Coordinates | null,
  middle: Coordinates | null,
  right: Coordinates | null,
};

const styles = (theme: ThemeType) => ({
    button: {
        padding: '10px 20px',
        cursor: 'pointer',
        backgroundColor: theme.palette.panelBackground.reviewGold,
        color: 'white',
        borderRadius: '4px',
        fontSize: '1rem',
    },
    overlay: {
        position: 'fixed',
        backgroundColor: 'rgba(0, 0, 0, 0.7)',
        top: 0,
        left: 0,
        width: '100%',
        height: '100%',
        zIndex: 10000,
        // background: 'rgba(0, 0, 0, 0.7)'
    },
    moveableBox: { 
        display: 'flex', 
        flexDirection: 'column',
        justifyContent: 'space-around',
        marginBottom: '40px', 
        position: 'absolute',
        background: 'transparent',
        border: '2px solid white',
        cursor: 'move',
        zIndex: 20000,
    },
    closeButton: {
        position: 'absolute',
        top: 0,
        right: 0,
        cursor: 'pointer',
        padding: '2px 5px',
        userSelect: 'none', // Prevent text selection
        color: 'black',
        backgroundColor: 'rgba(255, 255, 255, 0.7)',
        fontSize: '1rem',
    },
    resizer: {
      width: '10px',
      height: '10px',
      position: 'absolute',
      bottom: 0,
      right: 0,
      cursor: 'nwse-resize',
      backgroundColor: '#fff',
      border: '1px solid #000',
    },
    saveCoordinates: {
      position: 'absolute',
      bottom: 0,
      left: 0,
      cursor: 'pointer',
      padding: '2px 5px',
      userSelect: 'none', // Prevent text selection
      color: 'black',
      fontSize: '1rem',
    },
    saveAllCoordinates: {
      position: 'absolute',
      bottom: 0,
      right: 0,
      cursor: 'pointer',
      padding: '2px 5px',
      userSelect: 'none', // Prevent text selection
      color: 'black',
      fontSize: '1rem',
    }
  });

export type SubBoxPosition = "left" | "middle" | "right";

export const ImagePreviewSubset = ({ reviewWinner, boxCoordinates, selectedImageInfo, subBoxPosition, selectedBox, setSelectedBox, cachedBoxCoordinates, setCachedBoxCoordinates, classes }: {
    reviewWinner: ReviewWinnerAll,
    boxCoordinates: Coordinates,
    selectedImageInfo: ReviewWinnerImageInfo | undefined,
    subBoxPosition: SubBoxPosition,
    selectedBox: SubBoxPosition | null,
    setSelectedBox: React.Dispatch<React.SetStateAction<SubBoxPosition | null>>,
    cachedBoxCoordinates: BoxSubContainers,
    setCachedBoxCoordinates: React.Dispatch<React.SetStateAction<BoxSubContainers>>,
    classes: ClassesType<typeof styles>
  }) => {
  
      // Update the style of each boxSub based on the selected box
  const handleBoxClick = (subBox: SubBoxPosition) => {
    setSelectedBox(subBox);
  };

    const subBoxCoordinates = {
      left: {x: 0, y: 0},
      middle: {x: boxCoordinates.width / 3, y: 0},
      right: {x: boxCoordinates.width / 3 * 2, y: 0},
    }

    const cacheCoordinates = useCallback(async () => {
      setCachedBoxCoordinates({...cachedBoxCoordinates, [subBoxPosition]: boxCoordinates});
    }, [cachedBoxCoordinates, setCachedBoxCoordinates, subBoxPosition, boxCoordinates]);

    const subBox = {
      width: boxCoordinates.width / 3,
      height: boxCoordinates.height,
      background: selectedBox === subBoxPosition ? 'rgba(0, 0, 0, 0)' : 'rgba(0, 0, 0, 0.3)',
      borderLeft: '1px solid white',
      borderRight: '1px solid white',
    };

    const saveCoordinatesStyle = {
      bottom: 0,
      left: `${subBoxCoordinates[subBoxPosition].x}px`,
      cursor: 'pointer',
      padding: '2px 5px',
      color: 'black',
      fontSize: '1rem',
    };

    // this will become a hoverover tooltip that previews the relevant image snippet
    const cachedBoxStyle = {
      position: 'absolute',
      width: '20px',
      height: '20px',
      backgroundColor: cachedBoxCoordinates[subBoxPosition] ? 'green' : 'red'
    } as const;

    return (<>
      <div style={subBox} onClick={() => handleBoxClick(subBoxPosition)}>
      <div style={saveCoordinatesStyle} onClick={cacheCoordinates}>{`Save ${subBoxPosition} placement`}</div>
      <div style={cachedBoxStyle}></div>
      </div>
    </>)
  }

export const ImageCropPreview = ({ reviewWinner, classes }: {
    reviewWinner: ReviewWinnerAll,
    classes: ClassesType<typeof styles>
  }) => {

  const [isBoxVisible, setIsBoxVisible] = useState(false);
  const [isDragging, setIsDragging] = useState(false);
  const [isResizing, setIsResizing] = useState(false);

  const initialBoxCoordinates: Coordinates = {x: 100, y: 100, width: initialWidth, height: initialHeight}
  const [boxCoordinates, setBoxCoordinates] = useState(initialBoxCoordinates);

  const [dragOffset, setDragOffset] = useState({ x: 0, y: 0 }); 

  const initialResizeInitialBoxCoordinates: Coordinates = {x: 100, y: 100, width: initialWidth, height: initialHeight}
  const [resizeInitialBoxCoordinates, setResizeInitialBoxCoordinates] = useState(initialResizeInitialBoxCoordinates);

  // const [windowSize, setWindowSize] = useState({ width: window.innerWidth, height: window.innerHeight });
  const {selectedImageInfo} = useImageContext();

  const initialCachedCoordinates: BoxSubContainers = {left: null, middle: null, right: null} 
  const [cachedBoxCoordinates, setCachedBoxCoordinates] = useState(initialCachedCoordinates);

  const startDragging = (e: React.MouseEvent<HTMLDivElement>) => {
    // Prevent triggering drag when clicking the close button or the resize button
    if ((e.target as HTMLElement).className.includes('resizer') || (e.target as HTMLElement).className.includes('closeButton')) {
      return;
    }
    setIsDragging(true);
    setDragOffset({
        x: e.clientX - boxCoordinates.x,
        y: e.clientY - boxCoordinates.y,
      });
  };

  const startResizing = (e: React.MouseEvent<HTMLDivElement>) => {
    setResizeInitialBoxCoordinates({ x: e.clientX, y: e.clientY, width: boxCoordinates.width, height: boxCoordinates.height });
    setIsResizing(true);

  };

  const handleMouseDown = (e: React.MouseEvent<HTMLDivElement>) => {
    if ((e.target as HTMLElement).className.includes('resizer')) {
      startResizing(e);
    } else {
      startDragging(e);
    }
  };

  const endMouseDown = () => {
    setIsDragging(false);
    setIsResizing(false);
  }

  const moveBox = (e: MouseEvent) => {
    setBoxCoordinates({
      x: e.clientX - dragOffset.x,
      y: e.clientY - dragOffset.y,
      width: boxCoordinates.width,
      height: boxCoordinates.height,
    });
  };

  const resizeBox = (e: MouseEvent) => {
    const additionalWidth = e.clientX - resizeInitialBoxCoordinates.x;
    const newWidth = resizeInitialBoxCoordinates.width + additionalWidth;
    const newHeight = newWidth * aspectRatio;

    setBoxCoordinates({ x: boxCoordinates.x, y: boxCoordinates.y, width: newWidth, height: newHeight });
  };

  const handleBox = (e: MouseEvent) => {
    if (isDragging && !isResizing) moveBox(e);
    if (isResizing) resizeBox(e);
  }

  const updateWindowSize = () => {
    // setWindowSize({ width: window.innerWidth, height: window.innerHeight });
  };

  useEventListener('resize', updateWindowSize);
  useEventListener('mousemove', handleBox);
  useEventListener('mouseup', endMouseDown);

  const [showSaveSuccess, setShowSaveSuccess] = useState<boolean | null>(null);

  const { create: createSplashArtCoordinateMutation, loading, error } = useCreate({
    collectionName: 'SplashArtCoordinates',
    fragmentName: 'SplashArtCoordinates'
  });

  const {mutate: updateReviewWinner, error: updateRWError} = useUpdate({
    collectionName: "ReviewWinners",
    fragmentName: 'ReviewWinnerAll',
  });

  const saveAllCoordinates = useCallback(async () => {
  
    console.log('Attempting to save coordinates');

    try {
      if (!selectedImageInfo?.imageId) {
        // add a better error message for client
        console.error('No image id provided');
        setShowSaveSuccess(false); // Set failure state
        return;
      }

      const splashArtData = {
        reviewWinnerArtId: selectedImageInfo?.imageId,
        xCoordinate: boxCoordinates.x,
        yCoordinate: boxCoordinates.y,
        width: boxCoordinates.width,
        height: boxCoordinates.height,
        logTime: new Date(),
      };
  
      const response = await createSplashArtCoordinateMutation({ data: splashArtData });

      await updateReviewWinner({
        selector: {_id: reviewWinner?._id},
        data: {
          splashArtCoordinateId: response.data?.createSplashArtCoordinate.data._id 
        }
      })

      if (updateRWError) {
        console.error('Error updating review winner', updateRWError);
        setShowSaveSuccess(false); // Set failure state
        return;
      }

      setShowSaveSuccess(true); // might want to see if we actually succeeded somehow before setting this
    }
    catch (error) {
      console.error('Error saving coordinates', error);
      setShowSaveSuccess(false); // Set failure state
    }
  }, [updateReviewWinner, updateRWError, reviewWinner, boxCoordinates, selectedImageInfo, createSplashArtCoordinateMutation]);


  const moveableBoxStyle = {
    left: boxCoordinates.x,
    top: boxCoordinates.y,
    backgroundImage: `url(${selectedImageInfo?.splashArtImageUrl})`, 
<<<<<<< HEAD
    backgroundPosition: `-${boxPosition.x}px -${boxPosition.y}px`, // Set the background position based on boxPosition
    // backgroundSize: `${windowSize.width}px auto`, // Ensure the background image covers the entire screen     
    width: boxSize.width,
    height: boxSize.height,             
=======
    backgroundPosition: `-${boxCoordinates.x}px -${boxCoordinates.y}px`, // Set the background position based on boxPosition
    backgroundSize: `${windowSize.width}px auto`, // Ensure the background image covers the entire screen     
    width: boxCoordinates.width,
    height: boxCoordinates.height,             
>>>>>>> 608d8547
  };
  // log percentages  !!!
  // render image as an image instead of css property

  // Add a state to track the selected box
  const [selectedBox, setSelectedBox] = useState<SubBoxPosition | null>(null);

  const boxSubContainers = {
    display: 'flex',
    justifyContent: 'space-around',
  };

  // probably we want each of the three divs to be its own react element, with a save button in the bottom left of each
  // and an element that tracks whether each has been saved or not
  return (
    <>
      <button className={classes.button} onClick={() => setIsBoxVisible(!isBoxVisible)}>Show Box</button>
      {isBoxVisible && (
        <>
        <div className={classes.overlay}></div>
        <div className={classes.moveableBox}
            style={moveableBoxStyle}
            onMouseDown={handleMouseDown}>
            <div style={boxSubContainers}>
              <ImagePreviewSubset reviewWinner={reviewWinner} boxCoordinates={boxCoordinates} selectedImageInfo={selectedImageInfo} subBoxPosition={"left"} selectedBox={selectedBox} setSelectedBox={setSelectedBox} cachedBoxCoordinates={cachedBoxCoordinates} setCachedBoxCoordinates={setCachedBoxCoordinates} classes={classes} />
              <ImagePreviewSubset reviewWinner={reviewWinner} boxCoordinates={boxCoordinates} selectedImageInfo={selectedImageInfo} subBoxPosition={"middle"} selectedBox={selectedBox} setSelectedBox={setSelectedBox} cachedBoxCoordinates={cachedBoxCoordinates} setCachedBoxCoordinates={setCachedBoxCoordinates} classes={classes} />
              <ImagePreviewSubset reviewWinner={reviewWinner} boxCoordinates={boxCoordinates} selectedImageInfo={selectedImageInfo} subBoxPosition={"right"} selectedBox={selectedBox} setSelectedBox={setSelectedBox} cachedBoxCoordinates={cachedBoxCoordinates} setCachedBoxCoordinates={setCachedBoxCoordinates} classes={classes} />
            </div>
            <div className={classes.saveAllCoordinates}>
              {loading ? 
                <div >Saving all placements...</div> : 
                <div onClick={saveAllCoordinates}>{`Save all placements`}</div>}
              {error && <div>Error saving. Please try again.</div>}
              {showSaveSuccess && <div>Coordinates saved successfully!<div onClick={() => setShowSaveSuccess(false)}>(click here to close)</div></div>}
            </div>
            <div className={classes.closeButton} onClick={() => setIsBoxVisible(false)}>
                x
            </div>
            <div
                className={classes.resizer}
                onMouseDown={handleMouseDown}
            ></div>
        </div>
        </>
      )}
    </>
  );
};

const ImageCropPreviewComponent = registerComponent('ImageCropPreview', ImageCropPreview, {styles});

declare global {
  interface ComponentTypes {
    ImageCropPreview: typeof ImageCropPreviewComponent
  }
}<|MERGE_RESOLUTION|>--- conflicted
+++ resolved
@@ -4,6 +4,7 @@
 import { useEventListener } from '../../hooks/useEventListener';
 import { useCreate } from '../../../lib/crud/withCreate';
 import { useUpdate } from '../../../lib/crud/withUpdate';
+import { useWindowSize } from '../../hooks/useScreenWidth';
 
 const initialHeight = 480;
 const initialWidth = 360 * 3;
@@ -174,7 +175,8 @@
   const initialResizeInitialBoxCoordinates: Coordinates = {x: 100, y: 100, width: initialWidth, height: initialHeight}
   const [resizeInitialBoxCoordinates, setResizeInitialBoxCoordinates] = useState(initialResizeInitialBoxCoordinates);
 
-  // const [windowSize, setWindowSize] = useState({ width: window.innerWidth, height: window.innerHeight });
+  // TODO: per docstring, this hook isn't safe in an SSR context; make sure we wrap this entire component in a NoSSR block
+  const windowSize = useWindowSize();
   const {selectedImageInfo} = useImageContext();
 
   const initialCachedCoordinates: BoxSubContainers = {left: null, middle: null, right: null} 
@@ -302,17 +304,10 @@
     left: boxCoordinates.x,
     top: boxCoordinates.y,
     backgroundImage: `url(${selectedImageInfo?.splashArtImageUrl})`, 
-<<<<<<< HEAD
-    backgroundPosition: `-${boxPosition.x}px -${boxPosition.y}px`, // Set the background position based on boxPosition
-    // backgroundSize: `${windowSize.width}px auto`, // Ensure the background image covers the entire screen     
-    width: boxSize.width,
-    height: boxSize.height,             
-=======
     backgroundPosition: `-${boxCoordinates.x}px -${boxCoordinates.y}px`, // Set the background position based on boxPosition
     backgroundSize: `${windowSize.width}px auto`, // Ensure the background image covers the entire screen     
     width: boxCoordinates.width,
     height: boxCoordinates.height,             
->>>>>>> 608d8547
   };
   // log percentages  !!!
   // render image as an image instead of css property
