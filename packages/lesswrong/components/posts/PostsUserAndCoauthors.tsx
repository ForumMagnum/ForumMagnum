import { registerComponent, Components } from '../../lib/vulcan-lib';
import React from 'react';
import ModeCommentIcon from '@material-ui/icons/ModeComment';

const styles = theme => ({
  lengthLimited: {
    maxWidth: 310,
    textOverflow: "ellipsis",
    overflowX: "hidden",
<<<<<<< HEAD
    textAlign: "right",
    [theme.breakpoints.down('sm')]: {
=======
    [theme.breakpoints.down('xs')]: {
>>>>>>> 8d2e9ccb
      maxWidth: 160
    },
  },
  lengthUnlimited: {
    display: "inline",
  },
  bestAnswerAuthor: {
    color: theme.palette.grey[500],
    fontSize: ".95rem"
  },
  bestAuthorIcon: {
    width: 12,
    height: 12,
    color: "#d0d0d0",
    position: "relative",
    top: 2,
    marginRight: 4,
    marginLeft: 2,
  }
});

const PostsUserAndCoauthors = ({post, abbreviateIfLong=false, classes, simple=false}: {
  post: PostsList,
  abbreviateIfLong?: boolean,
  classes: ClassesType,
  simple?: boolean
}) => {
  const { UsersName, UserNameDeleted } = Components
  if (!post.user || post.hideAuthor)
    return <UserNameDeleted/>;
  
  const bestAnswerAuthor = post.bestAnswer?.user
  const renderBestAnswerAuthor = bestAnswerAuthor && bestAnswerAuthor._id  != post.user._id
  
  return <div className={abbreviateIfLong ? classes.lengthLimited : classes.lengthUnlimited}>
    {<UsersName user={post.user} simple={simple} />}
    {post.coauthors.map(coauthor =>
      <React.Fragment key={coauthor._id}>, <UsersName user={coauthor} simple={simple}  /></React.Fragment>)}
    {renderBestAnswerAuthor && <span className={classes.bestAnswerAuthor}>, <ModeCommentIcon className={classes.bestAuthorIcon}/>
      <UsersName user={post.bestAnswer.user} simple={simple} />
    </span>}
  </div>;
};

const PostsUserAndCoauthorsComponent = registerComponent("PostsUserAndCoauthors", PostsUserAndCoauthors, {styles});

declare global {
  interface ComponentTypes {
    PostsUserAndCoauthors: typeof PostsUserAndCoauthorsComponent
  }
}<|MERGE_RESOLUTION|>--- conflicted
+++ resolved
@@ -7,12 +7,8 @@
     maxWidth: 310,
     textOverflow: "ellipsis",
     overflowX: "hidden",
-<<<<<<< HEAD
     textAlign: "right",
-    [theme.breakpoints.down('sm')]: {
-=======
     [theme.breakpoints.down('xs')]: {
->>>>>>> 8d2e9ccb
       maxWidth: 160
     },
   },
