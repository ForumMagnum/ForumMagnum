import { registerComponent, Components } from '../../lib/vulcan-lib';
import React from 'react';
import ModeCommentIcon from '@material-ui/icons/ModeComment';
import classNames from 'classnames';
import { forumTypeSetting } from '../../lib/instanceSettings';

const styles = (theme: ThemeType): JssStyles => ({
  lengthLimited: {
    maxWidth: 310,
    textOverflow: "ellipsis",
    overflowX: "hidden",
    textAlign: "right",
    [theme.breakpoints.down('xs')]: {
      maxWidth: 160
    },
  },
  lengthUnlimited: {
    display: "inline",
  },
  topCommentAuthor: {
    color: theme.palette.grey[500],
    fontSize: ".95rem"
  },
  topAuthorIcon: {
    width: 12,
    height: 12,
    color: "#d0d0d0",
    position: "relative",
    top: 2,
    marginRight: 4,
    marginLeft: 2,
  },
  new: {
    color: theme.palette.primary.main
  }
});

const PostsUserAndCoauthors = ({post, abbreviateIfLong=false, classes, simple=false, newPromotedComments}: {
  post: PostsList,
  abbreviateIfLong?: boolean,
  classes: ClassesType,
  simple?: boolean,
  newPromotedComments?: boolean
}) => {
  const { UsersName, UserNameDeleted } = Components
  if (!post.user || post.hideAuthor)
    return <UserNameDeleted/>;
  
  const topCommentAuthor = post.question ? post.bestAnswer?.user : post.lastPromotedComment?.user
  const renderTopCommentAuthor = (forumTypeSetting.get() && topCommentAuthor && topCommentAuthor._id != post.user._id)
  
  return <div className={abbreviateIfLong ? classes.lengthLimited : classes.lengthUnlimited}>
    {<UsersName user={post.user} simple={simple} />}
    {post.coauthors.map(coauthor =>
      <span key={coauthor._id}>, <UsersName user={coauthor} simple={simple}  /></span>)}
<<<<<<< HEAD
    {renderBestAnswerAuthor && post.bestAnswer && <span className={classNames(classes.bestAnswerAuthor, {[classes.new]: newPromotedComments})}>
      , <ModeCommentIcon className={classNames(classes.bestAuthorIcon, {[classes.new]: newPromotedComments})}/>
      <UsersName user={post.bestAnswer.user || undefined} simple={simple} />
=======
    {renderTopCommentAuthor && <span className={classNames(classes.topCommentAuthor, {[classes.new]: newPromotedComments})}>
      , <ModeCommentIcon className={classNames(classes.topAuthorIcon, {[classes.new]: newPromotedComments})}/>
      <UsersName user={topCommentAuthor} simple={simple} />
>>>>>>> 54497c12
    </span>}
  </div>;
};

const PostsUserAndCoauthorsComponent = registerComponent("PostsUserAndCoauthors", PostsUserAndCoauthors, {styles});

declare global {
  interface ComponentTypes {
    PostsUserAndCoauthors: typeof PostsUserAndCoauthorsComponent
  }
}<|MERGE_RESOLUTION|>--- conflicted
+++ resolved
@@ -53,15 +53,9 @@
     {<UsersName user={post.user} simple={simple} />}
     {post.coauthors.map(coauthor =>
       <span key={coauthor._id}>, <UsersName user={coauthor} simple={simple}  /></span>)}
-<<<<<<< HEAD
-    {renderBestAnswerAuthor && post.bestAnswer && <span className={classNames(classes.bestAnswerAuthor, {[classes.new]: newPromotedComments})}>
-      , <ModeCommentIcon className={classNames(classes.bestAuthorIcon, {[classes.new]: newPromotedComments})}/>
-      <UsersName user={post.bestAnswer.user || undefined} simple={simple} />
-=======
     {renderTopCommentAuthor && <span className={classNames(classes.topCommentAuthor, {[classes.new]: newPromotedComments})}>
       , <ModeCommentIcon className={classNames(classes.topAuthorIcon, {[classes.new]: newPromotedComments})}/>
-      <UsersName user={topCommentAuthor} simple={simple} />
->>>>>>> 54497c12
+      <UsersName user={topCommentAuthor || undefined} simple={simple} />
     </span>}
   </div>;
 };
