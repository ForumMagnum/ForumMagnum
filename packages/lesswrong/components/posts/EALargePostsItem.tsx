import React, { useRef } from "react";
import { registerComponent } from "../../lib/vulcan-lib/components";
import { useHover } from "../common/withHover";
import { postGetPageUrl } from "../../lib/collections/posts/helpers";
import { siteImageSetting } from '@/lib/publicSettings';
import { AnalyticsContext } from "../../lib/analyticsEvents";
import { Link } from "../../lib/reactRouterWrapper";
import { InteractionWrapper, useClickableCell } from "../common/useClickableCell";
import moment from "moment";
import classNames from "classnames";
import TruncatedAuthorsList from "./TruncatedAuthorsList";
import ForumIcon from "../common/ForumIcon";
import PostsItemTooltipWrapper from "./PostsItemTooltipWrapper";
import Loading from "../vulcan-core/Loading";
import TimeTag from "../common/TimeTag";

const styles = (theme: ThemeType) => ({
  postListItem: {
    cursor: "pointer",
    display: "flex",
    width: "100%",
    background: theme.palette.grey[0],
    border: `1px solid ${theme.palette.grey[100]}`,
    borderRadius: theme.borderRadius.default,
    padding: "16px 16px",
    "&:hover": {
      background: theme.palette.grey[50],
      border: `1px solid ${theme.palette.grey[250]}`
    },
  },
  postListItemTextSection: {
    fontFamily: theme.palette.fonts.sansSerifStack,
    display: "flex",
    flexDirection: "column",
    fontWeight: 500,
    flex: 1,
    maxHeight: 160,
    minWidth: 0, // Magic flexbox property to prevent overflow, see https://stackoverflow.com/a/66689926
  },
  postListItemTitle: {
    color: theme.palette.text.normal,
    fontSize: 16,
    fontWeight: 600,
    marginBottom: 2,
    lineHeight: "24px",
    overflow: "hidden",
    display: "-webkit-box",
    "-webkit-box-orient": "vertical",
    "-webkit-line-clamp": 2,
  },
  postListItemMeta: {
    display: "flex",
    marginBottom: 12,
    fontSize: 13,
    lineHeight: "20px",
    color: theme.palette.grey[600],
  },
  authors: {
    fontSize: "13px !important",
  },
  commentCount: {
    minWidth: 58,
    marginLeft: 4,
    display: "flex",
    alignItems: "center",
    cursor: "pointer",
    "& svg": {
      height: 18,
      marginRight: 1,
    },
    "&:hover": {
      color: theme.palette.grey[800],
      opacity: 1,
    },
  },
  postListItemPreview: {
    fontSize: 14,
    lineHeight: "1.5em",
    color: theme.palette.grey[600],
    position: "relative",
    overflow: "hidden",
    display: "-webkit-box",
    "-webkit-box-orient": "vertical",
    "-webkit-line-clamp": 3,
    marginTop: "auto",
    marginBottom: "auto",
  },
  postListItemImage: {
    width: 170,
    height: 121,
    objectFit: "cover",
    marginLeft: 16,
    borderRadius: theme.borderRadius.small,
    [theme.breakpoints.down("xs")]: {
      display: "none",
    },
  },
  xsHide: {
    [theme.breakpoints.down("xs")]: {
      display: "none",
    },
  },
});

const EALargePostsItem = ({
  post,
  isNarrow,
  noImagePlaceholder,
  className,
  classes,
}: {
  post: PostsList,
  isNarrow?: boolean,
  noImagePlaceholder?: boolean,
  className?: string,
  classes: ClassesType<typeof styles>,
}) => {
  const authorExpandContainer = useRef(null);

  const postLink = postGetPageUrl(post);
  const {onClick} = useClickableCell({href: postLink});

  const {eventHandlers} = useHover({
    eventProps: {
      pageElementContext: "postListItem",
      documentId: post._id,
      documentSlug: post.slug,
    },
  });

<<<<<<< HEAD
=======
  const {postContents, loading, error} = usePostContents({
    post: post,
    fragmentName: "PostsList",
  });

>>>>>>> c4e9f269
  const timeFromNow = moment(new Date(post.postedAt)).fromNow();
  const ago = timeFromNow !== "now"
    ? <span className={classes.xsHide}>&nbsp;ago</span>
    : null;

  let imageUrl = post.socialPreviewData.imageUrl;
  if (!imageUrl && !noImagePlaceholder) {
    imageUrl = siteImageSetting.get();
  }

<<<<<<< HEAD
  const description = post?.contents?.plaintextDescription;

  const {TruncatedAuthorsList, ForumIcon, PostsItemTooltipWrapper, TimeTag} = Components;
=======
  const description = postContents?.plaintextDescription ??
    post?.contents?.plaintextDescription;
>>>>>>> c4e9f269
  return (
    <AnalyticsContext documentSlug={post.slug}>
      <div
        {...eventHandlers}
        onClick={onClick}
        className={classNames(classes.postListItem, className)}
      >
        <div className={classes.postListItemTextSection}>
          <div className={classes.postListItemTitle}>
            <PostsItemTooltipWrapper post={post} placement="bottom" As="span">
              <InteractionWrapper>
                <Link to={postLink}>{post.title}</Link>
              </InteractionWrapper>
            </PostsItemTooltipWrapper>
          </div>
          {/** TODO
            * The recent discussions redesign adds an `EAPostMeta` component
            * which should probably be used here:
            * https://github.com/ForumMagnum/ForumMagnum/pull/7858/files#diff-56fb35d84b446595acd8a1318777ab5c5d4f1d47434941f5baf9e2949c24431d
            */}
          <div className={classes.postListItemMeta}>
            <div ref={authorExpandContainer}>
              <InteractionWrapper>
                <TruncatedAuthorsList
                  post={post}
                  expandContainer={authorExpandContainer}
                  className={classes.authors}
                />
              </InteractionWrapper>
            </div>
            &nbsp;·&nbsp;
            <TimeTag dateTime={post.postedAt}>
              {timeFromNow}
              {ago}
            </TimeTag>
            &nbsp;·&nbsp;
            {post.readTimeMinutes}m read
            <div>
              {!isNarrow && (
                <span className={classNames(classes.commentCount, classes.xsHide)}>
                  &nbsp;·&nbsp;
                  <InteractionWrapper>
                    <Link to={`${postLink}#comments`} className={classes.commentCount}>
                      <ForumIcon icon="Comment" />
                      {post.commentCount}
                    </Link>
                  </InteractionWrapper>
                </span>
              )}
            </div>
          </div>
          <div className={classes.postListItemPreview}>
            {description}
          </div>
        </div>
        {imageUrl && <img className={classes.postListItemImage} src={imageUrl} />}
      </div>
    </AnalyticsContext>
  );
};

export default registerComponent(
  "EALargePostsItem",
  EALargePostsItem,
  {styles, stylePriority: -1,},
);

<|MERGE_RESOLUTION|>--- conflicted
+++ resolved
@@ -11,7 +11,6 @@
 import TruncatedAuthorsList from "./TruncatedAuthorsList";
 import ForumIcon from "../common/ForumIcon";
 import PostsItemTooltipWrapper from "./PostsItemTooltipWrapper";
-import Loading from "../vulcan-core/Loading";
 import TimeTag from "../common/TimeTag";
 
 const styles = (theme: ThemeType) => ({
@@ -128,14 +127,6 @@
     },
   });
 
-<<<<<<< HEAD
-=======
-  const {postContents, loading, error} = usePostContents({
-    post: post,
-    fragmentName: "PostsList",
-  });
-
->>>>>>> c4e9f269
   const timeFromNow = moment(new Date(post.postedAt)).fromNow();
   const ago = timeFromNow !== "now"
     ? <span className={classes.xsHide}>&nbsp;ago</span>
@@ -146,14 +137,8 @@
     imageUrl = siteImageSetting.get();
   }
 
-<<<<<<< HEAD
   const description = post?.contents?.plaintextDescription;
 
-  const {TruncatedAuthorsList, ForumIcon, PostsItemTooltipWrapper, TimeTag} = Components;
-=======
-  const description = postContents?.plaintextDescription ??
-    post?.contents?.plaintextDescription;
->>>>>>> c4e9f269
   return (
     <AnalyticsContext documentSlug={post.slug}>
       <div
@@ -219,5 +204,4 @@
   "EALargePostsItem",
   EALargePostsItem,
   {styles, stylePriority: -1,},
-);
-
+);