--- conflicted
+++ resolved
@@ -220,27 +220,17 @@
               <div className={classes.posts}>
                 {!filteredPosts?.length && isFriendlyUI && <PostsLoading placeholderCount={10} />}
                 {filteredPosts.map((post, i) =>
-                  <PostsItem key={post._id} post={post} index={i} dense showBottomBorder={i < filteredPosts!.length -1}/>
+                  <PostsItem
+                    key={post._id}
+                    post={post}
+                    index={i} dense
+                    showBottomBorder={i < filteredPosts!.length -1}
+                    useCuratedDate={false}
+                  />
                 )}
               </div>
             </div>
-<<<<<<< HEAD
-            <div className={classes.posts}>
-              {filteredPosts.map((post, i) =>
-                <PostsItem
-                  key={post._id}
-                  post={post}
-                  index={i}
-                  useCuratedDate={false}
-                  dense
-                  showBottomBorder={i < filteredPosts!.length -1}
-                />
-              )}
-            </div>
-          </div>
-=======
           }
->>>>>>> f95a5368
         })}
 
         {(filteredPosts && filteredPosts.length < totalCount!) && <div className={classes.loadMore}>
