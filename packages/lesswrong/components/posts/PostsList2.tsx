--- conflicted
+++ resolved
@@ -109,10 +109,6 @@
     enableTotal: enableTotal,
     fetchPolicy: 'cache-and-network',
     nextFetchPolicy: "cache-first",
-<<<<<<< HEAD
-    ssr: true,
-=======
->>>>>>> 17dd758b
     itemsPerPage: itemsPerPage,
     ...tagVariables
   });
