--- conflicted
+++ resolved
@@ -23,7 +23,12 @@
   },
 })
 
-<<<<<<< HEAD
+type CommentsSection = {
+  title: string,
+  comments: CommentWithRepliesFragment[],
+  loading: boolean,
+}
+
 // A list of posts, defined by a query that returns them.
 //
 // Props:
@@ -41,15 +46,6 @@
 //    hide them, except for the first post in the list
 //  * isRecommendations: If set, use an alternate resolver which logs entries
 //    as issued recommendations, then pass recommendation IDs to PostsItem2.
-=======
-type CommentsSection = {
-  title: string,
-  comments: CommentWithRepliesFragment[],
-  loading: boolean,
-}
-
-/** A list of posts, defined by a query that returns them. */
->>>>>>> 5b578934
 const PostsList2 = ({
   children, terms,
   dimWhenLoading = false,
@@ -76,13 +72,10 @@
   curatedIconLeft=false,
   showFinalBottomBorder=false,
   hideHiddenFrontPagePosts=false,
-<<<<<<< HEAD
   isRecommendations=false,
-  classes,
-=======
   hideShortform=false,
   commentsSection,
->>>>>>> 5b578934
+  classes,
 }: {
   /** Child elements will be put in a footer section */
   children?: React.ReactNode,
@@ -121,13 +114,10 @@
   curatedIconLeft?: boolean,
   showFinalBottomBorder?: boolean,
   hideHiddenFrontPagePosts?: boolean
-<<<<<<< HEAD
   isRecommendations?: boolean,
-  classes: ClassesType,
-=======
   hideShortform?: boolean,
   commentsSection?: CommentsSection,
->>>>>>> 5b578934
+  classes: ClassesType,
 }) => {
   const [haveLoadedMore, setHaveLoadedMore] = useState(false);
 
