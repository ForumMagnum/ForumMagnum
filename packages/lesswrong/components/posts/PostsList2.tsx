--- conflicted
+++ resolved
@@ -12,10 +12,7 @@
 import PostsItem from "./PostsItem";
 import PostsLoading from "./PostsLoading";
 import { SuspenseWrapper } from '../common/SuspenseWrapper';
-<<<<<<< HEAD
-=======
 import { HideIfRepeated } from './HideRepeatedPostsContext';
->>>>>>> 7b21039a
 
 const Error = ({error}: any) => <div>
   <FormattedMessage id={error.id} values={{value: error.value}}/>{error.message}
@@ -54,10 +51,7 @@
         placeholderCount={props.placeholderCount ?? props.terms?.limit ?? 1}
         showFinalBottomBorder={props.showFinalBottomBorder}
         viewType={"list"}
-<<<<<<< HEAD
-=======
         loadMore={props.alwaysShowLoadMore}
->>>>>>> 7b21039a
       />
     }>
       <PostsListLoaded {...props}/>
