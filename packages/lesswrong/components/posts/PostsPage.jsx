import {
  Components,
  getRawComponent,
  withDocument,
  getActions,
  withMutation } from 'meteor/vulcan:core';

import withNewEvents from '../../lib/events/withNewEvents.jsx';
import React, { Component } from 'react';
import PropTypes from 'prop-types';
import { connect } from 'react-redux';
import { bindActionCreators } from 'redux';
import { FormattedMessage } from 'meteor/vulcan:i18n';
import { Link, withRouter } from 'react-router'
import { LinkContainer } from 'react-router-bootstrap';
import DropdownButton from 'react-bootstrap/lib/DropdownButton';
import MenuItem from 'react-bootstrap/lib/MenuItem';
import { Posts, Comments } from 'meteor/example-forum';
import moment from 'moment';
import Typography from '@material-ui/core/Typography';
import { postBodyStyles } from '../../themes/stylePiping'
import classNames from 'classnames';
<<<<<<< HEAD
import defineComponent from '../../lib/defineComponent';
=======
import withUser from '../common/withUser';
>>>>>>> e9138743

const styles = theme => ({
    header: {
      maxWidth: 650,
      marginLeft: 'auto',
      marginRight: 'auto',
      marginBottom: 40,
    },
    title: {
      textAlign: 'center',
      margin: '45px 0',
      ...theme.typography.display3,
      ...theme.typography.postStyle,
      ...theme.typography.headerStyle,
      color: theme.palette.text.primary,
    },
    voteTop: {
      position: 'relative',
      fontSize: 35,
      marginTop: -35,
      display: 'flex',
      justifyContent: 'center',
      alignItems: 'center',
      textAlign: 'center'
    },
    voteDivider: {
      borderTopColor: theme.palette.grey[600],
      width: 80,
      WebkitMarginBefore: 0,
      WebkitMarginAfter: 0,
      WebkitMarginStart: 0,
      WebkitMarginEnd: 0
    },
    author: {
      marginTop: 18,
      textAlign: 'center',
      ...theme.typography.postStyle
    },
    mainContent: {
      position: 'relative',
      maxWidth: 650,
      minHeight: 200,
      fontSize: 20,
      marginLeft: 'auto',
      marginRight: 'auto',
      marginBottom: 40,
    },
    postContent: postBodyStyles(theme),
    metadata: {
      ...theme.typography.postStyle,
    },
    subtitle: {
      ...theme.typography.subtitle,
    },
    voteBottom: {
      position: 'relative',
      fontSize: 45,
      display: 'flex',
      justifyContent: 'center',
      alignItems: 'center',
      textAlign: 'center',
    },
    postFooter: {
      marginBottom: 30,
    },
    draft: {
      color: theme.palette.secondary.light
    }
})

class PostsPage extends Component {
  renderCommentViewSelector() {

    let views = ["top", "new"];
    const query = _.clone(this.props.router.location.query);

    return (
      <DropdownButton
        bsStyle="default"
        className="views btn-secondary"
        title={this.context.intl.formatMessage({id: "posts.view"})}
        id="views-dropdown"
      >
        {views.map(view =>
          <LinkContainer key={view} to={{pathname: this.props.router.location.pathname, query: {...query, view: view}}} className="dropdown-item">
            <MenuItem>
              { /* borrow the text from post views */ }
              <FormattedMessage id={"posts."+view}/>
            </MenuItem>
          </LinkContainer>
        )}
      </DropdownButton>
    )

  }

  getCommentCountStr = (post) => {
    let count = Posts.getCommentCount(post)

    if (!count) {
        return "No comments"
    } else if (count == 1) {
        return "1 comment"
    } else {
        return count + " comments"
    }
  }

  getNavTitle = () => {
    const post = this.props.document
    if (post && post.canonicalSequence && post.canonicalSequence.title) {
      return post.canonicalSequence.title
    } else if (post && post.canonicalBook && post.canonicalBook.title) {
      return post.canonicalBook.title
    } else if (post && post.canonicalCollection && post.canonicalCollection.title) {
      return post.canonicalCollection.title
    }
  }

  getNavTitleUrl = () => {
    const post = this.props.document
    if (post && post.canonicalSequence && post.canonicalSequence.title) {
      return "/s/" + post.canonicalSequenceId
    } else if (post && post.canonicalCollectionSlug) {
      return "/" + post.canonicalCollectionSlug
    }
  }

  renderSequenceNavigation = () => {
    const post = this.props.document
    const sequenceId = this.props.params.sequenceId || post.canonicalSequenceId;
    const canonicalCollectionSlug = post.canonicalCollectionSlug;
    const title = this.getNavTitle()
    const titleUrl = this.getNavTitleUrl()

    if (sequenceId && !canonicalCollectionSlug) {
      return (
        <Components.SequencesNavigation
          documentId={sequenceId}
          post={post} />
      )
    } else if (canonicalCollectionSlug && title && titleUrl) {
      return (
        <Components.CollectionsNavigation
                  title={ title }
                  titleUrl={ titleUrl }
                  nextPostSlug={ post.canonicalNextPostSlug }
                  prevPostSlug={ post.canonicalPrevPostSlug }
                  nextPostUrl={ post.canonicalNextPostSlug && "/" + post.canonicalCollectionSlug + "/" + post.canonicalNextPostSlug }
                  prevPostUrl={ post.canonicalPrevPostSlug && "/" + post.canonicalCollectionSlug + "/" + post.canonicalPrevPostSlug }
                />
      )
    }
  }

  renderPostDate = () => {
    const post = this.props.document;
    const { classes } = this.props
    const calendarFormat = {sameElse : 'MMMM Do YY, HH:mm'}
    if (post.isEvent) {
      return <div>
        <div className="posts-page-event-times">
          <span className="posts-page-event-times-start"> From: {post.startTime ? moment(post.startTime).calendar({}, calendarFormat): "TBD"} </span>
          {post.endTime && <span className="posts-page-event-times-start"> To: {moment(post.endTime).calendar({}, calendarFormat)} </span>}
        </div>
      </div>
    } else {
      return <div className={classes.subtitle}>
        {moment(post.postedAt).format('MMM D, YYYY')}
      </div>
    }
  }

  renderEventLocation = () => {
    const post = this.props.document;
    if (post.isEvent && post.location) {
      return <div className="posts-page-event-location">
        {post.location}
      </div>
    }
  }

  renderEventLinks = () => {
    const post = this.props.document;
    if (post.isEvent) {
      return <div className="posts-page-event-links">
        <Components.GroupLinks document={post} />
      </div>
    }
  }

  renderContactInfo = () => {
    const post = this.props.document;
    if (post.isEvent && post.contactInfo) {
      return <div className="posts-page-event-contact">
        Contact: {post.contactInfo}
      </div>
    }
  }

  renderPostMetadata = () => {
    const post = this.props.document;
    const { classes } = this.props
    return <div className={classNames("posts-page-content-body-metadata", classes.metadata)}>
      <div className="posts-page-content-body-metadata-date">
        {this.renderPostDate()}
        {this.renderEventLocation()}
        {this.renderEventLinks()}
        {this.renderContactInfo()}
      </div>
      <div className="posts-page-content-body-metadata-comments">
        <a href="#comments">{ this.getCommentCountStr(post) }</a>
      </div>
      <div className="posts-page-content-body-metadata-actions">
        {Posts.options.mutations.edit.check(this.props.currentUser, post) &&
          <div className="posts-page-content-body-metadata-action">
            <Link to={{pathname:'/editPost', query:{postId: post._id, eventForm: post.isEvent}}}>
              Edit
            </Link>
          </div>
        }
        <Components.PostsPageAdminActions post={post} />
        {/* {Users.canDo(this.props.currentUser, "posts.edit.all") ?
          <div className="posts-page-content-body-metadata-action">
            <Components.DialogGroup title="Stats" trigger={<Link>Stats</Link>}>
          <Components.PostVotesInfo documentId={ post._id } />
            </Components.DialogGroup>
          </div> : null
        } */}
      </div>
    </div>
  }

  render() {
    const { loading, document, currentUser, location, router, classes } = this.props
    if (loading) {
      return <div><Components.Loading/></div>
    } else if (!document) {
      return <div><FormattedMessage id="app.404"/></div>
    } else {

      const post = document
      let query = location && location.query
      const view = _.clone(router.location.query).view || Comments.getDefaultView(post, currentUser)
      const description = post.plaintextExcerpt ? post.plaintextExcerpt : (post.body && post.body.substring(0, 300))
      const commentTerms = _.isEmpty(query) ? {view: view, limit: 500} : {...query, limit:500}

      return (
        <Components.ErrorBoundary>
          <Components.HeadTags url={Posts.getPageUrl(post, true)} title={post.title} description={description}/>
          <div>
            <div className={classes.header}>
              <Typography variant="display3" className={classes.title}>
                {post.draft && <span className={classes.draft}>[Draft] </span>}
                {post.title}
              </Typography>
              {post.groupId && <Components.PostsGroupDetails post={post} documentId={post.groupId} />}
              <Components.ErrorBoundary>
                { this.renderSequenceNavigation() }
              </Components.ErrorBoundary>
              <div className={classes.voteTop}>
                <hr className={classes.voteDivider}/>
                <Components.ErrorBoundary>
                  <Components.PostsVote collection={Posts} post={post} currentUser={currentUser}/>
                </Components.ErrorBoundary>
                <hr className={classes.voteDivider}/>
              </div>
              <Typography variant="body1" component="span" color="textSecondary" className={classes.author}>
                {!post.user || post.hideAuthor ? '[deleted]' : <Components.UsersName user={post.user} />}
                { post.coauthors.map(coauthor=><span key={coauthor._id} >
                  , <Components.UsersName user={coauthor} />
                </span>)}
              </Typography>
            </div>
            <div className={classes.mainContent}>
              <Components.ErrorBoundary>
                {this.renderPostMetadata()}
              </Components.ErrorBoundary>
              <Components.ErrorBoundary>
                { post.isEvent && <Components.SmallMapPreviewWrapper post={post} /> }
              </Components.ErrorBoundary>
              <div className={classes.postContent}>
                <Components.LinkPostMessage post={post} />
                { post.htmlBody && <div dangerouslySetInnerHTML={{__html: post.htmlBody}}/> }
              </div>
            </div>
            <div className={classes.postFooter}>
              <div className={classes.voteBottom}>
                <Components.ErrorBoundary>
                  <Components.PostsVote collection={Posts} post={post} currentUser={currentUser}/>
                </Components.ErrorBoundary>
              </div>
              <Typography variant="body1" component="span" color="textSecondary" className={classes.author}>
                {!post.user || post.hideAuthor ? '[deleted]' : <Components.UsersName user={post.user} />}
              </Typography>
            </div>
          </div>
          {this.renderRecommendedReading()}
          <div id="comments">
            <Components.ErrorBoundary>
              <Components.PostsCommentsThread terms={{...commentTerms, postId: post._id}} post={post}/>
            </Components.ErrorBoundary>
          </div>
        </Components.ErrorBoundary>
      );
    }
  }

  renderRecommendedReading = () => {
    const post = this.props.document;
    const sequenceId = this.props.params.sequenceId || post.canonicalSequenceId;
    if (sequenceId) {
      return <div className="posts-page-recommended-reading">
        <Components.ErrorBoundary>
          <Components.RecommendedReadingWrapper documentId={sequenceId} post={post}/>
        </Components.ErrorBoundary>
      </div>
    }
  }

  async componentDidMount() {
    try {

      // destructure the relevant props
      const {
        // from the parent component, used in withDocument, GraphQL HOC
        documentId,
        // from connect, Redux HOC
        setViewed,
        postsViewed,
        // from withMutation, GraphQL HOC
        increasePostViewCount,
      } = this.props;

      // a post id has been found & it's has not been seen yet on this client session
      if (documentId && !postsViewed.includes(documentId)) {

        // trigger the asynchronous mutation with postId as an argument
        await increasePostViewCount({postId: documentId});

        // once the mutation is done, update the redux store
        setViewed(documentId);
      }

      //LESSWRONG: register page-visit event
      if(this.props.currentUser) {
        const registerEvent = this.props.registerEvent;
        const currentUser = this.props.currentUser;
        const eventProperties = {
          userId: currentUser._id,
          important: false,
          intercom: true,
        };

        if(this.props.document) {
          eventProperties.documentId = this.props.document._id;
          eventProperties.postTitle = this.props.document.title;
        } else if (this.props.documentId){
          eventProperties.documentId = this.props.documentId;
        }
        registerEvent('post-view', eventProperties);
      }
    } catch(error) {
      console.log("PostPage componentDidMount error:", error); // eslint-disable-line
    }
  }
}

PostsPage.propTypes = {
  documentId: PropTypes.string,
  document: PropTypes.object,
  postsViewed: PropTypes.array,
  setViewed: PropTypes.func,
  increasePostViewCount: PropTypes.func,
}

const queryOptions = {
  collection: Posts,
  queryName: 'postsSingleQuery',
  fragmentName: 'LWPostsPage',
  totalResolver: false,
  enableCache: true,
  ssr: true
};

const mutationOptions = {
  name: 'increasePostViewCount',
  args: {postId: 'String'},
};

const mapStateToProps = state => ({ postsViewed: state.postsViewed });
const mapDispatchToProps = dispatch => bindActionCreators(getActions().postsViewed, dispatch);

<<<<<<< HEAD
export default defineComponent({
  name: 'PostsPage',
  component: PostsPage,
  styles: styles,
  hocs: [
    // HOC to give access to the current user
    withCurrentUser,
    // HOC to give access to LW2 event API
    withNewEvents,
    // HOC to give access to router and params
    withRouter,
    // HOC to load the data of the document, based on queryOptions & a documentId props
    [withDocument, queryOptions],
    // HOC to provide a single mutation, based on mutationOptions
    withMutation(mutationOptions),
    // HOC to give access to the redux store & related actions
    connect(mapStateToProps, mapDispatchToProps),
  ],
});
=======
registerComponent(
  // component name used by Vulcan
  'PostsPage',
  // React component
  PostsPage,
  // HOC to give access to the current user
  withUser,
  // HOC to give access to LW2 event API
  withNewEvents,
  // HOC to give access to router and params
  withRouter,
  // HOC to load the data of the document, based on queryOptions & a documentId props
  [withDocument, queryOptions],
  // HOC to provide a single mutation, based on mutationOptions
  withMutation(mutationOptions),
  // HOC to give access to the redux store & related actions
  connect(mapStateToProps, mapDispatchToProps),
  // HOC to add JSS styles to component
  withStyles(styles, { name: "PostsPage" })
);
>>>>>>> e9138743
<|MERGE_RESOLUTION|>--- conflicted
+++ resolved
@@ -20,11 +20,8 @@
 import Typography from '@material-ui/core/Typography';
 import { postBodyStyles } from '../../themes/stylePiping'
 import classNames from 'classnames';
-<<<<<<< HEAD
 import defineComponent from '../../lib/defineComponent';
-=======
 import withUser from '../common/withUser';
->>>>>>> e9138743
 
 const styles = theme => ({
     header: {
@@ -418,14 +415,13 @@
 const mapStateToProps = state => ({ postsViewed: state.postsViewed });
 const mapDispatchToProps = dispatch => bindActionCreators(getActions().postsViewed, dispatch);
 
-<<<<<<< HEAD
 export default defineComponent({
   name: 'PostsPage',
   component: PostsPage,
   styles: styles,
   hocs: [
     // HOC to give access to the current user
-    withCurrentUser,
+    withUser,
     // HOC to give access to LW2 event API
     withNewEvents,
     // HOC to give access to router and params
@@ -437,26 +433,4 @@
     // HOC to give access to the redux store & related actions
     connect(mapStateToProps, mapDispatchToProps),
   ],
-});
-=======
-registerComponent(
-  // component name used by Vulcan
-  'PostsPage',
-  // React component
-  PostsPage,
-  // HOC to give access to the current user
-  withUser,
-  // HOC to give access to LW2 event API
-  withNewEvents,
-  // HOC to give access to router and params
-  withRouter,
-  // HOC to load the data of the document, based on queryOptions & a documentId props
-  [withDocument, queryOptions],
-  // HOC to provide a single mutation, based on mutationOptions
-  withMutation(mutationOptions),
-  // HOC to give access to the redux store & related actions
-  connect(mapStateToProps, mapDispatchToProps),
-  // HOC to add JSS styles to component
-  withStyles(styles, { name: "PostsPage" })
-);
->>>>>>> e9138743
+});