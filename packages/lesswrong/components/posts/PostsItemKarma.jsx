import { registerComponent, getSetting } from 'meteor/vulcan:core';
import React from 'react';
import Tooltip from '@material-ui/core/Tooltip';

<<<<<<< HEAD
const styles = (theme) => ({
  root: {
    width: 42,
    justifyContent: "center",
    [theme.breakpoints.down('sm')]:{
      width: "unset",
      justifyContent: "flex-start",
      marginLeft: 2,
      marginRight: theme.spacing.unit,
    }
  },
})

const PostsItemKarma = ({classes, post}) => {
  const { PostsItemMetaInfo} = Components
=======
const PostsItemKarma = ({post}) => {
>>>>>>> 78363b85
  const baseScore = getSetting('forumType') === 'AlignmentForum' ? post.afBaseScore : post.baseScore
  const afBaseScore = getSetting('forumType') !== 'AlignmentForum' && post.af ? post.afBaseScore : null

  return (
    <Tooltip title={<div>
      <div>
        This post has { baseScore || 0 } karma ({ post.voteCount} votes)
      </div>
      {afBaseScore && <div><em>({afBaseScore} karma on AlignmentForum.org)</em></div>}
    </div>}>
      <span>{ baseScore || 0 }</span>
    </Tooltip>
  )
};

registerComponent('PostsItemKarma', PostsItemKarma);<|MERGE_RESOLUTION|>--- conflicted
+++ resolved
@@ -2,25 +2,7 @@
 import React from 'react';
 import Tooltip from '@material-ui/core/Tooltip';
 
-<<<<<<< HEAD
-const styles = (theme) => ({
-  root: {
-    width: 42,
-    justifyContent: "center",
-    [theme.breakpoints.down('sm')]:{
-      width: "unset",
-      justifyContent: "flex-start",
-      marginLeft: 2,
-      marginRight: theme.spacing.unit,
-    }
-  },
-})
-
-const PostsItemKarma = ({classes, post}) => {
-  const { PostsItemMetaInfo} = Components
-=======
 const PostsItemKarma = ({post}) => {
->>>>>>> 78363b85
   const baseScore = getSetting('forumType') === 'AlignmentForum' ? post.afBaseScore : post.baseScore
   const afBaseScore = getSetting('forumType') !== 'AlignmentForum' && post.af ? post.afBaseScore : null
 
