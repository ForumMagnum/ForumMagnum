import { Components, registerComponent } from '../../lib/vulcan-lib';
import React from 'react';
import { Link } from '../../lib/reactRouterWrapper';
import { sequenceGetPageUrl } from "../../lib/collections/sequences/helpers";
import { collectionGetPageUrl } from "../../lib/collections/collections/helpers";
import withErrorBoundary from '../common/withErrorBoundary';
import classNames from 'classnames';
import { NEW_COMMENT_MARGIN_BOTTOM } from '../comments/CommentsListSection';
import { AnalyticsContext } from "../../lib/analyticsEvents";
import { cloudinaryCloudNameSetting } from '../../lib/publicSettings';
import { getReviewPhase, postEligibleForReview, postIsVoteable, REVIEW_YEAR } from '../../lib/reviewUtils';
import { PostsItemConfig, usePostsItem } from './usePostsItem';
import { MENU_WIDTH, DismissButton } from './PostsItemTrailingButtons';
import DebateIcon from '@material-ui/icons/Forum';
import { highlightMarket } from '../../lib/annualReviewMarkets';

export const KARMA_WIDTH = 32;
export const REVIEW_RANKING_WIDTH = 50;

export const styles = (theme: ThemeType) => ({
  row: {
    display: "flex",
    alignItems: "center",
    justifyContent: "space-between"
  },
  root: {
    position: "relative",
    minWidth: 0,
    [theme.breakpoints.down('xs')]: {
      width: "100%"
    },
    '&:hover .PostsItemTrailingButtons-actions': {
      opacity: .2,
    },
    '&:hover .PostsItemTrailingButtons-archiveButton': {
      opacity: .2,
    }
  },
  background: {
    width: "100%",
    background: theme.palette.panelBackground.default,
  },
  checkboxWidth: {
    width: "calc(100% - 24px)"
  },
  translucentBackground: {
    width: "100%",
    background: theme.palette.panelBackground.translucent,
    backdropFilter: "blur(1px)"
  },
  postsItem: {
    display: "flex",
    position: "relative",
    padding: 10,
    alignItems: "center",
    flexWrap: "nowrap",
    [theme.breakpoints.down('xs')]: {
      flexWrap: "wrap",
      paddingTop: theme.spacing.unit,
      paddingBottom: theme.spacing.unit,
      paddingLeft: 5
    },
  },
  withGrayHover: {
    '&:hover': {
      backgroundColor: theme.palette.panelBackground.postsItemHover,
    },
  },
  hasSmallSubtitle: {
    '&&': {
      top: -5,
    }
  },
  bottomBorder: {
    borderBottom: theme.palette.border.itemSeparatorBottom,
  },
  commentsBackground: {
    backgroundColor: theme.palette.panelBackground.postsItemExpandedComments,
    [theme.breakpoints.down('xs')]: {
      paddingLeft: theme.spacing.unit/2,
      paddingRight: theme.spacing.unit/2
    }
  },
  karma: {
    width: KARMA_WIDTH,
    justifyContent: "center",
    [theme.breakpoints.down('xs')]:{
      width: "unset",
      justifyContent: "flex-start",
      marginLeft: 2,
      marginRight: theme.spacing.unit
    }
  },
<<<<<<< HEAD
  karmaPredictedReviewWinner: {
    color: theme.palette.review.winner
=======
  reviewRanking: {
    width: REVIEW_RANKING_WIDTH,
    justifyContent: "center",
    [theme.breakpoints.down('xs')]:{
      width: "unset",
      justifyContent: "flex-start",
      marginLeft: 2,
      marginRight: theme.spacing.unit
    },
    marginRight: 6
>>>>>>> 893616cc
  },
  title: {
    minHeight: 26,
    flex: 1500,
    maxWidth: "fit-content",
    overflow: "hidden",
    textOverflow: "ellipsis",
    marginRight: 12,
    [theme.breakpoints.up('sm')]: {
      position: "relative",
      top: 3,
    },
    [theme.breakpoints.down('xs')]: {
      order:-1,
      height: "unset",
      maxWidth: "unset",
      width: "100%",
      paddingRight: theme.spacing.unit,
      flex: "unset",
    },
    '&:hover': {
      opacity: 1,
    }
  },
  spacer: {
    flex: 1,
    [theme.breakpoints.down('xs')]: {
      display: "none"
    },
  },
  author: {
    justifyContent: "flex",
    overflow: "hidden",
    whiteSpace: "nowrap",
    textOverflow: "ellipsis", // I'm not sure this line worked properly?
    marginRight: theme.spacing.unit*1.5,
    zIndex: theme.zIndexes.postItemAuthor,
    flex: 1000,
    maxWidth: "fit-content",
    [theme.breakpoints.down('xs')]: {
      justifyContent: "flex-end",
      width: "unset",
      marginLeft: 0,
      flex: "unset"
    }
  },
  event: {
    maxWidth: 250,
    overflow: "hidden",
    whiteSpace: "nowrap",
    textOverflow: "ellipsis", // I'm not sure this line worked properly?
    marginRight: theme.spacing.unit*1.5,
    [theme.breakpoints.down('xs')]: {
      width: "unset",
      marginLeft: 0,
    }
  },
  newCommentsSection: {
    width: "100%",
    paddingLeft: theme.spacing.unit*2,
    paddingRight: theme.spacing.unit*2,
    paddingTop: theme.spacing.unit,
    cursor: "pointer",
    marginBottom: NEW_COMMENT_MARGIN_BOTTOM,
    [theme.breakpoints.down('xs')]: {
      padding: 0,
    }
  },
  actions: {
    opacity: 0,
    display: "flex",
    position: "absolute",
    top: 0,
    right: -MENU_WIDTH - 6,
    width: MENU_WIDTH,
    height: "100%",
    cursor: "pointer",
    alignItems: "center",
    justifyContent: "center",
    [theme.breakpoints.down('sm')]: {
      display: "none"
    }
  },
  archiveButton: {
    opacity: 0,
    display: "flex",
    position: "absolute",
    top: 1,
    right: -3*MENU_WIDTH,
    width: MENU_WIDTH,
    height: "100%",
    cursor: "pointer",
    alignItems: "center",
    justifyContent: "center",
    [theme.breakpoints.down('sm')]: {
      display: "none"
    }
  },
  mobileSecondRowSpacer: {
    [theme.breakpoints.up('sm')]: {
      display: "none",
    },
    flexGrow: 1,
  },
  mobileActions: {
    cursor: "pointer",
    width: MENU_WIDTH,
    opacity: .5,
    marginRight: theme.spacing.unit,
    display: "none",
    [theme.breakpoints.down('xs')]: {
      display: "block"
    }
  },
  nonMobileIcons: {
    [theme.breakpoints.up('sm')]: {
      display: "none"
    }
  },
  mobileDismissButton: {
    display: "none",
    opacity: 0.75,
    verticalAlign: "middle",
    position: "relative",
    cursor: "pointer",
    right: 10,
    [theme.breakpoints.down('xs')]: {
      display: "inline-block"
    }
  },
  subtitle: {
    color: theme.palette.grey[700],
    fontFamily: theme.typography.commentStyle.fontFamily,

    [theme.breakpoints.up('sm')]: {
      position: "absolute",
      left: 42,
      bottom: 5,
      zIndex: theme.zIndexes.nextUnread,
    },
    [theme.breakpoints.down('xs')]: {
      order: -1,
      width: "100%",
      marginTop: -2,
      marginBottom: 3,
      marginLeft: 1,
    },
    "& a": {
      color: theme.palette.primary.main,
    },
  },
  sequenceImage: {
    position: "relative",
    marginLeft: -60,
    opacity: 0.6,
    height: 48,
    width: 146,

    // Negative margins that are the opposite of the padding on postsItem, since
    // the image extends into the padding.
    marginTop: -12,
    marginBottom: -12,
    [theme.breakpoints.down('xs')]: {
      marginTop: 0,
      marginBottom: 0,
      position: "absolute",
      overflow: 'hidden',
      right: 0,
      bottom: 0,
      height: "100%",
    },

    // Overlay a white-to-transparent gradient over the image
    "&:after": {
      content: "''",
      position: "absolute",
      width: "100%",
      height: "100%",
      left: 0,
      top: 0,
      background: `linear-gradient(to right, ${theme.palette.panelBackground.default} 0%, ${theme.palette.panelBackground.translucent2} 60%, transparent 100%)`,
    }
  },
  sequenceImageImg: {
    height: 48,
    width: 146,
    [theme.breakpoints.down('xs')]: {
      height: "100%",
      width: 'auto'
    },
  },
  reviewCounts: {
    width: 50
  },
  noReviews: {
    color: theme.palette.grey[400]
  },
  dense: {
    paddingTop: 7,
    paddingBottom:8
  },
  withRelevanceVoting: {
      marginLeft: 28
  },
  bookmark: {
    marginLeft: theme.spacing.unit/2,
    marginRight: theme.spacing.unit*1.5,
    position: "relative",
    top: 2,
  },
  isRead: {
    // this is just a placeholder, enabling easier theming.
  },
  checkbox: {
    marginRight: 10
  },
  mostValuableCheckbox: {
    marginLeft: 5
  },
  commentsIcon: {
    marginLeft: 8
  },
  reviewPostButton: {
    marginLeft: 10
  },
  unreadDebateResponsesIcon: {
    height: 14,
    position: 'relative',
    top: 2,
    color: theme.palette.primary.main
  },
  unreadDebateResponseCount: {
    paddingLeft: 4,
    color: theme.palette.primary.main
  }, 
  unreadDebateResponseContainer: {
    cursor: 'pointer',
    '&:hover': {
      opacity: 0.5
    }
  }
})

const cloudinaryCloudName = cloudinaryCloudNameSetting.get()

export type PostsList2Props = PostsItemConfig & {
  classes: ClassesType<typeof styles>,
};

const LWPostsItem = ({classes, ...props}: PostsList2Props) => {
  const {
    post,
    postLink,
    commentCount,
    tagRel,
    resumeReading,
    sticky,
    renderComments,
    renderDialogueMessages,
    condensedAndHiddenComments,
    toggleComments,
    toggleDialogueMessages,
    showAuthor,
    showDate,
    showTrailingButtons,
    showMostValuableCheckbox,
    showNominationCount,
    showReviewCount,
    showIcons,
    showKarma,
<<<<<<< HEAD
    annualReviewMarketInfo,
=======
    showReviewRanking,
    showCommentCount,
>>>>>>> 893616cc
    showReadCheckbox,
    showDraftTag,
    showPersonalIcon,
    showBottomBorder,
    showDismissButton,
    showArchiveButton,
    onDismiss,
    onArchive,
    hasUnreadComments,
    hasNewPromotedComments,
    commentTerms,
    isRepeated,
    analyticsProps,
    translucentBackground,
    isRead,
    tooltipPlacement,
    dense,
    curatedIconLeft,
    strikethroughTitle,
    bookmark,
    className,
  } = usePostsItem(props);

  if (isRepeated) {
    return null;
  }

  const {
    PostsItemComments, KarmaDisplay, PostsTitle, PostsUserAndCoauthors, LWTooltip,
    PostActionsButton, PostsItemIcons, PostsItem2MetaInfo, PostsItemTooltipWrapper,
    BookmarkButton, PostsItemDate, PostsItemNewCommentsWrapper, PostsItemNewDialogueResponses,
    AnalyticsTracker, AddToCalendarButton, PostsItemReviewVote, ReviewPostButton,
    PostReadCheckbox, PostMostValuableCheckbox, PostsItemTrailingButtons,
  } = Components;

  const reviewCountsTooltip = `${post.nominationCount2019 || 0} nomination${(post.nominationCount2019 === 1) ? "" :"s"} / ${post.reviewCount2019 || 0} review${(post.nominationCount2019 === 1) ? "" :"s"}`

  return (
    <AnalyticsContext {...analyticsProps}>
      <div className={classes.row}>
        {showReadCheckbox && <div className={classes.checkbox}>
          <PostReadCheckbox post={post} width={14} />
        </div>}
        <div className={classNames(
          classes.root,
          className,
          {
            [classes.background]: !translucentBackground,
            [classes.checkboxWidth]: showReadCheckbox,
            [classes.translucentBackground]: translucentBackground,
            [classes.bottomBorder]: showBottomBorder,
            [classes.commentsBackground]: renderComments,
            [classes.isRead]: isRead && !showReadCheckbox  // readCheckbox and post-title read-status don't aesthetically match
          })}
        >
          <PostsItemTooltipWrapper
            post={post}
            placement={tooltipPlacement}
            className={classNames(
              classes.postsItem,
              classes.withGrayHover, {
                [classes.dense]: dense,
                [classes.withRelevanceVoting]: !!tagRel
              }
            )}
          >
            {tagRel && <Components.PostsItemTagRelevance tagRel={tagRel} />}
<<<<<<< HEAD
            {showKarma && <PostsItem2MetaInfo className={classNames(
              classes.karma, {
                [classes.karmaPredictedReviewWinner]: highlightMarket(annualReviewMarketInfo)

              })}>
=======
            {showKarma && !showReviewRanking && <PostsItem2MetaInfo className={classes.karma}>
>>>>>>> 893616cc
              {post.isEvent
                ? <AddToCalendarButton post={post} />
                : <KarmaDisplay document={post} annualReviewMarketInfo={annualReviewMarketInfo} annualReviewMarketCommentId={post.annualReviewMarketCommentId}/>
              }
            </PostsItem2MetaInfo>}
            {showReviewRanking && <PostsItem2MetaInfo className={classes.reviewRanking}>
              #1, 2018
            </PostsItem2MetaInfo>}

            <span className={classNames(classes.title, {[classes.hasSmallSubtitle]: !!resumeReading})}>
              <AnalyticsTracker
                  eventType={"postItem"}
                  captureOnMount={(eventData) => eventData.capturePostItemOnMount}
                  captureOnClick={false}
              >
                <PostsTitle
                  postLink={postLink}
                  post={post}
                  read={isRead && !showReadCheckbox} // readCheckbox and post-title read-status don't aesthetically match
                  sticky={sticky}
                  showDraftTag={showDraftTag}
                  {...(showPersonalIcon ? {showPersonalIcon} : {})}
                  curatedIconLeft={curatedIconLeft}
                  strikethroughTitle={strikethroughTitle}
                />
              </AnalyticsTracker>
            </span>

            {(resumeReading?.sequence || resumeReading?.collection) &&
              <div className={classes.subtitle}>
                {resumeReading.numRead ? "Next unread in " : "First post in "}<Link to={
                  resumeReading.sequence
                    ? sequenceGetPageUrl(resumeReading.sequence)
                    : collectionGetPageUrl(resumeReading.collection)
                }>
                  {resumeReading.sequence ? resumeReading.sequence.title : resumeReading.collection?.title}
                </Link>
                {" "}
                {(resumeReading.numRead>0) && <span>({resumeReading.numRead}/{resumeReading.numTotal} read)</span>}
              </div>
            }

            { post.isEvent && !post.onlineEvent && <PostsItem2MetaInfo className={classes.event}>
              <Components.EventVicinity post={post} />
            </PostsItem2MetaInfo>}

            {/* space in-between title and author if there is width remaining */}
            <span className={classes.spacer} />

            {showAuthor && <PostsItem2MetaInfo className={classes.author}>
              <PostsUserAndCoauthors post={post} abbreviateIfLong={true} newPromotedComments={hasNewPromotedComments} tooltipPlacement="top"/>
            </PostsItem2MetaInfo>}

            {!!post.unreadDebateResponseCount && <PostsItem2MetaInfo className={classes.unreadDebateResponseContainer}>
              <div className={classes.unreadDebateResponseCount} onClick={!!post.collabEditorDialogue ? toggleDialogueMessages : toggleComments}>
                <DebateIcon className={classes.unreadDebateResponsesIcon}/>
                {post.unreadDebateResponseCount}
              </div>
            </PostsItem2MetaInfo>}

            {showDate && <PostsItemDate post={post} />}

            <div className={classes.mobileSecondRowSpacer}/>

            {<div className={classes.mobileActions}>
              {!resumeReading && <PostActionsButton post={post} />}
            </div>}

            {showIcons && <div className={classes.nonMobileIcons}>
              <PostsItemIcons post={post}/>
            </div>}

            {showCommentCount && !resumeReading && <div className={classes.commentsIcon}>
              <PostsItemComments
                small={false}
                commentCount={commentCount}
                onClick={toggleComments}
                unreadComments={hasUnreadComments}
                newPromotedComments={hasNewPromotedComments}
              />
            </div>}

            {getReviewPhase() === "NOMINATIONS" && <PostsItemReviewVote post={post}/>}

            {postEligibleForReview(post) && postIsVoteable(post)  && getReviewPhase() === "REVIEWS" && <span className={classes.reviewPostButton}>
              <ReviewPostButton post={post} year={REVIEW_YEAR+""} reviewMessage={<LWTooltip title={<div><div>What was good about this post? How it could be improved? Does it stand the test of time?</div><p><em>{post.reviewCount || "No"} review{post.reviewCount !== 1 && "s"}</em></p></div>} placement="top">
              Review
            </LWTooltip>}/></span>}

            {(showNominationCount || showReviewCount) && <LWTooltip title={reviewCountsTooltip} placement="top">

              <PostsItem2MetaInfo className={classes.reviewCounts}>
                {showNominationCount && <span>{post.nominationCount2019 || 0}</span>}
                {/* TODO:(Review) still 2019 */}
                {showReviewCount && <span>{" "}<span className={classes.noReviews}>{" "}•{" "}</span>{post.reviewCount2019 || <span className={classes.noReviews}>0</span>}</span>}
              </PostsItem2MetaInfo>

            </LWTooltip>}
            {bookmark && <div className={classes.bookmark}>
              <BookmarkButton post={post}/>
            </div>}
            <div className={classes.mobileDismissButton}>
              <DismissButton {...{showDismissButton, onDismiss}} />
            </div>

            {resumeReading &&
              <div className={classes.sequenceImage}>
                <img className={classes.sequenceImageImg}
                  src={`https://res.cloudinary.com/${cloudinaryCloudName}/image/upload/c_fill,dpr_2.0,g_custom,h_96,q_auto,w_292/v1/${
                    resumeReading.sequence?.gridImageId
                      || resumeReading.collection?.gridImageId
                      || "sequences/vnyzzznenju0hzdv6pqb.jpg"
                  }`}
                />
              </div>
            }
          </PostsItemTooltipWrapper>

          <PostsItemTrailingButtons
            {...{
              post,
              showTrailingButtons,
              showMostValuableCheckbox,
              showDismissButton,
              showArchiveButton,
              resumeReading,
              onDismiss,
              onArchive,
            }}
          />

          {renderComments && <div className={classes.newCommentsSection} onClick={toggleComments}>
            <PostsItemNewCommentsWrapper
              terms={commentTerms}
              post={post}
              treeOptions={{
                highlightDate: post.lastVisitedAt ?? undefined,
                condensed: condensedAndHiddenComments,
              }}
            />
          </div>}

          {renderDialogueMessages && <div className={classes.newCommentsSection} onClick={toggleDialogueMessages}>
            <PostsItemNewDialogueResponses postId={post._id} unreadCount={post.unreadDebateResponseCount} />
          </div>}
        </div>
        {showMostValuableCheckbox && <div className={classes.mostValuableCheckbox}>
          <PostMostValuableCheckbox post={post} />
        </div>}
      </div>
    </AnalyticsContext>
  )
};

const LWPostsItemComponent = registerComponent('LWPostsItem', LWPostsItem, {
  styles,
  stylePriority: 1,
  hocs: [withErrorBoundary],
  areEqual: {
    terms: "deep",
  },
});

declare global {
  interface ComponentTypes {
    LWPostsItem: typeof LWPostsItemComponent
  }
}<|MERGE_RESOLUTION|>--- conflicted
+++ resolved
@@ -91,10 +91,9 @@
       marginRight: theme.spacing.unit
     }
   },
-<<<<<<< HEAD
   karmaPredictedReviewWinner: {
     color: theme.palette.review.winner
-=======
+  },
   reviewRanking: {
     width: REVIEW_RANKING_WIDTH,
     justifyContent: "center",
@@ -105,7 +104,6 @@
       marginRight: theme.spacing.unit
     },
     marginRight: 6
->>>>>>> 893616cc
   },
   title: {
     minHeight: 26,
@@ -376,12 +374,9 @@
     showReviewCount,
     showIcons,
     showKarma,
-<<<<<<< HEAD
     annualReviewMarketInfo,
-=======
     showReviewRanking,
     showCommentCount,
->>>>>>> 893616cc
     showReadCheckbox,
     showDraftTag,
     showPersonalIcon,
@@ -449,15 +444,11 @@
             )}
           >
             {tagRel && <Components.PostsItemTagRelevance tagRel={tagRel} />}
-<<<<<<< HEAD
-            {showKarma && <PostsItem2MetaInfo className={classNames(
-              classes.karma, {
-                [classes.karmaPredictedReviewWinner]: highlightMarket(annualReviewMarketInfo)
-
-              })}>
-=======
-            {showKarma && !showReviewRanking && <PostsItem2MetaInfo className={classes.karma}>
->>>>>>> 893616cc
+            {showKarma && !showReviewRanking && <PostsItem2MetaInfo className={classNames( 
+              classes.karma, 
+              { [classes.karmaPredictedReviewWinner]: highlightMarket(annualReviewMarketInfo) }
+            )}
+            >
               {post.isEvent
                 ? <AddToCalendarButton post={post} />
                 : <KarmaDisplay document={post} annualReviewMarketInfo={annualReviewMarketInfo} annualReviewMarketCommentId={post.annualReviewMarketCommentId}/>
