import { Components, registerComponent } from '../../lib/vulcan-lib';
import React from 'react';
import { Link } from '../../lib/reactRouterWrapper';
import { sequenceGetPageUrl } from "../../lib/collections/sequences/helpers";
import { collectionGetPageUrl } from "../../lib/collections/collections/helpers";
import withErrorBoundary from '../common/withErrorBoundary';
import classNames from 'classnames';
import { NEW_COMMENT_MARGIN_BOTTOM } from '../comments/CommentsListSection';
import { AnalyticsContext } from "../../lib/analyticsEvents";
import { cloudinaryCloudNameSetting } from '../../lib/publicSettings';
import { getReviewPhase, postEligibleForReview, postIsVoteable, REVIEW_YEAR } from '../../lib/reviewUtils';
import { PostsItemConfig, usePostsItem } from './usePostsItem';
import { MENU_WIDTH, DismissButton } from './PostsItemTrailingButtons';
import DebateIcon from '@material-ui/icons/Forum';
import { AnnualReviewMarketInfo, highlightMarket } from '../../lib/annualReviewMarkets';
import { commentGetPageUrl } from '../../lib/collections/comments/helpers';


export const KARMA_WIDTH = 32;
export const REVIEW_RANKING_WIDTH = 50;

export const styles = (theme: ThemeType) => ({
  row: {
    display: "flex",
    alignItems: "center",
    justifyContent: "space-between"
  },
  root: {
    position: "relative",
    minWidth: 0,
    [theme.breakpoints.down('xs')]: {
      width: "100%"
    },
    '&:hover .PostsItemTrailingButtons-actions': {
      opacity: .2,
    },
    '&:hover .PostsItemTrailingButtons-archiveButton': {
      opacity: .2,
    }
  },
  background: {
    width: "100%",
    background: theme.palette.panelBackground.default,
  },
  checkboxWidth: {
    width: "calc(100% - 24px)"
  },
  translucentBackground: {
    width: "100%",
    background: theme.palette.panelBackground.translucent,
    backdropFilter: "blur(1px)"
  },
  postsItem: {
    display: "flex",
    position: "relative",
    padding: 10,
    alignItems: "center",
    flexWrap: "nowrap",
    [theme.breakpoints.down('xs')]: {
      flexWrap: "wrap",
      paddingTop: theme.spacing.unit,
      paddingBottom: theme.spacing.unit,
      paddingLeft: 5
    },
  },
  withGrayHover: {
    '&:hover': {
      backgroundColor: theme.palette.panelBackground.postsItemHover,
    },
  },
  hasSmallSubtitle: {
    '&&': {
      top: -5,
    }
  },
  hasSequenceImage: {
    paddingRight: 0,
  },
  bottomBorder: {
    borderBottom: theme.palette.border.itemSeparatorBottom,
  },
  commentsBackground: {
    backgroundColor: theme.palette.panelBackground.postsItemExpandedComments,
    [theme.breakpoints.down('xs')]: {
      paddingLeft: theme.spacing.unit/2,
      paddingRight: theme.spacing.unit/2
    }
  },
  karma: {
    width: KARMA_WIDTH,
    justifyContent: "center",
    [theme.breakpoints.down('xs')]:{
      width: "unset",
      justifyContent: "flex-start",
      marginLeft: 2,
      marginRight: theme.spacing.unit
    }
  },
  karmaPredictedReviewWinner: {
    color: theme.palette.review.winner
  },
  reviewRanking: {
    width: REVIEW_RANKING_WIDTH,
    justifyContent: "center",
    [theme.breakpoints.down('xs')]:{
      width: "unset",
      justifyContent: "flex-start",
      marginLeft: 2,
      marginRight: theme.spacing.unit
    },
    marginRight: 6
  },
  title: {
    minHeight: 26,
    flex: 1500,
    maxWidth: "fit-content",
    overflow: "hidden",
    textOverflow: "ellipsis",
    marginRight: 12,
    [theme.breakpoints.up('sm')]: {
      position: "relative",
      top: 3,
    },
    [theme.breakpoints.down('xs')]: {
      order:-1,
      height: "unset",
      maxWidth: "unset",
      width: "100%",
      paddingRight: theme.spacing.unit,
      flex: "unset",
    },
    '&:hover': {
      opacity: 1,
    }
  },
  spacer: {
    flex: 1,
    [theme.breakpoints.down('xs')]: {
      display: "none"
    },
  },
  author: {
    justifyContent: "flex",
    overflow: "hidden",
    whiteSpace: "nowrap",
    textOverflow: "ellipsis", // I'm not sure this line worked properly?
    marginRight: theme.spacing.unit*1.5,
    zIndex: theme.zIndexes.postItemAuthor,
    flex: 1000,
    maxWidth: "fit-content",
    [theme.breakpoints.down('xs')]: {
      justifyContent: "flex-end",
      width: "unset",
      marginLeft: 0,
      flex: "unset"
    }
  },
  event: {
    maxWidth: 250,
    overflow: "hidden",
    whiteSpace: "nowrap",
    textOverflow: "ellipsis", // I'm not sure this line worked properly?
    marginRight: theme.spacing.unit*1.5,
    [theme.breakpoints.down('xs')]: {
      width: "unset",
      marginLeft: 0,
    }
  },
  newCommentsSection: {
    width: "100%",
    paddingLeft: theme.spacing.unit*2,
    paddingRight: theme.spacing.unit*2,
    paddingTop: theme.spacing.unit,
    cursor: "pointer",
    marginBottom: NEW_COMMENT_MARGIN_BOTTOM,
    [theme.breakpoints.down('xs')]: {
      padding: 0,
    }
  },
  actions: {
    opacity: 0,
    display: "flex",
    position: "absolute",
    top: 0,
    right: -MENU_WIDTH - 6,
    width: MENU_WIDTH,
    height: "100%",
    cursor: "pointer",
    alignItems: "center",
    justifyContent: "center",
    [theme.breakpoints.down('sm')]: {
      display: "none"
    }
  },
  archiveButton: {
    opacity: 0,
    display: "flex",
    position: "absolute",
    top: 1,
    right: -3*MENU_WIDTH,
    width: MENU_WIDTH,
    height: "100%",
    cursor: "pointer",
    alignItems: "center",
    justifyContent: "center",
    [theme.breakpoints.down('sm')]: {
      display: "none"
    }
  },
  mobileSecondRowSpacer: {
    [theme.breakpoints.up('sm')]: {
      display: "none",
    },
    flexGrow: 1,
  },
  mobileActions: {
    cursor: "pointer",
    width: MENU_WIDTH,
    opacity: .5,
    marginRight: theme.spacing.unit,
    display: "none",
    [theme.breakpoints.down('xs')]: {
      display: "block"
    }
  },
  nonMobileIcons: {
    [theme.breakpoints.up('sm')]: {
      display: "none"
    }
  },
  mobileDismissButton: {
    display: "none",
    opacity: 0.75,
    verticalAlign: "middle",
    position: "relative",
    cursor: "pointer",
    right: 10,
    [theme.breakpoints.down('xs')]: {
      display: "inline-block"
    }
  },
  subtitle: {
    color: theme.palette.grey[700],
    fontFamily: theme.typography.commentStyle.fontFamily,

    [theme.breakpoints.up('sm')]: {
      position: "absolute",
      left: 42,
      bottom: 5,
      zIndex: theme.zIndexes.nextUnread,
    },
    [theme.breakpoints.down('xs')]: {
      order: -1,
      width: "100%",
      marginTop: -2,
      marginBottom: 3,
      marginLeft: 1,
    },
    "& a": {
      color: theme.palette.primary.main,
    },
  },
  sequenceImage: {
    position: "relative",
    marginLeft: -60,
    opacity: 0.6,
    height: 48,
    width: 146,

    // Negative margins that are the opposite of the padding on postsItem, since
    // the image extends into the padding.
    marginTop: -12,
    marginBottom: -12,
    [theme.breakpoints.down('xs')]: {
      marginTop: 0,
      marginBottom: 0,
      position: "absolute",
      overflow: 'hidden',
      right: 0,
      bottom: 0,
      height: "100%",
    },

    // Overlay a white-to-transparent gradient over the image
    "&:after": {
      content: "''",
      position: "absolute",
      width: "100%",
      height: "100%",
      left: 0,
      top: 0,
      background: `linear-gradient(to right, ${theme.palette.panelBackground.default} 0%, ${theme.palette.panelBackground.translucent2} 60%, transparent 100%)`,
    }
  },
  sequenceImageImg: {
    height: 48,
    width: 146,
    [theme.breakpoints.down('xs')]: {
      height: "100%",
      width: 'auto'
    },
  },
  reviewCounts: {
    width: 50
  },
  noReviews: {
    color: theme.palette.grey[400]
  },
  dense: {
    paddingTop: 7,
    paddingBottom:8
  },
  withRelevanceVoting: {
      marginLeft: 28
  },
  bookmark: {
    marginLeft: theme.spacing.unit/2,
    marginRight: theme.spacing.unit*1.5,
    position: "relative",
    top: 2,
  },
  isRead: {
    // this is just a placeholder, enabling easier theming.
  },
  checkbox: {
    marginRight: 10
  },
  mostValuableCheckbox: {
    marginLeft: 5
  },
  commentsIcon: {
    marginLeft: 8
  },
  reviewPostButton: {
    marginLeft: 10
  },
  unreadDebateResponsesIcon: {
    height: 14,
    position: 'relative',
    top: 2,
    color: theme.palette.primary.main
  },
  unreadDebateResponseCount: {
    paddingLeft: 4,
    color: theme.palette.primary.main
  }, 
  unreadDebateResponseContainer: {
    cursor: 'pointer',
    '&:hover': {
      opacity: 0.5
    }
  }
})

const cloudinaryCloudName = cloudinaryCloudNameSetting.get()

export type PostsList2Props = PostsItemConfig & {
  classes: ClassesType<typeof styles>,
};

const LWPostsItem = ({classes, ...props}: PostsList2Props) => {
  const {
    post,
    postLink,
    commentCount,
    tagRel,
    resumeReading,
    sticky,
    renderComments,
    renderDialogueMessages,
    condensedAndHiddenComments,
    toggleComments,
    toggleDialogueMessages,
    showAuthor,
    showDate,
    showTrailingButtons,
    showMostValuableCheckbox,
    showNominationCount,
    showReviewCount,
    showIcons,
    showKarma,
    annualReviewMarketInfo,
<<<<<<< HEAD
    showReviewRanking,
    showCommentCount,
=======
    marketLink,
>>>>>>> 012a48f4
    showReadCheckbox,
    showDraftTag,
    showPersonalIcon,
    showBottomBorder,
    showDismissButton,
    showArchiveButton,
    onDismiss,
    onArchive,
    hasUnreadComments,
    hasNewPromotedComments,
    commentTerms,
    isRepeated,
    analyticsProps,
    translucentBackground,
    isRead,
    tooltipPlacement,
    dense,
    curatedIconLeft,
    strikethroughTitle,
    bookmark,
    className,
  } = usePostsItem(props);

  if (isRepeated) {
    return null;
  }

  const {
    PostsItemComments, KarmaDisplay, PostsTitle, PostsUserAndCoauthors, LWTooltip,
    PostActionsButton, PostsItemIcons, PostsItem2MetaInfo, PostsItemTooltipWrapper,
    BookmarkButton, PostsItemDate, PostsItemNewCommentsWrapper, PostsItemNewDialogueResponses,
    AnalyticsTracker, AddToCalendarButton, PostsItemReviewVote, ReviewPostButton,
    PostReadCheckbox, PostMostValuableCheckbox, PostsItemTrailingButtons,
  } = Components;

  const reviewCountsTooltip = `${post.nominationCount2019 || 0} nomination${(post.nominationCount2019 === 1) ? "" :"s"} / ${post.reviewCount2019 || 0} review${(post.nominationCount2019 === 1) ? "" :"s"}`

  return (
    <AnalyticsContext {...analyticsProps}>
      <div className={classes.row}>
        {showReadCheckbox && <div className={classes.checkbox}>
          <PostReadCheckbox post={post} width={14} />
        </div>}
        <div className={classNames(
          classes.root,
          className,
          {
            [classes.background]: !translucentBackground,
            [classes.checkboxWidth]: showReadCheckbox,
            [classes.translucentBackground]: translucentBackground,
            [classes.bottomBorder]: showBottomBorder,
            [classes.commentsBackground]: renderComments,
            [classes.isRead]: isRead && !showReadCheckbox  // readCheckbox and post-title read-status don't aesthetically match
          })}
        >
          <PostsItemTooltipWrapper
            post={post}
            placement={tooltipPlacement}
            className={classNames(
              classes.postsItem,
              classes.withGrayHover, {
                [classes.dense]: dense,
                [classes.withRelevanceVoting]: !!tagRel,
                [classes.hasSequenceImage]: !!resumeReading,
              }
            )}
          >
            {tagRel && <Components.PostsItemTagRelevance tagRel={tagRel} />}
<<<<<<< HEAD
            {showKarma && !showReviewRanking && <PostsItem2MetaInfo className={classNames( 
              classes.karma, 
              { [classes.karmaPredictedReviewWinner]: highlightMarket(annualReviewMarketInfo) }
            )}
            >
=======
            {showKarma && <PostsItem2MetaInfo className={classNames(
              classes.karma, {
                [classes.karmaPredictedReviewWinner]: !!marketLink
              })}>
>>>>>>> 012a48f4
              {post.isEvent
                ? <AddToCalendarButton post={post} />
                : <KarmaDisplay document={post} linkItem={marketLink}/>
              }
            </PostsItem2MetaInfo>}
            {showReviewRanking && <PostsItem2MetaInfo className={classes.reviewRanking}>
              #1, 2018
            </PostsItem2MetaInfo>}

            <span className={classNames(classes.title, {[classes.hasSmallSubtitle]: !!resumeReading})}>
              <AnalyticsTracker
                  eventType={"postItem"}
                  captureOnMount={(eventData) => eventData.capturePostItemOnMount}
                  captureOnClick={false}
              >
                <PostsTitle
                  postLink={postLink}
                  post={post}
                  read={isRead && !showReadCheckbox} // readCheckbox and post-title read-status don't aesthetically match
                  sticky={sticky}
                  showDraftTag={showDraftTag}
                  {...(showPersonalIcon ? {showPersonalIcon} : {})}
                  curatedIconLeft={curatedIconLeft}
                  strikethroughTitle={strikethroughTitle}
                />
              </AnalyticsTracker>
            </span>

            {(resumeReading?.sequence || resumeReading?.collection) &&
              <div className={classes.subtitle}>
                {resumeReading.numRead ? "Next unread in " : "First post in "}<Link to={
                  resumeReading.sequence
                    ? sequenceGetPageUrl(resumeReading.sequence)
                    : collectionGetPageUrl(resumeReading.collection)
                }>
                  {resumeReading.sequence ? resumeReading.sequence.title : resumeReading.collection?.title}
                </Link>
                {" "}
                {(resumeReading.numRead>0) && <span>({resumeReading.numRead}/{resumeReading.numTotal} read)</span>}
              </div>
            }

            { post.isEvent && !post.onlineEvent && <PostsItem2MetaInfo className={classes.event}>
              <Components.EventVicinity post={post} />
            </PostsItem2MetaInfo>}

            {/* space in-between title and author if there is width remaining */}
            <span className={classes.spacer} />

            {showAuthor && <PostsItem2MetaInfo className={classes.author}>
              <PostsUserAndCoauthors post={post} abbreviateIfLong={true} newPromotedComments={hasNewPromotedComments} tooltipPlacement="top"/>
            </PostsItem2MetaInfo>}

            {!!post.unreadDebateResponseCount && <PostsItem2MetaInfo className={classes.unreadDebateResponseContainer}>
              <div className={classes.unreadDebateResponseCount} onClick={!!post.collabEditorDialogue ? toggleDialogueMessages : toggleComments}>
                <DebateIcon className={classes.unreadDebateResponsesIcon}/>
                {post.unreadDebateResponseCount}
              </div>
            </PostsItem2MetaInfo>}

            {showDate && <PostsItemDate post={post} />}

            <div className={classes.mobileSecondRowSpacer}/>

            {<div className={classes.mobileActions}>
              {!resumeReading && <PostActionsButton post={post} autoPlace />}
            </div>}

            {showIcons && <div className={classes.nonMobileIcons}>
              <PostsItemIcons post={post}/>
            </div>}

            {showCommentCount && !resumeReading && <div className={classes.commentsIcon}>
              <PostsItemComments
                small={false}
                commentCount={commentCount}
                onClick={toggleComments}
                unreadComments={hasUnreadComments}
                newPromotedComments={hasNewPromotedComments}
              />
            </div>}

            {getReviewPhase() === "NOMINATIONS" && <PostsItemReviewVote post={post}/>}

            {postEligibleForReview(post) && postIsVoteable(post)  && getReviewPhase() === "REVIEWS" && <span className={classes.reviewPostButton}>
              <ReviewPostButton post={post} year={REVIEW_YEAR+""} reviewMessage={<LWTooltip title={<div><div>What was good about this post? How it could be improved? Does it stand the test of time?</div><p><em>{post.reviewCount || "No"} review{post.reviewCount !== 1 && "s"}</em></p></div>} placement="top">
              Review
            </LWTooltip>}/></span>}

            {(showNominationCount || showReviewCount) && <LWTooltip title={reviewCountsTooltip} placement="top">

              <PostsItem2MetaInfo className={classes.reviewCounts}>
                {showNominationCount && <span>{post.nominationCount2019 || 0}</span>}
                {/* TODO:(Review) still 2019 */}
                {showReviewCount && <span>{" "}<span className={classes.noReviews}>{" "}•{" "}</span>{post.reviewCount2019 || <span className={classes.noReviews}>0</span>}</span>}
              </PostsItem2MetaInfo>

            </LWTooltip>}
            {bookmark && <div className={classes.bookmark}>
              <BookmarkButton post={post}/>
            </div>}
            <div className={classes.mobileDismissButton}>
              <DismissButton {...{showDismissButton, onDismiss}} />
            </div>

            {resumeReading &&
              <div className={classes.sequenceImage}>
                <img className={classes.sequenceImageImg}
                  src={`https://res.cloudinary.com/${cloudinaryCloudName}/image/upload/c_fill,dpr_2.0,g_custom,h_96,q_auto,w_292/v1/${
                    resumeReading.sequence?.gridImageId
                      || resumeReading.collection?.gridImageId
                      || "sequences/vnyzzznenju0hzdv6pqb.jpg"
                  }`}
                />
              </div>
            }
          </PostsItemTooltipWrapper>

          <PostsItemTrailingButtons
            {...{
              post,
              showTrailingButtons,
              showMostValuableCheckbox,
              showDismissButton,
              showArchiveButton,
              resumeReading,
              onDismiss,
              onArchive,
            }}
          />

          {renderComments && <div className={classes.newCommentsSection} onClick={toggleComments}>
            <PostsItemNewCommentsWrapper
              terms={commentTerms}
              post={post}
              treeOptions={{
                highlightDate: post.lastVisitedAt ?? undefined,
                condensed: condensedAndHiddenComments,
              }}
            />
          </div>}

          {renderDialogueMessages && <div className={classes.newCommentsSection} onClick={toggleDialogueMessages}>
            <PostsItemNewDialogueResponses postId={post._id} unreadCount={post.unreadDebateResponseCount} />
          </div>}
        </div>
        {showMostValuableCheckbox && <div className={classes.mostValuableCheckbox}>
          <PostMostValuableCheckbox post={post} />
        </div>}
      </div>
    </AnalyticsContext>
  )
};

const LWPostsItemComponent = registerComponent('LWPostsItem', LWPostsItem, {
  styles,
  stylePriority: 1,
  hocs: [withErrorBoundary],
  areEqual: {
    terms: "deep",
  },
});

declare global {
  interface ComponentTypes {
    LWPostsItem: typeof LWPostsItemComponent
  }
}<|MERGE_RESOLUTION|>--- conflicted
+++ resolved
@@ -380,12 +380,7 @@
     showIcons,
     showKarma,
     annualReviewMarketInfo,
-<<<<<<< HEAD
-    showReviewRanking,
-    showCommentCount,
-=======
     marketLink,
->>>>>>> 012a48f4
     showReadCheckbox,
     showDraftTag,
     showPersonalIcon,
@@ -454,25 +449,14 @@
             )}
           >
             {tagRel && <Components.PostsItemTagRelevance tagRel={tagRel} />}
-<<<<<<< HEAD
-            {showKarma && !showReviewRanking && <PostsItem2MetaInfo className={classNames( 
-              classes.karma, 
-              { [classes.karmaPredictedReviewWinner]: highlightMarket(annualReviewMarketInfo) }
-            )}
-            >
-=======
             {showKarma && <PostsItem2MetaInfo className={classNames(
               classes.karma, {
                 [classes.karmaPredictedReviewWinner]: !!marketLink
               })}>
->>>>>>> 012a48f4
               {post.isEvent
                 ? <AddToCalendarButton post={post} />
                 : <KarmaDisplay document={post} linkItem={marketLink}/>
               }
-            </PostsItem2MetaInfo>}
-            {showReviewRanking && <PostsItem2MetaInfo className={classes.reviewRanking}>
-              #1, 2018
             </PostsItem2MetaInfo>}
 
             <span className={classNames(classes.title, {[classes.hasSmallSubtitle]: !!resumeReading})}>
@@ -538,7 +522,7 @@
               <PostsItemIcons post={post}/>
             </div>}
 
-            {showCommentCount && !resumeReading && <div className={classes.commentsIcon}>
+            {!resumeReading && <div className={classes.commentsIcon}>
               <PostsItemComments
                 small={false}
                 commentCount={commentCount}
