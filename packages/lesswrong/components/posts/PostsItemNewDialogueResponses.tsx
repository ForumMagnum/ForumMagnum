--- conflicted
+++ resolved
@@ -1,10 +1,5 @@
-<<<<<<< HEAD
-import { gql } from "@apollo/client";
-import { useQuery } from "@/lib/crud/useQuery";
-=======
 import { useQuery } from "@/lib/crud/useQuery";
 import { gql } from "@/lib/generated/gql-codegen";
->>>>>>> 822e601a
 import { registerComponent } from "../../lib/vulcan-lib/components";
 import React from "react";
 import { ContentItemBody } from "../contents/ContentItemBody";
