--- conflicted
+++ resolved
@@ -17,14 +17,13 @@
 import  theme  from '../../themes/forumTheme'
 import moment from 'moment'
 
-<<<<<<< HEAD
 const isEAForum = forumTypeSetting.get()
 
 // lw-look-here
 const missingClientRangeText = isEAForum ? "Jan 11th - Jun 14th of 2021" : "late 2020 - early 2021"
 const missingClientLastDay = isEAForum ? "2021-06-14" : "2021-05-01"
 const dataCollectionFirstDay = isEAForum ? "Feb 19th, 2020" : "around the start of 2020"
-=======
+
 function caclulateBounceRate(totalViews?: number, viewsAfter10sec?: number) {
   if (!totalViews || viewsAfter10sec === undefined || viewsAfter10sec === null) return null
   return `${Math.round((1 - (viewsAfter10sec / totalViews)) * 100)} %`
@@ -38,7 +37,6 @@
   if (minutes > 0) return `${minutes} m ${secondsRemainder ? secondsPart : ''}`
   return secondsPart
 }
->>>>>>> b6ae1002
 
 const styles = (theme: ThemeType): JssStyles => ({
   root: {
