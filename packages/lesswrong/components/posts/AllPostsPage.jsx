--- conflicted
+++ resolved
@@ -63,13 +63,9 @@
     const { classes, currentUser, location } = this.props
     const { showSettings } = this.state
     const { PostsListSettings, PostsList2, SingleColumnSection, SectionTitle, PostsDailyList, MetaInfo, TabNavigationMenu, SettingsIcon } = Components
-<<<<<<< HEAD
     const query = parseQuery(location)
-=======
-    const query = _.clone(router.location.query) || {}
     // maintain backward compatibility with bookmarks
     const querySorting = query.sortedBy || query.view
->>>>>>> 65acef73
 
     // TODO[WIP] migration for allPostsView
     // maintain backward compatibility with previous user setting during
