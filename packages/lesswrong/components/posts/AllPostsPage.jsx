import { Components, registerComponent, getSetting, withUpdate } from 'meteor/vulcan:core';
import React, { Component } from 'react';
import { withStyles } from '@material-ui/core/styles';
import moment from 'moment';
import { withRouter } from '../../lib/reactRouterWrapper.js';
import withUser from '../common/withUser';
import Tooltip from '@material-ui/core/Tooltip';
import Users from 'meteor/vulcan:users';
import { DEFAULT_LOW_KARMA_THRESHOLD, MAX_LOW_KARMA_THRESHOLD } from '../../lib/collections/posts/views'
import { getBeforeDateDefault, getAfterDateDefault } from './timeframeUtils'

const styles = theme => ({
  daily: {
    padding: theme.spacing.unit,
    [theme.breakpoints.down('xs')]: {
      padding: 0,
    }
  },
  settingsIcon: {},
  title: {
    cursor: "pointer",
    '&:hover $settingsIcon, &:hover $sortedBy': {
      color: theme.palette.grey[800]
    }
  },
  sortedBy: {
    marginLeft: theme.spacing.unit,
    fontStyle: "italic",
    display: "inline-block"
  }
});

export const timeframes = {
  allTime: 'All Time',
  daily: 'Daily',
  weekly: 'Weekly',
  monthly: 'Monthly',
  yearly: 'Yearly',
}

// TODO; days -> day
export const timeframeToTimeBlock = {
  daily: 'days',
  weekly: 'weeks',
  monthly: 'months',
  yearly: 'years',
}

const timeframeToNumTimeBlocks = {
  daily: getSetting('forum.numberOfDays', 5),
  weekly: getSetting('forum.numberOfWeeks', 3),
  monthly: getSetting('forum.numberOfMonths', 3),
  yearly: getSetting('forum.numberOfYears', 1),
}

export const sortings = {
  magic: 'Magic (New & Upvoted)',
  recentComments: 'Recent Comments',
  new: 'New',
  old: 'Old',
  top: 'Top',
}

class AllPostsPage extends Component {
  state = {
    showSettings: (this.props.currentUser && this.props.currentUser.allPostsOpenSettings) || false
  };

  toggleSettings = () => {
    const { currentUser, updateUser } = this.props

    this.setState((prevState) => ({showSettings: !prevState.showSettings}), () => {
      if (currentUser) {
        updateUser({
          selector: { _id: currentUser._id},
          data: {
            allPostsOpenSettings: this.state.showSettings,
          },
        })
      }
    })
  }

  // TODO; factor out part of logic from render
  // TODO; better args
  renderPostsList = (currentTimeframe, postListParameters, classes, showSettings) => {
    // TODO; ensure defaults are right
    // TODO; and that user preference is remembered
    // TODO; and that queries are king
    // console.log('renderPostsList()')
    // console.log(' currentTimeframe', currentTimeframe)
    const numTimeBlocks = timeframeToNumTimeBlocks[currentTimeframe]
    // console.log(' dailyTerms', dailyTerms)

    const {PostsDailyList, PostsList2} = Components
    if (currentTimeframe !== 'allTime') {
      const timeBlock = timeframeToTimeBlock[currentTimeframe]
      return <div className={classes.daily}>
        <PostsDailyList
          timeframe={currentTimeframe}
          postListParameters={postListParameters} // TODO; name?
          numTimeBlocks={numTimeBlocks}
          dimWhenLoading={true} // TODO; showSettings
          // TODO; rename from before after to more explicit
          // TODO; do these functions change in the new world?
          after={getAfterDateDefault(numTimeBlocks, timeBlock)}
          before={getBeforeDateDefault(timeBlock)}
        />
      </div>
    }
    return <PostsList2 terms={postListParameters} showHeader={false} dimWhenLoading={showSettings} />
  }

  render() {
    // console.log('AllPostsPage render()')
    const { classes, currentUser, router } = this.props
    const { showSettings } = this.state
    const { SingleColumnSection, SectionTitle, SettingsIcon, MetaInfo, TabNavigationMenu, PostsListSettings } = Components
    // TODO; test by throwing crap at the query
    const query = _.clone(router.location.query) || {}
    // maintain backward compatibility with bookmarks
    const querySorting = query.sortedBy || query.view

    // TODO; generalize
    const currentTimeframe = query.timeframe ||
      (currentUser && currentUser.allPostsTimeframe) ||
      'allTime'
    // TODO; deal with daily or allTime
    // TODO[WIP] migration for allPostsView
    // maintain backward compatibility with previous user setting during
    // transition
    const currentSorting = querySorting ||
      (currentUser && (currentUser.allPostsSorting || currentUser.allPostsView)) ||
      'magic'
    const currentFilter = query.filter ||
      (currentUser && currentUser.allPostsFilter) ||
      'all'
    const currentShowLowKarma = (parseInt(query.karmaThreshold) === MAX_LOW_KARMA_THRESHOLD) || (currentUser && currentUser.allPostsShowLowKarma) || false

    // TODO; deal with old view query param overriding
    // TODO; rename
    const terms = {
      // TODO; can we use showLowKarma??
      karmaThreshold: DEFAULT_LOW_KARMA_THRESHOLD,
      filter: currentFilter,
      sortedBy: currentSorting,
      ...query,
      limit:50 // TODO; remove?
    }

<<<<<<< HEAD
=======
    const numberOfDays = getSetting('forum.numberOfDays', 10);
    const dailyTerms = {
      view: 'daily',
      karmaThreshold: DEFAULT_LOW_KARMA_THRESHOLD,
      filter: currentFilter,
      ...query,
    };

>>>>>>> 89b50c76
    return (
      <React.Fragment>
        <TabNavigationMenu />
        <SingleColumnSection>
          <Tooltip title={`${showSettings ? "Hide": "Show"} options for sorting and filtering`} placement="top-end">
            <div className={classes.title} onClick={this.toggleSettings}>
              <SectionTitle title="All Posts">
                <SettingsIcon className={classes.settingsIcon}/>
                <MetaInfo className={classes.sortedBy}>
                  Sorted by { sortings[currentSorting] }
                </MetaInfo>
              </SectionTitle>
            </div>
          </Tooltip>
          <PostsListSettings
            hidden={!showSettings}
            currentTimeframe={currentTimeframe}
            currentSorting={currentSorting}
            currentFilter={currentFilter}
            currentShowLowKarma={currentShowLowKarma}
            persistentSettings
          />
<<<<<<< HEAD
          {this.renderPostsList(currentTimeframe, terms, classes, showSettings)}
=======
          {currentSorting === "daily" ?
            <div className={classes.daily}>
              <PostsDailyList
                after={moment().utc().subtract(numberOfDays - 1, 'days').format('YYYY-MM-DD')}
                before={moment().utc().add(1, 'days').format('YYYY-MM-DD')}
                postListParameters={dailyTerms}
                dimWhenLoading={showSettings}
              />
            </div>
            :
            <PostsList2 terms={terms} showHeader={false} dimWhenLoading={showSettings} />
          }
>>>>>>> 89b50c76
        </SingleColumnSection>
      </React.Fragment>
    )
  }
}

const withUpdateOptions = {
  collection: Users,
  fragmentName: 'UsersCurrent',
  ssr: false, // TODO; temporary
}

registerComponent(
  'AllPostsPage',
  AllPostsPage,
  withStyles(styles, {name:"AllPostsPage"}),
  withRouter,
  withUser,
  [withUpdate, withUpdateOptions]
);<|MERGE_RESOLUTION|>--- conflicted
+++ resolved
@@ -98,7 +98,10 @@
       return <div className={classes.daily}>
         <PostsDailyList
           timeframe={currentTimeframe}
-          postListParameters={postListParameters} // TODO; name?
+          postListParameters={{
+            view: 'timeframe',
+            ...postListParameters
+          }} // TODO; name?
           numTimeBlocks={numTimeBlocks}
           dimWhenLoading={true} // TODO; showSettings
           // TODO; rename from before after to more explicit
@@ -148,17 +151,6 @@
       limit:50 // TODO; remove?
     }
 
-<<<<<<< HEAD
-=======
-    const numberOfDays = getSetting('forum.numberOfDays', 10);
-    const dailyTerms = {
-      view: 'daily',
-      karmaThreshold: DEFAULT_LOW_KARMA_THRESHOLD,
-      filter: currentFilter,
-      ...query,
-    };
-
->>>>>>> 89b50c76
     return (
       <React.Fragment>
         <TabNavigationMenu />
@@ -181,22 +173,7 @@
             currentShowLowKarma={currentShowLowKarma}
             persistentSettings
           />
-<<<<<<< HEAD
           {this.renderPostsList(currentTimeframe, terms, classes, showSettings)}
-=======
-          {currentSorting === "daily" ?
-            <div className={classes.daily}>
-              <PostsDailyList
-                after={moment().utc().subtract(numberOfDays - 1, 'days').format('YYYY-MM-DD')}
-                before={moment().utc().add(1, 'days').format('YYYY-MM-DD')}
-                postListParameters={dailyTerms}
-                dimWhenLoading={showSettings}
-              />
-            </div>
-            :
-            <PostsList2 terms={terms} showHeader={false} dimWhenLoading={showSettings} />
-          }
->>>>>>> 89b50c76
         </SingleColumnSection>
       </React.Fragment>
     )
