import { Components, registerComponent, getSetting, withUpdate } from 'meteor/vulcan:core';
import React, { Component } from 'react';
import { withStyles } from '@material-ui/core/styles';
<<<<<<< HEAD
import moment from 'moment';
import { withRouter } from 'react-router';
=======
import { withRouter } from '../../lib/reactRouterWrapper.js';
>>>>>>> a2335780
import withUser from '../common/withUser';
import Tooltip from '@material-ui/core/Tooltip';
import Users from 'meteor/vulcan:users';
import { DEFAULT_LOW_KARMA_THRESHOLD, MAX_LOW_KARMA_THRESHOLD } from '../../lib/collections/posts/views'
<<<<<<< HEAD
import { parseQuery } from '../../lib/routeUtil.js';
=======
import { getBeforeDefault, getAfterDefault, timeframeToTimeBlock } from './timeframeUtils'
>>>>>>> a2335780

const styles = theme => ({
  daily: {
    padding: theme.spacing.unit,
    [theme.breakpoints.down('xs')]: {
      padding: 0,
    }
  },
  settingsIcon: {},
  title: {
    cursor: "pointer",
    '&:hover $settingsIcon, &:hover $sortedBy': {
      color: theme.palette.grey[800]
    }
  },
  sortedBy: {
    marginLeft: theme.spacing.unit,
    fontStyle: "italic",
    display: "inline-block"
  }
});

export const timeframes = {
  allTime: 'All Time',
  daily: 'Daily',
  weekly: 'Weekly',
  monthly: 'Monthly',
  yearly: 'Yearly',
}

const timeframeToNumTimeBlocks = {
  daily: getSetting('forum.numberOfDays'),
  weekly: getSetting('forum.numberOfWeeks'),
  monthly: getSetting('forum.numberOfMonths'),
  yearly: getSetting('forum.numberOfYears'),
}

export const sortings = {
  magic: 'Magic (New & Upvoted)',
  recentComments: 'Recent Comments',
  new: 'New',
  old: 'Old',
  top: 'Top',
}

class AllPostsPage extends Component {
  state = {
    showSettings: (this.props.currentUser && this.props.currentUser.allPostsOpenSettings) || false
  };

  toggleSettings = () => {
    const { currentUser, updateUser } = this.props

    this.setState((prevState) => ({showSettings: !prevState.showSettings}), () => {
      if (currentUser) {
        updateUser({
          selector: { _id: currentUser._id},
          data: {
            allPostsOpenSettings: this.state.showSettings,
          },
        })
      }
    })
  }

<<<<<<< HEAD
  render() {
    const { classes, currentUser, location } = this.props
    const { showSettings } = this.state
    const { PostsListSettings, PostsList2, SingleColumnSection, SectionTitle, PostsDailyList, MetaInfo, TabNavigationMenu, SettingsIcon } = Components
    const query = parseQuery(location)
    // maintain backward compatibility with bookmarks
    const querySorting = query.sortedBy || query.view

    // TODO[WIP] migration for allPostsView
    // maintain backward compatibility with previous user setting during
    // transition
    const currentSorting = querySorting ||
      (currentUser && (currentUser.allPostsSorting || currentUser.allPostsView)) ||
      "daily"
    const currentFilter = query.filter ||
      (currentUser && currentUser.allPostsFilter) ||
      "all"
    const currentShowLowKarma = (parseInt(query.karmaThreshold) === MAX_LOW_KARMA_THRESHOLD) || (currentUser && currentUser.allPostsShowLowKarma) || false
=======
  renderPostsList = ({currentTimeframe, currentFilter, currentSorting, currentShowLowKarma}) => {
    const { classes } = this.props
    const { showSettings } = this.state
    const {PostsDailyList, PostsList2} = Components
>>>>>>> a2335780

    const baseTerms = {
      karmaThreshold: currentShowLowKarma ? MAX_LOW_KARMA_THRESHOLD : DEFAULT_LOW_KARMA_THRESHOLD,
      filter: currentFilter,
      sortedBy: currentSorting,
    }

    if (currentTimeframe === 'allTime') {
      return <PostsList2
        terms={{...baseTerms, limit: 50}}
        showHeader={false}
        dimWhenLoading={showSettings}
      />
    }

    const numTimeBlocks = timeframeToNumTimeBlocks[currentTimeframe]
    const timeBlock = timeframeToTimeBlock[currentTimeframe]
    return <div className={classes.daily}>
      <PostsDailyList
        timeframe={currentTimeframe}
        postListParameters={{
          view: 'timeframe',
          ...baseTerms
        }}
        numTimeBlocks={numTimeBlocks}
        dimWhenLoading={showSettings}
        after={getAfterDefault(numTimeBlocks, timeBlock)}
        before={getBeforeDefault(timeBlock)}
      />
    </div>
  }

  render() {
    const { classes, router, currentUser } = this.props
    const { showSettings } = this.state
    const { SingleColumnSection, SectionTitle, SettingsIcon, MetaInfo, TabNavigationMenu, PostsListSettings } = Components

    const query = _.clone(router.location.query) || {}
    const currentTimeframe = query.timeframe ||
      (currentUser && currentUser.allPostsTimeframe) ||
      'allTime'
    const currentSorting = query.sortedBy ||
      (currentUser && (currentUser.allPostsSorting)) ||
      'magic'
    const currentFilter = query.filter ||
      (currentUser && currentUser.allPostsFilter) ||
      'all'
    const currentShowLowKarma = (parseInt(query.karmaThreshold) === MAX_LOW_KARMA_THRESHOLD) ||
      (currentUser && currentUser.allPostsShowLowKarma) ||
      false

    return (
      <React.Fragment>
        <TabNavigationMenu />
        <SingleColumnSection>
          <Tooltip title={`${showSettings ? "Hide": "Show"} options for sorting and filtering`} placement="top-end">
            <div className={classes.title} onClick={this.toggleSettings}>
              <SectionTitle title="All Posts">
                <SettingsIcon className={classes.settingsIcon}/>
                <MetaInfo className={classes.sortedBy}>
                  Sorted by { sortings[currentSorting] }
                </MetaInfo>
              </SectionTitle>
            </div>
          </Tooltip>
          <PostsListSettings
            hidden={!showSettings}
            currentTimeframe={currentTimeframe}
            currentSorting={currentSorting}
            currentFilter={currentFilter}
            currentShowLowKarma={currentShowLowKarma}
            persistentSettings
            showTimeframe
          />
          {this.renderPostsList({currentTimeframe, currentSorting, currentFilter, currentShowLowKarma})}
        </SingleColumnSection>
      </React.Fragment>
    )
  }
}

const withUpdateOptions = {
  collection: Users,
  fragmentName: 'UsersCurrent',
}

registerComponent(
  'AllPostsPage',
  AllPostsPage,
  withStyles(styles, {name:"AllPostsPage"}),
  withRouter,
  withUser,
  [withUpdate, withUpdateOptions]
);<|MERGE_RESOLUTION|>--- conflicted
+++ resolved
@@ -1,21 +1,13 @@
 import { Components, registerComponent, getSetting, withUpdate } from 'meteor/vulcan:core';
 import React, { Component } from 'react';
 import { withStyles } from '@material-ui/core/styles';
-<<<<<<< HEAD
-import moment from 'moment';
 import { withRouter } from 'react-router';
-=======
-import { withRouter } from '../../lib/reactRouterWrapper.js';
->>>>>>> a2335780
 import withUser from '../common/withUser';
 import Tooltip from '@material-ui/core/Tooltip';
 import Users from 'meteor/vulcan:users';
 import { DEFAULT_LOW_KARMA_THRESHOLD, MAX_LOW_KARMA_THRESHOLD } from '../../lib/collections/posts/views'
-<<<<<<< HEAD
 import { parseQuery } from '../../lib/routeUtil.js';
-=======
 import { getBeforeDefault, getAfterDefault, timeframeToTimeBlock } from './timeframeUtils'
->>>>>>> a2335780
 
 const styles = theme => ({
   daily: {
@@ -81,31 +73,10 @@
     })
   }
 
-<<<<<<< HEAD
-  render() {
-    const { classes, currentUser, location } = this.props
-    const { showSettings } = this.state
-    const { PostsListSettings, PostsList2, SingleColumnSection, SectionTitle, PostsDailyList, MetaInfo, TabNavigationMenu, SettingsIcon } = Components
-    const query = parseQuery(location)
-    // maintain backward compatibility with bookmarks
-    const querySorting = query.sortedBy || query.view
-
-    // TODO[WIP] migration for allPostsView
-    // maintain backward compatibility with previous user setting during
-    // transition
-    const currentSorting = querySorting ||
-      (currentUser && (currentUser.allPostsSorting || currentUser.allPostsView)) ||
-      "daily"
-    const currentFilter = query.filter ||
-      (currentUser && currentUser.allPostsFilter) ||
-      "all"
-    const currentShowLowKarma = (parseInt(query.karmaThreshold) === MAX_LOW_KARMA_THRESHOLD) || (currentUser && currentUser.allPostsShowLowKarma) || false
-=======
   renderPostsList = ({currentTimeframe, currentFilter, currentSorting, currentShowLowKarma}) => {
     const { classes } = this.props
     const { showSettings } = this.state
     const {PostsDailyList, PostsList2} = Components
->>>>>>> a2335780
 
     const baseTerms = {
       karmaThreshold: currentShowLowKarma ? MAX_LOW_KARMA_THRESHOLD : DEFAULT_LOW_KARMA_THRESHOLD,
@@ -139,11 +110,11 @@
   }
 
   render() {
-    const { classes, router, currentUser } = this.props
+    const { classes, location, currentUser } = this.props
     const { showSettings } = this.state
     const { SingleColumnSection, SectionTitle, SettingsIcon, MetaInfo, TabNavigationMenu, PostsListSettings } = Components
 
-    const query = _.clone(router.location.query) || {}
+    const query = parseQuery(location);
     const currentTimeframe = query.timeframe ||
       (currentUser && currentUser.allPostsTimeframe) ||
       'allTime'
