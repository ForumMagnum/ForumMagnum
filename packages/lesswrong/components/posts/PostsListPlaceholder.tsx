--- conflicted
+++ resolved
@@ -1,11 +1,7 @@
 import React from 'react';
 import classNames from 'classnames';
-<<<<<<< HEAD
-import  { styles } from './LWPostsItemStyles';
-=======
 import { styles } from './LWPostsItem';
 import { useStyles } from '../hooks/useStyles';
->>>>>>> ef685445
 
 const PostsListPlaceholder = ({count}: {
   count: number,
