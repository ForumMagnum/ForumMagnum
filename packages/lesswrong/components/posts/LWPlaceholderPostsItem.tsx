--- conflicted
+++ resolved
@@ -1,12 +1,7 @@
 import classNames from 'classnames';
 import React from 'react';
-<<<<<<< HEAD
-import { registerComponent } from "../../lib/vulcan-lib/components";
-import { styles } from './LWPostsItemStyles';
-=======
+import { useStyles } from '../hooks/useStyles';
 import { styles } from './LWPostsItem';
-import { useStyles } from '../hooks/useStyles';
->>>>>>> ef685445
 
 const LWPlaceholderPostsItem = ({showBottomBorder}: {
   showBottomBorder?: boolean,
