--- conflicted
+++ resolved
@@ -225,31 +225,20 @@
                 </span>
               </div>
             ))}
-<<<<<<< HEAD
-            {!props.hideDaily && <div className="posts-view-button"><span className="view-chip">
-              <Components.SectionSubtitle className={"posts-views-chip-inactive"}>
+            {!props.hideDaily && <div className={classes.postsViewButton}><span className={classes.viewChip}>
+              <Components.SectionSubtitle className={classes.viewChipInactive}>
                 <Link to="/meta">
                   {postViewSections["meta"].label}
                 </Link>
                 {this.renderMenu(postViewSections["meta"])}
               </Components.SectionSubtitle></span>
             </div>}
-            {!props.hideDaily && <span className="view-chip">
-              <Components.SectionSubtitle className={"posts-views-chip-inactive"}>
+            {!props.hideDaily && <span className={classes.viewChip}>
+              <Components.SectionSubtitle className={classes.viewChipInactive}>
                 <Link to="/allPosts">
                   {postViewSections["daily"].label}
                 </Link>
                 {this.renderMenu(postViewSections["daily"])}
-=======
-            {!props.hideDaily && <div className={classes.postsViewButton}><span className={classes.viewChip}>
-              <Components.SectionSubtitle className={classes.viewChipInactive}>
-                <Link to="/meta">Meta</Link> { this.renderMenu(postViewSections["meta"])}
-              </Components.SectionSubtitle></span>
-            </div>}
-            {!props.hideDaily && <span className={classes.viewChip}>
-              <Components.SectionSubtitle className={classes.viewChipInactive}>
-                <Link to="/allPosts">Daily</Link> { this.renderMenu(postViewSections["daily"])}
->>>>>>> 96f6aebc
               </Components.SectionSubtitle>
             </span>}
           </span> : <span>
