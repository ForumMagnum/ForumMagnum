--- conflicted
+++ resolved
@@ -14,12 +14,8 @@
 import SectionFooter from "../common/SectionFooter";
 import PostsLoading from "./PostsLoading";
 import { gql } from '@/lib/generated/gql-codegen';
-<<<<<<< HEAD
 import { stickiedPostTerms } from '@/lib/collections/posts/constants';
-=======
-import { useStyles } from '../hooks/useStyles';
 import { SuspenseWrapper } from '../common/SuspenseWrapper';
->>>>>>> 180905b8
 
 type LoadMoreSettings = {
   loadMore: (RecombeeConfiguration | HybridRecombeeConfiguration)['loadMore'];
@@ -114,17 +110,7 @@
   }
 }
 
-<<<<<<< HEAD
-export const RecombeePostsList = ({ algorithm, settings, limit = 15, classes }: {
-=======
-export const stickiedPostTerms = {
-  view: 'stickied',
-  limit: 4, // seriously, shouldn't have more than 4 stickied posts
-  forum: true
-} satisfies PostsViewTerms;
-
 const RecombeePostsListInner = ({ algorithm, settings, limit = 15 }: {
->>>>>>> 180905b8
   algorithm: string,
   settings: RecombeeConfiguration,
   limit?: number,
