--- conflicted
+++ resolved
@@ -14,14 +14,9 @@
 import SectionFooter from "../common/SectionFooter";
 import PostsLoading from "./PostsLoading";
 import { gql } from '@/lib/generated/gql-codegen';
-<<<<<<< HEAD
 import { stickiedPostTerms } from '@/lib/collections/posts/constants';
 import { SuspenseWrapper } from '../common/SuspenseWrapper';
-=======
-import { useStyles } from '../hooks/useStyles';
-import { SuspenseWrapper } from '../common/SuspenseWrapper';
 import { registerComponent } from '@/lib/vulcan-lib/components';
->>>>>>> 7b21039a
 
 type LoadMoreSettings = {
   loadMore: (RecombeeConfiguration | HybridRecombeeConfiguration)['loadMore'];
@@ -116,15 +111,6 @@
   }
 }
 
-<<<<<<< HEAD
-=======
-export const stickiedPostTerms = {
-  view: 'stickied',
-  limit: 4, // seriously, shouldn't have more than 4 stickied posts
-  forum: true
-} satisfies PostsViewTerms;
-
->>>>>>> 7b21039a
 const RecombeePostsListInner = ({ algorithm, settings, limit = 15 }: {
   algorithm: string,
   settings: RecombeeConfiguration,
@@ -243,20 +229,12 @@
   </div>;
 }
 
-<<<<<<< HEAD
-export const RecombeePostsList = ({ algorithm, settings, limit = 15 }: {
-=======
 const RecombeePostsListWrapper = ({ algorithm, settings, limit = 15 }: {
->>>>>>> 7b21039a
   algorithm: string,
   settings: RecombeeConfiguration,
   limit?: number,
 }) => {
-<<<<<<< HEAD
-  return <SuspenseWrapper name="RecombeePostsList" fallback={<PostsLoading placeholderCount={limit}/>}>
-=======
   return <SuspenseWrapper name="RecombeePostsList" fallback={<PostsLoading placeholderCount={limit} loadMore/>}>
->>>>>>> 7b21039a
     <RecombeePostsListInner
       algorithm={algorithm}
       settings={settings}
