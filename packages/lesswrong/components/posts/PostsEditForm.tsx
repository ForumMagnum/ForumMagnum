--- conflicted
+++ resolved
@@ -12,10 +12,6 @@
 import {useCurrentUser} from "../common/withUser";
 import { useUpdate } from "../../lib/crud/withUpdate";
 import { afNonMemberSuccessHandling } from "../../lib/alignment-forum/displayAFNonMemberPopups";
-<<<<<<< HEAD
-import {forumTypeSetting, testServerSetting} from "../../lib/instanceSettings";
-=======
->>>>>>> ddfaf859
 import { isCollaborative } from '../editor/EditorFormComponent';
 import { userIsAdmin } from '../../lib/vulcan-users/permissions';
 
@@ -36,8 +32,6 @@
   const { params } = location; // From withLocation
   const isDraft = document && document.draft;
   const { WrappedSmartForm, PostSubmit, SubmitToFrontpageCheckbox, HeadTags } = Components
-<<<<<<< HEAD
-=======
   
   const saveDraftLabel: string = ((post) => {
     if (!post) return "Save Draft"
@@ -46,18 +40,6 @@
     return "Save Draft"
   })(document)
   
-  const EditPostsSubmit = (props) => {
-    return <div className={classes.formSubmit}>
-      {!eventForm && <SubmitToFrontpageCheckbox {...props} />}
-      <PostSubmit
-        saveDraftLabel={saveDraftLabel} 
-        feedbackLabel={"Get Feedback"}
-        {...props}
-      />
-    </div>
-  }
-  
->>>>>>> ddfaf859
   const { mutate: updatePost } = useUpdate({
     collectionName: "Posts",
     fragmentName: 'SuggestAlignmentPost',
@@ -69,7 +51,6 @@
     return <Components.SingleColumnSection>
       <Components.WrappedLoginForm/>
     </Components.SingleColumnSection>
-<<<<<<< HEAD
   }
   
   if (!document && loading) {
@@ -122,28 +103,13 @@
     return <div className={classes.formSubmit}>
       {!document.isEvent && <SubmitToFrontpageCheckbox {...props} />}
       <PostSubmit
-        saveDraftLabel={isDraft ? "Preview" : "Move to Drafts"}
+        saveDraftLabel={saveDraftLabel} 
         feedbackLabel={"Get Feedback"}
         {...props}
       />
     </div>
   }
   
-=======
-  }
-
-  // If we only have read access to this post, but it's shared with us
-  // as a draft, redirect to the collaborative editor.
-  if (document
-    && document.draft
-    && document.userId!==currentUser?._id
-    && document.sharingSettings
-    && !userIsAdmin(currentUser)
-    && !currentUser.groups?.includes('sunshineRegiment')
-  ) {
-    return <Components.PermanentRedirect url={`/collaborateOnPost?postId=${documentId}`} status={302}/>
-  }
->>>>>>> ddfaf859
   
   return (
     <div className={classes.postForm}>
@@ -158,11 +124,7 @@
             const alreadySubmittedToAF = post.suggestForAlignmentUserIds && post.suggestForAlignmentUserIds.includes(post.userId)
             if (!post.draft && !alreadySubmittedToAF) afNonMemberSuccessHandling({currentUser, document: post, openDialog, updateDocument: updatePost})
             if (options?.submitOptions?.redirectToEditor) {
-<<<<<<< HEAD
               history.push(postGetEditUrl(post._id, false, post.linkSharingKey));
-=======
-              history.push(`/editPost?postId=${post._id}`);
->>>>>>> ddfaf859
             } else {
               history.push({pathname: postGetPageUrl(post)})
               flash({ messageString: `Post "${post.title}" edited.`, type: 'success'});
