import React, { useEffect, useRef, useState } from 'react';
import { Components, registerComponent, getFragment } from '../../lib/vulcan-lib';
import { useSingle } from '../../lib/crud/withSingle';
import { useMessages } from '../common/withMessages';
import { postGetPageUrl, postGetEditUrl, getPostCollaborateUrl, isNotHostedHere, canUserEditPostMetadata } from '../../lib/collections/posts/helpers';
import { useLocation, useNavigation } from '../../lib/routeUtil'
import NoSSR from 'react-no-ssr';
import { styles } from './PostsNewForm';
import { useDialog } from "../common/withDialog";
import {useCurrentUser} from "../common/withUser";
import { useUpdate } from "../../lib/crud/withUpdate";
import { afNonMemberSuccessHandling } from "../../lib/alignment-forum/displayAFNonMemberPopups";
import type { SubmitToFrontpageCheckboxProps } from './SubmitToFrontpageCheckbox';
import type { PostSubmitProps } from './PostSubmit';
import { userIsPodcaster } from '../../lib/vulcan-users/permissions';
import { SHARE_POPUP_QUERY_PARAM } from './PostsPage/PostsPage';
import { isEAForum } from '../../lib/instanceSettings';
import { DynamicTableOfContentsContext } from './TableOfContents/DynamicTableOfContents';

const PostsEditForm = ({ documentId, classes }: {
  documentId: string,
  classes: ClassesType,
}) => {
  const { query, params } = useLocation();
  const { history } = useNavigation();
  const { flash } = useMessages();
  const { document, loading } = useSingle({
    documentId,
    collectionName: "Posts",
    fragmentName: 'PostsPage',
  });
  const { openDialog } = useDialog();
  const currentUser = useCurrentUser();
  const isDraft = document && document.draft;

  const wasEverDraft = useRef(isDraft);
  useEffect(() => {
    if (wasEverDraft.current === undefined && isDraft !== undefined) {
      wasEverDraft.current = isDraft;
    }
  }, [isDraft]);

  const { WrappedSmartForm, PostSubmit, SubmitToFrontpageCheckbox, HeadTags, ForeignCrosspostEditForm, DialogueSubmit, RateLimitWarning, DynamicTableOfContents } = Components
  
  const saveDraftLabel: string = ((post) => {
    if (!post) return "Save Draft"
    if (!post.draft) return "Move to Drafts"
    return "Save Draft"
  })(document)
  
  const { mutate: updatePost } = useUpdate({
    collectionName: "Posts",
    fragmentName: 'SuggestAlignmentPost',
  })

  const {document: userWithRateLimit} = useSingle({
    documentId: currentUser?._id,
    collectionName: "Users",
    fragmentName: "UsersCurrentPostRateLimit",
    skip: !currentUser,
    extraVariables: { eventForm: 'Boolean' },
    extraVariablesValues: { eventForm: document?.isEvent }
  });
  const rateLimitNextAbleToPost = userWithRateLimit?.rateLimitNextAbleToPost
    
  
  if (!document && loading) {
    return <Components.Loading/>
  }

  // If we only have read access to this post, but it's shared with us,
  // redirect to the collaborative editor.
  if (document && !canUserEditPostMetadata(currentUser, document) && !userIsPodcaster(currentUser)) {
    return <Components.PermanentRedirect url={getPostCollaborateUrl(documentId, false, query.key)} status={302}/>
  }
  
  // If we don't have access at all but a link-sharing key was provided, redirect to the
  // collaborative editor
  if (!document && !loading && query?.key) {
    return <Components.PermanentRedirect url={getPostCollaborateUrl(documentId, false, query.key)} status={302}/>
  }
  
  // If the post has a link-sharing key which is not in the URL, redirect to add
  // the link-sharing key to the URL. (linkSharingKey has field-level
  // permissions so it will only be present if we've either already used the
  // link-sharing key, or have access through something other than link-sharing.)
  if (document?.linkSharingKey && !(query?.key)) {
    return <Components.PermanentRedirect url={postGetEditUrl(document._id, false, document.linkSharingKey)} status={302}/>
  }
  
  // If we don't have the post and none of the earlier cases applied, we either
  // have an invalid post ID or the post is a draft that we don't have access
  // to.
  if (!document) {
    return <Components.Error404/>
  }

  if (isNotHostedHere(document)) {
    return <ForeignCrosspostEditForm post={document} />;
  }
  
  const EditPostsSubmit = (props: SubmitToFrontpageCheckboxProps & PostSubmitProps) => {
    return <div className={classes.formSubmit}>
      {!document.isEvent && <SubmitToFrontpageCheckbox {...props} />}
      <PostSubmit
        saveDraftLabel={saveDraftLabel}
        feedbackLabel={"Get Feedback"}
        {...props}
      />
    </div>
  }
  
  let removedFields = []
  if (document.collabEditorDialogue) {
    removedFields.push('debate', 'moderationStyle', 'moderationGuidelines', 'ignoreRateLimits', 'tagRelevance', 'socialPreview', 'socialPreviewImageId')
  }

<<<<<<< HEAD
  console.log("Collab Editor Ben and Ray!", document.collabEditorDialogue)

=======
>>>>>>> 150eb495
  return (
    <DynamicTableOfContents title={document.title}>
      <div className={classes.postForm}>
        <HeadTags title={document.title} />
        {currentUser && <Components.PostsAcceptTos currentUser={currentUser} />}
        {rateLimitNextAbleToPost && <RateLimitWarning lastRateLimitExpiry={rateLimitNextAbleToPost.nextEligible} rateLimitMessage={rateLimitNextAbleToPost.rateLimitMessage}  />}
        <NoSSR>
          <WrappedSmartForm
            collectionName="Posts"
            removeFields={removedFields}
            documentId={documentId}
            queryFragment={getFragment('PostsEditQueryFragment')}
            mutationFragment={getFragment('PostsEditMutationFragment')}
            successCallback={(post: any, options: any) => {
              const alreadySubmittedToAF = post.suggestForAlignmentUserIds && post.suggestForAlignmentUserIds.includes(post.userId)
              if (!post.draft && !alreadySubmittedToAF) afNonMemberSuccessHandling({currentUser, document: post, openDialog, updateDocument: updatePost})
              if (options?.submitOptions?.redirectToEditor) {
                history.push(postGetEditUrl(post._id, false, post.linkSharingKey));
              } else {
                // If they are publishing a draft, show the share popup
                // Note: we can't use isDraft here because it gets updated to true when they click "Publish"
                const showSharePopup = isEAForum && wasEverDraft.current && !post.draft
                const sharePostQuery = `?${SHARE_POPUP_QUERY_PARAM}=true`
                history.push({pathname: postGetPageUrl(post), search: showSharePopup ? sharePostQuery : ''})

                if (!showSharePopup) {
                  flash({ messageString: `Post "${post.title}" edited`, type: 'success'});
                }
              }
            }}
            eventForm={document.isEvent}
            removeSuccessCallback={({ documentId, documentTitle }: { documentId: string; documentTitle: string; }) => {
              // post edit form is being included from a single post, redirect to index
              // note: this.props.params is in the worst case an empty obj (from react-router)
              if (params._id) {
                history.push('/');
              }

              flash({ messageString: `Post "${documentTitle}" deleted.`, type: 'success'});
              // todo: handle events in collection callbacks
              // this.context.events.track("post deleted", {_id: documentId});
            }}
            showRemove={true}
            collabEditorDialogue={!!document.collabEditorDialogue}
            submitLabel={isDraft ? "Publish" : "Publish Changes"}
            formComponents={{FormSubmit: !!document.collabEditorDialogue ? DialogueSubmit : EditPostsSubmit}}
            extraVariables={{
              version: 'String'
            }}
            version="draft"
            noSubmitOnCmdEnter
            repeatErrors
            
            /*
            * addFields includes tagRelevance because the field permissions on
            * the schema say the user can't edit this field, but the widget
            * "edits" the tag list via indirect operations (upvoting/downvoting
            * relevance scores).
            */
            addFields={(document.isEvent || !!document.collabEditorDialogue) ? [] : ['tagRelevance']}
          />
        </NoSSR>
      </div>
    </DynamicTableOfContents>
  );
}

const PostsEditFormComponent = registerComponent('PostsEditForm', PostsEditForm, {styles});

declare global {
  interface ComponentTypes {
    PostsEditForm: typeof PostsEditFormComponent
  }
}<|MERGE_RESOLUTION|>--- conflicted
+++ resolved
@@ -115,11 +115,6 @@
     removedFields.push('debate', 'moderationStyle', 'moderationGuidelines', 'ignoreRateLimits', 'tagRelevance', 'socialPreview', 'socialPreviewImageId')
   }
 
-<<<<<<< HEAD
-  console.log("Collab Editor Ben and Ray!", document.collabEditorDialogue)
-
-=======
->>>>>>> 150eb495
   return (
     <DynamicTableOfContents title={document.title}>
       <div className={classes.postForm}>
