--- conflicted
+++ resolved
@@ -112,7 +112,7 @@
   }
   
   return (
-<<<<<<< HEAD
+    <DynamicTableOfContents title={document.title}>
     <div className={classes.postForm}>
       <HeadTags title={document.title} />
       {currentUser && <Components.PostsAcceptTos currentUser={currentUser} />}
@@ -135,69 +135,44 @@
               const showSharePopup = isEAForum && wasEverDraft.current && !post.draft
               const sharePostQuery = `?${SHARE_POPUP_QUERY_PARAM}=true`
               history.push({pathname: postGetPageUrl(post), search: showSharePopup ? sharePostQuery : ''})
-=======
-    <DynamicTableOfContents title={document.title}>
-      <div className={classes.postForm}>
-        <HeadTags title={document.title} />
-        {currentUser && <Components.PostsAcceptTos currentUser={currentUser} />}
-        {rateLimitNextAbleToPost && <RateLimitWarning lastRateLimitExpiry={rateLimitNextAbleToPost.nextEligible} rateLimitMessage={rateLimitNextAbleToPost.rateLimitMessage}  />}
-        <NoSSR>
-          <WrappedSmartForm
-            collectionName="Posts"
-            removeFields={document.debate ? ['debate'] : []}
-            documentId={documentId}
-            queryFragment={getFragment('PostsEditQueryFragment')}
-            mutationFragment={getFragment('PostsEditMutationFragment')}
-            successCallback={(post: any, options: any) => {
-              const alreadySubmittedToAF = post.suggestForAlignmentUserIds && post.suggestForAlignmentUserIds.includes(post.userId)
-              if (!post.draft && !alreadySubmittedToAF) afNonMemberSuccessHandling({currentUser, document: post, openDialog, updateDocument: updatePost})
-              if (options?.submitOptions?.redirectToEditor) {
-                history.push(postGetEditUrl(post._id, false, post.linkSharingKey));
-              } else {
-                // If they are publishing a draft, show the share popup
-                // Note: we can't use isDraft here because it gets updated to true when they click "Publish"
-                const showSharePopup = isEAForum && wasEverDraft.current && !post.draft
-                const sharePostQuery = `?${SHARE_POPUP_QUERY_PARAM}=true`
-                history.push({pathname: postGetPageUrl(post), search: showSharePopup ? sharePostQuery : ''})
->>>>>>> 8b2b7840
 
-                if (!showSharePopup) {
-                  flash({ messageString: `Post "${post.title}" edited`, type: 'success'});
-                }
+              if (!showSharePopup) {
+                flash({ messageString: `Post "${post.title}" edited`, type: 'success'});
               }
-            }}
-            eventForm={document.isEvent}
-            removeSuccessCallback={({ documentId, documentTitle }: { documentId: string; documentTitle: string; }) => {
-              // post edit form is being included from a single post, redirect to index
-              // note: this.props.params is in the worst case an empty obj (from react-router)
-              if (params._id) {
-                history.push('/');
-              }
+            }
+          }}
+          eventForm={document.isEvent}
+          removeSuccessCallback={({ documentId, documentTitle }: { documentId: string; documentTitle: string; }) => {
+            // post edit form is being included from a single post, redirect to index
+            // note: this.props.params is in the worst case an empty obj (from react-router)
+            if (params._id) {
+              history.push('/');
+            }
 
-              flash({ messageString: `Post "${documentTitle}" deleted.`, type: 'success'});
-              // todo: handle events in collection callbacks
-              // this.context.events.track("post deleted", {_id: documentId});
-            }}
-            showRemove={true}
-            submitLabel={isDraft ? "Publish" : "Publish Changes"}
-            formComponents={{FormSubmit:EditPostsSubmit}}
-            extraVariables={{
-              version: 'String'
-            }}
-            version="draft"
-            noSubmitOnCmdEnter
-            repeatErrors
-            
-            /*
-            * addFields includes tagRelevance because the field permissions on
-            * the schema say the user can't edit this field, but the widget
-            * "edits" the tag list via indirect operations (upvoting/downvoting
-            * relevance scores).
-            */
-            addFields={document.isEvent ? [] : ['tagRelevance']}
-          />
-        </NoSSR>
-      </div>
+            flash({ messageString: `Post "${documentTitle}" deleted.`, type: 'success'});
+            // todo: handle events in collection callbacks
+            // this.context.events.track("post deleted", {_id: documentId});
+          }}
+          showRemove={true}
+          submitLabel={isDraft ? "Publish" : "Publish Changes"}
+          formComponents={{FormSubmit:EditPostsSubmit}}
+          extraVariables={{
+            version: 'String'
+          }}
+          version="draft"
+          noSubmitOnCmdEnter
+          repeatErrors
+          
+          /*
+          * addFields includes tagRelevance because the field permissions on
+          * the schema say the user can't edit this field, but the widget
+          * "edits" the tag list via indirect operations (upvoting/downvoting
+          * relevance scores).
+          */
+          addFields={document.isEvent ? [] : ['tagRelevance']}
+        />
+      </NoSSR>
+    </div>
     </DynamicTableOfContents>
   );
 }
