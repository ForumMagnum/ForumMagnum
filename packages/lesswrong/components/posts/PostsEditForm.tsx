import React from 'react';
import { Components, registerComponent, getFragment } from '../../lib/vulcan-lib';
import { useSingle } from '../../lib/crud/withSingle';
import { useMessages } from '../common/withMessages';
import { Posts } from '../../lib/collections/posts';
import { postGetPageUrl, postGetEditUrl, getPostCollaborateUrl, isNotHostedHere, canUserEditPostMetadata } from '../../lib/collections/posts/helpers';
import { userIsSharedOn } from '../../lib/collections/users/helpers';
import { useLocation, useNavigation } from '../../lib/routeUtil'
import NoSsr from '@material-ui/core/NoSsr';
import { styles } from './PostsNewForm';
import { useDialog } from "../common/withDialog";
import {useCurrentUser} from "../common/withUser";
import { useUpdate } from "../../lib/crud/withUpdate";
import { afNonMemberSuccessHandling } from "../../lib/alignment-forum/displayAFNonMemberPopups";
import { userCanDo, userIsPodcaster } from '../../lib/vulcan-users/permissions';

const PostsEditForm = ({ documentId, classes }: {
  documentId: string,
  classes: ClassesType,
}) => {
  const { location, query } = useLocation();
  const { history } = useNavigation();
  const { flash } = useMessages();
  const { document, loading } = useSingle({
    documentId,
    collectionName: "Posts",
    fragmentName: 'PostsPage',
  });
  const { openDialog } = useDialog();
  const currentUser = useCurrentUser();
  const { params } = location; // From withLocation
  const isDraft = document && document.draft;

  const { WrappedSmartForm, PostSubmit, SubmitToFrontpageCheckbox, HeadTags, ForeignCrosspostEditForm } = Components
  
  const saveDraftLabel: string = ((post) => {
    if (!post) return "Save Draft"
    if (!post.draft) return "Move to Drafts"
    return "Save Draft"
  })(document)
  
  const { mutate: updatePost } = useUpdate({
    collectionName: "Posts",
    fragmentName: 'SuggestAlignmentPost',
  })
    
  if (!document && loading) {
    return <Components.Loading/>
  }

  // If we only have read access to this post, but it's shared with us,
  // redirect to the collaborative editor.
<<<<<<< HEAD
  if (document
    && document.userId!==currentUser?._id
    && document.sharingSettings
    && !userIsAdmin(currentUser)
    && !currentUser?.groups?.includes('sunshineRegiment')
  ) {
    return <Components.PermanentRedirect url={`/collaborateOnPost?postId=${documentId}${query.key ? "&key="+query.key : ""}`} status={302}/>
=======
  if (document && !canUserEditPostMetadata(currentUser, document) && !userIsPodcaster(currentUser)) {
    return <Components.PermanentRedirect url={getPostCollaborateUrl(documentId, false, query.key)} status={302}/>
>>>>>>> 1d4684f3
  }
  
  // If we don't have access at all but a link-sharing key was provided, redirect to the
  // collaborative editor
  if (!document && !loading && query?.key) {
    return <Components.PermanentRedirect url={getPostCollaborateUrl(documentId, false, query.key)} status={302}/>
  }
  
  // If the post has a link-sharing key which is not in the URL, redirect to add
  // the link-sharing key to the URL. (linkSharingKey has field-level
  // permissions so it will only be present if we've either already used the
  // link-sharing key, or have access through something other than link-sharing.)
  if (document?.linkSharingKey && !(query?.key)) {
    return <Components.PermanentRedirect url={postGetEditUrl(document._id, false, document.linkSharingKey)} status={302}/>
  }
  
  // If we don't have the post and none of the earlier cases applied, we either
  // have an invalid post ID or the post is a draft that we don't have access
  // to.
  if (!document) {
    return <Components.Error404/>
  }

  if (isNotHostedHere(document)) {
    return <ForeignCrosspostEditForm post={document} />;
  }
  
  const EditPostsSubmit = (props) => {
    return <div className={classes.formSubmit}>
      {!document.isEvent && <SubmitToFrontpageCheckbox {...props} />}
      <PostSubmit
        saveDraftLabel={saveDraftLabel} 
        feedbackLabel={"Get Feedback"}
        {...props}
      />
    </div>
  }
  
  return (
    <div className={classes.postForm}>
      <HeadTags title={document.title} />
      <NoSsr>
        <WrappedSmartForm
          collection={Posts}
          documentId={documentId}
          queryFragment={getFragment('PostsEditQueryFragment')}
          mutationFragment={getFragment('PostsEditMutationFragment')}
          successCallback={(post, options) => {
            const alreadySubmittedToAF = post.suggestForAlignmentUserIds && post.suggestForAlignmentUserIds.includes(post.userId)
            if (!post.draft && !alreadySubmittedToAF) afNonMemberSuccessHandling({currentUser, document: post, openDialog, updateDocument: updatePost})
            if (options?.submitOptions?.redirectToEditor) {
              history.push(postGetEditUrl(post._id, false, post.linkSharingKey));
            } else {
              history.push({pathname: postGetPageUrl(post)})
              flash({ messageString: `Post "${post.title}" edited.`, type: 'success'});
            }
          }}
          eventForm={document.isEvent}
          removeSuccessCallback={({ documentId, documentTitle }) => {
            // post edit form is being included from a single post, redirect to index
            // note: this.props.params is in the worst case an empty obj (from react-router)
            if (params._id) {
              history.push('/');
            }

            flash({ messageString: `Post "${documentTitle}" deleted.`, type: 'success'});
            // todo: handle events in collection callbacks
            // this.context.events.track("post deleted", {_id: documentId});
          }}
          showRemove={true}
          submitLabel={isDraft ? "Publish" : "Publish Changes"}
          formComponents={{FormSubmit:EditPostsSubmit}}
          extraVariables={{
            version: 'String'
          }}
          version="draft"
          noSubmitOnCmdEnter
          repeatErrors
          
          /*
           * addFields includes tagRelevance because the field permissions on
           * the schema say the user can't edit this field, but the widget
           * "edits" the tag list via indirect operations (upvoting/downvoting
           * relevance scores).
           */
          addFields={document.isEvent ? [] : ['tagRelevance']}
        />
      </NoSsr>
    </div>
  );
}

const PostsEditFormComponent = registerComponent('PostsEditForm', PostsEditForm, {styles});

declare global {
  interface ComponentTypes {
    PostsEditForm: typeof PostsEditFormComponent
  }
}<|MERGE_RESOLUTION|>--- conflicted
+++ resolved
@@ -50,18 +50,8 @@
 
   // If we only have read access to this post, but it's shared with us,
   // redirect to the collaborative editor.
-<<<<<<< HEAD
-  if (document
-    && document.userId!==currentUser?._id
-    && document.sharingSettings
-    && !userIsAdmin(currentUser)
-    && !currentUser?.groups?.includes('sunshineRegiment')
-  ) {
-    return <Components.PermanentRedirect url={`/collaborateOnPost?postId=${documentId}${query.key ? "&key="+query.key : ""}`} status={302}/>
-=======
   if (document && !canUserEditPostMetadata(currentUser, document) && !userIsPodcaster(currentUser)) {
     return <Components.PermanentRedirect url={getPostCollaborateUrl(documentId, false, query.key)} status={302}/>
->>>>>>> 1d4684f3
   }
   
   // If we don't have access at all but a link-sharing key was provided, redirect to the
