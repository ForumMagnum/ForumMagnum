import React, { useEffect, useRef, useState } from 'react';
import { Components, registerComponent, getFragment } from '../../lib/vulcan-lib';
import { useSingle } from '../../lib/crud/withSingle';
import { useMessages } from '../common/withMessages';
import { postGetPageUrl, postGetEditUrl, getPostCollaborateUrl, isNotHostedHere, canUserEditPostMetadata } from '../../lib/collections/posts/helpers';
import { useLocation } from '../../lib/routeUtil'
import NoSSR from 'react-no-ssr';
import { styles } from './PostsNewForm';
import { useDialog } from "../common/withDialog";
import {useCurrentUser} from "../common/withUser";
import { useUpdate } from "../../lib/crud/withUpdate";
import { afNonMemberSuccessHandling } from "../../lib/alignment-forum/displayAFNonMemberPopups";
import type { SubmitToFrontpageCheckboxProps } from './SubmitToFrontpageCheckbox';
import type { PostSubmitProps } from './PostSubmit';
import { userIsPodcaster } from '../../lib/vulcan-users/permissions';
import { SHARE_POPUP_QUERY_PARAM } from './PostsPage/PostsPage';
import { isEAForum } from '../../lib/instanceSettings';
import type { Editor } from '@ckeditor/ckeditor5-core';
import { useNavigate } from '../../lib/reactRouterWrapper';

const editor : Editor | null = null
export const EditorContext = React.createContext<[Editor | null, (e: Editor) => void]>([editor, _ => {}]);

const PostsEditForm = ({ documentId, classes }: {
  documentId: string,
  classes: ClassesType,
}) => {
  const { query, params } = useLocation();
  const navigate = useNavigate();
  const { flash } = useMessages();
  const { document, loading } = useSingle({
    documentId,
    collectionName: "Posts",
    fragmentName: 'PostsPage',
  });
  const { openDialog } = useDialog();
  const currentUser = useCurrentUser();
  const isDraft = document && document.draft;

  const wasEverDraft = useRef(isDraft);
  useEffect(() => {
    if (wasEverDraft.current === undefined && isDraft !== undefined) {
      wasEverDraft.current = isDraft;
    }
  }, [isDraft]);

  const { WrappedSmartForm, PostSubmit, SubmitToFrontpageCheckbox, HeadTags, ForeignCrosspostEditForm, DialogueSubmit, RateLimitWarning, DynamicTableOfContents } = Components

  const [editorState, setEditorState] = useState<Editor | null>(editor)
  const saveDraftLabel: string = ((post) => {
    if (!post) return "Save Draft"
    if (!post.draft) return "Move to Drafts"
    return "Save Draft"
  })(document)
  
  const { mutate: updatePost } = useUpdate({
    collectionName: "Posts",
    fragmentName: 'SuggestAlignmentPost',
  })

  const {document: userWithRateLimit} = useSingle({
    documentId: currentUser?._id,
    collectionName: "Users",
    fragmentName: "UsersCurrentPostRateLimit",
    skip: !currentUser,
    extraVariables: { eventForm: 'Boolean' },
    extraVariablesValues: { eventForm: document?.isEvent }
  });
  const rateLimitNextAbleToPost = userWithRateLimit?.rateLimitNextAbleToPost
  
  if (!document && loading) {
    return <Components.Loading/>
  }

  // If we only have read access to this post, but it's shared with us,
  // redirect to the collaborative editor.
  if (document && !canUserEditPostMetadata(currentUser, document) && !userIsPodcaster(currentUser)) {
    return <Components.PermanentRedirect url={getPostCollaborateUrl(documentId, false, query.key)} status={302}/>
  }
  
  // If we don't have access at all but a link-sharing key was provided, redirect to the
  // collaborative editor
  if (!document && !loading && query?.key) {
    return <Components.PermanentRedirect url={getPostCollaborateUrl(documentId, false, query.key)} status={302}/>
  }
  
  // If the post has a link-sharing key which is not in the URL, redirect to add
  // the link-sharing key to the URL. (linkSharingKey has field-level
  // permissions so it will only be present if we've either already used the
  // link-sharing key, or have access through something other than link-sharing.)
  if (document?.linkSharingKey && !(query?.key)) {
    return <Components.PermanentRedirect url={postGetEditUrl(document._id, false, document.linkSharingKey)} status={302}/>
  }
  
  // If we don't have the post and none of the earlier cases applied, we either
  // have an invalid post ID or the post is a draft that we don't have access
  // to.
  if (!document) {
    return <Components.Error404/>
  }

  if (isNotHostedHere(document)) {
    return <ForeignCrosspostEditForm post={document} />;
  }
  
  const EditPostsSubmit = (props: SubmitToFrontpageCheckboxProps & PostSubmitProps) => {
    return <div className={classes.formSubmit}>
      {!document.isEvent && <SubmitToFrontpageCheckbox {...props} />}
      <PostSubmit
        saveDraftLabel={saveDraftLabel}
        feedbackLabel={"Get Feedback"}
        {...props}
      />
    </div>
  }

  return (
    <DynamicTableOfContents title={document.title}>
      <div className={classes.postForm}>
        <HeadTags title={document.title} />
        {currentUser && <Components.PostsAcceptTos currentUser={currentUser} />}
        {rateLimitNextAbleToPost && <RateLimitWarning lastRateLimitExpiry={rateLimitNextAbleToPost.nextEligible} rateLimitMessage={rateLimitNextAbleToPost.rateLimitMessage}  />}
        <NoSSR>
          <EditorContext.Provider value={[editorState, setEditorState]}>
            <WrappedSmartForm
              collectionName="Posts"
              documentId={documentId}
              queryFragment={getFragment('PostsEditQueryFragment')}
              mutationFragment={getFragment('PostsEditMutationFragment')}
              successCallback={(post: any, options: any) => {
                const alreadySubmittedToAF = post.suggestForAlignmentUserIds && post.suggestForAlignmentUserIds.includes(post.userId)
                if (!post.draft && !alreadySubmittedToAF) afNonMemberSuccessHandling({currentUser, document: post, openDialog, updateDocument: updatePost})
                if (options?.submitOptions?.redirectToEditor) {
                  navigate(postGetEditUrl(post._id, false, post.linkSharingKey));
                } else {
                  // If they are publishing a draft, show the share popup
                  // Note: we can't use isDraft here because it gets updated to true when they click "Publish"
                  const showSharePopup = isEAForum && wasEverDraft.current && !post.draft
                  const sharePostQuery = `?${SHARE_POPUP_QUERY_PARAM}=true`
                  navigate({pathname: postGetPageUrl(post), search: showSharePopup ? sharePostQuery : ''})

                  if (!showSharePopup) {
                    flash({ messageString: `Post "${post.title}" edited`, type: 'success'});
                  }
                }
              }}
              eventForm={document.isEvent}
              removeSuccessCallback={({ documentId, documentTitle }: { documentId: string; documentTitle: string; }) => {
                // post edit form is being included from a single post, redirect to index
                // note: this.props.params is in the worst case an empty obj (from react-router)
                if (params._id) {
                  navigate('/');
                }

<<<<<<< HEAD
              flash({ messageString: `Post "${documentTitle}" deleted.`, type: 'success'});
              // todo: handle events in collection callbacks
              // this.context.events.track("post deleted", {_id: documentId});
            }}
            showRemove={true}
            submitLabel={isDraft ? "Publish" : "Publish Changes"}
            formComponents={{FormSubmit:EditPostsSubmit}}
            extraVariables={{
              version: 'String'
            }}
            extraVariablesValues={{
              version: 'draft'
            }}
            version="draft"
            noSubmitOnCmdEnter
            repeatErrors
            
            /*
            * addFields includes tagRelevance because the field permissions on
            * the schema say the user can't edit this field, but the widget
            * "edits" the tag list via indirect operations (upvoting/downvoting
            * relevance scores).
            */
            addFields={document.isEvent ? [] : ['tagRelevance']}
          />
=======
                flash({ messageString: `Post "${documentTitle}" deleted.`, type: 'success'});
                // todo: handle events in collection callbacks
                // this.context.events.track("post deleted", {_id: documentId});
              }}
              showRemove={true}
              collabEditorDialogue={!!document.collabEditorDialogue}
              submitLabel={isDraft ? "Publish" : "Publish Changes"}
              formComponents={{FormSubmit: !!document.collabEditorDialogue ? DialogueSubmit : EditPostsSubmit}}
              extraVariables={{
                version: 'String'
              }}
              extraVariablesValues={{
                version: 'draft'
              }}
              noSubmitOnCmdEnter
              repeatErrors
              
              /*
              * addFields includes tagRelevance because the field permissions on
              * the schema say the user can't edit this field, but the widget
              * "edits" the tag list via indirect operations (upvoting/downvoting
              * relevance scores).
              */
              addFields={(document.isEvent || !!document.collabEditorDialogue) ? [] : ['tagRelevance']}
            />
          </EditorContext.Provider>
>>>>>>> a0db2192
        </NoSSR>
      </div>
    </DynamicTableOfContents>
  );
}

const PostsEditFormComponent = registerComponent('PostsEditForm', PostsEditForm, {styles});

declare global {
  interface ComponentTypes {
    PostsEditForm: typeof PostsEditFormComponent
  }
}<|MERGE_RESOLUTION|>--- conflicted
+++ resolved
@@ -152,33 +152,6 @@
                   navigate('/');
                 }
 
-<<<<<<< HEAD
-              flash({ messageString: `Post "${documentTitle}" deleted.`, type: 'success'});
-              // todo: handle events in collection callbacks
-              // this.context.events.track("post deleted", {_id: documentId});
-            }}
-            showRemove={true}
-            submitLabel={isDraft ? "Publish" : "Publish Changes"}
-            formComponents={{FormSubmit:EditPostsSubmit}}
-            extraVariables={{
-              version: 'String'
-            }}
-            extraVariablesValues={{
-              version: 'draft'
-            }}
-            version="draft"
-            noSubmitOnCmdEnter
-            repeatErrors
-            
-            /*
-            * addFields includes tagRelevance because the field permissions on
-            * the schema say the user can't edit this field, but the widget
-            * "edits" the tag list via indirect operations (upvoting/downvoting
-            * relevance scores).
-            */
-            addFields={document.isEvent ? [] : ['tagRelevance']}
-          />
-=======
                 flash({ messageString: `Post "${documentTitle}" deleted.`, type: 'success'});
                 // todo: handle events in collection callbacks
                 // this.context.events.track("post deleted", {_id: documentId});
@@ -205,7 +178,6 @@
               addFields={(document.isEvent || !!document.collabEditorDialogue) ? [] : ['tagRelevance']}
             />
           </EditorContext.Provider>
->>>>>>> a0db2192
         </NoSSR>
       </div>
     </DynamicTableOfContents>
