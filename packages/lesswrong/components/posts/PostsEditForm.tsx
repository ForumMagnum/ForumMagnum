import React, { useEffect, useRef, useState } from 'react';
import { Components, registerComponent, getFragment } from '../../lib/vulcan-lib';
import { useSingle } from '../../lib/crud/withSingle';
import { useMessages } from '../common/withMessages';
import { postGetPageUrl, postGetEditUrl, getPostCollaborateUrl, isNotHostedHere, canUserEditPostMetadata } from '../../lib/collections/posts/helpers';
import { useLocation, useNavigation } from '../../lib/routeUtil'
import NoSSR from 'react-no-ssr';
import { styles } from './PostsNewForm';
import { useDialog } from "../common/withDialog";
import {useCurrentUser} from "../common/withUser";
import { useUpdate } from "../../lib/crud/withUpdate";
import { afNonMemberSuccessHandling } from "../../lib/alignment-forum/displayAFNonMemberPopups";
import type { SubmitToFrontpageCheckboxProps } from './SubmitToFrontpageCheckbox';
import type { PostSubmitProps } from './PostSubmit';
import { userIsPodcaster } from '../../lib/vulcan-users/permissions';
import { SHARE_POPUP_QUERY_PARAM } from './PostsPage/PostsPage';
<<<<<<< HEAD
import { isEAForum, isLWorAF } from '../../lib/instanceSettings';
=======
import { isEAForum } from '../../lib/instanceSettings';
import { DynamicTableOfContentsContext } from './TableOfContents/DynamicTableOfContents';
import type { Editor } from '@ckeditor/ckeditor5-core';

const editor : Editor | null = null
export const EditorContext = React.createContext<[Editor | null, (e: Editor) => void]>([editor, _ => {}]);
>>>>>>> c7cea022

const PostsEditForm = ({ documentId, classes }: {
  documentId: string,
  classes: ClassesType,
}) => {
  const { query, params } = useLocation();
  const { history } = useNavigation();
  const { flash } = useMessages();
  const { document, loading } = useSingle({
    documentId,
    collectionName: "Posts",
    fragmentName: 'PostsPage',
  });
  const { openDialog } = useDialog();
  const currentUser = useCurrentUser();
  const isDraft = document && document.draft;

  const wasEverDraft = useRef(isDraft);
  useEffect(() => {
    if (wasEverDraft.current === undefined && isDraft !== undefined) {
      wasEverDraft.current = isDraft;
    }
  }, [isDraft]);

  const { WrappedSmartForm, PostSubmit, SubmitToFrontpageCheckbox, HeadTags, ForeignCrosspostEditForm, DialogueSubmit, RateLimitWarning, DynamicTableOfContents } = Components

  const [editorState, setEditorState] = useState<Editor | null>(editor)
  const saveDraftLabel: string = ((post) => {
    if (!post) return "Save Draft"
    if (!post.draft) return "Move to Drafts"
    return "Save Draft"
  })(document)
  
  const { mutate: updatePost } = useUpdate({
    collectionName: "Posts",
    fragmentName: 'SuggestAlignmentPost',
  })

  const {document: userWithRateLimit} = useSingle({
    documentId: currentUser?._id,
    collectionName: "Users",
    fragmentName: "UsersCurrentPostRateLimit",
    skip: !currentUser,
    extraVariables: { eventForm: 'Boolean' },
    extraVariablesValues: { eventForm: document?.isEvent }
  });
  const rateLimitNextAbleToPost = userWithRateLimit?.rateLimitNextAbleToPost
  
  if (!document && loading) {
    return <Components.Loading/>
  }

  // If we only have read access to this post, but it's shared with us,
  // redirect to the collaborative editor.
  if (document && !canUserEditPostMetadata(currentUser, document) && !userIsPodcaster(currentUser)) {
    return <Components.PermanentRedirect url={getPostCollaborateUrl(documentId, false, query.key)} status={302}/>
  }
  
  // If we don't have access at all but a link-sharing key was provided, redirect to the
  // collaborative editor
  if (!document && !loading && query?.key) {
    return <Components.PermanentRedirect url={getPostCollaborateUrl(documentId, false, query.key)} status={302}/>
  }
  
  // If the post has a link-sharing key which is not in the URL, redirect to add
  // the link-sharing key to the URL. (linkSharingKey has field-level
  // permissions so it will only be present if we've either already used the
  // link-sharing key, or have access through something other than link-sharing.)
  if (document?.linkSharingKey && !(query?.key)) {
    return <Components.PermanentRedirect url={postGetEditUrl(document._id, false, document.linkSharingKey)} status={302}/>
  }
  
  // If we don't have the post and none of the earlier cases applied, we either
  // have an invalid post ID or the post is a draft that we don't have access
  // to.
  if (!document) {
    return <Components.Error404/>
  }

  if (isNotHostedHere(document)) {
    return <ForeignCrosspostEditForm post={document} />;
  }
  
  const EditPostsSubmit = (props: SubmitToFrontpageCheckboxProps & PostSubmitProps) => {
    return <div className={classes.formSubmit}>
      {!document.isEvent && <SubmitToFrontpageCheckbox {...props} />}
      <PostSubmit
        saveDraftLabel={saveDraftLabel}
        feedbackLabel={"Get Feedback"}
        {...props}
      />
    </div>
  }
  
  const removedFields = []
  if (document.collabEditorDialogue) {
    removedFields.push('debate', 'moderationStyle', 'moderationGuidelines', 'ignoreRateLimits', 'tagRelevance', 'socialPreview', 'socialPreviewImageId')
  }

  return (
    <DynamicTableOfContents title={document.title}>
      <div className={classes.postForm}>
        <HeadTags title={document.title} />
        {currentUser && <Components.PostsAcceptTos currentUser={currentUser} />}
        {rateLimitNextAbleToPost && <RateLimitWarning lastRateLimitExpiry={rateLimitNextAbleToPost.nextEligible} rateLimitMessage={rateLimitNextAbleToPost.rateLimitMessage}  />}
        <NoSSR>
          <EditorContext.Provider value={[editorState, setEditorState]}>
            <WrappedSmartForm
              collectionName="Posts"
              removeFields={removedFields}
              documentId={documentId}
              queryFragment={getFragment('PostsEditQueryFragment')}
              mutationFragment={getFragment('PostsEditMutationFragment')}
              successCallback={(post: any, options: any) => {
                const alreadySubmittedToAF = post.suggestForAlignmentUserIds && post.suggestForAlignmentUserIds.includes(post.userId)
                if (!post.draft && !alreadySubmittedToAF) afNonMemberSuccessHandling({currentUser, document: post, openDialog, updateDocument: updatePost})
                if (options?.submitOptions?.redirectToEditor) {
                  history.push(postGetEditUrl(post._id, false, post.linkSharingKey));
                } else {
                  // If they are publishing a draft, show the share popup
                  // Note: we can't use isDraft here because it gets updated to true when they click "Publish"
                  const showSharePopup = isEAForum && wasEverDraft.current && !post.draft
                  const sharePostQuery = `?${SHARE_POPUP_QUERY_PARAM}=true`
                  history.push({pathname: postGetPageUrl(post), search: showSharePopup ? sharePostQuery : ''})

                  if (!showSharePopup) {
                    flash({ messageString: `Post "${post.title}" edited`, type: 'success'});
                  }
                }
              }}
              eventForm={document.isEvent}
              removeSuccessCallback={({ documentId, documentTitle }: { documentId: string; documentTitle: string; }) => {
                // post edit form is being included from a single post, redirect to index
                // note: this.props.params is in the worst case an empty obj (from react-router)
                if (params._id) {
                  history.push('/');
                }

                flash({ messageString: `Post "${documentTitle}" deleted.`, type: 'success'});
                // todo: handle events in collection callbacks
                // this.context.events.track("post deleted", {_id: documentId});
              }}
              showRemove={true}
              collabEditorDialogue={!!document.collabEditorDialogue}
              submitLabel={isDraft ? "Publish" : "Publish Changes"}
              formComponents={{FormSubmit: !!document.collabEditorDialogue ? DialogueSubmit : EditPostsSubmit}}
              extraVariables={{
                version: 'String'
              }}
              extraVariablesValues={{
                version: 'draft'
              }}
              noSubmitOnCmdEnter
              repeatErrors
              
              /*
              * addFields includes tagRelevance because the field permissions on
              * the schema say the user can't edit this field, but the widget
              * "edits" the tag list via indirect operations (upvoting/downvoting
              * relevance scores).
              */
              addFields={(document.isEvent || !!document.collabEditorDialogue) ? [] : ['tagRelevance']}
            />
          </EditorContext.Provider>
        </NoSSR>
      </div>
    </DynamicTableOfContents>
  );
}

const PostsEditFormComponent = registerComponent('PostsEditForm', PostsEditForm, {styles});

declare global {
  interface ComponentTypes {
    PostsEditForm: typeof PostsEditFormComponent
  }
}<|MERGE_RESOLUTION|>--- conflicted
+++ resolved
@@ -14,16 +14,11 @@
 import type { PostSubmitProps } from './PostSubmit';
 import { userIsPodcaster } from '../../lib/vulcan-users/permissions';
 import { SHARE_POPUP_QUERY_PARAM } from './PostsPage/PostsPage';
-<<<<<<< HEAD
-import { isEAForum, isLWorAF } from '../../lib/instanceSettings';
-=======
 import { isEAForum } from '../../lib/instanceSettings';
-import { DynamicTableOfContentsContext } from './TableOfContents/DynamicTableOfContents';
 import type { Editor } from '@ckeditor/ckeditor5-core';
 
 const editor : Editor | null = null
 export const EditorContext = React.createContext<[Editor | null, (e: Editor) => void]>([editor, _ => {}]);
->>>>>>> c7cea022
 
 const PostsEditForm = ({ documentId, classes }: {
   documentId: string,
