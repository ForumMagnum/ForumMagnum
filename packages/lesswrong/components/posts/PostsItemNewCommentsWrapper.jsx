import React from 'react';
import { withList, Components, registerComponent} from 'meteor/vulcan:core';
import { Comments } from '../../lib/collections/comments';
<<<<<<< HEAD
import { unflattenComments } from '../../lib/utils/unflatten';
=======
import { unflattenComments } from '../../lib/modules/utils/unflatten';
import { withStyles } from '@material-ui/core/styles';
>>>>>>> 1971fbe3

const styles = theme => ({
  title: {
    fontSize: 10,
    ...theme.typography.commentStyle,
    color: theme.palette.grey[700],
    marginBottom: 4
  }
})

const PostsItemNewCommentsWrapper = ({ classes, title, loading, results, currentUser, highlightDate, post, condensed, hideReadComments, markAsRead, forceSingleLine, hideSingleLineDate, hideSingleLineMeta }) => {

  const { Loading, CommentsList, NoContent } = Components  

  if (!loading && results && !results.length) {
    return <NoContent>No comments found</NoContent>
  } 
  
  else {
    const lastCommentId = results && results[0]?._id
    const nestedComments = unflattenComments(results);
    return (
      <div>
        {title && <div className={classes.title}>{title}</div>}
        <CommentsList
          currentUser={currentUser}
          comments={nestedComments}
          highlightDate={highlightDate}
          startThreadTruncated={true}
          post={post}
          lastCommentId={lastCommentId}
          condensed={condensed}
          forceSingleLine={forceSingleLine}
          hideSingleLineDate={hideSingleLineDate}
          hideReadComments={hideReadComments}
          hideSingleLineMeta={hideSingleLineMeta}
          markAsRead={markAsRead}
        />
        {loading && <Loading/>}
      </div>
    );
  }
};

const options = {
  collection: Comments,
  queryName: 'PostsItemNewCommentsThreadQuery',
  fragmentName: 'CommentsList',
  fetchPolicy: 'cache-and-network',
  limit: 5,
  // enableTotal: false,
};

registerComponent('PostsItemNewCommentsWrapper', PostsItemNewCommentsWrapper, [withList, options], withStyles(styles, {name:"PostsItemNewCommentsWrapper"}));<|MERGE_RESOLUTION|>--- conflicted
+++ resolved
@@ -1,12 +1,8 @@
 import React from 'react';
 import { withList, Components, registerComponent} from 'meteor/vulcan:core';
 import { Comments } from '../../lib/collections/comments';
-<<<<<<< HEAD
 import { unflattenComments } from '../../lib/utils/unflatten';
-=======
-import { unflattenComments } from '../../lib/modules/utils/unflatten';
 import { withStyles } from '@material-ui/core/styles';
->>>>>>> 1971fbe3
 
 const styles = theme => ({
   title: {
