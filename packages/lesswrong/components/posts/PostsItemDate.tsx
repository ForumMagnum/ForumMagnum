--- conflicted
+++ resolved
@@ -3,11 +3,7 @@
 import { ExpandedDate } from '../common/FormatDate';
 import moment from '../../lib/moment-timezone';
 import { isFriendlyUI } from '../../themes/forumTheme';
-<<<<<<< HEAD
 import classNames from 'classnames';
-import { use } from 'chai';
-=======
->>>>>>> 169bc312
 import { useCurrentTime } from '../../lib/utils/timeUtil';
 
 export const POSTED_AT_WIDTH = 38
@@ -68,7 +64,6 @@
   emphasizeIfNew?: boolean,
   classes: ClassesType,
 }) => {
-  const now = useCurrentTime();
 
   if (noStyles) {
     classes = {
@@ -77,12 +72,8 @@
     };
   }
 
-<<<<<<< HEAD
   const now = useCurrentTime();
-  const { PostsItem2MetaInfo, FormatDate, LWTooltip } = Components;
-=======
   const { PostsItem2MetaInfo, FormatDate, LWTooltip, TimeTag } = Components;
->>>>>>> 169bc312
 
   if (post.isEvent && post.startTime) {
     return <LWTooltip
@@ -147,14 +138,8 @@
     placement="right"
     title={<ExpandedDate date={post.postedAt}/>}
   >
-<<<<<<< HEAD
     <PostsItem2MetaInfo className={classNames(classes.postedAt, {[classes.isNew]: isEmphasized})}>
-      {timeFromNow}
-      {ago}
-=======
-    <PostsItem2MetaInfo className={classes.postedAt}>
       {dateElement}
->>>>>>> 169bc312
     </PostsItem2MetaInfo>
   </LWTooltip>
 }
