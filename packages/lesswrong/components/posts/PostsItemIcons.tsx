--- conflicted
+++ resolved
@@ -66,11 +66,7 @@
   classes: ClassesType,
   hideCuratedIcon?: boolean
 }) => {
-<<<<<<< HEAD
-  const { OmegaIcon, LWTooltip } = Components;
-=======
   const { OmegaIcon, LWTooltip, CuratedIcon } = Components;
->>>>>>> 72c0634b
 
   return <span className={classes.iconSet}>
     {post.curatedDate && !hideCuratedIcon && 
