--- conflicted
+++ resolved
@@ -6,11 +6,8 @@
 import { Posts } from 'meteor/example-forum';
 import Users from "meteor/vulcan:users";
 import withSetAlignmentPost from "../alignment-forum/withSetAlignmentPost.jsx";
-<<<<<<< HEAD
 import defineComponent from '../../lib/defineComponent';
-=======
 import withUser from '../common/withUser';
->>>>>>> e9138743
 
 class PostsPageAdminActions extends Component {
 
@@ -135,18 +132,12 @@
 }
 
 
-<<<<<<< HEAD
 export default defineComponent({
   name: 'PostsPageAdminActions',
   component: PostsPageAdminActions,
-  hocs: [ [withEdit, withEditOptions], [withSetAlignmentPost, setAlignmentOptions], withCurrentUser ]
-});
-=======
-registerComponent(
-  'PostsPageAdminActions',
-  PostsPageAdminActions,
-  [withEdit, withEditOptions],
-  [withSetAlignmentPost, setAlignmentOptions],
-  withUser
-);
->>>>>>> e9138743
+  hocs: [
+    [withEdit, withEditOptions],
+    [withSetAlignmentPost, setAlignmentOptions],
+    withUser
+  ]
+});