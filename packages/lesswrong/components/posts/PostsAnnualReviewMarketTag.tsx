--- conflicted
+++ resolved
@@ -7,8 +7,6 @@
 import { isFriendlyUI } from '@/themes/forumTheme';
 import Card from '@material-ui/core/Card';
 import { FRIENDLY_HOVER_OVER_WIDTH } from '../common/FriendlyHoverOver';
-<<<<<<< HEAD
-=======
 
 const sharedStyles = (theme: ThemeType) => ({
   fontFamily: theme.typography.fontFamily,
@@ -25,7 +23,6 @@
   cursor: "pointer",
   whiteSpace: isFriendlyUI ? "nowrap": undefined,
 })
->>>>>>> a8ca7c08
 
 const styles = (theme: ThemeType) => ({
   expectedWinner: {
@@ -34,43 +31,10 @@
     border: '1px solid',
     borderColor: theme.palette.review.winner,
     borderRadius: '4px',
-<<<<<<< HEAD
-    fontFamily: theme.typography.fontFamily,
-    width: 'fit-content',
-    display: 'inline-block',
-    padding: '5px',
-    boxSizing: 'border-box',
-
-    paddingLeft: 6,
-    paddingRight: 6,
-    marginRight: isFriendlyUI ? 3 : undefined,
-    marginBottom: isFriendlyUI ? 8 : undefined,
-    fontWeight: theme.typography.body1.fontWeight,
-    ...theme.typography.commentStyle,
-    cursor: "pointer",
-    whiteSpace: isFriendlyUI ? "nowrap": undefined,
-  },
-  expectedLoser: {
-    color: theme.palette.tag.text,
-    fontFamily: theme.typography.fontFamily,
-    width: 'fit-content',
-    display: 'inline-block',
-    padding: '5px',
-    
-    paddingLeft: 6,
-    paddingRight: 6,
-    marginRight: isFriendlyUI ? 3 : undefined,
-    marginBottom: isFriendlyUI ? 8 : undefined,
-    fontWeight: theme.typography.body1.fontWeight,
-    ...theme.typography.commentStyle,
-    cursor: "pointer",
-    whiteSpace: isFriendlyUI ? "nowrap": undefined,
-=======
   },
   expectedLoser: {
     ...sharedStyles(theme),
     color: theme.palette.tag.text,
->>>>>>> a8ca7c08
   },
   preview: {
     maxWidth: 400,
@@ -101,21 +65,13 @@
   const year = annualReviewMarketInfo.year
   const marketUrl = annualReviewMarketInfo.url
 
-<<<<<<< HEAD
-  const golden = (highlightMarket(annualReviewMarketInfo)) ? "expectedWinner" : "expectedLoser"
-=======
   const marketOutcomeClass = (highlightMarket(annualReviewMarketInfo)) ? "expectedWinner" : "expectedLoser"
->>>>>>> a8ca7c08
   const tooltipBody = `<p>The <a href="https://www.lesswrong.com/bestoflesswrong">LessWrong Review</a> runs every year to select the posts that have most stood the test of time. This post is not yet eligible for review, but will be at the end of ${year+1}. The top fifty or so posts are featured prominently on the site throughout the year.</p><p>Hopefully, the review is better than karma at judging enduring value. If we have accurate prediction markets on the review results, maybe we can have better incentives on LessWrong today. <a href="${marketUrl}">Will this post make the top fifty?</a></p>
   `
 
   const decimalPlaces = 0;
   return <span>
-<<<<<<< HEAD
-    <div className={classes[golden]} {...eventHandlers}>
-=======
     <div className={classes[marketOutcomeClass]} {...eventHandlers}>
->>>>>>> a8ca7c08
       {<HoverOver
           title={
             <Card className={classes.card}>
