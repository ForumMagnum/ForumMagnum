--- conflicted
+++ resolved
@@ -1,18 +1,10 @@
 import React from 'react';
-<<<<<<< HEAD
-import { makeSortableListComponent } from './sortableList';
-import { Components, registerComponent } from '../../lib/vulcan-lib/components';
-import { defineStyles, useStyles } from '../hooks/useStyles';
-
-const styles = defineStyles("SequencesListEditor", (theme: ThemeType) => ({
-=======
 import { makeSortableListComponent } from '../form-components/sortableList';
 import { Components } from '../../lib/vulcan-lib/components';
 import { defineStyles, useStyles } from '../hooks/useStyles';
 import type { TypedFieldApi } from '@/components/tanstack-form-components/BaseAppForm';
 
 const styles = defineStyles('SequencesListEditor', (theme: ThemeType) => ({
->>>>>>> 2e3f0af4
   root: {
   },
   item: {
@@ -31,17 +23,12 @@
   }
 });
 
-<<<<<<< HEAD
-const SequencesListEditor = ({value, path, updateCurrentValues}: FormComponentProps<string[]>) => {
-  const classes = useStyles(styles);
-=======
 export const SequencesListEditor = ({ field }: {
   field: TypedFieldApi<string[]>;
 }) => {
   const classes = useStyles(styles);
   const value = field.state.value ?? [];
 
->>>>>>> 2e3f0af4
   return <div className={classes.root}>
     <SortableList
       value={value}
@@ -55,18 +42,4 @@
       }}
     />
   </div>
-<<<<<<< HEAD
-}
-
-// TODO: Does not work in nested contexts because it doesn't use the
-// vulcan-forms APIs correctly.
-const SequencesListEditorComponent = registerComponent("SequencesListEditor", SequencesListEditor);
-
-declare global {
-  interface ComponentTypes {
-    SequencesListEditor: typeof SequencesListEditorComponent
-  }
-}
-=======
-};
->>>>>>> 2e3f0af4
+};