import React from 'react';
import { Components, registerComponent } from '../../lib/vulcan-lib';
import toDictionary from '../../lib/utils/toDictionary';
import mapValues from 'lodash/mapValues';
import { forumTypeSetting, taggingNamePluralCapitalSetting } from '../../lib/instanceSettings';
import { useMulti } from '../../lib/crud/withMulti';
import classNames from 'classnames';
import { useCurrentUser } from '../common/withUser';
import { shouldHideTag } from '../../lib/collections/tags/permissions';

const styles = (theme: ThemeType): JssStyles => ({
  root: {
    paddingLeft: 8,
    paddingRight: 8,
  },
  header: {
    marginTop: 6,
  },
  coreTagHeader: {
    marginBottom: 10,
  },
});

/**
 * Edit tags on the new or edit post form. If it's the new form, use
 * TagMultiSelect; a server-side callback will convert tags to tag-relevances.
 * If it's the edit form, instead use FooterTagList, which has the same
 * voting-on-tag-relevance as the post page. Styling doesn't match between these
 * two, which is moderately unfortunate.
 */
const FormComponentPostEditorTagging = ({value, path, document, formType, updateCurrentValues, placeholder, classes}: {
  value: any,
  path: string,
  document: any,
  label?: string,
  placeholder?: string,
  formType: "edit"|"new",
  updateCurrentValues: any,
  classes: ClassesType,
}) => {
  const { TagsChecklist, TagMultiselect, FooterTagList, Loading } = Components
<<<<<<< HEAD
  const showCoreTopicSection = forumTypeSetting.get() === "EAForum";
=======
  const showSubforumSection = forumTypeSetting.get() === "EAForum";
  const currentUser = useCurrentUser();
>>>>>>> 82b0d200
  
  const { results: coreTags, loading } = useMulti({
    terms: {
      view: "coreTags",
    },
    collectionName: "Tags",
    fragmentName: "TagFragment",
    limit: 100,
  });

  if (loading) return <Loading/>
<<<<<<< HEAD
  if (!coreTags) return null

=======
  if (!results) return null
  
  const subforumTags = results.filter(tag =>
    tag.isSubforum && !shouldHideTag(currentUser, tag)
  );
  const coreTags = results.filter(tag =>
    (!tag.isSubforum || !showSubforumSection) && tag.core && !shouldHideTag(currentUser, tag)
  );
  
>>>>>>> 82b0d200
  const selectedTagIds = Object.keys(value||{})
  const selectedCoreTagIds = showCoreTopicSection ? selectedTagIds.filter(tagId => coreTags.find(tag => tag._id === tagId)) : []

  /**
   * post tagRelevance field needs to look like {string: number}
   */
  const updateValuesWithArray = (arrayOfTagIds: string[]) => {
    updateCurrentValues(
      mapValues(
        { tagRelevance: arrayOfTagIds },
        (arrayOfTagIds: string[]) => toDictionary(
          arrayOfTagIds, tagId=>tagId, tagId=>1
        )
      )
    );
  }
  
  const onMultiselectUpdate = (changes: { tagRelevance: string[] }) => {
    updateValuesWithArray([...changes.tagRelevance, ...selectedCoreTagIds]);
  };
  
  /**
   * When a tag is selected, add both it and its parent to the list of tags.
   */
  const onTagSelected = async (tag: {tagId: string, tagName: string, parentTagId?: string}, existingTagIds: Array<string>) => {
    updateValuesWithArray(
      [
        tag.tagId,
        tag.parentTagId === undefined || existingTagIds.includes(tag.parentTagId) ? undefined : tag.parentTagId,
        ...existingTagIds,
      ].filter((tagId) => tagId) as string[]
    );
  }

  /**
   * When a tag is removed, remove only that tag and not its parent.
   */
  const onTagRemoved = (tag: {tagId: string, tagName: string, parentTagId?: string}, existingTagIds: Array<string>) => {
    updateValuesWithArray(existingTagIds.filter((thisTagId) => thisTagId !== tag.tagId))
  }

  if (!document.draft && formType === "edit") {
    return <FooterTagList
      post={document}
      hideScore
      hidePostTypeTag
      showCoreTags
      link={false}
    />
  } else {
    return (
      <div className={classes.root}>
        {showCoreTopicSection && (
          <>
            <h3 className={classNames(classes.coreTagHeader, classes.header)}>Core topics</h3>
            <TagsChecklist
              tags={coreTags}
              selectedTagIds={selectedTagIds}
              onTagSelected={onTagSelected}
              onTagRemoved={onTagRemoved}
              displaySelected={"highlight"}
            />
            <h3 className={classes.header}>Other topics</h3>
          </>
        )}
        <TagMultiselect
          path={path}
          placeholder={placeholder ?? `+ Add ${taggingNamePluralCapitalSetting.get()}`}
          value={selectedTagIds.filter((tagId) => !selectedCoreTagIds.includes(tagId))}
          updateCurrentValues={onMultiselectUpdate}
        />
      </div>
    );
  }
}

const FormComponentPostEditorTaggingComponent = registerComponent("FormComponentPostEditorTagging", FormComponentPostEditorTagging, {styles});

declare global {
  interface ComponentTypes {
    FormComponentPostEditorTagging: typeof FormComponentPostEditorTaggingComponent
  }
}

<|MERGE_RESOLUTION|>--- conflicted
+++ resolved
@@ -39,12 +39,8 @@
   classes: ClassesType,
 }) => {
   const { TagsChecklist, TagMultiselect, FooterTagList, Loading } = Components
-<<<<<<< HEAD
   const showCoreTopicSection = forumTypeSetting.get() === "EAForum";
-=======
-  const showSubforumSection = forumTypeSetting.get() === "EAForum";
   const currentUser = useCurrentUser();
->>>>>>> 82b0d200
   
   const { results: coreTags, loading } = useMulti({
     terms: {
@@ -56,22 +52,12 @@
   });
 
   if (loading) return <Loading/>
-<<<<<<< HEAD
   if (!coreTags) return null
-
-=======
-  if (!results) return null
   
-  const subforumTags = results.filter(tag =>
-    tag.isSubforum && !shouldHideTag(currentUser, tag)
-  );
-  const coreTags = results.filter(tag =>
-    (!tag.isSubforum || !showSubforumSection) && tag.core && !shouldHideTag(currentUser, tag)
-  );
+  const coreTagsToDisplay = coreTags.filter(tag => tag.isSubforum && !shouldHideTag(currentUser, tag));
   
->>>>>>> 82b0d200
   const selectedTagIds = Object.keys(value||{})
-  const selectedCoreTagIds = showCoreTopicSection ? selectedTagIds.filter(tagId => coreTags.find(tag => tag._id === tagId)) : []
+  const selectedCoreTagIds = showCoreTopicSection ? selectedTagIds.filter(tagId => coreTagsToDisplay.find(tag => tag._id === tagId)) : []
 
   /**
    * post tagRelevance field needs to look like {string: number}
@@ -126,7 +112,7 @@
           <>
             <h3 className={classNames(classes.coreTagHeader, classes.header)}>Core topics</h3>
             <TagsChecklist
-              tags={coreTags}
+              tags={coreTagsToDisplay}
               selectedTagIds={selectedTagIds}
               onTagSelected={onTagSelected}
               onTagRemoved={onTagRemoved}
