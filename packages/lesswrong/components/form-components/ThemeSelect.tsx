import React from 'react';
<<<<<<< HEAD
import { getThemeMetadata, getDefaultThemeOptions } from '../../themes/themeNames';
import { useThemeOptions } from '../themes/useTheme';
=======
import { themeMetadata, getDefaultThemeOptions } from '../../themes/themeNames';
import { useAbstractThemeOptions } from '../themes/useTheme';
>>>>>>> 814f5d5e
import type { TypedFieldApi } from '@/components/tanstack-form-components/BaseAppForm';
import { FormComponentSelect } from '@/components/form-components/FormComponentSelect';

const getValue = (field: TypedFieldApi<ThemeField>): string => {
  if (field.state.value.name) {
    return field.state.value.name;
  }

  if (typeof window !== "undefined" && window.themeOptions?.name) {
    return window.themeOptions.name;
  }

  return getDefaultThemeOptions().name;
}

interface ThemeField {
  name: "default" | "dark" | "auto",
  siteThemeOverride?: AnyBecauseHard | null,
}

interface ThemeSelectProps {
  field: TypedFieldApi<ThemeField>;
}

export const ThemeSelect = ({ field }: ThemeSelectProps) => {
<<<<<<< HEAD
  const themeOptions = useThemeOptions();
  const options = getThemeMetadata().map(({name, label}) => ({value: name, label}));
=======
  const themeOptions = useAbstractThemeOptions();
  const options = themeMetadata.map(({name, label}) => ({value: name, label}));
>>>>>>> 814f5d5e

  const updateTheme = (newName: ThemeField['name']) => {
    const newThemeValue = {
      ...themeOptions,
      name: newName,
    };

    field.handleChange(newThemeValue);
  }

  return (
    <FormComponentSelect
      field={{
        name: field.name,
        state: {
          value: getValue(field),
          meta: field.state.meta,
        },
        handleChange: updateTheme,
        handleBlur: field.handleBlur,
      }}
      defaultValue={undefined}
      options={options}
    />
  );
}
<|MERGE_RESOLUTION|>--- conflicted
+++ resolved
@@ -1,11 +1,6 @@
 import React from 'react';
-<<<<<<< HEAD
 import { getThemeMetadata, getDefaultThemeOptions } from '../../themes/themeNames';
-import { useThemeOptions } from '../themes/useTheme';
-=======
-import { themeMetadata, getDefaultThemeOptions } from '../../themes/themeNames';
 import { useAbstractThemeOptions } from '../themes/useTheme';
->>>>>>> 814f5d5e
 import type { TypedFieldApi } from '@/components/tanstack-form-components/BaseAppForm';
 import { FormComponentSelect } from '@/components/form-components/FormComponentSelect';
 
@@ -31,13 +26,8 @@
 }
 
 export const ThemeSelect = ({ field }: ThemeSelectProps) => {
-<<<<<<< HEAD
-  const themeOptions = useThemeOptions();
+  const themeOptions = useAbstractThemeOptions();
   const options = getThemeMetadata().map(({name, label}) => ({value: name, label}));
-=======
-  const themeOptions = useAbstractThemeOptions();
-  const options = themeMetadata.map(({name, label}) => ({value: name, label}));
->>>>>>> 814f5d5e
 
   const updateTheme = (newName: ThemeField['name']) => {
     const newThemeValue = {
