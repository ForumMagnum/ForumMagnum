import React from 'react';
<<<<<<< HEAD
import PropTypes from 'prop-types';
import { Components, registerComponent } from '../../lib/vulcan-lib/components';
=======
import { Components, registerComponent } from '../../lib/vulcan-lib';
>>>>>>> 774e2951
import * as _ from 'underscore';
import { useMulti } from '../../lib/crud/withMulti';
import DeferRender from '../common/DeferRender';

const styles = (theme: ThemeType) => ({
  
});

const TagFlagToggleList = ({ value, path, updateCurrentValues }: FormComponentProps<string[]>) => {
  const { Loading, TagFlagItem } = Components

  const handleClick = (option: string) => {    
    if (value.includes(option)) {
      void updateCurrentValues({
        [path]: _.without(value, option)
      })
    } else {
      void updateCurrentValues({
        [path]: [...value, option]
      })
    }
  }

  const { results, loading } = useMulti({
    terms: {
      view: "allTagFlags"
    },
    collectionName: "TagFlags",
    fragmentName: 'TagFlagFragment',
    enableTotal: false,
    limit: 100,
  });

  if (loading) return <Loading />
  return <DeferRender ssr={false}><div className="multi-select-buttons">
    {results?.map(({_id}) => {
      const selected = value && value.includes(_id);
      return <a key={_id} onClick={() => handleClick(_id)}>
        <TagFlagItem documentId={_id} style={selected ? "grey" : "white"} showNumber={false} />
      </a>
    })}
  </div></DeferRender>
}

const TagFlagToggleListComponent = registerComponent("TagFlagToggleList", TagFlagToggleList, {styles});

declare global {
  interface ComponentTypes {
    TagFlagToggleList: typeof TagFlagToggleListComponent
  }
}<|MERGE_RESOLUTION|>--- conflicted
+++ resolved
@@ -1,10 +1,5 @@
 import React from 'react';
-<<<<<<< HEAD
-import PropTypes from 'prop-types';
 import { Components, registerComponent } from '../../lib/vulcan-lib/components';
-=======
-import { Components, registerComponent } from '../../lib/vulcan-lib';
->>>>>>> 774e2951
 import * as _ from 'underscore';
 import { useMulti } from '../../lib/crud/withMulti';
 import DeferRender from '../common/DeferRender';
