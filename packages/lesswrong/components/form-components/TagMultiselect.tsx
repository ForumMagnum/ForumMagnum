--- conflicted
+++ resolved
@@ -80,11 +80,8 @@
             clickAction={(id: string, tag: AlgoliaTag | null) => addTag(id, tag)}
             placeholder={placeholder}
             hidePostCount={hidePostCount}
-<<<<<<< HEAD
             filters="wikiOnly:false"
-=======
             isVotingContext={isVotingContext}
->>>>>>> c88dec59
           />
         </div>
       </ErrorBoundary>
