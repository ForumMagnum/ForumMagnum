/* global cloudinary */
import React, { Component } from 'react';
import PropTypes from 'prop-types';
<<<<<<< HEAD
import {registerComponent, getSetting} from 'meteor/vulcan:core';
=======
import {Components, registerComponent, getSetting} from 'meteor/vulcan:core';
>>>>>>> 77a3ceb7
import Helmet from 'react-helmet';
import FlatButton from 'material-ui/FlatButton';
import ImageIcon from '@material-ui/icons/Image';

class ImageUpload extends Component {
  constructor(props, context) {
    super(props, context);
    const fieldName = props.name;
    let imageId = "";
    if (props.document && props.document[fieldName]) {
      imageId = props.document[fieldName];
    }
    this.state = {
      imageId,
    }
    const addValues = context.updateCurrentValues;
    const addToSuccessForm = context.addToSuccessForm;
    addValues({[fieldName]: imageId});
    addToSuccessForm((results) => this.setImageInfo({} ,""));
  }

  setImageInfo = (error, imageInfo) => {
    if (imageInfo && imageInfo[0] && imageInfo[0].public_id ) {
      this.setState({imageId: imageInfo[0].public_id});
      const addValues = this.context.updateCurrentValues;
      const fieldName = this.props.name;
      addValues({[fieldName]: imageInfo[0].public_id})
    } else {
      //eslint-disable-next-line no-console
      console.error("Image Upload failed");
    }
  }

  uploadWidget = () => {
    let min_image_height, min_image_width, cropping_aspect_ratio, cropping_default_selection_ratio, upload_preset;
    if (this.props.name == "gridImageId") {
      min_image_height = 80;
      min_image_width = 203;
      cropping_aspect_ratio = 2.5375;
      upload_preset = getSetting('cloudinary.uploadPresetGridImage', 'tz0mgw2s');
    } else if (this.props.name == "bannerImageId") {
      min_image_height = 380;
      min_image_width = 1600;
      cropping_aspect_ratio = 2.5375;
      cropping_default_selection_ratio = 3;
      upload_preset = getSetting('cloudinary.uploadPresetBanner', 'navcjwf7');
    }
    cloudinary.openUploadWidget(
      {cropping: "server",
      cloud_name: getSetting('cloudinary.cloudName', 'lesswrong-2-0'),
      upload_preset,
      theme: 'minimal',
      min_image_height,
      min_image_width,
      cropping_validate_dimension: true,
      cropping_show_dimensions: true,
      cropping_default_selection_ratio,
      cropping_aspect_ratio
    }, this.setImageInfo);
  }
  render(){
    const cloudinaryCloudName = getSetting('cloudinary.cloudName', 'lesswrong-2-0')
    return (
      <div className="upload">
        <Helmet>
          <script src="https://widget.cloudinary.com/global/all.js" type="text/javascript"/>
          <script src='//ajax.googleapis.com/ajax/libs/jquery/1.11.1/jquery.min.js'/>
        </Helmet>
        <div className="image-upload-description">{this.props.label}</div>
        {this.state.imageId &&
          <Components.CloudinaryImage
            publicId={this.state.imageId}
<<<<<<< HEAD
            cloudName={cloudinaryCloudName}
            quality="auto"
            sizes="100vw"
            responsive={true}
=======
>>>>>>> 77a3ceb7
            width={this.props.name == "gridImageId" ? "203" : "auto"}
            height={this.props.name == "bannerImageId" ? "380" : "80"}
          /> }
        <FlatButton
          label={this.state.imageId ? `Replace ${this.props.label}` : `Upload ${this.props.label}`}
          onClick={this.uploadWidget}
          backgroundColor={"rgba(0,0,0,.5)"}
          hoverColor={"rgba(0,0,0,.35)"}
          style={{color:"#fff"}}
          icon={<ImageIcon/>}
        className="image-upload-button" />
      </div>
    );
  }
}

ImageUpload.displayName = "ImageUpload"

ImageUpload.contextTypes = {
  updateCurrentValues: PropTypes.func,
  addToSuccessForm: PropTypes.func,
};

registerComponent("ImageUpload", ImageUpload);<|MERGE_RESOLUTION|>--- conflicted
+++ resolved
@@ -1,11 +1,7 @@
 /* global cloudinary */
 import React, { Component } from 'react';
 import PropTypes from 'prop-types';
-<<<<<<< HEAD
-import {registerComponent, getSetting} from 'meteor/vulcan:core';
-=======
 import {Components, registerComponent, getSetting} from 'meteor/vulcan:core';
->>>>>>> 77a3ceb7
 import Helmet from 'react-helmet';
 import FlatButton from 'material-ui/FlatButton';
 import ImageIcon from '@material-ui/icons/Image';
@@ -78,13 +74,6 @@
         {this.state.imageId &&
           <Components.CloudinaryImage
             publicId={this.state.imageId}
-<<<<<<< HEAD
-            cloudName={cloudinaryCloudName}
-            quality="auto"
-            sizes="100vw"
-            responsive={true}
-=======
->>>>>>> 77a3ceb7
             width={this.props.name == "gridImageId" ? "203" : "auto"}
             height={this.props.name == "bannerImageId" ? "380" : "80"}
           /> }
