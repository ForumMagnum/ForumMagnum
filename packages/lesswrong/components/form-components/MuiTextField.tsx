--- conflicted
+++ resolved
@@ -1,11 +1,5 @@
-<<<<<<< HEAD
-import React, { ChangeEventHandler, ReactNode } from 'react';
-import { registerComponent } from '../../lib/vulcan-lib/components';
+import React, { ReactNode } from 'react';
 import TextField, { TextFieldProps } from '@/lib/vendor/@material-ui/core/src/TextField/TextField';
-=======
-import React, { ReactNode } from 'react';
-import TextField, { TextFieldProps } from '@/lib/vendor/@material-ui/core/src/TextField';
->>>>>>> 2e3f0af4
 import classnames from 'classnames';
 import { defineStyles, useStyles } from '../hooks/useStyles';
 import type { TypedFieldApi } from '@/components/tanstack-form-components/BaseAppForm';
