--- conflicted
+++ resolved
@@ -1,15 +1,10 @@
 import React, { Component } from 'react';
 import PropTypes from 'prop-types';
 import {SortableContainer, SortableElement, arrayMove} from 'react-sortable-hoc';
-<<<<<<< HEAD
-import { Components, withCurrentUser } from 'meteor/vulcan:core';
+import { Components } from 'meteor/vulcan:core';
 import { withStyles } from '@material-ui/core/styles';
 import defineComponent from '../../lib/defineComponent';
-=======
-import { registerComponent, Components } from 'meteor/vulcan:core';
-import { withStyles } from '@material-ui/core/styles';
 import withUser from '../common/withUser';
->>>>>>> e9138743
 
 
 const sortableItemStyles = theme => ({
@@ -140,16 +135,9 @@
   addToSuccessForm: PropTypes.func,
 };
 
-<<<<<<< HEAD
 export default defineComponent({
   name: "UsersListEditor",
   component: UsersListEditor,
   styles: usersListEditorStyles,
-  hocs: [ withCurrentUser ]
-});
-=======
-registerComponent("UsersListEditor", UsersListEditor,
-  withUser,
-  withStyles(usersListEditorStyles, { name: "UsersListEditor" })
-);
->>>>>>> e9138743
+  hocs: [ withUser ]
+});