--- conflicted
+++ resolved
@@ -1,10 +1,5 @@
 import React from 'react';
-<<<<<<< HEAD
-import PropTypes from 'prop-types';
 import { Components, registerComponent } from '../../lib/vulcan-lib/components';
-=======
-import { registerComponent, Components } from '../../lib/vulcan-lib';
->>>>>>> 774e2951
 import Checkbox from '@material-ui/core/Checkbox';
 
 const styles = (theme: ThemeType) => ({
