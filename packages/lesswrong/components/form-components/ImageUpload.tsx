--- conflicted
+++ resolved
@@ -117,15 +117,13 @@
     width: 345,
     height: 234
   },
-<<<<<<< HEAD
   spotlightSplashImageId: {
     width: 1000,
     height: 1000
-=======
+  },
   onsiteDigestImageId: {
     width: 200,
     height: 300
->>>>>>> 4ba83fbf
   }
 }
 
