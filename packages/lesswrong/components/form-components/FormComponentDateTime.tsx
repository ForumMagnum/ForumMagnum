--- conflicted
+++ resolved
@@ -232,12 +232,6 @@
 });
 
 
-<<<<<<< HEAD
-// FormComponentDateTime: Wrapper to make ReactDateTime fit in the Vulcan forms
-// system.
-// TODO: This may not work right in nested contexts.
-const FormComponentDateTime = ({ path, value, name, label, classes, position }, context) => {
-=======
 const FormComponentDateTime = ({ path, value, name, label, classes }: {
   path: string;
   value: string | Date;
@@ -245,7 +239,6 @@
   label: string;
   classes: ClassesType;
 }, context: any) => {
->>>>>>> 2a5ec4d7
   const updateDate = (date: Date | undefined) => {
     if (date) context.updateCurrentValues({[path]: date})
   }
