import React, { useCallback, useRef, useState } from 'react';
import { Components, registerComponent } from '../../lib/vulcan-lib/components';
import DatePicker from "react-datepicker";
import moment from '../../lib/moment-timezone';
import InputLabel from '@/lib/vendor/@material-ui/core/src/InputLabel';
import FormControl from '@/lib/vendor/@material-ui/core/src/FormControl';
import type { Moment } from 'moment';
import classNames from 'classnames';
<<<<<<< HEAD
import { defineStyles, useStyles } from '../hooks/useStyles';
import { darken, lighten } from '@/lib/vendor/@material-ui/core/src/styles/colorManipulator';
=======
import { TypedFieldApi } from '@/components/tanstack-form-components/BaseAppForm';
import { ClearInput } from './ClearInput';
>>>>>>> 2e3f0af4

const styles = defineStyles("DatePicker", (theme: ThemeType) => {
  const datepicker__backgroundColor = theme.palette.grey[140];
  const datepicker__borderColor = theme.palette.invertIfDarkMode("#aeaeae");
  const datepicker__highlightedColor = theme.palette.invertIfDarkMode("#3dcc4a");
  const datepicker__holidaysColor = theme.palette.invertIfDarkMode("#ff6803");
  const datepicker__mutedColor = theme.palette.invertIfDarkMode("#ccc");
  const datepicker__selectedColor = theme.palette.invertIfDarkMode("#216ba5");
  const datepicker__selectedColorDisabled = theme.themeOptions.name === 'dark'
    ? "rgba(222, 148, 90, .5)"
    : "rgba(33, 107, 165, .5)";
  const datepicker__textColor = theme.palette.text.maxIntensity;
  const datepicker__headerColor = theme.palette.greyAlpha(1.0);
  const datepicker__navigationDisabledColor = lighten(datepicker__mutedColor, .1);
  const datepicker__border = `1px solid ${datepicker__borderColor};`;
  const datepicker__borderRadius = "0.3rem";
  const datepicker__dayMargin = "0.166rem";
  const datepicker__fontSize = "0.8rem";
  const datepicker__fontFamily = "\"Helvetica Neue\", helvetica, arial, sans-serif";
  const datepicker__itemSize = "1.7rem";
  const datepicker__margin = "0.4rem";
  const datepicker__navigationButtonSize = "32px";

  const navigationChevron = {
    borderColor: datepicker__mutedColor,
    borderStyle: "solid",
    borderWidth: "3px 3px 0 0",
    content: "",
    display: "block",
    height: 9,
    position: "absolute",
    top: 6,
    width: 9,
  
    "&--disabled, &--disabled:hover": {
      borderColor: datepicker__navigationDisabledColor,
      cursor: "default",
    }
  }

  return {
    input: {
      borderBottom: `solid 1px ${theme.palette.grey[550]}`,
      padding: '6px 0 7px 0',
      background: 'transparent'
    },
    error: {
      borderBottom: `solid 1px ${theme.palette.error.main}`,
    },
    label: {
      position:"relative",
      transform:"none",
      fontSize: 10,
    },
    timezone: {
      marginLeft: 4
    },
  
    wrapperAbove: {
      "& .rdtPicker": {
        bottom: 30,
      },
    },
    wrapperBelow: {
      "& .rdtOpen .DatePicker-input": {
        borderBottom: `solid 1px ${theme.palette.grey[550]}`,
      },
    },
  
    // Styles from react-datepicker (https://github.com/Hacker0x01/react-datepicker/blob/main/docs/datepicker.md)
    wrapper: {
      "& .react-datepicker-wrapper": {
        display: "inline-block",
        padding: 0,
        border: 0,
      },
      
      "& .react-datepicker": {
        fontFamily: datepicker__fontFamily,
        fontSize: datepicker__fontSize,
        backgroundColor: theme.palette.panelBackground.default,
        color: datepicker__textColor,
        border: datepicker__border,
        borderRadius: datepicker__borderRadius,
        display: "inline-block",
        position: "relative",
      
        // Reverting value set in .react-datepicker-popper
        lineHeight: "initial",
      },
      
      "& .react-datepicker--time-only": {
        "& .react-datepicker__time-container": {
          borderLeft: 0,
        },
      
        "& .react-datepicker__time, & .react-datepicker__time-box": {
          borderBottomLeftRadius: "0.3rem",
          borderBottomRightRadius: "0.3rem",
        }
      },
      
      "& .react-datepicker-popper": {
        zIndex: 1,
      
        // Eliminating extra space at the bottom of the container
        lineHeight: 0,
      
        "& .react-datepicker__triangle": {
          stroke: datepicker__borderColor,
        },
      
        '&[data-placement^="bottom"]': {
          "& .react-datepicker__triangle": {
            fill: datepicker__backgroundColor,
            color: datepicker__backgroundColor,
          }
        },
      
        '&[data-placement^="top"]': {
          "& .react-datepicker__triangle": {
            fill: theme.palette.icon.maxIntensity,
            color: theme.palette.icon.maxIntensity,
          }
        }
      },
      
      "& .react-datepicker__header": {
        textAlign: "center",
        backgroundColor: datepicker__backgroundColor,
        borderBottom: datepicker__border,
        borderTopLeftRadius: datepicker__borderRadius,
        padding: "8px 0",
        position: "relative",
      
        "&--time": {
          paddingBottom: 8,
          paddingLeft: 5,
          paddingRight: 5,
      
          "&:not(&--only)": {
            borderTopLeftRadius: 0,
          }
        },
      
        "&:not(&--has-time-select)": {
          borderTopRightRadius: datepicker__borderRadius,
        }
      },
      
      "& .react-datepicker__year-dropdown-container--select, & .react-datepicker__month-dropdown-container--select, & .react-datepicker__month-year-dropdown-container--select, & .react-datepicker__year-dropdown-container--scroll, & .react-datepicker__month-dropdown-container--scroll, & .react-datepicker__month-year-dropdown-container--scroll": {
        display: "inline-block",
        margin: "0 15px",
      },
      
      "& .react-datepicker__current-month, & .react-datepicker-time__header, & .react-datepicker-year-header": {
        marginTop: 0,
        color: datepicker__headerColor,
        fontWeight: "bold",
        fontSize: "0.944rem"
      },
      
      "& h2.react-datepicker__current-month": {
        padding: 0,
        margin: 0,
      },
      
      "& .react-datepicker-time__header": {
        textOverflow: "ellipsis",
        whiteSpace: "nowrap",
        overflow: "hidden",
      },
      
      "& .react-datepicker__navigation": {
        alignItems: "center",
        background: "none",
        display: "flex",
        justifyContent: "center",
        textAlign: "center",
        cursor: "pointer",
        position: "absolute",
        top: 2,
        padding: 0,
        border: "none",
        zIndex: 1,
        height: datepicker__navigationButtonSize,
        width: datepicker__navigationButtonSize,
        textIndent: "-999em",
        overflow: "hidden",
      
        "&--previous": {
          left: 2,
        },
      
        "&--next": {
          right: 2,
      
          "&--with-time:not(&--with-today-button)": {
            right: 85,
          }
        },
      
        "&--years": {
          position: "relative",
          top: 0,
          display: "block",
          marginLeft: "auto",
          marginRight: "auto",
      
          "&-previous": {
            top: 4,
          },
      
          "&-upcoming": {
            top: -4,
          },
        },
      
        "&:hover": {
          "*::before": {
            borderColor: darken(datepicker__mutedColor, .15),
          }
        }
      },
      
      "& .react-datepicker__navigation-icon": {
        position: "relative",
        top: -1,
        fontSize: 20,
        width: 0,
      
        "&::before": {
          ...navigationChevron,
        },
      
        "&--next": {
          left: -2,
      
          "&::before": {
            transform: "rotate(45deg)",
            left: -7,
          }
        },
      
        "&--previous": {
          right: -2,
      
          "&::before": {
            transform: "rotate(225deg)",
            right: -7,
          }
        }
      },
      
      "& .react-datepicker__month-container": {
        float: "left",
      },
      
      "& .react-datepicker__year": {
        margin: datepicker__margin,
        textAlign: "center",
      
        "&-wrapper": {
          display: "flex",
          flexWrap: "wrap",
          maxWidth: 180,
        },
      
        "& .react-datepicker__year-text": {
          display: "inline-block",
          width: "4rem",
          margin: 2,
        }
      },
      
      "& .react-datepicker__month": {
        margin: datepicker__margin,
        textAlign: "center",
      
        "& .react-datepicker__month-text, & .react-datepicker__quarter-text": {
          display: "inline-block",
          width: "4rem",
          margin: 2,
        }
      },
      
      "& .react-datepicker__input-time-container": {
        clear: "both",
        width: "100%",
        float: "left",
        margin: "5px 0 10px 15px",
        textAlign: "left",
      
        "& .react-datepicker-time__caption": {
          display: "inline-block",
        },
      
        "& .react-datepicker-time__input-container": {
          display: "inline-block",
      
          "& .react-datepicker-time__input": {
            display: "inline-block",
            marginLeft: "10px",
      
            "& input": {
              width: "auto",
            },
      
            "& input[type='time']::-webkit-inner-spin-button, & input[type='time']::-webkit-outer-spin-button": {
              "-webkit-appearance": "none",
              margin: 0,
            },
      
            "& input[type='time']": {
              "-moz-appearance": "textfield",
            }
          },
      
          "& .react-datepicker-time__delimiter": {
            marginLeft: 5,
            display: "inline-block",
          }
        }
      },
      
      "& .react-datepicker__time-container": {
        float: "right",
        borderLeft: datepicker__border,
        width: 85,
      
        "&--with-today-button": {
          display: "inline",
          border: datepicker__border,
          borderRadius: "0.3rem",
          position: "absolute",
          right: -87,
          top: 0,
        },
      
        "& .react-datepicker__time": {
          position: "relative",
          background: theme.palette.panelBackground.default,
          borderBottomRightRadius: "0.3rem",
      
          "& .react-datepicker__time-box": {
            width: 85,
            overflowX: "hidden",
            margin: "0 auto",
            textAlign: "center",
            borderBottomRightRadius: "0.3rem",
      
            "& .react-datepicker__time-list": {
              listStyle: "none",
              margin: 0,
              height: "calc(195px + 0.85rem)",
              overflowY: "scroll",
              paddingRight: 0,
              paddingLeft: 0,
              width: "100%",
              boxSizing: "content-box",
      
              "& .react-datepicker__time-list-item": {
                height: 30,
                padding: "5px 10px",
                whiteSpace: "nowrap",
      
                "&:hover": {
                  cursor: "pointer",
                  backgroundColor: datepicker__backgroundColor,
                },
      
                "&--selected": {
                  backgroundColor: datepicker__selectedColor,
                  color: theme.palette.text.invertedBackgroundText,
                  fontWeight: "bold",
      
                  "&:hover": {
                    backgroundColor: datepicker__selectedColor,
                  }
                },
      
                "&--disabled": {
                  color: datepicker__mutedColor,
      
                  "&:hover": {
                    cursor: "default",
                    backgroundColor: "transparent",
                  }
                }
              }
            }
          }
        }
      },
      
      "& .react-datepicker__week-number": {
        color: datepicker__mutedColor,
        display: "inline-block",
        width: datepicker__itemSize,
        lineHeight: datepicker__itemSize,
        textAlign: "center",
        margin: datepicker__dayMargin,
      
        "&.react-datepicker__week-number--clickable": {
          cursor: "pointer",
      
          "&:not(&--selected):hover": {
            borderRadius: datepicker__borderRadius,
            backgroundColor: datepicker__backgroundColor,
          }
        },
      
        "&--selected": {
          borderRadius: datepicker__borderRadius,
          backgroundColor: datepicker__selectedColor,
          color: theme.palette.text.invertedBackgroundText,
      
          "&:hover": {
            backgroundColor: "color.adjust(datepicker__selectedColor, -5%)",
          }
        }
      },
      
      "& .react-datepicker__day-names": {
        whiteSpace: "nowrap",
        marginBottom: "-8px",
      },
      
      "& .react-datepicker__week": {
        whiteSpace: "nowrap",
      },
      
      "& .react-datepicker__day-name, & .react-datepicker__day, & .react-datepicker__time-name": {
        color: datepicker__textColor,
        display: "inline-block",
        width: datepicker__itemSize,
        lineHeight: datepicker__itemSize,
        textAlign: "center",
        margin: datepicker__dayMargin,
      },
      
      "& .react-datepicker__day, & .react-datepicker__month-text, & .react-datepicker__quarter-text, & .react-datepicker__year-text": {
        cursor: "pointer",
      
        "&:not([aria-disabled='true']):hover": {
          borderRadius: datepicker__borderRadius,
          backgroundColor: datepicker__backgroundColor,
        },
      
        "&--today": {
          fontWeight: "bold",
        },
      
        "&--highlighted": {
          borderRadius: datepicker__borderRadius,
          backgroundColor: datepicker__highlightedColor,
          color: theme.palette.text.invertedBackgroundText,
      
          '&:not([aria-disabled="true"]):hover': {
            backgroundColor: darken(datepicker__highlightedColor, .05),
          },
      
          "&--custom-1": {
            color: "magenta",
          },
      
          "&--custom-2": {
            color: "green",
          },
        },
      
        "&--holidays": {
          position: "relative",
          borderRadius: datepicker__borderRadius,
          backgroundColor: datepicker__holidaysColor,
          color: theme.palette.text.invertedBackgroundText,
      
          "& .overlay": {
            position: "absolute",
            bottom: "100%",
            left: "50%",
            transform: "translateX(-50%)",
            backgroundColor: theme.palette.grey.A400,
            color: theme.palette.text.maxIntensity,
            padding: 4,
            borderRadius: 4,
            whiteSpace: "nowrap",
            visibility: "hidden",
            opacity: 0,
            transition: "visibility 0s, opacity 0.3s ease-in-out",
          },
      
          "&:not([aria-disabled='true']):hover": {
            backgroundColor: darken(datepicker__holidaysColor, .1),
          },
      
          "&:hover .overlay": {
            visibility: "visible",
            opacity: 1,
          }
        },
      
        "&--selected, &--in-selecting-range, &--in-range": {
          borderRadius: datepicker__borderRadius,
          backgroundColor: datepicker__selectedColor,
          color: theme.palette.text.invertedBackgroundText,
      
          '&:not([aria-disabled="true"]):hover': {
            backgroundColor: darken(datepicker__selectedColor, .05),
          }
        },
      
        "&--keyboard-selected": {
          borderRadius: datepicker__borderRadius,
          backgroundColor: lighten(datepicker__selectedColor, .45),
          color: theme.palette.text.maxIntensity,
      
          '&:not([aria-disabled="true"]):hover': {
            backgroundColor: darken(datepicker__selectedColor, .05),
          }
        },
      
        "&--in-selecting-range:not(&--in-range)": {
          backgroundColor: datepicker__selectedColorDisabled,
        },
      
        "&--in-range:not(&--in-selecting-range)": {
          "& .react-datepicker__month--selecting-range &, & .react-datepicker__year--selecting-range &": {
            backgroundColor: datepicker__backgroundColor,
            color: datepicker__textColor,
          }
        },
      
        "&--disabled": {
          cursor: "default",
          color: datepicker__mutedColor,
      
          "& .overlay": {
            position: "absolute",
            bottom: "70%",
            left: "50%",
            transform: "translateX(-50%)",
            backgroundColor: theme.palette.grey["A400"],
            color: theme.palette.text.maxIntensity,
            padding: 4,
            borderRadius: 4,
            whiteSpace: "nowrap",
            visibility: "hidden",
            opacity: 0,
            transition: "visibility 0s, opacity 0.3s ease-in-out",
          }
        }
      },
      
      "& .react-datepicker__input-container": {
        position: "relative",
        display: "inline-block",
        width: "100%",
      
        "& .react-datepicker__calendar-icon": {
          position: "absolute",
          padding: "0.5rem",
          boxSizing: "content-box",
        }
      },
      
      "& .react-datepicker__view-calendar-icon": {
        "& input": {
          padding: "6px 10px 5px 25px",
        }
      },
      
      "& .react-datepicker__year-read-view, &.react-datepicker__month-read-view, & .react-datepicker__month-year-read-view": {
        border: "1px solid transparent",
        borderRadius: datepicker__borderRadius,
        position: "relative",
      
        "&:hover": {
          cursor: "pointer",
      
          "& .react-datepicker__year-read-view--down-arrow, & .react-datepicker__month-read-view--down-arrow": {
            borderTopColor: darken(datepicker__mutedColor, .1),
          }
        },
      
        "&--down-arrow": {
          ...navigationChevron,
          transform: "rotate(135deg)",
          right: "-16px",
          top: 0,
        }
      },
      
      "& .react-datepicker__year-dropdown, & .react-datepicker__month-dropdown, & .react-datepicker__month-year-dropdown": {
        backgroundColor: datepicker__backgroundColor,
        position: "absolute",
        width: "50%",
        left: "25%",
        top: "30px",
        zIndex: 1,
        textAlign: "center",
        borderRadius: datepicker__borderRadius,
        border: datepicker__border,
      
        "&:hover": {
          cursor: "pointer",
        },
      
        "&--scrollable": {
          height: "150px",
          overflowY: "scroll",
        }
      },
      
      "& .react-datepicker__year-option, &.react-datepicker__month-option, & .react-datepicker__month-year-option": {
        lineHeight: "20px",
        width: "100%",
        display: "block",
        marginLeft: "auto",
        marginRight: "auto",
      
        "&:first-of-type": {
          borderTopLeftRadius: datepicker__borderRadius,
          borderTopRightRadius: datepicker__borderRadius,
        },
      
        "&:last-of-type": {
          "-webkit-user-select": "none",
          "-moz-user-select": "none",
          "-ms-user-select": "none",
          "user-select": "none",
          borderBottomLeftRadius: datepicker__borderRadius,
          borderBottomRightRadius: datepicker__borderRadius,
        },
      
        "&:hover": {
          backgroundColor: datepicker__mutedColor,
      
          "& .react-datepicker__navigation--years-upcoming": {
            borderBottomColor: darken(datepicker__mutedColor, .1),
          },
      
          "& .react-datepicker__navigation--years-previous": {
            borderTopColor: darken(datepicker__mutedColor, .1),
          }
        },
      
        "&--selected": {
          position: "absolute",
          left: "15px",
        },
      },
      
      "& .react-datepicker__close-icon": {
        cursor: "pointer",
        backgroundColor: "transparent",
        border: 0,
        outline: 0,
        padding: "0 6px 0 0",
        position: "absolute",
        top: 0,
        right: 0,
        height: "100%",
        display: "table-cell",
        verticalAlign: "middle",
      
        "&::after": {
          cursor: "pointer",
          backgroundColor: datepicker__selectedColor,
          color: theme.palette.text.maxIntensity,
          borderRadius: "50%",
          height: "16px",
          width: "16px",
          padding: "2px",
          fontSize: "12px",
          lineHeight: 1,
          textAlign: "center",
          display: "table-cell",
          verticalAlign: "middle",
          content: "\u00d7",
        },
      
        "&--disabled": {
          cursor: "default",
      
          "&::after": {
            cursor: "default",
            backgroundColor: datepicker__mutedColor,
          }
        }
      },
      
      "& .react-datepicker__today-button": {
        background: datepicker__backgroundColor,
        borderTop: datepicker__border,
        cursor: "pointer",
        textAlign: "center",
        fontWeight: "bold",
        padding: "5px 0",
        clear: "left",
      },
      
      "& .react-datepicker__portal": {
        position: "fixed",
        width: "100vw",
        height: "100vh",
        backgroundColor: theme.palette.greyAlpha(0.8),
        left: 0,
        top: 0,
        justifyContent: "center",
        alignItems: "center",
        display: "flex",
        zIndex: 2147483647,
      
        "& .react-datepicker__day-name, & .react-datepicker__day, & .react-datepicker__time-name": {
          width: "3rem",
          lineHeight: "3rem",
        },
      
        "@media (max-width: 400px), (max-height: 550px)": {
          "& .react-datepicker__day-name, & .react-datepicker__day, & .react-datepicker__time-name": {
            width: "2rem",
            lineHeight: "2rem",
          }
        },
      
        "& .react-datepicker__current-month, & .react-datepicker-time__header": {
          fontSize: "1.44rem",
        },
      },
      
      "& .react-datepicker__children-container": {
        width: "13.8rem",
        margin: "0.4rem",
        paddingRight: "0.2rem",
        paddingLeft: "0.2rem",
        height: "auto",
      },
      
      "& .react-datepicker__aria-live": {
        position: "absolute",
        clipPath: "circle(0)",
        border: 0,
        height: 1,
        margin: -1,
        overflow: "hidden",
        padding: 0,
        width: 1,
        whiteSpace: "nowrap",
      },
      
      "& .react-datepicker__calendar-icon": {
        width: "1em",
        height: "1em",
        verticalAlign: "-0.125em",
      },
    },
  };
});

/**
 * A wrapper around the react-datepicker library, making a UI element for picking
 * a date/time. Needs the wrapping to get its styles. This is split from
 * FormComponentDateTime so that it can be used in non-vulcan-forms contexts.
 */
const ReactDatePicker = ({label, name, value, below, onChange}: {
  label?: string,
  name?: string,
  value?: Date,
  below?: boolean,
  onChange: (newValue: Date) => void,
  onClose?: (newValue: Date) => void,
}) => {
  const classes = useStyles(styles);
  // since tz abbrev can depend on the date (i.e. EST vs EDT),
  // we try to use the selected date to determine the tz (and default to now)
  const tzDate = value ? moment(value) : moment();
  const [error, setError] = useState(false)
  const valueIsNullRef = useRef(!value)

  const handleDateChange = useCallback((newDate: Date) => {
    if (newDate) {
      onChange(newDate);
      setError(false)
    } else {
      setError(true)
    }
  }, [onChange]);

  const valueJustCleared = !value && valueIsNullRef.current
  valueIsNullRef.current = !value

  return <FormControl>
    <InputLabel className={classes.label}>
      { label } <span className={classes.timezone}>({tzDate.tz(moment.tz.guess()).zoneAbbr()})</span>
    </InputLabel>
    <div className={classNames(classes.wrapper, {
      [classes.wrapperAbove]: !below,
      [classes.wrapperBelow]: below,
    })}>
      <DatePicker
        showTimeInput
        dateFormat="MM/dd/yyyy h:mm aa"
        selected={value}
        onChange={handleDateChange}
        timeInputLabel="Time:"
      />
    </div>
  </FormControl>
}


export const FormComponentDatePicker = ({ field, label, name, below }: {
  field: TypedFieldApi<Date | null>,
  label: string,
  name?: string,
  below?: boolean,
}) => {
  const value = field.state.value;
  const date = value ? (typeof value === 'string' ? new Date(value) : value) : undefined;

<<<<<<< HEAD
  return <ReactDatePicker
    label={label}
    name={name}
    value={date}
    onChange={updateDate}
    below={below}
  />
}

const DatePickerComponent = registerComponent("DatePicker", ReactDatePicker);
const FormComponentDateTimeComponent = registerComponent("FormComponentDateTime", FormComponentDateTime);
=======
  return (<>
    <Components.DatePicker
      label={label}
      name={name}
      value={date}
      onChange={field.handleChange}
      below={below}
    />
    <ClearInput clearField={() => field.handleChange(null)} />
  </>);
}

const DatePickerComponent = registerComponent("DatePicker", DatePicker, {styles});
>>>>>>> 2e3f0af4

declare global {
  interface ComponentTypes {
    DatePicker: typeof DatePickerComponent
  }
}

////////////////////////////////////////////////////////////////////////////<|MERGE_RESOLUTION|>--- conflicted
+++ resolved
@@ -4,15 +4,11 @@
 import moment from '../../lib/moment-timezone';
 import InputLabel from '@/lib/vendor/@material-ui/core/src/InputLabel';
 import FormControl from '@/lib/vendor/@material-ui/core/src/FormControl';
-import type { Moment } from 'moment';
 import classNames from 'classnames';
-<<<<<<< HEAD
 import { defineStyles, useStyles } from '../hooks/useStyles';
 import { darken, lighten } from '@/lib/vendor/@material-ui/core/src/styles/colorManipulator';
-=======
 import { TypedFieldApi } from '@/components/tanstack-form-components/BaseAppForm';
 import { ClearInput } from './ClearInput';
->>>>>>> 2e3f0af4
 
 const styles = defineStyles("DatePicker", (theme: ThemeType) => {
   const datepicker__backgroundColor = theme.palette.grey[140];
@@ -834,21 +830,8 @@
   const value = field.state.value;
   const date = value ? (typeof value === 'string' ? new Date(value) : value) : undefined;
 
-<<<<<<< HEAD
-  return <ReactDatePicker
-    label={label}
-    name={name}
-    value={date}
-    onChange={updateDate}
-    below={below}
-  />
-}
-
-const DatePickerComponent = registerComponent("DatePicker", ReactDatePicker);
-const FormComponentDateTimeComponent = registerComponent("FormComponentDateTime", FormComponentDateTime);
-=======
   return (<>
-    <Components.DatePicker
+    <ReactDatePicker
       label={label}
       name={name}
       value={date}
@@ -859,8 +842,7 @@
   </>);
 }
 
-const DatePickerComponent = registerComponent("DatePicker", DatePicker, {styles});
->>>>>>> 2e3f0af4
+const DatePickerComponent = registerComponent("DatePicker", ReactDatePicker);
 
 declare global {
   interface ComponentTypes {
