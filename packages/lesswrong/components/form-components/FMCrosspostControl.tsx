import React, { useState } from "react";
import {
  fmCrosspostSiteNameSetting,
  fmCrosspostBaseUrlSetting,
} from "../../lib/instanceSettings";
import { useSingle } from "../../lib/crud/withSingle";
import { useForeignApolloClient } from "../hooks/useForeignApolloClient";
import FormControlLabel from "@/lib/vendor/@material-ui/core/src/FormControlLabel";
import Checkbox from "@/lib/vendor/@material-ui/core/src/Checkbox";
import Button from "@/lib/vendor/@material-ui/core/src/Button";
import LoginIcon from "@/lib/vendor/@material-ui/icons/src/LockOpen"
import UnlinkIcon from "@/lib/vendor/@material-ui/icons/src/RemoveCircle";
import { gql, useMutation } from "@apollo/client";
import { useOnFocusTab } from "../hooks/useOnFocusTab";
<<<<<<< HEAD
import { generateTokenRoute } from "@/lib/fmCrosspost/routes";
=======
import { Components, registerComponent } from "../../lib/vulcan-lib/components";
import { combineUrls } from "../../lib/vulcan-lib/utils";
import { useCurrentUser } from "../common/withUser";
>>>>>>> 9adb4763

const styles = (theme: ThemeType) => ({
  root: {
    display: "flex",
    flexDirection: "column",
    margin: 8,
    "& .MuiTypography-root": {
      color: theme.palette.text.normal,
    },
  },
  link: {
    color: theme.palette.primary.main,
  },
  crosspostMessage: {
    marginBottom: 12,
  },
  button: {
    background: theme.palette.buttons.imageUpload.background,
    "&:hover": {
      background: theme.palette.buttons.imageUpload.hoverBackground,
    },
    color: theme.palette.text.invertedBackgroundText,
  },
  buttonIcon: {
    fontSize: 18,
    marginRight: theme.spacing.unit,
  },
  error: {
    color: theme.palette.error.main,
    margin: "8px 0",
  },
});

/**
 * FMCrosspostAccount displays the user's account on the other platform after
 * it's already been authorized
 */
const FMCrosspostAccount = ({fmCrosspostUserId, classes}: {
  fmCrosspostUserId: string,
  classes: ClassesType<typeof styles>,
}) => {
  const apolloClient = useForeignApolloClient();
  const {document, loading} = useSingle({
    documentId: fmCrosspostUserId,
    collectionName: "Users",
    fragmentName: "UsersCrosspostInfo",
    apolloClient,
  });

  const link = `${fmCrosspostBaseUrlSetting.get()}users/${document?.slug}`;

  const {Loading} = Components;
  
  if (!document || loading) {
    return <Loading/>
  }
  return <div className={classes.crosspostMessage}>
    This post will be crossposted to {fmCrosspostSiteNameSetting.get()} by
    your account <a className={classes.link} href={link} target="_blank" rel="noreferrer">
      {document.username}
    </a>
  </div>
}

/**
 * FMCrosspostAuth shows the user their account if they've already set up crossposting along
 * with an option to remove the account to perhaps add another, or, if they've not set up an
 * account yet they'll be prompted to do so.
 */
const FMCrosspostAuth = ({fmCrosspostUserId, loading, onClickLogin, onClickUnlink, classes}: {
  fmCrosspostUserId?: string,
  loading: boolean,
  onClickLogin: () => void,
  onClickUnlink: () => void,
  classes: ClassesType<typeof styles>,
}) => {
  const {Loading} = Components;

  if (loading) {
    return (
      <Loading />
    );
  }

  return fmCrosspostUserId
    ? (
      <div>
        <FMCrosspostAccount fmCrosspostUserId={fmCrosspostUserId} classes={classes} />
        <Button onClick={onClickUnlink} className={classes.button}>
          <UnlinkIcon className={classes.buttonIcon} />
          Unlink this account
        </Button>
      </div>
    )
    :(
      <div>
        <Button onClick={onClickLogin} className={classes.button}>
          <LoginIcon className={classes.buttonIcon} />
          Login to {fmCrosspostSiteNameSetting.get()} to enable crossposting
        </Button>
      </div>
    );
}

/**
 * FMCrosspostControl is the main form component for setting up crossposts
 * It allows the user to choose whether or not to make this post a crosspost,
 * and it also allows them to connect or disconnect their account on the other
 * platform.
 */
const FMCrosspostControl = ({updateCurrentValues, classes, value, path}: {
  updateCurrentValues: Function,
  classes: ClassesType<typeof styles>,
  value: {isCrosspost: boolean, hostedHere?: boolean, foreignPostId?: string},
  path: string,
}) => {
  const currentUser = useCurrentUser();
  const {isCrosspost} = value ?? {};
  if (!currentUser) throw new Error("FMCrosspostControl should only appear when logged in");

  const [unlink, {loading: loadingUnlink}] = useMutation(gql`
    mutation unlinkCrossposter {
      unlinkCrossposter
    }
  `, {errorPolicy: "all"});
  const {document, refetch, loading: loadingDocument} = useSingle({
    documentId: currentUser._id,
    collectionName: "Users",
    fragmentName: "UsersCrosspostInfo",
    notifyOnNetworkStatusChange: true,
  });
  const [error, setError] = useState<string | null>(null);

  const loading = loadingUnlink || loadingDocument;

  useOnFocusTab(() => {
    if (!loading && !document?.fmCrosspostUserId) {
      refetch();
    }
  });

  const onClickLogin = async () => {
    try {
      const {token} = await generateTokenRoute.makeRequest({});
      if (token) {
        const url = combineUrls(fmCrosspostBaseUrlSetting.get() ?? "", `crosspostLogin?token=${token}`);
        window.open(url, "_blank")?.focus();
      } else {
        setError("Couldn't create login token");
      }
    } catch (err) {
      setError(err instanceof Error ? err.message : "Couldn't create login token");
    }
  }

  const onClickUnlink = async () => {
    await unlink();
    await refetch();
  }

  return (
    <div className={classes.root}>
      <FormControlLabel
        label={`Crosspost to ${fmCrosspostSiteNameSetting.get()}`}
        control={
          <Checkbox
            checked={isCrosspost}
            onChange={(_, checked) => {
              updateCurrentValues({
                [path]: {
                  isCrosspost: checked,
                  hostedHere: true,
                },
              })
            }}
            disableRipple
          />
        }
      />
      {error && <div className={classes.error}>Error: {error}</div>}
      {!error && isCrosspost &&
        <FMCrosspostAuth
          fmCrosspostUserId={document?.fmCrosspostUserId ?? undefined}
          loading={loading}
          onClickLogin={onClickLogin}
          onClickUnlink={onClickUnlink}
          classes={classes}
        />
      }
    </div>
  );
};

const FMCrosspostControlComponent = registerComponent("FMCrosspostControl", FMCrosspostControl, {styles});

declare global {
  interface ComponentTypes {
    FMCrosspostControl: typeof FMCrosspostControlComponent
  }
}<|MERGE_RESOLUTION|>--- conflicted
+++ resolved
@@ -12,13 +12,10 @@
 import UnlinkIcon from "@/lib/vendor/@material-ui/icons/src/RemoveCircle";
 import { gql, useMutation } from "@apollo/client";
 import { useOnFocusTab } from "../hooks/useOnFocusTab";
-<<<<<<< HEAD
-import { generateTokenRoute } from "@/lib/fmCrosspost/routes";
-=======
 import { Components, registerComponent } from "../../lib/vulcan-lib/components";
 import { combineUrls } from "../../lib/vulcan-lib/utils";
 import { useCurrentUser } from "../common/withUser";
->>>>>>> 9adb4763
+import { generateTokenRoute } from "@/lib/fmCrosspost/routes";
 
 const styles = (theme: ThemeType) => ({
   root: {
