import React, { useState } from "react";
import {
  fmCrosspostSiteNameSetting,
  fmCrosspostBaseUrlSetting,
} from "../../lib/instanceSettings";
import { useSingle } from "../../lib/crud/withSingle";
import { useForeignApolloClient } from "../hooks/useForeignApolloClient";
import FormControlLabel from "@/lib/vendor/@material-ui/core/src/FormControlLabel";
import Checkbox from "@/lib/vendor/@material-ui/core/src/Checkbox";
import Button from "@/lib/vendor/@material-ui/core/src/Button";
import LoginIcon from "@/lib/vendor/@material-ui/icons/src/LockOpen"
import UnlinkIcon from "@/lib/vendor/@material-ui/icons/src/RemoveCircle";
import { gql, useMutation } from "@apollo/client";
import { useOnFocusTab } from "../hooks/useOnFocusTab";
import { registerComponent } from "../../lib/vulcan-lib/components";
import { combineUrls } from "../../lib/vulcan-lib/utils";
import { useCurrentUser } from "../common/withUser";
<<<<<<< HEAD
import { generateTokenRoute } from "@/lib/fmCrosspost/routes";
=======
import { TypedFieldApi } from "@/components/tanstack-form-components/BaseAppForm";
import { defineStyles, useStyles } from "../hooks/useStyles";
import Loading from "../vulcan-core/Loading";
>>>>>>> 4950cf68

const styles = defineStyles('FMCrosspostControl', (theme: ThemeType) => ({
  root: {
    display: "flex",
    flexDirection: "column",
    margin: 8,
    "& .MuiTypography-root": {
      color: theme.palette.text.normal,
    },
  },
  link: {
    color: theme.palette.primary.main,
  },
  crosspostMessage: {
    marginBottom: 12,
  },
  button: {
    background: theme.palette.buttons.imageUpload.background,
    "&:hover": {
      background: theme.palette.buttons.imageUpload.hoverBackground,
    },
    color: theme.palette.text.invertedBackgroundText,
  },
  buttonIcon: {
    fontSize: 18,
    marginRight: theme.spacing.unit,
  },
  error: {
    color: theme.palette.error.main,
    margin: "8px 0",
  },
}));

/**
 * FMCrosspostAccount displays the user's account on the other platform after
 * it's already been authorized
 */
const FMCrosspostAccount = ({fmCrosspostUserId}: {
  fmCrosspostUserId: string,
}) => {
  const classes = useStyles(styles);
  const apolloClient = useForeignApolloClient();
  const {document, loading} = useSingle({
    documentId: fmCrosspostUserId,
    collectionName: "Users",
    fragmentName: "UsersCrosspostInfo",
    apolloClient,
  });

  const link = `${fmCrosspostBaseUrlSetting.get()}users/${document?.slug}`;
  if (!document || loading) {
    return <Loading/>
  }
  return <div className={classes.crosspostMessage}>
    This post will be crossposted to {fmCrosspostSiteNameSetting.get()} by
    your account <a className={classes.link} href={link} target="_blank" rel="noreferrer">
      {document.username}
    </a>
  </div>
}

/**
 * FMCrosspostAuth shows the user their account if they've already set up crossposting along
 * with an option to remove the account to perhaps add another, or, if they've not set up an
 * account yet they'll be prompted to do so.
 */
const FMCrosspostAuth = ({fmCrosspostUserId, loading, onClickLogin, onClickUnlink}: {
  fmCrosspostUserId?: string,
  loading: boolean,
  onClickLogin: () => void,
  onClickUnlink: () => void,
}) => {
  const classes = useStyles(styles);

  if (loading) {
    return (
      <Loading />
    );
  }

  return fmCrosspostUserId
    ? (
      <div>
        <FMCrosspostAccount fmCrosspostUserId={fmCrosspostUserId} />
        <Button onClick={onClickUnlink} className={classes.button}>
          <UnlinkIcon className={classes.buttonIcon} />
          Unlink this account
        </Button>
      </div>
    )
    :(
      <div>
        <Button onClick={onClickLogin} className={classes.button}>
          <LoginIcon className={classes.buttonIcon} />
          Login to {fmCrosspostSiteNameSetting.get()} to enable crossposting
        </Button>
      </div>
    );
}

/**
 * FMCrosspostControl is the main form component for setting up crossposts
 * It allows the user to choose whether or not to make this post a crosspost,
 * and it also allows them to connect or disconnect their account on the other
 * platform.
 */
export const FMCrosspostControl = ({ field }: {
  field: TypedFieldApi<{ isCrosspost: boolean, hostedHere?: boolean | null, foreignPostId?: string | null }>
}) => {
  const classes = useStyles(styles);
  const currentUser = useCurrentUser();
  const {isCrosspost} = field.state.value ?? {};
  if (!currentUser) throw new Error("FMCrosspostControl should only appear when logged in");

  const [unlink, {loading: loadingUnlink}] = useMutation(gql`
    mutation unlinkCrossposter {
      unlinkCrossposter
    }
  `, {errorPolicy: "all"});
  const {document, refetch, loading: loadingDocument} = useSingle({
    documentId: currentUser._id,
    collectionName: "Users",
    fragmentName: "UsersCrosspostInfo",
    notifyOnNetworkStatusChange: true,
  });
  const [error, setError] = useState<string | null>(null);

  const loading = loadingUnlink || loadingDocument;

  useOnFocusTab(() => {
    if (!loading && !document?.fmCrosspostUserId) {
      refetch();
    }
  });

  const onClickLogin = async () => {
    try {
      const {token} = await generateTokenRoute.makeRequest({});
      if (token) {
        const url = combineUrls(fmCrosspostBaseUrlSetting.get() ?? "", `crosspostLogin?token=${token}`);
        window.open(url, "_blank")?.focus();
      } else {
        setError("Couldn't create login token");
      }
    } catch (err) {
      setError(err instanceof Error ? err.message : "Couldn't create login token");
    }
  }

  const onClickUnlink = async () => {
    await unlink();
    await refetch();
  }

  return (
    <div className={classes.root}>
      <FormControlLabel
        label={`Crosspost to ${fmCrosspostSiteNameSetting.get()}`}
        control={
          <Checkbox
            checked={isCrosspost}
            onChange={(_, checked) => {
              field.handleChange({
                isCrosspost: checked,
                hostedHere: true,
              })
            }}
            disableRipple
          />
        }
      />
      {error && <div className={classes.error}>Error: {error}</div>}
      {!error && isCrosspost &&
        <FMCrosspostAuth
          fmCrosspostUserId={document?.fmCrosspostUserId ?? undefined}
          loading={loading}
          onClickLogin={onClickLogin}
          onClickUnlink={onClickUnlink}
        />
      }
    </div>
  );
};
<|MERGE_RESOLUTION|>--- conflicted
+++ resolved
@@ -12,16 +12,12 @@
 import UnlinkIcon from "@/lib/vendor/@material-ui/icons/src/RemoveCircle";
 import { gql, useMutation } from "@apollo/client";
 import { useOnFocusTab } from "../hooks/useOnFocusTab";
-import { registerComponent } from "../../lib/vulcan-lib/components";
 import { combineUrls } from "../../lib/vulcan-lib/utils";
 import { useCurrentUser } from "../common/withUser";
-<<<<<<< HEAD
 import { generateTokenRoute } from "@/lib/fmCrosspost/routes";
-=======
 import { TypedFieldApi } from "@/components/tanstack-form-components/BaseAppForm";
 import { defineStyles, useStyles } from "../hooks/useStyles";
 import Loading from "../vulcan-core/Loading";
->>>>>>> 4950cf68
 
 const styles = defineStyles('FMCrosspostControl', (theme: ThemeType) => ({
   root: {
