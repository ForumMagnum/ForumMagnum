import React, { Component } from 'react';
import PropTypes from 'prop-types';
<<<<<<< HEAD
import { Components, withCurrentUser } from 'meteor/vulcan:core';
import Geosuggest from 'react-geosuggest';
import defineComponent from '../../lib/defineComponent';
=======
import { registerComponent, Components } from 'meteor/vulcan:core';
import Geosuggest from 'react-geosuggest';
import withUser from '../common/withUser';
>>>>>>> e9138743

class LocationFormComponent extends Component {
  constructor(props, context) {
    super(props,context);
    this.state = {
      location: props.document && props.document.location || ""
    }
  }

  componentDidMount() {
    const { document } = this.props;
    this.context.updateCurrentValues({
      location: document && document.location || "",
      googleLocation: document && document.googleLocation,
      mongoLocation: document && document.mongoLocation
    })
  }

  handleSuggestSelect = (suggestion) => {
    if (suggestion && suggestion.gmaps) {
      this.context.updateCurrentValues({
        location: suggestion.label,
        googleLocation: suggestion.gmaps,
        mongoLocation: {
          type: "Point",
          coordinates: [suggestion.gmaps.geometry.location.lng(), suggestion.gmaps.geometry.location.lat()]
        }
      })
    }
  }

  render() {
    if (this.props.document) {
      return <div className="location-suggest">
        <Geosuggest
          placeholder="Location"
          onSuggestSelect={this.handleSuggestSelect}
          initialValue={this.state.location}
        />
      </div>
    } else {
      return null
    }

  }
}

LocationFormComponent.contextTypes = {
  updateCurrentValues: PropTypes.func,
  addToSuccessForm: PropTypes.func,
};

<<<<<<< HEAD
export default defineComponent({
  name: "LocationFormComponent",
  component: LocationFormComponent,
  hocs: [ withCurrentUser ]
});
=======
registerComponent("LocationFormComponent", LocationFormComponent, withUser);
>>>>>>> e9138743
<|MERGE_RESOLUTION|>--- conflicted
+++ resolved
@@ -1,14 +1,9 @@
 import React, { Component } from 'react';
 import PropTypes from 'prop-types';
-<<<<<<< HEAD
-import { Components, withCurrentUser } from 'meteor/vulcan:core';
+import { Components } from 'meteor/vulcan:core';
 import Geosuggest from 'react-geosuggest';
 import defineComponent from '../../lib/defineComponent';
-=======
-import { registerComponent, Components } from 'meteor/vulcan:core';
-import Geosuggest from 'react-geosuggest';
 import withUser from '../common/withUser';
->>>>>>> e9138743
 
 class LocationFormComponent extends Component {
   constructor(props, context) {
@@ -61,12 +56,8 @@
   addToSuccessForm: PropTypes.func,
 };
 
-<<<<<<< HEAD
 export default defineComponent({
   name: "LocationFormComponent",
   component: LocationFormComponent,
-  hocs: [ withCurrentUser ]
-});
-=======
-registerComponent("LocationFormComponent", LocationFormComponent, withUser);
->>>>>>> e9138743
+  hocs: [ withUser ]
+});