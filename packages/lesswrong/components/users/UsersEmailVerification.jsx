import React, { PureComponent } from 'react';
import { registerComponent, withUpdate } from 'meteor/vulcan:core';
import Users from 'meteor/vulcan:users';
import { withStyles } from '@material-ui/core/styles';
import Button from '@material-ui/core/Button';
import withUser from '../common/withUser';
import withErrorBoundary from '../common/withErrorBoundary';

const styles = theme => ({
  root: {
    ...theme.typography.body2,
    marginLeft: theme.spacing.unit
  },
  verifyEmailButton: {
    marginTop: theme.spacing.unit
  }
});

class UsersEmailVerification extends PureComponent
{
  constructor(props) {
    super(props);
    this.state = {
      emailSent: false,
    };
  }

  sendConfirmationEmail() {
    this.props.updateUser({
      documentId: this.props.currentUser._id,
      data: { whenConfirmationEmailSent: new Date() }
    });
    this.setState({
      emailSent: true
    });
  }

  render() {
<<<<<<< HEAD
    let { currentUser, classes } = this.props;

=======
    let { resend=false, currentUser, classes } = this.props;
    
>>>>>>> d6dcc4fc
    if(Users.emailAddressIsVerified(currentUser)) {
      return (
        <div className={classes.root}>
          Your email address is verified.
        </div>
      );
    } else if(this.state.emailSent) {
      return (
        <div className={classes.root}>
          Check your email for a confirmation link.
        </div>
      );
    } else {
      return (
        <div className={classes.root}>
          <div>You need to verify your email address to enable email notifications.</div>
          <Button color="secondary" variant="outlined"
            className={classes.verifyEmailButton}
            onClick={() => this.sendConfirmationEmail()}
          >
            {resend ? "Resend Confirmation Email"
                    : "Send Confirmation Email"}
          </Button>
        </div>
      );
    }
  }
}

const withUpdateOptions = {
  collection: Users,
  fragmentName: 'UsersCurrent',
};

registerComponent('UsersEmailVerification', UsersEmailVerification,
  withErrorBoundary,
  withUser,
  [withUpdate, withUpdateOptions],
  withStyles(styles, { name: "UsersEmailVerification" })
);<|MERGE_RESOLUTION|>--- conflicted
+++ resolved
@@ -36,13 +36,8 @@
   }
 
   render() {
-<<<<<<< HEAD
-    let { currentUser, classes } = this.props;
-
-=======
     let { resend=false, currentUser, classes } = this.props;
     
->>>>>>> d6dcc4fc
     if(Users.emailAddressIsVerified(currentUser)) {
       return (
         <div className={classes.root}>
