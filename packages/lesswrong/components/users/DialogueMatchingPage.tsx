import React, { useEffect, useRef, useState } from 'react';
import { Components, registerComponent } from '../../lib/vulcan-lib';
import { useTracking } from "../../lib/analyticsEvents";
import { gql, useQuery, useMutation } from "@apollo/client";
import { useUpdateCurrentUser } from "../hooks/useUpdateCurrentUser";
import { useCurrentUser } from '../common/withUser';
import { randomId } from '../../lib/random';
import { commentBodyStyles } from '../../themes/stylePiping';
import { useCreate } from '../../lib/crud/withCreate';
import { useNavigation } from '../../lib/routeUtil';
import Checkbox from '@material-ui/core/Checkbox';
import FormControlLabel from '@material-ui/core/FormControlLabel';
import { useSingle } from '../../lib/crud/withSingle';
import { useMulti } from "../../lib/crud/withMulti";
import ReactConfetti from 'react-confetti';
import { Link } from '../../lib/reactRouterWrapper';
import classNames from 'classnames';
import { isMobile } from '../../lib/utils/isMobile'
import {postGetPageUrl} from '../../lib/collections/posts/helpers';
import { isProduction } from '../../lib/executionEnvironment';

import Dialog from '@material-ui/core/Dialog';
import DialogTitle from '@material-ui/core/DialogTitle';
import DialogContent from '@material-ui/core/DialogContent';
import DialogActions from '@material-ui/core/DialogActions';
import Button from '@material-ui/core/Button';
import TextField from '@material-ui/core/TextField';

export type UpvotedUser = {
  _id: string;
  username: string;
  displayName: string;
  total_power: number;
  power_values: string;
  vote_counts: number;
  total_agreement: number;
  agreement_values: string;
};

export type CommentCountTag = {
  name: string;
  comment_count: number;
};

export type TopCommentedTagUser = {
  _id: string;
  username: string;
  displayName: string;
  total_power: number;
  tag_comment_counts: Array<{
    name: string;
    post_comment_count: number;
  }>
};

export type UserDialogueUsefulData = {
  dialogueUsers: UsersOptedInToDialogueFacilitation[],
  topUsers: UpvotedUser[],
}

export type TagWithCommentCount = {
  tag: DbTag,
  commentCount: number
}

interface CommonDialogueUserRowProps {
  checkId: string | undefined;
  userIsChecked: boolean;
  userIsMatched: boolean;
  classes: ClassesType;
  currentUser: UsersCurrent;
  loadingNewDialogue: boolean;
  createDialogue: ((title: string, participants: string[]) => void);
  showBio: boolean | undefined;
  showFrequentCommentedTopics: boolean | undefined;
  showPostsYouveRead: boolean | undefined;
}

type DialogueUserRowProps<V extends boolean> = V extends true ? (CommonDialogueUserRowProps & {
  targetUser: UpvotedUser;
  showKarma: boolean;
  showAgreement: boolean;
}) : (CommonDialogueUserRowProps & {
  targetUser: Omit<UsersOptedInToDialogueFacilitation, 'karma'>;
  showKarma: false;
  showAgreement: false;
});


type RowUser = UsersOptedInToDialogueFacilitation & {
  [k in keyof Omit<UpvotedUser, '_id' | 'username' | 'displayName'>]?: never;
};

type CommonUserTableProps = {
  classes: ClassesType;
  gridClassName: string,
  currentUser: UsersCurrent;
  userDialogueChecks: DialogueCheckInfo[];
  loadingNewDialogue: boolean;
  createDialogue: (title: string, participants: string[]) => void;
  showBio: boolean;
  showPostsYouveRead: boolean;
  showFrequentCommentedTopics: boolean;
}

type UserTableProps<V extends boolean> = V extends false ? (CommonUserTableProps & {
  users: RowUser[];
  showKarma: false;
  showAgreement: false;
  isUpvotedUser: false;
}) : (CommonUserTableProps & {
  users: UpvotedUser[];
  showKarma: boolean;
  showAgreement: boolean;
  isUpvotedUser: true;
});

type NextStepsDialogProps = {
  open: boolean;
  onClose: () => void;
  userId: string;
  targetUserId: string;
  targetUserDisplayName: string;
};

type MatchDialogueButtonProps = {
  isMatched: boolean;
  targetUserId: string;
  targetUserDisplayName: string;
  currentUser: UsersCurrent;
  loadingNewDialogue: boolean;
  createDialogue: (title: string, participants: string[]) => void;
  classes: ClassesType;
};

const styles = (theme: ThemeType): JssStyles => ({
  root: {
    padding: 20,
    ...commentBodyStyles(theme),
  },
  matchContainer: {
    maxWidth: 1300,
    padding: 20,
    backgroundColor: theme.palette.grey[100],
    borderRadius: 5,
  },
  matchContainerGridV1: {
    display: 'grid',    //        checkbox         name         message                match                           upvotes                  agreement           tags    posts read   
    gridTemplateColumns: `minmax(min-content, 60px) 100px minmax(min-content, 80px) minmax(min-content, 300px) minmax(min-content, 45px) minmax(min-content, 80px)  200px     550px`,
    gridRowGap: '5px',
    columnGap: '10px',
    alignItems: 'center'
  },
  matchContainerGridV2: {
    display: 'grid',    //        checkbox         name         message                match                    bio    tags    posts read  
    gridTemplateColumns: `minmax(min-content, 60px) 100px minmax(min-content, 80px) minmax(min-content, 300px) 200px  200px     550px `,
    gridRowGap: '5px',
    columnGap: '10px',
    alignItems: 'center'
  },
  header: {
    height: 'auto',
    margin: 0,
    marginBottom: 10,
    whiteSpace: 'nowrap',
    justifyContent: 'center',
    alignItems: 'center',
  },
  displayName: {
    height: 'auto',
    overflow: 'hidden',
    textOverflow: 'ellipsis',
    whiteSpace: 'nowrap'
  },
  messageButton: {
    height: 'auto', // ???
    maxHeight: `17px`,
    fontFamily: theme.palette.fonts.sansSerifStack,
    backgroundColor: theme.palette.background.paper,
    color: theme.palette.link.unmarked,
    whiteSpace: 'nowrap'
  },
  newDialogueButton: {
    height: 'auto', // ???
    maxHeight: `17px`,
    fontFamily: theme.palette.fonts.sansSerifStack,
    backgroundColor: theme.palette.primary.light,
    color: 'white',
    whiteSpace: 'nowrap'
  },
  link: {
    color: theme.palette.primary.main,
    cursor: 'pointer',
    '&:hover': {
      color: theme.palette.primary.light,
    }
  },
  rootFlex: {
    display: 'flex',
    alignItems: 'stretch'
  },
  gradientBigTextContainer: {
    position: 'relative',
    maxHeight: '70px', 
    overflow: 'auto',
    color: 'grey', 
    fontSize: '14px',
    lineHeight: '1.15em',
    WebkitMaskImage: 'linear-gradient(to bottom, transparent 0%, black 20%, black 80%, transparent 100%)',
    '&.scrolled-to-bottom': {
      WebkitMaskImage: 'linear-gradient(to bottom, transparent 0%, black 20%, black 100%)',
    },
    '&.scrolled-to-top': {
      WebkitMaskImage: 'linear-gradient(to bottom, black 0%, black 80%, transparent 100%)',
    }
  },
  privacyNote: {
    color: 'grey',
    fontSize: '1rem',
  },
  checkbox: {
    height: '10px', 
    color: 'default',
    '&$checked': {
      color: 'default',
    },
  },
  checked: {
    height: '10px', 
  },
  checkboxCheckedMatched: {
    height: '10px', 
    color: 'green',
    '&$checked': {
      color: 'green',
    },
  },
  checkboxCheckedNotMatched: {
    height: '10px', 
    color: '#ADD8E6',
    '&$checked': {
      color: '#00000038',
    },
  },
  centeredText: {
    display: 'flex',
    justifyContent: 'center',
    alignItems: 'center',
  },

  container: {
    maxWidth: '1100px',
  },

  // mobile warning stuff
  mobileWarning: {
    backgroundColor: 'yellow',
    padding: '10px',
    marginBottom: '20px',
    maxWidth: '40vw',
  },
  
  // opt-in stuff
  optInContainer: {
    height: '20px',
    display: 'flex',
    alignItems: 'top',
  },
  optInLabel: {
    paddingLeft: '8px',
  },
  optInCheckbox: {
    height: '10px',
    width: '30px',
    color: "#9a9a9a",
  },
});

const welcomeMessage = () => { // (formDataUser1: DbDialogueMatchPreference, formDataUser2: DbDialogueMatchPreference) => {
  let formatMessage
  let topicMessage 
  let nextAction

  const dummyData1 = {
    userId: "Jacob",
    topics: ["AI Alignment", "Rationality", "EA", "inner alignment"],
    topicNotes: "I'm interested in chatting about AI Alignment, Rationality and EA",
    formatSync: "Yes",
    formatAsync: "Meh",
    formatOther: "",
    formatNotes: "",
  }
  const dummyData2 = {
    userId: "Wentworth",
    topics: ["Animals", "EA", "inner alignment"],
    topicNotes: "I'm interested in these things but open to other things",
    formatSync: "No",
    formatAsync: "Yes",
    formatOther: "",
    formatNotes: ""
  }

  const isYesOrMeh = (value: string) => ["Yes", "Meh"].includes(value);

  const formatPreferenceMatch = 
    (isYesOrMeh(dummyData1.formatSync) && isYesOrMeh(dummyData2.formatSync)) ||
    (isYesOrMeh(dummyData1.formatAsync) && isYesOrMeh(dummyData2.formatAsync));

  const hasFormatNotes = (dummyData1.formatNotes !== "" || dummyData2.formatNotes !== "");

  formatMessage = `Format preferences: 
    * ${dummyData1.userId} is "${dummyData1.formatSync}" on sync and "${dummyData1.formatAsync}" on async. ${dummyData1.formatNotes}
    * ${dummyData2.userId} is "${dummyData2.formatSync}" on sync and "${dummyData2.formatAsync}" on async. ${dummyData2.formatNotes}
  `

  const topicsInCommon = dummyData1.topics.filter(topic => dummyData2.topics.includes(topic));
  const topicMatch = topicsInCommon.length > 0 || dummyData1.topicNotes !== "" || dummyData2.topicNotes !== "";

  if (!topicMatch) {
    topicMessage = `It seems you guys didn't have any preferred topics in common.
      * ${dummyData1.userId} topics: ${dummyData1.topics}
      * ${dummyData2.userId} topics: ${dummyData2.topics}
      That's okay! We still created this dialogue for you in case you wanted to come up with some more together. Though if you can't find anything that's alright, feel free to call it a good try and move on :)
    `
  } else {
    topicMessage = `
      You were both interested in discussing: ${topicsInCommon.join(", ")}.\n
    `
  }

  // default
  nextAction = `Our auto-checker couldn't tell if you were compatible or not. Feel free to chat to figure it out. And if it doesn't work it's totally okay to just call this a "good try" and then move on :)`

  if (!topicMatch && !formatPreferenceMatch) {
    nextAction = `
      It seems you didn't really overlap on topics or format. That's okay! It's fine to call this a "nice try" and just move on :) 
      (We still create this chat for you in case you wanted to discuss a bit more)
    `
  } 
  if (!topicMatch && formatPreferenceMatch) {
    nextAction = `
      It seems you didn't find a topic, but do overlap on format. Feel free to come up with some more topic ideas! If you can't find any, that's okay! It's fine to call this a "nice try" and just move on :) 
    `
  } 
  if (topicsInCommon && formatPreferenceMatch) {
    nextAction = `
      It seems you've got overlap on both topic and format! :) 
    `
  }
  if (topicsInCommon && !formatPreferenceMatch) {
    nextAction = `
      It seems you've got topics in common, but have different preferences on format. So a dialogue might not be the right solution here. That's okay! We still made this chat if you wanna hash it out more :) 
    `
  }

  const message = `
    Hey ${dummyData1.userId} and ${dummyData2.userId}: you matched on dialogues!`
    + topicMessage 
    + formatMessage
    + nextAction
  
  return message
}

async function pingSlackWebhook(webhookURL: string, data: any) {
  // ping the slack webhook to inform team of match. YOLO:ing and putting this on the client. Seems fine: but it's the second time this happens, and if we're doing it a third time, I'll properly move it all to the server 
  try {
    const response = await fetch(webhookURL, {
      method: 'POST',
      body: JSON.stringify(data),
    });

    if (!response.ok) {
      throw new Error(`HTTP error! status: ${response.status}`);
    }

    return response
  } catch (error) {
    //eslint-disable-next-line no-console
    console.error('There was a problem with the fetch operation: ', error);
  }
}

const useScrollGradient = (ref: React.RefObject<HTMLDivElement>) => {
  const [isScrolledToTop, setIsScrolledToTop] = useState(true);
  const [isScrolledToBottom, setIsScrolledToBottom] = useState(false);

  useEffect(() => {
    const element = ref.current;
    const handleScroll = () => {
      if (element) {
        const atTop = element.scrollTop <= (element.scrollHeight * 0.10);
        const atBottom = (element.scrollHeight - element.scrollTop) <= (element.clientHeight * 1.10);
        setIsScrolledToTop(atTop);
        setIsScrolledToBottom(atBottom);
      }
    };

    element?.addEventListener('scroll', handleScroll);
    return () => element?.removeEventListener('scroll', handleScroll);
  }, [ref]);

  return { isScrolledToTop, isScrolledToBottom };
};

const isMatched = (userDialogueChecks: DialogueCheckInfo[], targetUserId: string): boolean => {
  return userDialogueChecks.some(check => check.targetUserId === targetUserId && check.match);
};

const isChecked = (userDialogueChecks: DialogueCheckInfo[], targetUserId: string): boolean => {
  return userDialogueChecks?.find(check => check.targetUserId === targetUserId)?.checked || false;
};

const getUserCheckInfo = (targetUser: RowUser | UpvotedUser, userDialogueChecks: DialogueCheckInfo[]) => {
  const checkId = userDialogueChecks?.find(check => check.targetUserId === targetUser._id)?._id;
  const userIsChecked = isChecked(userDialogueChecks, targetUser._id);
  const userIsMatched = isMatched(userDialogueChecks, targetUser._id);
  return {
    checkId,
    userIsChecked,
    userIsMatched
  };
}

const getRowProps = <V extends boolean>(tableProps: UserTableProps<V>): DialogueUserRowProps<V>[] => {
  return tableProps.users.map(targetUser => {
    const checkInfo = getUserCheckInfo(targetUser, tableProps.userDialogueChecks);
    const { users, userDialogueChecks, gridClassName, ...remainingRowProps } = tableProps;
  
    const rowProps = {
      targetUser,
      ...checkInfo,
      ...remainingRowProps,
    };

    return rowProps;
  }) as DialogueUserRowProps<V>[];
};

const UserBio = ({ classes, userId }: { classes: ClassesType, userId: string }) => {
  const { document: userData, loading } = useSingle({
    documentId: userId,
    collectionName: "Users",
    fragmentName: "UsersProfile"
  });

  const bioContainerRef = useRef<HTMLDivElement | null>(null);
  const { isScrolledToTop, isScrolledToBottom } = useScrollGradient(bioContainerRef);

  return (
    <div 
      className={classNames(classes.gradientBigTextContainer, {
        'scrolled-to-top': isScrolledToTop,
        'scrolled-to-bottom': isScrolledToBottom
      })} 
      ref={bioContainerRef}
    >
      {userData?.biography?.plaintextDescription }
    </div>
  )
};

const UserPostsYouveRead = ({ classes, targetUserId, limit = 20}: { classes: ClassesType, targetUserId: string, limit?: number }) => {
  const currentUser = useCurrentUser();
  const { Loading, PostsTooltip, LWDialog } = Components;


  const { loading, error, data } = useQuery(gql`
    query UsersReadPostsOfTargetUser($userId: String!, $targetUserId: String!, $limit: Int) {
      UsersReadPostsOfTargetUser(userId: $userId, targetUserId: $targetUserId, limit: $limit) {
        _id
        title
      }
    }
  `, {
    variables: { userId: currentUser?._id, targetUserId: targetUserId, limit : limit },
  });

  const readPosts:DbPost[] = data?.UsersReadPostsOfTargetUser

  const readPostsContainerRef = useRef<HTMLDivElement | null>(null);
  const { isScrolledToTop, isScrolledToBottom } = useScrollGradient(readPostsContainerRef);

  if (loading) return < Loading/>
  if (error) return <p>Error: {error.message} </p>;

  return (
    <div 
      className={classNames(classes.gradientBigTextContainer, {
        'scrolled-to-top': isScrolledToTop,
        'scrolled-to-bottom': isScrolledToBottom
      })} 
      ref={readPostsContainerRef}
    >
      {readPosts.length > 0 ? (
        readPosts.map((post, index) => (
          <PostsTooltip key={index} postId={post._id}>
            <Link key={index} to={postGetPageUrl(post)}>• {post.title} </Link>
            <br/>
          </PostsTooltip>
        ))
      ) : (
        <p>(no posts read...)</p>
      )}
    </div>
  );
};

const UserTopTags = ({ classes, targetUserId }: { classes: ClassesType, targetUserId: string }) => {
  const { Loading } = Components;

  const { loading, error, data } = useQuery(gql`
    query UserTopTags($userId: String!) {
      UserTopTags(userId: $userId) {
        tag {
          name
          _id
        }
        commentCount
      }
    }
  `, {
    variables: { userId: targetUserId },
  });

  const topTags:[TagWithCommentCount] = data?.UserTopTags;

  const tagContainerRef = useRef<HTMLDivElement | null>(null);
  const { isScrolledToTop, isScrolledToBottom } = useScrollGradient(tagContainerRef);

  if (loading) return <Loading/>
  if (error) return <p>Error: {error.message} </p>;

  return (
    <div 
      className={classNames(classes.gradientBigTextContainer, {
        'scrolled-to-top': isScrolledToTop,
        'scrolled-to-bottom': isScrolledToBottom
      })}> 
      {topTags.length > 0 ? (
        topTags.map((tag, index) => (
          <div key={index}>
            • {tag.tag.name}
            <br/>
          </div>
        ))
      ) : (
        <p>(no comments...)</p>
      )}
    </div>
  );
};

const Headers = ({ titles, className }: { titles: string[], className: string }) => {
  return (
    <>
      {titles.map((title, index) => (
        <h5 key={index} className={className}> {title} </h5>
      ))}
    </>
  );
};

const Checkpoint: React.FC<{ label: string; status: 'done' | 'current' | 'not_started' }> = ({ label, status }) => {
  let backgroundColor;
  let borderColor;
  let size;
  let labelColor;

  switch (status) {
    case 'done':
      backgroundColor = 'green';
      borderColor = 'green';
      size = '15px';
      labelColor = 'green';
      break;
    case 'current':
      backgroundColor = 'white';
      borderColor = 'green';
      size = '15px';
      labelColor = 'black';
      break;
    case 'not_started':
    default:
      backgroundColor = '#d3d3d3'; // Lighter shade of gray
      borderColor = '#d3d3d3'; // Lighter shade of gray
      size = '10px';
      labelColor = 'gray';
      break;
  }

  return (
    <div style={{ display: 'flex', alignItems: 'center' }}>
      <div style={{ display: 'flex', flexDirection: 'column', alignItems: 'center', width: '20px' }}>
        <div style={{ height: '20px', width: '2px', backgroundColor: '#d3d3d3' }}></div> {/* Lighter shade of gray */}
        <div style={{ height: size, width: size, borderRadius: '50%', backgroundColor: backgroundColor, border: `2px solid ${borderColor}`, margin: 'auto' }}></div>
        <div style={{ height: '20px', width: '2px', backgroundColor: '#d3d3d3' }}></div> {/* Lighter shade of gray */}
      </div>
      <div style={{ marginLeft: '10px', color: labelColor }}>{label}</div>
    </div>
  );
};

const DialogueProgress: React.FC<{ checkpoints: { label: string; status: 'done' | 'current' | 'not_started' }[] }> = ({ checkpoints }) => (
  <div style={{ display: 'flex', flexDirection: 'column', alignItems: 'flex-start' }}>
    {checkpoints.map((checkpoint, index) => (
      <Checkpoint key={index} label={checkpoint.label} status={checkpoint.status} />
    ))}
  </div>
);

<<<<<<< HEAD
const NextStepsDialog: React.FC<NextStepsDialogProps> = ({ open, onClose, userId, targetUserId, targetUserDisplayName }) => {
=======

type NextStepsDialogProps = {
  open: boolean;
  onClose: () => void;
  userId: string;
  targetUserId: string;
  targetUserDisplayName: string;
  dialogueCheckId: string;
};

const NextStepsDialog: React.FC<NextStepsDialogProps> = ({ open, onClose, userId, targetUserId, targetUserDisplayName, dialogueCheckId }) => {

  const { WrappedSmartForm } = Components;

>>>>>>> 6d9c8daa

  const [topicNotes, setTopicNotes] = useState("");
  const [formatSync, setFormatSync] = useState(false);
  const [formatAsync, setFormatAsync] = useState(false);
  const [formatOther, setFormatOther] = useState(false);
  const [formatNotes, setFormatNotes] = useState("");

  // const [sendMatchMessage] = useMutation(gql`
  //   mutation messageUserDialogueMatch($userId: String!, $targetUserId: String!, $topicNotes: String!, $formatSync: Boolean!, $formatAsync: Boolean!, $formatOther: Boolean!, $formatNotes: String!) {
  //     messageUserDialogueMatch(userId: $userId, targetUserId: $targetUserId, topicNotes: $topicNotes, formatSync: $formatSync, formatAsync: $formatAsync, formatOther: $formatOther, formatNotes: $formatNotes) {
  //       conversationId
  //     }
  //   }
  // `)

  const [createDialogueMatchPreference] = useMutation(gql`
    mutation createDialogueMatchPreference($dialogueCheckId: String!, $topicNotes: String!, $syncPreference: String!, $asyncPreference: String!, $formatNotes: String!) {
      createDialogueMatchPreference(dialogueCheckId: $dialogueCheckId, topicNotes: $topicNotes, syncPreference: $syncPreference, asyncPreference: $asyncPreference, formatNotes: $formatNotes) {
        data {
          _id
          dialogueCheckId
          topicNotes
          syncPreference
          asyncPreference
          formatNotes
        }
      }
    }
  `)

  const { history } = useNavigation();

  const onSubmit = async () => {
    const response = await createDialogueMatchPreference({
      variables: {
        dialogueCheckId: dialogueCheckId,
        topicNotes: topicNotes,
        syncPreference: formatSync,
        asyncPreference: formatAsync,
        formatNotes: formatNotes,
      }
    })

    console.log(response)

    // history.push(`/inbox/${response.data.messageUserDialogueMatch.conversationId}`);
  }

  return (
    <Dialog open={open} onClose={onClose}>
      <div style={{ display: 'flex' }}>
        <DialogContent>
          <DialogueProgress
            checkpoints={[
              { label: 'Find partner', status: 'done' },
              { label: 'Find topic & format', status: 'current' },
              { label: 'Write dialogue', status: 'not_started' },
              { label: 'Edit', status: 'not_started' },
              { label: 'Publish', status: 'not_started' },
            ]}
          />
        </DialogContent>
        <div>
          <DialogTitle  style={{ marginLeft: '20px' }}>Alright, you matched with {targetUserDisplayName}!</DialogTitle>
          <DialogContent >
          
            <div style={{ marginLeft: '20px' }}>
              <p>Fill in this quick form to get started. Once you submit you'll be taken to a chat where you can see {targetUserDisplayName}'s answers.</p>
              <h3>Topic</h3>
              <p>Here are some things we auto-generated that you might be interested in chatting about.</p>
              <div style={{backgroundColor: '#f5f5f5', maxHeight: '200px', overflowY: 'scroll', padding: '10px'}}>
                <p>• Prosaic Alignment is currently more important to work on than Agent Foundations work</p>
                <p>• EAs and rationalists should strongly consider having lots more children than they currently are</p>
                <p>• It was a mistake to increase salaries in the broader EA/Rationality/AI-Alignment ecosystem between 2019 and 2022</p>
              </div>
              <p>What are you interested in chatting about?</p>
              <TextField
                multiline
                rows={2}
                variant="outlined"
                label={`Feel free to leave any notes on topics for ${targetUserDisplayName}`}
                fullWidth
                value={topicNotes}
                onChange={event => setTopicNotes(event.target.value)}
              />
              <br />
              <br />
              <h3>Format</h3>
              <p>Tick any you'd be open to.</p>
              <FormControlLabel
                control={<Checkbox checked={formatSync} onChange={event => setFormatSync(event.target.checked)} />}
                label="Find a synchronous 2h block to sit down and dialogue"
              />
              <FormControlLabel
                control={<Checkbox checked={formatAsync} onChange={event => setFormatAsync(event.target.checked)} />}
                label="Have an asynchronous dialogue where you reply where convenient (suggested amount of effort: send at least two longer replies each before considering publishing)"
              />
              <FormControlLabel
                control={<Checkbox checked={formatOther} onChange={event => setFormatOther(event.target.checked)} />}
                label="Other"
              />
              <TextField
                multiline
                rows={2}
                variant="outlined"
                label="Notes on your choice..."
                fullWidth
                value={formatNotes}
                onChange={event => setFormatNotes(event.target.value)}
              />
            </div>
          </DialogContent>
        </div>
      </div>
      <DialogActions>
        <Button onClick={onClose} color="default">
          Close
        </Button>
        <Button onClick={onSubmit} color="primary">
          Submit
        </Button>
      </DialogActions>
    </Dialog>
  );
};

const DialogueCheckBox: React.FC<{
  targetUserId : string;
  targetUserDisplayName : string;
  checkId?: string;
  isChecked: boolean, 
  isMatched: boolean;
  classes: ClassesType;
}> = ({ targetUserId, targetUserDisplayName, checkId, isChecked, isMatched, classes}) => {
  const currentUser = useCurrentUser();
  const { captureEvent } = useTracking(); //it is virtuous to add analytics tracking to new components

  const [upsertDialogueCheck] = useMutation(gql`
    mutation upsertUserDialogueCheck($targetUserId: String!, $checked: Boolean!) {
      upsertUserDialogueCheck(targetUserId: $targetUserId, checked: $checked) {
          _id
          __typename
          userId
          targetUserId
          checked
          checkedAt
          match
        }
      }
    `)

  const [openNextSteps, setOpenNextSteps] = useState(false);
  
  async function handleNewMatchAnonymisedAnalytics() {
    captureEvent("newDialogueReciprocityMatch", {}) // we only capture match metadata and don't pass anything else

    // ping the slack webhook to inform team of match. YOLO:ing and putting this on the client. Seems fine: but it's the second time this happens, and if we're doing it a third time, I'll properly move it all to the server 
    const webhookURL = isProduction ? "https://hooks.slack.com/triggers/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" : "https://hooks.slack.com/triggers/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"  //
    const data = {} // Not sending any data for now 
    void pingSlackWebhook(webhookURL, data)
    
  }

  const [showConfetti, setShowConfetti] = useState(false);


  async function updateDatabase(event: React.ChangeEvent<HTMLInputElement>, targetUserId: string, checkId?: string) {
    if (!currentUser) return;

    const response = await upsertDialogueCheck({
      variables: {
        targetUserId: targetUserId, 
        checked: event.target.checked
      },
      update(cache, { data }) {
        if (!checkId) {
          cache.modify({
            fields: {
              dialogueChecks(existingChecksRef) {
                const newCheckRef = cache.writeFragment({
                  data: data.upsertUserDialogueCheck,
                  fragment: gql`
                    fragment DialogueCheckInfo on DialogueCheck {
                      _id
                      userId
                      targetUserId
                      checked
                      checkedAt
                      match
                    }
                  `
                });
                return {
                  ...existingChecksRef,
                  results: [...existingChecksRef.results, newCheckRef]
                }
              }
            }
          });
        }
      },
      optimisticResponse: {
        upsertUserDialogueCheck: {
          _id: checkId || randomId(),
          __typename: 'DialogueCheck',
          userId: currentUser._id,
          targetUserId: targetUserId,
          checked: event.target.checked,
          checkedAt: new Date(),
          match: false 
        }
      }
    })
    
    if (response.data.upsertUserDialogueCheck.match) {
      void handleNewMatchAnonymisedAnalytics()
      setShowConfetti(true);
      setOpenNextSteps(true);
    }
  }

  return (
    <>
      {showConfetti && <ReactConfetti recycle={false} colors={["#7faf83", "#00000038" ]} onConfettiComplete={() => setShowConfetti(false)} />}
      {openNextSteps && 
        <NextStepsDialog 
          open={openNextSteps} 
          onClose={() => setOpenNextSteps(false)} 
          userId={currentUser?._id}
          targetUserId={targetUserId}
          targetUserDisplayName={targetUserDisplayName} 
          dialogueCheckId={checkId}
        />
      }
      <FormControlLabel
        control={ 
          <Checkbox 
            classes={{
              root: classNames({
                [classes.checkbox]: !isChecked,
                [classes.checkboxCheckedMatched]: isChecked && isMatched,
                [classes.checkboxCheckedNotMatched]: isChecked && !isMatched
              }),
              checked: classes.checked
            }}
            onChange={event => updateDatabase(event, targetUserId, checkId) } 
            checked={isChecked}
          />
        }
        label=""
      />
    </>
  );
};

const MatchDialogueButton: React.FC<MatchDialogueButtonProps> = ({
  isMatched,
  targetUserId,
  targetUserDisplayName,
  currentUser,
  loadingNewDialogue,
  createDialogue,
  classes,
}) => {
  if (!isMatched) return <div></div>; // need this instead of null to keep the table columns aligned

  return (
    <div>
      <button
        className={classes.newDialogueButton}
        onClick={(e) =>
          createDialogue(
            `${currentUser?.displayName}/${targetUserDisplayName}`,
            [targetUserId]
          )
        }
      >
        {loadingNewDialogue ? <a data-cy="message">Creating New Dialogue...</a> : <a data-cy="message">Start Dialogue</a>}
      </button>
    </div>
  );
};

const MessageButton: React.FC<{
  targetUserId: string;
  currentUser: UsersCurrent; 
  classes: ClassesType;
}> = ({ targetUserId, currentUser, classes }) => {
  const { NewConversationButton } = Components;
  
  return (
    <button className={classes.messageButton}>
      <NewConversationButton user={{_id: targetUserId}} currentUser={currentUser}>
        <a data-cy="message">Message</a>
      </NewConversationButton>
    </button>
  );
};


const DialogueUserRow = <V extends boolean>(props: DialogueUserRowProps<V>): JSX.Element => {
  const { targetUser, checkId, userIsChecked, userIsMatched, classes, currentUser, loadingNewDialogue, createDialogue, showKarma, showAgreement, showBio, showFrequentCommentedTopics, showPostsYouveRead } = props;
  const { UsersName } = Components;

  return <React.Fragment key={`${targetUser._id}_other`}>
    <DialogueCheckBox
      targetUserId={targetUser._id}
      targetUserDisplayName={targetUser.displayName}
      checkId={checkId}
      isChecked={userIsChecked}
      isMatched={userIsMatched}
      classes={classes} />
    <UsersName
      className={classes.displayName}
      documentId={targetUser._id}
      simple={false} />
    <MessageButton
      targetUserId={targetUser._id}
      currentUser={currentUser}
      classes={classes} />
    <MatchDialogueButton
      isMatched={userIsMatched}
      targetUserId={targetUser._id}
      targetUserDisplayName={targetUser.displayName}
      currentUser={currentUser}
      loadingNewDialogue={loadingNewDialogue}
      createDialogue={createDialogue}
      classes={classes} />
    {showKarma && <div className={classes.centeredText}> {targetUser.total_power} </div>}
    {showAgreement && <div className={classes.centeredText}> {targetUser.total_agreement} </div>}
    {showBio && <UserBio
      key={targetUser._id}
      classes={classes}
      userId={targetUser._id} />}
    {showFrequentCommentedTopics && <UserTopTags
      classes={classes}
      targetUserId={targetUser._id} />}
    {showPostsYouveRead && <UserPostsYouveRead
      classes={classes}
      targetUserId={targetUser._id}
      limit={8} />}
  </React.Fragment>;
}

const UserTable = <V extends boolean>(props: UserTableProps<V>) => {
  const {
    users,
    classes,
    gridClassName,
    userDialogueChecks,
    ...rest
  } = props;

  const headers = [
    "Dialogue",
    "Name",
    "Message",
    "Match",
    ...(rest.showKarma ? ["Karma"] : []),
    ...(rest.showAgreement ? ["Agreement"] : []),
    ...(rest.showBio ? ["Bio"] : []),
    ...(rest.showFrequentCommentedTopics ? ["Frequent commented topics"] : []),
    ...(rest.showPostsYouveRead ? ["Posts you've read"] : []),
  ];

  let rows;
  if (props.isUpvotedUser) {
    const allRowProps = getRowProps<true>(props);
    rows = allRowProps.map((props) => <DialogueUserRow key={props.targetUser._id} {...props} />);
  } else {
    props.showKarma
    const allRowProps = getRowProps<false>(props);
    rows = allRowProps.map((props) => <DialogueUserRow key={props.targetUser._id} {...props} />);
  }

  return (
    <div className={gridClassName}>
      <Headers titles={headers} className={classes.header} />
      {rows}
    </div>
  );
};

export const DialogueMatchingPage = ({classes}: {
  classes: ClassesType,
}) => {
  console.log(welcomeMessage())

  
  const { captureEvent } = useTracking(); //it is virtuous to add analytics tracking to new components

  const updateCurrentUser = useUpdateCurrentUser()
  const currentUser = useCurrentUser();
  const [optIn, setOptIn] = React.useState(currentUser?.revealChecksToAdmins); // for rendering the checkbox

  const { Loading, LoadMore, IntercomWrapper } = Components;

  const {create: createPost, loading: loadingNewDialogue, error: newDialogueError} = useCreate({ collectionName: "Posts", fragmentName: "PostsEdit" });
  const { history } = useNavigation();

  const { loading, error, data } = useQuery(gql`
    query getDialogueUsers {
      GetUserDialogueUsefulData {
        dialogueUsers {
          _id
          displayName
        }
        topUsers {
          _id
          displayName
          total_power
          total_agreement
        }
       }
    }
  `);

  const userDialogueUsefulData: UserDialogueUsefulData = data?.GetUserDialogueUsefulData;

  const { data: matchedUsersResult } = useQuery(gql`
    query GetDialogueMatchedUsers {
      GetDialogueMatchedUsers {
        _id
        displayName
      }
    }
  `);

  const matchedUsers: UsersOptedInToDialogueFacilitation[] | undefined = matchedUsersResult?.GetDialogueMatchedUsers;

  console.log({ matchedUsers });

  const {loading: userLoading, results: userDialogueChecks} = useMulti({
    terms: {
      view: "userDialogueChecks",
      userId: currentUser?._id,
      limit: 1000,
    },
    fragmentName: "DialogueCheckInfo",
    collectionName: "DialogueChecks",
  });

  const {loading: userOptedInLoading, results: usersOptedInToDialogueFacilitation, loadMoreProps} = useMulti({
    terms: { 
      view: 'usersWithOptedInToDialogueFacilitation',
      limit: 10, 
        },
    fragmentName: 'UsersOptedInToDialogueFacilitation',
    collectionName: 'Users'  
  });

  if (loading) {
    return <Loading />;
  } else if (!usersOptedInToDialogueFacilitation) {
    return <p>Error...</p>;
  }

  const targetUserIds = userDialogueChecks?.map(check => check.targetUserId) ?? [];

  async function createDialogue(title: string, participants: string[]) {
    const createResult = await createPost({
      data: {
        title,
        draft: true,
        collabEditorDialogue: true,
        coauthorStatuses: participants.map(userId => ({userId, confirmed: true, requested: false})),
        shareWithUsers: participants,
        sharingSettings: {
          anyoneWithLinkCan: "none",
          explicitlySharedUsersCan: "edit",
        },
        contents: {
          originalContents: {
            type: "ckEditorMarkup",
            data: ""
          }
        } as AnyBecauseHard
      },
    });
    if (createResult?.data?.createPost?.data) {
      const post = createResult?.data?.createPost?.data;
      if (post) {
        const postId = post._id;
        const postEditUrl = `/editPost?postId=${postId}`;
        history.push(postEditUrl);
      }
    }
  }

  if (!currentUser) return <p>You have to be logged in to view this page</p>
  if (loading) return <Loading />
  if (error || !userDialogueChecks || userDialogueChecks.length > 1000) return <p>Error </p>; // if the user has clicked that much stuff things might break...... 
  if (userDialogueChecks?.length > 1000) {
    throw new Error(`Warning: userDialogueChecks.length > 1000, seems user has checked more than a thousand boxes? how is that even possible? let a dev know and we'll fix it...`);
  }

  const handleOptInToRevealDialogueChecks = async (event: React.ChangeEvent<HTMLInputElement>) => {
    setOptIn(event.target.checked);
    void updateCurrentUser({revealChecksToAdmins: event.target.checked})
    captureEvent("optInToRevealDialogueChecks", {optIn: event.target.checked})
    
    if (event.target.checked) {
       // ping the slack webhook to inform team of opt-in. YOLO:ing and putting this on the client. Seems fine. 
      const webhookURL = "https://hooks.slack.com/triggers/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" 
      const userDetailString = currentUser?.displayName + " / " + currentUser?.slug
      const data = { user: userDetailString };
      void pingSlackWebhook(webhookURL, data)
    }
  };

  const prompt = "Opt-in to LessWrong team viewing your checks, to help proactively suggest and facilitate dialogues" 

  return (
  <div className={classes.root}>
    <div className={classes.container}>
      {isMobile() && (
        <div className={classes.mobileWarning}>
          Dialogues matching doesn't render well on mobile right now. <br/> <br /> Please view on laptop or tablet!
        </div>
      )}

      <h1>Dialogue Matching</h1>
      <p>
        Check a user you'd be interested in having a dialogue with, if they were interested too. Users will 
        not see whether you have checked them unless they have also checked you. A check is not a commitment, just an indication of interest.
        You can message people even if you haven't matched. 
        (Also, there are no notifications on match, as we haven't built that yet. You'll have to keep checking the page :)
      </p>
      
      <div className={classes.optInContainer}>
        <FormControlLabel className={classes.optInLabel}
          control={
            <Checkbox
              checked={optIn}
              onChange={event => handleOptInToRevealDialogueChecks(event)}
              name="optIn"
              color="primary"
              className={classes.optInCheckbox}
            />
          }
          label={<span className={classes.prompt}> {prompt} </span>}
        />
    </div> 
    </div> 
    <p className={classes.privacyNote}>On privacy: LessWrong team does not look at user’s checks. We do track metadata, like “Two users just matched”, 
      to help us know whether the feature is getting used. If one user opts in to revealing their checks we can still not see their matches, unless 
      the other part of the match has also opted in.
    </p>
    <div className={classes.rootFlex}>
      <div className={classes.matchContainer}>
        <h3>Users you've matched with</h3>
        <UserTable
          users={matchedUsers ?? []}
          isUpvotedUser={false}
          classes={classes}
          gridClassName={classes.matchContainerGridV2}
          currentUser={currentUser}
          userDialogueChecks={userDialogueChecks}
          loadingNewDialogue={loadingNewDialogue}
          createDialogue={createDialogue}
          showBio={true}
          showKarma={false}
          showAgreement={false}
          showPostsYouveRead={true}
          showFrequentCommentedTopics={true}
        />
      </div>
    </div>
    <div className={classes.rootFlex}>
      <div className={classes.matchContainer}>
        <h3>Your top upvoted users (last 1.5 years)</h3>
        <UserTable
          users={userDialogueUsefulData.topUsers}
          isUpvotedUser={true}
          classes={classes}
          gridClassName={classes.matchContainerGridV1}
          currentUser={currentUser}
          userDialogueChecks={userDialogueChecks}
          loadingNewDialogue={loadingNewDialogue}
          createDialogue={createDialogue}
          showBio={false}
          showKarma={true}
          showAgreement={true}
          showPostsYouveRead={true}
          showFrequentCommentedTopics={true}
        />
      </div>
    </div>
    <br />
    <div className={classes.rootFlex}>
      <div className={classes.matchContainer}>
        <h3>Users who published dialogues</h3>
        <UserTable
          users={userDialogueUsefulData.dialogueUsers}
          isUpvotedUser={false}
          classes={classes}
          gridClassName={classes.matchContainerGridV2}
          currentUser={currentUser}
          userDialogueChecks={userDialogueChecks}
          loadingNewDialogue={loadingNewDialogue}
          createDialogue={createDialogue}
          showBio={true}
          showKarma={false}
          showAgreement={false}
          showPostsYouveRead={true}
          showFrequentCommentedTopics={true}
        />
      </div>
    </div>
    <br />
    <div className={classes.rootFlex}>
      <div className={classes.matchContainer}>
        <h3>Users who opted in to dialogue matchmaking on frontpage</h3>
        <UserTable
          users={usersOptedInToDialogueFacilitation}
          isUpvotedUser={false}
          classes={classes}
          gridClassName={classes.matchContainerGridV2}
          currentUser={currentUser}
          userDialogueChecks={userDialogueChecks}
          loadingNewDialogue={loadingNewDialogue}
          createDialogue={createDialogue}
          showBio={true}
          showKarma={false}
          showAgreement={false}
          showPostsYouveRead={true}
          showFrequentCommentedTopics={true}
        />
        <LoadMore {...loadMoreProps} />
      </div>
    </div>
    <IntercomWrapper />
  </div>)
}

const DialogueMatchingPageComponent = registerComponent('DialogueMatchingPage', DialogueMatchingPage, {styles});

declare global {
  interface ComponentTypes {
    DialogueMatchingPage: typeof DialogueMatchingPageComponent
  }
}<|MERGE_RESOLUTION|>--- conflicted
+++ resolved
@@ -121,6 +121,7 @@
   userId: string;
   targetUserId: string;
   targetUserDisplayName: string;
+  dialogueCheckId: string;
 };
 
 type MatchDialogueButtonProps = {
@@ -609,24 +610,12 @@
   </div>
 );
 
-<<<<<<< HEAD
-const NextStepsDialog: React.FC<NextStepsDialogProps> = ({ open, onClose, userId, targetUserId, targetUserDisplayName }) => {
-=======
-
-type NextStepsDialogProps = {
-  open: boolean;
-  onClose: () => void;
-  userId: string;
-  targetUserId: string;
-  targetUserDisplayName: string;
-  dialogueCheckId: string;
-};
+
 
 const NextStepsDialog: React.FC<NextStepsDialogProps> = ({ open, onClose, userId, targetUserId, targetUserDisplayName, dialogueCheckId }) => {
 
   const { WrappedSmartForm } = Components;
 
->>>>>>> 6d9c8daa
 
   const [topicNotes, setTopicNotes] = useState("");
   const [formatSync, setFormatSync] = useState(false);
