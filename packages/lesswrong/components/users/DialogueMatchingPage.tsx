import React, { useEffect, useRef, useState } from 'react';
import { Components, registerComponent } from '../../lib/vulcan-lib';
import { useTracking } from "../../lib/analyticsEvents";
import { gql, useQuery, useMutation } from "@apollo/client";
import { useUpdateCurrentUser } from "../hooks/useUpdateCurrentUser";
import { useCurrentUser } from '../common/withUser';
import { randomId } from '../../lib/random';
import { commentBodyStyles } from '../../themes/stylePiping';
import { useCreate } from '../../lib/crud/withCreate';
import { useNavigation } from '../../lib/routeUtil';
import Checkbox from '@material-ui/core/Checkbox';
import FormControlLabel from '@material-ui/core/FormControlLabel';
import { useSingle } from '../../lib/crud/withSingle';
import { useMulti } from "../../lib/crud/withMulti";
import ReactConfetti from 'react-confetti';
import { Link } from '../../lib/reactRouterWrapper';
import classNames from 'classnames';
import {postGetEditUrl, postGetPageUrl} from '../../lib/collections/posts/helpers';
import { isProduction } from '../../lib/executionEnvironment';
import type { History } from 'history';

import Select from '@material-ui/core/Select';

//import Dialog from '@material-ui/core/Dialog';
import DialogTitle from '@material-ui/core/DialogTitle';
import DialogContent from '@material-ui/core/DialogContent';
import DialogActions from '@material-ui/core/DialogActions';
import Button from '@material-ui/core/Button';
import TextField from '@material-ui/core/TextField';
import {SYNC_PREFERENCE_VALUES, SyncPreference } from '../../lib/collections/dialogueMatchPreferences/schema';
import { useDialog } from '../common/withDialog';
import { useDialogueMatchmaking } from '../hooks/useDialogueMatchmaking';
import { usePaginatedResolver } from '../hooks/usePaginatedResolver';

export type UpvotedUser = {
  _id: string;
  username: string;
  displayName: string;
  total_power: number;
  power_values: string;
  vote_counts: number;
  total_agreement: number;
  agreement_values: string;
  recently_active_matchmaking: boolean;
};

export type CommentCountTag = {
  name: string;
  comment_count: number;
};

export type TopCommentedTagUser = {
  _id: string;
  username: string;
  displayName: string;
  total_power: number;
  tag_comment_counts: Array<{
    name: string;
    post_comment_count: number;
  }>
};

export type UserDialogueUsefulData = {
  dialogueUsers: UsersOptedInToDialogueFacilitation[],
  topUsers: UpvotedUser[],
}

export type TagWithCommentCount = {
  tag: DbTag,
  commentCount: number
}

interface CommonDialogueUserRowProps {
  checkId: string;
  userIsChecked: boolean;
  userIsMatched: boolean;
  currentUser: UsersCurrent;
  showBio: boolean | undefined;
  showFrequentCommentedTopics: boolean | undefined;
  showPostsYouveRead: boolean | undefined;
}

type DialogueUserRowProps<V extends boolean> = V extends true ? (CommonDialogueUserRowProps & {
  targetUser: UpvotedUser;
  showKarma: boolean;
  showAgreement: boolean;
}) : (CommonDialogueUserRowProps & {
  targetUser: Omit<UsersOptedInToDialogueFacilitation, 'karma'>;
  showKarma: false;
  showAgreement: false;
});


type RowUser = UsersOptedInToDialogueFacilitation & {
  [k in keyof Omit<UpvotedUser, '_id' | 'username' | 'displayName'>]?: never;
};

type CommonUserTableProps = {
  classes: ClassesType<typeof styles>;
  gridClassName: string,
  currentUser: UsersCurrent;
  userDialogueChecks: DialogueCheckInfo[];
  showBio: boolean;
  showPostsYouveRead: boolean;
  showFrequentCommentedTopics: boolean;
}

type UserTableProps<V extends boolean> = V extends false ? (CommonUserTableProps & {
  users: RowUser[];
  showKarma: false;
  showAgreement: false;
  isUpvotedUser: false;
  showHeaders: boolean;
}) : (CommonUserTableProps & {
  users: UpvotedUser[];
  showKarma: boolean;
  showAgreement: boolean;
  isUpvotedUser: true;
  showHeaders: boolean;
});

type NextStepsDialogProps = {
  onClose: () => void;
  userId: string;
  targetUserId: string;
  targetUserDisplayName: string;
  dialogueCheckId: string;
  classes: ClassesType<typeof styles>;
};

type MatchDialogueButtonProps = {
  isMatched: boolean;
  checkId: string,
  targetUserId: string;
  targetUserDisplayName: string;
  currentUser: UsersCurrent;
  classes: ClassesType<typeof styles>;
};

const minRowHeight = 28;

const styles = (theme: ThemeType) => ({
  root: {
    padding: 20,
    ...commentBodyStyles(theme),
    background: theme.palette.background.default,
  },
  matchContainer: {
    maxWidth: 1300,
    padding: 20,
    background: theme.palette.panelBackground.default,
    borderRadius: 5,
  },
  matchContainerGridV1: {
    display: 'grid',    //      checkbox       name                       message                      match                 upvotes        agreement         tags    posts read
    gridTemplateColumns: `       60px          100px         minmax(min-content, 80px)      minmax(min-content, 80px)         100px           100px            200px     425px`,
    gridAutoRows: `minmax${minRowHeight}px, auto)`,
    gridRowGap: 15,
    columnGap: 10,
    alignItems: 'center',
    [theme.breakpoints.down("sm")]: {
      display: 'grid',
      //                    checkbox    name     message     match
      gridTemplateColumns: `60px        100px    80px        80px`,
      gridRowGap: 5,
      columnGap: 10,
      alignItems: 'center',
    },
  },
  matchContainerGridV2: {
    display: 'grid',    //        checkbox           name         message                match                    bio    tags    posts read  
    gridTemplateColumns: `minmax(min-content, 60px) 100px minmax(min-content, 80px) minmax(min-content, 80px)     200px   200px     425px `,
    gridAutoRows: `minmax${minRowHeight}px, auto)`,
    gridRowGap: 15,
    columnGap: 10,
    alignItems: 'center',
    [theme.breakpoints.down("sm")]: {
      display: 'grid',
      //                    checkbox    name     message     match
      gridTemplateColumns: `60px        100px    80px        80px`,
      gridRowGap: 5,
      columnGap: 10,
      alignItems: 'center',
    },
  },
  matchContainerGridMobile: {
    display: 'grid',
    //                    checkbox    name     message     match
    gridTemplateColumns: `60px        100px    80px        80px`,
    gridRowGap: 5,
    columnGap: 10,
    alignItems: 'center',
  },
  header: {
    height: 'auto',
    margin: 0,
    marginBottom: 10,
    whiteSpace: 'nowrap',
    justifyContent: 'center',
    alignItems: 'center',
  },
  displayName: {
    height: 'auto',
    overflow: 'hidden',
    textOverflow: 'ellipsis',
    whiteSpace: 'nowrap'
  },
  dialogBox: {
    [theme.breakpoints.down('sm')]: {
      maxWidth: '100%',
      display: 'flex',
      flexDirection: 'column',
    },
  },
  schedulingPreferences: {
    display: 'flex',
    alignItems: 'center',
  },
  schedulingQuestion: {

  },
  messageButton: {
    maxHeight: minRowHeight,
    fontFamily: theme.palette.fonts.sansSerifStack,
    backgroundColor: theme.palette.panelBackground.darken15,
    color: theme.palette.link.unmarked,
    whiteSpace: 'nowrap',
    borderRadius: 5
  },
  enterTopicsButton: {
    maxHeight: minRowHeight,
    fontFamily: theme.palette.fonts.sansSerifStack,
    backgroundColor: theme.palette.primary.light,
    color: 'white',
    whiteSpace: 'nowrap',
    borderRadius: 5
  },
  lightGreenButton: {
    maxHeight: minRowHeight,
    fontFamily: theme.palette.fonts.sansSerifStack,
    backgroundColor: theme.palette.primary.main ,
    color: 'white',
    whiteSpace: 'nowrap',
    borderRadius: 5
  },
  waitingMessage: {
    maxWidth: 200,
    maxHeight: minRowHeight,
    fontFamily: theme.palette.fonts.sansSerifStack,
    backgroundColor: 'white',
    color: 'black',
    overflow: 'hidden',
    textOverflow: 'ellipsis',
    whiteSpace: 'nowrap'
  },
  link: {
    color: theme.palette.primary.main,
    cursor: 'pointer',
    '&:hover': {
      color: theme.palette.primary.light,
    }
  },
  rootFlex: {
    display: 'flex',
    alignItems: 'stretch'
  },
  gradientBigTextContainer: {
    position: 'relative',
    maxHeight: 70, 
    overflow: 'auto',
    color: 'grey', 
    fontSize: 14,
    lineHeight: '1.15em',
    WebkitMaskImage: 'linear-gradient(to bottom, transparent 0%, black 20%, black 80%, transparent 100%)',
    '&.scrolled-to-bottom': {
      WebkitMaskImage: 'linear-gradient(to bottom, transparent 0%, black 20%, black 100%)',
    },
    '&.scrolled-to-top': {
      WebkitMaskImage: 'linear-gradient(to bottom, black 0%, black 80%, transparent 100%)',
    }
  },
  privacyNote: {
    color: 'grey',
    fontSize: '1rem',
  },
  checkbox: {
    height: 10, 
    color: 'default',
    '&$checked': {
      color: 'default',
    },
  },
  checked: {
    height: 10, 
  },
  checkboxCheckedMatched: {
    height: 10, 
    color: theme.palette.lwTertiary.main,
    '&$checked': {
      color: theme.palette.lwTertiary.main,
    },
  },
  checkboxCheckedNotMatched: {
    height: 10, 
    color: '#ADD8E6',
    '&$checked': {
      color: '#00000038',
    },
  },
  centeredText: {
    display: 'flex',
    maxHeight: minRowHeight, 
    justifyContent: 'center',
    alignItems: 'center',
  },

  container: {
    maxWidth: 1100,
  },

  // mobile warning stuff
  mobileWarning: {
    backgroundColor: 'yellow',
    padding: 10,
    marginBottom: 20,
    maxWidth: '40vw',
    [theme.breakpoints.up("sm")]: {
      display: "none"
    }
  },

  details: {
    [theme.breakpoints.down("sm")]: {
      display: "none"
    }
  },
  
  // opt-in stuff
  optInContainer: {
    display: 'flex',
    alignItems: 'top',
  },
  optInLabel: {
    paddingLeft: 8,
  },
  optInCheckbox: {
    height: 10,
    width: 30,
    color: "#9a9a9a",
  },
  dialogueTopicList: {
    marginTop: 16,
    marginBottom: 16
  },
  dialogueTopicRow: {
    display: 'flex',
    alignItems: 'center',
    alignContent: 'space-between',
    marginBottom: 8,
    marginTop: 8
  },
  dialogueTopicRowTopicText: {
    fontSize:'1.1rem',
    opacity: '0.8',
    lineHeight: '1.32rem'
  },
  dialogueTopicRowTopicCheckbox: {
    padding: '4px 16px 4px 8px'
  },
  dialogueTopicSubmit: {
    display: 'flex'
  },
  dialogueTitle: {
    paddingBottom: 8
  },
  dialogueFormatGrid: {
    display: 'grid',
    grid: 'auto-flow / 1fr 40px 40px 40px',
    alignItems: 'center',
    marginBottom: 8
  },
  dialogueFormatHeader: {
    marginBottom: 8
  },
  dialogueFormatLabel: {
    textAlign: 'center',
    opacity: 0.5
  },
  dialogSchedulingCheckbox: {
    paddingTop: 4,
    paddingBottom: 4
  }
});

const redirect = (redirectId: string | undefined, history: History<unknown>) => {
  if (redirectId) {
    const path = postGetEditUrl(redirectId)
    history.push(path)
  }
}

async function pingSlackWebhook(webhookURL: string, data: any) {
  // ping the slack webhook to inform team of match. YOLO:ing and putting this on the client. Seems fine: but it's the second time this happens, and if we're doing it a third time, I'll properly move it all to the server 
  try {
    const response = await fetch(webhookURL, {
      method: 'POST',
      body: JSON.stringify(data),
    });

    if (!response.ok) {
      throw new Error(`HTTP error! status: ${response.status}`);
    }

    return response
  } catch (error) {
    //eslint-disable-next-line no-console
    console.error('There was a problem with the fetch operation: ', error);
  }
}

const useScrollGradient = (ref: React.RefObject<HTMLDivElement>) => {
  const [isScrolledToTop, setIsScrolledToTop] = useState(true);
  const [isScrolledToBottom, setIsScrolledToBottom] = useState(false);

  useEffect(() => {
    const element = ref.current;
    const handleScroll = () => {
      if (element) {
        const atTop = element.scrollTop <= (element.scrollHeight * 0.10);
        const atBottom = (element.scrollHeight - element.scrollTop) <= (element.clientHeight * 1.10);
        setIsScrolledToTop(atTop);
        setIsScrolledToBottom(atBottom);
      }
    };

    element?.addEventListener('scroll', handleScroll);
    return () => element?.removeEventListener('scroll', handleScroll);
  }, [ref]);

  return { isScrolledToTop, isScrolledToBottom };
};

const isMatched = (userDialogueChecks: DialogueCheckInfo[], targetUserId: string): boolean => {
  return userDialogueChecks.some(check => check.targetUserId === targetUserId && check.match);
};

const isChecked = (userDialogueChecks: DialogueCheckInfo[], targetUserId: string): boolean => {
  return userDialogueChecks?.find(check => check.targetUserId === targetUserId)?.checked || false;
};

const getUserCheckInfo = (targetUser: RowUser | UpvotedUser, userDialogueChecks: DialogueCheckInfo[]) => {
  const checkId = userDialogueChecks?.find(check => check.targetUserId === targetUser._id)?._id;
  const userIsChecked = isChecked(userDialogueChecks, targetUser._id);
  const userIsMatched = isMatched(userDialogueChecks, targetUser._id);
  return {
    checkId,
    userIsChecked,
    userIsMatched
  };
}

export const getRowProps = (tableProps: Omit<UserTableProps<boolean>, 'classes' | 'gridClassName' | 'showHeaders'>): DialogueUserRowProps<boolean>[] => {
  return tableProps.users.map(targetUser => {
    const checkInfo = getUserCheckInfo(targetUser, tableProps.userDialogueChecks);
    const { users, userDialogueChecks, ...remainingRowProps } = tableProps;
  
    const rowProps = {
      targetUser,
      ...checkInfo,
      ...remainingRowProps,
    };

    return rowProps;
  }) as DialogueUserRowProps<boolean>[];
};

const UserBio = ({ classes, userId }: { classes: ClassesType<typeof styles>, userId: string }) => {
  const { document: userData, loading } = useSingle({
    documentId: userId,
    collectionName: "Users",
    fragmentName: "UsersProfile"
  });

  const bioContainerRef = useRef<HTMLDivElement | null>(null);
  const { isScrolledToTop, isScrolledToBottom } = useScrollGradient(bioContainerRef);

  return (
    <div 
      className={classNames(classes.gradientBigTextContainer, {
        'scrolled-to-top': isScrolledToTop,
        'scrolled-to-bottom': isScrolledToBottom
      }, classes.details)} 
      ref={bioContainerRef}
    >
      {userData?.biography?.plaintextDescription }
    </div>
  )
};

const UserPostsYouveRead = ({ classes, targetUserId, limit = 20}: { classes: ClassesType<typeof styles>, targetUserId: string, limit?: number }) => {
  const currentUser = useCurrentUser();
  const { Loading, PostsTooltip, LWDialog } = Components;


  const { loading, error, data } = useQuery(gql`
    query UsersReadPostsOfTargetUser($userId: String!, $targetUserId: String!, $limit: Int) {
      UsersReadPostsOfTargetUser(userId: $userId, targetUserId: $targetUserId, limit: $limit) {
        _id
        title
      }
    }
  `, {
    variables: { userId: currentUser?._id, targetUserId: targetUserId, limit : limit },
  });

  const readPosts:DbPost[] = data?.UsersReadPostsOfTargetUser

  const readPostsContainerRef = useRef<HTMLDivElement | null>(null);
  const { isScrolledToTop, isScrolledToBottom } = useScrollGradient(readPostsContainerRef);

  if (loading) return < Loading/>
  if (error) return <p>Error: {error.message} </p>;

  return (
    <div 
      className={classNames(classes.gradientBigTextContainer, classes.details, {
        'scrolled-to-top': isScrolledToTop,
        'scrolled-to-bottom': isScrolledToBottom
      })} 
      ref={readPostsContainerRef}
    >
      {readPosts.length > 0 ? (
        readPosts.map((post, index) => (
          <PostsTooltip key={index} postId={post._id}>
            <Link key={index} to={postGetPageUrl(post)}>• {post.title} </Link>
            <br/>
          </PostsTooltip>
        ))
      ) : (
        <p>(no posts read...)</p>
      )}
    </div>
  );
};

const UserTopTags = ({ classes, targetUserId }: { classes: ClassesType<typeof styles>, targetUserId: string }) => {
  const { Loading } = Components;

  const { loading, error, data } = useQuery(gql`
    query UserTopTags($userId: String!) {
      UserTopTags(userId: $userId) {
        tag {
          name
          _id
        }
        commentCount
      }
    }
  `, {
    variables: { userId: targetUserId },
  });

  const topTags:[TagWithCommentCount] = data?.UserTopTags;

  const tagContainerRef = useRef<HTMLDivElement | null>(null);
  const { isScrolledToTop, isScrolledToBottom } = useScrollGradient(tagContainerRef);

  if (loading) return <Loading/>
  if (error) return <p>Error: {error.message} </p>;

  return (
    <div 
      className={classNames(classes.gradientBigTextContainer, classes.details, {
        'scrolled-to-top': isScrolledToTop,
        'scrolled-to-bottom': isScrolledToBottom
      })}> 
      {topTags.length > 0 ? (
        topTags.map((tag, index) => (
          <div key={index}>
            • {tag.tag.name}
            <br/>
          </div>
        ))
      ) : (
        <p>(no comments...)</p>
      )}
    </div>
  );
};

const Headers = ({ titles, classes }: { titles: string[], classes: ClassesType<typeof styles> }) => {
  return (
    <>
      {titles.map((title, index) => (
        <h5 key={index} className={classNames(classes.header, index > 3 ? classes.details : "")}> {title} </h5>
      ))}
    </>
  );
};

const NextStepsDialog = ({ onClose, userId, targetUserId, targetUserDisplayName, dialogueCheckId, classes }: NextStepsDialogProps) => {

  const [topicNotes, setTopicNotes] = useState("");
  const [formatSync, setFormatSync] = useState<SyncPreference>("No");
  const [formatAsync, setFormatAsync] = useState<SyncPreference>("No");
  const [formatNotes, setFormatNotes] = useState("");

  const { LWDialog, MenuItem } = Components;

  const { create, called } = useCreate({
    collectionName: "DialogueMatchPreferences",
    fragmentName: "DialogueMatchPreferencesDefaultFragment",
  })

  const { history } = useNavigation();

  const onSubmit = async () => {

    // onClose()

    const response = await create({
      data: {
        dialogueCheckId: dialogueCheckId,
        topicPreferences: topicPreferences,
        topicNotes: topicNotes,
        syncPreference: formatSync,
        asyncPreference: formatAsync,
        formatNotes: formatNotes,
      }
    })

    const redirectId = response.data?.createDialogueMatchPreference.data.generatedDialogueId
    redirect(redirectId, history)
  }

  const { results: popularTopics } = usePaginatedResolver({
    fragmentName: "CommentsList",
    resolverName: "PollTopicsPopular",
    limit: 4,
  });

  const [topicPreferences, setTopicPreferences] = useState<DbDialogueMatchPreference["topicPreferences"]>([])

  useEffect(() => setTopicPreferences(topicPreferences => [...topicPreferences, ...(popularTopics?.map(comment => ({
    text: comment.contents?.plaintextMainText || '',
    preference: 'No' as const,
    commentSourceId: comment._id
  })) || [])]), [popularTopics])

  return (
    <LWDialog open onClose={onClose}>
      {called ? (
        <div>
          <DialogTitle>
            <h2>You submitted, nice job.</h2>
            <p>This info will be sent to your match partner.</p> 
            <p>Once they fill out the form, you'll get to see each others answers and chat about whether a dialogue makes sense.</p>
          </DialogTitle>
          <div style={{textAlign: "center"}}>
            <img style={{maxHeight: "50px"}} src="https://res.cloudinary.com/lesswrong-2-0/image/upload/v1497915096/favicon_lncumn.ico"></img>
          </div>
          <DialogActions>
            <Button onClick={onClose} color="default">
              Close
            </Button>
          </DialogActions>
        </div>
      ) : (
      <div className={classes.dialogBox}>
        <DialogTitle className={classes.dialogueTitle}>Alright, you matched with {targetUserDisplayName}!</DialogTitle>
        <DialogContent >
            <div>Here are some popular topics on LW. Checkmark any you're interested in discussing.</div>
            <div className={classes.dialogueTopicList}>
              {topicPreferences.map((topic) => <div className={classes.dialogueTopicRow} key={topic.text}>
                <Checkbox 
                    className={classes.dialogueTopicRowTopicCheckbox}
                    checked={topic.preference === "Yes"}
                    // Set the preference of the topic with the matching text to the new preference
                    onChange={event => setTopicPreferences(
                      topicPreferences.map(
                        existingTopic => existingTopic.text === topic.text ? {
                          ...existingTopic, 
                          preference: event.target.checked ? "Yes" : "No" as const
                        } : existingTopic
                      )
                    )}
                  />
                  <div className={classes.dialogueTopicRowTopicText}>
                    {topic.text}
                  </div>
              </div>)}
            </div>
            <div className={classes.dialogueTopicSubmit}>
              <TextField
                variant="outlined"
                label={`Suggest other topics to ${targetUserDisplayName}?`}
                fullWidth
                value={topicNotes}
                onChange={event => setTopicNotes(event.target.value)}
              />
              <Button color="default" onClick={e => {
                setTopicPreferences([...topicPreferences, {
                  text: topicNotes,
                  preference: 'Yes' as const, 
                  commentSourceId: null
                }])
                setTopicNotes('')
              } }>
                Add Topic
              </Button>
            </div>
            <br />
            <div className={classes.dialogueFormatGrid}>
              <h3 className={classes.dialogueFormatHeader}>What Format Do You Prefer?</h3>
              <label className={classes.dialogueFormatLabel}>Great</label>
              <label className={classes.dialogueFormatLabel}>Okay</label>
              <label className={classes.dialogueFormatLabel}>No</label>
              
              <div className={classes.schedulingQuestion}>Find a synchronous 1-3hr block to sit down and dialogue</div>
              {SYNC_PREFERENCE_VALUES.map((value, idx) => <Checkbox 
                  key={value}
                  className={classes.dialogSchedulingCheckbox}
                  onChange={event => setFormatSync(value as SyncPreference)}
              />)}

              <div className={classes.schedulingQuestion}>Have an asynchronous dialogue where you reply where convenient</div>
              {SYNC_PREFERENCE_VALUES.map((value, idx) => <Checkbox 
                  key={value}
                  className={classes.dialogSchedulingCheckbox}
                  onChange={event => setFormatAsync(value as SyncPreference)}
              />)}
              
            </div>      
            <TextField
              multiline
              rows={2}
              variant="outlined"
              label="Anything else to add?"
              fullWidth
              value={formatNotes}
              onChange={event => setFormatNotes(event.target.value)}
            />
        </DialogContent>
        <DialogActions>
          <Button onClick={onClose} color="default">
            Close
          </Button>
          <Button onClick={onSubmit} color="primary">
            Submit
          </Button>
        </DialogActions>
      </div>
      )}
    </LWDialog>
  );
};

const NextStepsDialogComponent = registerComponent("NextStepsDialog", NextStepsDialog, { styles });


const DialogueCheckBox: React.FC<{
  targetUserId : string;
  targetUserDisplayName : string;
  checkId?: string;
  isChecked: boolean, 
  isMatched: boolean;
  classes: ClassesType<typeof styles>;
}> = ({ targetUserId, targetUserDisplayName, checkId, isChecked, isMatched, classes}) => {
  const currentUser = useCurrentUser();
  const { captureEvent } = useTracking(); //it is virtuous to add analytics tracking to new components
  const { openDialog } = useDialog();

  const [upsertDialogueCheck] = useMutation(gql`
    mutation upsertUserDialogueCheck($targetUserId: String!, $checked: Boolean!) {
      upsertUserDialogueCheck(targetUserId: $targetUserId, checked: $checked) {
          _id
          __typename
          userId
          targetUserId
          checked
          checkedAt
          match
        }
      }
    `)
  
  async function handleNewMatchAnonymisedAnalytics() {
    captureEvent("newDialogueReciprocityMatch", {}) // we only capture match metadata and don't pass anything else

    // ping the slack webhook to inform team of match. YOLO:ing and putting this on the client. Seems fine: but it's the second time this happens, and if we're doing it a third time, I'll properly move it all to the server 
    const webhookURL = isProduction ? "https://hooks.slack.com/triggers/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" : "https://hooks.slack.com/triggers/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"  //
    const data = {} // Not sending any data for now 
    void pingSlackWebhook(webhookURL, data)
    
  }

  const [showConfetti, setShowConfetti] = useState(false);


  async function updateDatabase(event: React.ChangeEvent<HTMLInputElement>, targetUserId: string, checkId?: string) {
    if (!currentUser) return;

    const response = await upsertDialogueCheck({
      variables: {
        targetUserId: targetUserId, 
        checked: event.target.checked
      },
      update(cache, { data }) {
        if (!checkId) {
          cache.modify({
            fields: {
              dialogueChecks(existingChecksRef) {
                const newCheckRef = cache.writeFragment({
                  data: data.upsertUserDialogueCheck,
                  fragment: gql`
                    fragment DialogueCheckInfo on DialogueCheck {
                      _id
                      userId
                      targetUserId
                      checked
                      checkedAt
                      match
                    }
                  `
                });
                return {
                  ...existingChecksRef,
                  results: [...existingChecksRef.results, newCheckRef]
                }
              }
            }
          });
        }
      },
      optimisticResponse: {
        upsertUserDialogueCheck: {
          _id: checkId || randomId(),
          __typename: 'DialogueCheck',
          userId: currentUser._id,
          targetUserId: targetUserId,
          checked: event.target.checked,
          checkedAt: new Date(),
          match: false 
        }
      }
    })
    
    if (response.data.upsertUserDialogueCheck.match) {
      void handleNewMatchAnonymisedAnalytics()
      setShowConfetti(true);
      openDialog({
        componentName: 'NextStepsDialog',
        componentProps: {
          userId: currentUser?._id,
          targetUserId,
          targetUserDisplayName,
          dialogueCheckId: checkId!
        }
      });
    }
  }

  return (
    <>
      {showConfetti && <ReactConfetti recycle={false} colors={["#7faf83", "#00000038" ]} onConfettiComplete={() => setShowConfetti(false)} />}
      <FormControlLabel
        control={ 
          <Checkbox 
            classes={{
              root: classNames({
                [classes.checkbox]: !isChecked,
                [classes.checkboxCheckedMatched]: isChecked && isMatched,
                [classes.checkboxCheckedNotMatched]: isChecked && !isMatched
              }),
              checked: classes.checked
            }}
            onChange={event => updateDatabase(event, targetUserId, checkId) } 
            checked={isChecked}
          />
        }
        label=""
      />
    </>
  );
};

const MatchDialogueButton: React.FC<MatchDialogueButtonProps> = ({
  isMatched,
  checkId,
  targetUserId,
  targetUserDisplayName,
  currentUser,
  classes,
}) => {

  const { openDialog } = useDialog();
  const { history } = useNavigation();

  const {loading: userLoading, results} = useMulti({
    terms: {
      view: "dialogueMatchPreferences",
      dialogueCheckId: checkId,
      limit: 1000,
    },
    fragmentName: "DialogueMatchPreferenceInfo",
    collectionName: "DialogueMatchPreferences",
  });

  if (!isMatched) return <div></div>; // need this instead of null to keep the table columns aligned

  const userMatchPreferences = results?.[0]
  const generatedDialogueId = userMatchPreferences?.generatedDialogueId;

  if (!!generatedDialogueId) {
    return (
      <button className={classes.lightGreenButton} onClick={(e) => redirect(generatedDialogueId, history)}>
        <a data-cy="message">Go to dialogue</a>
      </button>
    );
  }

  if (userMatchPreferences) {
    return (
      <div className={classes.waitingMessage}>
        Waiting for {targetUserDisplayName}...
      </div>
    );
  }

  return (
    <button
      className={classes.enterTopicsButton}
      onClick={(e) =>
        openDialog({
          componentName: 'NextStepsDialog',
          componentProps: {
            userId: currentUser?._id,
            targetUserId,
            targetUserDisplayName,
            dialogueCheckId: checkId!
          }
        })
      }
    >
      <a data-cy="message">Enter topics</a>
    </button>
  );
};

const MessageButton: React.FC<{
  targetUserId: string;
  currentUser: UsersCurrent; 
  classes: ClassesType<typeof styles>;
}> = ({ targetUserId, currentUser, classes }) => {
  const { NewConversationButton } = Components;
  
  return (
    <button className={classes.messageButton}>
      <NewConversationButton user={{_id: targetUserId}} currentUser={currentUser}>
        <a data-cy="message">Message</a>
      </NewConversationButton>
    </button>
  );
};


const DialogueUserRow = <V extends boolean>(props: DialogueUserRowProps<V> & { classes: ClassesType }): JSX.Element => {
  const { targetUser, checkId, userIsChecked, userIsMatched, classes, currentUser, showKarma, showAgreement, showBio, showFrequentCommentedTopics, showPostsYouveRead } = props;
  const { UsersName, DialogueCheckBox, MessageButton, MatchDialogueButton } = Components;

  return <React.Fragment key={`${targetUser._id}_other`}>
    <DialogueCheckBox
      targetUserId={targetUser._id}
      targetUserDisplayName={targetUser.displayName}
      checkId={checkId}
      isChecked={userIsChecked}
      isMatched={userIsMatched}
    />
    <UsersName
      className={classes.displayName}
      documentId={targetUser._id}
      simple={false} />
    <MessageButton
      targetUserId={targetUser._id}
      currentUser={currentUser}
    />
    <MatchDialogueButton
      isMatched={userIsMatched}
      checkId={checkId}
      targetUserId={targetUser._id}
      targetUserDisplayName={targetUser.displayName}
      currentUser={currentUser}
    />
    {showKarma && <div className={classNames(classes.centeredText, classes.detail)}> {targetUser.total_power} </div>}
    {showAgreement && <div className={classNames(classes.centeredText, classes.detail)}> {targetUser.total_agreement} </div>}
    {showBio && <UserBio
      key={targetUser._id}
      classes={classes}
      userId={targetUser._id} />}
    {showFrequentCommentedTopics && <UserTopTags
      classes={classes}
      targetUserId={targetUser._id} />}
    {showPostsYouveRead && <UserPostsYouveRead
      classes={classes}
      targetUserId={targetUser._id}
      limit={8} />}
  </React.Fragment>;
}

const UserTable = <V extends boolean>(props: UserTableProps<V>) => {
  const {
    users,
    classes,
    gridClassName,
    userDialogueChecks,
    showHeaders,
    ...rest
  } = props;

  const { DialogueUserRow } = Components;

  const headers = [
    "Dialogue",
    "Name",
    "Message",
    "Match",
    ...(rest.showKarma ? ["Karma"] : []),
    ...(rest.showAgreement ? ["Agreement"] : []),
    ...(rest.showBio ? ["Bio"] : []),
    ...(rest.showFrequentCommentedTopics ? ["Frequent commented topics"] : []),
    ...(rest.showPostsYouveRead ? ["Posts you've read"] : []),
  ];

<<<<<<< HEAD
  let rows;
  if (props.isUpvotedUser) {
    const allRowProps = getRowProps<true>(props);
    rows = allRowProps.map((rowProps) => <DialogueUserRow key={rowProps.targetUser._id} {...rowProps} />);
  } else {
    const allRowProps = getRowProps<false>(props);
    rows = allRowProps.map((rowProps) => <DialogueUserRow key={rowProps.targetUser._id} {...rowProps} />);
  }
=======
  const allRowProps = getRowProps(props);
  const rows = allRowProps.map((rowProps) => <DialogueUserRow key={rowProps.targetUser._id} {...rowProps} />);
>>>>>>> f9de6092

  return (
    <div className={gridClassName}>
      {showHeaders && <Headers titles={headers} classes={classes} />}
      {rows}
    </div>
  );
};

export const DialogueMatchingPage = ({classes}: {
  classes: ClassesType<typeof styles>,
}) => {

  
  const { captureEvent } = useTracking(); //it is virtuous to add analytics tracking to new components

  const updateCurrentUser = useUpdateCurrentUser()
  const currentUser = useCurrentUser();
  const [optIn, setOptIn] = React.useState(currentUser?.revealChecksToAdmins); // for rendering the checkbox

  const { Loading, LoadMore, IntercomWrapper } = Components;

  const {
    matchedUsersQueryResult: { data: matchedUsersResult },
    userDialogueChecksResult: { results: userDialogueChecks },
    usersOptedInResult: { results: usersOptedInToDialogueFacilitation, loadMoreProps: optedInUsersLoadMoreProps }
  } = useDialogueMatchmaking({ getMatchedUsers: true, getOptedInUsers: true, getUserDialogueChecks: true });

  const { loading, error, data } = useQuery(gql`
    query getDialogueUsers {
      GetUserDialogueUsefulData {
        dialogueUsers {
          _id
          displayName
        }
        topUsers {
          _id
          displayName
          total_power
          total_agreement
          recently_active_matchmaking
        }
       }
    }
  `);

  if (!currentUser) return <p>You have to be logged in to view this page</p>

  if (loading) {
    return <Loading />;
  } else if (!usersOptedInToDialogueFacilitation) {
    return <p>Error...</p>;
  }

  const userDialogueUsefulData: UserDialogueUsefulData = data?.GetUserDialogueUsefulData;

  const matchedUsers: UsersOptedInToDialogueFacilitation[] | undefined = matchedUsersResult?.GetDialogueMatchedUsers;
  const matchedUserIds = matchedUsers?.map(user => user._id) || [];
  const topUsers = userDialogueUsefulData?.topUsers.filter(user => !matchedUserIds.includes(user._id));
  const recentlyActiveTopUsers = topUsers.filter(user => user.recently_active_matchmaking)
  const inRecentlyActiveTopUsers = topUsers.filter(user => !user.recently_active_matchmaking)
  const dialogueUsers = userDialogueUsefulData?.dialogueUsers.filter(user => !matchedUserIds.includes(user._id));
  const optedInUsers = usersOptedInToDialogueFacilitation.filter(user => !matchedUserIds.includes(user._id));
  
  if (loading) return <Loading />
  if (error || !userDialogueChecks || userDialogueChecks.length > 1000) return <p>Error </p>; // if the user has clicked that much stuff things might break...... 
  if (userDialogueChecks?.length > 1000) {
    throw new Error(`Warning: userDialogueChecks.length > 1000, seems user has checked more than a thousand boxes? how is that even possible? let a dev know and we'll fix it...`);
  }

  const handleOptInToRevealDialogueChecks = async (event: React.ChangeEvent<HTMLInputElement>) => {
    setOptIn(event.target.checked);
    void updateCurrentUser({revealChecksToAdmins: event.target.checked})
    captureEvent("optInToRevealDialogueChecks", {optIn: event.target.checked})
    
    if (event.target.checked) {
       // ping the slack webhook to inform team of opt-in. YOLO:ing and putting this on the client. Seems fine. 
      const webhookURL = "https://hooks.slack.com/triggers/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" 
      const userDetailString = currentUser?.displayName + " / " + currentUser?.slug
      const data = { user: userDetailString };
      void pingSlackWebhook(webhookURL, data)
    }
  };

  const prompt = "Opt-in to LessWrong team viewing your checks, to help proactively suggest and facilitate dialogues" 

  return (
  <div className={classes.root}>
    <div className={classes.container}>
      <div className={classes.mobileWarning}>
        Dialogues matching doesn't render well on narrow screens right now. <br/> <br /> Please view on laptop or tablet!
      </div>

      <h1>Dialogue Matching</h1>
      <ul>
        <li>Check a user you'd potentially be interested in having a dialogue with, if they were too</li>
        <li>If you match, you'll both get a tiny form to enter topics of interest and format preferences</li>
        <li>You can then see each other's answers, and if they align you can choose to start a dialogue</li>
      </ul>
      
      <div className={classes.optInContainer}>
        <FormControlLabel className={classes.optInLabel}
          control={
            <Checkbox
              checked={optIn}
              onChange={event => handleOptInToRevealDialogueChecks(event)}
              name="optIn"
              color="primary"
              className={classes.optInCheckbox}
            />
          }
          label={<span> {prompt} </span>}
        />
    </div> 
    </div> 
    <p className={classes.privacyNote}>On privacy: LessWrong team does not look at user’s checks. We do track metadata, like “Two users just matched”, 
      to help us know whether the feature is getting used. If one user opts in to revealing their checks we can still not see their matches, unless 
      the other part of the match has also opted in.
    </p>
    { !(matchedUsers?.length) ?  null : <React.Fragment>
      <div className={classes.rootFlex}>
        <div className={classes.matchContainer}>
          <h3>Matches</h3>
          <UserTable
            users={matchedUsers ?? []}
            isUpvotedUser={false}
            classes={classes}
            gridClassName={classes.matchContainerGridV2}
            currentUser={currentUser}
            userDialogueChecks={userDialogueChecks}
            showBio={true}
            showKarma={false}
            showAgreement={false}
            showPostsYouveRead={true}
            showFrequentCommentedTopics={true}
            showHeaders={true}
          />
        </div>
      </div>
      <br />
      <br />
    </React.Fragment> }
    { !topUsers.length ? null : <React.Fragment>
      <div className={classes.rootFlex}>
        <div className={classes.matchContainer}>
          <h3>Your top upvoted users (last 1.5 years)</h3>
          { recentlyActiveTopUsers.length == 0 ? null : <React.Fragment>
          <h4>Recently active</h4>
          <UserTable
            users={recentlyActiveTopUsers}
            isUpvotedUser={true}
            classes={classes}
            gridClassName={classes.matchContainerGridV1}
            currentUser={currentUser}
            userDialogueChecks={userDialogueChecks}
            showBio={false}
            showKarma={true}
            showAgreement={true}
            showPostsYouveRead={true}
            showFrequentCommentedTopics={true}
            showHeaders={true}
          />
        <br />
        </React.Fragment> }
      { inRecentlyActiveTopUsers.length == 0 ? null : <React.Fragment>
            <h4>Not recently active</h4>
            <UserTable
              users={inRecentlyActiveTopUsers}
              isUpvotedUser={true}
              classes={classes}
              gridClassName={classes.matchContainerGridV1}
              currentUser={currentUser}
              userDialogueChecks={userDialogueChecks}
              showBio={false}
              showKarma={true}
              showAgreement={true}
              showPostsYouveRead={true}
              showFrequentCommentedTopics={true}
              showHeaders={!recentlyActiveTopUsers.length}
            />
          </React.Fragment>}
          </div>
      </div>
      <br />
    </React.Fragment> }
    <div className={classes.rootFlex}>
      <div className={classes.matchContainer}>
        <h3>Users who published dialogues</h3>
        <UserTable
          users={dialogueUsers}
          isUpvotedUser={false}
          classes={classes}
          gridClassName={classes.matchContainerGridV2}
          currentUser={currentUser}
          userDialogueChecks={userDialogueChecks}
          showBio={true}
          showKarma={false}
          showAgreement={false}
          showPostsYouveRead={true}
          showFrequentCommentedTopics={true}
          showHeaders={true}
        />
      </div>
    </div>
    <br />
    <div className={classes.rootFlex}>
      <div className={classes.matchContainer}>
        <h3>Users who opted in to dialogue matchmaking on frontpage</h3>
        <UserTable
          users={optedInUsers}
          isUpvotedUser={false}
          classes={classes}
          gridClassName={classes.matchContainerGridV2}
          currentUser={currentUser}
          userDialogueChecks={userDialogueChecks}
          showBio={true}
          showKarma={false}
          showAgreement={false}
          showPostsYouveRead={true}
          showFrequentCommentedTopics={true}
          showHeaders={true}
        />
        <LoadMore {...optedInUsersLoadMoreProps} />
      </div>
    </div>
    <IntercomWrapper />
  </div>)
}

const MatchDialogueButtonComponent = registerComponent('MatchDialogueButton', MatchDialogueButton, {styles});
const MessageButtonComponent = registerComponent('MessageButton', MessageButton, {styles});
const DialogueCheckBoxComponent = registerComponent('DialogueCheckBox', DialogueCheckBox, {styles});
const DialogueUserRowComponent = registerComponent('DialogueUserRow', DialogueUserRow, {styles});
const DialogueMatchingPageComponent = registerComponent('DialogueMatchingPage', DialogueMatchingPage, {styles});

declare global {
  interface ComponentTypes {
    NextStepsDialog: typeof NextStepsDialogComponent
    MatchDialogueButton: typeof MatchDialogueButtonComponent
    MessageButton: typeof MessageButtonComponent
    DialogueCheckBox: typeof DialogueCheckBoxComponent
    DialogueUserRow: typeof DialogueUserRowComponent
    DialogueMatchingPage: typeof DialogueMatchingPageComponent
  }
}<|MERGE_RESOLUTION|>--- conflicted
+++ resolved
@@ -1031,19 +1031,8 @@
     ...(rest.showPostsYouveRead ? ["Posts you've read"] : []),
   ];
 
-<<<<<<< HEAD
-  let rows;
-  if (props.isUpvotedUser) {
-    const allRowProps = getRowProps<true>(props);
-    rows = allRowProps.map((rowProps) => <DialogueUserRow key={rowProps.targetUser._id} {...rowProps} />);
-  } else {
-    const allRowProps = getRowProps<false>(props);
-    rows = allRowProps.map((rowProps) => <DialogueUserRow key={rowProps.targetUser._id} {...rowProps} />);
-  }
-=======
   const allRowProps = getRowProps(props);
   const rows = allRowProps.map((rowProps) => <DialogueUserRow key={rowProps.targetUser._id} {...rowProps} />);
->>>>>>> f9de6092
 
   return (
     <div className={gridClassName}>
