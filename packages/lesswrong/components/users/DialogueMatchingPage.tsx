import React, { useEffect, useRef, useState } from 'react';
import { Components, registerComponent } from '../../lib/vulcan-lib';
import { useTracking } from "../../lib/analyticsEvents";
import { gql, useQuery, useMutation } from "@apollo/client";
import { useUpdateCurrentUser } from "../hooks/useUpdateCurrentUser";
import { useCurrentUser } from '../common/withUser';
import { randomId } from '../../lib/random';
import { commentBodyStyles } from '../../themes/stylePiping';
import { useCreate } from '../../lib/crud/withCreate';
import Checkbox from '@material-ui/core/Checkbox';
import FormControlLabel from '@material-ui/core/FormControlLabel';
import { useSingle } from '../../lib/crud/withSingle';
import { useMulti } from "../../lib/crud/withMulti";
import ReactConfetti from 'react-confetti';
import { Link, useNavigate } from '../../lib/reactRouterWrapper';
import classNames from 'classnames';
import {postGetEditUrl, postGetPageUrl} from '../../lib/collections/posts/helpers';
import { isProduction } from '../../lib/executionEnvironment';
import type { History } from 'history';

import Select from '@material-ui/core/Select';

//import Dialog from '@material-ui/core/Dialog';
import DialogTitle from '@material-ui/core/DialogTitle';
import DialogContent from '@material-ui/core/DialogContent';
import DialogActions from '@material-ui/core/DialogActions';
import Button from '@material-ui/core/Button';
import TextField from '@material-ui/core/TextField';
import {SYNC_PREFERENCE_VALUES, SyncPreference } from '../../lib/collections/dialogueMatchPreferences/schema';
import { useDialog } from '../common/withDialog';
import { useDialogueMatchmaking } from '../hooks/useDialogueMatchmaking';
import { usePaginatedResolver } from '../hooks/usePaginatedResolver';

export type UpvotedUser = {
  _id: string;
  username: string;
  displayName: string;
  total_power: number;
  power_values: string;
  vote_counts: number;
  total_agreement: number;
  agreement_values: string;
  recently_active_matchmaking: boolean;
};

export type CommentCountTag = {
  name: string;
  comment_count: number;
};

export type TopCommentedTagUser = {
  _id: string;
  username: string;
  displayName: string;
  total_power: number;
  tag_comment_counts: Array<{
    name: string;
    post_comment_count: number;
  }>
};

export type UserDialogueUsefulData = {
  dialogueUsers: UsersOptedInToDialogueFacilitation[],
  topUsers: UpvotedUser[],
}

export type TagWithCommentCount = {
  tag: DbTag,
  commentCount: number
}

export type TopicRecommendationData = DbComment[]

interface CommonDialogueUserRowProps {
  checkId: string;
  userIsChecked: boolean;
  userIsMatched: boolean;
  currentUser: UsersCurrent;
  showBio: boolean | undefined;
  showFrequentCommentedTopics: boolean | undefined;
  showPostsYouveRead: boolean | undefined;
}

type DialogueUserRowProps<V extends boolean> = V extends true ? (CommonDialogueUserRowProps & {
  targetUser: UpvotedUser;
  showKarma: boolean;
  showAgreement: boolean;
}) : (CommonDialogueUserRowProps & {
  targetUser: Omit<UsersOptedInToDialogueFacilitation, 'karma'>;
  showKarma: false;
  showAgreement: false;
});


type RowUser = UsersOptedInToDialogueFacilitation & {
  [k in keyof Omit<UpvotedUser, '_id' | 'username' | 'displayName'>]?: never;
};

type CommonUserTableProps = {
  classes: ClassesType<typeof styles>;
  gridClassName: string,
  currentUser: UsersCurrent;
  userDialogueChecks: DialogueCheckInfo[];
  showBio: boolean;
  showPostsYouveRead: boolean;
  showFrequentCommentedTopics: boolean;
}

type UserTableProps<V extends boolean> = V extends false ? (CommonUserTableProps & {
  users: RowUser[];
  showKarma: false;
  showAgreement: false;
  isUpvotedUser: false;
  showHeaders: boolean;
}) : (CommonUserTableProps & {
  users: UpvotedUser[];
  showKarma: boolean;
  showAgreement: boolean;
  isUpvotedUser: true;
  showHeaders: boolean;
});

type NextStepsDialogProps = {
  onClose: () => void;
  userId: string;
  targetUserId: string;
  targetUserDisplayName: string;
  dialogueCheckId: string;
  classes: ClassesType<typeof styles>;
};

type MatchDialogueButtonProps = {
  isMatched: boolean;
  checkId: string,
  targetUserId: string;
  targetUserDisplayName: string;
  currentUser: UsersCurrent;
  classes: ClassesType<typeof styles>;
};

const minRowHeight = 28;
const minMobileRowHeight = 50;

const styles = (theme: ThemeType) => ({
  root: {
    padding: 20,
    ...commentBodyStyles(theme),
    background: theme.palette.background.default,
    [theme.breakpoints.up('md')]: {
      marginTop: -50
    },
  },
  
  matchContainer: {
    maxWidth: 1300,
    padding: 20,
    background: theme.palette.panelBackground.default,
    borderRadius: 5,
    width: '100%'
  },
  matchContainerGridV1: {
    display: 'grid',    //      checkbox       name                       message                      match                 upvotes        agreement         tags    posts read
    gridTemplateColumns: `       60px          100px         minmax(min-content, 80px)      minmax(min-content, 80px)         100px           100px            200px     425px`,
    gridAutoRows: `minmax(${minRowHeight}px, auto)`,
    gridRowGap: 15,
    columnGap: 10,
    alignItems: 'center',
    [theme.breakpoints.down("sm")]: {
      display: 'grid',
      //                    checkbox               name                     message          match
      gridTemplateColumns: `minmax(300px, auto)    minmax(500px, auto)      400px            minmax(500px, auto)`,
      gridAutoRows: `minmax(${minMobileRowHeight}px, auto)`,
      gridRowGap: 5,
      columnGap: 10,
      alignItems: 'center',
    },
  },
  matchContainerGridV2: {
    display: 'grid',    //        checkbox           name         message                match                    bio    tags    posts read  
    gridTemplateColumns: `minmax(min-content, 60px) 100px minmax(min-content, 80px) minmax(min-content, 80px)     200px   200px     425px `,
    gridAutoRows: `minmax(${minRowHeight}px, auto)`,
    gridRowGap: 15,
    columnGap: 10,
    alignItems: 'center',
    [theme.breakpoints.down("sm")]: {
      display: 'grid',
      //   ↓↓↓↓↓↓          checkbox     name     message     match
      gridTemplateColumns: `60px        100px    80px        80px`,
      gridAutoRows: `minmax(${minMobileRowHeight}px, auto)`,
      gridRowGap: 5,
      columnGap: 10,
      alignItems: 'center',
    },
  },
  header: {
    height: 'auto',
    margin: 0,
    marginBottom: 10,
    whiteSpace: 'nowrap',
    justifyContent: 'center',
    alignItems: 'center',
  },
  displayName: {
    height: 'auto',
    overflow: 'hidden',
    textOverflow: 'ellipsis',
    whiteSpace: 'nowrap'
  },
  dialogBox: {
    [theme.breakpoints.down('sm')]: {
      maxWidth: '100%',
      display: 'flex',
      flexDirection: 'column',
    },
  },
  schedulingPreferences: {
    display: 'flex',
    alignItems: 'center',
  },
  schedulingQuestion: {

  },
  messageButton: {
    maxHeight: minRowHeight,
    fontFamily: theme.palette.fonts.sansSerifStack,
    backgroundColor: theme.palette.panelBackground.darken15,
    color: theme.palette.link.unmarked,
    whiteSpace: 'nowrap',
    borderRadius: 5
  },
  enterTopicsButton: {
    maxHeight: minRowHeight,
    fontFamily: theme.palette.fonts.sansSerifStack,
    backgroundColor: theme.palette.primary.light,
    color: 'white',
    whiteSpace: 'nowrap',
    borderRadius: 5
  },
  lightGreenButton: {
    maxHeight: minRowHeight,
    fontFamily: theme.palette.fonts.sansSerifStack,
    backgroundColor: theme.palette.primary.main ,
    color: 'white',
    whiteSpace: 'nowrap',
    borderRadius: 5
  },
  waitingMessage: {
    maxWidth: 200,
    maxHeight: minRowHeight,
    fontFamily: theme.palette.fonts.sansSerifStack,
    backgroundColor: 'white',
    color: 'black',
    overflow: 'hidden',
    textOverflow: 'ellipsis',
    whiteSpace: 'nowrap'
  },
  link: {
    color: theme.palette.primary.main,
    cursor: 'pointer',
    '&:hover': {
      color: theme.palette.primary.light,
    }
  },
  rootFlex: {
    display: 'flex',
    alignItems: 'stretch'
  },
  gradientBigTextContainer: {
    position: 'relative',
    maxHeight: 70, 
    overflow: 'auto',
    color: 'grey', 
    fontSize: 14,
    lineHeight: '1.15em',
    WebkitMaskImage: 'linear-gradient(to bottom, transparent 0%, black 20%, black 80%, transparent 100%)',
    '&.scrolled-to-bottom': {
      WebkitMaskImage: 'linear-gradient(to bottom, transparent 0%, black 20%, black 100%)',
    },
    '&.scrolled-to-top': {
      WebkitMaskImage: 'linear-gradient(to bottom, black 0%, black 80%, transparent 100%)',
    }
  },
  privacyNote: {
    color: 'grey',
    fontSize: '1rem',
    maxWidth: 1300
  },
  checkbox: {
    height: 10, 
    color: 'default',
    '&$checked': {
      color: 'default',
    },
  },
  checked: {
    height: 10, 
  },
  checkboxCheckedMatched: {
    height: 10, 
    color: theme.palette.lwTertiary.main,
    '&$checked': {
      color: theme.palette.lwTertiary.main,
    },
  },
  checkboxCheckedNotMatched: {
    height: 10, 
    color: '#ADD8E6',
    '&$checked': {
      color: '#00000038',
    },
  },
  centeredText: {
    display: 'flex',
    maxHeight: minRowHeight, 
    justifyContent: 'center',
    alignItems: 'center',
  },

  container: {
    maxWidth: 1100,
  },

  // mobile warning stuff
  mobileWarning: {
    backgroundColor: 'yellow',
    padding: 10,
    marginBottom: 20,
    maxWidth: '40vw',
    [theme.breakpoints.up("sm")]: {
      display: "none"
    }
  },

  details: {
    [theme.breakpoints.down("sm")]: {
      display: "none"
    }
  },
  
  // opt-in stuff
  optInContainer: {
    display: 'flex',
    alignItems: 'top',
  },
  optInLabel: {
    paddingLeft: 8,
  },
  optInCheckbox: {
    height: 10,
    width: 30,
    color: "#9a9a9a",
  },
  dialogueTopicList: {
    marginTop: 16,
    marginBottom: 16
  },
  dialogueTopicRow: {
    display: 'flex',
    alignItems: 'center',
    alignContent: 'space-between',
    marginBottom: 8,
    marginTop: 8
  },
  dialogueTopicRowTopicText: {
    fontSize:'1.1rem',
    opacity: '0.8',
    lineHeight: '1.32rem'
  },
  dialogueTopicRowTopicCheckbox: {
    padding: '4px 16px 4px 8px'
  },
  dialogueTopicSubmit: {
    display: 'flex'
  },
  dialogueTitle: {
    paddingBottom: 8
  },
  dialogueFormatGrid: {
    display: 'grid',
    grid: 'auto-flow / 1fr 40px 40px 40px',
    alignItems: 'center',
    marginBottom: 8
  },
  dialogueFormatHeader: {
    marginBottom: 8
  },
  dialogueFormatLabel: {
    textAlign: 'center',
    opacity: 0.5
  },
  dialogSchedulingCheckbox: {
    paddingTop: 4,
    paddingBottom: 4
  }
});

const redirect = (redirectId: string | undefined, history: History<unknown>) => {
  if (redirectId) {
    const path = postGetEditUrl(redirectId)
    history.push(path)
  }
}

async function pingSlackWebhook(webhookURL: string, data: any) {
  // ping the slack webhook to inform team of match. YOLO:ing and putting this on the client. Seems fine: but it's the second time this happens, and if we're doing it a third time, I'll properly move it all to the server 
  try {
    const response = await fetch(webhookURL, {
      method: 'POST',
      body: JSON.stringify(data),
    });

    if (!response.ok) {
      throw new Error(`HTTP error! status: ${response.status}`);
    }

    return response
  } catch (error) {
    //eslint-disable-next-line no-console
    console.error('There was a problem with the fetch operation: ', error);
  }
}

const useScrollGradient = (ref: React.RefObject<HTMLDivElement>) => {
  const [isScrolledToTop, setIsScrolledToTop] = useState(true);
  const [isScrolledToBottom, setIsScrolledToBottom] = useState(false);

  useEffect(() => {
    const element = ref.current;
    const handleScroll = () => {
      if (element) {
        const atTop = element.scrollTop <= (element.scrollHeight * 0.10);
        const atBottom = (element.scrollHeight - element.scrollTop) <= (element.clientHeight * 1.10);
        setIsScrolledToTop(atTop);
        setIsScrolledToBottom(atBottom);
      }
    };

    element?.addEventListener('scroll', handleScroll);
    return () => element?.removeEventListener('scroll', handleScroll);
  }, [ref]);

  return { isScrolledToTop, isScrolledToBottom };
};

const isMatched = (userDialogueChecks: DialogueCheckInfo[], targetUserId: string): boolean => {
  return userDialogueChecks.some(check => check.targetUserId === targetUserId && check.match);
};

const isChecked = (userDialogueChecks: DialogueCheckInfo[], targetUserId: string): boolean => {
  return userDialogueChecks?.find(check => check.targetUserId === targetUserId)?.checked || false;
};

const getUserCheckInfo = (targetUser: RowUser | UpvotedUser, userDialogueChecks: DialogueCheckInfo[]) => {
  const checkId = userDialogueChecks?.find(check => check.targetUserId === targetUser._id)?._id;
  const userIsChecked = isChecked(userDialogueChecks, targetUser._id);
  const userIsMatched = isMatched(userDialogueChecks, targetUser._id);
  return {
    checkId,
    userIsChecked,
    userIsMatched
  };
}

export const getRowProps = (tableProps: Omit<UserTableProps<boolean>, 'classes' | 'gridClassName' | 'showHeaders'>): DialogueUserRowProps<boolean>[] => {
  return tableProps.users.map(targetUser => {
    const checkInfo = getUserCheckInfo(targetUser, tableProps.userDialogueChecks);
    const { users, userDialogueChecks, ...remainingRowProps } = tableProps;
  
    const rowProps = {
      targetUser,
      ...checkInfo,
      ...remainingRowProps,
    };

    return rowProps;
  }) as DialogueUserRowProps<boolean>[];
};

const UserBio = ({ classes, userId }: { classes: ClassesType<typeof styles>, userId: string }) => {
  const { document: userData, loading } = useSingle({
    documentId: userId,
    collectionName: "Users",
    fragmentName: "UsersProfile"
  });

  const bioContainerRef = useRef<HTMLDivElement | null>(null);
  const { isScrolledToTop, isScrolledToBottom } = useScrollGradient(bioContainerRef);

  return (
    <div 
      className={classNames(classes.gradientBigTextContainer, {
        'scrolled-to-top': isScrolledToTop,
        'scrolled-to-bottom': isScrolledToBottom
      }, classes.details)} 
      ref={bioContainerRef}
    >
      {userData?.biography?.plaintextDescription }
    </div>
  )
};

const UserPostsYouveRead = ({ classes, targetUserId, limit = 20}: { classes: ClassesType<typeof styles>, targetUserId: string, limit?: number }) => {
  const currentUser = useCurrentUser();
  const { Loading, PostsTooltip, LWDialog } = Components;


  const { loading, error, data } = useQuery(gql`
    query UsersReadPostsOfTargetUser($userId: String!, $targetUserId: String!, $limit: Int) {
      UsersReadPostsOfTargetUser(userId: $userId, targetUserId: $targetUserId, limit: $limit) {
        _id
        title
      }
    }
  `, {
    variables: { userId: currentUser?._id, targetUserId: targetUserId, limit : limit },
  });

  const readPosts:DbPost[] = data?.UsersReadPostsOfTargetUser

  const readPostsContainerRef = useRef<HTMLDivElement | null>(null);
  const { isScrolledToTop, isScrolledToBottom } = useScrollGradient(readPostsContainerRef);

  if (loading) return < Loading/>
  if (error) return <p>Error: {error.message} </p>;

  return (
    <div 
      className={classNames(classes.gradientBigTextContainer, classes.details, {
        'scrolled-to-top': isScrolledToTop,
        'scrolled-to-bottom': isScrolledToBottom
      })} 
      ref={readPostsContainerRef}
    >
      {readPosts.length > 0 ? (
        readPosts.map((post, index) => (
          <PostsTooltip key={index} postId={post._id}>
            <Link key={index} to={postGetPageUrl(post)}>• {post.title} </Link>
            <br/>
          </PostsTooltip>
        ))
      ) : (
        <p>(no posts read...)</p>
      )}
    </div>
  );
};

const UserTopTags = ({ classes, targetUserId }: { classes: ClassesType<typeof styles>, targetUserId: string }) => {
  const { Loading } = Components;

  const { loading, error, data } = useQuery(gql`
    query UserTopTags($userId: String!) {
      UserTopTags(userId: $userId) {
        tag {
          name
          _id
        }
        commentCount
      }
    }
  `, {
    variables: { userId: targetUserId },
  });

  const topTags:[TagWithCommentCount] = data?.UserTopTags;

  const tagContainerRef = useRef<HTMLDivElement | null>(null);
  const { isScrolledToTop, isScrolledToBottom } = useScrollGradient(tagContainerRef);

  if (loading) return <Loading/>
  if (error) return <p>Error: {error.message} </p>;

  return (
    <div 
      className={classNames(classes.gradientBigTextContainer, classes.details, {
        'scrolled-to-top': isScrolledToTop,
        'scrolled-to-bottom': isScrolledToBottom
      })}> 
      {topTags.length > 0 ? (
        topTags.map((tag, index) => (
          <div key={index}>
            • {tag.tag.name}
            <br/>
          </div>
        ))
      ) : (
        <p>(no comments...)</p>
      )}
    </div>
  );
};

const Headers = ({ titles, classes }: { titles: string[], classes: ClassesType<typeof styles> }) => {
  return (
    <>
      {titles.map((title, index) => (
        <h5 key={index} className={classNames(classes.header, index > 3 ? classes.details : "")}> {title} </h5>
      ))}
    </>
  );
};

const NextStepsDialog = ({ onClose, userId, targetUserId, targetUserDisplayName, dialogueCheckId, classes }: NextStepsDialogProps) => {

  const [topicNotes, setTopicNotes] = useState("");
  const [formatSync, setFormatSync] = useState<SyncPreference>("Meh");
  const [formatAsync, setFormatAsync] = useState<SyncPreference>("Meh");
  const [formatNotes, setFormatNotes] = useState("");

  const { LWDialog, MenuItem } = Components;

  const { create, called } = useCreate({
    collectionName: "DialogueMatchPreferences",
    fragmentName: "DialogueMatchPreferencesDefaultFragment",
  })

  const { history } = useNavigation();

  const onSubmit = async () => {

    // onClose()

    const response = await create({
      data: {
        dialogueCheckId: dialogueCheckId,
        topicPreferences: topicPreferences,
        topicNotes: topicNotes,
        syncPreference: formatSync,
        asyncPreference: formatAsync,
        formatNotes: formatNotes,
      }
    })

    const redirectId = response.data?.createDialogueMatchPreference.data.generatedDialogueId
    redirect(redirectId, history)
  }

  const { loading, error, data } = useQuery(gql`
    query getTopicRecommendations($userId: String!, $targetUserId: String!, $limit: Int!) {
      GetTwoUserTopicRecommendations(userId: $userId, targetUserId: $targetUserId, limit: $limit) {
        _id
        contents {
          html
          plaintextMainText
        }
      }
    }
  `, {
    variables: { userId, targetUserId, limit:6 },
  });


  const topicRecommendations: TopicRecommendationData = data?.GetTwoUserTopicRecommendations;

  // const { results: popularTopics } = usePaginatedResolver({
  //   fragmentName: "CommentsList",
  //   resolverName: "PollTopicsPopular",
  //   limit: 4,
  // });

  const [topicPreferences, setTopicPreferences] = useState<DbDialogueMatchPreference["topicPreferences"]>([])

  useEffect(() => setTopicPreferences(topicPreferences => [...topicPreferences, ...(topicRecommendations?.map(comment => ({
    text: comment.contents?.plaintextMainText || '', // TODO figure out the bug preventing returning plaintextMaintext
    preference: 'No' as const,
    commentSourceId: comment._id
  })) || [])]), [topicRecommendations])

  if (called) {
    return (
      <LWDialog open onClose={onClose}>
          <DialogTitle>
            <h2>You submitted, nice job.</h2>
            <p>This info will be sent to your match partner.</p> 
            <p>Once they fill out the form, you'll get to see each other's answers and chat about whether a dialogue makes sense.</p>
          </DialogTitle>
          <div style={{textAlign: "center"}}>
            <img style={{maxHeight: "50px"}} src="https://res.cloudinary.com/lesswrong-2-0/image/upload/v1497915096/favicon_lncumn.ico"></img>
          </div>
          <DialogActions>
            <Button onClick={onClose} color="default">
              Close
            </Button>
          </DialogActions>
      </LWDialog>
  )}

  return (
    <LWDialog open onClose={onClose}>
      <div className={classes.dialogBox}>
        <DialogTitle className={classes.dialogueTitle}>Alright, you matched with {targetUserDisplayName}!</DialogTitle>
        <DialogContent >
            <div>Here are some popular topics on LW. Checkmark any you're interested in discussing.</div>
            <div className={classes.dialogueTopicList}>
              {topicPreferences.map((topic) => <div className={classes.dialogueTopicRow} key={topic.text}>
                <Checkbox 
                    className={classes.dialogueTopicRowTopicCheckbox}
                    checked={topic.preference === "Yes"}
                    // Set the preference of the topic with the matching text to the new preference
                    onChange={event => setTopicPreferences(
                      topicPreferences.map(
                        existingTopic => existingTopic.text === topic.text ? {
                          ...existingTopic, 
                          preference: event.target.checked ? "Yes" as const : "No" as const,
                        } : existingTopic
                      )
                    )}
                  />
                  <div className={classes.dialogueTopicRowTopicText}>
                    {topic.text}
                  </div>
              </div>)}
            </div>
            <div className={classes.dialogueTopicSubmit}>
              <TextField
                variant="outlined"
                label={`Suggest other topics to ${targetUserDisplayName}?`}
                fullWidth
                value={topicNotes}
                onChange={event => setTopicNotes(event.target.value)}
              />
              <Button color="default" onClick={e => {
                setTopicPreferences([...topicPreferences, {
                  text: topicNotes,
                  preference: 'Yes' as const, 
                  commentSourceId: null
                }])
                setTopicNotes('')
              } }>
                Add Topic
              </Button>
            </div>
            <br />
            <div className={classes.dialogueFormatGrid}>
              <h3 className={classes.dialogueFormatHeader}>What Format Do You Prefer?</h3>
              <label className={classes.dialogueFormatLabel}>Great</label>
              <label className={classes.dialogueFormatLabel}>Okay</label>
              <label className={classes.dialogueFormatLabel}>No</label>
              
              <div className={classes.schedulingQuestion}>Find a synchronous 1-3hr block to sit down and dialogue</div>
              {SYNC_PREFERENCE_VALUES.map((value, idx) => <Checkbox 
                  key={value}
                  checked={formatSync === value}
                  className={classes.dialogSchedulingCheckbox}
                  onChange={event => setFormatSync(value as SyncPreference)}
              />)}

              <div className={classes.schedulingQuestion}>Have an asynchronous dialogue where you reply where convenient</div>
              {SYNC_PREFERENCE_VALUES.map((value, idx) => <Checkbox 
                  key={value}
                  checked={formatAsync === value}
                  className={classes.dialogSchedulingCheckbox}
                  onChange={event => setFormatAsync(value as SyncPreference)}
              />)}
              
            </div>      
            <TextField
              multiline
              rows={2}
              variant="outlined"
              label="Anything else to add?"
              fullWidth
              value={formatNotes}
              onChange={event => setFormatNotes(event.target.value)}
            />
        </DialogContent>
        <DialogActions>
          <Button onClick={onClose} color="default">
            Close
          </Button>
          <Button onClick={onSubmit} color="primary">
            Submit
          </Button>
        </DialogActions>
      </div>
    </LWDialog>
  );
};

const NextStepsDialogComponent = registerComponent("NextStepsDialog", NextStepsDialog, { styles });


const DialogueCheckBox: React.FC<{
  targetUserId : string;
  targetUserDisplayName : string;
  checkId?: string;
  isChecked: boolean, 
  isMatched: boolean;
  classes: ClassesType<typeof styles>;
}> = ({ targetUserId, targetUserDisplayName, checkId, isChecked, isMatched, classes}) => {
  const currentUser = useCurrentUser();
  const { captureEvent } = useTracking(); //it is virtuous to add analytics tracking to new components
  const { openDialog } = useDialog();

  const [upsertDialogueCheck] = useMutation(gql`
    mutation upsertUserDialogueCheck($targetUserId: String!, $checked: Boolean!) {
      upsertUserDialogueCheck(targetUserId: $targetUserId, checked: $checked) {
          _id
          __typename
          userId
          targetUserId
          checked
          checkedAt
          match
        }
      }
    `)
  
  async function handleNewMatchAnonymisedAnalytics() {
    captureEvent("newDialogueReciprocityMatch", {}) // we only capture match metadata and don't pass anything else

    // ping the slack webhook to inform team of match. YOLO:ing and putting this on the client. Seems fine: but it's the second time this happens, and if we're doing it a third time, I'll properly move it all to the server 
    const webhookURL = isProduction ? "https://hooks.slack.com/triggers/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" : "https://hooks.slack.com/triggers/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"  //
    const data = {} // Not sending any data for now 
    void pingSlackWebhook(webhookURL, data)
    
  }

  const [showConfetti, setShowConfetti] = useState(false);


  async function updateDatabase(event: React.ChangeEvent<HTMLInputElement>, targetUserId: string, checkId?: string) {
    if (!currentUser) return;

    const response = await upsertDialogueCheck({
      variables: {
        targetUserId: targetUserId, 
        checked: event.target.checked
      },
      update(cache, { data }) {
        if (!checkId) {
          cache.modify({
            fields: {
              dialogueChecks(existingChecksRef) {
                const newCheckRef = cache.writeFragment({
                  data: data.upsertUserDialogueCheck,
                  fragment: gql`
                    fragment DialogueCheckInfo on DialogueCheck {
                      _id
                      userId
                      targetUserId
                      checked
                      checkedAt
                      match
                    }
                  `
                });
                return {
                  ...existingChecksRef,
                  results: [...existingChecksRef.results, newCheckRef]
                }
              }
            }
          });
        }
      },
      optimisticResponse: {
        upsertUserDialogueCheck: {
          _id: checkId || randomId(),
          __typename: 'DialogueCheck',
          userId: currentUser._id,
          targetUserId: targetUserId,
          checked: event.target.checked,
          checkedAt: new Date(),
          match: false 
        }
      }
    })
    
    if (response.data.upsertUserDialogueCheck.match) {
      void handleNewMatchAnonymisedAnalytics()
      setShowConfetti(true);
      openDialog({
        componentName: 'NextStepsDialog',
        componentProps: {
          userId: currentUser?._id,
          targetUserId,
          targetUserDisplayName,
          dialogueCheckId: checkId!
        }
      });
    }
  }

  return (
    <>
      {showConfetti && <ReactConfetti recycle={false} colors={["#7faf83", "#00000038" ]} onConfettiComplete={() => setShowConfetti(false)} />}
      <FormControlLabel
        control={ 
          <Checkbox 
            classes={{
              root: classNames({
                [classes.checkbox]: !isChecked,
                [classes.checkboxCheckedMatched]: isChecked && isMatched,
                [classes.checkboxCheckedNotMatched]: isChecked && !isMatched
              }),
              checked: classes.checked
            }}
            onChange={event => updateDatabase(event, targetUserId, checkId) } 
            checked={isChecked}
          />
        }
        label=""
      />
    </>
  );
};

const MatchDialogueButton: React.FC<MatchDialogueButtonProps> = ({
  isMatched,
  checkId,
  targetUserId,
  targetUserDisplayName,
  currentUser,
  classes,
}) => {

  const { openDialog } = useDialog();
  const { history } = useNavigation();

  const {loading: userLoading, results} = useMulti({
    terms: {
      view: "dialogueMatchPreferences",
      dialogueCheckId: checkId,
      limit: 1000,
    },
    fragmentName: "DialogueMatchPreferenceInfo",
    collectionName: "DialogueMatchPreferences",
  });

  if (!isMatched) return <div></div>; // need this instead of null to keep the table columns aligned

  const userMatchPreferences = results?.[0]
  const generatedDialogueId = userMatchPreferences?.generatedDialogueId;

  if (!!generatedDialogueId) {
    return (
      <button className={classes.lightGreenButton} onClick={(e) => redirect(generatedDialogueId, history)}>
        <a data-cy="message">Go to dialogue</a>
      </button>
    );
  }

  if (userMatchPreferences) {
    return (
      <div className={classes.waitingMessage}>
        Waiting for {targetUserDisplayName}...
      </div>
    );
  }

  return (
    <button
      className={classes.enterTopicsButton}
      onClick={(e) =>
        openDialog({
          componentName: 'NextStepsDialog',
          componentProps: {
            userId: currentUser?._id,
            targetUserId,
            targetUserDisplayName,
            dialogueCheckId: checkId!
          }
        })
      }
    >
      <a data-cy="message">Enter topics</a>
    </button>
  );
};

const MessageButton: React.FC<{
  targetUserId: string;
  currentUser: UsersCurrent; 
  classes: ClassesType<typeof styles>;
}> = ({ targetUserId, currentUser, classes }) => {
  const { NewConversationButton } = Components;
  
  return (
    <button className={classes.messageButton}>
      <NewConversationButton user={{_id: targetUserId}} currentUser={currentUser}>
        <a data-cy="message">Message</a>
      </NewConversationButton>
    </button>
  );
};


const DialogueUserRow = <V extends boolean>(props: DialogueUserRowProps<V> & { classes: ClassesType }): JSX.Element => {
  const { targetUser, checkId, userIsChecked, userIsMatched, classes, currentUser, showKarma, showAgreement, showBio, showFrequentCommentedTopics, showPostsYouveRead } = props;
  const { UsersName, DialogueCheckBox, MessageButton, MatchDialogueButton } = Components;

  return <React.Fragment key={`${targetUser._id}_other`}>
    <DialogueCheckBox
      targetUserId={targetUser._id}
      targetUserDisplayName={targetUser.displayName}
      checkId={checkId}
      isChecked={userIsChecked}
      isMatched={userIsMatched}
    />
    <UsersName
      className={classes.displayName}
      documentId={targetUser._id}
      simple={false} />
    <MessageButton
      targetUserId={targetUser._id}
      currentUser={currentUser}
    />
    <MatchDialogueButton
      isMatched={userIsMatched}
      checkId={checkId}
      targetUserId={targetUser._id}
      targetUserDisplayName={targetUser.displayName}
      currentUser={currentUser}
    />
    {showKarma && <div className={classNames(classes.centeredText, classes.details)}> {targetUser.total_power} </div>}
    {showAgreement && <div className={classNames(classes.centeredText, classes.details)}> {targetUser.total_agreement} </div>}
    {showBio && <UserBio
      key={targetUser._id}
      classes={classes}
      userId={targetUser._id} />}
    {showFrequentCommentedTopics && <UserTopTags
      classes={classes}
      targetUserId={targetUser._id} />}
    {showPostsYouveRead && <UserPostsYouveRead
      classes={classes}
      targetUserId={targetUser._id}
      limit={8} />}
  </React.Fragment>;
}

const UserTable = <V extends boolean>(props: UserTableProps<V>) => {
  const {
    users,
    classes,
    gridClassName,
    userDialogueChecks,
    showHeaders,
    ...rest
  } = props;

  const { DialogueUserRow } = Components;

  const headers = [
    "Dialogue",
    "Name",
    "Message",
    "Match",
    ...(rest.showKarma ? ["Karma"] : []),
    ...(rest.showAgreement ? ["Agreement"] : []),
    ...(rest.showBio ? ["Bio"] : []),
    ...(rest.showFrequentCommentedTopics ? ["Frequent commented topics"] : []),
    ...(rest.showPostsYouveRead ? ["Posts you've read"] : []),
  ];

  const allRowProps = getRowProps(props);
  const rows = allRowProps.map((rowProps) => <DialogueUserRow key={rowProps.targetUser._id} {...rowProps} />);

  return (
    <div className={gridClassName}>
      {showHeaders && <Headers titles={headers} classes={classes} />}
      {rows}
    </div>
  );
};

export const DialogueMatchingPage = ({classes}: {
  classes: ClassesType<typeof styles>,
}) => {

  
  const { captureEvent } = useTracking(); //it is virtuous to add analytics tracking to new components

  const updateCurrentUser = useUpdateCurrentUser()
  const currentUser = useCurrentUser();
  const [optIn, setOptIn] = React.useState(currentUser?.revealChecksToAdmins); // for rendering the checkbox

  const { Loading, LoadMore, IntercomWrapper } = Components;

<<<<<<< HEAD
  const {
    matchedUsersQueryResult: { data: matchedUsersResult },
    userDialogueChecksResult: { results: userDialogueChecks },
    usersOptedInResult: { results: usersOptedInToDialogueFacilitation, loadMoreProps: optedInUsersLoadMoreProps }
  } = useDialogueMatchmaking({ getMatchedUsers: true, getOptedInUsers: true, getUserDialogueChecks: true });
=======
  const {create: createPost, loading: loadingNewDialogue, error: newDialogueError} = useCreate({ collectionName: "Posts", fragmentName: "PostsEdit" });
  const navigate = useNavigate();
>>>>>>> 614724ec

  const { loading, error, data } = useQuery(gql`
    query getDialogueUsers {
      GetUserDialogueUsefulData {
        dialogueUsers {
          _id
          displayName
        }
        topUsers {
          _id
          displayName
          total_power
          total_agreement
          recently_active_matchmaking
        }
       }
    }
  `);

  if (!currentUser) return <p>You have to be logged in to view this page</p>

  if (loading) {
    return <Loading />;
  } else if (!usersOptedInToDialogueFacilitation) {
    return <p>Error...</p>;
  }

<<<<<<< HEAD
  const userDialogueUsefulData: UserDialogueUsefulData = data?.GetUserDialogueUsefulData;
=======
  const targetUserIds = userDialogueChecks?.map(check => check.targetUserId) ?? [];

  async function createDialogue(title: string, participants: string[]) {
    const createResult = await createPost({
      data: {
        title,
        draft: true,
        collabEditorDialogue: true,
        coauthorStatuses: participants.map(userId => ({userId, confirmed: true, requested: false})),
        shareWithUsers: participants,
        sharingSettings: {
          anyoneWithLinkCan: "none",
          explicitlySharedUsersCan: "edit",
        },
        contents: {
          originalContents: {
            type: "ckEditorMarkup",
            data: ""
          }
        } as AnyBecauseHard
      },
    });
    if (createResult?.data?.createPost?.data) {
      const post = createResult?.data?.createPost?.data;
      if (post) {
        const postId = post._id;
        const postEditUrl = `/editPost?postId=${postId}`;
        navigate(postEditUrl);
      }
    }
  }
>>>>>>> 614724ec

  const matchedUsers: UsersOptedInToDialogueFacilitation[] | undefined = matchedUsersResult?.GetDialogueMatchedUsers;
  const matchedUserIds = matchedUsers?.map(user => user._id) || [];
  const topUsers = userDialogueUsefulData?.topUsers.filter(user => !matchedUserIds.includes(user._id));
  const recentlyActiveTopUsers = topUsers.filter(user => user.recently_active_matchmaking)
  const inRecentlyActiveTopUsers = topUsers.filter(user => !user.recently_active_matchmaking)
  const dialogueUsers = userDialogueUsefulData?.dialogueUsers.filter(user => !matchedUserIds.includes(user._id));
  const optedInUsers = usersOptedInToDialogueFacilitation.filter(user => !matchedUserIds.includes(user._id));
  
  if (loading) return <Loading />
  if (error || !userDialogueChecks || userDialogueChecks.length > 1000) return <p>Error </p>; // if the user has clicked that much stuff things might break...... 
  if (userDialogueChecks?.length > 1000) {
    throw new Error(`Warning: userDialogueChecks.length > 1000, seems user has checked more than a thousand boxes? how is that even possible? let a dev know and we'll fix it...`);
  }

  const handleOptInToRevealDialogueChecks = async (event: React.ChangeEvent<HTMLInputElement>) => {
    setOptIn(event.target.checked);
    void updateCurrentUser({revealChecksToAdmins: event.target.checked})
    captureEvent("optInToRevealDialogueChecks", {optIn: event.target.checked})
    
    if (event.target.checked) {
       // ping the slack webhook to inform team of opt-in. YOLO:ing and putting this on the client. Seems fine. 
      const webhookURL = "https://hooks.slack.com/triggers/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" 
      const userDetailString = currentUser?.displayName + " / " + currentUser?.slug
      const data = { user: userDetailString };
      void pingSlackWebhook(webhookURL, data)
    }
  };

  const prompt = "Opt-in to LessWrong team viewing your checks, to help proactively suggest and facilitate dialogues" 

  return (
  <div className={classes.root}>
    <div className={classes.container}>
      <div className={classes.mobileWarning}>
        Dialogues matching doesn't render well on narrow screens right now. <br/> <br /> Please view on laptop or tablet!
      </div>

      <h1>Dialogue Matching</h1>
      <ul>
        <li>Check a user you'd potentially be interested in having a dialogue with, if they were too</li>
        <li>If you match, you'll both get a tiny form to enter topics of interest and format preferences</li>
        <li>You can then see each other's answers, and if they align you can choose to start a dialogue</li>
      </ul>
      
      <div className={classes.optInContainer}>
        <FormControlLabel className={classes.optInLabel}
          control={
            <Checkbox
              checked={optIn}
              onChange={event => handleOptInToRevealDialogueChecks(event)}
              name="optIn"
              color="primary"
              className={classes.optInCheckbox}
            />
          }
          label={<span> {prompt} </span>}
        />
    </div> 
    </div> 
    <p className={classes.privacyNote}>On privacy: LessWrong team does not look at user’s checks. We do track metadata, like “Two users just matched”, 
      to help us know whether the feature is getting used. If one user opts in to revealing their checks we can still not see their matches, unless 
      the other part of the match has also opted in.
    </p>
    { !(matchedUsers?.length) ?  null : <React.Fragment>
      <div className={classes.rootFlex}>
        <div className={classes.matchContainer}>
          <h3>Matches</h3>
          <UserTable
            users={matchedUsers ?? []}
            isUpvotedUser={false}
            classes={classes}
            gridClassName={classes.matchContainerGridV2}
            currentUser={currentUser}
            userDialogueChecks={userDialogueChecks}
            showBio={true}
            showKarma={false}
            showAgreement={false}
            showPostsYouveRead={true}
            showFrequentCommentedTopics={true}
            showHeaders={true}
          />
        </div>
      </div>
      <br />
      <br />
    </React.Fragment> }
    { !topUsers.length ? null : <React.Fragment>
      <div className={classes.rootFlex}>
        <div className={classes.matchContainer}>
          <h3>Your Top Voted Users (Last 18 Months)</h3>
          { recentlyActiveTopUsers.length == 0 ? null : <React.Fragment>
          <h4>Recently active</h4>
          <UserTable
            users={recentlyActiveTopUsers}
            isUpvotedUser={true}
            classes={classes}
            gridClassName={classes.matchContainerGridV1}
            currentUser={currentUser}
            userDialogueChecks={userDialogueChecks}
            showBio={false}
            showKarma={true}
            showAgreement={true}
            showPostsYouveRead={true}
            showFrequentCommentedTopics={true}
            showHeaders={true}
          />
        <br />
        </React.Fragment> }
      { inRecentlyActiveTopUsers.length == 0 ? null : <React.Fragment>
            <h4>Not recently active</h4>
            <UserTable
              users={inRecentlyActiveTopUsers}
              isUpvotedUser={true}
              classes={classes}
              gridClassName={classes.matchContainerGridV1}
              currentUser={currentUser}
              userDialogueChecks={userDialogueChecks}
              showBio={false}
              showKarma={true}
              showAgreement={true}
              showPostsYouveRead={true}
              showFrequentCommentedTopics={true}
              showHeaders={!recentlyActiveTopUsers.length}
            />
          </React.Fragment>}
          </div>
      </div>
      <br />
    </React.Fragment> }
    <div className={classes.rootFlex}>
      <div className={classes.matchContainer}>
        <h3>People who published dialogues</h3>
        <UserTable
          users={dialogueUsers}
          isUpvotedUser={false}
          classes={classes}
          gridClassName={classes.matchContainerGridV2}
          currentUser={currentUser}
          userDialogueChecks={userDialogueChecks}
          showBio={true}
          showKarma={false}
          showAgreement={false}
          showPostsYouveRead={true}
          showFrequentCommentedTopics={true}
          showHeaders={true}
        />
      </div>
    </div>
    <br />
    <div className={classes.rootFlex}>
      <div className={classes.matchContainer}>
        <h3>People who checked a box saying they're interested in having dialogues</h3>
        <UserTable
          users={optedInUsers}
          isUpvotedUser={false}
          classes={classes}
          gridClassName={classes.matchContainerGridV2}
          currentUser={currentUser}
          userDialogueChecks={userDialogueChecks}
          showBio={true}
          showKarma={false}
          showAgreement={false}
          showPostsYouveRead={true}
          showFrequentCommentedTopics={true}
          showHeaders={true}
        />
        <LoadMore {...optedInUsersLoadMoreProps} />
      </div>
    </div>
    <IntercomWrapper />
  </div>)
}

const MatchDialogueButtonComponent = registerComponent('MatchDialogueButton', MatchDialogueButton, {styles});
const MessageButtonComponent = registerComponent('MessageButton', MessageButton, {styles});
const DialogueCheckBoxComponent = registerComponent('DialogueCheckBox', DialogueCheckBox, {styles});
const DialogueUserRowComponent = registerComponent('DialogueUserRow', DialogueUserRow, {styles});
const DialogueMatchingPageComponent = registerComponent('DialogueMatchingPage', DialogueMatchingPage, {styles});

declare global {
  interface ComponentTypes {
    NextStepsDialog: typeof NextStepsDialogComponent
    MatchDialogueButton: typeof MatchDialogueButtonComponent
    MessageButton: typeof MessageButtonComponent
    DialogueCheckBox: typeof DialogueCheckBoxComponent
    DialogueUserRow: typeof DialogueUserRowComponent
    DialogueMatchingPage: typeof DialogueMatchingPageComponent
  }
}<|MERGE_RESOLUTION|>--- conflicted
+++ resolved
@@ -12,11 +12,10 @@
 import { useSingle } from '../../lib/crud/withSingle';
 import { useMulti } from "../../lib/crud/withMulti";
 import ReactConfetti from 'react-confetti';
-import { Link, useNavigate } from '../../lib/reactRouterWrapper';
+import { Link, NavigateFunction, useNavigate } from '../../lib/reactRouterWrapper';
 import classNames from 'classnames';
 import {postGetEditUrl, postGetPageUrl} from '../../lib/collections/posts/helpers';
 import { isProduction } from '../../lib/executionEnvironment';
-import type { History } from 'history';
 
 import Select from '@material-ui/core/Select';
 
@@ -394,10 +393,9 @@
   }
 });
 
-const redirect = (redirectId: string | undefined, history: History<unknown>) => {
+const redirect = (redirectId: string | undefined, navigate: NavigateFunction) => {
   if (redirectId) {
-    const path = postGetEditUrl(redirectId)
-    history.push(path)
+    navigate(postGetEditUrl(redirectId))
   }
 }
 
@@ -614,7 +612,7 @@
     fragmentName: "DialogueMatchPreferencesDefaultFragment",
   })
 
-  const { history } = useNavigation();
+  const navigate = useNavigate();
 
   const onSubmit = async () => {
 
@@ -632,7 +630,7 @@
     })
 
     const redirectId = response.data?.createDialogueMatchPreference.data.generatedDialogueId
-    redirect(redirectId, history)
+    redirect(redirectId, navigate)
   }
 
   const { loading, error, data } = useQuery(gql`
@@ -916,7 +914,8 @@
 }) => {
 
   const { openDialog } = useDialog();
-  const { history } = useNavigation();
+
+  const navigate = useNavigate();
 
   const {loading: userLoading, results} = useMulti({
     terms: {
@@ -935,7 +934,7 @@
 
   if (!!generatedDialogueId) {
     return (
-      <button className={classes.lightGreenButton} onClick={(e) => redirect(generatedDialogueId, history)}>
+      <button className={classes.lightGreenButton} onClick={(e) => redirect(generatedDialogueId, navigate)}>
         <a data-cy="message">Go to dialogue</a>
       </button>
     );
@@ -1077,16 +1076,13 @@
 
   const { Loading, LoadMore, IntercomWrapper } = Components;
 
-<<<<<<< HEAD
+  const {create: createPost, loading: loadingNewDialogue, error: newDialogueError} = useCreate({ collectionName: "Posts", fragmentName: "PostsEdit" });
+  const navigate = useNavigate();
   const {
     matchedUsersQueryResult: { data: matchedUsersResult },
     userDialogueChecksResult: { results: userDialogueChecks },
     usersOptedInResult: { results: usersOptedInToDialogueFacilitation, loadMoreProps: optedInUsersLoadMoreProps }
   } = useDialogueMatchmaking({ getMatchedUsers: true, getOptedInUsers: true, getUserDialogueChecks: true });
-=======
-  const {create: createPost, loading: loadingNewDialogue, error: newDialogueError} = useCreate({ collectionName: "Posts", fragmentName: "PostsEdit" });
-  const navigate = useNavigate();
->>>>>>> 614724ec
 
   const { loading, error, data } = useQuery(gql`
     query getDialogueUsers {
@@ -1114,41 +1110,7 @@
     return <p>Error...</p>;
   }
 
-<<<<<<< HEAD
   const userDialogueUsefulData: UserDialogueUsefulData = data?.GetUserDialogueUsefulData;
-=======
-  const targetUserIds = userDialogueChecks?.map(check => check.targetUserId) ?? [];
-
-  async function createDialogue(title: string, participants: string[]) {
-    const createResult = await createPost({
-      data: {
-        title,
-        draft: true,
-        collabEditorDialogue: true,
-        coauthorStatuses: participants.map(userId => ({userId, confirmed: true, requested: false})),
-        shareWithUsers: participants,
-        sharingSettings: {
-          anyoneWithLinkCan: "none",
-          explicitlySharedUsersCan: "edit",
-        },
-        contents: {
-          originalContents: {
-            type: "ckEditorMarkup",
-            data: ""
-          }
-        } as AnyBecauseHard
-      },
-    });
-    if (createResult?.data?.createPost?.data) {
-      const post = createResult?.data?.createPost?.data;
-      if (post) {
-        const postId = post._id;
-        const postEditUrl = `/editPost?postId=${postId}`;
-        navigate(postEditUrl);
-      }
-    }
-  }
->>>>>>> 614724ec
 
   const matchedUsers: UsersOptedInToDialogueFacilitation[] | undefined = matchedUsersResult?.GetDialogueMatchedUsers;
   const matchedUserIds = matchedUsers?.map(user => user._id) || [];
