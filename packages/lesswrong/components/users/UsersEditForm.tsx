--- conflicted
+++ resolved
@@ -5,17 +5,12 @@
 import Button from '@material-ui/core/Button';
 import { useCurrentUser } from '../common/withUser';
 import { gql, useMutation, useApolloClient } from '@apollo/client';
-import { forumTypeSetting, isEAForum } from '../../lib/instanceSettings';
+import { isEAForum } from '../../lib/instanceSettings';
 import { useThemeOptions, useSetTheme } from '../themes/useTheme';
 import { captureEvent } from '../../lib/analyticsEvents';
 import { configureDatadogRum } from '../../client/datadogRum';
-<<<<<<< HEAD
 import { preferredHeadingCase } from '../../themes/forumTheme';
-
-=======
-import { preferredHeadingCase } from '../../lib/forumTypeUtils';
 import { useNavigate } from '../../lib/reactRouterWrapper';
->>>>>>> 667a3788
 
 const styles = (theme: ThemeType): JssStyles => ({
   root: {
