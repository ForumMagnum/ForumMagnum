--- conflicted
+++ resolved
@@ -1,11 +1,8 @@
 import { Components, registerComponent, getSetting } from 'meteor/vulcan:core';
 import React, {PureComponent} from 'react';
 import PropTypes from 'prop-types';
-<<<<<<< HEAD
 import defineComponent from '../../lib/defineComponent';
-=======
 import withUser from '../common/withUser';
->>>>>>> e9138743
 
 import { Meteor } from 'meteor/meteor';
 import { Link } from 'react-router';
@@ -90,16 +87,9 @@
   color: "rgba(0, 0, 0, 0.6)"
 }
 
-<<<<<<< HEAD
 export default defineComponent({
   name: 'UsersMenu',
   component: UsersMenu,
   styles: styles,
-  hocs: [ withCurrentUser, withApollo ]
-});
-=======
-registerComponent('UsersMenu', UsersMenu,
-  withUser, withApollo,
-  withStyles(styles, { name: "UsersMenu" })
-);
->>>>>>> e9138743
+  hocs: [ withUser, withApollo ]
+});