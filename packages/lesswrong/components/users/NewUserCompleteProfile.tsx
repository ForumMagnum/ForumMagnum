import { gql, useMutation } from "@apollo/client";
<<<<<<< HEAD
import Button from "@material-ui/core/Button";
import Checkbox from "@material-ui/core/Checkbox";
import FormControlLabel from "@material-ui/core/FormControlLabel";
import TextField from "@material-ui/core/TextField";
import React, { useState } from "react";
=======
import { Button, Checkbox, FormControlLabel, TextField, Typography } from "@material-ui/core";
import React, { useState, useRef } from "react";
>>>>>>> c2ed1a01
import { forumTypeSetting, siteNameWithArticleSetting } from "../../lib/instanceSettings";
import { Components, registerComponent } from "../../lib/vulcan-lib";
import { useMessages } from "../common/withMessages";
import { useCurrentUser } from "../common/withUser";

const styles = (theme: ThemeType): JssStyles => ({
  root: {
    background: 'white',
    padding: theme.spacing.unit * 6
  },
  title: {
    marginTop: 0
  },
  section: {
    marginTop: theme.spacing.unit * 6
  },
  sectionHelperText: {
    color: theme.palette.grey[600],
    fontStyle: 'italic',
    fontSize: '1rem'
  },
  submitButtonSection: {
    marginTop: theme.spacing.unit * 3
  }
});

type NewUserCompleteProfileProps = {
  classes: ClassesType
}

function prefillUsername(maybeUsername: string | undefined | null): string {
  if (!maybeUsername) return ''
  if (/^\S+@\S+\.\S+$/.test(maybeUsername)) return ''
  if (/new_user_\d+/.test(maybeUsername)) return ''
  return maybeUsername
}

const NewUserCompleteProfile: React.FC<NewUserCompleteProfileProps> = ({ classes }) => {
  const currentUser = useCurrentUser()
  const [username, setUsername] = useState(prefillUsername(currentUser?.displayName))
  const emailInput = useRef<HTMLInputElement>(null)
  const [subscribeToDigest, setSubscribeToDigest] = useState(false)
  const [validationError, setValidationError] = useState('')
  const [updateUser] = useMutation(gql`
    mutation NewUserCompleteProfile($username: String!, $subscribeToDigest: Boolean!, $email: String) {
      NewUserCompleteProfile(username: $username, subscribeToDigest: $subscribeToDigest, email: $email) {
        username
        slug
        displayName
      }
    }
  `, {refetchQueries: ['getCurrentUser']})
  const {flash} = useMessages();
  const {SingleColumnSection, Typography} = Components

  function validateUsername(username: string): void {
    if (username.length === 0) {
      setValidationError('Please enter a username')
      return
    }
    if (username.length > 70) {
      setValidationError('username too long')
      return
    }
    // TODO: Really want them to be able to tell live if their username is
    // taken, but I think that's gonna have to be a later PR.
    // Note: Probably want to prevent someone from taking an existing
    // displayName
    // if (usernameIsUnique) ...
    setValidationError('')
  }
  
  async function handleSave() {
    try {
      if (validationError) return
      
      // TODO: loading spinner while running
      await updateUser({variables: {
        username,
        subscribeToDigest,
        // We do this fancy spread so we avoid setting the email to an empty
        // string in the likely event that someone already had an email and
        // wasn't shown the set email field
        ...(!currentUser?.email && {email: emailInput.current?.value})
      }})
    } catch (err) {
      if (/duplicate key error/.test(err.toString?.())) {
        setValidationError('Username already taken')
      }
      // eslint-disable-next-line no-console
      console.error(err)
      flash(`${err}`)
    }
  }
  
  return <SingleColumnSection>
    <div className={classes.root}>
      <Typography variant='display3' gutterBottom className={classes.title}>
        Thanks for registering for {siteNameWithArticleSetting.get()}
      </Typography>
      <Typography variant='body2'>
        Please take a second to complete your profile
      </Typography>
      <div className={classes.section}>
        <Typography variant='display1' gutterBottom>Please choose a username</Typography>
        <Typography variant='body1' className={classes.sectionHelperText} gutterBottom>
          This is the name that people will see when you post or comment.
        </Typography>
        <Typography variant='body1' className={classes.sectionHelperText} gutterBottom>
          We encourage you to use your real name, because this will help other
          people in the community to identify you, but you can choose a pseudonym
          if you'd prefer.
        </Typography>
        <TextField
          label='Username'
          error={!!validationError}
          helperText={validationError || 'Spaces and special characters allowed'}
          value={username}
          onChange={(event) => setUsername(event.target.value)}
          onBlur={(_event) => validateUsername(username)}
        />
      </div>
      
      {/* Facebook user with no email fix (very small % of users) */}
      {!currentUser?.email && <div className={classes.section}>
        <Typography variant='display1' gutterBottom>Please enter your email</Typography>
        <Typography variant='body1' className={classes.sectionHelperText} gutterBottom>
          {/* I'd rather be honest than concise here. */}
          To get here without an email you must have logged in with Facebook
          and not given Facebook your email. We need your email to notify you of
          direct messages, and having a tiny percentage of users without an
          email makes the site harder to maintain.
        </Typography>
        <TextField
          label='Email'
          inputRef={emailInput}
          // onChange={(event) => setNewEmail(event.target.value)}
        />
      </div>}
      
      {forumTypeSetting.get() === 'EAForum' && <div className={classes.section}>
        <Typography variant='display1' gutterBottom>Would you like to get digest emails?</Typography>
        <Typography variant='body1' className={classes.sectionHelperText} gutterBottom>
          The EA Forum Digest is a weekly summary of the best content, curated by
          Aaron Gertler from the Forum's moderation team.
        </Typography>
        <FormControlLabel
          control={
            <Checkbox
              checked={subscribeToDigest}
              onChange={event => setSubscribeToDigest(event.target.checked)}
            />
          }
          label='Yes, subscribe me to EA Forum digest emails'
        />
      </div>}
      {/* TODO: Something about bio? */}
      <div className={classes.submitButtonSection}>
        <Button
          onClick={handleSave}
          color='primary'
          variant='outlined'
          disabled={!!validationError}
        >
          Save
        </Button>
      </div>
    </div>
  </SingleColumnSection>
};

const NewUserCompleteProfileComponent = registerComponent(
  "NewUserCompleteProfile",
  NewUserCompleteProfile,
  { styles }
);

declare global {
  interface ComponentTypes {
    NewUserCompleteProfile: typeof NewUserCompleteProfileComponent;
  }
}<|MERGE_RESOLUTION|>--- conflicted
+++ resolved
@@ -1,14 +1,9 @@
 import { gql, useMutation } from "@apollo/client";
-<<<<<<< HEAD
 import Button from "@material-ui/core/Button";
 import Checkbox from "@material-ui/core/Checkbox";
 import FormControlLabel from "@material-ui/core/FormControlLabel";
 import TextField from "@material-ui/core/TextField";
-import React, { useState } from "react";
-=======
-import { Button, Checkbox, FormControlLabel, TextField, Typography } from "@material-ui/core";
 import React, { useState, useRef } from "react";
->>>>>>> c2ed1a01
 import { forumTypeSetting, siteNameWithArticleSetting } from "../../lib/instanceSettings";
 import { Components, registerComponent } from "../../lib/vulcan-lib";
 import { useMessages } from "../common/withMessages";
