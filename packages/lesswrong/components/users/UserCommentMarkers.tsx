import React from "react";
import { registerComponent, Components } from "../../lib/vulcan-lib";
<<<<<<< HEAD
import { isEAForum, siteNameWithArticleSetting } from "../../lib/instanceSettings";
import { isNewUser, showDonatedIcon } from "../../lib/collections/users/helpers";
=======
import { siteNameWithArticleSetting } from "../../lib/instanceSettings";
import { isNewUser } from "../../lib/collections/users/helpers";
import { isFriendlyUI } from "../../themes/forumTheme";
>>>>>>> b5259c5f

const styles = (theme: ThemeType): JssStyles => ({
  iconWrapper: {
    margin: "0 3px",
  },
  postAuthorIcon: {
    verticalAlign: "text-bottom",
    color: theme.palette.grey[500],
    fontSize: 16,
  },
  sproutIcon: {
    position: "relative",
    bottom: -2,
    color: theme.palette.icon.sprout,
    fontSize: 16,
  },
  donationIcon: {
    position: "relative",
    bottom: -2,
    color: theme.palette.givingPortal[1000],
    fontSize: 16,
  },
});

const UserCommentMarkers = ({
  user,
  isPostAuthor,
  className,
  classes,
}: {
  user?: UsersMinimumInfo|null,
  isPostAuthor?: boolean,
  className?: string,
  classes: ClassesType,
}) => {
  if (!user) {
    return null;
  }

  const showAuthorIcon = isFriendlyUI && isPostAuthor;
  const showNewUserIcon = isNewUser(user);
  const _showDonatedIcon = showDonatedIcon(user);

  if (!showAuthorIcon && !showNewUserIcon && !showDonatedIcon) {
    return null;
  }

  const {LWTooltip, ForumIcon} = Components;
  return (
    <span className={className}>
      {showAuthorIcon &&
        <LWTooltip
          placement="bottom-start"
          title="Post author"
          className={classes.iconWrapper}
        >
          <ForumIcon icon="Author" className={classes.postAuthorIcon} />
        </LWTooltip>
      }
      {showNewUserIcon &&
        <LWTooltip
          placement="bottom-start"
          title={`${user.displayName} is either new on ${siteNameWithArticleSetting.get()} or doesn't have much karma yet.`}
          className={classes.iconWrapper}
        >
          <ForumIcon icon="Sprout" className={classes.sproutIcon} />
        </LWTooltip>
      }
      {_showDonatedIcon &&
        <LWTooltip
          placement="bottom-start"
          title={`Donated to the Donation Election fund`}
          className={classes.iconWrapper}
        >
          <ForumIcon icon="GivingHand" className={classes.donationIcon} />
        </LWTooltip>
      }
    </span>
  );
}

const UserCommentMarkersComponent = registerComponent(
  "UserCommentMarkers",
  UserCommentMarkers,
  {styles},
);

declare global {
  interface ComponentTypes {
    UserCommentMarkers: typeof UserCommentMarkersComponent
  }
}<|MERGE_RESOLUTION|>--- conflicted
+++ resolved
@@ -1,13 +1,8 @@
 import React from "react";
 import { registerComponent, Components } from "../../lib/vulcan-lib";
-<<<<<<< HEAD
-import { isEAForum, siteNameWithArticleSetting } from "../../lib/instanceSettings";
 import { isNewUser, showDonatedIcon } from "../../lib/collections/users/helpers";
-=======
 import { siteNameWithArticleSetting } from "../../lib/instanceSettings";
-import { isNewUser } from "../../lib/collections/users/helpers";
 import { isFriendlyUI } from "../../themes/forumTheme";
->>>>>>> b5259c5f
 
 const styles = (theme: ThemeType): JssStyles => ({
   iconWrapper: {
