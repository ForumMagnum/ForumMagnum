--- conflicted
+++ resolved
@@ -8,7 +8,7 @@
       id: "subscribeToCurated",
       type: 'custom',
       defaultValue: true,
-      renderCustom: SignupSubscribeToCurated
+      renderCustom: Components.SignupSubscribeToCurated
     }
   ]
 
@@ -24,18 +24,6 @@
   }
   
   render() {
-<<<<<<< HEAD
-    const customSignupFields = [
-      {
-        id: "subscribeToCurated",
-        type: 'custom',
-        defaultValue: true,
-        renderCustom: Components.SignupSubscribeToCurated
-      }
-    ]
-    
-=======
->>>>>>> c6d3441d
     return <React.Fragment>
       {getSetting('reCaptcha.apiKey')
         && <Components.ReCaptcha verifyCallback={this.setReCaptchaToken} action="login/signup"/>}
