import { registerComponent, Components } from '../../lib/vulcan-lib';
import React from 'react';
import { userGetCommentCount, userGetPostCount, userGetDisplayName, userGetProfileUrl } from '../../lib/collections/users/helpers';
import { Link } from '../../lib/reactRouterWrapper';
import { truncate } from '../../lib/editor/ellipsize';
import DescriptionIcon from '@material-ui/icons/Description';
import MessageIcon from '@material-ui/icons/Message';
import TagIcon from '@material-ui/icons/LocalOffer';
import { BookIcon } from '../icons/bookIcon'
import { useHover } from '../common/withHover'
import classNames from 'classnames';
import { AnalyticsContext } from "../../lib/analyticsEvents";
import { taggingNameIsSet, taggingNameSetting } from '../../lib/instanceSettings';

const styles = (theme: ThemeType): JssStyles => ({
  userName: {
    whiteSpace: "nowrap",
    color: "inherit"
  },
  tooltip: {
    maxWidth: 250,
  },
  joined: {
    fontStyle: "italic",
    marginBottom: theme.spacing.unit
  },
  icon: {
    height: "1rem",
    width: "1rem",
    position: "relative",
    top: 2,
    color: theme.palette.icon.tooltipUserMetric,
  },
  bookIcon: {
    filter: "invert(100%)",
  },
  bio: {
    marginTop: theme.spacing.unit,
    lineHeight: "1.3rem",
  },
})

// Given a user (which may not be null), render the user name as a link with a
// tooltip. This should not be used directly; use UsersName instead.
const UsersNameDisplay = ({user, link, nofollow=false, simple=false, classes, tooltipPlacement = "left", className}: {
  user: UsersMinimumInfo|null|undefined,
  link?: string,
  nofollow?: boolean,
  simple?: boolean,
  classes: ClassesType,
  tooltipPlacement?: "left" | "top" | "right" | "bottom",
  className?: string,
}) => {
  const {eventHandlers} = useHover({pageElementContext: "linkPreview",  pageSubElementContext: "userNameDisplay", userId: user?._id})

  if (!user || user.deleted) {
    return <Components.UserNameDeleted/>
  }
  const { FormatDate, LWTooltip } = Components
  const { htmlBio } = user

  const truncatedBio = truncate(htmlBio, 500)
  const postCount = userGetPostCount(user)
  const commentCount = userGetCommentCount(user)
  const wikiContributionCount = user.tagRevisionCount
  const sequenceCount = user.sequenceCount; // TODO: Counts LW sequences on Alignment Forum

  const tooltip = <span>
    <div className={classes.joined}>Joined on <FormatDate date={user.createdAt} format="MMM Do YYYY" /></div>
    { !!sequenceCount && <div>
        <BookIcon className={classNames(classes.icon, classes.bookIcon)}/> { sequenceCount } sequence{sequenceCount !== 1 && 's'}
      </div>}
    { !!postCount && <div><DescriptionIcon className={classes.icon} /> { postCount } post{postCount !== 1 && 's'}</div>}
    { !!commentCount && <div><MessageIcon className={classes.icon}  /> { commentCount } comment{commentCount !== 1 && 's'}</div>}
    { !!wikiContributionCount && <div><TagIcon className={classes.icon}  /> { wikiContributionCount } {taggingNameIsSet.get() ? taggingNameSetting.get() : 'wiki'} contribution{wikiContributionCount !== 1 && 's'}</div>}
    { truncatedBio && <div className={classes.bio } dangerouslySetInnerHTML={{__html: truncatedBio}}/>}
  </span>

  if (simple) {
    return <span {...eventHandlers} className={classNames(classes.userName, className)}>{userGetDisplayName(user)}</span>
  }

  return <span {...eventHandlers} className={className}>
    <AnalyticsContext pageElementContext="userNameDisplay" userIdDisplayed={user._id}>
<<<<<<< HEAD
      <LWTooltip title={tooltip} placement={tooltipPlacement} inlineBlock={false}>
        <Link to={link || userGetProfileUrl(user)} className={classes.userName}
          {...(nofollow ? {rel:"nofollow"} : {})}
        >
          {userGetDisplayName(user)}
        </Link>
      </LWTooltip>
=======
    <LWTooltip title={tooltip} placement={tooltipPlacement} inlineBlock={false}>
      <Link to={userGetProfileUrl(user)} className={classes.userName}
        {...(nofollow ? {rel:"nofollow"} : {})}
      >
        {userGetDisplayName(user)}
      </Link>
    </LWTooltip>
>>>>>>> c094e7d7
    </AnalyticsContext>
  </span>
}

const UsersNameDisplayComponent = registerComponent(
  'UsersNameDisplay', UsersNameDisplay, {styles}
);

declare global {
  interface ComponentTypes {
    UsersNameDisplay: typeof UsersNameDisplayComponent
  }
}<|MERGE_RESOLUTION|>--- conflicted
+++ resolved
@@ -82,7 +82,6 @@
 
   return <span {...eventHandlers} className={className}>
     <AnalyticsContext pageElementContext="userNameDisplay" userIdDisplayed={user._id}>
-<<<<<<< HEAD
       <LWTooltip title={tooltip} placement={tooltipPlacement} inlineBlock={false}>
         <Link to={link || userGetProfileUrl(user)} className={classes.userName}
           {...(nofollow ? {rel:"nofollow"} : {})}
@@ -90,15 +89,6 @@
           {userGetDisplayName(user)}
         </Link>
       </LWTooltip>
-=======
-    <LWTooltip title={tooltip} placement={tooltipPlacement} inlineBlock={false}>
-      <Link to={userGetProfileUrl(user)} className={classes.userName}
-        {...(nofollow ? {rel:"nofollow"} : {})}
-      >
-        {userGetDisplayName(user)}
-      </Link>
-    </LWTooltip>
->>>>>>> c094e7d7
     </AnalyticsContext>
   </span>
 }
