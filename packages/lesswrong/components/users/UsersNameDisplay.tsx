import { registerComponent, Components } from '../../lib/vulcan-lib';
import React from 'react';
import { userGetCommentCount, userGetPostCount, userGetDisplayName, userGetProfileUrl } from '../../lib/collections/users/helpers';
import { Link } from '../../lib/reactRouterWrapper';
import { truncate } from '../../lib/editor/ellipsize';
import DescriptionIcon from '@material-ui/icons/Description';
import MessageIcon from '@material-ui/icons/Message';
import TagIcon from '@material-ui/icons/LocalOffer';
import { BookIcon } from '../icons/bookIcon'
import { useHover } from '../common/withHover'
import classNames from 'classnames';
import { AnalyticsContext } from "../../lib/analyticsEvents";
<<<<<<< HEAD
import { useMulti } from '../../lib/crud/withMulti';

=======
>>>>>>> 57303d8b

const styles = (theme: ThemeType): JssStyles => ({
  userName: {
    whiteSpace: "nowrap",
    color: "inherit"
  },
  tooltip: {
    maxWidth: 250,
  },
  joined: {
    fontStyle: "italic",
    marginBottom: theme.spacing.unit
  },
  icon: {
    height: "1rem",
    width: "1rem",
    position: "relative",
    top: 2,
    color: theme.palette.icon.tooltipUserMetric,
  },
  bookIcon: {
    filter: "invert(100%)",
  },
  bio: {
    marginTop: theme.spacing.unit,
    lineHeight: "1.3rem",
  },
  
  orange: {
    color: theme.palette.text.aprilFools.orange,
  },
  yellow: {
    color: theme.palette.text.aprilFools.yellow,
  },
  green: {
    color: theme.palette.text.aprilFools.green,
  },
})

<<<<<<< HEAD
const getRankColorAndDescription = (goodHeartRank: number, classes: ClassesType): {
  rankClass?: string,
  rankDescription?: React.ReactNode,
} => {
  if (goodHeartRank === -1) {
    return {}
  }
  if (goodHeartRank >= 0 && goodHeartRank < 5) {
    return {
      rankClass: classes.orange,
      rankDescription: <p>This user has the goodest of hearts</p>
    }
  }
  if (goodHeartRank >= 5 && goodHeartRank < 10) {
    return {
      rankClass: classes.yellow,
      rankDescription: <p>This user has a good heart</p>
    }
  }
  if (goodHeartRank >= 10 && goodHeartRank < 15) {
    return {
      rankClass: classes.green,
      rankDescription: <p>This user has a kinda good heart</p>
    }
  }
  return {}
}

=======
>>>>>>> 57303d8b
// Given a user (which may not be null), render the user name as a link with a
// tooltip. This should not be used directly; use UsersName instead.
const UsersNameDisplay = ({user, nofollow=false, simple=false, classes, tooltipPlacement = "left", className}: {
  user: UsersMinimumInfo|null|undefined,
  nofollow?: boolean,
  simple?: boolean,
  classes: ClassesType,
  tooltipPlacement?: "left" | "top" | "right" | "bottom",
  className?: string,
}) => {
  const {eventHandlers} = useHover({pageElementContext: "linkPreview",  pageSubElementContext: "userNameDisplay", userId: user?._id})

  if (!user || user.deleted) {
    return <Components.UserNameDeleted/>
  }
  const { FormatDate, LWTooltip } = Components
  const { htmlBio } = user

<<<<<<< HEAD
  const goodHeartRank = results && results.findIndex(u => u._id === user._id)
  const {rankClass="", rankDescription=<></>} = getRankColorAndDescription(goodHeartRank, classes)

=======
>>>>>>> 57303d8b
  const truncatedBio = truncate(htmlBio, 500)
  const postCount = userGetPostCount(user)
  const commentCount = userGetCommentCount(user)
  const wikiContributionCount = user.tagRevisionCount
  const sequenceCount = user.sequenceCount; // TODO: Counts LW sequences on Alignment Forum

  const tooltip = <span>
    <div className={classes.joined}>Joined on <FormatDate date={user.createdAt} format="MMM Do YYYY" /></div>
    { !!sequenceCount && <div>
        <BookIcon className={classNames(classes.icon, classes.bookIcon)}/> { sequenceCount } sequence{sequenceCount !== 1 && 's'}
      </div>}
    { !!postCount && <div><DescriptionIcon className={classes.icon} /> { postCount } post{postCount !== 1 && 's'}</div>}
    { !!commentCount && <div><MessageIcon className={classes.icon}  /> { commentCount } comment{commentCount !== 1 && 's'}</div>}
    { !!wikiContributionCount && <div><TagIcon className={classes.icon}  /> { wikiContributionCount } wiki contribution{wikiContributionCount !== 1 && 's'}</div>}
    { truncatedBio && <div className={classes.bio } dangerouslySetInnerHTML={{__html: truncatedBio}}/>}
  </span>

  if (simple) {
    return <span {...eventHandlers} className={classNames(classes.userName, className)}>{userGetDisplayName(user)}</span>
  }

  return <span {...eventHandlers} className={className}>
    <AnalyticsContext pageElementContext="userNameDisplay" userIdDisplayed={user._id}>
    <LWTooltip title={tooltip} placement={tooltipPlacement} inlineBlock={false}>
<<<<<<< HEAD
      <Link to={userGetProfileUrl(user)} className={classNames(classes.userName, rankClass)}
        {...(nofollow ? {rel:"nofollow"} : {})}
      >
=======
      <Link to={userGetProfileUrl(user)} className={classes.userName}
          {...(nofollow ? {rel:"nofollow"} : {})}
        >
>>>>>>> 57303d8b
        {userGetDisplayName(user)}
      </Link>
    </LWTooltip>
    </AnalyticsContext>
  </span>
}

const UsersNameDisplayComponent = registerComponent(
  'UsersNameDisplay', UsersNameDisplay, {styles}
);

declare global {
  interface ComponentTypes {
    UsersNameDisplay: typeof UsersNameDisplayComponent
  }
}<|MERGE_RESOLUTION|>--- conflicted
+++ resolved
@@ -10,11 +10,6 @@
 import { useHover } from '../common/withHover'
 import classNames from 'classnames';
 import { AnalyticsContext } from "../../lib/analyticsEvents";
-<<<<<<< HEAD
-import { useMulti } from '../../lib/crud/withMulti';
-
-=======
->>>>>>> 57303d8b
 
 const styles = (theme: ThemeType): JssStyles => ({
   userName: {
@@ -42,49 +37,8 @@
     marginTop: theme.spacing.unit,
     lineHeight: "1.3rem",
   },
-  
-  orange: {
-    color: theme.palette.text.aprilFools.orange,
-  },
-  yellow: {
-    color: theme.palette.text.aprilFools.yellow,
-  },
-  green: {
-    color: theme.palette.text.aprilFools.green,
-  },
 })
 
-<<<<<<< HEAD
-const getRankColorAndDescription = (goodHeartRank: number, classes: ClassesType): {
-  rankClass?: string,
-  rankDescription?: React.ReactNode,
-} => {
-  if (goodHeartRank === -1) {
-    return {}
-  }
-  if (goodHeartRank >= 0 && goodHeartRank < 5) {
-    return {
-      rankClass: classes.orange,
-      rankDescription: <p>This user has the goodest of hearts</p>
-    }
-  }
-  if (goodHeartRank >= 5 && goodHeartRank < 10) {
-    return {
-      rankClass: classes.yellow,
-      rankDescription: <p>This user has a good heart</p>
-    }
-  }
-  if (goodHeartRank >= 10 && goodHeartRank < 15) {
-    return {
-      rankClass: classes.green,
-      rankDescription: <p>This user has a kinda good heart</p>
-    }
-  }
-  return {}
-}
-
-=======
->>>>>>> 57303d8b
 // Given a user (which may not be null), render the user name as a link with a
 // tooltip. This should not be used directly; use UsersName instead.
 const UsersNameDisplay = ({user, nofollow=false, simple=false, classes, tooltipPlacement = "left", className}: {
@@ -103,12 +57,6 @@
   const { FormatDate, LWTooltip } = Components
   const { htmlBio } = user
 
-<<<<<<< HEAD
-  const goodHeartRank = results && results.findIndex(u => u._id === user._id)
-  const {rankClass="", rankDescription=<></>} = getRankColorAndDescription(goodHeartRank, classes)
-
-=======
->>>>>>> 57303d8b
   const truncatedBio = truncate(htmlBio, 500)
   const postCount = userGetPostCount(user)
   const commentCount = userGetCommentCount(user)
@@ -133,15 +81,9 @@
   return <span {...eventHandlers} className={className}>
     <AnalyticsContext pageElementContext="userNameDisplay" userIdDisplayed={user._id}>
     <LWTooltip title={tooltip} placement={tooltipPlacement} inlineBlock={false}>
-<<<<<<< HEAD
-      <Link to={userGetProfileUrl(user)} className={classNames(classes.userName, rankClass)}
+      <Link to={userGetProfileUrl(user)} className={classes.userName}
         {...(nofollow ? {rel:"nofollow"} : {})}
       >
-=======
-      <Link to={userGetProfileUrl(user)} className={classes.userName}
-          {...(nofollow ? {rel:"nofollow"} : {})}
-        >
->>>>>>> 57303d8b
         {userGetDisplayName(user)}
       </Link>
     </LWTooltip>
