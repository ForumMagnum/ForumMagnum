--- conflicted
+++ resolved
@@ -18,12 +18,8 @@
 import { karmaNotificationTimingChoices } from './KarmaChangeNotifierSettings'
 import { Posts } from '../../lib/collections/posts';
 import { Comments } from '../../lib/collections/comments';
-<<<<<<< HEAD
-import { captureEvent } from '../../lib/analyticsEvents.js';
+import { withTracking } from '../../lib/analyticsEvents.js';
 import { AnalyticsContext } from "../../lib/analyticsEvents";
-=======
-import { withTracking } from '../../lib/analyticsEvents.js';
->>>>>>> bcdfdc84
 
 
 const styles = theme => ({
