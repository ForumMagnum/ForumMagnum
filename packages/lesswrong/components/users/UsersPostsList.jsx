--- conflicted
+++ resolved
@@ -61,12 +61,8 @@
   enableCache: true
 };
 
-<<<<<<< HEAD
 export default defineComponent({
   name: 'UsersPostsList',
   component: UsersPostsList,
-  hocs: [ withCurrentUser, [withList, options] ]
-});
-=======
-registerComponent('UsersPostsList', UsersPostsList, withUser, [withList, options]);
->>>>>>> e9138743
+  hocs: [ withUser, [withList, options] ]
+});