import React, { MouseEvent, useCallback, useState } from 'react';
import { registerComponent } from '../../lib/vulcan-lib/components';
import Button from '@/lib/vendor/@material-ui/core/src/Button';
import { useTracking } from '../../lib/analyticsEvents';
import { isFriendlyUI } from '../../themes/forumTheme';
import { blackBarTitle } from '../../lib/publicSettings';
import { useLoginPopoverContext } from '../hooks/useLoginPopoverContext';
<<<<<<< HEAD
import Paper from '@/lib/vendor/@material-ui/core/src/Paper';
import { EAButton } from "../ea-forum/EAButton";
import { EALoginPopover } from "../ea-forum/auth/EALoginPopover";
import { LWClickAwayListener } from "../common/LWClickAwayListener";
import { LWPopper } from "../common/LWPopper";
import { LoginForm } from "./LoginForm";
=======
import { Paper } from '../widgets/Paper';
>>>>>>> c41f2584

const styles = (theme: ThemeType) => ({
  root: {
    marginTop: isFriendlyUI ? undefined : 5,
  },
  userButton: {
    fontSize: '14px',
    fontWeight: isFriendlyUI ? undefined : 400,
    opacity: .8,
    color: blackBarTitle.get() ? theme.palette.text.alwaysWhite : theme.palette.header.text,
  },
  login: {
    marginLeft: 12,
    marginRight: 8
  },
  signUp: {
    display: 'inline-block',
    marginRight: 8,
    '@media (max-width: 540px)': {
      display: 'none'
    }
  },
})

const EAUsersAccountMenu = ({classes}: {
  classes: ClassesType<typeof styles>,
}) => {
  const {onLogin, onSignup} = useLoginPopoverContext();
  return (
    <div className={classes.root}>
      <EAButton
        style="grey"
        onClick={onLogin}
        data-testid="user-login-button"
        className={classes.login}
      >
        Login
      </EAButton>
      <EAButton
        onClick={onSignup}
        data-testid="user-signup-button"
        className={classes.signUp}
      >
        Sign up
      </EAButton>
      <EALoginPopover />
    </div>
  );
}

const LWUsersAccountMenu = ({classes}: {
  classes: ClassesType<typeof styles>,
}) => {
  const {captureEvent} = useTracking();
  const [open, setOpen] = useState(false);
  const [anchorEl, setAnchorEl] = useState<HTMLElement | null>(null);

  const handleClick = useCallback((ev: MouseEvent) => {
    ev.preventDefault();
    captureEvent("loginButtonClicked", {open: true});
    setOpen(true);
    setAnchorEl(ev.currentTarget as HTMLElement);
  }, [captureEvent]);

  const handleRequestClose = useCallback(() => {
    captureEvent("loginButtonClicked", {open: false});
    setOpen(false);
  }, [captureEvent]);
  return (
    <div className={classes.root}>
      <Button onClick={handleClick}>
        <span className={classes.userButton}>
          Login
        </span>
      </Button>
      <LWPopper
        open={open}
        anchorEl={anchorEl}
        placement="bottom-end"
      >
        <LWClickAwayListener onClickAway={handleRequestClose}>
          <Paper>
            {open && <LoginForm />}
          </Paper>
        </LWClickAwayListener>
      </LWPopper>
    </div>
  );
}

export const UsersAccountMenu = registerComponent(
  "UsersAccountMenu",
  isFriendlyUI ? EAUsersAccountMenu : LWUsersAccountMenu,
  {styles},
);

<|MERGE_RESOLUTION|>--- conflicted
+++ resolved
@@ -5,16 +5,12 @@
 import { isFriendlyUI } from '../../themes/forumTheme';
 import { blackBarTitle } from '../../lib/publicSettings';
 import { useLoginPopoverContext } from '../hooks/useLoginPopoverContext';
-<<<<<<< HEAD
-import Paper from '@/lib/vendor/@material-ui/core/src/Paper';
 import { EAButton } from "../ea-forum/EAButton";
 import { EALoginPopover } from "../ea-forum/auth/EALoginPopover";
 import { LWClickAwayListener } from "../common/LWClickAwayListener";
 import { LWPopper } from "../common/LWPopper";
 import { LoginForm } from "./LoginForm";
-=======
 import { Paper } from '../widgets/Paper';
->>>>>>> c41f2584
 
 const styles = (theme: ThemeType) => ({
   root: {
