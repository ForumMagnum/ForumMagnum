--- conflicted
+++ resolved
@@ -3,7 +3,6 @@
 import Popover from '@material-ui/core/Popover';
 import Button from '@material-ui/core/Button';
 import { useTracking } from '../../lib/analyticsEvents';
-import { isEAForum } from '../../lib/instanceSettings';
 import { isFriendlyUI } from '../../themes/forumTheme';
 
 const styles = (theme: ThemeType) => ({
@@ -76,7 +75,6 @@
     setAnchorEl(ev.currentTarget as HTMLElement);
   }, [captureEvent]);
 
-<<<<<<< HEAD
   const handleRequestClose = useCallback(() => {
     captureEvent("loginButtonClicked", {open: false});
     setOpen(false);
@@ -101,40 +99,10 @@
     </div>
   );
 }
-=======
-    return (
-      <div className={classes.root}>
-        {isFriendlyUI ? <>
-          <EAButton style="grey" href={`/auth/auth0?returnTo=${pathname}`} className={classes.login}>
-            Login
-          </EAButton>
-          <EAButton href={`/auth/auth0?screen_hint=signup&returnTo=${pathname}`} className={classes.signUp}>
-            Sign up
-          </EAButton>
-        </> : <>
-          <Button onClick={this.handleClick}>
-            <span className={classes.userButton}>
-              Login
-            </span>
-          </Button>
-          <Popover
-            open={this.state.open}
-            anchorEl={this.state.anchorEl}
-            anchorOrigin={{horizontal: 'left', vertical: 'bottom'}}
-            onClose={this.handleRequestClose}
-          >
-            {this.state.open && <LoginForm />}
-          </Popover>
-        </>}
-      </div>
-    )
-  }
-};
->>>>>>> e58f8709
 
 const UsersAccountMenuComponent = registerComponent(
   "UsersAccountMenu",
-  isEAForum ? EAUsersAccountMenu : LWUsersAccountMenu,
+  isFriendlyUI ? EAUsersAccountMenu : LWUsersAccountMenu,
   {styles},
 );
 
