
import { Components, getFragment, registerComponent } from '../../lib/vulcan-lib';
import React from 'react';
import { useCurrentUser } from '../common/withUser';
import Users from '../../lib/vulcan-users';
import { userCanEdit, userGetProfileUrl } from '../../lib/collections/users/helpers';
import { useLocation, useNavigation } from '../../lib/routeUtil';

const styles = (theme: ThemeType): JssStyles => ({
  root: {
    maxWidth: 800,
    margin: '0 auto'
  },
  heading: {
    marginTop: 0,
    [theme.breakpoints.down('sm')]: {
      paddingTop: 30
    }
  },
  subheading: {
    fontFamily: theme.typography.fontFamily,
    fontSize: 13,
    color: theme.palette.grey[700],
    marginBottom: 40
  }
})

const EditProfileForm = ({classes}: {
  classes: ClassesType,
}) => {
  const currentUser = useCurrentUser()
  const { history } = useNavigation()
  const { params } = useLocation()
  
  const { Typography, WrappedSmartForm } = Components
  
  let terms: {slug?: string, documentId?: string} = {}
  if (params.slug) {
    terms.slug = params.slug
  } else if (currentUser) {
    terms.documentId = currentUser._id
  }

  // no matching user
  if ((!terms.slug && !terms.documentId) || !currentUser) {
    return (
      <div className={classes.root}>
        Log in to edit your profile
      </div>
    );
  }
  // current user doesn't have edit permission
  if (!userCanEdit(currentUser, terms.documentId ? {_id: terms.documentId} : {slug: terms.slug})) {
    return <div className={classes.root}>
      Sorry, you do not have permission to do this at this time.
    </div>
  }
  
  return (
    <div className={classes.root}>
      <Typography variant="display3" className={classes.heading} gutterBottom>
        Edit Public Profile
      </Typography>
      <div className={classes.subheading}>All fields are optional</div>
      
      <WrappedSmartForm
        collection={Users}
        {...terms}
        fields={[
          'jobTitle',
          'organization',
<<<<<<< HEAD
          'careerStage',
          'bio',
=======
          'biography',
>>>>>>> c7da7cf5
          'howOthersCanHelpMe',
          'howICanHelpOthers',
          'mapLocation',
          'website',
          'linkedinProfileURL',
          'facebookProfileURL',
          'twitterProfileURL',
          'githubProfileURL',
        ]}
        excludeHiddenFields={false}
        queryFragment={getFragment('UsersProfileEdit')}
        mutationFragment={getFragment('UsersProfileEdit')}
        successCallback={async (user) => {
          history.push(userGetProfileUrl(user))
        }}
      />
    </div>
  )
}


const EditProfileFormComponent = registerComponent('EditProfileForm', EditProfileForm, {styles});

declare global {
  interface ComponentTypes {
    EditProfileForm: typeof EditProfileFormComponent
  }
}<|MERGE_RESOLUTION|>--- conflicted
+++ resolved
@@ -69,12 +69,8 @@
         fields={[
           'jobTitle',
           'organization',
-<<<<<<< HEAD
           'careerStage',
-          'bio',
-=======
           'biography',
->>>>>>> c7da7cf5
           'howOthersCanHelpMe',
           'howICanHelpOthers',
           'mapLocation',
