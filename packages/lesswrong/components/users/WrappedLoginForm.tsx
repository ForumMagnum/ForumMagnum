<<<<<<< HEAD
import React, { useState } from 'react';
import { Components, registerComponent, getSetting } from '../../lib/vulcan-lib';
import { useClientId } from '../../lib/abTestUtil';
=======
import { Components, registerComponent } from '../../lib/vulcan-lib';
import withUser from '../common/withUser';
import React, { Component } from 'react';
import { reCaptchaSiteKeySetting } from '../../lib/publicSettings';
import { forumTypeSetting } from '../../lib/instanceSettings';
>>>>>>> 35455294

const WrappedLoginForm = ({ onSignedInHook, onPostSignUpHook, formState }: {
  onSignedInHook?: any,
  onPostSignUpHook?: any,
  formState?: any,
}) => {
  const [reCaptchaToken, setReCaptchaToken] = useState<any>(null);
  const clientId = useClientId();
  
<<<<<<< HEAD
  const customSignupFields = ['EAForum', 'AlignmentForum'].includes(getSetting('forumType'))
    ? []
    : [
      {
        id: "subscribeToCurated",
        type: 'custom',
        defaultValue: true,
        renderCustom: Components.SignupSubscribeToCurated
      }
    ]

  return <React.Fragment>
    {getSetting('reCaptcha.apiKey')
      && <Components.ReCaptcha verifyCallback={(token) => setReCaptchaToken(token)} action="login/signup"/>}
    <Components.AccountsLoginForm
      onPreSignUpHook={(options) => {
        return {...options, profile: {...options.profile, reCaptchaToken, clientId}}
      }}
      customSignupFields={customSignupFields}
      onSignedInHook={onSignedInHook}
      onPostSignUpHook={onPostSignUpHook}
      formState={formState}
    />
  </React.Fragment>;
=======
  render() {
    const customSignupFields = ['EAForum', 'AlignmentForum'].includes(forumTypeSetting.get())
      ? []
      : [
        {
          id: "subscribeToCurated",
          type: 'custom',
          defaultValue: true,
          renderCustom: Components.SignupSubscribeToCurated
        }
      ]
  
    return <React.Fragment>
      {reCaptchaSiteKeySetting.get()
        && <Components.ReCaptcha verifyCallback={this.setReCaptchaToken} action="login/signup"/>}
      <Components.AccountsLoginForm
        onPreSignUpHook={(options) => {
          const reCaptchaToken = this.state.reCaptchaToken
          return {...options, profile: {...options.profile, reCaptchaToken}}
        }}
        customSignupFields={customSignupFields}
        {...this.props}
      />
    </React.Fragment>;
  }
>>>>>>> 35455294
}

const WrappedLoginFormComponent = registerComponent('WrappedLoginForm', WrappedLoginForm);

declare global {
  interface ComponentTypes {
    WrappedLoginForm: typeof WrappedLoginFormComponent
  }
}<|MERGE_RESOLUTION|>--- conflicted
+++ resolved
@@ -1,14 +1,8 @@
-<<<<<<< HEAD
 import React, { useState } from 'react';
-import { Components, registerComponent, getSetting } from '../../lib/vulcan-lib';
+import { Components, registerComponent } from '../../lib/vulcan-lib';
 import { useClientId } from '../../lib/abTestUtil';
-=======
-import { Components, registerComponent } from '../../lib/vulcan-lib';
-import withUser from '../common/withUser';
-import React, { Component } from 'react';
 import { reCaptchaSiteKeySetting } from '../../lib/publicSettings';
 import { forumTypeSetting } from '../../lib/instanceSettings';
->>>>>>> 35455294
 
 const WrappedLoginForm = ({ onSignedInHook, onPostSignUpHook, formState }: {
   onSignedInHook?: any,
@@ -18,8 +12,7 @@
   const [reCaptchaToken, setReCaptchaToken] = useState<any>(null);
   const clientId = useClientId();
   
-<<<<<<< HEAD
-  const customSignupFields = ['EAForum', 'AlignmentForum'].includes(getSetting('forumType'))
+  const customSignupFields = ['EAForum', 'AlignmentForum'].includes(forumTypeSetting.get())
     ? []
     : [
       {
@@ -31,7 +24,7 @@
     ]
 
   return <React.Fragment>
-    {getSetting('reCaptcha.apiKey')
+    {reCaptchaSiteKeySetting.get()
       && <Components.ReCaptcha verifyCallback={(token) => setReCaptchaToken(token)} action="login/signup"/>}
     <Components.AccountsLoginForm
       onPreSignUpHook={(options) => {
@@ -43,33 +36,6 @@
       formState={formState}
     />
   </React.Fragment>;
-=======
-  render() {
-    const customSignupFields = ['EAForum', 'AlignmentForum'].includes(forumTypeSetting.get())
-      ? []
-      : [
-        {
-          id: "subscribeToCurated",
-          type: 'custom',
-          defaultValue: true,
-          renderCustom: Components.SignupSubscribeToCurated
-        }
-      ]
-  
-    return <React.Fragment>
-      {reCaptchaSiteKeySetting.get()
-        && <Components.ReCaptcha verifyCallback={this.setReCaptchaToken} action="login/signup"/>}
-      <Components.AccountsLoginForm
-        onPreSignUpHook={(options) => {
-          const reCaptchaToken = this.state.reCaptchaToken
-          return {...options, profile: {...options.profile, reCaptchaToken}}
-        }}
-        customSignupFields={customSignupFields}
-        {...this.props}
-      />
-    </React.Fragment>;
-  }
->>>>>>> 35455294
 }
 
 const WrappedLoginFormComponent = registerComponent('WrappedLoginForm', WrappedLoginForm);
