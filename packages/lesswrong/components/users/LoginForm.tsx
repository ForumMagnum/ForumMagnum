--- conflicted
+++ resolved
@@ -1,10 +1,5 @@
-<<<<<<< HEAD
-import { Components, registerComponent } from '../../lib/vulcan-lib/components';
 import React, { useCallback, useRef, useState } from 'react';
-=======
 import { registerComponent } from '../../lib/vulcan-lib/components';
-import React, { useCallback, useState } from 'react';
->>>>>>> 91269742
 import { reCaptchaSiteKeySetting } from '../../lib/publicSettings';
 import { gql, useMutation } from '@apollo/client';
 import { isAF, isEAForum } from '../../lib/instanceSettings';
@@ -123,12 +118,7 @@
   const hasOauthSection = !isEAForum;
 
   const { pathname } = useLocation()
-<<<<<<< HEAD
-  const { SignupSubscribeToCurated } = Components;
   const reCaptchaToken = useRef<string|null>(null);
-=======
-  const [reCaptchaToken, setReCaptchaToken] = useState<any>(null);
->>>>>>> 91269742
   const [username, setUsername] = useState<string>("")
   const [password, setPassword] = useState<string>("")
   const [email, setEmail] = useState<string>("")
@@ -209,11 +199,7 @@
 
   return <ContentStyles contentType="commentExceptPointerEvents">
     {reCaptchaSiteKeySetting.get()
-<<<<<<< HEAD
-      && <Components.ReCaptcha verifyCallback={(token) => reCaptchaToken.current = token} action="login/signup"/>}
-=======
-      && <ReCaptcha verifyCallback={(token) => setReCaptchaToken(token)} action="login/signup"/>}
->>>>>>> 91269742
+      && <ReCaptcha verifyCallback={(token) => reCaptchaToken.current = token} action="login/signup"/>}
     <form className={classes.root} onSubmit={submitFunction}>
       {["signup", "pwReset"].includes(currentAction) && <input value={email} type="text" name="email" placeholder="email" className={classes.input} onChange={event => setEmail(event.target.value)} />}
       {["signup", "login"].includes(currentAction) && <>
