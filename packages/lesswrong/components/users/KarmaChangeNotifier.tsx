import React, { useRef, useState } from 'react';
import { registerComponent, Components } from '../../lib/vulcan-lib';
import { useUpdateCurrentUser } from '../hooks/useUpdateCurrentUser';
import { useSingle } from '../../lib/crud/withSingle';
import { useCurrentUser } from '../common/withUser';
import withErrorBoundary from '../common/withErrorBoundary'
import Paper from '@material-ui/core/Paper';
import IconButton from '@material-ui/core/IconButton';
import { Link } from '../../lib/reactRouterWrapper';
import Badge from '@material-ui/core/Badge';
import { postGetPageUrl } from '../../lib/collections/posts/helpers';
import { commentGetPageUrlFromIds } from '../../lib/collections/comments/helpers';
import { useTracking, AnalyticsContext } from '../../lib/analyticsEvents';
import { TagCommentType } from '../../lib/collections/comments/types';
import { tagGetHistoryUrl } from '../../lib/collections/tags/helpers';

import classNames from 'classnames';
<<<<<<< HEAD
import { ReactionChange } from '../../lib/collections/users/karmaChangesGraphQL';
import { karmaNotificationTimingChoices } from './KarmaChangeNotifierSettings';
=======
import { isFriendlyUI, preferredHeadingCase } from '../../themes/forumTheme';
>>>>>>> 91c3ed58

const styles = (theme: ThemeType): JssStyles => ({
  root: {
    display: 'flex',
    alignItems: 'center',
  },
  karmaNotifierButton: {
  },
  karmaNotifierPaper: {
  },
  karmaNotifierPopper: {
    zIndex: theme.zIndexes.karmaChangeNotifier,
  },
  starIcon: {
    color: isFriendlyUI ? theme.palette.grey[600] : theme.palette.header.text,
  },
  title: {
    display: 'block',
    paddingTop: theme.spacing.unit * 2,
    paddingLeft: theme.spacing.unit * 2,
    paddingRight: theme.spacing.unit * 2,
    paddingBottom: theme.spacing.unit
  },
  votedItems: {
  },
  votedItemRow: {
    height: 20
  },
  votedItemScoreChange: {
    display: "inline-block",
    minWidth: 20,
    textAlign: "right",
  },
  votedItemReacts: {
    marginLeft: 6,
  },
  individualAddedReact: {
    marginLeft: 2,
  },
  votedItemDescription: {
    display: "inline-block",
    marginLeft: 5,
    whiteSpace: "nowrap",
    overflow: "hidden",
    maxWidth: 250,
    textOverflow: "ellipsis"
  },

  singleLinePreview: {
    whiteSpace: "nowrap",
    overflow: "hidden",
    maxWidth: 300,
  },
  pointBadge: {
    fontSize: '0.9rem'
  },
  gainedPoints: {
    color: theme.palette.primary.main,
  },
  zeroPoints: {
  },
  lostPoints: {
  },
  settings: {
    display: 'block',
    textAlign: 'right',
    paddingTop: theme.spacing.unit,
    paddingRight: theme.spacing.unit * 2,
    paddingLeft: theme.spacing.unit * 2,
    paddingBottom: theme.spacing.unit * 2,
    color: theme.palette.grey[600],
    '&:hover': {
      color: theme.palette.grey[500]
    }
  },
});

// Given a number, return a span of it as a string, with a plus sign if it's
// positive, and green, red, or black coloring for positive, negative, and
// zero, respectively.
const ColoredNumber = ({n, classes}: {
  n: number,
  classes: ClassesType
}) => {
  if (n>0) {
    return <span className={classes.gainedPoints}>{`+${n}`}</span>
  } else if (n==0) {
    return <span className={classes.zeroPoints}>{n}</span>
  } else {
    return <span className={classes.lostPoints}>{n}</span>
  }
}

const KarmaChangesDisplay = ({karmaChanges, classes, handleClose }: {
  karmaChanges: any,
  classes: ClassesType,
  handleClose: (ev: React.MouseEvent)=>any,
}) => {
  const { posts, comments, tagRevisions, updateFrequency } = karmaChanges
  const { MenuItemLink, Typography } = Components;
  const currentUser = useCurrentUser();
  const noKarmaChanges = !(
    (posts && (posts.length > 0))
    || (comments && (comments.length > 0))
    || (tagRevisions && (tagRevisions.length > 0))
  )
  
  return (
    <Typography variant="body2">
      {noKarmaChanges ?
        <span className={classes.title}>{ karmaNotificationTimingChoices[updateFrequency].emptyText }</span>
        :
        <div>
          <span className={classes.title}>{ karmaNotificationTimingChoices[updateFrequency].infoText }</span>
          <div className={classes.votedItems}>
            {karmaChanges.posts && karmaChanges.posts.map((postChange: AnyBecauseTodo) => (
              <MenuItemLink
                className={classes.votedItemRow}
                to={postGetPageUrl(postChange)}
                key={postChange._id}
              >
                {(postChange.scoreChange !== 0) && <span className={classes.votedItemScoreChange}>
                  <ColoredNumber n={postChange.scoreChange} classes={classes}/>
                </span>}
                <span className={classes.votedItemReacts}>
                  <NewReactions reactionChanges={postChange.addedReacts} classes={classes}/>
                </span>
                <div className={classes.votedItemDescription}>
                  {postChange.title}
                </div>
              </MenuItemLink>
            ))}
            {karmaChanges.comments && karmaChanges.comments.map((commentChange: AnyBecauseTodo) => (
              <MenuItemLink
                className={classes.votedItemRow}
                // tagCommentType is given a String type in packages/lesswrong/lib/collections/users/karmaChangesGraphQL.ts because we couldn't get an inline union of literal types to work,
                // but actually we know it will always be a TagCommentType because the db schema constrains it
                to={commentGetPageUrlFromIds({postId:commentChange.postId, tagSlug:commentChange.tagSlug, tagCommentType:commentChange.tagCommentType as TagCommentType, commentId: commentChange._id})} key={commentChange._id}
              >
                <span className={classes.votedItemScoreChange}>
                  <ColoredNumber n={commentChange.scoreChange} classes={classes}/>
                </span>
                <span className={classes.votedItemReacts}>
                  <NewReactions reactionChanges={commentChange.addedReacts} classes={classes}/>
                </span>
                <div className={classes.votedItemDescription}>
                  {commentChange.description}
                </div>
              </MenuItemLink>
            ))}
            {karmaChanges.tagRevisions.map((tagChange: AnyBecauseTodo) => (
              <MenuItemLink
                className={classes.votedItemRow}
                key={tagChange._id}
                to={`${tagGetHistoryUrl({slug: tagChange.tagSlug})}?user=${currentUser!.slug}`}
              >
                <span className={classes.votedItemScoreChange}>
                  <ColoredNumber n={tagChange.scoreChange} classes={classes}/>
                </span>
                <span className={classes.votedItemReacts}>
                  <NewReactions reactionChanges={tagChange.addedReacts} classes={classes}/>
                </span>
                <div className={classes.votedItemDescription}>
                  {tagChange.tagName}
                </div>
              </MenuItemLink>
            ))}
          </div>
        </div>
        }
      <Link to={`/account`} onClick={handleClose}>
        <span className={classes.settings}>{preferredHeadingCase("Change Settings")}</span>
      </Link>
    </Typography>
  );
}

const KarmaChangeNotifier = ({currentUser, className, classes}: {
  currentUser: UsersCurrent, //component can only be used if logged in
  className?: string,
  classes: ClassesType,
}) => {
  const updateCurrentUser = useUpdateCurrentUser();
  const [cleared,setCleared] = useState(false);
  const [open, setOpen] = useState(false);
  const anchorEl = useRef<HTMLDivElement|null>(null)
  const { captureEvent } = useTracking()
  const [karmaChangeLastOpened, setKarmaChangeLastOpened] = useState(currentUser?.karmaChangeLastOpened || new Date());
  
  const { document } = useSingle({
    documentId: currentUser._id,
    collectionName: "Users",
    fragmentName: "UserKarmaChanges",
  });
  
  const [stateKarmaChanges,setStateKarmaChanges] = useState(document?.karmaChanges);

  const handleOpen = () => {
    setOpen(true);
    setKarmaChangeLastOpened(new Date());
  }

  const handleClose = () => {
    setOpen(false);
    if (!currentUser) return;
    if (document?.karmaChanges) {
      void updateCurrentUser({
        karmaChangeLastOpened: document.karmaChanges.endDate,
        karmaChangeBatchStart: document.karmaChanges.startDate
      });

      if (document.karmaChanges.updateFrequency === "realtime") {
        setCleared(true);
      }
    }
  }

  const handleToggle = () => {
    if (open) {
      handleClose()
    } else {
      handleOpen()
    }
    captureEvent("karmaNotifierToggle", {open: !open, karmaChangeLastOpened, karmaChanges: stateKarmaChanges})
  }

  const render = () => {
    if (!document) return null
    const karmaChanges = stateKarmaChanges || document.karmaChanges; // Covers special case when state was initialized when user wasn't logged in
    if (!karmaChanges) return null;

    const { karmaChangeNotifierSettings: settings } = currentUser
    if (settings && settings.updateFrequency === "disabled")
      return null;

    const { posts, comments, tagRevisions, endDate, totalChange } = karmaChanges
    //Check if user opened the karmaChangeNotifications for the current interval
    const newKarmaChangesSinceLastVisit = new Date(karmaChangeLastOpened || 0) < new Date(endDate || 0)
    const starIsHollow = ((comments.length===0 && posts.length===0 && tagRevisions.length===0) || cleared || !newKarmaChangesSinceLastVisit)

    const { LWClickAwayListener, LWPopper, ForumIcon } = Components;

    return <AnalyticsContext pageSection="karmaChangeNotifer">
      <div className={classNames(classes.root, className)}>
        <div ref={anchorEl}>
          <IconButton onClick={handleToggle} className={classes.karmaNotifierButton}>
            {starIsHollow
              ? <ForumIcon icon="KarmaOutline" className={classes.starIcon}/>
              : <Badge badgeContent={
                  <span className={classes.pointBadge}>
                    {(totalChange !== 0) && <ColoredNumber n={totalChange} classes={classes}/>}
                  </span>}
                >
                  <ForumIcon icon="Karma" className={classes.starIcon}/>
                </Badge>
            }
          </IconButton>
        </div>
        <LWPopper
          open={open}
          anchorEl={anchorEl.current}
          placement="bottom-end"
          className={classes.karmaNotifierPopper}
        >
          <LWClickAwayListener onClickAway={handleClose}>
            <Paper className={classes.karmaNotifierPaper}>
              <KarmaChangesDisplay karmaChanges={karmaChanges} classes={classes} handleClose={handleClose} />
            </Paper>
          </LWClickAwayListener>
        </LWPopper>
      </div>
    </AnalyticsContext>
  }
  
  return render();
}

const NewReactions = ({reactionChanges, classes}: {
  reactionChanges: ReactionChange[],
  classes: ClassesType,
}) => {
  const { ReactionIcon, LWTooltip } = Components;

  const distinctReactionTypes = new Set<string>();
  for (let reactionChange of reactionChanges)
    distinctReactionTypes.add(reactionChange.reactionType);
  
  return <span>
    {[...distinctReactionTypes.keys()].map(reactionType => <span
      className={classes.individualAddedReact}
      key={reactionType}
    >
      <LWTooltip
        title={
          reactionChanges.filter(r=>r.reactionType===reactionType)
            .map((r,i) => <>
              {i>0 && <>{", "}</>}
              <Components.UsersName documentId={r.userId}/>
            </>)
        }
      >
        <ReactionIcon
          react={reactionType}
        />
      </LWTooltip>
    </span>)}
  </span>
}

const KarmaChangeNotifierComponent = registerComponent('KarmaChangeNotifier', KarmaChangeNotifier, {
  styles, stylePriority: -1, hocs: [withErrorBoundary]
});

declare global {
  interface ComponentTypes {
    KarmaChangeNotifier: typeof KarmaChangeNotifierComponent
  }
}<|MERGE_RESOLUTION|>--- conflicted
+++ resolved
@@ -13,14 +13,10 @@
 import { useTracking, AnalyticsContext } from '../../lib/analyticsEvents';
 import { TagCommentType } from '../../lib/collections/comments/types';
 import { tagGetHistoryUrl } from '../../lib/collections/tags/helpers';
-
-import classNames from 'classnames';
-<<<<<<< HEAD
 import { ReactionChange } from '../../lib/collections/users/karmaChangesGraphQL';
 import { karmaNotificationTimingChoices } from './KarmaChangeNotifierSettings';
-=======
 import { isFriendlyUI, preferredHeadingCase } from '../../themes/forumTheme';
->>>>>>> 91c3ed58
+import classNames from 'classnames';
 
 const styles = (theme: ThemeType): JssStyles => ({
   root: {
