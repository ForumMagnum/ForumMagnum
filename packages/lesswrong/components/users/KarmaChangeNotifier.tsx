--- conflicted
+++ resolved
@@ -13,18 +13,12 @@
 import { useTracking, AnalyticsContext } from '../../lib/analyticsEvents';
 import { TagCommentType } from '../../lib/collections/comments/types';
 import { tagGetHistoryUrl } from '../../lib/collections/tags/helpers';
-<<<<<<< HEAD
 import { ReactionChange } from '../../lib/collections/users/karmaChangesGraphQL';
 import { karmaNotificationTimingChoices } from './KarmaChangeNotifierSettings';
 import { isFriendlyUI, preferredHeadingCase } from '../../themes/forumTheme';
-=======
-import { preferredHeadingCase } from '../../lib/forumTypeUtils';
-import { isEAForum, isLWorAF } from '../../lib/instanceSettings';
->>>>>>> 1a292582
+import { isEAForum } from '../../lib/instanceSettings';
+import { eaAnonymousEmojiPalette, eaEmojiPalette } from '../../lib/voting/eaEmojiPalette';
 import classNames from 'classnames';
-import { ReactionChange } from '../../lib/collections/users/karmaChangesGraphQL';
-import { karmaNotificationTimingChoices } from './KarmaChangeNotifierSettings';
-import { eaAnonymousEmojiPalette, eaEmojiPalette } from '../../lib/voting/eaEmojiPalette';
 
 const styles = (theme: ThemeType): JssStyles => ({
   root: {
@@ -59,19 +53,12 @@
     textAlign: "right",
   },
   votedItemReacts: {
-<<<<<<< HEAD
-    marginLeft: 6,
-  },
-  individualAddedReact: {
-    marginLeft: 2,
-=======
     marginLeft: isEAForum ? 12 : 6,
   },
   individualAddedReact: {
     color: isEAForum ? theme.palette.primary.main : undefined,
     marginLeft: 2,
     marginRight: isEAForum ? 6 : undefined,
->>>>>>> 1a292582
   },
   votedItemDescription: {
     display: "inline-block",
@@ -175,17 +162,10 @@
               >
                 {(commentChange.scoreChange !== 0) && <span className={classes.votedItemScoreChange}>
                   <ColoredNumber n={commentChange.scoreChange} classes={classes}/>
-<<<<<<< HEAD
-                </span>
-                <span className={classes.votedItemReacts}>
-                  <NewReactions reactionChanges={commentChange.addedReacts} classes={classes}/>
-                </span>
-=======
                 </span>}
                 {!!commentChange.addedReacts.length && <span className={classes.votedItemReacts}>
                   <NewReactions reactionChanges={commentChange.addedReacts} classes={classes}/>
                 </span>}
->>>>>>> 1a292582
                 <div className={classes.votedItemDescription}>
                   {commentChange.description}
                 </div>
@@ -329,26 +309,6 @@
     distinctReactionTypes.add(reactionChange.reactionType);
   
   return <span>
-<<<<<<< HEAD
-    {[...distinctReactionTypes.keys()].map(reactionType => <span
-      className={classes.individualAddedReact}
-      key={reactionType}
-    >
-      <LWTooltip
-        title={
-          reactionChanges.filter(r=>r.reactionType===reactionType)
-            .map((r,i) => <>
-              {i>0 && <>{", "}</>}
-              <Components.UsersName documentId={r.userId}/>
-            </>)
-        }
-      >
-        <ReactionIcon
-          react={reactionType}
-        />
-      </LWTooltip>
-    </span>)}
-=======
     {[...distinctReactionTypes.keys()].map(reactionType => {
       let disableTooltip = false
       let EAEmojiComponent = eaEmojiPalette.find(emoji => emoji.name === reactionType)?.Component
@@ -380,7 +340,6 @@
         </LWTooltip>
       </span>
     })}
->>>>>>> 1a292582
   </span>
 }
 
