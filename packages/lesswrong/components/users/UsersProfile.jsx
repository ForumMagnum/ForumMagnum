import { Components, registerComponent, withList, getSetting } from 'meteor/vulcan:core';
import React, { Component } from 'react';
import { FormattedMessage } from 'meteor/vulcan:i18n';
import { Link } from 'react-router-dom';
import { withRouter } from 'react-router';
import { parseQuery } from '../../lib/routeUtil.js';
import Users from "meteor/vulcan:users";
import StarIcon from '@material-ui/icons/Star'
import DescriptionIcon from '@material-ui/icons/Description'
import MessageIcon from '@material-ui/icons/Message'
import { withStyles } from '@material-ui/core/styles';
import classNames from 'classnames';
import withUser from '../common/withUser';
import Tooltip from '@material-ui/core/Tooltip';
import { postBodyStyles } from '../../themes/stylePiping'

export const sectionFooterLeftStyles = {
  flexGrow: 1,
  display: "flex",
  '&:after': {
    content: '""'
  }
}

const styles = theme => ({
  profilePage: {
    marginLeft: "auto",
    [theme.breakpoints.down('sm')]: {
      margin: 0,
    }
  },
  meta: sectionFooterLeftStyles,
  icon: {
    '&$specificalz': {
      fontSize: 18,
      color: 'rgba(0,0,0,0.5)',
      marginRight: 4
    }
  },
  actions: {
    marginLeft: 20,
  },
  bio: {
    marginTop: theme.spacing.unit*3,
    marginLeft: theme.spacing.unit,
    marginRight: theme.spacing.unit,
    ...postBodyStyles(theme)
  },
  primaryColor: {
    color: theme.palette.primary.light
  },
  title: {
    cursor: "pointer",
    '&:hover $settingsIcon, &:hover $settingsText': {
      color: theme.palette.grey[800]
    }
  },
  settingsText: {
    marginLeft: theme.spacing.unit,
    fontStyle: "italic",
    display: "inline-block",
    ...theme.typography.commentStyle,
    fontSize: "1rem",
    color: theme.palette.grey[700]
  },
  // Dark Magick
  // https://giphy.com/gifs/psychedelic-art-phazed-12GGadpt5aIUQE
  specificalz: {},
  userMetaInfo: {
    display: "inline-flex"
  }
})

const views = {
  magic: "Magic (New & Upvoted)",
  recentComments: "Recent Comments",
  new: "New",
  old: "Old",
  top: "Top"
}

class UsersProfile extends Component {
  state = {
    showSettings: false
  }

  componentDidMount() {
    const { results } = this.props
    const document = this.getUserFromResults(results)
    if (document) {
      this.setCanonicalUrl()
    }
  }

  componentDidUpdate({results: previousResults}) {
    const { results } = this.props
    const oldDocument = this.getUserFromResults(previousResults)
    const newDocument = this.getUserFromResults(results)
    if (oldDocument?.slug !== newDocument?.slug) {
      this.setCanonicalUrl()
    }
  }

  setCanonicalUrl = () => {
    const { router, results, slug } = this.props
    const document = this.getUserFromResults(results)
    // Javascript redirect to make sure we are always on the most canonical URL for this user
    if (slug !== document?.slug) {
      const canonicalUrl = Users.getProfileUrlFromSlug(document.slug);
      router.replace(canonicalUrl);
    }
  }

  displaySequenceSection = (canEdit, user)  => {
    if (getSetting('forumType') === 'AlignmentForum') {
        return !!((canEdit && user.afSequenceDraftCount) || user.afSequenceCount) || !!(!canEdit && user.afSequenceCount)
    } else {
        return !!((canEdit && user.sequenceDraftCount) || user.sequenceCount) || !!(!canEdit && user.sequenceCount)
    }
  }

  getUserFromResults = (results) => {
    // HOTFIX: Filtering out invalid users
    return results?.find(user => !!user.displayName) || results?.[0]
  }

  renderMeta = () => {
    const props = this.props
    const { classes, results } = props
    const document = this.getUserFromResults(results)
    if (!document) return null
    const { karma, postCount, commentCount, afPostCount, afCommentCount, afKarma } = document;

    const userKarma = karma || 0
    const userAfKarma = afKarma || 0
    const userPostCount = getSetting('forumType') !== 'AlignmentForum' ? postCount || 0 : afPostCount || 0
    const userCommentCount = getSetting('forumType') !== 'AlignmentForum' ? commentCount || 0 : afCommentCount || 0

      return <div className={classes.meta}>

        { getSetting('forumType') !== 'AlignmentForum' && <Tooltip title={`${userKarma} karma`}>
          <span className={classes.userMetaInfo}>
            <StarIcon className={classNames(classes.icon, classes.specificalz)}/>
            <Components.MetaInfo title="Karma">
              {userKarma}
            </Components.MetaInfo>
          </span>
        </Tooltip>}

        {!!userAfKarma && <Tooltip title={`${userAfKarma} karma${(getSetting('forumType') !== 'AlignmentForum') ? " on alignmentforum.org" : ""}`}>
          <span className={classes.userMetaInfo}>
            <Components.OmegaIcon className={classNames(classes.icon, classes.specificalz)}/>
            <Components.MetaInfo title="Alignment Karma">
              {userAfKarma}
            </Components.MetaInfo>
          </span>
        </Tooltip>}

        <Tooltip title={`${userPostCount} posts`}>
          <span className={classes.userMetaInfo}>
            <DescriptionIcon className={classNames(classes.icon, classes.specificalz)}/>
            <Components.MetaInfo title="Posts">
              {userPostCount}
            </Components.MetaInfo>
          </span>
        </Tooltip>

        <Tooltip title={`${userCommentCount} comments`}>
          <span className={classes.userMetaInfo}>
            <MessageIcon className={classNames(classes.icon, classes.specificalz)}/>
            <Components.MetaInfo title="Comments">
              { userCommentCount }
            </Components.MetaInfo>
          </span>
        </Tooltip>
      </div>
  }

  render() {
    const { slug, classes, currentUser, loading, results, location, history } = this.props;
    const document = this.getUserFromResults(results)
    if (loading) {
      return <div className={classNames("page", "users-profile", classes.profilePage)}>
        <Components.Loading/>
      </div>
    }

    if (!document || !document._id || document.deleted) {
      //eslint-disable-next-line no-console
      console.error(`// missing user (_id/slug: ${slug})`);
      return <Components.Error404/>
    }

<<<<<<< HEAD
    // Javascript redirect to make sure we are always on the most canonical URL for this user
    if (slug !== document.slug) {
      const canonicalUrl = Users.getProfileUrlFromSlug(document.slug);
      history.replace(canonicalUrl);
      return null;
    }
=======

>>>>>>> d6dcc4fc

    const { SingleColumnSection, SectionTitle, SequencesNewButton, PostsListSettings, PostsList2, SectionFooter, NewConversationButton, SubscribeTo, DialogGroup, SectionButton, SettingsIcon } = Components

    const user = document;
<<<<<<< HEAD
    const query = parseQuery(location);
=======
    const query = _.clone(router.location.query || {});
>>>>>>> d6dcc4fc

    // Does this profile page belong to a likely-spam account?
    if (user.spamRiskScore < 0.4) {
      if (currentUser?._id === user._id) {
        // Logged-in spammer can see their own profile
      } else if (currentUser && Users.canDo(currentUser, 'posts.moderate.all')) {
        // Admins and sunshines can see spammer's profile
      } else {
        // Anyone else gets a 404 here
        // eslint-disable-next-line no-console
        console.log(`Not rendering profile page for account with poor spam risk score: ${user.displayName}`);
        return <Components.Error404/>
      }
    }

    const draftTerms = {view: "drafts", userId: user._id, limit: 4}
    const unlistedTerms= {view: "unlisted", userId: user._id, limit: 20}
    const terms = {view: "userPosts", ...query, userId: user._id, authorIsUnreviewed: null};
    const sequenceTerms = {view: "userProfile", userId: user._id, limit:3}
    const sequenceAllTerms = {view: "userProfileAll", userId: user._id, limit:3}

    const { showSettings } = this.state
    const currentView = query.view ||  "new"
    const currentFilter = query.filter ||  "all"
    const ownPage = currentUser && currentUser._id === user._id

    return (
      <div className={classNames("page", "users-profile", classes.profilePage)}>
        {/* Bio Section */}
        <SingleColumnSection>
          <SectionTitle title={user.displayName}/>

          <SectionFooter>
            { this.renderMeta() }
            { user.twitterUsername &&  <a href={"http://twitter.com/" + user.twitterUsername}>
              @{user.twitterUsername}
            </a>}
            { currentUser && currentUser.isAdmin &&
              <div>
                <DialogGroup
                  actions={[]}
                  trigger={<span>Register RSS Feed</span>}
                >
                  <div><Components.newFeedButton user={user} /></div>
                </DialogGroup>
              </div>
            }
            { currentUser && currentUser._id != user._id && <NewConversationButton user={user}>
              <a>Send Message</a>
            </NewConversationButton>}
            { currentUser && currentUser._id !== user._id && <SubscribeTo document={user} /> }
            {Users.canEdit(currentUser, user) && <Link to={Users.getEditUrl(user)}>
              <FormattedMessage id="users.edit_account"/>
            </Link>}
          </SectionFooter>

          { user.bio && <div className={classes.bio} dangerouslySetInnerHTML={{__html: user.htmlBio }} /> }

        </SingleColumnSection>

        {/* Sequences Section */}
        { this.displaySequenceSection(ownPage, user) && <SingleColumnSection>
          <SectionTitle title="Sequences">
            {ownPage && <SequencesNewButton />}
          </SectionTitle>
          <Components.SequencesGridWrapper
              terms={ownPage ? sequenceAllTerms : sequenceTerms}
              showLoadMore={true}/>
        </SingleColumnSection> }

        {/* Drafts Section */}
        { ownPage && <SingleColumnSection>
          <SectionTitle title="My Drafts">
            <Link to={"/newPost"}>
              <SectionButton>
                <DescriptionIcon /> New Blog Post
              </SectionButton>
            </Link>
          </SectionTitle>
          <Components.PostsList2 terms={draftTerms}/>
          <Components.PostsList2 terms={unlistedTerms} showNoResults={false} showLoading={false} showLoadMore={false}/>
        </SingleColumnSection> }

        {/* Posts Section */}
        <SingleColumnSection>
          <div className={classes.title} onClick={() => this.setState({showSettings: !showSettings})}>
            <SectionTitle title={`${user.displayName}'s Posts`}>
              <SettingsIcon/>
              <div className={classes.settingsText}>Sorted by { views[currentView] }</div>
            </SectionTitle>
          </div>
          {showSettings && <PostsListSettings
            hidden={false}
            currentView={currentView}
            currentFilter={currentFilter}
            currentShowLowKarma={true}
            views={views}
          />}
          <PostsList2 terms={terms} />
        </SingleColumnSection>

        {/* Comments Sections */}
        <SingleColumnSection>
          <SectionTitle title={`${user.displayName}'s Comments`} />
          <Components.RecentComments terms={{view: 'allRecentComments', authorIsUnreviewed: null, limit: 10, userId: user._id}} fontSize="small" />
        </SingleColumnSection>
      </div>
    )
  }
}


const options = {
  collection: Users,
  queryName: 'usersSingleQuery',
  fragmentName: 'UsersProfile',
  enableTotal: false,
  ssr: true
};

registerComponent('UsersProfile', UsersProfile, withUser, [withList, options], withRouter, withStyles(styles, {name: "UsersProfile"}));<|MERGE_RESOLUTION|>--- conflicted
+++ resolved
@@ -191,25 +191,10 @@
       return <Components.Error404/>
     }
 
-<<<<<<< HEAD
-    // Javascript redirect to make sure we are always on the most canonical URL for this user
-    if (slug !== document.slug) {
-      const canonicalUrl = Users.getProfileUrlFromSlug(document.slug);
-      history.replace(canonicalUrl);
-      return null;
-    }
-=======
-
->>>>>>> d6dcc4fc
-
     const { SingleColumnSection, SectionTitle, SequencesNewButton, PostsListSettings, PostsList2, SectionFooter, NewConversationButton, SubscribeTo, DialogGroup, SectionButton, SettingsIcon } = Components
 
     const user = document;
-<<<<<<< HEAD
     const query = parseQuery(location);
-=======
-    const query = _.clone(router.location.query || {});
->>>>>>> d6dcc4fc
 
     // Does this profile page belong to a likely-spam account?
     if (user.spamRiskScore < 0.4) {
