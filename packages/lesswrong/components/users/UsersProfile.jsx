import { Components, registerComponent, withDocument, withCurrentUser } from 'meteor/vulcan:core';
import React from 'react';
import { FormattedMessage } from 'meteor/vulcan:i18n';
import { Link, withRouter } from 'react-router';
import Users from "meteor/vulcan:users";
import FontIcon from 'material-ui/FontIcon';
import defineComponent from '../../lib/defineComponent';


const iconStyle = {
  color: 'rgba(0,0,0,0.5)',
  fontSize: '18px',
  verticalAlign: 'sub',
  marginRight: '3px'
}

const UsersProfile = (props) => {
  if (props.loading) {

    return <div className="page users-profile"><Components.Loading/></div>

  } else if (props.document && props.document._id && !props.document.deleted) {
    const user = props.document;
    const query = _.clone(props.router.location.query || {});

    const draftTerms = {view: "drafts", userId: user._id, limit: 4}
    const unlistedTerms= {view: "unlisted", userId: user._id }
    const terms = {view: "userPosts", ...query, userId: user._id};
    const sequenceTerms = {view: "userProfile", userId: user._id, limit:3}
    const sequenceAllTerms = {view: "userProfileAll", userId: user._id, limit:3}


    const renderActions = (props) => {
      const user = props.document;
      return (<div className="users-profile-actions">
        { user.twitterUsername && <div><a href={"http://twitter.com/" + user.twitterUsername}>@{user.twitterUsername}</a></div> }
        {props.currentUser && props.currentUser.isAdmin && <Components.ModalTrigger label="Register new RSS Feed">
          <div><Components.newFeedButton user={user} /></div>
        </Components.ModalTrigger>}
        <Components.ShowIf check={Users.options.mutations.edit.check} document={user}>
          <div><Link to={Users.getEditUrl(user)}><FormattedMessage id="users.edit_account"/></Link></div>
        </Components.ShowIf>
        { props.currentUser && props.currentUser._id != user._id && <div><Components.NewConversationButton user={user}> <a>Send a message</a> </Components.NewConversationButton></div> }
        { props.currentUser && props.currentUser._id !== user._id && <div><Components.SubscribeTo document={user} /></div> }
      </div>)
    }

    const renderMeta = (props) => {
      const {karma, postCount, commentCount, afKarma} = props.document;

      return <div className="users-profile-header-meta">
        <div title="Karma" className="users-profile-header-meta-karma">
          <FontIcon className="material-icons" style={iconStyle}>star</FontIcon>
          {karma || 0}
        </div>
        <div title="Posts" className="users-profile-header-meta-post-count">
          <FontIcon className="material-icons" style={iconStyle}>description</FontIcon>
          {postCount || 0}
        </div>
        <div title="Comments" className="users-profile-header-meta-comment-count">
          <FontIcon className="material-icons" style={iconStyle}>message</FontIcon>
          {commentCount || 0}
        </div>
        { afKarma ?
          <div title="Comments" className="users-profile-header-meta-comment-count">
            AF {afKarma || 0}
          </div>
          : null
        }
      </div>
    }

    const renderUserProfileHeader = (props) => {
      return (
        <Components.Section title="User Profile" titleComponent={ renderMeta(props) }>
          { props.document.bio &&
            <div className="content-body">
              <div className="users-profile-bio">
                <p>{ props.document.bio }</p>
              </div>
            </div>}
          { renderActions(props) }
        </Components.Section>
      )
    }
    const renderDrafts = (props) => {
      return (
        <div>
          { props.currentUser && props.currentUser._id === user._id &&
            <Components.Section title="My Drafts"
              titleComponent= {
                <div className="recent-posts-title-component users-profile-drafts">
                  <div className="new-post-link"><Link to={"/newPost"}> new blog post </Link></div>
                </div>
              }
            >
              <Components.PostsList terms={draftTerms} showHeader={false}/>
              <Components.PostsList terms={unlistedTerms} showHeader={false} showNoResults={false}/>
            </Components.Section>
          }
        </div>
      )
    }

    const renderBlogPosts = (props) => {
      return (
        <Components.Section title="Recent Posts"
          titleComponent= {
            <div className="recent-posts-title-component users-profile-recent-posts">
              <Components.PostsViews defaultView="community" hideDaily={true}/>
            </div>}
        >
          <Components.PostsList terms={terms} showHeader={false} />
        </Components.Section>
      )
    }

    const displaySequenceSection = (canEdit, user)  => {
      return (canEdit && user.sequenceDraftCount || user.sequenceCount) || (!canEdit && user.sequenceCount)
    }

    const renderSequences = (props) => {
      const canEdit = props.currentUser && props.currentUser._id === user._id
      if (displaySequenceSection(canEdit, user)) {
        return (
          <Components.Section title="Sequences"
            titleComponent= {canEdit &&
              <div className="recent-posts-title-component users-profile-drafts">
                <div className="new-sequence-link"><Link to={"/sequencesnew"}> new sequence </Link></div>
              </div>}
          >
            <Components.SequencesGridWrapper
              terms={canEdit ? sequenceAllTerms : sequenceTerms}
              showLoadMore={true}
            className="books-sequences-grid-list" />
          </Components.Section>
        )
      }
    }
    return (
      <div className="page users-profile">
        <div className="users-profile-header">{ renderUserProfileHeader(props) }</div>
        { renderSequences(props) }
        { renderDrafts(props) }
        { renderBlogPosts(props) }
        <Components.Section title="Recent Comments" >
          <Components.RecentComments terms={{view: 'allRecentComments', limit: 10, userId: user._id}} fontSize="small" />
        </Components.Section>
      </div>
    )
  } else {
    //eslint-disable-next-line no-console
    console.error(`// missing user (_id/slug: ${props.documentId || props.slug})`);
    return <div className="page users-profile"><FormattedMessage id="app.404"/></div>
  }
}

UsersProfile.propTypes = {
  // document: PropTypes.object.isRequired,
}

<<<<<<< HEAD
export default defineComponent({
  name: 'UsersProfile',
  component: UsersProfile,
  hocs: [ withRouter ]
});
=======
UsersProfile.displayName = "UsersProfile";

const options = {
  collection: Users,
  queryName: 'usersSingleQuery',
  fragmentName: 'UsersProfile',
};

registerComponent('UsersProfile', UsersProfile, withCurrentUser, [withDocument, options], withRouter);
>>>>>>> 9b2a1ef9
<|MERGE_RESOLUTION|>--- conflicted
+++ resolved
@@ -159,20 +159,14 @@
   // document: PropTypes.object.isRequired,
 }
 
-<<<<<<< HEAD
-export default defineComponent({
-  name: 'UsersProfile',
-  component: UsersProfile,
-  hocs: [ withRouter ]
-});
-=======
-UsersProfile.displayName = "UsersProfile";
-
 const options = {
   collection: Users,
   queryName: 'usersSingleQuery',
   fragmentName: 'UsersProfile',
 };
 
-registerComponent('UsersProfile', UsersProfile, withCurrentUser, [withDocument, options], withRouter);
->>>>>>> 9b2a1ef9
+export default defineComponent({
+  name: 'UsersProfile',
+  component: UsersProfile,
+  hocs: [ withRouter, [withDocument, options] ]
+});