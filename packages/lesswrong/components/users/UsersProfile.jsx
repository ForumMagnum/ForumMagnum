import { Components, registerComponent, withList, getSetting } from 'meteor/vulcan:core';
import React, { Component } from 'react';
import { FormattedMessage } from 'meteor/vulcan:i18n';
import { Link } from '../../lib/reactRouterWrapper.jsx';
import { withLocation, withNavigation } from '../../lib/routeUtil';
import Users from "meteor/vulcan:users";
import { DEFAULT_LOW_KARMA_THRESHOLD } from '../../lib/collections/posts/views'
import StarIcon from '@material-ui/icons/Star'
import DescriptionIcon from '@material-ui/icons/Description'
import MessageIcon from '@material-ui/icons/Message'
import { withStyles } from '@material-ui/core/styles';
import classNames from 'classnames';
import withUser from '../common/withUser';
import Tooltip from '@material-ui/core/Tooltip';
import { postBodyStyles } from '../../themes/stylePiping'
import {AnalyticsContext} from "../../lib/analyticsEvents";

export const sectionFooterLeftStyles = {
  flexGrow: 1,
  display: "flex",
  '&&:after': {
    content: '""'
  }
}

const styles = theme => ({
  profilePage: {
    marginLeft: "auto",
    [theme.breakpoints.down('sm')]: {
      margin: 0,
    }
  },
  meta: {
    ...sectionFooterLeftStyles,
    [theme.breakpoints.down('sm')]: {
      width: "100%",
      marginBottom: theme.spacing.unit,
    }
  },
  icon: {
    '&$specificalz': {
      fontSize: 18,
      color: 'rgba(0,0,0,0.5)',
      marginRight: 4
    }
  },
  actions: {
    marginLeft: 20,
  },
  bio: {
    marginTop: theme.spacing.unit*3,
    marginLeft: theme.spacing.unit,
    marginRight: theme.spacing.unit,
    ...postBodyStyles(theme)
  },
  primaryColor: {
    color: theme.palette.primary.light
  },
  title: {
    cursor: "pointer",
    '&:hover $settingsIcon, &:hover $settingsText': {
      color: theme.palette.grey[800]
    }
  },
  settings: {
    display: 'flex',
    alignItems: 'center',
  },
  settingsText: {
    marginLeft: theme.spacing.unit,
    fontStyle: "italic",
    display: "inline-block",
    ...theme.typography.commentStyle,
    fontSize: "1rem",
    color: theme.palette.grey[700]
  },
  // Dark Magick
  // https://giphy.com/gifs/psychedelic-art-phazed-12GGadpt5aIUQE
  specificalz: {},
  userMetaInfo: {
    display: "inline-flex"
  }
})

const sortings = {
  magic: "Magic (New & Upvoted)",
  recentComments: "Recent Comments",
  new: "New",
  old: "Old",
  top: "Top"
}

export const getUserFromResults = (results) => {
  // HOTFIX: Filtering out invalid users
  return results?.find(user => !!user.displayName) || results?.[0]
}

class UsersProfile extends Component {
  state = {
    showSettings: false
  }

  componentDidMount() {
    const { results } = this.props
    const document = getUserFromResults(results)
    if (document) {
      this.setCanonicalUrl()
    }
  }

  componentDidUpdate({results: previousResults}) {
    const { results } = this.props
    const oldDocument = getUserFromResults(previousResults)
    const newDocument = getUserFromResults(results)
    if (oldDocument?.slug !== newDocument?.slug) {
      this.setCanonicalUrl()
    }
  }

  setCanonicalUrl = () => {
    const { history, results, slug } = this.props
    const document = getUserFromResults(results)
    // Javascript redirect to make sure we are always on the most canonical URL for this user
    if (slug !== document?.slug) {
      const canonicalUrl = Users.getProfileUrlFromSlug(document.slug);
      history.replace(canonicalUrl);
    }
  }

  displaySequenceSection = (canEdit, user)  => {
    if (getSetting('forumType') === 'AlignmentForum') {
        return !!((canEdit && user.afSequenceDraftCount) || user.afSequenceCount) || !!(!canEdit && user.afSequenceCount)
    } else {
        return !!((canEdit && user.sequenceDraftCount) || user.sequenceCount) || !!(!canEdit && user.sequenceCount)
    }
  }

  renderMeta = () => {
    const { classes, results } = this.props
    const document = getUserFromResults(results)
    if (!document) return null
    const { karma, postCount, commentCount, afPostCount, afCommentCount, afKarma } = document;

    const userKarma = karma || 0
    const userAfKarma = afKarma || 0
    const userPostCount = getSetting('forumType') !== 'AlignmentForum' ? postCount || 0 : afPostCount || 0
    const userCommentCount = getSetting('forumType') !== 'AlignmentForum' ? commentCount || 0 : afCommentCount || 0

      return <div className={classes.meta}>

        { getSetting('forumType') !== 'AlignmentForum' && <Tooltip title={`${userKarma} karma`}>
          <span className={classes.userMetaInfo}>
            <StarIcon className={classNames(classes.icon, classes.specificalz)}/>
            <Components.MetaInfo title="Karma">
              {userKarma}
            </Components.MetaInfo>
          </span>
        </Tooltip>}

        {!!userAfKarma && <Tooltip title={`${userAfKarma} karma${(getSetting('forumType') !== 'AlignmentForum') ? " on alignmentforum.org" : ""}`}>
          <span className={classes.userMetaInfo}>
            <Components.OmegaIcon className={classNames(classes.icon, classes.specificalz)}/>
            <Components.MetaInfo title="Alignment Karma">
              {userAfKarma}
            </Components.MetaInfo>
          </span>
        </Tooltip>}

        <Tooltip title={`${userPostCount} posts`}>
          <span className={classes.userMetaInfo}>
            <DescriptionIcon className={classNames(classes.icon, classes.specificalz)}/>
            <Components.MetaInfo title="Posts">
              {userPostCount}
            </Components.MetaInfo>
          </span>
        </Tooltip>

        <Tooltip title={`${userCommentCount} comments`}>
          <span className={classes.userMetaInfo}>
            <MessageIcon className={classNames(classes.icon, classes.specificalz)}/>
            <Components.MetaInfo title="Comments">
              { userCommentCount }
            </Components.MetaInfo>
          </span>
        </Tooltip>
      </div>
  }

  render() {
    const { slug, classes, currentUser, loading, results, location } = this.props;
    const { query } = location;
    const document = getUserFromResults(results)
    if (loading) {
      return <div className={classNames("page", "users-profile", classes.profilePage)}>
        <Components.Loading/>
      </div>
    }

    if (!document || !document._id || document.deleted) {
      //eslint-disable-next-line no-console
      console.error(`// missing user (_id/slug: ${slug})`);
      return <Components.Error404/>
    }

    const { SingleColumnSection, SectionTitle, SequencesNewButton, PostsListSettings, PostsList2, SectionFooter, NewConversationButton, SubscribeTo, DialogGroup, SectionButton, SettingsIcon, ContentItemBody } = Components

    const user = document;

    // Does this profile page belong to a likely-spam account?
    if (user.spamRiskScore < 0.4) {
      if (currentUser?._id === user._id) {
        // Logged-in spammer can see their own profile
      } else if (currentUser && Users.canDo(currentUser, 'posts.moderate.all')) {
        // Admins and sunshines can see spammer's profile
      } else {
        // Anyone else gets a 404 here
        // eslint-disable-next-line no-console
        console.log(`Not rendering profile page for account with poor spam risk score: ${user.displayName}`);
        return <Components.Error404/>
      }
    }

    const draftTerms = {view: "drafts", userId: user._id, limit: 4}
    const unlistedTerms= {view: "unlisted", userId: user._id, limit: 20}
    const terms = {view: "userPosts", ...query, userId: user._id, authorIsUnreviewed: null};
    const sequenceTerms = {view: "userProfile", userId: user._id, limit:9}
    const sequenceAllTerms = {view: "userProfileAll", userId: user._id, limit:9}

    const { showSettings } = this.state
    // maintain backward compatibility with bookmarks
    const currentSorting = query.sortedBy || query.view ||  "new"
    const currentFilter = query.filter ||  "all"
    const ownPage = currentUser && currentUser._id === user._id
    const currentShowLowKarma = (parseInt(query.karmaThreshold) !== DEFAULT_LOW_KARMA_THRESHOLD)

    return (
      <div className={classNames("page", "users-profile", classes.profilePage)}>
<<<<<<< HEAD
        {/* Bio Section */}
        <SingleColumnSection>
          <SectionTitle title={Users.getDisplayName(user)}/>

          <SectionFooter>
            { this.renderMeta() }
            { user.twitterUsername &&  <a href={"https://twitter.com/" + user.twitterUsername}>
              @{user.twitterUsername}
            </a>}
            { currentUser?.isAdmin &&
              <div>
                <DialogGroup
                  actions={[]}
                  trigger={<span>Register RSS</span>}
                >
                  <div><Components.newFeedButton user={user} /></div>
                </DialogGroup>
              </div>
            }
            { currentUser && currentUser._id === user._id && <Link to="/manageSubscriptions">
              Manage Subscriptions
            </Link>}
            { currentUser && currentUser._id != user._id && <NewConversationButton user={user}>
              <a>Message</a>
            </NewConversationButton>}
            { currentUser && currentUser._id !== user._id && <SubscribeTo
              document={user}
              subscribeMessage="Subscribe to posts"
              unsubscribeMessage="Unsubscribe from posts"
            /> }
            {Users.canEdit(currentUser, user) && <Link to={Users.getEditUrl(user)}>
              <FormattedMessage id="users.edit_account"/>
            </Link>}
          </SectionFooter>

          { user.bio && <ContentItemBody className={classes.bio} dangerouslySetInnerHTML={{__html: user.htmlBio }} description={`user ${user._id} bio`} /> }

        </SingleColumnSection>

        {/* Sequences Section */}
        { this.displaySequenceSection(ownPage, user) && <SingleColumnSection>
          <SectionTitle title="Sequences">
            {ownPage && <SequencesNewButton />}
          </SectionTitle>
          <Components.SequencesGridWrapper
              terms={ownPage ? sequenceAllTerms : sequenceTerms}
              showLoadMore={true}/>
        </SingleColumnSection> }

        {/* Drafts Section */}
        { ownPage && <SingleColumnSection>
          <SectionTitle title="My Drafts">
            <Link to={"/newPost"}>
              <SectionButton>
                <DescriptionIcon /> New Blog Post
              </SectionButton>
            </Link>
          </SectionTitle>
          <Components.PostsList2 terms={draftTerms}/>
          <Components.PostsList2 terms={unlistedTerms} showNoResults={false} showLoading={false} showLoadMore={false}/>
          {getSetting('hasEvents', true) && <Components.LocalGroupsList terms={{view: 'userInactiveGroups', userId: currentUser._id}} showHeader={false} />}
        </SingleColumnSection> }
        {/* Posts Section */}
        <SingleColumnSection>
          <div className={classes.title} onClick={() => this.setState({showSettings: !showSettings})}>
            <SectionTitle title={`${Users.getDisplayName(user)}'s Posts`}>
              <div className={classes.settings}>
                <SettingsIcon/>
                <div className={classes.settingsText}>Sorted by { sortings[currentSorting] }</div>
              </div>
=======
        <AnalyticsContext pageContext={"userPage"}>
          {/* Bio Section */}
          <SingleColumnSection>
            <SectionTitle title={Users.getDisplayName(user)}/>

            <SectionFooter>
              { this.renderMeta() }
              { user.twitterUsername &&  <a href={"https://twitter.com/" + user.twitterUsername}>
                @{user.twitterUsername}
              </a>}
              { currentUser?.isAdmin &&
                <div>
                  <DialogGroup
                    actions={[]}
                    trigger={<span>Register RSS</span>}
                  >
                    <div><Components.newFeedButton user={user} /></div>
                  </DialogGroup>
                </div>
              }
              { currentUser && currentUser._id === user._id && <Link to="/manageSubscriptions">
                Manage Subscriptions
              </Link>}
              { currentUser && currentUser._id != user._id && <NewConversationButton user={user}>
                <a>Message</a>
              </NewConversationButton>}
              { currentUser && currentUser._id !== user._id && <SubscribeTo
                document={user}
                subscribeMessage="Subscribe to posts"
                unsubscribeMessage="Unsubscribe from posts"
              /> }
              {Users.canEdit(currentUser, user) && <Link to={Users.getEditUrl(user)}>
                <FormattedMessage id="users.edit_account"/>
              </Link>}
            </SectionFooter>

            { user.bio && <ContentItemBody className={classes.bio} dangerouslySetInnerHTML={{__html: user.htmlBio }} description={`user ${user._id} bio`} /> }

          </SingleColumnSection>

          {/* Sequences Section */}
          { this.displaySequenceSection(ownPage, user) && <SingleColumnSection>
            <SectionTitle title="Sequences">
              {ownPage && <SequencesNewButton />}
>>>>>>> f9df5ae1
            </SectionTitle>
            <Components.SequencesGridWrapper
                terms={ownPage ? sequenceAllTerms : sequenceTerms}
                showLoadMore={true}/>
          </SingleColumnSection> }

          {/* Drafts Section */}
          { ownPage && <SingleColumnSection>
            <SectionTitle title="My Drafts">
              <Link to={"/newPost"}>
                <SectionButton>
                  <DescriptionIcon /> New Blog Post
                </SectionButton>
              </Link>
            </SectionTitle>
            <AnalyticsContext listContext={"userPageDrafts"}>
              <Components.PostsList2 terms={draftTerms}/>
              <Components.PostsList2 terms={unlistedTerms} showNoResults={false} showLoading={false} showLoadMore={false}/>
            </AnalyticsContext>
            {getSetting('hasEvents', true) && <Components.LocalGroupsList terms={{view: 'userInactiveGroups', userId: currentUser._id}} showHeader={false} />}
          </SingleColumnSection> }
          {/* Posts Section */}
          <SingleColumnSection>
            <div className={classes.title} onClick={() => this.setState({showSettings: !showSettings})}>
              <SectionTitle title={`${Users.getDisplayName(user)}'s Posts`}>
                <SettingsIcon label={`Sorted by ${ sortings[currentSorting]}`}/>
              </SectionTitle>
            </div>
            {showSettings && <PostsListSettings
              hidden={false}
              currentSorting={currentSorting}
              currentFilter={currentFilter}
              currentShowLowKarma={currentShowLowKarma}
              sortings={sortings}
            />}
            <AnalyticsContext listContext={"userPagePosts"}>
              <PostsList2 terms={terms} />
            </AnalyticsContext>
          </SingleColumnSection>

          {/* Comments Sections */}
          <AnalyticsContext pageSectionContext="commentsSection">
            <SingleColumnSection>
              <SectionTitle title={`${Users.getDisplayName(user)}'s Comments`} />
              <Components.RecentComments terms={{view: 'allRecentComments', authorIsUnreviewed: null, limit: 10, userId: user._id}} fontSize="small" />
            </SingleColumnSection>
          </AnalyticsContext>
        </AnalyticsContext>
      </div>
    )
  }
}


const options = {
  collection: Users,
  queryName: 'usersSingleQuery',
  fragmentName: 'UsersProfile',
  enableTotal: false,
  ssr: true
};

registerComponent('UsersProfile', UsersProfile, withUser, [withList, options], withLocation, withNavigation, withStyles(styles, {name: "UsersProfile"}));<|MERGE_RESOLUTION|>--- conflicted
+++ resolved
@@ -62,10 +62,11 @@
       color: theme.palette.grey[800]
     }
   },
-  settings: {
-    display: 'flex',
-    alignItems: 'center',
-  },
+  // TODO; probably unnecessary
+  // settings: {
+  //   display: 'flex',
+  //   alignItems: 'center',
+  // },
   settingsText: {
     marginLeft: theme.spacing.unit,
     fontStyle: "italic",
@@ -235,78 +236,6 @@
 
     return (
       <div className={classNames("page", "users-profile", classes.profilePage)}>
-<<<<<<< HEAD
-        {/* Bio Section */}
-        <SingleColumnSection>
-          <SectionTitle title={Users.getDisplayName(user)}/>
-
-          <SectionFooter>
-            { this.renderMeta() }
-            { user.twitterUsername &&  <a href={"https://twitter.com/" + user.twitterUsername}>
-              @{user.twitterUsername}
-            </a>}
-            { currentUser?.isAdmin &&
-              <div>
-                <DialogGroup
-                  actions={[]}
-                  trigger={<span>Register RSS</span>}
-                >
-                  <div><Components.newFeedButton user={user} /></div>
-                </DialogGroup>
-              </div>
-            }
-            { currentUser && currentUser._id === user._id && <Link to="/manageSubscriptions">
-              Manage Subscriptions
-            </Link>}
-            { currentUser && currentUser._id != user._id && <NewConversationButton user={user}>
-              <a>Message</a>
-            </NewConversationButton>}
-            { currentUser && currentUser._id !== user._id && <SubscribeTo
-              document={user}
-              subscribeMessage="Subscribe to posts"
-              unsubscribeMessage="Unsubscribe from posts"
-            /> }
-            {Users.canEdit(currentUser, user) && <Link to={Users.getEditUrl(user)}>
-              <FormattedMessage id="users.edit_account"/>
-            </Link>}
-          </SectionFooter>
-
-          { user.bio && <ContentItemBody className={classes.bio} dangerouslySetInnerHTML={{__html: user.htmlBio }} description={`user ${user._id} bio`} /> }
-
-        </SingleColumnSection>
-
-        {/* Sequences Section */}
-        { this.displaySequenceSection(ownPage, user) && <SingleColumnSection>
-          <SectionTitle title="Sequences">
-            {ownPage && <SequencesNewButton />}
-          </SectionTitle>
-          <Components.SequencesGridWrapper
-              terms={ownPage ? sequenceAllTerms : sequenceTerms}
-              showLoadMore={true}/>
-        </SingleColumnSection> }
-
-        {/* Drafts Section */}
-        { ownPage && <SingleColumnSection>
-          <SectionTitle title="My Drafts">
-            <Link to={"/newPost"}>
-              <SectionButton>
-                <DescriptionIcon /> New Blog Post
-              </SectionButton>
-            </Link>
-          </SectionTitle>
-          <Components.PostsList2 terms={draftTerms}/>
-          <Components.PostsList2 terms={unlistedTerms} showNoResults={false} showLoading={false} showLoadMore={false}/>
-          {getSetting('hasEvents', true) && <Components.LocalGroupsList terms={{view: 'userInactiveGroups', userId: currentUser._id}} showHeader={false} />}
-        </SingleColumnSection> }
-        {/* Posts Section */}
-        <SingleColumnSection>
-          <div className={classes.title} onClick={() => this.setState({showSettings: !showSettings})}>
-            <SectionTitle title={`${Users.getDisplayName(user)}'s Posts`}>
-              <div className={classes.settings}>
-                <SettingsIcon/>
-                <div className={classes.settingsText}>Sorted by { sortings[currentSorting] }</div>
-              </div>
-=======
         <AnalyticsContext pageContext={"userPage"}>
           {/* Bio Section */}
           <SingleColumnSection>
@@ -351,7 +280,6 @@
           { this.displaySequenceSection(ownPage, user) && <SingleColumnSection>
             <SectionTitle title="Sequences">
               {ownPage && <SequencesNewButton />}
->>>>>>> f9df5ae1
             </SectionTitle>
             <Components.SequencesGridWrapper
                 terms={ownPage ? sequenceAllTerms : sequenceTerms}
