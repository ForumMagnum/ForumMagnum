<<<<<<< HEAD
import { Components, registerComponent, withDocument } from 'meteor/vulcan:core';
=======
import { Components, replaceComponent, registerComponent, withDocument, getSetting } from 'meteor/vulcan:core';
>>>>>>> 382f51c2
import React from 'react';
import { FormattedMessage } from 'meteor/vulcan:i18n';
import { Link, withRouter } from 'react-router';
import Users from "meteor/vulcan:users";
<<<<<<< HEAD
import FontIcon from 'material-ui/FontIcon';
import defineComponent from '../../lib/defineComponent';
import withUser from '../common/withUser';


const iconStyle = {
  color: 'rgba(0,0,0,0.5)',
  fontSize: '18px',
  verticalAlign: 'sub',
  marginRight: '3px'
}
=======
import StarIcon from '@material-ui/icons/Star'
import DescriptionIcon from '@material-ui/icons/Description'
import MessageIcon from '@material-ui/icons/Message'
import { withStyles } from '@material-ui/core/styles';
import PropTypes from 'prop-types';
import classNames from 'classnames';
import withUser from '../common/withUser';

const styles = theme => ({
  meta: {
    display: "flex",
    alignItems: "center",
    [theme.breakpoints.up('md')]: {
      justifyContent: "flex-end",
    }
  },
  icon: {
    '&$specificalz': {
      fontSize: 18,
      color: 'rgba(0,0,0,0.5)',
      marginRight: 4
    }
  },
  // Dark Magick
  // https://giphy.com/gifs/psychedelic-art-phazed-12GGadpt5aIUQE
  specificalz: {}
})
>>>>>>> 382f51c2

const UsersProfile = (props) => {
  if (props.loading) {

    return <div className="page users-profile"><Components.Loading/></div>

  } else if (props.document && props.document._id && !props.document.deleted) {
    const user = props.document;
    const query = _.clone(props.router.location.query || {});

    const draftTerms = {view: "drafts", userId: user._id, limit: 4}
    const unlistedTerms= {view: "unlisted", userId: user._id }
    const terms = {view: "userPosts", ...query, userId: user._id};
    const sequenceTerms = {view: "userProfile", userId: user._id, limit:3}
    const sequenceAllTerms = {view: "userProfileAll", userId: user._id, limit:3}


    const renderActions = (props) => {
      const user = props.document;
      return (<div className="users-profile-actions">
        { user.twitterUsername && <div><a href={"http://twitter.com/" + user.twitterUsername}>@{user.twitterUsername}</a></div> }
        {props.currentUser && props.currentUser.isAdmin && <Components.DialogGroup actions={[]} trigger={<Components.SectionSubtitle>Register new RSS Feed</Components.SectionSubtitle>}>
          <div><Components.newFeedButton user={user} /></div>
        </Components.DialogGroup>}
        <Components.ShowIf check={Users.options.mutations.edit.check} document={user}>
          <Components.SectionSubtitle><Link to={Users.getEditUrl(user)}><FormattedMessage id="users.edit_account"/></Link></Components.SectionSubtitle>
        </Components.ShowIf>
        { props.currentUser && props.currentUser._id != user._id && <Components.SectionSubtitle><Components.NewConversationButton user={user}> <a>Send a message</a> </Components.NewConversationButton></Components.SectionSubtitle> }
        { props.currentUser && props.currentUser._id !== user._id && <Components.SectionSubtitle><Components.SubscribeTo document={user} /></Components.SectionSubtitle> }
      </div>)
    }

    const renderMeta = (props) => {
      const { classes } = props
      const { karma, postCount, commentCount, afPostCount, afCommentCount, afKarma } = props.document;

      return <div className={classes.meta}>
        { !getSetting('AlignmentForum', false) && <StarIcon className={classNames(classes.icon, classes.specificalz)}/>}
        { !getSetting('AlignmentForum', false) && <Components.MetaInfo title="Karma">
          {karma || 0}
        </Components.MetaInfo>}
        { afKarma && <Components.OmegaIcon className={classNames(classes.icon, classes.specificalz)}/>}
        { afKarma && <Components.MetaInfo title="Alignment Karma">
            {afKarma || 0}
          </Components.MetaInfo>
        }
        <DescriptionIcon className={classNames(classes.icon, classes.specificalz)}/>
        <Components.MetaInfo title="Posts">
          { !getSetting('AlignmentForum', false) ? postCount || 0 : afPostCount || 0}
        </Components.MetaInfo>
        <MessageIcon className={classNames(classes.icon, classes.specificalz)}/>
        <Components.MetaInfo title="Comments">
          { !getSetting('AlignmentForum', false) ? commentCount || 0 : afCommentCount || 0}
        </Components.MetaInfo>
      </div>
    }

    const renderUserProfileHeader = (props) => {
      return (
        <Components.Section title="User Profile" titleComponent={ renderMeta(props) }>
          { user.bio &&
            <div className="content-body">
              <div className="users-profile-bio">
                <p>{ user.bio }</p>
              </div>
            </div>}
          { renderActions(props) }
        </Components.Section>
      )
    }
    const renderDrafts = (props) => {
      return (
        <div>
          { props.currentUser && props.currentUser._id === user._id &&
            <Components.Section title="My Drafts"
              titleComponent= {
                <div className="recent-posts-title-component users-profile-drafts">
                  <Components.SectionSubtitle><Link to={"/newPost"}> new blog post </Link></Components.SectionSubtitle>
                </div>
              }
            >
              <Components.PostsList terms={draftTerms} showHeader={false}/>
              <Components.PostsList terms={unlistedTerms} showHeader={false} showNoResults={false}/>
            </Components.Section>
          }
        </div>
      )
    }

    const renderBlogPosts = (props) => {
      return (
        <Components.Section title="Recent Posts"
          titleComponent= {
            <div className="recent-posts-title-component users-profile-recent-posts">
              <Components.PostsViews defaultView="community" hideDaily={true}/>
            </div>}
        >
          <Components.PostsList terms={terms} showHeader={false} />
        </Components.Section>
      )
    }

    const displaySequenceSection = (canEdit, user)  => {
      if (getSetting('AlignmentForum', false)) {
          return (canEdit && user.afSequenceDraftCount || user.afSequenceCount) || (!canEdit && user.afSequenceCount)
      } else {
          return (canEdit && user.sequenceDraftCount || user.sequenceCount) || (!canEdit && user.sequenceCount)
      }
    }

    const renderSequences = (props) => {
      const canEdit = props.currentUser && props.currentUser._id === user._id
      if (displaySequenceSection(canEdit, user)) {
        return (
          <Components.Section title="Sequences"
            titleComponent= {canEdit &&
              <div className="recent-posts-title-component users-profile-drafts">
                <div className="new-sequence-link"><Link to={"/sequencesnew"}> new sequence </Link></div>
              </div>}
          >
            <Components.SequencesGridWrapper
              terms={canEdit ? sequenceAllTerms : sequenceTerms}
              showLoadMore={true}
            className="books-sequences-grid-list" />
          </Components.Section>
        )
      }
    }
    return (
      <div className="page users-profile">
        <div className="users-profile-header">{ renderUserProfileHeader(props) }</div>
        { renderSequences(props) }
        { renderDrafts(props) }
        { renderBlogPosts(props) }
        <Components.Section title="Recent Comments" >
          <Components.RecentComments terms={{view: 'allRecentComments', limit: 10, userId: user._id}} fontSize="small" />
        </Components.Section>
      </div>
    )
  } else {
    //eslint-disable-next-line no-console
    console.error(`// missing user (_id/slug: ${props.documentId || props.slug})`);
    return <div className="page users-profile"><FormattedMessage id="app.404"/></div>
  }
}

UsersProfile.propTypes = {
  // document: PropTypes.object.isRequired,
}

const options = {
  collection: Users,
  queryName: 'usersSingleQuery',
  fragmentName: 'UsersProfile',
};

<<<<<<< HEAD
export default defineComponent({
  name: 'UsersProfile',
  component: UsersProfile,
  hocs: [ withUser, withRouter, [withDocument, options] ]
});
=======
registerComponent('UsersProfile', UsersProfile, withUser, [withDocument, options], withRouter, withStyles(styles, {name: "UsersProfile"}));
>>>>>>> 382f51c2
<|MERGE_RESOLUTION|>--- conflicted
+++ resolved
@@ -1,32 +1,16 @@
-<<<<<<< HEAD
-import { Components, registerComponent, withDocument } from 'meteor/vulcan:core';
-=======
-import { Components, replaceComponent, registerComponent, withDocument, getSetting } from 'meteor/vulcan:core';
->>>>>>> 382f51c2
+import { Components, withDocument, getSetting } from 'meteor/vulcan:core';
 import React from 'react';
 import { FormattedMessage } from 'meteor/vulcan:i18n';
 import { Link, withRouter } from 'react-router';
 import Users from "meteor/vulcan:users";
-<<<<<<< HEAD
 import FontIcon from 'material-ui/FontIcon';
 import defineComponent from '../../lib/defineComponent';
 import withUser from '../common/withUser';
-
-
-const iconStyle = {
-  color: 'rgba(0,0,0,0.5)',
-  fontSize: '18px',
-  verticalAlign: 'sub',
-  marginRight: '3px'
-}
-=======
 import StarIcon from '@material-ui/icons/Star'
 import DescriptionIcon from '@material-ui/icons/Description'
 import MessageIcon from '@material-ui/icons/Message'
-import { withStyles } from '@material-ui/core/styles';
 import PropTypes from 'prop-types';
 import classNames from 'classnames';
-import withUser from '../common/withUser';
 
 const styles = theme => ({
   meta: {
@@ -47,7 +31,6 @@
   // https://giphy.com/gifs/psychedelic-art-phazed-12GGadpt5aIUQE
   specificalz: {}
 })
->>>>>>> 382f51c2
 
 const UsersProfile = (props) => {
   if (props.loading) {
@@ -204,12 +187,9 @@
   fragmentName: 'UsersProfile',
 };
 
-<<<<<<< HEAD
 export default defineComponent({
   name: 'UsersProfile',
   component: UsersProfile,
+  styles: styles,
   hocs: [ withUser, withRouter, [withDocument, options] ]
-});
-=======
-registerComponent('UsersProfile', UsersProfile, withUser, [withDocument, options], withRouter, withStyles(styles, {name: "UsersProfile"}));
->>>>>>> 382f51c2
+});