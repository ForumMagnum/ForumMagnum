import { Components, registerComponent } from '../../lib/vulcan-lib';
import { useMulti } from '../../lib/crud/withMulti';
import React, { useState } from 'react';
import { Link } from '../../lib/reactRouterWrapper';
import { useLocation } from '../../lib/routeUtil';
import { userCanDo } from '../../lib/vulcan-users/permissions';
import { userCanEdit, userGetDisplayName, userGetProfileUrl, userGetProfileUrlFromSlug } from "../../lib/collections/users/helpers";
import { userGetEditUrl } from '../../lib/vulcan-users/helpers';
import { DEFAULT_LOW_KARMA_THRESHOLD } from '../../lib/collections/posts/views'
import StarIcon from '@material-ui/icons/Star'
import DescriptionIcon from '@material-ui/icons/Description'
import MessageIcon from '@material-ui/icons/Message'
import PencilIcon from '@material-ui/icons/Create'
import classNames from 'classnames';
import { useCurrentUser } from '../common/withUser';
import Tooltip from '@material-ui/core/Tooltip';
import {AnalyticsContext} from "../../lib/analyticsEvents";
import { forumTypeSetting, hasEventsSetting, siteNameWithArticleSetting, taggingNameIsSet, taggingNameCapitalSetting, taggingNameSetting } from '../../lib/instanceSettings';
import { separatorBulletStyles } from '../common/SectionFooter';
import { taglineSetting } from '../common/HeadTags';
import { SORT_ORDER_OPTIONS } from '../../lib/collections/posts/schema';
import { useUpdate } from '../../lib/crud/withUpdate';
import { useMessages } from '../common/withMessages';
import { userCanPost } from '../../lib/collections/posts';
import { nofollowKarmaThreshold } from '../../lib/publicSettings';

export const sectionFooterLeftStyles = {
  flexGrow: 1,
  display: "flex",
  '&&:after': {
    content: '""'
  }
}

const styles = (theme: ThemeType): JssStyles => ({
  profilePage: {
    marginLeft: "auto",
    [theme.breakpoints.down('sm')]: {
      paddingTop: 10,
      margin: 0,
    }
  },
  usernameTitle: {
    fontSize: "3rem",
    ...theme.typography.display3,
    ...theme.typography.postStyle,
    marginTop: 0,
  },
  userInfo: {
    display: "flex",
    flexWrap: "wrap",
    color: theme.palette.lwTertiary.main,
    marginTop: 8,
    ...separatorBulletStyles(theme)
  },
  meta: {
    ...sectionFooterLeftStyles,
    [theme.breakpoints.down('sm')]: {
      width: "100%",
      marginBottom: theme.spacing.unit,
    }
  },
  icon: {
    '&$specificalz': {
      fontSize: 18,
      color: theme.palette.icon.dim,
      marginRight: 4
    }
  },
  actions: {
    marginLeft: 20,
  },
  bio: {
    marginTop: theme.spacing.unit*3,
  },
  primaryColor: {
    color: theme.palette.primary.light
  },
  title: {
    cursor: "pointer"
  },
  // Dark Magick
  // https://giphy.com/gifs/psychedelic-art-phazed-12GGadpt5aIUQE
  specificalz: {},
  userMetaInfo: {
    display: "inline-flex"
  },
  reportUserSection: {
    marginTop: 60
  },
  reportUserBtn: {
    ...theme.typography.commentStyle,
    background: 'none',
    color: theme.palette.primary.main,
    fontSize: 13,
    padding: 0,
    '&:hover': {
      color: theme.palette.primary.dark,
    }
  },
})

export const getUserFromResults = <T extends UsersMinimumInfo>(results: Array<T>|null|undefined): T|null => {
  // HOTFIX: Filtering out invalid users
  return results?.find(user => !!user.displayName) || results?.[0] || null
}

const UsersProfileFn = ({terms, slug, classes}: {
  terms: UsersViewTerms,
  slug: string,
  classes: ClassesType,
}) => {
  const [showSettings, setShowSettings] = useState(false);

  const { mutate: updateUser } = useUpdate({
    collectionName: "Users",
    fragmentName: 'SunshineUsersList',
  })

  const currentUser = useCurrentUser();
  
  const {loading, results} = useMulti({
    terms,
    collectionName: "Users",
    fragmentName: 'UsersProfile',
    enableTotal: false,
  });
  const user = getUserFromResults(results)
  
  const { query } = useLocation()

  const displaySequenceSection = (canEdit: boolean, user: UsersProfile) => {
    if (forumTypeSetting.get() === 'AlignmentForum') {
        return !!((canEdit && user.afSequenceDraftCount) || user.afSequenceCount) || !!(!canEdit && user.afSequenceCount)
    } else {
        return !!((canEdit && user.sequenceDraftCount) || user.sequenceCount) || !!(!canEdit && user.sequenceCount)
    }
  }

  const { flash } = useMessages()
  const reportUser = async () => {
    if (!user) return
    await updateUser({ selector: {_id: user._id}, data: { needsReview: true } })
    flash({messageString: "Your report has been sent to the moderators"})
  }

  const renderMeta = () => {
    if (!user) return null
    const { karma, postCount, commentCount, afPostCount, afCommentCount, afKarma, tagRevisionCount } = user;

    const userKarma = karma || 0
    const userAfKarma = afKarma || 0
    const userPostCount = forumTypeSetting.get() !== 'AlignmentForum' ? postCount || 0 : afPostCount || 0
    const userCommentCount = forumTypeSetting.get() !== 'AlignmentForum' ? commentCount || 0 : afCommentCount || 0

      return <div className={classes.meta}>

        { forumTypeSetting.get() !== 'AlignmentForum' && <Tooltip title={`${userKarma} karma`}>
          <span className={classes.userMetaInfo}>
            <StarIcon className={classNames(classes.icon, classes.specificalz)}/>
            <Components.MetaInfo title="Karma">
              {userKarma}
            </Components.MetaInfo>
          </span>
        </Tooltip>}

        {!!userAfKarma && <Tooltip title={`${userAfKarma} karma${(forumTypeSetting.get() !== 'AlignmentForum') ? " on alignmentforum.org" : ""}`}>
          <span className={classes.userMetaInfo}>
            <Components.OmegaIcon className={classNames(classes.icon, classes.specificalz)}/>
            <Components.MetaInfo title="Alignment Karma">
              {userAfKarma}
            </Components.MetaInfo>
          </span>
        </Tooltip>}

        <Tooltip title={`${userPostCount} posts`}>
          <span className={classes.userMetaInfo}>
            <DescriptionIcon className={classNames(classes.icon, classes.specificalz)}/>
            <Components.MetaInfo title="Posts">
              {userPostCount}
            </Components.MetaInfo>
          </span>
        </Tooltip>

        <Tooltip title={`${userCommentCount} comments`}>
          <span className={classes.userMetaInfo}>
            <MessageIcon className={classNames(classes.icon, classes.specificalz)}/>
            <Components.MetaInfo title="Comments">
              { userCommentCount }
            </Components.MetaInfo>
          </span>
        </Tooltip>

        <Tooltip title={`${tagRevisionCount||0} ${taggingNameIsSet.get() ? taggingNameSetting.get() : 'wiki'} edit${tagRevisionCount === 1 ? '' : 's'}`}>
          <span className={classes.userMetaInfo}>
            <PencilIcon className={classNames(classes.icon, classes.specificalz)}/>
            <Components.MetaInfo>
              { tagRevisionCount||0 }
            </Components.MetaInfo>
          </span>
        </Tooltip>
      </div>
  }

  const render = () => {
    const { SunshineNewUsersProfileInfo, SingleColumnSection, SectionTitle, SequencesNewButton, LocalGroupsList,
      PostsListSettings, PostsList2, NewConversationButton, TagEditsByUser, NotifyMeButton, DialogGroup,
      SettingsButton, ContentItemBody, Loading, Error404, PermanentRedirect, HeadTags,
      Typography, ContentStyles } = Components

    if (loading) {
      return <div className={classNames("page", "users-profile", classes.profilePage)}>
        <Loading/>
      </div>
    }

    if (!user || !user._id || user.deleted) {
      //eslint-disable-next-line no-console
      console.error(`// missing user (_id/slug: ${slug})`);
      return <Error404/>
    }

    if (user.oldSlugs?.includes(slug)) {
      return <PermanentRedirect url={userGetProfileUrlFromSlug(user.slug)} />
    }

    // Does this profile page belong to a likely-spam account?
    if (user.spamRiskScore < 0.4) {
      if (currentUser?._id === user._id) {
        // Logged-in spammer can see their own profile
      } else if (currentUser && userCanDo(currentUser, 'posts.moderate.all')) {
        // Admins and sunshines can see spammer's profile
      } else {
        // Anyone else gets a 404 here
        // eslint-disable-next-line no-console
        console.log(`Not rendering profile page for account with poor spam risk score: ${user.displayName}`);
        return <Components.Error404/>
      }
    }

    const draftTerms: PostsViewTerms = {view: "drafts", ...query, userId: user._id, limit: 5, sortDraftsBy: currentUser?.sortDraftsBy || "modifiedAt" }
    const unlistedTerms: PostsViewTerms = {view: "unlisted", userId: user._id, limit: 20}
    const afSubmissionTerms: PostsViewTerms = {view: "userAFSubmissions", userId: user._id, limit: 4}
    const terms: PostsViewTerms = {view: "userPosts", ...query, userId: user._id, authorIsUnreviewed: null};
    const sequenceTerms: SequencesViewTerms = {view: "userProfile", userId: user._id, limit:9}
    const sequenceAllTerms: SequencesViewTerms = {view: "userProfileAll", userId: user._id, limit:9}

    // maintain backward compatibility with bookmarks
    const currentSorting = query.sortedBy || query.view ||  "new"
    const currentFilter = query.filter ||  "all"
    const ownPage = currentUser?._id === user._id
    const currentShowLowKarma = (parseInt(query.karmaThreshold) !== DEFAULT_LOW_KARMA_THRESHOLD)
    const currentIncludeEvents = (query.includeEvents === 'true')
    terms.excludeEvents = !currentIncludeEvents && currentFilter !== 'events'
    
    //Terms for Drafts List
    const currentDraftSorting = query.sortDraftsBy || query.view || currentUser?.draftsListSorting || "lastModified"
    const currentIncludeArchived = !!query.includeArchived ? (query.includeArchived === 'true') : currentUser?.draftsListShowArchived
    const currentIncludeShared = !!query.includeShared ? (query.includeShared === 'true') : (currentUser?.draftsListShowShared !== false)
    draftTerms.includeArchived = currentIncludeArchived
    draftTerms.sortDraftsBy = currentDraftSorting
    draftTerms.includeShared = currentIncludeShared
    

    const username = userGetDisplayName(user)
    const metaDescription = `${username}'s profile on ${siteNameWithArticleSetting.get()} — ${taglineSetting.get()}`
    
    const nonAFMember = (forumTypeSetting.get()==="AlignmentForum" && !userCanDo(currentUser, "posts.alignment.new"))

    const showMessageButton = currentUser?._id != user._id

    return (
      <div className={classNames("page", "users-profile", classes.profilePage)}>
        <HeadTags
          description={metaDescription}
          noIndex={(!user.postCount && !user.commentCount) || user.karma <= 0 || user.noindex}
          image={user.profileImageId && `https://res.cloudinary.com/cea/image/upload/c_crop,g_custom,q_auto,f_auto/${user.profileImageId}.jpg`}
        />
        <AnalyticsContext pageContext={"userPage"}>
          {/* Bio Section */}
          <SingleColumnSection>
            <div className={classes.usernameTitle}>
              {username}
            </div>
            <Typography variant="body2" className={classes.userInfo}>
              { renderMeta() }
              { currentUser?.isAdmin &&
                <div>
                  <DialogGroup
                    actions={[]}
                    trigger={<span>Register RSS</span>}
                  >
                    { /*eslint-disable-next-line react/jsx-pascal-case*/ }
                    <div><Components.newFeedButton user={user} /></div>
                  </DialogGroup>
                </div>
              }
              { currentUser && currentUser._id === user._id && <Link to="/manageSubscriptions">
                Manage Subscriptions
              </Link>}
              { showMessageButton && <NewConversationButton user={user} currentUser={currentUser}>
                <a data-cy="message">Message</a>
              </NewConversationButton>}
              { <NotifyMeButton
                document={user}
                subscribeMessage="Subscribe to posts"
                unsubscribeMessage="Unsubscribe from posts"
              /> }
              {userCanEdit(currentUser, user) && <Link to={userGetEditUrl(user)}>
                Account Settings
              </Link>}
            </Typography>

            {user.htmlBio && <ContentStyles contentType="post">
              <ContentItemBody className={classes.bio} dangerouslySetInnerHTML={{__html: user.htmlBio }} description={`user ${user._id} bio`} nofollow={(user.karma || 0) < nofollowKarmaThreshold.get()}/>
            </ContentStyles>}
          </SingleColumnSection>

          <SingleColumnSection>
            <SunshineNewUsersProfileInfo userId={user._id} />
          </SingleColumnSection>

          {/* Sequences Section */}
          { displaySequenceSection(ownPage, user) && <SingleColumnSection>
            <SectionTitle title="Sequences">
              {ownPage && <SequencesNewButton />}
            </SectionTitle>
            <Components.SequencesGridWrapper
                terms={ownPage ? sequenceAllTerms : sequenceTerms}
                showLoadMore={true}/>
          </SingleColumnSection> }

          {/* Drafts Section */}
          { ownPage && <SingleColumnSection>
<<<<<<< HEAD
=======
            <SectionTitle title="My Drafts">
              {currentUser && userCanPost(currentUser) && <Link to={"/newPost"}>
                <SectionButton>
                  <DescriptionIcon /> New Blog Post
                </SectionButton>
              </Link>}
            </SectionTitle>
>>>>>>> 89a542b7
            <AnalyticsContext listContext={"userPageDrafts"}>
              <Components.DraftsList terms={draftTerms}/>
              <Components.PostsList2 hideAuthor showDraftTag={false} terms={unlistedTerms} showNoResults={false} showLoading={false} showLoadMore={false}/>
            </AnalyticsContext>
            {hasEventsSetting.get() && <Components.LocalGroupsList
              terms={{view: 'userInactiveGroups', userId: currentUser?._id}}
              showNoResults={false}
            />}
          </SingleColumnSection> }
          {/* AF Submissions Section */}
          {ownPage && nonAFMember && <SingleColumnSection>
            <Components.LWTooltip inlineBlock={false} title="Your posts are pending approval to the Alignment Forum and are only visible to you on the Forum. 
            They are visible to everyone on LessWrong.">
              <SectionTitle title="My Submissions"/>
            </Components.LWTooltip>
            <Components.PostsList2 hideAuthor showDraftTag={false} terms={afSubmissionTerms}/>
          </SingleColumnSection>
          }
          {/* Posts Section */}
          <SingleColumnSection>
            <div className={classes.title} onClick={() => setShowSettings(!showSettings)}>
              <SectionTitle title={"Posts"}>
                <SettingsButton label={`Sorted by ${ SORT_ORDER_OPTIONS[currentSorting].label }`}/>
              </SectionTitle>
            </div>
            {showSettings && <PostsListSettings
              hidden={false}
              currentSorting={currentSorting}
              currentFilter={currentFilter}
              currentShowLowKarma={currentShowLowKarma}
              currentIncludeEvents={currentIncludeEvents}
            />}
            <AnalyticsContext listContext={"userPagePosts"}>
              {user.shortformFeedId && <Components.ProfileShortform user={user}/>}
              <PostsList2 terms={terms} hideAuthor />
            </AnalyticsContext>
          </SingleColumnSection>
          {/* Groups Section */
            (ownPage || currentUser?.isAdmin) && <LocalGroupsList terms={{
                view: 'userActiveGroups',
                userId: user._id,
                limit: 300
              }} heading="Organizer of" showNoResults={false} />
          }
          {/* Wiki Section */}
          <SingleColumnSection>
            <SectionTitle title={`${taggingNameIsSet.get() ? taggingNameCapitalSetting.get() : 'Wiki'} Contributions`} />
            <AnalyticsContext listContext={"userPageWiki"}>
              <TagEditsByUser
                userId={user._id}
                limit={10}
              />
            </AnalyticsContext>
          </SingleColumnSection>
          {/* Comments Sections */}
          <AnalyticsContext pageSectionContext="commentsSection">
            {ownPage && nonAFMember && <SingleColumnSection>
              <Components.LWTooltip inlineBlock={false } title="Your comments are pending approval to the Alignment Forum and are only visible to you on the Forum. 
              They are visible to everyone on LessWrong.">
                <SectionTitle title={"Comment Submissions"} />
              </Components.LWTooltip>
              <Components.RecentComments terms={{view: 'afSubmissions', authorIsUnreviewed: null, limit: 5, userId: user._id}} />
            </SingleColumnSection>}
            <SingleColumnSection>
              <Link to={`${userGetProfileUrl(user)}/replies`}>
                <SectionTitle title={"Comments"} />
              </Link>
              <Components.RecentComments terms={{view: 'allRecentComments', authorIsUnreviewed: null, limit: 10, userId: user._id}} />
            </SingleColumnSection>
          </AnalyticsContext>

          {currentUser && user.karma < 50 && !user.needsReview && (currentUser._id !== user._id) &&
            <SingleColumnSection className={classes.reportUserSection}>
              <button className={classes.reportUserBtn} onClick={reportUser}>Report user</button>
            </SingleColumnSection>
          }
        </AnalyticsContext>
      </div>
    )
  }

  return render();
}

const UsersProfileComponent = registerComponent(
  'UsersProfile', UsersProfileFn, {styles}
);

declare global {
  interface ComponentTypes {
    UsersProfile: typeof UsersProfileComponent
  }
}<|MERGE_RESOLUTION|>--- conflicted
+++ resolved
@@ -203,10 +203,7 @@
   }
 
   const render = () => {
-    const { SunshineNewUsersProfileInfo, SingleColumnSection, SectionTitle, SequencesNewButton, LocalGroupsList,
-      PostsListSettings, PostsList2, NewConversationButton, TagEditsByUser, NotifyMeButton, DialogGroup,
-      SettingsButton, ContentItemBody, Loading, Error404, PermanentRedirect, HeadTags,
-      Typography, ContentStyles } = Components
+    const { SunshineNewUsersProfileInfo, SingleColumnSection, SectionTitle, SequencesNewButton, LocalGroupsList, PostsListSettings, PostsList2, NewConversationButton, TagEditsByUser, NotifyMeButton, DialogGroup, SettingsButton, ContentItemBody, Loading, Error404, PermanentRedirect, HeadTags, Typography, ContentStyles, SectionButton } = Components
 
     if (loading) {
       return <div className={classNames("page", "users-profile", classes.profilePage)}>
@@ -332,8 +329,6 @@
 
           {/* Drafts Section */}
           { ownPage && <SingleColumnSection>
-<<<<<<< HEAD
-=======
             <SectionTitle title="My Drafts">
               {currentUser && userCanPost(currentUser) && <Link to={"/newPost"}>
                 <SectionButton>
@@ -341,7 +336,6 @@
                 </SectionButton>
               </Link>}
             </SectionTitle>
->>>>>>> 89a542b7
             <AnalyticsContext listContext={"userPageDrafts"}>
               <Components.DraftsList terms={draftTerms}/>
               <Components.PostsList2 hideAuthor showDraftTag={false} terms={unlistedTerms} showNoResults={false} showLoading={false} showLoadMore={false}/>
