import { Components, registerComponent } from '../../lib/vulcan-lib';
import { useMulti } from '../../lib/crud/withMulti';
import React, { useState } from 'react';
import { Link } from '../../lib/reactRouterWrapper';
<<<<<<< HEAD
import { useLocation } from '../../lib/routeUtil';
import Users from "../../lib/collections/users/collection";
=======
import { withLocation, withNavigation } from '../../lib/routeUtil';
import { userCanDo } from '../../lib/vulcan-users/permissions';
import { userCanEdit, userGetDisplayName, userGetProfileUrlFromSlug } from "../../lib/collections/users/helpers";
import { userGetEditUrl } from '../../lib/vulcan-users/helpers';
>>>>>>> a68da71f
import { DEFAULT_LOW_KARMA_THRESHOLD } from '../../lib/collections/posts/views'
import StarIcon from '@material-ui/icons/Star'
import DescriptionIcon from '@material-ui/icons/Description'
import MessageIcon from '@material-ui/icons/Message'
import classNames from 'classnames';
import { useCurrentUser } from '../common/withUser';
import Tooltip from '@material-ui/core/Tooltip';
import { postBodyStyles } from '../../themes/stylePiping'
import {AnalyticsContext} from "../../lib/analyticsEvents";
import { forumTypeSetting, hasEventsSetting, siteNameWithArticleSetting } from '../../lib/instanceSettings';
import Typography from '@material-ui/core/Typography';
import { separatorBulletStyles } from '../common/SectionFooter';
import { taglineSetting } from '../common/HeadTags';

export const sectionFooterLeftStyles = {
  flexGrow: 1,
  display: "flex",
  '&&:after': {
    content: '""'
  }
}

const styles = (theme: ThemeType): JssStyles => ({
  profilePage: {
    marginLeft: "auto",
    [theme.breakpoints.down('sm')]: {
      margin: 0,
    }
  },
  usernameTitle: {
    fontSize: "3rem",
    ...theme.typography.display3,
    ...theme.typography.postStyle,
    marginTop: 0
  },
  userInfo: {
    display: "flex",
    flexWrap: "wrap",
    color: theme.palette.lwTertiary.main,
    marginTop: 8,
    ...separatorBulletStyles(theme)
  },
  meta: {
    ...sectionFooterLeftStyles,
    [theme.breakpoints.down('sm')]: {
      width: "100%",
      marginBottom: theme.spacing.unit,
    }
  },
  icon: {
    '&$specificalz': {
      fontSize: 18,
      color: 'rgba(0,0,0,0.5)',
      marginRight: 4
    }
  },
  actions: {
    marginLeft: 20,
  },
  bio: {
    marginTop: theme.spacing.unit*3,
    marginLeft: theme.spacing.unit/2,
    marginRight: theme.spacing.unit,
    ...postBodyStyles(theme)
  },
  primaryColor: {
    color: theme.palette.primary.light
  },
  title: {
    cursor: "pointer"
  },
  // Dark Magick
  // https://giphy.com/gifs/psychedelic-art-phazed-12GGadpt5aIUQE
  specificalz: {},
  userMetaInfo: {
    display: "inline-flex"
  }
})

const sortings: Partial<Record<string,string>> = {
  magic: "Magic (New & Upvoted)",
  recentComments: "Recent Comments",
  new: "New",
  old: "Old",
  top: "Top"
}

export const getUserFromResults = <T extends UsersMinimumInfo>(results: Array<T>|null): T|null => {
  // HOTFIX: Filtering out invalid users
  return results?.find(user => !!user.displayName) || results?.[0] || null
}

const UsersProfileFn = ({terms, slug, classes}: {
  terms: any,
  slug: string,
  classes: ClassesType,
}) => {
  const [showSettings, setShowSettings] = useState(false);
  
  const currentUser = useCurrentUser();
  const {loading, results} = useMulti({
    terms,
    collection: Users,
    fragmentName: 'UsersProfile',
    enableTotal: false,
  });

  const displaySequenceSection = (canEdit: boolean, user: UsersProfile) => {
    if (forumTypeSetting.get() === 'AlignmentForum') {
        return !!((canEdit && user.afSequenceDraftCount) || user.afSequenceCount) || !!(!canEdit && user.afSequenceCount)
    } else {
        return !!((canEdit && user.sequenceDraftCount) || user.sequenceCount) || !!(!canEdit && user.sequenceCount)
    }
  }

  const renderMeta = () => {
    const document = getUserFromResults(results)
    if (!document) return null
    const { karma, postCount, commentCount, afPostCount, afCommentCount, afKarma } = document;

    const userKarma = karma || 0
    const userAfKarma = afKarma || 0
    const userPostCount = forumTypeSetting.get() !== 'AlignmentForum' ? postCount || 0 : afPostCount || 0
    const userCommentCount = forumTypeSetting.get() !== 'AlignmentForum' ? commentCount || 0 : afCommentCount || 0

      return <div className={classes.meta}>

        { forumTypeSetting.get() !== 'AlignmentForum' && <Tooltip title={`${userKarma} karma`}>
          <span className={classes.userMetaInfo}>
            <StarIcon className={classNames(classes.icon, classes.specificalz)}/>
            <Components.MetaInfo title="Karma">
              {userKarma}
            </Components.MetaInfo>
          </span>
        </Tooltip>}

        {!!userAfKarma && <Tooltip title={`${userAfKarma} karma${(forumTypeSetting.get() !== 'AlignmentForum') ? " on alignmentforum.org" : ""}`}>
          <span className={classes.userMetaInfo}>
            <Components.OmegaIcon className={classNames(classes.icon, classes.specificalz)}/>
            <Components.MetaInfo title="Alignment Karma">
              {userAfKarma}
            </Components.MetaInfo>
          </span>
        </Tooltip>}

        <Tooltip title={`${userPostCount} posts`}>
          <span className={classes.userMetaInfo}>
            <DescriptionIcon className={classNames(classes.icon, classes.specificalz)}/>
            <Components.MetaInfo title="Posts">
              {userPostCount}
            </Components.MetaInfo>
          </span>
        </Tooltip>

        <Tooltip title={`${userCommentCount} comments`}>
          <span className={classes.userMetaInfo}>
            <MessageIcon className={classNames(classes.icon, classes.specificalz)}/>
            <Components.MetaInfo title="Comments">
              { userCommentCount }
            </Components.MetaInfo>
          </span>
        </Tooltip>
      </div>
  }

  const { query } = useLocation();
  
  const render = () => {
    const user = getUserFromResults(results)
    const { SingleColumnSection, SectionTitle, SequencesNewButton, PostsListSettings, PostsList2, NewConversationButton, SubscribeTo, DialogGroup, SectionButton, SettingsButton, ContentItemBody, Loading, Error404, PermanentRedirect, HeadTags } = Components
    if (loading) {
      return <div className={classNames("page", "users-profile", classes.profilePage)}>
        <Loading/>
      </div>
    }

    if (!user || !user._id || user.deleted) {
      //eslint-disable-next-line no-console
      console.error(`// missing user (_id/slug: ${slug})`);
      return <Error404/>
    }

    if (user.oldSlugs?.includes(slug)) {
      return <PermanentRedirect url={userGetProfileUrlFromSlug(user.slug)} />
    }

    // Does this profile page belong to a likely-spam account?
    if (user.spamRiskScore < 0.4) {
      if (currentUser?._id === user._id) {
        // Logged-in spammer can see their own profile
      } else if (currentUser && userCanDo(currentUser, 'posts.moderate.all')) {
        // Admins and sunshines can see spammer's profile
      } else {
        // Anyone else gets a 404 here
        // eslint-disable-next-line no-console
        console.log(`Not rendering profile page for account with poor spam risk score: ${user.displayName}`);
        return <Components.Error404/>
      }
    }


    const draftTerms = {view: "drafts", userId: user._id, limit: 4, sortDrafts: currentUser?.sortDrafts || "modifiedAt" }
    const unlistedTerms= {view: "unlisted", userId: user._id, limit: 20}
    const terms = {view: "userPosts", ...query, userId: user._id, authorIsUnreviewed: null};
    const sequenceTerms = {view: "userProfile", userId: user._id, limit:9}
    const sequenceAllTerms = {view: "userProfileAll", userId: user._id, limit:9}

    // maintain backward compatibility with bookmarks
    const currentSorting = query.sortedBy || query.view ||  "new"
    const currentFilter = query.filter ||  "all"
    const ownPage = currentUser?._id === user._id
    const currentShowLowKarma = (parseInt(query.karmaThreshold) !== DEFAULT_LOW_KARMA_THRESHOLD)
    
    const username = userGetDisplayName(user)
    const metaDescription = `${username}'s profile on ${siteNameWithArticleSetting.get()} — ${taglineSetting.get()}`

    return (
      <div className={classNames("page", "users-profile", classes.profilePage)}>
        <HeadTags
          description={metaDescription}
        />
        <AnalyticsContext pageContext={"userPage"}>
          {/* Bio Section */}
          <SingleColumnSection>
            <div className={classes.usernameTitle}>{username}</div>
            <Typography variant="body2" className={classes.userInfo}>
              { renderMeta() }
              { currentUser?.isAdmin &&
                <div>
                  <DialogGroup
                    actions={[]}
                    trigger={<span>Register RSS</span>}
                  >
                    <div><Components.newFeedButton user={user} /></div>
                  </DialogGroup>
                </div>
              }
              { currentUser && currentUser._id === user._id && <Link to="/manageSubscriptions">
                Manage Subscriptions
              </Link>}
              { currentUser && currentUser._id != user._id && <NewConversationButton user={user} currentUser={currentUser}>
                <a>Message</a>
              </NewConversationButton>}
              { currentUser && currentUser._id !== user._id && <SubscribeTo
                document={user}
                subscribeMessage="Subscribe to posts"
                unsubscribeMessage="Unsubscribe from posts"
              /> }
              {userCanEdit(currentUser, user) && <Link to={userGetEditUrl(user)}>
                Edit Account
              </Link>}
            </Typography>

            { user.bio && <ContentItemBody className={classes.bio} dangerouslySetInnerHTML={{__html: user.htmlBio }} description={`user ${user._id} bio`} /> }
          </SingleColumnSection>

          {/* Sequences Section */}
          { displaySequenceSection(ownPage, user) && <SingleColumnSection>
            <SectionTitle title="Sequences">
              {ownPage && <SequencesNewButton />}
            </SectionTitle>
            <Components.SequencesGridWrapper
                terms={ownPage ? sequenceAllTerms : sequenceTerms}
                showLoadMore={true}/>
          </SingleColumnSection> }

          {/* Drafts Section */}
          { ownPage && <SingleColumnSection>
            <SectionTitle title="My Drafts">
              <Link to={"/newPost"}>
                <SectionButton>
                  <DescriptionIcon /> New Blog Post
                </SectionButton>
              </Link>
            </SectionTitle>
            <AnalyticsContext listContext={"userPageDrafts"}>
              <Components.PostsList2 hideAuthor terms={draftTerms}/>
              <Components.PostsList2 hideAuthor terms={unlistedTerms} showNoResults={false} showLoading={false} showLoadMore={false}/>
            </AnalyticsContext>
            {hasEventsSetting.get() && <Components.LocalGroupsList terms={{view: 'userInactiveGroups', userId: currentUser?._id}} />}
          </SingleColumnSection> }
          {/* Posts Section */}
          <SingleColumnSection>
            <div className={classes.title} onClick={() => setShowSettings(!showSettings)}>
              <SectionTitle title={"Posts"}>
                <SettingsButton label={`Sorted by ${ sortings[currentSorting]}`}/>
              </SectionTitle>
            </div>
            {showSettings && <PostsListSettings
              hidden={false}
              currentSorting={currentSorting}
              currentFilter={currentFilter}
              currentShowLowKarma={currentShowLowKarma}
              sortings={sortings}
            />}
            <AnalyticsContext listContext={"userPagePosts"}>
              <PostsList2 terms={terms} hideAuthor />
            </AnalyticsContext>
          </SingleColumnSection>

          {/* Comments Sections */}
          <AnalyticsContext pageSectionContext="commentsSection">
            <SingleColumnSection>
              <SectionTitle title={"Comments"} />
              <Components.RecentComments terms={{view: 'allRecentComments', authorIsUnreviewed: null, limit: 10, userId: user._id}} />
            </SingleColumnSection>
          </AnalyticsContext>
        </AnalyticsContext>
      </div>
    )
  }
  
  return render();
}

<<<<<<< HEAD
const UsersProfileComponent = registerComponent(
  'UsersProfile', UsersProfileFn, {styles}
=======
const UsersProfileComponent = registerComponent<ExternalProps>(
  'UsersProfile', UsersProfileClass, {
    styles,
    hocs: [
      withUser,
      withMulti({
        collectionName: "Users",
        fragmentName: 'UsersProfile',
        enableTotal: false,
        ssr: true
      }),
      withLocation, withNavigation,
    ]
  }
>>>>>>> a68da71f
);

declare global {
  interface ComponentTypes {
    UsersProfile: typeof UsersProfileComponent
  }
}<|MERGE_RESOLUTION|>--- conflicted
+++ resolved
@@ -2,15 +2,10 @@
 import { useMulti } from '../../lib/crud/withMulti';
 import React, { useState } from 'react';
 import { Link } from '../../lib/reactRouterWrapper';
-<<<<<<< HEAD
 import { useLocation } from '../../lib/routeUtil';
-import Users from "../../lib/collections/users/collection";
-=======
-import { withLocation, withNavigation } from '../../lib/routeUtil';
 import { userCanDo } from '../../lib/vulcan-users/permissions';
 import { userCanEdit, userGetDisplayName, userGetProfileUrlFromSlug } from "../../lib/collections/users/helpers";
 import { userGetEditUrl } from '../../lib/vulcan-users/helpers';
->>>>>>> a68da71f
 import { DEFAULT_LOW_KARMA_THRESHOLD } from '../../lib/collections/posts/views'
 import StarIcon from '@material-ui/icons/Star'
 import DescriptionIcon from '@material-ui/icons/Description'
@@ -113,7 +108,7 @@
   const currentUser = useCurrentUser();
   const {loading, results} = useMulti({
     terms,
-    collection: Users,
+    collectionName: "Users",
     fragmentName: 'UsersProfile',
     enableTotal: false,
   });
@@ -326,25 +321,8 @@
   return render();
 }
 
-<<<<<<< HEAD
 const UsersProfileComponent = registerComponent(
   'UsersProfile', UsersProfileFn, {styles}
-=======
-const UsersProfileComponent = registerComponent<ExternalProps>(
-  'UsersProfile', UsersProfileClass, {
-    styles,
-    hocs: [
-      withUser,
-      withMulti({
-        collectionName: "Users",
-        fragmentName: 'UsersProfile',
-        enableTotal: false,
-        ssr: true
-      }),
-      withLocation, withNavigation,
-    ]
-  }
->>>>>>> a68da71f
 );
 
 declare global {
