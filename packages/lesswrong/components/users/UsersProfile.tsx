--- conflicted
+++ resolved
@@ -21,15 +21,11 @@
 import { forumTypeSetting, hasEventsSetting, siteNameWithArticleSetting, taggingNameIsSet, taggingNameCapitalSetting, taggingNameSetting } from '../../lib/instanceSettings';
 import { separatorBulletStyles } from '../common/SectionFooter';
 import { taglineSetting } from '../common/HeadTags';
-<<<<<<< HEAD
 import { SECTION_WIDTH } from '../common/SingleColumnSection';
 import { socialMediaIconPaths } from '../form-components/PrefixedInput';
 import { CAREER_STAGES, SOCIAL_MEDIA_PROFILE_FIELDS } from '../../lib/collections/users/custom_fields';
 import { getBrowserLocalStorage } from '../async/localStorageHandlers';
 import { SORT_ORDER_OPTIONS } from '../../lib/collections/posts/schema';
-=======
-import Button from '@material-ui/core/Button';
->>>>>>> 3ad24f87
 import { useUpdate } from '../../lib/crud/withUpdate';
 
 export const sectionFooterLeftStyles = {
@@ -287,8 +283,6 @@
       ls.setItem('lastViewedProfiles', JSON.stringify(profiles))
     }
   }, [currentUser, results, query.from])
-
-  const pageUser = getUserFromResults(results);
 
   const pageUser = getUserFromResults(results);
 
@@ -660,16 +654,11 @@
               <Components.RecentComments terms={{view: 'allRecentComments', authorIsUnreviewed: null, limit: 10, userId: user._id}} />
             </SingleColumnSection>
           </AnalyticsContext>
-<<<<<<< HEAD
-          
-=======
->>>>>>> 3ad24f87
           {pageUser?.reviewedByUserId === null && !pageUser?.needsReview && 
             <SingleColumnSection>
               <Button variant="text" onClick={(reportUser)}>Report user</Button>
             </SingleColumnSection>
           }
-<<<<<<< HEAD
           </div>
           
           {isEAForum && <div className={classes.rightSidebar}>
@@ -677,8 +666,6 @@
             {(currentRole || careerStage) && (userHasSocialMedia || user.website) && <Divider className={classes.sidebarDivider} />}
             {sidebarInfoLowerNode}
           </div>}
-=======
->>>>>>> 3ad24f87
         </AnalyticsContext>
       </div>
     )
