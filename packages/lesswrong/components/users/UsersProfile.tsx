import { Components, registerComponent } from '../../lib/vulcan-lib';
import { useMulti } from '../../lib/crud/withMulti';
import React, { useState } from 'react';
import { Link } from '../../lib/reactRouterWrapper';
import { useLocation } from '../../lib/routeUtil';
import { userCanDo } from '../../lib/vulcan-users/permissions';
import { userCanEdit, userGetDisplayName, userGetProfileUrl, userGetProfileUrlFromSlug } from "../../lib/collections/users/helpers";
import { userGetEditUrl } from '../../lib/vulcan-users/helpers';
import { DEFAULT_LOW_KARMA_THRESHOLD } from '../../lib/collections/posts/views'
import StarIcon from '@material-ui/icons/Star'
import DescriptionIcon from '@material-ui/icons/Description'
import MessageIcon from '@material-ui/icons/Message'
import PencilIcon from '@material-ui/icons/Create'
import classNames from 'classnames';
import { useCurrentUser } from '../common/withUser';
import Tooltip from '@material-ui/core/Tooltip';
import {AnalyticsContext} from "../../lib/analyticsEvents";
import { forumTypeSetting, hasEventsSetting, siteNameWithArticleSetting, taggingNameIsSet, taggingNameCapitalSetting, taggingNameSetting } from '../../lib/instanceSettings';
import { separatorBulletStyles } from '../common/SectionFooter';
import { taglineSetting } from '../common/HeadTags';
import { SORT_ORDER_OPTIONS } from '../../lib/collections/posts/sortOrderOptions';
import { userCanPost } from '../../lib/collections/posts';
import { nofollowKarmaThreshold } from '../../lib/publicSettings';

export const sectionFooterLeftStyles = {
  flexGrow: 1,
  display: "flex",
  '&&:after': {
    content: '""'
  }
}

const styles = (theme: ThemeType): JssStyles => ({
  profilePage: {
    marginLeft: "auto",
    [theme.breakpoints.down('sm')]: {
      paddingTop: 10,
      margin: 0,
    }
  },
  usernameTitle: {
    fontSize: "3rem",
    ...theme.typography.display3,
    ...theme.typography.postStyle,
    marginTop: 0,
  },
  userInfo: {
    display: "flex",
    flexWrap: "wrap",
    color: theme.palette.lwTertiary.main,
    marginTop: 8,
    ...separatorBulletStyles(theme)
  },
  meta: {
    ...sectionFooterLeftStyles,
    [theme.breakpoints.down('sm')]: {
      width: "100%",
      marginBottom: theme.spacing.unit,
    }
  },
  icon: {
    '&$specificalz': {
      fontSize: 18,
      color: theme.palette.icon.dim,
      marginRight: 4
    }
  },
  actions: {
    marginLeft: 20,
  },
  bio: {
    marginTop: theme.spacing.unit*3,
  },
  primaryColor: {
    color: theme.palette.primary.light
  },
  title: {
    cursor: "pointer"
  },
  // Dark Magick
  // https://giphy.com/gifs/psychedelic-art-phazed-12GGadpt5aIUQE
  specificalz: {},
  userMetaInfo: {
    display: "inline-flex"
  },
})

export const getUserFromResults = <T extends UsersMinimumInfo>(results: Array<T>|null|undefined): T|null => {
  // HOTFIX: Filtering out invalid users
  return results?.find(user => !!user.displayName) || results?.[0] || null
}

const UsersProfileFn = ({terms, slug, classes}: {
  terms: UsersViewTerms,
  slug: string,
  classes: ClassesType,
}) => {
  const [showSettings, setShowSettings] = useState(false);

  const currentUser = useCurrentUser();
  
  const {loading, results} = useMulti({
    terms,
    collectionName: "Users",
    fragmentName: 'UsersProfile',
    enableTotal: false,
  });
  const user = getUserFromResults(results)
  
  const { query } = useLocation()

  const displaySequenceSection = (canEdit: boolean, user: UsersProfile) => {
    if (forumTypeSetting.get() === 'AlignmentForum') {
        return !!((canEdit && user.afSequenceDraftCount) || user.afSequenceCount) || !!(!canEdit && user.afSequenceCount)
    } else {
        return !!((canEdit && user.sequenceDraftCount) || user.sequenceCount) || !!(!canEdit && user.sequenceCount)
    }
  }

  const renderMeta = () => {
    if (!user) return null
    const { karma, postCount, commentCount, afPostCount, afCommentCount, afKarma, tagRevisionCount } = user;

    const userKarma = karma || 0
    const userAfKarma = afKarma || 0
    const userPostCount = forumTypeSetting.get() !== 'AlignmentForum' ? postCount || 0 : afPostCount || 0
    const userCommentCount = forumTypeSetting.get() !== 'AlignmentForum' ? commentCount || 0 : afCommentCount || 0

      return <div className={classes.meta}>

        { forumTypeSetting.get() !== 'AlignmentForum' && <Tooltip title={`${userKarma} karma`}>
          <span className={classes.userMetaInfo}>
            <StarIcon className={classNames(classes.icon, classes.specificalz)}/>
            <Components.MetaInfo title="Karma">
              {userKarma}
            </Components.MetaInfo>
          </span>
        </Tooltip>}

        {!!userAfKarma && <Tooltip title={`${userAfKarma} karma${(forumTypeSetting.get() !== 'AlignmentForum') ? " on alignmentforum.org" : ""}`}>
          <span className={classes.userMetaInfo}>
            <Components.OmegaIcon className={classNames(classes.icon, classes.specificalz)}/>
            <Components.MetaInfo title="Alignment Karma">
              {userAfKarma}
            </Components.MetaInfo>
          </span>
        </Tooltip>}

        <Tooltip title={`${userPostCount} posts`}>
          <span className={classes.userMetaInfo}>
            <DescriptionIcon className={classNames(classes.icon, classes.specificalz)}/>
            <Components.MetaInfo title="Posts">
              {userPostCount}
            </Components.MetaInfo>
          </span>
        </Tooltip>

        <Tooltip title={`${userCommentCount} comments`}>
          <span className={classes.userMetaInfo}>
            <MessageIcon className={classNames(classes.icon, classes.specificalz)}/>
            <Components.MetaInfo title="Comments">
              { userCommentCount }
            </Components.MetaInfo>
          </span>
        </Tooltip>

        <Tooltip title={`${tagRevisionCount||0} ${taggingNameIsSet.get() ? taggingNameSetting.get() : 'wiki'} edit${tagRevisionCount === 1 ? '' : 's'}`}>
          <span className={classes.userMetaInfo}>
            <PencilIcon className={classNames(classes.icon, classes.specificalz)}/>
            <Components.MetaInfo>
              { tagRevisionCount||0 }
            </Components.MetaInfo>
          </span>
        </Tooltip>
      </div>
  }

  const render = () => {
    const { SunshineNewUsersProfileInfo, SingleColumnSection, SectionTitle, SequencesNewButton, LocalGroupsList,
      PostsListSettings, PostsList2, NewConversationButton, TagEditsByUser, NotifyMeButton, DialogGroup,
<<<<<<< HEAD
      SettingsButton, ContentItemBody, Loading, Error404, PermanentRedirect, HeadTags,
      Typography, ContentStyles } = Components
=======
      SectionButton, SettingsButton, ContentItemBody, Loading, Error404, PermanentRedirect, HeadTags,
      Typography, ContentStyles, ReportUserButton } = Components
>>>>>>> 7a90fe29

    if (loading) {
      return <div className={classNames("page", "users-profile", classes.profilePage)}>
        <Loading/>
      </div>
    }

    if (!user || !user._id || user.deleted) {
      //eslint-disable-next-line no-console
      console.error(`// missing user (_id/slug: ${slug})`);
      return <Error404/>
    }

    if (user.oldSlugs?.includes(slug)) {
      return <PermanentRedirect url={userGetProfileUrlFromSlug(user.slug)} />
    }

    // Does this profile page belong to a likely-spam account?
    if (user.spamRiskScore < 0.4) {
      if (currentUser?._id === user._id) {
        // Logged-in spammer can see their own profile
      } else if (currentUser && userCanDo(currentUser, 'posts.moderate.all')) {
        // Admins and sunshines can see spammer's profile
      } else {
        // Anyone else gets a 404 here
        // eslint-disable-next-line no-console
        console.log(`Not rendering profile page for account with poor spam risk score: ${user.displayName}`);
        return <Components.Error404/>
      }
    }

    const draftTerms: PostsViewTerms = {view: "drafts", ...query, userId: user._id, limit: 5, sortDraftsBy: currentUser?.sortDraftsBy || "modifiedAt" }
    const unlistedTerms: PostsViewTerms = {view: "unlisted", userId: user._id, limit: 20}
    const afSubmissionTerms: PostsViewTerms = {view: "userAFSubmissions", userId: user._id, limit: 4}
    const terms: PostsViewTerms = {view: "userPosts", ...query, userId: user._id, authorIsUnreviewed: null};
    const sequenceTerms: SequencesViewTerms = {view: "userProfile", userId: user._id, limit:9}
    const sequenceAllTerms: SequencesViewTerms = {view: "userProfileAll", userId: user._id, limit:9}

    // maintain backward compatibility with bookmarks
    const currentSorting = query.sortedBy || query.view ||  "new"
    const currentFilter = query.filter ||  "all"
    const ownPage = currentUser?._id === user._id
    const currentShowLowKarma = (parseInt(query.karmaThreshold) !== DEFAULT_LOW_KARMA_THRESHOLD)
    const currentIncludeEvents = (query.includeEvents === 'true')
    terms.excludeEvents = !currentIncludeEvents && currentFilter !== 'events'
    
    //Terms for Drafts List
    const currentDraftSorting = query.sortDraftsBy || query.view || currentUser?.draftsListSorting || "lastModified"
    const currentIncludeArchived = !!query.includeArchived ? (query.includeArchived === 'true') : currentUser?.draftsListShowArchived
    const currentIncludeShared = !!query.includeShared ? (query.includeShared === 'true') : (currentUser?.draftsListShowShared !== false)
    draftTerms.includeArchived = currentIncludeArchived
    draftTerms.sortDraftsBy = currentDraftSorting
    draftTerms.includeShared = currentIncludeShared
    

    const username = userGetDisplayName(user)
    const metaDescription = `${username}'s profile on ${siteNameWithArticleSetting.get()} — ${taglineSetting.get()}`
    
    const nonAFMember = (forumTypeSetting.get()==="AlignmentForum" && !userCanDo(currentUser, "posts.alignment.new"))

    const showMessageButton = currentUser?._id != user._id

    return (
      <div className={classNames("page", "users-profile", classes.profilePage)}>
        <HeadTags
          description={metaDescription}
          noIndex={(!user.postCount && !user.commentCount) || user.karma <= 0 || user.noindex}
          image={user.profileImageId && `https://res.cloudinary.com/cea/image/upload/c_crop,g_custom,q_auto,f_auto/${user.profileImageId}.jpg`}
        />
        <AnalyticsContext pageContext={"userPage"}>
          {/* Bio Section */}
          <SingleColumnSection>
            <div className={classes.usernameTitle}>
              {username}
            </div>
            <Typography variant="body2" className={classes.userInfo}>
              { renderMeta() }
              { currentUser?.isAdmin &&
                <div>
                  <DialogGroup
                    actions={[]}
                    trigger={<span>Register RSS</span>}
                  >
                    { /*eslint-disable-next-line react/jsx-pascal-case*/ }
                    <div><Components.newFeedButton user={user} /></div>
                  </DialogGroup>
                </div>
              }
              { currentUser && currentUser._id === user._id && <Link to="/manageSubscriptions">
                Manage Subscriptions
              </Link>}
              { showMessageButton && <NewConversationButton user={user} currentUser={currentUser}>
                <a data-cy="message">Message</a>
              </NewConversationButton>}
              { <NotifyMeButton
                document={user}
                subscribeMessage="Subscribe to posts"
                unsubscribeMessage="Unsubscribe from posts"
              /> }
              {userCanEdit(currentUser, user) && <Link to={userGetEditUrl(user)}>
                Account Settings
              </Link>}
            </Typography>

            {user.htmlBio && <ContentStyles contentType="post">
              <ContentItemBody className={classes.bio} dangerouslySetInnerHTML={{__html: user.htmlBio }} description={`user ${user._id} bio`} nofollow={(user.karma || 0) < nofollowKarmaThreshold.get()}/>
            </ContentStyles>}
          </SingleColumnSection>

          <SingleColumnSection>
            <SunshineNewUsersProfileInfo userId={user._id} />
          </SingleColumnSection>

          {/* Sequences Section */}
          { displaySequenceSection(ownPage, user) && <SingleColumnSection>
            <SectionTitle title="Sequences">
              {ownPage && <SequencesNewButton />}
            </SectionTitle>
            <Components.SequencesGridWrapper
                terms={ownPage ? sequenceAllTerms : sequenceTerms}
                showLoadMore={true}/>
          </SingleColumnSection> }

          {/* Drafts Section */}
          { ownPage && <SingleColumnSection>
            <AnalyticsContext listContext={"userPageDrafts"}>
              <Components.DraftsList terms={draftTerms}/>
              <Components.PostsList2 hideAuthor showDraftTag={false} terms={unlistedTerms} showNoResults={false} showLoading={false} showLoadMore={false}/>
            </AnalyticsContext>
            {hasEventsSetting.get() && <Components.LocalGroupsList
              terms={{view: 'userInactiveGroups', userId: currentUser?._id}}
              showNoResults={false}
            />}
          </SingleColumnSection> }
          {/* AF Submissions Section */}
          {ownPage && nonAFMember && <SingleColumnSection>
            <Components.LWTooltip inlineBlock={false} title="Your posts are pending approval to the Alignment Forum and are only visible to you on the Forum. 
            They are visible to everyone on LessWrong.">
              <SectionTitle title="My Submissions"/>
            </Components.LWTooltip>
            <Components.PostsList2 hideAuthor showDraftTag={false} terms={afSubmissionTerms}/>
          </SingleColumnSection>
          }
          {/* Posts Section */}
          <SingleColumnSection>
            <div className={classes.title} onClick={() => setShowSettings(!showSettings)}>
              <SectionTitle title={"Posts"}>
                <SettingsButton label={`Sorted by ${ SORT_ORDER_OPTIONS[currentSorting].label }`}/>
              </SectionTitle>
            </div>
            {showSettings && <PostsListSettings
              hidden={false}
              currentSorting={currentSorting}
              currentFilter={currentFilter}
              currentShowLowKarma={currentShowLowKarma}
              currentIncludeEvents={currentIncludeEvents}
            />}
            <AnalyticsContext listContext={"userPagePosts"}>
              {user.shortformFeedId && <Components.ProfileShortform user={user}/>}
              <PostsList2 terms={terms} hideAuthor />
            </AnalyticsContext>
          </SingleColumnSection>
          {/* Groups Section */
            (ownPage || currentUser?.isAdmin) && <LocalGroupsList terms={{
                view: 'userActiveGroups',
                userId: user._id,
                limit: 300
              }} heading="Organizer of" showNoResults={false} />
          }
          {/* Wiki Section */}
          <SingleColumnSection>
            <SectionTitle title={`${taggingNameIsSet.get() ? taggingNameCapitalSetting.get() : 'Wiki'} Contributions`} />
            <AnalyticsContext listContext={"userPageWiki"}>
              <TagEditsByUser
                userId={user._id}
                limit={10}
              />
            </AnalyticsContext>
          </SingleColumnSection>
          {/* Comments Sections */}
          <AnalyticsContext pageSectionContext="commentsSection">
            {ownPage && nonAFMember && <SingleColumnSection>
              <Components.LWTooltip inlineBlock={false } title="Your comments are pending approval to the Alignment Forum and are only visible to you on the Forum. 
              They are visible to everyone on LessWrong.">
                <SectionTitle title={"Comment Submissions"} />
              </Components.LWTooltip>
              <Components.RecentComments terms={{view: 'afSubmissions', authorIsUnreviewed: null, limit: 5, userId: user._id}} />
            </SingleColumnSection>}
            <SingleColumnSection>
              <Link to={`${userGetProfileUrl(user)}/replies`}>
                <SectionTitle title={"Comments"} />
              </Link>
              <Components.RecentComments terms={{view: 'allRecentComments', authorIsUnreviewed: null, limit: 10, userId: user._id}} />
            </SingleColumnSection>
          </AnalyticsContext>

          <ReportUserButton user={user}/>
        </AnalyticsContext>
      </div>
    )
  }

  return render();
}

const UsersProfileComponent = registerComponent(
  'UsersProfile', UsersProfileFn, {styles}
);

declare global {
  interface ComponentTypes {
    UsersProfile: typeof UsersProfileComponent
  }
}<|MERGE_RESOLUTION|>--- conflicted
+++ resolved
@@ -178,13 +178,8 @@
   const render = () => {
     const { SunshineNewUsersProfileInfo, SingleColumnSection, SectionTitle, SequencesNewButton, LocalGroupsList,
       PostsListSettings, PostsList2, NewConversationButton, TagEditsByUser, NotifyMeButton, DialogGroup,
-<<<<<<< HEAD
       SettingsButton, ContentItemBody, Loading, Error404, PermanentRedirect, HeadTags,
-      Typography, ContentStyles } = Components
-=======
-      SectionButton, SettingsButton, ContentItemBody, Loading, Error404, PermanentRedirect, HeadTags,
       Typography, ContentStyles, ReportUserButton } = Components
->>>>>>> 7a90fe29
 
     if (loading) {
       return <div className={classNames("page", "users-profile", classes.profilePage)}>
