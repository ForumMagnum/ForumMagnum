import { Components, registerComponent } from '../../lib/vulcan-lib';
import { useMulti } from '../../lib/crud/withMulti';
import React, { useState } from 'react';
import { Link } from '../../lib/reactRouterWrapper';
import { useLocation } from '../../lib/routeUtil';
import { userCanDo } from '../../lib/vulcan-users/permissions';
import { userCanEdit, userGetDisplayName, userGetProfileUrl, userGetProfileUrlFromSlug } from "../../lib/collections/users/helpers";
import { userGetEditUrl } from '../../lib/vulcan-users/helpers';
import { DEFAULT_LOW_KARMA_THRESHOLD } from '../../lib/collections/posts/views'
import StarIcon from '@material-ui/icons/Star'
import DescriptionIcon from '@material-ui/icons/Description'
import MessageIcon from '@material-ui/icons/Message'
import PencilIcon from '@material-ui/icons/Create'
import LocationIcon from '@material-ui/icons/LocationOn'
import classNames from 'classnames';
import { useCurrentUser } from '../common/withUser';
import Tooltip from '@material-ui/core/Tooltip';
import {AnalyticsContext} from "../../lib/analyticsEvents";
import { forumTypeSetting, hasEventsSetting, siteNameWithArticleSetting, taggingNameIsSet, taggingNameCapitalSetting, taggingNameSetting } from '../../lib/instanceSettings';
import { separatorBulletStyles } from '../common/SectionFooter';
import { taglineSetting } from '../common/HeadTags';
import { SECTION_WIDTH } from '../common/SingleColumnSection';
import { socialMediaIconPaths } from '../form-components/PrefixedInput';
import { socialMediaProfileFields } from '../../lib/collections/users/custom_fields';

export const sectionFooterLeftStyles = {
  flexGrow: 1,
  display: "flex",
  '&&:after': {
    content: '""'
  }
}

const styles = (theme: ThemeType): JssStyles => ({
  profilePage: {
    display: 'grid',
    gridTemplateColumns: `1fr ${SECTION_WIDTH}px 1fr`,
    gridTemplateAreas: `
      '. center right'
    `,
    justifyContent: 'center',
    columnGap: 40,
    paddingLeft: 10,
    paddingRight: 10,
    marginLeft: "auto",
    [theme.breakpoints.down('md')]: {
      ...(forumTypeSetting.get() === "EAForum" ? {
        gridTemplateColumns: `${SECTION_WIDTH}px 1fr`,
        gridTemplateAreas: `
          'center right'
        `,
      } : {}),
      marginTop: -20
    },
    [theme.breakpoints.down('sm')]: {
      display: 'block',
      paddingLeft: 5,
      paddingRight: 5,
      margin: 0,
    }
  },
  centerColumnWrapper: {
    gridArea: 'center'
  },
  usernameTitle: {
    fontSize: "3rem",
    ...theme.typography.display3,
    ...theme.typography.postStyle,
    marginTop: 0,
    [theme.breakpoints.down('sm')]: {
      marginTop: 15
    }
  },
  mapLocation: {
    display: 'flex',
    alignItems: 'center',
    columnGap: 4,
    ...theme.typography.commentStyle,
    fontSize: 13,
    color: theme.palette.grey[800],
    marginBottom: 20
  },
  locationIcon: {
    fontSize: 14,
  },
  userInfo: {
    display: "flex",
    flexWrap: "wrap",
    color: theme.palette.lwTertiary.main,
    marginTop: 8,
    ...separatorBulletStyles(theme)
  },
  meta: {
    ...sectionFooterLeftStyles,
    [theme.breakpoints.down('sm')]: {
      width: "100%",
      marginBottom: theme.spacing.unit,
    }
  },
  icon: {
    '&$specificalz': {
      fontSize: 18,
      color: theme.palette.icon.dim,
      marginRight: 4
    }
  },
  actions: {
    marginLeft: 20,
  },
  bio: {
    marginTop: theme.spacing.unit*3,
    marginLeft: theme.spacing.unit/2,
    marginRight: theme.spacing.unit,
  },
  primaryColor: {
    color: theme.palette.primary.light
  },
  title: {
    cursor: "pointer"
  },
  // Dark Magick
  // https://giphy.com/gifs/psychedelic-art-phazed-12GGadpt5aIUQE
  specificalz: {},
  userMetaInfo: {
    display: "inline-flex"
  },
  
  rightSidebar: {
    gridArea: 'right',
    fontFamily: theme.typography.fontFamily,
    fontSize: 16,
    color: theme.palette.grey[700],
    paddingTop: theme.spacing.unit * 3,
    [theme.breakpoints.down('sm')]: {
      display: 'none',
    }
  },
  mobileRightSidebar: {
    display: 'none',
    fontFamily: theme.typography.fontFamily,
    fontSize: 16,
    color: theme.palette.grey[700],
    marginTop: 30,
    [theme.breakpoints.down('sm')]: {
      display: 'block',
    }
  },
  socialMediaIcons: {
    display: 'flex',
    columnGap: 14,
    marginBottom: 30
  },
  socialMediaIcon: {
    height: 30,
    fill: theme.palette.grey[700],
  },
  website: {
    display: 'inline-flex',
    justifyContent: 'center',
    marginLeft: 4
  },
  websiteIcon: {
    height: 20,
    fill: theme.palette.grey[700],
    marginRight: 6
  },
})

const sortings: Partial<Record<string,string>> = {
  magic: "Magic (New & Upvoted)",
  recentComments: "Recent Comments",
  new: "New",
  old: "Old",
  top: "Top"
}

export const getUserFromResults = <T extends UsersMinimumInfo>(results: Array<T>|null|undefined): T|null => {
  // HOTFIX: Filtering out invalid users
  return results?.find(user => !!user.displayName) || results?.[0] || null
}

const UsersProfileFn = ({terms, slug, classes}: {
  terms: UsersViewTerms,
  slug: string,
  classes: ClassesType,
}) => {
  const [showSettings, setShowSettings] = useState(false);

  const currentUser = useCurrentUser();
  const {loading, results} = useMulti({
    terms,
    collectionName: "Users",
    fragmentName: 'UsersProfile',
    enableTotal: false,
  });

  const displaySequenceSection = (canEdit: boolean, user: UsersProfile) => {
    if (forumTypeSetting.get() === 'AlignmentForum') {
        return !!((canEdit && user.afSequenceDraftCount) || user.afSequenceCount) || !!(!canEdit && user.afSequenceCount)
    } else {
        return !!((canEdit && user.sequenceDraftCount) || user.sequenceCount) || !!(!canEdit && user.sequenceCount)
    }
  }

  const renderMeta = () => {
    const document = getUserFromResults(results)
    if (!document) return null
    const { karma, postCount, commentCount, afPostCount, afCommentCount, afKarma, tagRevisionCount } = document;

    const userKarma = karma || 0
    const userAfKarma = afKarma || 0
    const userPostCount = forumTypeSetting.get() !== 'AlignmentForum' ? postCount || 0 : afPostCount || 0
    const userCommentCount = forumTypeSetting.get() !== 'AlignmentForum' ? commentCount || 0 : afCommentCount || 0

      return <div className={classes.meta}>

        { forumTypeSetting.get() !== 'AlignmentForum' && <Tooltip title={`${userKarma} karma`}>
          <span className={classes.userMetaInfo}>
            <StarIcon className={classNames(classes.icon, classes.specificalz)}/>
            <Components.MetaInfo title="Karma">
              {userKarma}
            </Components.MetaInfo>
          </span>
        </Tooltip>}

        {!!userAfKarma && <Tooltip title={`${userAfKarma} karma${(forumTypeSetting.get() !== 'AlignmentForum') ? " on alignmentforum.org" : ""}`}>
          <span className={classes.userMetaInfo}>
            <Components.OmegaIcon className={classNames(classes.icon, classes.specificalz)}/>
            <Components.MetaInfo title="Alignment Karma">
              {userAfKarma}
            </Components.MetaInfo>
          </span>
        </Tooltip>}

        <Tooltip title={`${userPostCount} posts`}>
          <span className={classes.userMetaInfo}>
            <DescriptionIcon className={classNames(classes.icon, classes.specificalz)}/>
            <Components.MetaInfo title="Posts">
              {userPostCount}
            </Components.MetaInfo>
          </span>
        </Tooltip>

        <Tooltip title={`${userCommentCount} comments`}>
          <span className={classes.userMetaInfo}>
            <MessageIcon className={classNames(classes.icon, classes.specificalz)}/>
            <Components.MetaInfo title="Comments">
              { userCommentCount }
            </Components.MetaInfo>
          </span>
        </Tooltip>

        <Tooltip title={`${tagRevisionCount||0} ${taggingNameIsSet.get() ? taggingNameSetting.get() : 'wiki'} edit${tagRevisionCount === 1 ? '' : 's'}`}>
          <span className={classes.userMetaInfo}>
            <PencilIcon className={classNames(classes.icon, classes.specificalz)}/>
            <Components.MetaInfo>
              { tagRevisionCount||0 }
            </Components.MetaInfo>
          </span>
        </Tooltip>
      </div>
  }

  const { query } = useLocation();

  const render = () => {
    const user = getUserFromResults(results)
    const { SunshineNewUsersProfileInfo, SingleColumnSection, SectionTitle, SequencesNewButton, LocalGroupsList, PostsListSettings, PostsList2, NewConversationButton, TagEditsByUser, NotifyMeButton, DialogGroup, SectionButton, SettingsButton, ContentItemBody, Loading, Error404, PermanentRedirect, HeadTags, Typography, ContentStyles } = Components
    if (loading) {
      return <div className={classNames("page", "users-profile", classes.profilePage)}>
        <Loading/>
      </div>
    }

    if (!user || !user._id || user.deleted) {
      //eslint-disable-next-line no-console
      console.error(`// missing user (_id/slug: ${slug})`);
      return <Error404/>
    }

    if (user.oldSlugs?.includes(slug)) {
      return <PermanentRedirect url={userGetProfileUrlFromSlug(user.slug)} />
    }

    // Does this profile page belong to a likely-spam account?
    if (user.spamRiskScore < 0.4) {
      if (currentUser?._id === user._id) {
        // Logged-in spammer can see their own profile
      } else if (currentUser && userCanDo(currentUser, 'posts.moderate.all')) {
        // Admins and sunshines can see spammer's profile
      } else {
        // Anyone else gets a 404 here
        // eslint-disable-next-line no-console
        console.log(`Not rendering profile page for account with poor spam risk score: ${user.displayName}`);
        return <Components.Error404/>
      }
    }


    const draftTerms: PostsViewTerms = {view: "drafts", userId: user._id, limit: 4, sortDrafts: currentUser?.sortDrafts || "modifiedAt" }
    const unlistedTerms: PostsViewTerms = {view: "unlisted", userId: user._id, limit: 20}
    const afSubmissionTerms: PostsViewTerms = {view: "userAFSubmissions", userId: user._id, limit: 4}
    const terms: PostsViewTerms = {view: "userPosts", ...query, userId: user._id, authorIsUnreviewed: null};
    const sequenceTerms: SequencesViewTerms = {view: "userProfile", userId: user._id, limit:9}
    const sequenceAllTerms: SequencesViewTerms = {view: "userProfileAll", userId: user._id, limit:9}

    // maintain backward compatibility with bookmarks
    const currentSorting = query.sortedBy || query.view ||  "new"
    const currentFilter = query.filter ||  "all"
    const ownPage = currentUser?._id === user._id
    const currentShowLowKarma = (parseInt(query.karmaThreshold) !== DEFAULT_LOW_KARMA_THRESHOLD)
    const currentIncludeEvents = (query.includeEvents === 'true')
    terms.excludeEvents = !currentIncludeEvents && currentFilter !== 'events'

    const username = userGetDisplayName(user)
    const metaDescription = `${username}'s profile on ${siteNameWithArticleSetting.get()} — ${taglineSetting.get()}`
    
    const nonAFMember = (forumTypeSetting.get()==="AlignmentForum" && !userCanDo(currentUser, "posts.alignment.new"))
    
    const userHasSocialMedia = Object.keys(socialMediaProfileFields).some(field => user[field])
    
    const socialMediaIcon = (field) => {
      if (!user[field]) return null
      return <a href={`https://${socialMediaProfileFields[field]}${user[field]}`} target="_blank" rel="noopener noreferrer">
        <svg viewBox="0 0 24 24" className={classes.socialMediaIcon}>{socialMediaIconPaths[field]}</svg>
      </a>
    }
    
    // the data in the righthand sidebar on desktop moves under the bio on mobile
    const sidebarInfoNode = forumTypeSetting.get() === "EAForum" && <>
      {userHasSocialMedia && <>
        <Typography variant="body2" gutterBottom>Social Media</Typography>
        <div className={classes.socialMediaIcons}>
          {Object.keys(socialMediaProfileFields).map(field => socialMediaIcon(field))}
        </div>
      </>}
      {user.website && <a href={`https://${user.website}`} target="_blank" rel="noopener noreferrer" className={classes.website}>
        <svg viewBox="0 0 24 24" className={classes.websiteIcon}>{socialMediaIconPaths.website}</svg>
        {user.website}
      </a>}
    </>

    return (
      <div className={classNames("page", "users-profile", classes.profilePage)}>
        <HeadTags
          description={metaDescription}
          noIndex={(!user.postCount && !user.commentCount) || user.karma <= 0 || user.noindex}
        />
        <AnalyticsContext pageContext={"userPage"}>
          <div className={classes.centerColumnWrapper}>
          {/* Bio Section */}
          <SingleColumnSection>
            <div className={classes.usernameTitle}>{username}</div>
            {user.mapLocation && <div className={classes.mapLocation}>
              <LocationIcon className={classes.locationIcon} />
              {user.mapLocation.formatted_address}
            </div>}
            <Typography variant="body2" className={classes.userInfo}>
              { renderMeta() }
              { currentUser?.isAdmin &&
                <div>
                  <DialogGroup
                    actions={[]}
                    trigger={<span>Register RSS</span>}
                  >
                    { /*eslint-disable-next-line react/jsx-pascal-case*/ }
                    <div><Components.newFeedButton user={user} /></div>
                  </DialogGroup>
                </div>
              }
              { forumTypeSetting.get() === "EAForum" && currentUser && currentUser._id === user._id && <Link to="/profile/edit">
                Edit Profile
              </Link>}
              { currentUser && currentUser._id === user._id && <Link to="/manageSubscriptions">
                Manage Subscriptions
              </Link>}
              { currentUser?._id != user._id && <NewConversationButton user={user} currentUser={currentUser}>
                <a>Message</a>
              </NewConversationButton>}
              { <NotifyMeButton
                document={user}
                subscribeMessage="Subscribe to posts"
                unsubscribeMessage="Unsubscribe from posts"
              /> }
              {userCanEdit(currentUser, user) && <Link to={userGetEditUrl(user)}>
                Edit Account
              </Link>}
            </Typography>

<<<<<<< HEAD
            { user.bio && <ContentItemBody className={classes.bio} dangerouslySetInnerHTML={{__html: user.htmlBio }} description={`user ${user._id} bio`} /> }
            
            {(userHasSocialMedia || user.website) && <div className={classes.mobileRightSidebar}>
              {sidebarInfoNode}
            </div>}
=======
            {user.bio && <ContentStyles contentType="post">
              <ContentItemBody className={classes.bio} dangerouslySetInnerHTML={{__html: user.htmlBio }} description={`user ${user._id} bio`} />
            </ContentStyles>}
>>>>>>> c710fca9
          </SingleColumnSection>

          <SingleColumnSection>
            <SunshineNewUsersProfileInfo userId={user._id} />
          </SingleColumnSection>

          {/* Sequences Section */}
          { displaySequenceSection(ownPage, user) && <SingleColumnSection>
            <SectionTitle title="Sequences">
              {ownPage && <SequencesNewButton />}
            </SectionTitle>
            <Components.SequencesGridWrapper
                terms={ownPage ? sequenceAllTerms : sequenceTerms}
                showLoadMore={true}/>
          </SingleColumnSection> }

          {/* Drafts Section */}
          { ownPage && <SingleColumnSection>
            <SectionTitle title="My Drafts">
              <Link to={"/newPost"}>
                <SectionButton>
                  <DescriptionIcon /> New Blog Post
                </SectionButton>
              </Link>
            </SectionTitle>
            <AnalyticsContext listContext={"userPageDrafts"}>
              <Components.PostsList2 hideAuthor showDraftTag={false} terms={draftTerms}/>
              <Components.PostsList2 hideAuthor showDraftTag={false} terms={unlistedTerms} showNoResults={false} showLoading={false} showLoadMore={false}/>
            </AnalyticsContext>
            {hasEventsSetting.get() && <Components.LocalGroupsList
              terms={{view: 'userInactiveGroups', userId: currentUser?._id}}
              showNoResults={false}
            />}
          </SingleColumnSection> }
          {/* AF Submissions Section */}
          {ownPage && nonAFMember && <SingleColumnSection>
            <Components.LWTooltip inlineBlock={false} title="Your posts are pending approval to the Alignment Forum and are only visible to you on the Forum. 
            They are visible to everyone on LessWrong.">
              <SectionTitle title="My Submissions"/>
            </Components.LWTooltip>
            <Components.PostsList2 hideAuthor showDraftTag={false} terms={afSubmissionTerms}/>
          </SingleColumnSection>
          }
          {/* Posts Section */}
          <SingleColumnSection>
            <div className={classes.title} onClick={() => setShowSettings(!showSettings)}>
              <SectionTitle title={"Posts"}>
                <SettingsButton label={`Sorted by ${ sortings[currentSorting]}`}/>
              </SectionTitle>
            </div>
            {showSettings && <PostsListSettings
              hidden={false}
              currentSorting={currentSorting}
              currentFilter={currentFilter}
              currentShowLowKarma={currentShowLowKarma}
              currentIncludeEvents={currentIncludeEvents}
              sortings={sortings}
            />}
            <AnalyticsContext listContext={"userPagePosts"}>
              <PostsList2 terms={terms} hideAuthor />
            </AnalyticsContext>
          </SingleColumnSection>
          {/* Groups Section */
            (ownPage || currentUser?.isAdmin) && <LocalGroupsList terms={{
                view: 'userActiveGroups',
                userId: user?._id,
                limit: 300
              }} heading="Organizer of" showNoResults={false} />
          }
          {/* Wiki Section */}
          <SingleColumnSection>
            <SectionTitle title={`${taggingNameIsSet.get() ? taggingNameCapitalSetting.get() : 'Wiki'} Contributions`} />
            <AnalyticsContext listContext={"userPageWiki"}>
              <TagEditsByUser
                userId={user._id}
                limit={10}
              />
            </AnalyticsContext>
          </SingleColumnSection>
          {/* Comments Sections */}
          <AnalyticsContext pageSectionContext="commentsSection">
            {ownPage && nonAFMember && <SingleColumnSection>
              <Components.LWTooltip inlineBlock={false } title="Your comments are pending approval to the Alignment Forum and are only visible to you on the Forum. 
              They are visible to everyone on LessWrong.">
                <SectionTitle title={"Comment Submissions"} />
              </Components.LWTooltip>
              <Components.RecentComments terms={{view: 'afSubmissions', authorIsUnreviewed: null, limit: 5, userId: user._id}} />
            </SingleColumnSection>}
            <SingleColumnSection>
              <Link to={`${userGetProfileUrl(user)}/replies`}>
                <SectionTitle title={"Comments"} />
              </Link>
              <Components.RecentComments terms={{view: 'allRecentComments', authorIsUnreviewed: null, limit: 10, userId: user._id}} />
            </SingleColumnSection>
          </AnalyticsContext>
          </div>
          
          <div className={classes.rightSidebar}>
            {sidebarInfoNode}
          </div>
        </AnalyticsContext>
      </div>
    )
  }

  return render();
}

const UsersProfileComponent = registerComponent(
  'UsersProfile', UsersProfileFn, {styles}
);

declare global {
  interface ComponentTypes {
    UsersProfile: typeof UsersProfileComponent
  }
}<|MERGE_RESOLUTION|>--- conflicted
+++ resolved
@@ -387,17 +387,13 @@
               </Link>}
             </Typography>
 
-<<<<<<< HEAD
-            { user.bio && <ContentItemBody className={classes.bio} dangerouslySetInnerHTML={{__html: user.htmlBio }} description={`user ${user._id} bio`} /> }
+            {user.bio && <ContentStyles contentType="post">
+              <ContentItemBody className={classes.bio} dangerouslySetInnerHTML={{__html: user.htmlBio }} description={`user ${user._id} bio`} />
+            </ContentStyles>}
             
             {(userHasSocialMedia || user.website) && <div className={classes.mobileRightSidebar}>
               {sidebarInfoNode}
             </div>}
-=======
-            {user.bio && <ContentStyles contentType="post">
-              <ContentItemBody className={classes.bio} dangerouslySetInnerHTML={{__html: user.htmlBio }} description={`user ${user._id} bio`} />
-            </ContentStyles>}
->>>>>>> c710fca9
           </SingleColumnSection>
 
           <SingleColumnSection>
