import { Components, registerComponent } from '../../lib/vulcan-lib';
import { useMulti } from '../../lib/crud/withMulti';
import React, { useState } from 'react';
import { Link } from '../../lib/reactRouterWrapper';
import { useLocation } from '../../lib/routeUtil';
<<<<<<< HEAD
import Users from "../../lib/collections/users/collection";
=======
import { userCanDo } from '../../lib/vulcan-users/permissions';
import { userCanEdit, userGetDisplayName, userGetProfileUrlFromSlug } from "../../lib/collections/users/helpers";
import { userGetEditUrl } from '../../lib/vulcan-users/helpers';
>>>>>>> 439f858b
import { DEFAULT_LOW_KARMA_THRESHOLD } from '../../lib/collections/posts/views'
import StarIcon from '@material-ui/icons/Star'
import DescriptionIcon from '@material-ui/icons/Description'
import MessageIcon from '@material-ui/icons/Message'
import classNames from 'classnames';
import { useCurrentUser } from '../common/withUser';
import Tooltip from '@material-ui/core/Tooltip';
import { postBodyStyles } from '../../themes/stylePiping'
import {AnalyticsContext} from "../../lib/analyticsEvents";
import { forumTypeSetting, hasEventsSetting, siteNameWithArticleSetting } from '../../lib/instanceSettings';
import Typography from '@material-ui/core/Typography';
import { separatorBulletStyles } from '../common/SectionFooter';
import { taglineSetting } from '../common/HeadTags';

export const sectionFooterLeftStyles = {
  flexGrow: 1,
  display: "flex",
  '&&:after': {
    content: '""'
  }
}

const styles = (theme: ThemeType): JssStyles => ({
  profilePage: {
    marginLeft: "auto",
    [theme.breakpoints.down('sm')]: {
      margin: 0,
    }
  },
  usernameTitle: {
    fontSize: "3rem",
    ...theme.typography.display3,
    ...theme.typography.postStyle,
    marginTop: 0
  },
  userInfo: {
    display: "flex",
    flexWrap: "wrap",
    color: theme.palette.lwTertiary.main,
    marginTop: 8,
    ...separatorBulletStyles(theme)
  },
  meta: {
    ...sectionFooterLeftStyles,
    [theme.breakpoints.down('sm')]: {
      width: "100%",
      marginBottom: theme.spacing.unit,
    }
  },
  icon: {
    '&$specificalz': {
      fontSize: 18,
      color: 'rgba(0,0,0,0.5)',
      marginRight: 4
    }
  },
  actions: {
    marginLeft: 20,
  },
  bio: {
    marginTop: theme.spacing.unit*3,
    marginLeft: theme.spacing.unit/2,
    marginRight: theme.spacing.unit,
    ...postBodyStyles(theme)
  },
  primaryColor: {
    color: theme.palette.primary.light
  },
  title: {
    cursor: "pointer"
  },
  // Dark Magick
  // https://giphy.com/gifs/psychedelic-art-phazed-12GGadpt5aIUQE
  specificalz: {},
  userMetaInfo: {
    display: "inline-flex"
  }
})

const sortings: Partial<Record<string,string>> = {
  magic: "Magic (New & Upvoted)",
  recentComments: "Recent Comments",
  new: "New",
  old: "Old",
  top: "Top"
}

export const getUserFromResults = <T extends UsersMinimumInfo>(results: Array<T>|null): T|null => {
  // HOTFIX: Filtering out invalid users
  return results?.find(user => !!user.displayName) || results?.[0] || null
}

const UsersProfileFn = ({terms, slug, classes}: {
  terms: any,
  slug: string,
  classes: ClassesType,
}) => {
  const [showSettings, setShowSettings] = useState(false);
  
  const currentUser = useCurrentUser();
  const {loading, results} = useMulti({
    terms,
<<<<<<< HEAD
    collection: Users,
=======
    collectionName: "Users",
>>>>>>> 439f858b
    fragmentName: 'UsersProfile',
    enableTotal: false,
  });

  const displaySequenceSection = (canEdit: boolean, user: UsersProfile) => {
    if (forumTypeSetting.get() === 'AlignmentForum') {
        return !!((canEdit && user.afSequenceDraftCount) || user.afSequenceCount) || !!(!canEdit && user.afSequenceCount)
    } else {
        return !!((canEdit && user.sequenceDraftCount) || user.sequenceCount) || !!(!canEdit && user.sequenceCount)
    }
  }

  const renderMeta = () => {
    const document = getUserFromResults(results)
    if (!document) return null
    const { karma, postCount, commentCount, afPostCount, afCommentCount, afKarma } = document;

    const userKarma = karma || 0
    const userAfKarma = afKarma || 0
    const userPostCount = forumTypeSetting.get() !== 'AlignmentForum' ? postCount || 0 : afPostCount || 0
    const userCommentCount = forumTypeSetting.get() !== 'AlignmentForum' ? commentCount || 0 : afCommentCount || 0

      return <div className={classes.meta}>

        { forumTypeSetting.get() !== 'AlignmentForum' && <Tooltip title={`${userKarma} karma`}>
          <span className={classes.userMetaInfo}>
            <StarIcon className={classNames(classes.icon, classes.specificalz)}/>
            <Components.MetaInfo title="Karma">
              {userKarma}
            </Components.MetaInfo>
          </span>
        </Tooltip>}

        {!!userAfKarma && <Tooltip title={`${userAfKarma} karma${(forumTypeSetting.get() !== 'AlignmentForum') ? " on alignmentforum.org" : ""}`}>
          <span className={classes.userMetaInfo}>
            <Components.OmegaIcon className={classNames(classes.icon, classes.specificalz)}/>
            <Components.MetaInfo title="Alignment Karma">
              {userAfKarma}
            </Components.MetaInfo>
          </span>
        </Tooltip>}

        <Tooltip title={`${userPostCount} posts`}>
          <span className={classes.userMetaInfo}>
            <DescriptionIcon className={classNames(classes.icon, classes.specificalz)}/>
            <Components.MetaInfo title="Posts">
              {userPostCount}
            </Components.MetaInfo>
          </span>
        </Tooltip>

        <Tooltip title={`${userCommentCount} comments`}>
          <span className={classes.userMetaInfo}>
            <MessageIcon className={classNames(classes.icon, classes.specificalz)}/>
            <Components.MetaInfo title="Comments">
              { userCommentCount }
            </Components.MetaInfo>
          </span>
        </Tooltip>
      </div>
  }

  const { query } = useLocation();
  
  const render = () => {
    const user = getUserFromResults(results)
    const { SingleColumnSection, SectionTitle, SequencesNewButton, PostsListSettings, PostsList2, NewConversationButton, SubscribeTo, DialogGroup, SectionButton, SettingsButton, ContentItemBody, Loading, Error404, PermanentRedirect, HeadTags } = Components
    if (loading) {
      return <div className={classNames("page", "users-profile", classes.profilePage)}>
        <Loading/>
      </div>
    }

    if (!user || !user._id || user.deleted) {
      //eslint-disable-next-line no-console
      console.error(`// missing user (_id/slug: ${slug})`);
      return <Error404/>
    }

    if (user.oldSlugs?.includes(slug)) {
      return <PermanentRedirect url={userGetProfileUrlFromSlug(user.slug)} />
    }

    // Does this profile page belong to a likely-spam account?
    if (user.spamRiskScore < 0.4) {
      if (currentUser?._id === user._id) {
        // Logged-in spammer can see their own profile
      } else if (currentUser && userCanDo(currentUser, 'posts.moderate.all')) {
        // Admins and sunshines can see spammer's profile
      } else {
        // Anyone else gets a 404 here
        // eslint-disable-next-line no-console
        console.log(`Not rendering profile page for account with poor spam risk score: ${user.displayName}`);
        return <Components.Error404/>
      }
    }


    const draftTerms = {view: "drafts", userId: user._id, limit: 4, sortDrafts: currentUser?.sortDrafts || "modifiedAt" }
    const unlistedTerms= {view: "unlisted", userId: user._id, limit: 20}
    const terms = {view: "userPosts", ...query, userId: user._id, authorIsUnreviewed: null};
    const sequenceTerms = {view: "userProfile", userId: user._id, limit:9}
    const sequenceAllTerms = {view: "userProfileAll", userId: user._id, limit:9}

    // maintain backward compatibility with bookmarks
    const currentSorting = query.sortedBy || query.view ||  "new"
    const currentFilter = query.filter ||  "all"
    const ownPage = currentUser?._id === user._id
    const currentShowLowKarma = (parseInt(query.karmaThreshold) !== DEFAULT_LOW_KARMA_THRESHOLD)
    
    const username = userGetDisplayName(user)
    const metaDescription = `${username}'s profile on ${siteNameWithArticleSetting.get()} — ${taglineSetting.get()}`

    return (
      <div className={classNames("page", "users-profile", classes.profilePage)}>
        <HeadTags
          description={metaDescription}
        />
        <AnalyticsContext pageContext={"userPage"}>
          {/* Bio Section */}
          <SingleColumnSection>
            <div className={classes.usernameTitle}>{username}</div>
            <Typography variant="body2" className={classes.userInfo}>
              { renderMeta() }
              { currentUser?.isAdmin &&
                <div>
                  <DialogGroup
                    actions={[]}
                    trigger={<span>Register RSS</span>}
                  >
                    <div><Components.newFeedButton user={user} /></div>
                  </DialogGroup>
                </div>
              }
              { currentUser && currentUser._id === user._id && <Link to="/manageSubscriptions">
                Manage Subscriptions
              </Link>}
              { currentUser && currentUser._id != user._id && <NewConversationButton user={user} currentUser={currentUser}>
                <a>Message</a>
              </NewConversationButton>}
              { currentUser && currentUser._id !== user._id && <SubscribeTo
                document={user}
                subscribeMessage="Subscribe to posts"
                unsubscribeMessage="Unsubscribe from posts"
              /> }
              {userCanEdit(currentUser, user) && <Link to={userGetEditUrl(user)}>
                Edit Account
              </Link>}
            </Typography>

            { user.bio && <ContentItemBody className={classes.bio} dangerouslySetInnerHTML={{__html: user.htmlBio }} description={`user ${user._id} bio`} /> }
          </SingleColumnSection>

          {/* Sequences Section */}
          { displaySequenceSection(ownPage, user) && <SingleColumnSection>
            <SectionTitle title="Sequences">
              {ownPage && <SequencesNewButton />}
            </SectionTitle>
            <Components.SequencesGridWrapper
                terms={ownPage ? sequenceAllTerms : sequenceTerms}
                showLoadMore={true}/>
          </SingleColumnSection> }

          {/* Drafts Section */}
          { ownPage && <SingleColumnSection>
            <SectionTitle title="My Drafts">
              <Link to={"/newPost"}>
                <SectionButton>
                  <DescriptionIcon /> New Blog Post
                </SectionButton>
              </Link>
            </SectionTitle>
            <AnalyticsContext listContext={"userPageDrafts"}>
              <Components.PostsList2 hideAuthor terms={draftTerms}/>
              <Components.PostsList2 hideAuthor terms={unlistedTerms} showNoResults={false} showLoading={false} showLoadMore={false}/>
            </AnalyticsContext>
            {hasEventsSetting.get() && <Components.LocalGroupsList terms={{view: 'userInactiveGroups', userId: currentUser?._id}} />}
          </SingleColumnSection> }
          {/* Posts Section */}
          <SingleColumnSection>
            <div className={classes.title} onClick={() => setShowSettings(!showSettings)}>
              <SectionTitle title={"Posts"}>
                <SettingsButton label={`Sorted by ${ sortings[currentSorting]}`}/>
              </SectionTitle>
            </div>
            {showSettings && <PostsListSettings
              hidden={false}
              currentSorting={currentSorting}
              currentFilter={currentFilter}
              currentShowLowKarma={currentShowLowKarma}
              sortings={sortings}
            />}
            <AnalyticsContext listContext={"userPagePosts"}>
              <PostsList2 terms={terms} hideAuthor />
            </AnalyticsContext>
          </SingleColumnSection>

          {/* Comments Sections */}
          <AnalyticsContext pageSectionContext="commentsSection">
            <SingleColumnSection>
              <SectionTitle title={"Comments"} />
              <Components.RecentComments terms={{view: 'allRecentComments', authorIsUnreviewed: null, limit: 10, userId: user._id}} />
            </SingleColumnSection>
          </AnalyticsContext>
        </AnalyticsContext>
      </div>
    )
  }
  
  return render();
}

const UsersProfileComponent = registerComponent(
  'UsersProfile', UsersProfileFn, {styles}
);

declare global {
  interface ComponentTypes {
    UsersProfile: typeof UsersProfileComponent
  }
}<|MERGE_RESOLUTION|>--- conflicted
+++ resolved
@@ -3,13 +3,9 @@
 import React, { useState } from 'react';
 import { Link } from '../../lib/reactRouterWrapper';
 import { useLocation } from '../../lib/routeUtil';
-<<<<<<< HEAD
-import Users from "../../lib/collections/users/collection";
-=======
 import { userCanDo } from '../../lib/vulcan-users/permissions';
 import { userCanEdit, userGetDisplayName, userGetProfileUrlFromSlug } from "../../lib/collections/users/helpers";
 import { userGetEditUrl } from '../../lib/vulcan-users/helpers';
->>>>>>> 439f858b
 import { DEFAULT_LOW_KARMA_THRESHOLD } from '../../lib/collections/posts/views'
 import StarIcon from '@material-ui/icons/Star'
 import DescriptionIcon from '@material-ui/icons/Description'
@@ -112,11 +108,7 @@
   const currentUser = useCurrentUser();
   const {loading, results} = useMulti({
     terms,
-<<<<<<< HEAD
-    collection: Users,
-=======
     collectionName: "Users",
->>>>>>> 439f858b
     fragmentName: 'UsersProfile',
     enableTotal: false,
   });
