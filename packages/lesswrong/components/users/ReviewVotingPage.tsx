--- conflicted
+++ resolved
@@ -1,9 +1,9 @@
-import React, { useState } from 'react';
+import React, { useState, useEffect } from 'react';
 import { withStyles } from '@material-ui/core/styles';
 import Button from '@material-ui/core/Button';
 import TextField from '@material-ui/core/TextField';
 import { sumBy } from 'lodash'
-import { registerComponent, Components, useMulti, useCreate, useUpdate, getFragment, updateEachQueryResultOfType, handleUpdateMutation } from 'meteor/vulcan:core';
+import { registerComponent, Components, useMulti, getFragment, updateEachQueryResultOfType, handleUpdateMutation } from 'meteor/vulcan:core';
 import { useMutation } from 'react-apollo';
 import { Paper } from '@material-ui/core';
 import { Posts } from '../../lib/collections/posts';
@@ -11,22 +11,19 @@
 import { ReviewVotes } from '../../lib/collections/reviewVotes/collection';
 import classNames from 'classnames';
 import * as _ from "underscore"
-<<<<<<< HEAD
 import gql from 'graphql-tag';
-=======
 import { commentBodyStyles } from '../../themes/stylePiping';
 import CachedIcon from '@material-ui/icons/Cached';
 import KeyboardTabIcon from '@material-ui/icons/KeyboardTab';
->>>>>>> ece0017f
 
 const styles = theme => ({
   root: {
     display: 'grid',
     gridTemplateColumns: `
-      1fr minmax(${300}px, ${740}px) 1fr minmax(${100}px, ${600}px) 1fr
+      1fr minmax(300px, 740px) minmax(50px, 0.5fr) minmax(100px, 600px) 1fr
     `,
     gridTemplateAreas: `
-    "... title ... ... ..."
+    "... title  ... ....... ..."
     "... voting ... results ..."
     `,
     paddingBottom: 175
@@ -72,17 +69,9 @@
     paddingTop: 100,
   },
   expandedInfo: {
-<<<<<<< HEAD
-    padding: 16,
-    marginBottom: 10,
-    position: "fixed",
-    maxWidth: 500,
-    maxHeight: "60vh",
-=======
     height: "80vh",
     maxWidth: 600,
     overflowY: "scroll",
->>>>>>> ece0017f
   },
   header: {
     gridArea: "title",
@@ -132,8 +121,8 @@
   })
 
   const [submitVote] = useMutation(gql`
-    mutation submitReviewVote($postId: String, $qualitativeScore: Int, $quantitativeScore: Int) {
-      submitReviewVote(postId: $postId, qualitativeScore: $qualitativeScore, quantitativeScore: $quantitativeScore) {
+    mutation submitReviewVote($postId: String, $qualitativeScore: Int, $quadraticScore: Int) {
+      submitReviewVote(postId: $postId, qualitativeScore: $qualitativeScore, quadraticScore: $quadraticScore) {
         ...reviewVoteFragment
       }
     }
@@ -151,64 +140,20 @@
   const [useQuadratic, setUseQuadratic] = useState(false)
   const [expandedPost, setExpandedPost] = useState<any>(null)
 
-<<<<<<< HEAD
-  const currentUser = useCurrentUser()
-  if (!currentUser || !currentUser.isAdmin) return null
-
   const votes = dbVotes?.map(({qualitativeScore, postId}) => ({postId, score: qualitativeScore, type: "qualitative"})) as linearVote[]
-  const dispatchQualitativeVote = ({postId, score}) => submitVote({variables: {postId, qualitativeScore: score}})
+  const dispatchQualitativeVote = async ({postId, score}) => await submitVote({variables: {postId, qualitativeScore: score}})
 
   const quadraticVotes = dbVotes?.map(({quadraticScore, postId}) => ({postId, score: quadraticScore, type: "quadratic"})) as quadraticVote[]
-  const dispatchQuadraticVote = ({postId, score}) => submitVote({variables: {postId, quadraticScore: score}})
-
-  return (
-      <div className={classes.root}>
-        <div className={classes.mainColumn}>
-          {/* {votes.length && <Paper>
-            {votes.filter(vote => vote.score !== 1).sort((a,b) => a.score - b.score).reverse().map(({postId}) => {
-              return <div className={classes.result} key={postId}>
-                  {results.find(post => post._id === postId)?.title || "Couldn't find title"}
-              </div>
-            })}
-          </Paper>} */}
-          <h1 className={classes.header}>Rate the most important posts of 2018?</h1>
-          <Button className={classes.convert} onClick={() => {
-              votesToQuadraticVotes(votes, posts).forEach(dispatchQuadraticVote)
-              setUseQuadratic(true)
-          }}> 
-            Convert to Quadratic 
-          </Button>
-          <Paper>
-            {posts?.length > 0 && createPostVoteTuples(posts, useQuadratic ? quadraticVotes : votes)
-              .sort(([post1, vote1], [post2, vote2]) => (vote1 ? vote1.score : 1) - (vote2 ? vote2.score : 1))
-              .reverse()
-              .map(([post, vote]) => {
-=======
-  const votes:vote[] = filterForMostRecent(dbVotes?.filter(vote => vote.type === "qualitative") || [])
-  const dispatchVote = ({postId, score}) => createVote({postId, score, type: "qualitative"})
-
-  const quadraticVotes:vote[] = filterForMostRecent(dbVotes?.filter(vote => vote.type === "quadratic") || [])
-  const dispatchQuadraticVote = ({postId, score}) => createVote({postId, score, type: "quadratic"})
+  const dispatchQuadraticVote = async ({postId, score}) => await submitVote({variables: {postId, quadraticScore: score}})
 
   const { PostReviewsAndNominations, LWTooltip } = Components
 
-  const getPostOrder = () => {
-    if (!results) return []
-    return results.map((post, i) => {
-      const voteForPost = useQuadratic ? 
-          quadraticVotes.find(vote => vote.postId === post._id) : 
-          votes.find(vote => vote.postId === post._id)
-          
-      return [post, voteForPost, i]
-    })
-    .sort(([post1, vote1], [post2, vote2]) => (vote1 ? vote1.score : 1) - (vote2 ? vote2.score : 1))
-    .reverse()
-    .map(([post,vote,originalIndex], sortedIndex) => [originalIndex, sortedIndex])
-  }
-
-  const [postOrder, setPostOrder] = useState<any>(new Map(getPostOrder()))
-
-  const reSortPosts = () => setPostOrder(new Map(getPostOrder()))
+  const [postOrder, setPostOrder] = useState<Map<number, number> | undefined>(undefined)
+  const reSortPosts = () => setPostOrder(new Map(getPostOrder(posts, useQuadratic ? quadraticVotes : votes))) 
+
+  useEffect(() => {
+    if (!!posts) setPostOrder(new Map(getPostOrder(posts, useQuadratic ? quadraticVotes : votes)))
+  }, [!!posts, useQuadratic])
 
   const currentUser = useCurrentUser()
   if (!currentUser || !currentUser.isAdmin) return null
@@ -223,8 +168,8 @@
               </Button>
             </LWTooltip>
             <LWTooltip title="WARNING: Once you switch to quadratic-voting, you cannot go back to default-voting without losing your quadratic data.">
-              <Button className={classes.convert} onClick={() => {
-                  votesToQuadraticVotes(votes).forEach(dispatchQuadraticVote)
+              <Button className={classes.convert} onClick={async () => {
+                  await Promise.all(votesToQuadraticVotes(votes, posts).map(dispatchQuadraticVote))
                   setUseQuadratic(true)
               }}> 
                 Convert to Quadratic <KeyboardTabIcon className={classes.menuIcon} /> 
@@ -233,8 +178,7 @@
             <Button disabled={!expandedPost} onClick={()=>setExpandedPost(null)}>Show Instructions</Button>
           </div>
           <Paper>
-            {results && applyOrdering(results, postOrder).map((post) => {
->>>>>>> ece0017f
+            {!!posts && !!postOrder && applyOrdering(posts, postOrder).map((post) => {
                 return <div key={post._id} onClick={()=>setExpandedPost(post)}>
                   <VoteTableRow 
                     post={post} 
@@ -275,7 +219,6 @@
                   placeholder="(Optional) Write here any special considerations that affected your vote. These will appear anonymously in a 2018 Review roundup. The moderation team will take them as input for the final decisions of what posts to include in the book."
                   fullWidth
                   multiline
-                  disableUnderline
                   rows="4"
                 />
               </div>
@@ -304,11 +247,23 @@
   );
 }
 
+function getPostOrder(posts, votes) {
+  return posts.map((post, i) => {
+    const voteForPost = votes.find(vote => vote.postId === post._id)
+    return [post, voteForPost, i]
+  })
+  .sort(([post1, vote1], [post2, vote2]) => (vote1 ? vote1.score : 1) - (vote2 ? vote2.score : 1))
+  .reverse()
+  .map(([post,vote,originalIndex], sortedIndex) => [sortedIndex, originalIndex])
+}
+
 function applyOrdering<T extends any>(array:T[], order:Map<number, number>):T[] {
-  return array.map((value, i) => {
-    console.log(array[order.get(i)])
-    return array[order[i]]
+  const newArray = array.map((value, i) => {
+    const newIndex = order.get(i)
+    if (typeof newIndex !== 'number') throw Error(`Can't find value for key: ${i}`)
+    return array[newIndex]
   })
+  return newArray
 }
 
 const linearScoreScaling = {
@@ -322,9 +277,8 @@
 const VOTE_BUDGET = 500
 const MAX_SCALING = 6
 const votesToQuadraticVotes = (votes:linearVote[], posts: any[]):quadraticVote[] => {
-  const sumScaled = sumBy(votes, vote => Math.abs(linearScoreScaling[vote ? vote.score : 1]))
+  const sumScaled = sumBy(votes, vote => Math.abs(linearScoreScaling[vote ? vote.score : 1]) || 0)
   return createPostVoteTuples(posts, votes).map(([post, vote]) => {
-    console.log("creatingPostVoteTuples")
     if (vote) {
       const newScore = computeQuadraticVoteScore(vote.score, sumScaled)
       return {postId: post._id, score: newScore, type: "quadratic"}
@@ -335,13 +289,9 @@
 }
 
 const computeQuadraticVoteScore = (linearScore: 0|1|2|3|4, totalCost: number) => {
-  console.log(linearScore)
   const scaledScore = linearScoreScaling[linearScore]
-  console.log("scaledScore: ", scaledScore)
   const scaledCost = scaledScore * Math.min(VOTE_BUDGET/totalCost, MAX_SCALING)
-  console.log("scaledCost: ", scaledCost)
   const newScore = Math.sign(scaledCost) * Math.floor(inverseSumOf1ToN(Math.abs(scaledCost)))
-  console.log("newScore: ", newScore)
   return newScore
 }
 
