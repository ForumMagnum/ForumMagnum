import React, { useEffect } from 'react';
import { Components, registerComponent, } from '../../lib/vulcan-lib';
import { useCurrentUser } from '../common/withUser';
import { useNavigate } from '../../lib/reactRouterWrapper';

const LoginPage = () => {
  const currentUser = useCurrentUser();
  const navigate = useNavigate();

  useEffect(() => {
    // If already logged in, redirect to the front page
<<<<<<< HEAD
    if (this.props.currentUser) {
      this.props.history.push({pathname: "/"});
    }
  }
  
  render() {
    if (this.props.currentUser) {
      // If already logged in, leave page body blank. You won't see it for more
      // than a flash anyways because a redirect will have been started by
      // `componentWillMount`.
      return <div />
    } else {
      return <Components.LoginForm />;
=======
    if (currentUser) {
      navigate({pathname: "/"});
>>>>>>> 3d9a41c0
    }
  }, [currentUser, navigate]);

  if (currentUser) {
    // If already logged in, leave page body blank. You won't see it for more
    // than a flash anyways because a redirect will have been started by
    // `componentWillMount`.
    return <div />;
  } else {
    return <Components.WrappedLoginForm />;
  }
}

const LoginPageComponent = registerComponent('LoginPage', LoginPage);

declare global {
  interface ComponentTypes {
    LoginPage: typeof LoginPageComponent
  }
}<|MERGE_RESOLUTION|>--- conflicted
+++ resolved
@@ -9,24 +9,8 @@
 
   useEffect(() => {
     // If already logged in, redirect to the front page
-<<<<<<< HEAD
-    if (this.props.currentUser) {
-      this.props.history.push({pathname: "/"});
-    }
-  }
-  
-  render() {
-    if (this.props.currentUser) {
-      // If already logged in, leave page body blank. You won't see it for more
-      // than a flash anyways because a redirect will have been started by
-      // `componentWillMount`.
-      return <div />
-    } else {
-      return <Components.LoginForm />;
-=======
     if (currentUser) {
       navigate({pathname: "/"});
->>>>>>> 3d9a41c0
     }
   }, [currentUser, navigate]);
 
@@ -36,7 +20,7 @@
     // `componentWillMount`.
     return <div />;
   } else {
-    return <Components.WrappedLoginForm />;
+    return <Components.LoginForm />;
   }
 }
 
