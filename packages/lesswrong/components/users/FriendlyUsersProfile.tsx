--- conflicted
+++ resolved
@@ -55,10 +55,10 @@
 import FooterTag from "../tagging/FooterTag";
 import DisplayNameWithMarkers from "../ea-forum/users/DisplayNameWithMarkers";
 import ForumIcon from "../common/ForumIcon";
-<<<<<<< HEAD
 import { useQuery } from "@apollo/client";
 import { useLoadMore } from "@/components/hooks/useLoadMore";
 import { gql } from "@/lib/generated/gql-codegen/gql";
+import CommentsDraftList from '../comments/CommentsDraftList';
 
 const PostsMinimumInfoMultiQuery = gql(`
   query multiPostFriendlyUsersProfileQuery($selector: PostSelector, $limit: Int, $enableTotal: Boolean) {
@@ -92,9 +92,6 @@
     }
   }
 `);
-=======
-import CommentsDraftList from '../comments/CommentsDraftList';
->>>>>>> 4d0d1da6
 
 const styles = (theme: ThemeType) => ({
   section: {
@@ -339,19 +336,11 @@
       limit: 0,
       enableTotal: true,
     },
-<<<<<<< HEAD
     skip: !user,
     notifyOnNetworkStatusChange: true,
   });
   const userPostsCount = dataPostsMinimumInfo?.posts?.totalCount;
-=======
-    collectionName: "Posts",
-    fragmentName: 'PostsMinimumInfo',
-    enableTotal: true,
-    skip: !user
-  })
-
->>>>>>> 4d0d1da6
+  
   if (loading) {
     return <Loading/>
   }
