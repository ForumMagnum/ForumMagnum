import React, { MouseEvent, useContext, useState } from 'react';
import { Components, registerComponent } from '../../lib/vulcan-lib';
import { Link } from '../../lib/reactRouterWrapper';
import { userCanComment, userCanCreateField, userCanDo, userIsAdminOrMod, userIsMemberOf, userOverNKarmaOrApproved } from '../../lib/vulcan-users/permissions';
import { userGetAnalyticsUrl, userGetDisplayName } from '../../lib/collections/users/helpers';
import { dialoguesEnabled, userHasThemePicker } from '../../lib/betas';

import Paper from '@material-ui/core/Paper';
import Button from '@material-ui/core/Button';
import EyeIconCrossed from '@material-ui/icons/VisibilityOff';
import EyeIcon from '@material-ui/icons/Visibility';

import { postGetPageUrl } from '../../lib/collections/posts/helpers';
import { useCurrentUser } from '../common/withUser';
import { useDialog } from '../common/withDialog'
import { useHover } from '../common/withHover'
import {afNonMemberDisplayInitialPopup} from "../../lib/alignment-forum/displayAFNonMemberPopups";
import { userCanPost } from '../../lib/collections/posts';
import { MINIMUM_COAUTHOR_KARMA } from '../../lib/collections/posts/schema';
import { DisableNoKibitzContext } from './UsersNameDisplay';
import { useAdminToggle } from '../admin/useAdminToggle';
import { isFriendlyUI, preferredHeadingCase } from '../../themes/forumTheme';
import { isMobile } from '../../lib/utils/isMobile'
import { SHOW_NEW_SEQUENCE_KARMA_THRESHOLD } from '../../lib/collections/sequences/permissions';
<<<<<<< HEAD
import { isAF, isEAForum, isLWorAF } from '../../lib/instanceSettings';
import { makeCloudinaryImageUrl } from '../common/CloudinaryImage2';
import moment from 'moment';
=======
import { isAF, isEAForum, isLW, isLWorAF } from '../../lib/instanceSettings';
>>>>>>> 13281c4e

const styles = (theme: ThemeType): JssStyles => ({
  root: {
    marginTop: isFriendlyUI ? undefined : 5,
    wordBreak: 'break-all',
    position: "relative"
  },
  userButtonRoot: {
    // Mui default is 16px, so we're halving it to bring it into line with the
    // rest of the header components
    paddingLeft: isFriendlyUI ? 12 : theme.spacing.unit,
    paddingRight: theme.spacing.unit,
    borderRadius: isFriendlyUI ? theme.borderRadius.default : undefined
  },
  userButtonContents: {
    textTransform: 'none',
    fontSize: '16px',
    fontWeight: isFriendlyUI ? undefined : 400,
    color: isLW ? theme.palette.text.alwaysWhite : theme.palette.header.text,
    wordBreak: 'break-word',
  },
  userImageButton: {
    display: 'flex',
    alignItems: 'center',
    columnGap: 4
  },
  arrowIcon: {
    color: theme.palette.grey[600],
    fontSize: 18
  },
  notAMember: {
    marginLeft: 5,
    opacity: 0.9
  },
  icon: {
    color: isFriendlyUI ? undefined : theme.palette.grey[500]
  },
  deactivatedTooltip: {
    maxWidth: 230
  },
  deactivated: {
    color: theme.palette.grey[600],
    marginLeft: 20
  },
  adminToggleItem: isFriendlyUI ? {
    display: 'none',
    [theme.breakpoints.down('xs')]: {
      display: 'block'
    }
  } : {},
  bulby: {
    position: 'absolute',
    top: 50,
    left: -184,
    zIndex: theme.zIndexes.commentBoxPopup,
    pointerEvents: 'none',
  },
  bulbyClickTarget: {
    position: 'absolute',
    height: 270,
    width: 108,
    right: 108,
    pointerEvents: 'auto',
    cursor: 'pointer',
  },
  bulbyImg: {
    height: 300,
  },
  bulbySpeechBubbleImg: {
    position: 'absolute',
    top: -70,
    left: 10,
    height: 100,
  },
})

const UsersMenu = ({classes}: {
  classes: ClassesType
}) => {
  const currentUser = useCurrentUser();
  const [bulbyIsSad, setBulbyIsSad] = useState(false);
  const {eventHandlers, hover, forceUnHover, anchorEl} = useHover({onLeave: () => setBulbyIsSad(false)});
  const {openDialog} = useDialog();
  const {disableNoKibitz, setDisableNoKibitz} = useContext(DisableNoKibitzContext );
  const {toggleOn, toggleOff} = useAdminToggle();

  if (!currentUser) return null;
  if (currentUser.usernameUnset) {
    return <div className={classes.root}>
      <Button href='/logout' classes={{root: classes.userButtonRoot}}>
        <span className={classes.userButtonContents}>
          {isFriendlyUI ? "Log out" : "LOG OUT"}
        </span>
      </Button>
    </div>
  }
  
  const bulbyIsVisible = isEAForum && moment().isAfter(moment.utc('2024-04-01 04:00')) && moment().isBefore(moment.utc('2024-04-02 08:00'))
  const showNewButtons = (!isAF || userCanDo(currentUser, 'posts.alignment.new')) && !currentUser.deleted
  const isAfMember = currentUser.groups && currentUser.groups.includes('alignmentForum')
  
  const {
    LWPopper, LWTooltip, ThemePickerMenu, DropdownMenu, DropdownItem, DropdownDivider, UsersProfileImage, ForumIcon
  } = Components
  
  // By default, we show the user's display name as the menu button.
  let userButtonNode = <span className={classes.userButtonContents}>
    {userGetDisplayName(currentUser)}
    {currentUser.deleted && <LWTooltip title={<div className={classes.deactivatedTooltip}>
      <div>Your account has been deactivated:</div>
      <ul>
        <li>Your username appears as '[Anonymous]' on comments/posts</li>
        <li>Your profile page is not accessible</li>
      </ul>
    </div>}>
      <span className={classes.deactivated}>[Deactivated]</span>
    </LWTooltip>}
    {isAF && !isAfMember && <span className={classes.notAMember}> (Not a Member) </span>}
  </span>
  // On the EA Forum, if the user isn't deactivated, we instead show their profile image and a little arrow.
  if (isFriendlyUI && !currentUser.deleted) {
    userButtonNode = <div className={classes.userImageButton}>
      <UsersProfileImage user={currentUser} size={32} />
      <ForumIcon icon="ThickChevronDown" className={classes.arrowIcon} />
    </div>
  }
  
  /** Prevent navigation to your profile on mobile, where the only way to open
   * the menu is to click the button */
  const menuButtonOnClick = (ev: MouseEvent) => {
    if (isMobile()) {
      ev.preventDefault();
      ev.stopPropagation();
    }
  }
  
  const accountSettingsNode = <DropdownItem
    title={preferredHeadingCase("Account Settings")}
    to="/account"
    icon="Settings"
    iconClassName={classes.icon}
  />
  const messagesNode = <DropdownItem
    title={preferredHeadingCase("Private Messages")}
    to="/inbox"
    icon="Email"
    iconClassName={classes.icon}
  />
  
  const canCreateDialogue = userCanPost(currentUser)
    && dialoguesEnabled
    && userOverNKarmaOrApproved(MINIMUM_COAUTHOR_KARMA)(currentUser)

  const items = {
    divider: DropdownDivider,
    newPost: () => userCanPost(currentUser)
      ? (
        <DropdownItem
          title={preferredHeadingCase("New Post")}
          to="/newPost"
        />
      )
      : null,
    newQuestion: () => userCanPost(currentUser)
      ? (
        <DropdownItem
          title={preferredHeadingCase("New Question")}
          to="/newPost?question=true"
        />
      )
      : null,
    newDialogue: () => canCreateDialogue
      ? (
        <DropdownItem
          title={preferredHeadingCase("New Dialogue")}
          onClick={() => openDialog({componentName:"NewDialogueDialog"})}
        />
      )
    : null,
    /*
      * This is currently disabled for unreviewed users
      * as there's issues with the new quick takes entry for such users.
      * Long-term, we should fix these issues and reenable this option.
      */
    newShortform: () =>
      showNewButtons && userCanComment(currentUser)
        ? (
          <DropdownItem
            title={preferredHeadingCase("New Quick Take")}
            onClick={() => openDialog({componentName:"NewShortformDialog"})}
          />
        )
      : null,
    newEvent: () => userCanPost(currentUser)
      ? (
        <DropdownItem
          title={preferredHeadingCase("New Event")}
          to="/newPost?eventForm=true"
        />
      )
      : null,
    newSequence: () =>
      showNewButtons && currentUser.karma >= SHOW_NEW_SEQUENCE_KARMA_THRESHOLD
        ? (
          <DropdownItem
            title={preferredHeadingCase("New Sequence")}
            to="/sequencesnew"
          />
        )
        : null,
  } as const;

  const order: (keyof typeof items)[] = isFriendlyUI
    ? ["newPost", "newShortform", "newQuestion", "newDialogue", "divider", "newEvent", "newSequence"]
    : ["newQuestion", "newPost", "newDialogue", "newShortform", "divider", "newEvent", "newSequence"];

  return (
    <div className={classes.root} {...eventHandlers}>
      <Link to={`/users/${currentUser.slug}`}>
        <Button classes={{root: classes.userButtonRoot}} onClick={menuButtonOnClick}>
          {userButtonNode}
        </Button>
      </Link>
      <LWPopper
        open={hover}
        anchorEl={anchorEl}
        placement="bottom-start"
      >
        <Paper>
          <DropdownMenu>
            <div
              onClick={() => {
                forceUnHover();
              }}
            >
              {bulbyIsVisible && <div className={classes.bulby}>
                <div className={classes.bulbyClickTarget} onClick={(e) => {
                  e.stopPropagation();
                  setBulbyIsSad(true);
                }} />
                <img
                  src={makeCloudinaryImageUrl(bulbyIsSad ? 'sadbulby' : 'bulby', {})}
                  className={classes.bulbyImg}
                />
                {bulbyIsSad && <img
                  src={makeCloudinaryImageUrl('bulby-sentient', {})}
                  className={classes.bulbySpeechBubbleImg}
                />}
              </div>}
              <div onClick={(ev) => {
                if (afNonMemberDisplayInitialPopup(currentUser, openDialog)) {
                  ev.preventDefault()
                }
              }}>
                {order.map((itemName, i) => {
                  const Component = items[itemName];
                  return <Component key={i} />
                })}
              </div>

              <DropdownDivider />

              {isAF && !isAfMember &&
                <DropdownItem
                  title={preferredHeadingCase("Apply for Membership")}
                  onClick={() => openDialog({componentName: "AFApplicationForm"})}
                />
              }
              {currentUser.noKibitz &&
                <DropdownItem
                  title={preferredHeadingCase(
                    disableNoKibitz
                      ? "Hide Names"
                      : "Reveal Names"
                  )}
                  onClick={() => setDisableNoKibitz(!disableNoKibitz)}
                  icon={() => disableNoKibitz
                    ? <EyeIcon className={classes.icon} />
                    : <EyeIconCrossed className={classes.icon} />
                  }
                />
              }
              {!isEAForum &&
                <DropdownItem
                  title={preferredHeadingCase("My Drafts")}
                  to="/drafts"
                  icon="Edit"
                  iconClassName={classes.icon}
                />
              }
              {!currentUser.deleted &&
                <DropdownItem
                  title={preferredHeadingCase("User Profile")}
                  to={`/users/${currentUser.slug}`}
                  icon="User"
                  iconClassName={classes.icon}
                />
              }
              {userHasThemePicker(currentUser) &&
                <ThemePickerMenu>
                  <DropdownItem
                    title="Theme"
                    onClick={(ev) => {
                      if (isMobile()) {
                        ev.stopPropagation();
                      }
                    }}
                    icon="Puzzle"
                    iconClassName={classes.icon}
                  />
                </ThemePickerMenu>
              }
              {isEAForum && <DropdownItem
                title={"Post stats"}
                to={userGetAnalyticsUrl(currentUser)}
                icon="BarChart"
                iconClassName={classes.icon}
              />}
              {!isFriendlyUI && accountSettingsNode}
              {!isFriendlyUI && messagesNode}
              <DropdownItem
                title={isFriendlyUI ? "Saved & read" : "Bookmarks"}
                to={isFriendlyUI ? "/saved" : "/bookmarks"}
                icon="Bookmarks"
                iconClassName={classes.icon}
              />
              {currentUser.shortformFeedId &&
                <DropdownItem
                  // TODO: get Habryka's take on what the title here should be
                  title={preferredHeadingCase("Your Quick Takes")}
                  to={postGetPageUrl({
                    _id: currentUser.shortformFeedId,
                    slug: "shortform",
                  })}
                  icon={isFriendlyUI ? "CommentFilled" : "Shortform"}
                  iconClassName={classes.icon}
                />
              }
              {isFriendlyUI && accountSettingsNode}
  
              {/*
                If you're an admin, you can disable your admin + moderator
                powers and take them back.
              */}
              {currentUser.isAdmin && <div className={classes.adminToggleItem}>
                <DropdownItem
                  title={preferredHeadingCase("Disable Admin Powers")}
                  onClick={toggleOff}
                />
              </div>}
              {!currentUser.isAdmin && userIsMemberOf(currentUser, "realAdmins") && <div className={classes.adminToggleItem}>
                <DropdownItem
                  title={preferredHeadingCase("Re-enable Admin Powers")}
                  onClick={toggleOn}
                />
              </div>}
  
              <DropdownDivider />
              
              <DropdownItem
                title={preferredHeadingCase("Log Out")}
                to="/logout"
                rawLink
              />
            </div>
          </DropdownMenu>
        </Paper>
      </LWPopper>
    </div>
  );
}

const UsersMenuComponent = registerComponent('UsersMenu', UsersMenu, {styles});

declare global {
  interface ComponentTypes {
    UsersMenu: typeof UsersMenuComponent
  }
}<|MERGE_RESOLUTION|>--- conflicted
+++ resolved
@@ -22,13 +22,9 @@
 import { isFriendlyUI, preferredHeadingCase } from '../../themes/forumTheme';
 import { isMobile } from '../../lib/utils/isMobile'
 import { SHOW_NEW_SEQUENCE_KARMA_THRESHOLD } from '../../lib/collections/sequences/permissions';
-<<<<<<< HEAD
-import { isAF, isEAForum, isLWorAF } from '../../lib/instanceSettings';
+import { isAF, isEAForum, isLW } from '../../lib/instanceSettings';
+import moment from 'moment';
 import { makeCloudinaryImageUrl } from '../common/CloudinaryImage2';
-import moment from 'moment';
-=======
-import { isAF, isEAForum, isLW, isLWorAF } from '../../lib/instanceSettings';
->>>>>>> 13281c4e
 
 const styles = (theme: ThemeType): JssStyles => ({
   root: {
