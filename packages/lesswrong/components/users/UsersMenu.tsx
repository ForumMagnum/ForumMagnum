--- conflicted
+++ resolved
@@ -187,14 +187,7 @@
                     to="/newPost"
                   />
                 }
-<<<<<<< HEAD
-                {userCanPost(currentUser) &&
-                    // TODO: make hasDialogs beta setting
-                    !isLWorAF &&
-                    userCanCreateField(currentUser, postSchema['debate']) &&
-=======
                 {canCreateDialogue &&
->>>>>>> 897495cd
                   <DropdownItem
                     title={preferredHeadingCase("New Dialogue")}
                     onClick={() => openDialog({componentName:"NewDialogueDialog"})}
