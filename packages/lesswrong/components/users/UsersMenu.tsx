--- conflicted
+++ resolved
@@ -189,19 +189,13 @@
                 {canCreateDialogue &&
                   <DropdownItem
                     title={preferredHeadingCase("New Dialogue")}
-<<<<<<< HEAD
                     to="/newDialogue"
                   />
                 }
-                {userCanPost(currentUser) &&
-                    !isEAForum &&
-                    userCanCreateField(currentUser, postSchema['debate']) &&
-                  <DropdownItem
-                    title={preferredHeadingCase("New Dialogue [old]")}
-                    to="/newpost?debate=true"
-=======
+                {canCreateDialogue &&
+                  <DropdownItem
+                    title={preferredHeadingCase("New Dialogue [Jim]")}
                     onClick={() => openDialog({componentName:"NewDialogueDialog"})}
->>>>>>> 112457f3
                   />
                   /*<DropdownItem
                     title={preferredHeadingCase("New Dialogue")}
