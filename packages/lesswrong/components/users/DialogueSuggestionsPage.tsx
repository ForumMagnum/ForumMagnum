--- conflicted
+++ resolved
@@ -129,7 +129,7 @@
   checkboxCheckedNotMatched: {
     color: '#ADD8E6',
     '&$checked': {
-      color: '#ADD8E6',
+      color: '#00000038',
     },
   },
 });
@@ -187,7 +187,7 @@
     variables: { userId: currentUser?._id, targetUserId: targetUserId },
   });
 
-  const readPosts: [DbPost] = data?.UsersReadPostsOfTargetUser
+  const readPosts:[DbPost] = data?.UsersReadPostsOfTargetUser
 
   const readPostsContainerRef = useRef<HTMLDivElement | null>(null);
   const { isScrolledToTop, isScrolledToBottom } = useScrollGradient(readPostsContainerRef);
@@ -199,13 +199,13 @@
     <div className={`${classes.gradientBigTextContainer} ${isScrolledToTop ? 'scrolled-to-top' : ''} ${isScrolledToBottom ? 'scrolled-to-bottom' : ''}`} ref={readPostsContainerRef}>
       {readPosts.length > 0 ? (
         readPosts.slice(0, 8).map((post, index) => {
-          return (
-            <PostsTooltip key={index} postId={post._id}>
-              <a key={index} href={"https://www.lesswrong.com/posts/gDijQHHaZzeGrv2Jc/" + post._id}>• {post.title}</a>
-              <br />
-            </PostsTooltip>
-          )
-        })
+            return (
+              <PostsTooltip key={index} postId={post._id}>
+                <a key={index} href={"https://www.lesswrong.com/posts/gDijQHHaZzeGrv2Jc/"+post._id}>• {post.title}</a>
+                <br/>
+              </PostsTooltip>
+            )
+          })
       ) : (
         <p>(no posts read...)</p>
       )}
@@ -224,21 +224,17 @@
 };
 
 const DialogueCheckBox: React.FC<{
-  targetUserId: string;
-  targetUserDisplayName: string;
+  targetUserId : string;
+  targetUserDisplayName : string;
   checkId?: string;
-<<<<<<< HEAD
-  userDialogueChecks: DialogueCheckInfo[]; // replace with the correct type
+  isChecked: boolean, 
+  isMatched: boolean;
   classes: ClassesType;
-}> = ({ targetUserId, targetUserDisplayName, checkId, userDialogueChecks, classes}) => {
-=======
-  userDialogueChecks: DialogueCheckInfo[] | undefined; // replace with the correct type
-}> = ({ targetUserId, targetUserDisplayName, checkId, userDialogueChecks }) => {
->>>>>>> 0a8620a2
+}> = ({ targetUserId, targetUserDisplayName, checkId, isChecked, isMatched, classes}) => {
   const currentUser = useCurrentUser();
   const { captureEvent } = useTracking(); //it is virtuous to add analytics tracking to new components
-  const [showConfetti, setShowConfetti] = useState(false);
-
+
+  const [localChecked, setLocalChecked] = useState(false);
   const [upsertDialogueCheck] = useMutation(gql`
     mutation upsertUserDialogueCheck($targetUserId: String!, $checked: Boolean!) {
       upsertUserDialogueCheck(targetUserId: $targetUserId, checked: $checked) {
@@ -273,21 +269,22 @@
       //eslint-disable-next-line no-console
       console.error('There was a problem with the fetch operation: ', error);
     }
-
+    
   }
 
-<<<<<<< HEAD
-  async function updateDatabase(event:React.ChangeEvent<HTMLInputElement>, targetUserId:string, checkId?:string) {
-
-=======
-  async function updateDatabase(event: React.ChangeEvent<HTMLInputElement>, targetUserId: string, checkId?: string) {
->>>>>>> 0a8620a2
+  const [showConfetti, setShowConfetti] = useState(false);
+
+
+  async function updateDatabase(event: React.ChangeEvent<HTMLInputElement>, targetUserId:string, checkId?:string, handleConfetti:React.Dispatch<React.SetStateAction<boolean>>) {
     if (!currentUser) return;
+
+    const tgt = event.target;
+    if (!(tgt instanceof HTMLInputElement)) return;
 
     const response = await upsertDialogueCheck({
       variables: {
         targetUserId: targetUserId, 
-        checked: event.target.checked
+        checked: tgt.checked
       },
       update(cache, { data }) {
         if (!checkId) {
@@ -321,57 +318,39 @@
           userId: currentUser._id,
           targetUserId: targetUserId,
           checked: event.target.checked,
-          match: false
+          match: false 
         }
       }
     })
-
-<<<<<<< HEAD
-    console.log(response)
     
-=======
->>>>>>> 0a8620a2
     if (response.data.upsertUserDialogueCheck.match) {
       void handleNewMatchAnonymisedAnalytics()
-      setShowConfetti(true);
-      setTimeout(() => setShowConfetti(false), 2000);
+      handleConfetti(true);
+      setTimeout(() => handleConfetti(false), 5000); // Reset the variable after 5 so it can be clicked again
     }
   }
 
-  const checked = isChecked(userDialogueChecks, targetUserId);
-  const matched = isMatched(userDialogueChecks, targetUserId);
-
-  const checkboxClass = checked 
-    ? (matched ? classes.checkboxCheckedMatched : classes.checkboxCheckedNotMatched)
-    : classes.checkbox;
+  const checkboxClass = isChecked 
+    ? (isMatched ? classes.checkboxCheckedMatched : classes.checkboxCheckedNotMatched)
+    : classes.checkbox
 
   return (
-<<<<<<< HEAD
-    // <div>
-    //     <ReactConfetti run={showConfetti} />
-        <Checkbox 
-          classes={{
-            root: checkboxClass,
-            checked: classes.checked,
-          }}
-          onChange={event => updateDatabase(event, targetUserId, checkId)} 
-          checked={checked}
-        />
-    // </div>
-    
-=======
-    <input
-      type="checkbox"
-      style={{
-        margin: '0',
-        width: '20px',
-        backgroundColor: isMatch ? 'green' : 'white' // Change color based on match
-      }}
-      onChange={event => updateDatabase(event, targetUserId, checkId)}
-      value={targetUserDisplayName}
-      checked={userDialogueChecks?.find(check => check.targetUserId === targetUserId)?.checked}
-    />
->>>>>>> 0a8620a2
+    <>
+      {showConfetti && <ReactConfetti recycle={false} colors={["#7faf83", "#00000038" ]} />}
+      <FormControlLabel
+        control={ 
+          <Checkbox 
+            classes={{
+              root: checkboxClass,
+              checked: classes.checked,
+            }}
+            onChange={event => updateDatabase(event, targetUserId, checkId, setShowConfetti) } 
+            checked={isChecked}
+          />
+        }
+        label=""
+      />
+    </>
   );
 };
 
@@ -384,7 +363,7 @@
 };
 
 type MatchDialogueButtonProps = {
-  userDialogueChecks: any; // replace with the correct type
+  isMatched: boolean;
   targetUserId: string;
   targetUserDisplayName: string;
   currentUser: any; // replace with the correct type
@@ -394,7 +373,7 @@
 };
 
 const MatchDialogueButton: React.FC<MatchDialogueButtonProps> = ({
-  userDialogueChecks,
+  isMatched,
   targetUserId,
   targetUserDisplayName,
   currentUser,
@@ -404,8 +383,7 @@
 }) => {
   return (
     <div>
-<<<<<<< HEAD
-      {isMatched(userDialogueChecks, targetUserId) ? (
+      {isMatched ? (
           <button
             className={classes.link}
             onClick={(e) =>
@@ -417,20 +395,6 @@
           >
             {loadingNewDialogue ? "Creating new Dialogue..." : "Start Dialogue"}
           </button>
-=======
-      {match(userDialogueChecks, targetUserId) ? (
-        <button
-          className={classes.link}
-          onClick={(e) =>
-            createDialogue(
-              `${currentUser?.displayName}/${targetUserDisplayName}`,
-              [targetUserId]
-            )
-          }
-        >
-          {loadingNewDialogue ? "Creating new Dialogue..." : "Start Dialogue"}
-        </button>
->>>>>>> 0a8620a2
       ) : null}
     </div>
   );
@@ -443,23 +407,23 @@
 }> = ({ targetUserId, currentUser, classes }) => {
   return (
     <button className={classes.button}>
-      <NewConversationButton user={{ _id: targetUserId }} currentUser={currentUser}>
+      <NewConversationButton user={{_id: targetUserId}} currentUser={currentUser}>
         <a data-cy="message">Message</a>
       </NewConversationButton>
     </button>
   );
 };
 
-export const DialogueSuggestionsPage = ({ classes }: {
+export const DialogueSuggestionsPage = ({classes}: {
   classes: ClassesType,
 }) => {
-
+  
   const { captureEvent } = useTracking(); //it is virtuous to add analytics tracking to new components
 
   const [optIn, setOptIn] = React.useState(false); // for rendering the checkbox
   const updateCurrentUser = useUpdateCurrentUser()
 
-  const { create: createPost, loading: loadingNewDialogue, error: newDialogueError } = useCreate({ collectionName: "Posts", fragmentName: "PostsEdit" });
+  const {create: createPost, loading: loadingNewDialogue, error: newDialogueError} = useCreate({ collectionName: "Posts", fragmentName: "PostsEdit" });
   const { history } = useNavigation();
 
   const { loading, error, data } = useQuery(gql`
@@ -480,30 +444,10 @@
     }
   `);
 
-<<<<<<< HEAD
   const userDialogueUsefulData : UserDialogueUsefulData = data?.GetUserDialogueUsefulData
   const currentUser = useCurrentUser();
 
   const {loading: userLoading, results : userDialogueChecks} = useMulti({
-=======
-  const userDialogueUsefulData: UserDialogueUsefulData = data?.GetUserDialogueUsefulData
-
-
-
-  const currentUser = useCurrentUser();
-
-  // const { loading: userLoading, results } = useMulti({
-  //   terms: { view: "usersProfile", slug },
-  //   collectionName: "Users",
-  //   fragmentName: "UsersMinimumInfo",
-  //   enableTotal: false,
-  //   fetchPolicy: "cache-and-network",
-  // });
-  // const user = getUserFromResults(results);
-
-
-  const { loading: userLoading, results: userDialogueChecks } = useMulti({
->>>>>>> 0a8620a2
     terms: {
       view: "userDialogueChecks",
       userId: currentUser?._id,
@@ -513,13 +457,15 @@
     collectionName: "DialogueChecks",
   });
 
-  const { loading: userOptedInLoading, results: UsersOptedInToDialogueFacilitation, loadMoreProps } = useMulti({
-    terms: {
+  const [localDialogueChecks, setLocalDialogueChecks] = useState(userDialogueChecks ?? []);
+
+  const {loading: userOptedInLoading, results : UsersOptedInToDialogueFacilitation, loadMoreProps} = useMulti({
+    terms: { 
       view: 'usersWithOptedInToDialogueFacilitation',
-      limit: 10,
+      limit: 10, 
     },
     fragmentName: 'UsersOptedInToDialogueFacilitation',
-    collectionName: 'Users'
+    collectionName: 'Users'  
   });
 
   // // get all check rows where user is currentUser and checked is true
@@ -538,7 +484,7 @@
 
   // // useMulti fetching from dialogueChecks based on a view, which takes as a usedId as an input. 
   // // permission stuff happens in the background
-
+  
   // const { loading: loadingChecks, error: errorChecks, data: dataChecks } = useQuery(GET_USERS_DIALOGUE_CHECKS);  // for all the targetUsers thus obtained, check if there's a match 
 
   let targetUserIds = [];
@@ -546,22 +492,13 @@
     targetUserIds = userDialogueChecks.map(check => check.targetUserId);
   }
 
-<<<<<<< HEAD
-=======
-  //console.log("targetUserIds for ", currentUser?._id, targetUserIds)
-  //console.log("dataMatchesfor ", currentUser?._id, dataMatches)
-
-
-
-
->>>>>>> 0a8620a2
   async function createDialogue(title: string, participants: string[]) {
     const createResult = await createPost({
       data: {
         title,
         draft: true,
         collabEditorDialogue: true,
-        coauthorStatuses: participants.map(userId => ({ userId, confirmed: true, requested: false })),
+        coauthorStatuses: participants.map(userId => ({userId, confirmed: true, requested: false})),
         shareWithUsers: participants,
         sharingSettings: {
           anyoneWithLinkCan: "none",
@@ -594,24 +531,24 @@
 
   const handleOptInToRevealDialogueChecks = async (event: React.ChangeEvent<HTMLInputElement>) => {
     setOptIn(event.target.checked);
-    void updateCurrentUser({ revealChecksToAdmins: event.target.checked })
-    captureEvent("optInToRevealDialogueChecks", { optIn: event.target.checked })
-
+    void updateCurrentUser({revealChecksToAdmins: event.target.checked})
+    captureEvent("optInToRevealDialogueChecks", {optIn: event.target.checked})
+    
     const userDetailString = currentUser?.displayName + " / " + currentUser?.slug
-
+  
     // ping the slack webhook to inform team of opt-in. YOLO:ing and putting this on the client. Seems fine. 
     const webhookURL = "https://hooks.slack.com/triggers/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" // dev mode link for now, update before pushing to prod "https://hooks.slack.com/triggers/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";
     const data = {
       user: userDetailString,
     };
-
+  
     if (event.target.checked) {
       try {
         const response = await fetch(webhookURL, {
           method: 'POST',
           body: JSON.stringify(data),
         });
-
+  
         if (!response.ok) {
           throw new Error(`HTTP error! status: ${response.status}`);
         }
@@ -622,13 +559,12 @@
     }
   };
 
-  const prompt = "Opt-in to LessWrong team viewing your checks, to help proactively suggest and facilitate dialogues"
+  const prompt = "Opt-in to LessWrong team viewing your checks, to help proactively suggest and facilitate dialogues" 
 
   return (
     <div className={classes.root}>
       <div style={{ maxWidth: '1100px', margin: 'auto' }}>
 
-<<<<<<< HEAD
       <h1>Dialogue Matching</h1>
       <p>Check a user you'd be interested in having a dialogue with, if they were interested too. Users will 
         not see whether you have checked them unless they have also checked you. A check is *not* a commitment, just an indication of interest.
@@ -640,7 +576,7 @@
               control={
                 <Checkbox
                   checked={optIn}
-                  onChange={event => handleOptInToRevealDialogueChecks(event)}
+                  onChange={event => console.log("hello!")} //handleOptInToRevealDialogueChecks(event)}
                   name="optIn"
                   color="primary"
                   style={{ height: '10px', width: '30px', color: "#9a9a9a" }}
@@ -660,12 +596,13 @@
             {userDialogueUsefulData.topUsers.slice(0,20).map(targetUser => {
               const checkId = userDialogueChecks?.find(check => check.targetUserId === targetUser._id)?._id
               return (
-                <React.Fragment key={targetUser.displayName + randomId()}> 
+                <React.Fragment key={targetUser._id}>
                   <DialogueCheckBox 
                     targetUserId={targetUser._id}
                     targetUserDisplayName={targetUser.displayName} 
                     checkId={checkId} 
-                    userDialogueChecks={userDialogueChecks} 
+                    isChecked={isChecked(userDialogueChecks, targetUser._id)}
+                    isMatched={isMatched(userDialogueChecks, targetUser._id)}
                     classes={classes}
                   />
                   <UsersName 
@@ -677,7 +614,7 @@
                     currentUser={currentUser} 
                     classes={classes} />
                   <MatchDialogueButton
-                    userDialogueChecks={userDialogueChecks}
+                    isMatched={isMatched(userDialogueChecks, targetUser._id)}
                     targetUserId={targetUser._id}
                     targetUserDisplayName={targetUser.displayName}
                     currentUser={currentUser}
@@ -686,81 +623,20 @@
                     classes={classes}
                   />
                   {/* <UserBio 
-=======
-        <h1>Dialogue Matching</h1>
-        <p>Check a user you'd be interested in having a dialogue with, if they were too. Users will
-          not see whether you have checked them unless they have also checked you. A check is *not* a commitment, just an indication of interest.
-          You can message people even if you haven't matched.
-          (Also, there are no notifications on match, as we haven't built that yet. You'll have to keep checking the page :)</p>
-
-        <div style={{ height: '20px', display: 'flex', alignItems: 'top' }}>
-          <FormControlLabel style={{ paddingLeft: '8px' }}
-            control={
-              <Checkbox
-                checked={optIn}
-                onChange={event => handleOptInToRevealDialogueChecks(event)}
-                name="optIn"
-                color="primary"
-                style={{ height: '10px', width: '30px', color: "#9a9a9a" }}
-              />
-            }
-            label={<span className={classes.prompt} >{prompt}</span>}
-          />
-        </div>
-        <p className={classes.privacyNote}>On privacy: LessWrong team does not look at user’s checks. We do track metadata, like “Two users just matched”,
-          to help us know whether the feature is getting used. If one user opts in to revealing their checks we can still not see their matches, unless
-          the other part of the match has also opted in.</p>
-        <div className={classes.rootFlex}>
-          <div className={classes.matchContainer}>
-            <h3>Your top upvoted users (last 1.5 years)</h3>
-            <div className={classes.matchContainerGrid}>
-              <Headers titles={["Dialogue ...?", "Name", "Message", "Match", "Upvotes from you", "Agreement from you", "Posts you've read"]} className={classes.header} />
-              {userDialogueUsefulData.topUsers.slice(0, 20).map(targetUser => {
-                const checkId = userDialogueChecks?.find(check => check.targetUserId === targetUser._id)?._id
-                return (
-                  <React.Fragment key={targetUser.displayName + randomId()}>
-                    <DialogueCheckBox
-                      targetUserId={targetUser._id}
-                      targetUserDisplayName={targetUser.displayName}
-                      checkId={checkId}
-                      userDialogueChecks={userDialogueChecks}
-                    />
-                    <UsersName
-                      className={classes.displayName}
-                      documentId={targetUser._id}
-                      simple={false} />
-                    <MessageButton
-                      targetUserId={targetUser._id}
-                      currentUser={currentUser}
-                      classes={classes} />
-                    <MatchDialogueButton
-                      userDialogueChecks={userDialogueChecks}
-                      targetUserId={targetUser._id}
-                      targetUserDisplayName={targetUser.displayName}
-                      currentUser={currentUser}
-                      loadingNewDialogue={loadingNewDialogue}
-                      createDialogue={createDialogue}
-                      classes={classes}
-                    />
-                    {/* <UserBio 
->>>>>>> 0a8620a2
                     key={targetUser._id} 
                     classes={classes} 
                     userId={targetUser._id} /> */}
-                    <div>{targetUser.total_power}</div>
-                    <div>{targetUser.total_agreement}</div>
-                    <UserPostsYouveRead
-                      classes={classes}
-                      targetUserId={targetUser._id}
-                      components={Components} />
-                  </React.Fragment>
-                )
-              }
+                  <div>{targetUser.total_power}</div>
+                  <div>{targetUser.total_agreement}</div>
+                  <UserPostsYouveRead 
+                    classes={classes} 
+                    targetUserId={targetUser._id} 
+                    components={Components} />
+                </React.Fragment> 
               )}
-            </div>
+            )}
           </div>
         </div>
-<<<<<<< HEAD
       </div>
       <br />
       <div className={classes.rootFlex}>
@@ -773,12 +649,13 @@
               const checkId = userDialogueChecks?.find(check => check.targetUserId === targetUser._id)?._id
               
               return (
-                <React.Fragment key={targetUser.displayName + randomId()}> 
+                <React.Fragment key={`${targetUser._id}_other`}> 
                   <DialogueCheckBox 
                     targetUserId={targetUser._id}
                     targetUserDisplayName={targetUser.displayName} 
                     checkId={checkId} 
-                    userDialogueChecks={userDialogueChecks} 
+                    isChecked={isChecked(userDialogueChecks, targetUser._id)}
+                    isMatched={isMatched(userDialogueChecks, targetUser._id)}
                     classes={classes}
                   />
                   <UsersName 
@@ -790,7 +667,7 @@
                     currentUser={currentUser} 
                     classes={classes} />
                   <MatchDialogueButton
-                    userDialogueChecks={userDialogueChecks}
+                    isMatched={isMatched(userDialogueChecks, targetUser._id)}
                     targetUserId={targetUser._id}
                     targetUserDisplayName={targetUser.displayName}
                     currentUser={currentUser}
@@ -799,115 +676,73 @@
                     classes={classes}
                   />
                   {/* <UserBio 
-=======
-        <br />
-        <div className={classes.rootFlex}>
-          <div className={classes.matchContainer}>
-            <h3>All users who have published Dialogues</h3>
-            <div className={classes.matchContainerGrid}>
-              <Headers titles={["Dialogue maybe?", "Name", "Message", "Match", "Karma", "Karma", "Posts you've read", ""]} className={classes.header} />
-
-              {userDialogueUsefulData.dialogueUsers.map(targetUser => {
-                const checkId = userDialogueChecks?.find(check => check.targetUserId === targetUser._id)?._id
-
-                return (
-                  <React.Fragment key={targetUser.displayName + randomId()}>
-                    <DialogueCheckBox
-                      targetUserId={targetUser._id}
-                      targetUserDisplayName={targetUser.displayName}
-                      checkId={checkId}
-                      userDialogueChecks={userDialogueChecks}
-                    />
-                    <UsersName
-                      className={classes.displayName}
-                      documentId={targetUser._id}
-                      simple={false} />
-                    <MessageButton
-                      targetUserId={targetUser._id}
-                      currentUser={currentUser}
-                      classes={classes} />
-                    <MatchDialogueButton
-                      userDialogueChecks={userDialogueChecks}
-                      targetUserId={targetUser._id}
-                      targetUserDisplayName={targetUser.displayName}
-                      currentUser={currentUser}
-                      loadingNewDialogue={loadingNewDialogue}
-                      createDialogue={createDialogue}
-                      classes={classes}
-                    />
-                    {/* <UserBio 
->>>>>>> 0a8620a2
                     key={targetUser._id} 
                     classes={classes} 
                     userId={targetUser._id} /> */}
-                    <div>{targetUser.karma}</div>
-                    <div>{targetUser.karma}</div>
-                    <UserPostsYouveRead
-                      classes={classes}
-                      targetUserId={targetUser._id}
-                      components={Components} />
-                  </React.Fragment>
-                )
-              }
+                  <div>{targetUser.karma}</div>
+                  <div>{targetUser.karma}</div>
+                  <UserPostsYouveRead 
+                    classes={classes} 
+                    targetUserId={targetUser._id} 
+                    components={Components} />
+                </React.Fragment> 
               )}
-            </div>
-            {/* <LoadMore {...loadMoreProps} /> */}
+            )}
           </div>
         </div>
-        <br />
-        <div className={classes.rootFlex}>
-          <div className={classes.matchContainer}>
-            <h3>All users who have opted in to Dialogue Faciliation</h3>
-            <div className={classes.matchContainerGrid}>
-              <Headers titles={["Dialogue maybe?", "Name", "Message", "Match", "Karma", "Karma", "Posts you've read", ""]} className={classes.header} />
-
-              {UsersOptedInToDialogueFacilitation?.map(targetUser => {
-                const checkId = userDialogueChecks?.find(check => check.targetUserId === targetUser._id)?._id
-
-                return (
-                  <React.Fragment key={targetUser.displayName + randomId()}>
-                    <DialogueCheckBox
-                      targetUserId={targetUser._id}
-                      targetUserDisplayName={targetUser.displayName}
-                      checkId={checkId}
-                      userDialogueChecks={userDialogueChecks}
-                    />
-                    <UsersName
-                      className={classes.displayName}
-                      documentId={targetUser._id}
-                      simple={false} />
-                    <MessageButton
-                      targetUserId={targetUser._id}
-                      currentUser={currentUser}
-                      classes={classes} />
-                    <MatchDialogueButton
-                      userDialogueChecks={userDialogueChecks}
-                      targetUserId={targetUser._id}
-                      targetUserDisplayName={targetUser.displayName}
-                      currentUser={currentUser}
-                      loadingNewDialogue={loadingNewDialogue}
-                      createDialogue={createDialogue}
-                      classes={classes}
-                    />
-                    {/* <UserBio 
-                    key={targetUser._id} 
-                    classes={classes} 
-                    userId={targetUser._id} /> */}
-                    <div>{targetUser.karma}</div>
-                    <div>{targetUser.karma}</div>
-                    <UserPostsYouveRead
-                      classes={classes}
-                      targetUserId={targetUser._id}
-                      components={Components} />
-                  </React.Fragment>
-                )
-              }
+      </div>
+      <br />
+      <div className={classes.rootFlex}>
+        <div className={classes.matchContainer}>
+          <h3>All users who have opted in to Dialogue Faciliation</h3>
+          <div className={classes.matchContainerGrid}>
+            <h5 className={classes.header}>Display Name</h5>
+            <h5 className={classes.header}>Bio</h5>
+            <h5 className={classes.header}>Posts you've read</h5>
+            <h5 className={classes.header}>Opt-in to dialogue</h5>
+            <h5 className={classes.header}>Karma</h5>
+            <h5 className={classes.header}>Karma again</h5>
+            <h5 className={classes.header}>Message</h5>
+            <h5 className={classes.header}>Match</h5>
+            {UsersOptedInToDialogueFacilitation?.map(targetUser => {
+              const checkId = userDialogueChecks?.find(check => check.targetUserId === targetUser._id)?._id
+              
+              return (
+                <React.Fragment key={targetUser.displayName + randomId()}>
+                  <div className={classes.displayName}><UsersName documentId={targetUser._id} simple={false}/></div>
+                  <UserBio key={targetUser._id} classes={classes} userId={targetUser._id} />
+                  <input 
+                    type="checkbox" 
+                    style={{ margin: '0', width: '20px' }} 
+                    // onChange={event => updateDatabase(
+                    //   event, 
+                    //   targetUser._id, 
+                    //   checkId
+                    // )} 
+                    value={targetUser.displayName} 
+                    // checked={userDialogueChecks?.find(check => check.targetUserId === targetUser._id)?.checked}
+                  />
+                  <UserPostsYouveRead classes={classes} targetUserId={targetUser._id} components={Components} />
+                  <div>{targetUser.karma}</div>
+                  <div>{targetUser.karma}</div>
+                  {<button className={classes.button}> <NewConversationButton user={{_id: targetUser._id}} currentUser={currentUser}>
+                      <a data-cy="message">Message</a>
+                  </NewConversationButton> </button>}
+                  <div>
+                    {userDialogueChecks &&
+                      userDialogueChecks.some(check => check.targetUserId === targetUser._id && check.match) ? <div>
+                        <span>You match!</span>
+                        <a className={classes.link} onClick={e => createDialogue(`${currentUser?.displayName}/${targetUser.displayName}`, [targetUser._id])}> {loadingNewDialogue ? "Creating new Dialogue..." : "Start Dialogue"} </a>
+                      </div> : null}
+                  </div>
+                </React.Fragment>
               )}
-            </div>
-            <LoadMore {...loadMoreProps} />
+            )}
           </div>
+          <LoadMore {...loadMoreProps} />
         </div>
-        {/* <h2>All users who had dialogues</h2>
+      </div>
+      {/* <h2>All users who had dialogues</h2>
       <div style={{ display: 'grid', gridTemplateColumns: '1fr 1fr 1fr', gap: '0px' }}>
         <h5>Display Name</h5>
         <h5>Opt-in to dialogue</h5>
@@ -921,7 +756,7 @@
         ))}
       </div>  */}
 
-        {/* <h2>Your top tags</h2>
+      {/* <h2>Your top tags</h2>
       <div style={{ display: 'grid', gridTemplateColumns: '1fr 1fr 1fr', gap: '0px' }}>
         <h5>Tag Name</h5>
         <h5>Comment Count</h5>
@@ -935,7 +770,7 @@
         ))}
       </div> */}
 
-        {/* <h2>Your top tags top users</h2>
+      {/* <h2>Your top tags top users</h2>
       <div style={{ display: 'grid', gridTemplateColumns: '1fr 1fr 1fr', gap: '0px' }}>
         <h5>Username</h5>
         <h5>Total Power</h5>
@@ -953,7 +788,7 @@
   );
 }
 
-const DialogueSuggestionsPageComponent = registerComponent('DialogueSuggestionsPage', DialogueSuggestionsPage, { styles });
+const DialogueSuggestionsPageComponent = registerComponent('DialogueSuggestionsPage', DialogueSuggestionsPage, {styles});
 
 declare global {
   interface ComponentTypes {
