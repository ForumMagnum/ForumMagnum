import { Components, registerComponent } from '../../lib/vulcan-lib/components';
import React, { PureComponent } from 'react';
import Radio from '@/lib/vendor/@material-ui/core/src/Radio';
import RadioGroup from '@/lib/vendor/@material-ui/core/src/RadioGroup';
import FormControlLabel from '@/lib/vendor/@material-ui/core/src/FormControlLabel';
import Select from '@/lib/vendor/@material-ui/core/src/Select';
import Checkbox from '@/lib/vendor/@material-ui/core/src/Checkbox';
import { withTimezone } from '../common/withTimezone';
import withErrorBoundary from '../common/withErrorBoundary';
import moment from '../../lib/moment-timezone';
import { convertTimeOfWeekTimezone } from '../../lib/utils/timeUtil';
import { karmaChangeNotifierDefaultSettings, type KarmaChangeSettingsType } from '../../lib/collections/users/helpers';
import * as _ from 'underscore';
import { isFriendlyUI, preferredHeadingCase } from '../../themes/forumTheme';
import { TypedFieldApi } from '@/components/tanstack-form-components/BaseAppForm';
import { defineStyles, useStyles } from '../hooks/useStyles';

const styles = defineStyles('KarmaChangeNotifierSettings', (theme: ThemeType) => ({
  root: {
    paddingLeft: 8,
    paddingRight: 8,
  },
  heading: {
    fontFamily: isFriendlyUI ? theme.palette.fonts.sansSerifStack : undefined,
  },
  radioGroup: {
    marginTop: 4,
    paddingLeft: 24,
  },
  radioButton: {
    padding: 4,
  },
  inline: {
    display: "inline",
  },
  checkbox: {
    paddingRight: 4,
  },
  showNegative: {
    paddingLeft: 16,
  },
}));

type KarmaNotificationTimingStrings = {
  label: string
  infoText: string
  emptyText: string
};


export function getKarmaNotificationTimingChoices(): Record<string, KarmaNotificationTimingStrings> {
  const choices = {
    disabled: {
      label: "Disabled",
      infoText: "Karma and react notifications are disabled",
      emptyText: "Karma and react notifications are disabled"
    },
    daily: {
      label: "Batched daily",
      infoText: preferredHeadingCase("Karma Changes and Reacts (batched daily):"),
      emptyText: "No karma changes or reacts yesterday"
    },
    weekly: {
      label: "Batched weekly",
      infoText: preferredHeadingCase("Karma Changes and Reacts (batched weekly):"),
      emptyText: "No karma changes or reacts last week"
    },
    realtime: {
      label: "Realtime",
      infoText: preferredHeadingCase("Recent Karma Changes and Reacts"),
      emptyText: "No karma changes or reacts since you last checked"
    },
  };

  const defaultValue = (karmaChangeNotifierDefaultSettings.get()).updateFrequency;
  choices[defaultValue].label += " (default)"

  return choices;
}

const getBatchingTimeLocalTZ = (settings: KarmaChangeSettingsType, timezone: any) => {
  const { timeOfDayGMT, dayOfWeekGMT } = settings;
  const { timeOfDay, dayOfWeek } = convertTimeOfWeekTimezone(timeOfDayGMT, dayOfWeekGMT, "GMT", timezone);
  return { timeOfDay, dayOfWeek };
};

const KarmaChangeNotifierSettings = ({
  field,
  timezone,
}: {
  field: TypedFieldApi<KarmaChangeSettingsType>;
  timezone?: AnyBecauseTodo;
}) => {
  const { Typography, MenuItem } = Components;
  const classes = useStyles(styles);
  const settings = field.state.value;

  const modifyValue = (changes: Partial<KarmaChangeSettingsType>) => {
    const newSettings = { ...settings, ...changes };
    field.handleChange(newSettings);
  };
  
  const setBatchingTimeOfDay = (timeOfDay: number, tz: AnyBecauseTodo) => {
    const oldTimeLocalTZ = getBatchingTimeLocalTZ(settings, timezone);
    const newTimeLocalTZ = {
      timeOfDay: timeOfDay,
      dayOfWeek: oldTimeLocalTZ.dayOfWeek
    };
    const newTimeGMT = convertTimeOfWeekTimezone(newTimeLocalTZ.timeOfDay, newTimeLocalTZ.dayOfWeek, tz, "GMT");
    
    modifyValue({
      timeOfDayGMT: newTimeGMT.timeOfDay,
      dayOfWeekGMT: newTimeGMT.dayOfWeek,
    });
  };
  
  const setBatchingDayOfWeek = (dayOfWeek: string, tz: AnyBecauseTodo) => {
    const oldTimeLocalTZ = getBatchingTimeLocalTZ(settings, timezone);
    const newTimeLocalTZ = {
      timeOfDay: oldTimeLocalTZ.timeOfDay,
      dayOfWeek: dayOfWeek
    };
    const newTimeGMT = convertTimeOfWeekTimezone(newTimeLocalTZ.timeOfDay, newTimeLocalTZ.dayOfWeek, tz, "GMT");
    
    modifyValue({
      timeOfDayGMT: newTimeGMT.timeOfDay,
      dayOfWeekGMT: newTimeGMT.dayOfWeek,
    });
  };
  
  if (!settings.timeOfDayGMT || !settings.dayOfWeekGMT) {
    return null
  }
  
  const {timeOfDay, dayOfWeek} = getBatchingTimeLocalTZ(settings, timezone);
  
  const batchTimingChoices = <span>
    { (settings.updateFrequency==="daily" || settings.updateFrequency==="weekly") &&
      <React.Fragment>
        {" at "}<Select
          value={timeOfDay}
          onChange={(event) => setBatchingTimeOfDay(parseInt(event.target.value), timezone)}
        >
          { _.range(24).map(hour =>
              <MenuItem key={hour} value={hour}>{hour}:00</MenuItem>
            )
          }
<<<<<<< HEAD
        </React.Fragment>
      }
    </span>
    
    return <div className={classes.root}>
      <Typography variant="body1" className={classes.heading}>
        Vote and Reaction Notifications
      </Typography>
      <Typography variant="body2">
        Shows reactions, upvotes and downvotes on your posts and comments on top of the
        page. By default, this is on but only updates once per day, to avoid
        creating a distracting temptation to frequently recheck it. Can be
        set to real time (removing the batching), disabled (to remove it
        from the header entirely), or to some other update interval.
      </Typography>
      <RadioGroup className={classes.radioGroup}
        value={settings.updateFrequency}
        onChange={(event, newValue) => this.modifyValue({updateFrequency: newValue as any})}
      >
        {_.map(getKarmaNotificationTimingChoices(), (timingChoice, key) =>
          <FormControlLabel
            key={key}
            control={<Radio className={classes.radioButton} value={key}/>}
            label={
              <Typography className={classes.inline} variant="body2" component="span">
                {timingChoice.label}
                {(settings.updateFrequency === key) ? batchTimingChoices : null}
              </Typography>
            }
            classes={{
              label: null as any,
            }}
          />
        )}
      </RadioGroup>
      
      { (settings.updateFrequency==="realtime") && <span>
        Warning: Immediate karma updates may lead to over-updating on tiny amounts
        of feedback, and to checking the site frequently when you'd rather be
        doing something else.
      </span> }
      {
=======
        </Select>
        
        {moment().tz(timezone).format("z")}
        
        { settings.updateFrequency==="weekly" && <React.Fragment>
            {" on "}<Select value={dayOfWeek}
              onChange={(event) => setBatchingDayOfWeek(event.target.value, timezone)}
            >
              <MenuItem value="Sunday">Sunday</MenuItem>
              <MenuItem value="Monday">Monday</MenuItem>
              <MenuItem value="Tuesday">Tuesday</MenuItem>
              <MenuItem value="Wednesday">Wednesday</MenuItem>
              <MenuItem value="Thursday">Thursday</MenuItem>
              <MenuItem value="Friday">Friday</MenuItem>
              <MenuItem value="Saturday">Saturday</MenuItem>
            </Select>
          </React.Fragment>
        }
      </React.Fragment>
    }
  </span>
  
  return <div className={classes.root}>
    <Typography variant="body1" className={classes.heading}>
      Vote and Reaction Notifications
    </Typography>
    <Typography variant="body2">
      Shows reactions, upvotes and downvotes on your posts and comments on top of the
      page. By default, this is on but only updates once per day, to avoid
      creating a distracting temptation to frequently recheck it. Can be
      set to real time (removing the batching), disabled (to remove it
      from the header entirely), or to some other update interval.
    </Typography>
    <RadioGroup className={classes.radioGroup}
      value={settings.updateFrequency}
      onChange={(event, newValue) => modifyValue({updateFrequency: newValue as any})}
    >
      {_.map(getKarmaNotificationTimingChoices(), (timingChoice, key) =>
>>>>>>> 2e3f0af4
        <FormControlLabel
          key={key}
          value={key}
          control={<Radio className={classes.radioButton} />}
          label={
            <Typography className={classes.inline} variant="body2" component="span">
              {timingChoice.label}
              {(settings.updateFrequency === key) ? batchTimingChoices : null}
            </Typography>
          }
          classes={{
            label: null as any,
          }}
        />
      )}
    </RadioGroup>
    
    { (settings.updateFrequency==="realtime") && <span>
      Warning: Immediate karma updates may lead to over-updating on tiny amounts
      of feedback, and to checking the site frequently when you'd rather be
      doing something else.
    </span> }
    {
      <FormControlLabel
        control={<Checkbox
          id="showNegativeCheckbox"
          classes={{root: classes.checkbox}}
          checked={settings.showNegativeKarma}
          onChange={(event, checked) => modifyValue({showNegativeKarma: checked})}
        />}
        label={
          <Typography variant="body2" className={classes.inline}>
            Show negative karma notifications
          </Typography>
        }
        className={classes.showNegative}
      />
    }
  </div>
};

const KarmaChangeNotifierSettingsComponent = registerComponent("KarmaChangeNotifierSettings", KarmaChangeNotifierSettings, {
  hocs: [withTimezone, withErrorBoundary]
});

declare global {
  interface ComponentTypes {
    KarmaChangeNotifierSettings: typeof KarmaChangeNotifierSettingsComponent
  }
}<|MERGE_RESOLUTION|>--- conflicted
+++ resolved
@@ -1,5 +1,5 @@
 import { Components, registerComponent } from '../../lib/vulcan-lib/components';
-import React, { PureComponent } from 'react';
+import React from 'react';
 import Radio from '@/lib/vendor/@material-ui/core/src/Radio';
 import RadioGroup from '@/lib/vendor/@material-ui/core/src/RadioGroup';
 import FormControlLabel from '@/lib/vendor/@material-ui/core/src/FormControlLabel';
@@ -145,50 +145,6 @@
               <MenuItem key={hour} value={hour}>{hour}:00</MenuItem>
             )
           }
-<<<<<<< HEAD
-        </React.Fragment>
-      }
-    </span>
-    
-    return <div className={classes.root}>
-      <Typography variant="body1" className={classes.heading}>
-        Vote and Reaction Notifications
-      </Typography>
-      <Typography variant="body2">
-        Shows reactions, upvotes and downvotes on your posts and comments on top of the
-        page. By default, this is on but only updates once per day, to avoid
-        creating a distracting temptation to frequently recheck it. Can be
-        set to real time (removing the batching), disabled (to remove it
-        from the header entirely), or to some other update interval.
-      </Typography>
-      <RadioGroup className={classes.radioGroup}
-        value={settings.updateFrequency}
-        onChange={(event, newValue) => this.modifyValue({updateFrequency: newValue as any})}
-      >
-        {_.map(getKarmaNotificationTimingChoices(), (timingChoice, key) =>
-          <FormControlLabel
-            key={key}
-            control={<Radio className={classes.radioButton} value={key}/>}
-            label={
-              <Typography className={classes.inline} variant="body2" component="span">
-                {timingChoice.label}
-                {(settings.updateFrequency === key) ? batchTimingChoices : null}
-              </Typography>
-            }
-            classes={{
-              label: null as any,
-            }}
-          />
-        )}
-      </RadioGroup>
-      
-      { (settings.updateFrequency==="realtime") && <span>
-        Warning: Immediate karma updates may lead to over-updating on tiny amounts
-        of feedback, and to checking the site frequently when you'd rather be
-        doing something else.
-      </span> }
-      {
-=======
         </Select>
         
         {moment().tz(timezone).format("z")}
@@ -227,11 +183,9 @@
       onChange={(event, newValue) => modifyValue({updateFrequency: newValue as any})}
     >
       {_.map(getKarmaNotificationTimingChoices(), (timingChoice, key) =>
->>>>>>> 2e3f0af4
         <FormControlLabel
           key={key}
-          value={key}
-          control={<Radio className={classes.radioButton} />}
+          control={<Radio className={classes.radioButton} value={key} />}
           label={
             <Typography className={classes.inline} variant="body2" component="span">
               {timingChoice.label}
