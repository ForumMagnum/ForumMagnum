import { Components, registerComponent } from 'meteor/vulcan:core';
import React, { PureComponent } from 'react';
import Users from 'meteor/vulcan:users';
<<<<<<< HEAD
import defineComponent from '../../lib/defineComponent';
=======
import withUser from '../common/withUser';
>>>>>>> e9138743

const EmailConfirmationRequiredCheckbox = (props) => {
  let { currentUser, label, ...otherProps } = props;
  
  if(Users.emailAddressIsVerified(currentUser)) {
    return (
      <Components.FormComponentCheckbox
        {...props}
      />
    );
  } else {
    return (
      <Components.FormComponentCheckbox
        disabled
        {...otherProps}
        label={`${label} (verify your email address first)`}
      />
    );
  }
}

<<<<<<< HEAD
export default defineComponent({
  name: "EmailConfirmationRequiredCheckbox",
  component: EmailConfirmationRequiredCheckbox,
  hocs: [ withCurrentUser ]
});
=======
registerComponent("EmailConfirmationRequiredCheckbox", EmailConfirmationRequiredCheckbox, withUser);
>>>>>>> e9138743
<|MERGE_RESOLUTION|>--- conflicted
+++ resolved
@@ -1,11 +1,8 @@
 import { Components, registerComponent } from 'meteor/vulcan:core';
 import React, { PureComponent } from 'react';
 import Users from 'meteor/vulcan:users';
-<<<<<<< HEAD
 import defineComponent from '../../lib/defineComponent';
-=======
 import withUser from '../common/withUser';
->>>>>>> e9138743
 
 const EmailConfirmationRequiredCheckbox = (props) => {
   let { currentUser, label, ...otherProps } = props;
@@ -27,12 +24,8 @@
   }
 }
 
-<<<<<<< HEAD
 export default defineComponent({
   name: "EmailConfirmationRequiredCheckbox",
   component: EmailConfirmationRequiredCheckbox,
-  hocs: [ withCurrentUser ]
-});
-=======
-registerComponent("EmailConfirmationRequiredCheckbox", EmailConfirmationRequiredCheckbox, withUser);
->>>>>>> e9138743
+  hocs: [ withUser ]
+});