--- conflicted
+++ resolved
@@ -2,11 +2,8 @@
 import React from 'react';
 import PropTypes from 'prop-types';
 import Helmet from 'react-helmet';
-<<<<<<< HEAD
 import defineComponent from '../../lib/defineComponent';
-=======
 import withUser from '../common/withUser';
->>>>>>> e9138743
 
 const UsersAccount = (props, /* context*/) => {
 
@@ -24,14 +21,8 @@
   currentUser: PropTypes.object
 };
 
-<<<<<<< HEAD
 export default defineComponent({
   name: 'UsersAccount',
   component: UsersAccount,
-  hocs: [ withCurrentUser ]
-});
-=======
-UsersAccount.displayName = 'UsersAccount';
-
-registerComponent('UsersAccount', UsersAccount, withUser);
->>>>>>> e9138743
+  hocs: [ withUser ]
+});