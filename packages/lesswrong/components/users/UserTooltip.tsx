import React, { ReactNode } from "react";
import { registerComponent, Components } from "../../lib/vulcan-lib";
import type { PopperPlacementType } from "@material-ui/core/Popper/Popper";
import { isFriendlyUI } from "../../themes/forumTheme";

<<<<<<< HEAD
const styles = (theme: ThemeType) => ({
  tooltip: isFriendlyUI
=======
const styles = () => ({
  root: isEAForum
>>>>>>> e7283aba
    ? {
      padding: 12,
      top: 2,
    }
    : {},
});

const UserTooltip = ({user, placement, inlineBlock, children, classes}: {
  user: UsersMinimumInfo,
  placement?: PopperPlacementType,
  inlineBlock?: boolean,
  children: ReactNode,
  classes: ClassesType,
}) => {
<<<<<<< HEAD
  const {LWTooltip, EAUserTooltipContent, LWUserTooltipContent} = Components;
  const Main = isFriendlyUI ? EAUserTooltipContent : LWUserTooltipContent;

=======
  const {
    EAHoverOver, EAUserTooltipContent, LWTooltip, LWUserTooltipContent,
  } = Components;
  const Tooltip = isEAForum ? EAHoverOver : LWTooltip;
  const Content = isEAForum ? EAUserTooltipContent : LWUserTooltipContent;
>>>>>>> e7283aba
  return (
    <Tooltip
      title={<Content user={user} />}
      placement={placement}
      inlineBlock={inlineBlock}
      popperClassName={classes.root}
    >
      {children}
    </Tooltip>
  );
}

const UserTooltipComponent = registerComponent("UserTooltip", UserTooltip, {styles});

declare global {
  interface ComponentTypes {
    UserTooltip: typeof UserTooltipComponent
  }
}<|MERGE_RESOLUTION|>--- conflicted
+++ resolved
@@ -3,13 +3,8 @@
 import type { PopperPlacementType } from "@material-ui/core/Popper/Popper";
 import { isFriendlyUI } from "../../themes/forumTheme";
 
-<<<<<<< HEAD
-const styles = (theme: ThemeType) => ({
-  tooltip: isFriendlyUI
-=======
 const styles = () => ({
-  root: isEAForum
->>>>>>> e7283aba
+  root: isFriendlyUI
     ? {
       padding: 12,
       top: 2,
@@ -24,17 +19,11 @@
   children: ReactNode,
   classes: ClassesType,
 }) => {
-<<<<<<< HEAD
-  const {LWTooltip, EAUserTooltipContent, LWUserTooltipContent} = Components;
-  const Main = isFriendlyUI ? EAUserTooltipContent : LWUserTooltipContent;
-
-=======
   const {
     EAHoverOver, EAUserTooltipContent, LWTooltip, LWUserTooltipContent,
   } = Components;
-  const Tooltip = isEAForum ? EAHoverOver : LWTooltip;
-  const Content = isEAForum ? EAUserTooltipContent : LWUserTooltipContent;
->>>>>>> e7283aba
+  const Tooltip = isFriendlyUI ? EAHoverOver : LWTooltip;
+  const Content = isFriendlyUI ? EAUserTooltipContent : LWUserTooltipContent;
   return (
     <Tooltip
       title={<Content user={user} />}
