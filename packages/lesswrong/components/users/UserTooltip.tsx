--- conflicted
+++ resolved
@@ -19,16 +19,8 @@
   children: ReactNode,
   classes: ClassesType,
 }) => {
-<<<<<<< HEAD
   const {HoverOver, EAUserTooltipContent, LWUserTooltipContent} = Components;
-  const Content = isEAForum ? EAUserTooltipContent : LWUserTooltipContent;
-=======
-  const {
-    EAHoverOver, EAUserTooltipContent, LWTooltip, LWUserTooltipContent,
-  } = Components;
-  const Tooltip = isFriendlyUI ? EAHoverOver : LWTooltip;
   const Content = isFriendlyUI ? EAUserTooltipContent : LWUserTooltipContent;
->>>>>>> e04ce952
   return (
     <HoverOver
       title={<Content user={user} />}
