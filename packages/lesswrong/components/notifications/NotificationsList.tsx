import React, { useState } from 'react';
import { registerComponent } from '../../lib/vulcan-lib/components';
import { preferredHeadingCase } from '../../themes/forumTheme';
import NotificationsItem from "./NotificationsItem";
import Loading from "../vulcan-core/Loading";
import { useQueryWithLoadMore } from "@/components/hooks/useQueryWithLoadMore";
<<<<<<< HEAD
import { NotificationsListMultiQuery } from './NotificationsListMultiQuery';
=======
import { gql } from "@/lib/generated/gql-codegen";
import { useCurrentUser } from '../common/withUser';

// Shared with useUnreadNotifications, which enables triggering refetches of
// this query via a context provider
export const NotificationsListMultiQuery = gql(`
  query multiNotificationNotificationsListQuery($selector: NotificationSelector, $limit: Int, $enableTotal: Boolean) {
    notifications(selector: $selector, limit: $limit, enableTotal: $enableTotal) {
      results {
        ...NotificationsList
      }
      totalCount
    }
  }
`);
>>>>>>> 553eb391

const styles = (theme: ThemeType) => ({
  root: {
    overflowY: "auto",
    padding: 0,
    margin: 0,
  },

  empty: {
    ...theme.typography.body2,
    padding: 10
  },

  loadMoreButton: {
    fontSize: "14px",
    padding: 0,
    cursor: "pointer",
    margin: 0,
    "&:hover": {
      background: theme.palette.greyAlpha(0.1),
    },
  },
  loadMoreLabel: {
    padding: 16,
    textAlign: "center",
    width: "100%",
    fontFamily: theme.palette.fonts.sansSerifStack,
  },
});

const NotificationsList = ({ terms, classes }: {
  terms: NotificationsViewTerms,
  classes: ClassesType<typeof styles>,
}) => {
  const currentUser = useCurrentUser();
  const { view, limit, ...selectorTerms } = terms;
  const { data, loading, loadMoreProps } = useQueryWithLoadMore(NotificationsListMultiQuery, {
    variables: {
      selector: { [view]: selectorTerms },
      limit: 20,
      enableTotal: false,
    },
    itemsPerPage: 10,
  });

  const results = data?.notifications?.results;
  const { loadMore } = loadMoreProps;

  const [lastNotificationsCheck] = useState(
    ((currentUser?.lastNotificationsCheck) || ""),
  );

  if (results?.length) {
    return (
      <ul className={classes.root}>
        {results.map(notification =>
          <NotificationsItem
            notification={notification}
            lastNotificationsCheck={lastNotificationsCheck}
            key={notification._id}
          />
        )}
        {results.length >= 20 &&
          <div
            className={classes.loadMoreButton}
            onClick={() => loadMore()}
          >
            <div className={classes.loadMoreLabel}>
              {preferredHeadingCase("Load More")}
            </div>
          </div>}
      </ul>
    )
  } else if (loading) {
    return <Loading/>
  } else {
    const modifier =
        (terms.type === undefined) ? (<></>)
      : (terms.type === 'newPost') ? (<b>new post</b>)
      : (terms.type === 'newComment') ? (<b>new comment</b>)
      : (terms.type === 'newMessage') ? (<b>new message</b>)
      : "of these";
    return <div className={classes.empty}> You don't have any {modifier} notifications yet</div>
  }
}

export default registerComponent('NotificationsList', NotificationsList, {
  styles,
  areEqual: {
    terms: "shallow",
  }
});

<|MERGE_RESOLUTION|>--- conflicted
+++ resolved
@@ -4,25 +4,8 @@
 import NotificationsItem from "./NotificationsItem";
 import Loading from "../vulcan-core/Loading";
 import { useQueryWithLoadMore } from "@/components/hooks/useQueryWithLoadMore";
-<<<<<<< HEAD
 import { NotificationsListMultiQuery } from './NotificationsListMultiQuery';
-=======
-import { gql } from "@/lib/generated/gql-codegen";
 import { useCurrentUser } from '../common/withUser';
-
-// Shared with useUnreadNotifications, which enables triggering refetches of
-// this query via a context provider
-export const NotificationsListMultiQuery = gql(`
-  query multiNotificationNotificationsListQuery($selector: NotificationSelector, $limit: Int, $enableTotal: Boolean) {
-    notifications(selector: $selector, limit: $limit, enableTotal: $enableTotal) {
-      results {
-        ...NotificationsList
-      }
-      totalCount
-    }
-  }
-`);
->>>>>>> 553eb391
 
 const styles = (theme: ThemeType) => ({
   root: {
