import React, { Component } from 'react';
import PropTypes from 'prop-types';
import { List, ListItem } from 'material-ui/List';
<<<<<<< HEAD
import { Components, withList, withCurrentUser, withEdit } from 'meteor/vulcan:core';
import Notifications from '../../lib/collections/notifications/collection.js';
import defineComponent from '../../lib/defineComponent';
=======
import { Components, registerComponent, withList, withEdit } from 'meteor/vulcan:core';
import Notifications from '../../lib/collections/notifications/collection.js';
import withUser from '../common/withUser';
>>>>>>> e9138743

class NotificationsList extends Component {

  constructor(props) {
    super(props)
    this.state = {
      lastNotificationsCheck: ((props.currentUser && props.currentUser.lastNotificationsCheck) || ""),
    }
  }

  render() {
    const results = this.props.results;
    const loadMore = this.props.loadMore;
    if (results && results.length) {
      return (
        <List style={{width: '270px', overflowY: 'auto', padding: '0px'}}>
          {results.map(notification => <Components.NotificationsItem notification={notification} lastNotificationsCheck={this.state.lastNotificationsCheck} key={notification._id} />)}
          {results.length >= 20 && <ListItem className="notifications-list-item" onClick={() => loadMore()} primaryText="Load More" style={{textAlign: 'center', fontSize: '14px'}} />}
        </List>
      )
    } else {
      return <div className="notifications-list-empty"> You don{"'"}t have any notifications yet!</div>
    }
  }
}

const options = {
  collection: Notifications,
  queryName: 'notificationsListQuery',
  fragmentName: 'NotificationsList',
  limit: 20,
  totalResolver: false
};

const withEditOptions = {
  collection: Notifications,
  fragmentName: 'NotificationsList',
};

<<<<<<< HEAD
export default defineComponent({
  name: 'NotificationsList',
  component: NotificationsList,
  hocs: [ [withList, options], [withEdit, withEditOptions], withCurrentUser ]
});
=======
registerComponent('NotificationsList', NotificationsList, [withList, options], [withEdit, withEditOptions], withUser);
>>>>>>> e9138743
<|MERGE_RESOLUTION|>--- conflicted
+++ resolved
@@ -1,15 +1,10 @@
 import React, { Component } from 'react';
 import PropTypes from 'prop-types';
 import { List, ListItem } from 'material-ui/List';
-<<<<<<< HEAD
-import { Components, withList, withCurrentUser, withEdit } from 'meteor/vulcan:core';
+import { Components, withList, withEdit } from 'meteor/vulcan:core';
 import Notifications from '../../lib/collections/notifications/collection.js';
 import defineComponent from '../../lib/defineComponent';
-=======
-import { Components, registerComponent, withList, withEdit } from 'meteor/vulcan:core';
-import Notifications from '../../lib/collections/notifications/collection.js';
 import withUser from '../common/withUser';
->>>>>>> e9138743
 
 class NotificationsList extends Component {
 
@@ -49,12 +44,8 @@
   fragmentName: 'NotificationsList',
 };
 
-<<<<<<< HEAD
 export default defineComponent({
   name: 'NotificationsList',
   component: NotificationsList,
-  hocs: [ [withList, options], [withEdit, withEditOptions], withCurrentUser ]
-});
-=======
-registerComponent('NotificationsList', NotificationsList, [withList, options], [withEdit, withEditOptions], withUser);
->>>>>>> e9138743
+  hocs: [ [withList, options], [withEdit, withEditOptions], withUser ]
+});