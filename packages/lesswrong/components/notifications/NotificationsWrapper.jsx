/*

The Navigation for the Inbox components

*/

import React, { Component } from 'react';
import PropTypes from 'prop-types';
import DropdownButton from 'react-bootstrap/lib/DropdownButton';
import MenuItem from 'react-bootstrap/lib/MenuItem';
<<<<<<< HEAD
import { Components, withCurrentUser } from 'meteor/vulcan:core';
import defineComponent from '../../lib/defineComponent';
=======
import { Components, registerComponent } from 'meteor/vulcan:core';
import withUser from '../common/withUser';
>>>>>>> e9138743

class NotificationsWrapper extends Component {

  constructor(props) {
    super(props);
    this.state = {notificationsFilter: ""};
  }

  render() {
    const views = ["newPost", "newPendingPost", "postApproved", "newComment", "newReply", "newUser"];

    const terms = {view: 'userNotifications', userId: (!!this.props.currentUser ? this.props.currentUser._id : "0"), type: this.state.notificationsFilter};

    return (
      <div className="notification-filters">
        <DropdownButton
          bsStyle="default"
          className="views btn-secondary"
          id="views-dropdown"
          title="Notification Filters"
        >
          <MenuItem onClick={() => this.setState({notificationsFilter: ""})}>All Notifications</MenuItem>
          {views.map(view =>
            <MenuItem key={view} onClick={() => this.setState({notificationsFilter: view})}>{view}</MenuItem>
          )}
        </DropdownButton>
        <Components.NotificationsFullscreenList terms={terms} />
      </div>
    )
  }
}

<<<<<<< HEAD
export default defineComponent({
  name: 'NotificationsWrapper',
  component: NotificationsWrapper,
  hocs: [ withCurrentUser ]
});
=======
registerComponent('NotificationsWrapper', NotificationsWrapper, withUser);
>>>>>>> e9138743
<|MERGE_RESOLUTION|>--- conflicted
+++ resolved
@@ -8,13 +8,9 @@
 import PropTypes from 'prop-types';
 import DropdownButton from 'react-bootstrap/lib/DropdownButton';
 import MenuItem from 'react-bootstrap/lib/MenuItem';
-<<<<<<< HEAD
-import { Components, withCurrentUser } from 'meteor/vulcan:core';
+import { Components } from 'meteor/vulcan:core';
 import defineComponent from '../../lib/defineComponent';
-=======
-import { Components, registerComponent } from 'meteor/vulcan:core';
 import withUser from '../common/withUser';
->>>>>>> e9138743
 
 class NotificationsWrapper extends Component {
 
@@ -47,12 +43,8 @@
   }
 }
 
-<<<<<<< HEAD
 export default defineComponent({
   name: 'NotificationsWrapper',
   component: NotificationsWrapper,
-  hocs: [ withCurrentUser ]
-});
-=======
-registerComponent('NotificationsWrapper', NotificationsWrapper, withUser);
->>>>>>> e9138743
+  hocs: [ withUser ]
+});