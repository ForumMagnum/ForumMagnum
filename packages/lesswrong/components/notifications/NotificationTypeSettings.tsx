<<<<<<< HEAD
import React, { useCallback } from 'react';
import Select from '@material-ui/core/Select';
=======
import React from 'react';
import { Components, registerComponent } from '../../lib/vulcan-lib/components';
import Select from '@/lib/vendor/@material-ui/core/src/Select';
>>>>>>> 1111eda9
import withErrorBoundary from '../common/withErrorBoundary';
import {
  DayOfWeek,
  NotificationTypeSettings,
  LegacyNotificationTypeSettings,
  legacyToNewNotificationTypeSettings,
  NotificationBatchingFrequency,
  NotificationChannel,
  NotificationChannelSettings,
} from "../../lib/collections/users/schema";
import { getNotificationTypeByUserSetting } from '../../lib/notificationTypes';
import type { PickedTime } from '../common/BatchTimePicker';
import { isFriendlyUI } from '../../themes/forumTheme';
import classNames from 'classnames';
import { Components, registerComponent } from '@/lib/vulcan-lib/components';

const styles = (theme: ThemeType) => ({
  root: {
    paddingLeft: 8,
    paddingRight: 8,
    display: "flex",
    flexDirection: "column",
    gap: "8px"
  },
  label: {
    fontFamily: isFriendlyUI ? theme.palette.fonts.sansSerifStack : undefined,
  },
  channelLabel: {
    fontSize: 13
  },
  channelSettings: {
    paddingLeft: 8,
    display: "flex",
    gap: "8px",
    justifyContent: "space-between",
    alignItems: "center",
    fontSize: 13,
    [theme.breakpoints.down('sm')]: {
      paddingLeft: 0,
    }
  },
  channelSettingsDetails: {
    display: "flex",
    flexWrap: "wrap",
    alignItems: "center",
    gap: "4px",
    ...theme.typography.body2,
    fontSize: 13,
    "&>*": {
      whiteSpace: "nowrap"
    }
  },
  channelSettingsDisabled: {
    color: theme.palette.grey[600]
  },
  toggle: {
    alignItems: "center",
    marginRight: 8,
    [theme.breakpoints.down('sm')]: {
      marginRight: 0,
    }
  }
})

type NotificationTypeSettingsWidgetProps = {
  path: keyof DbUser;
  value: NotificationTypeSettings | LegacyNotificationTypeSettings;
  updateCurrentValues: Function,
  label: string;
  classes: ClassesType<typeof styles>;
};

const getChannelLabel = (channel: NotificationChannel): string => {
  switch (channel) {
    case "onsite":
      return "on-site";
    case "email":
      return "by email";
    default:
      return "";
  }
}

const NotificationTypeSettingsWidget = ({
  path,
  value,
  updateCurrentValues,
  label,
  classes
}: NotificationTypeSettingsWidgetProps) => {
  const { BatchTimePicker, Typography, MenuItem, ToggleSwitch } = Components;
  const notificationType = getNotificationTypeByUserSetting(path);

  const cleanValue = legacyToNewNotificationTypeSettings(value);

  const modifyChannelValue = useCallback((channel: NotificationChannel, changes: Partial<NotificationChannelSettings>) => {
    const newSettings = {
      ...cleanValue,
      [channel]: { ...cleanValue[channel], ...changes }
    };
    updateCurrentValues({ [path]: newSettings });
  }, [cleanValue, updateCurrentValues, path]);

  return (
    <div className={classes.root}>
      <Typography variant="body1" className={classes.label}>
        {label}
      </Typography>
      {notificationType.allowedChannels?.map((channel: NotificationChannel) => {
        const channelSettings: NotificationChannelSettings = cleanValue[channel];

        return (
          <div key={channel} className={classes.channelSettings}>
            <div className={classNames(classes.channelSettingsDetails, { [classes.channelSettingsDisabled]: !channelSettings.enabled })}>
              Notify me {getChannelLabel(channel)}
              <Select
                value={channelSettings.batchingFrequency}
                onChange={(event) =>
                  modifyChannelValue(channel, {
                    batchingFrequency: event.target.value as NotificationBatchingFrequency,
                  })
                }
                disabled={!channelSettings.enabled}
              >
                <MenuItem value="realtime">immediately</MenuItem>
                <MenuItem value="daily">daily</MenuItem>
                <MenuItem value="weekly">weekly</MenuItem>
              </Select>
              {(channelSettings.batchingFrequency === "daily" || channelSettings.batchingFrequency === "weekly") && (
                <>
                  {" at "}
                  <BatchTimePicker
                    mode={channelSettings.batchingFrequency ?? "realtime"}
                    value={{
                      timeOfDayGMT: channelSettings.timeOfDayGMT ?? 12,
                      dayOfWeekGMT: channelSettings.dayOfWeekGMT ?? "Monday",
                    }}
                    onChange={(newPickedTime: PickedTime) =>
                      modifyChannelValue(channel, {
                        timeOfDayGMT: newPickedTime.timeOfDayGMT,
                        dayOfWeekGMT: newPickedTime.dayOfWeekGMT as DayOfWeek,
                      })
                    }
                    disabled={!channelSettings.enabled}
                  />
                </>
              )}
            </div>
            <ToggleSwitch
              value={channelSettings.enabled}
              setValue={(val) => modifyChannelValue(channel, { enabled: val })}
              className={classes.toggle}
              smallVersion
            />
          </div>
        );
      })}
    </div>
  );
}

const NotificationTypeSettingsWidgetComponent = registerComponent('NotificationTypeSettingsWidget', NotificationTypeSettingsWidget, {
  styles,
  hocs: [withErrorBoundary]
});

declare global {
  interface ComponentTypes {
    NotificationTypeSettingsWidget: typeof NotificationTypeSettingsWidgetComponent
  }
}<|MERGE_RESOLUTION|>--- conflicted
+++ resolved
@@ -1,11 +1,6 @@
-<<<<<<< HEAD
 import React, { useCallback } from 'react';
-import Select from '@material-ui/core/Select';
-=======
-import React from 'react';
 import { Components, registerComponent } from '../../lib/vulcan-lib/components';
 import Select from '@/lib/vendor/@material-ui/core/src/Select';
->>>>>>> 1111eda9
 import withErrorBoundary from '../common/withErrorBoundary';
 import {
   DayOfWeek,
@@ -20,7 +15,6 @@
 import type { PickedTime } from '../common/BatchTimePicker';
 import { isFriendlyUI } from '../../themes/forumTheme';
 import classNames from 'classnames';
-import { Components, registerComponent } from '@/lib/vulcan-lib/components';
 
 const styles = (theme: ThemeType) => ({
   root: {
