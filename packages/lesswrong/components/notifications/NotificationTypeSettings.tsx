--- conflicted
+++ resolved
@@ -17,10 +17,6 @@
   },
 })
 
-<<<<<<< HEAD
-const NotificationTypeSettings = ({ path, value, label, classes }, context) => {
-  const { BatchTimePicker, Typography, MenuItem } = Components;
-=======
 interface NotificationSettings extends PickedTime {
   channel: string;
   batchingFrequency: string;
@@ -32,8 +28,7 @@
   label: string;
   classes: ClassesType;
 }, context: any) => {
-  const { BatchTimePicker, Typography } = Components;
->>>>>>> 8ad0bde7
+  const { BatchTimePicker, Typography, MenuItem } = Components;
   const currentValue = { ...defaultNotificationTypeSettings, ...value };
   const notificationType = getNotificationTypeByUserSetting(path);
   
