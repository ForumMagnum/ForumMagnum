import React, { useCallback, useEffect, useRef, useState } from 'react';
import { Components, registerComponent } from '../../lib/vulcan-lib';
import { useSingle } from '../../lib/crud/withSingle';
import { useCurrentUser } from '../common/withUser';
import { useLocation } from '../../lib/routeUtil';
import { isFriendlyUI } from '../../themes/forumTheme';
import { useUnreadNotifications } from '../hooks/useUnreadNotifications';
import IconButton from '@material-ui/core/IconButton';
import Badge from '@material-ui/core/Badge';
import classNames from 'classnames';
import DeferRender from '../common/DeferRender';
import { useUpdateCurrentUser } from '../hooks/useUpdateCurrentUser';

/**
 * These same styles are also used by `MessagesMenuButton`, so changes here
 * should also be checked there as well.
 */
export const styles = (theme: ThemeType) => ({
  badgeContainer: {
    padding: "none",
    verticalAlign: "inherit",
    fontFamily: isFriendlyUI
      ? theme.palette.fonts.sansSerifStack
      : 'freight-sans-pro, sans-serif',
  },
  badge: {
    pointerEvents: "none",
    ...(isFriendlyUI
      ? {
        top: 3,
        right: 6,
        maxHeight: 20,
        fontSize: 11,
        fontWeight: 800,
        letterSpacing: "0.22px",
        color: `${theme.palette.text.alwaysWhite} !important`,
        borderRadius: "50%",
      }
      : {
        top: 1,
        right: 1,
        fontWeight: 500,
        fontFamily: "freight-sans-pro, sans-serif",
        fontSize: 12,
        color: theme.palette.header.text,
      }),
  },
  badgeBackground: {
    backgroundColor: isFriendlyUI
      ? theme.palette.primary.main
      : "inherit",
  },
  badge1Char: isFriendlyUI
    ? {
      width: 18,
      height: 18,
    }
    : {},
  badge2Chars: isFriendlyUI
    ? {
      width: 20,
      height: 20,
    }
    : {},
  buttonOpen: {
    backgroundColor: theme.palette.buttons.notificationsBellOpen.background,
    color: isFriendlyUI
      ? theme.palette.grey[600]
      : theme.palette.buttons.notificationsBellOpen.icon,
  },
  buttonClosed: {
    backgroundColor: "transparent",
    color: isFriendlyUI
      ? theme.palette.grey[600]
      : theme.palette.header.text,
  },
  buttonActive: {
    backgroundColor: theme.palette.greyAlpha(0.1),
  },
  karmaStar: {
    color: theme.palette.icon.headerKarma,
    transform: "rotate(-15deg)",
    position: "absolute",
    width: 16,
    height: 16,
  },
  karmaStarWithBadge: {
    left: -6,
    top: -6,
  },
  karmaStarWithoutBadge: {
    left: 1,
    top: 1,
  },
  tooltip: {
    background: `${theme.palette.panelBackground.tooltipBackground2} !important`,
    padding: "5px 13px",
    transform: "translateY(5px)",
  },
});

type NotificationsMenuButtonProps = {
  open: boolean,
  toggle: () => void,
  className?: string,
  classes: ClassesType<typeof styles>,
}

const BookNotificationsMenuButton = ({
  open,
  toggle,
  className,
  classes,
}: NotificationsMenuButtonProps) => {
  const {unreadNotifications} = useUnreadNotifications();
  const {ForumIcon} = Components;
  const buttonClass = open ? classes.buttonOpen : classes.buttonClosed;
  return (
    <Badge
      classes={{
        root: classNames(classes.badgeContainer, className),
        badge: classNames(classes.badge, classes.badgeBackground),
      }}
      badgeContent={(unreadNotifications>0) ? `${unreadNotifications}` : ""}
    >
      <IconButton
        classes={{ root: buttonClass }}
        onClick={toggle}
      >
        {(unreadNotifications>0) ? <ForumIcon icon="Bell" /> : <ForumIcon icon="BellBorder" />}
      </IconButton>
    </Badge>
  );
}

const hasKarmaChange = (
  currentUser: UsersCurrent | null,
  karmaChanges?: UserKarmaChanges,
) => {
  if (!currentUser || !karmaChanges?.karmaChanges) {
    return false;
  }
  const {
    updateFrequency, endDate, posts, comments, tagRevisions,
  } = karmaChanges.karmaChanges;
  if (
    !(posts?.length || comments?.length || tagRevisions?.length) ||
    updateFrequency === "disabled"
  ) {
    return false;
  }
  const lastOpened = currentUser.karmaChangeLastOpened ?? new Date(0);
  return lastOpened < endDate || updateFrequency === "realtime";
}

const FriendlyNotificationsMenuButton = ({
  toggle,
  className,
  classes,
}: NotificationsMenuButtonProps) => {
  const currentUser = useCurrentUser();
  const updateCurrentUser = useUpdateCurrentUser();
  const {pathname} = useLocation();
  const {unreadNotifications, notificationsOpened} = useUnreadNotifications();
  const [open, setOpen] = useState(false);
  const anchorEl = useRef<HTMLDivElement>(null);
  const {document: karmaChanges, refetch} = useSingle({
    documentId: currentUser?._id,
    collectionName: "Users",
    fragmentName: "UserKarmaChanges",
    skip: !currentUser,
  });

  const showKarmaStar = hasKarmaChange(currentUser, karmaChanges);
  const hasBadge = unreadNotifications > 0;
  const badgeText = hasBadge ? `${unreadNotifications}` : "";

  useEffect(() => {
    void refetch();
  }, [refetch, currentUser?.karmaChangeLastOpened]);

  const onOpenNotificationsPopover = useCallback(() => {
    const now = new Date();
    void updateCurrentUser({
      karmaChangeLastOpened: now,
      karmaChangeBatchStart: now,
    });
    void notificationsOpened();
  }, [updateCurrentUser, notificationsOpened]);

  const closePopover = useCallback(() => setOpen(false), []);

  const onClick = useCallback(() => {
    setOpen((open) => !open);
    toggle();
  }, [toggle]);

  const {
    LWPopper, LWClickAwayListener, ForumIcon, NotificationsPopover,
  } = Components;
  return (
    <div ref={anchorEl}>
      <Badge
        classes={{
          root: classNames(classes.badgeContainer, className),
          badge: classNames(classes.badge, {
            [classes.badgeBackground]: hasBadge,
            [classes.badge1Char]: badgeText.length === 1,
            [classes.badge2Chars]: badgeText.length === 2,
          })
        }}
        badgeContent={
          <>
            {badgeText}
            {showKarmaStar &&
              <ForumIcon
                icon="Star"
                className={classNames(classes.karmaStar, {
                  [classes.karmaStarWithBadge]: hasBadge,
                  [classes.karmaStarWithoutBadge]: !hasBadge,
                })}
              />
            }
          </>
        }
      >
        {/*
          * `LWClickAwayListener` is outside the `LWPopper` so that clicks on the notification bell
          * itself don't trigger the clickaway listener (which would result in the popper closing and
          * then reopening).
          *
          * Note that this violates a general rule in favour of putting the clickaway listener inside
          * `LWPopper` see this PR description for why that rule exists: https://github.com/ForumMagnum/ForumMagnum/pull/9331
          */}
        <LWClickAwayListener onClickAway={() => setOpen(false)}>
          <>
            <IconButton
              classes={{root: classNames(classes.buttonClosed, {
                [classes.buttonActive]: pathname.indexOf("/notifications") === 0,
              })}}
              onClick={onClick}
            >
              <ForumIcon icon="BellBorder" />
            </IconButton>
            <DeferRender ssr={false}>
              <LWPopper
                open={open}
                anchorEl={anchorEl.current}
                placement="bottom"
                tooltip={false}
                overflowPadding={16}
                clickable
              >
                <NotificationsPopover
<<<<<<< HEAD
                  karmaChanges={showKarmaStar ? karmaChanges?.karmaChanges : undefined}
                  onOpenNotificationsPopover={onOpenNotificationsPopover}
=======
                  karmaChanges={karmaChanges?.karmaChanges}
                  markAllAsRead={markAllAsRead}
>>>>>>> 55a8bdaa
                  closePopover={closePopover}
                />
              </LWPopper>
            </DeferRender>
          </>
        </LWClickAwayListener>
      </Badge>
    </div>
  );
}

const NotificationsMenuButtonComponent = registerComponent(
  "NotificationsMenuButton",
  isFriendlyUI ? FriendlyNotificationsMenuButton : BookNotificationsMenuButton,
  {
    styles,
    stylePriority: -1,
    areEqual: "auto",
  },
);

declare global {
  interface ComponentTypes {
    NotificationsMenuButton: typeof NotificationsMenuButtonComponent
  }
}<|MERGE_RESOLUTION|>--- conflicted
+++ resolved
@@ -252,13 +252,8 @@
                 clickable
               >
                 <NotificationsPopover
-<<<<<<< HEAD
-                  karmaChanges={showKarmaStar ? karmaChanges?.karmaChanges : undefined}
+                  karmaChanges={karmaChanges?.karmaChanges}
                   onOpenNotificationsPopover={onOpenNotificationsPopover}
-=======
-                  karmaChanges={karmaChanges?.karmaChanges}
-                  markAllAsRead={markAllAsRead}
->>>>>>> 55a8bdaa
                   closePopover={closePopover}
                 />
               </LWPopper>
