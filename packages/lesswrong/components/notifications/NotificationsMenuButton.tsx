import React, { useEffect } from 'react';
import Badge from '@material-ui/core/Badge';
import { Components, registerComponent } from '../../lib/vulcan-lib';
import { useSingle } from '../../lib/crud/withSingle';
import { useCurrentUser } from '../common/withUser';
import { useLocation } from '../../lib/routeUtil';
import IconButton from '@material-ui/core/IconButton';
import classNames from 'classnames';
import { isFriendlyUI } from '../../themes/forumTheme';

export const styles = (theme: ThemeType) => ({
  badgeContainer: {
    padding: "none",
    verticalAlign: "inherit",
    fontFamily: isEAForum
      ? theme.palette.fonts.sansSerifStack
      : 'freight-sans-pro, sans-serif',
  },
  badge: {
<<<<<<< HEAD
=======
    backgroundColor: 'inherit',
    color: isFriendlyUI ? theme.palette.grey[600] : theme.palette.header.text,
    fontWeight: 500,
>>>>>>> 3b7923d3
    right: "1px",
    top: "1px",
    pointerEvents: "none",
    ...(isFriendlyUI
      ? {
        fontSize: 11,
        fontWeight: 800,
        letterSpacing: "0.22px",
        color: `${theme.palette.text.alwaysWhite} !important`,
        backgroundColor: theme.palette.primary.main,
        borderRadius: "50%",
      }
      : {
        backgroundColor: "inherit",
        fontWeight: 500,
        fontFamily: "freight-sans-pro, sans-serif",
        fontSize: 12,
        color: theme.palette.header.text,
      }),
  },
  buttonOpen: {
    backgroundColor: theme.palette.buttons.notificationsBellOpen.background,
<<<<<<< HEAD
    color: isEAForum
      ? theme.palette.grey[600]
      : theme.palette.buttons.notificationsBellOpen.icon,
  },
  buttonClosed: {
    backgroundColor: "transparent",
    color: isEAForum
      ? theme.palette.grey[600]
      : theme.palette.header.text,
  },
  buttonActive: {
    backgroundColor: theme.palette.greyAlpha(0.1),
  },
  tooltip: {
    background: `${theme.palette.panelBackground.tooltipBackground2} !important`,
    padding: "5px 13px",
    transform: "translateY(5px)",
  },
  karmaStar: {
    color: theme.palette.icon.headerKarma,
    transform: "rotate(-15deg)",
    position: "absolute",
    left: -6,
    top: -6,
    width: 16,
    height: 16,
=======
    color: isFriendlyUI ? theme.palette.grey[600] : theme.palette.buttons.notificationsBellOpen.icon,
  },
  buttonClosed: {
    backgroundColor: "transparent",
    color: isFriendlyUI ? theme.palette.grey[600] : theme.palette.header.text,
>>>>>>> 3b7923d3
  },
});

type NotificationsMenuButtonProps = {
  unreadNotifications: number,
  open: boolean,
  toggle: ()=>void,
  className?: string,
  classes: ClassesType<typeof styles>,
}

const LWNotificationsMenuButton = ({
  unreadNotifications,
  open,
  toggle,
  className,
  classes,
}: NotificationsMenuButtonProps) => {
  const {ForumIcon} = Components;
  const buttonClass = open ? classes.buttonOpen : classes.buttonClosed;
  return (
    <Badge
      classes={{ root: classNames(classes.badgeContainer, className), badge: classes.badge }}
      badgeContent={(unreadNotifications>0) ? `${unreadNotifications}` : ""}
    >
      <IconButton
        classes={{ root: buttonClass }}
        onClick={toggle}
      >
        {(unreadNotifications>0) ? <ForumIcon icon="Bell" /> : <ForumIcon icon="BellBorder" />}
      </IconButton>
    </Badge>
  );
}

const hasKarmaChange = (
  currentUser: UsersCurrent | null,
  karmaChanges?: UserKarmaChanges,
) => {
  if (!currentUser || !karmaChanges?.karmaChanges) {
    return false;
  }
  const {totalChange, updateFrequency, endDate} = karmaChanges.karmaChanges;
  if (!totalChange) {
    return false;
  }
  const lastOpened = currentUser.karmaChangeLastOpened ?? new Date(0);
  return lastOpened < endDate || updateFrequency === "realtime";
}

const EANotificationsMenuButton = ({
  unreadNotifications,
  toggle,
  className,
  classes,
}: NotificationsMenuButtonProps) => {
  const currentUser = useCurrentUser();
  const {pathname} = useLocation();
  const {document: karmaChanges, refetch} = useSingle({
    documentId: currentUser?._id,
    collectionName: "Users",
    fragmentName: "UserKarmaChanges",
    skip: !currentUser,
  });

  const showKarmaStar = hasKarmaChange(currentUser, karmaChanges);
  const hasBadge = unreadNotifications > 0 || showKarmaStar;
  const badgeText = hasBadge ? `${unreadNotifications}` : "";

  useEffect(() => {
    void refetch();
  }, [refetch, currentUser?.karmaChangeLastOpened]);

  const {LWTooltip, ForumIcon} = Components;
  return (
    <LWTooltip
      title="Notifications"
      placement="bottom"
      popperClassName={classes.tooltip}
    >
      <Badge
        classes={{
          root: classNames(classes.badgeContainer, className),
          badge: hasBadge ? classes.badge : undefined,
        }}
        badgeContent={
          <>
            {badgeText}
            {showKarmaStar &&
              <ForumIcon icon="Star" className={classes.karmaStar} />
            }
          </>
        }
      >
        <IconButton
          classes={{root: classNames(classes.buttonClosed, {
            [classes.buttonActive]: pathname.indexOf("/notifications") === 0,
          })}}
          onClick={toggle}
        >
          <ForumIcon icon="BellBorder" />
        </IconButton>
      </Badge>
    </LWTooltip>
  );
}

const NotificationsMenuButtonComponent = registerComponent(
  "NotificationsMenuButton",
  isEAForum ? EANotificationsMenuButton : LWNotificationsMenuButton,
  {
    styles,
    stylePriority: -1,
    areEqual: "auto",
  },
);

declare global {
  interface ComponentTypes {
    NotificationsMenuButton: typeof NotificationsMenuButtonComponent
  }
}<|MERGE_RESOLUTION|>--- conflicted
+++ resolved
@@ -12,17 +12,11 @@
   badgeContainer: {
     padding: "none",
     verticalAlign: "inherit",
-    fontFamily: isEAForum
+    fontFamily: isFriendlyUI
       ? theme.palette.fonts.sansSerifStack
       : 'freight-sans-pro, sans-serif',
   },
   badge: {
-<<<<<<< HEAD
-=======
-    backgroundColor: 'inherit',
-    color: isFriendlyUI ? theme.palette.grey[600] : theme.palette.header.text,
-    fontWeight: 500,
->>>>>>> 3b7923d3
     right: "1px",
     top: "1px",
     pointerEvents: "none",
@@ -45,14 +39,13 @@
   },
   buttonOpen: {
     backgroundColor: theme.palette.buttons.notificationsBellOpen.background,
-<<<<<<< HEAD
-    color: isEAForum
+    color: isFriendlyUI
       ? theme.palette.grey[600]
       : theme.palette.buttons.notificationsBellOpen.icon,
   },
   buttonClosed: {
     backgroundColor: "transparent",
-    color: isEAForum
+    color: isFriendlyUI
       ? theme.palette.grey[600]
       : theme.palette.header.text,
   },
@@ -72,13 +65,6 @@
     top: -6,
     width: 16,
     height: 16,
-=======
-    color: isFriendlyUI ? theme.palette.grey[600] : theme.palette.buttons.notificationsBellOpen.icon,
-  },
-  buttonClosed: {
-    backgroundColor: "transparent",
-    color: isFriendlyUI ? theme.palette.grey[600] : theme.palette.header.text,
->>>>>>> 3b7923d3
   },
 });
 
@@ -90,7 +76,7 @@
   classes: ClassesType<typeof styles>,
 }
 
-const LWNotificationsMenuButton = ({
+const BookNotificationsMenuButton = ({
   unreadNotifications,
   open,
   toggle,
@@ -129,7 +115,7 @@
   return lastOpened < endDate || updateFrequency === "realtime";
 }
 
-const EANotificationsMenuButton = ({
+const FriendlyNotificationsMenuButton = ({
   unreadNotifications,
   toggle,
   className,
@@ -188,7 +174,7 @@
 
 const NotificationsMenuButtonComponent = registerComponent(
   "NotificationsMenuButton",
-  isEAForum ? EANotificationsMenuButton : LWNotificationsMenuButton,
+  isFriendlyUI ? FriendlyNotificationsMenuButton : BookNotificationsMenuButton,
   {
     styles,
     stylePriority: -1,
