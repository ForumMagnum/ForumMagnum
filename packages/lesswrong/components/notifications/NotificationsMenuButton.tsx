import React, { useCallback, useEffect, useRef, useState } from 'react';
import { registerComponent } from '../../lib/vulcan-lib/components';
import { useCurrentUser } from '../common/withUser';
import { useLocation } from '../../lib/routeUtil';
import { isFriendlyUI } from '../../themes/forumTheme';
import { useUnreadNotifications } from '../hooks/useUnreadNotifications';
import IconButton from '@/lib/vendor/@material-ui/core/src/IconButton';
import { Badge } from "@/components/widgets/Badge";
import classNames from 'classnames';
import DeferRender from '../common/DeferRender';
import { useUpdateCurrentUser } from '../hooks/useUpdateCurrentUser';
import { useQuery } from "@/lib/crud/useQuery";
import { gql } from "@/lib/generated/gql-codegen";
import ForumIcon from "../common/ForumIcon";
import LWPopper from "../common/LWPopper";
import LWClickAwayListener from "../common/LWClickAwayListener";
import NotificationsPopover from "./NotificationsPopover";
import { useReadQuery } from '@apollo/client/react';
import { defineStyles, useStyles } from '../hooks/useStyles';
import { SuspenseWrapper } from '../common/SuspenseWrapper';
import ErrorBoundary from '../common/ErrorBoundary';

const UserKarmaChangesQuery = gql(`
  query NotificationsMenuButton($documentId: String) {
    user(input: { selector: { documentId: $documentId } }) {
      result {
        ...UserKarmaChanges
      }
    }
  }
`);

/**
 * These same styles are also used by `MessagesMenuButton`, so changes here
 * should also be checked there as well.
 */
export const styles = defineStyles("NotificationsMenuButton", (theme: ThemeType) => ({
  badgeContainer: {
    padding: "none",
    verticalAlign: "inherit",
    fontFamily: isFriendlyUI
      ? theme.palette.fonts.sansSerifStack
      : 'freight-sans-pro, sans-serif',
  },
  badge: {
    pointerEvents: "none",
    ...(isFriendlyUI
      ? {
        top: 3,
        right: 6,
        maxHeight: 20,
        fontSize: 11,
        fontWeight: 800,
        letterSpacing: "0.22px",
        color: `${theme.palette.text.alwaysWhite} !important`,
        borderRadius: "50%",
      }
      : {
        top: 1,
        right: 1,
        fontWeight: 500,
        fontFamily: "freight-sans-pro, sans-serif",
        fontSize: 12,
        color: theme.palette.header.text,
      }),
  },
  badgeBackground: {
    backgroundColor: isFriendlyUI
      ? theme.palette.primary.main
      : "inherit",
  },
  badge1Char: isFriendlyUI
    ? {
      width: 18,
      height: 18,
    }
    : {},
  badge2Chars: isFriendlyUI
    ? {
      width: 20,
      height: 20,
    }
    : {},
  buttonOpen: {
    backgroundColor: theme.palette.buttons.notificationsBellOpen.background,
    color: isFriendlyUI
      ? theme.palette.grey[600]
      : theme.palette.buttons.notificationsBellOpen.icon,
  },
  buttonClosed: {
    backgroundColor: "transparent",
    color: isFriendlyUI
      ? theme.palette.grey[600]
      : theme.palette.header.text,
  },
  buttonActive: {
    backgroundColor: theme.palette.greyAlpha(0.1),
  },
  karmaStar: {
    color: theme.palette.icon.headerKarma,
    transform: "rotate(-15deg)",
    position: "absolute",
    width: 16,
    height: 16,
  },
  karmaStarWithBadge: {
    left: -6,
    top: -6,
  },
  karmaStarWithoutBadge: {
    left: 1,
    top: 1,
  },
  tooltip: {
    background: `${theme.palette.panelBackground.tooltipBackground2} !important`,
    padding: "5px 13px",
    transform: "translateY(5px)",
  },
}), {stylePriority: -1});

type NotificationsMenuButtonProps = {
  open: boolean,
  toggle: () => void,
  className?: string,
}

const BookNotificationsMenuButtonInner = ({
  open,
  toggle,
  className,
}: NotificationsMenuButtonProps) => {
  const classes = useStyles(styles);
  const {unreadNotificationCountsQueryRef} = useUnreadNotifications();
  const {data} = useReadQuery(unreadNotificationCountsQueryRef!);
  const {unreadNotifications} = data?.unreadNotificationCounts ?? 0;
  const buttonClass = open ? classes.buttonOpen : classes.buttonClosed;
  return (
    <Badge
      className={classNames(classes.badgeContainer, className)}
      badgeClassName={classNames(classes.badge, classes.badgeBackground)}
      badgeContent={(unreadNotifications>0) ? `${unreadNotifications}` : ""}
    >
      <IconButton
        classes={{ root: buttonClass }}
        onClick={toggle}
      >
        {(unreadNotifications>0) ? <ForumIcon icon="Bell" /> : <ForumIcon icon="BellBorder" />}
      </IconButton>
    </Badge>
  );
}

const BookNotificationsMenuButtonPlaceholder = ({toggle}: {
  toggle: () => void,
}) => {
  const classes = useStyles(styles);
  return <IconButton classes={{ root: classes.buttonClosed }} onClick={toggle}>
    <ForumIcon icon="BellBorder"/>
  </IconButton>
}

const hasKarmaChange = (
  currentUser: UsersCurrent | null,
  karmaChanges?: UserKarmaChanges | null,
) => {
  if (!currentUser || !karmaChanges?.karmaChanges) {
    return false;
  }
  const {
    updateFrequency, endDate, posts, comments, tagRevisions,
  } = karmaChanges.karmaChanges;
  if (
    !(posts?.length || comments?.length || tagRevisions?.length) ||
    updateFrequency === "disabled"
  ) {
    return false;
  }
  const lastOpened = currentUser.karmaChangeLastOpened ?? new Date(0);
  return lastOpened < (endDate ?? new Date(0)) || updateFrequency === "realtime";
}

const FriendlyNotificationsMenuButtonInner = ({
  toggle,
  className,
}: NotificationsMenuButtonProps) => {
  const classes = useStyles(styles);
  const currentUser = useCurrentUser();
  const updateCurrentUser = useUpdateCurrentUser();
  const {pathname} = useLocation();
  const {unreadNotificationCountsQueryRef, notificationsOpened} = useUnreadNotifications();
  const {data} = useReadQuery(unreadNotificationCountsQueryRef!);
  const {unreadNotifications} = data?.unreadNotificationCounts ?? 0;
  const [open, setOpen] = useState(false);
  const anchorEl = useRef<HTMLDivElement>(null);
  const { refetch, data: karmaChangesData } = useQuery(UserKarmaChangesQuery, {
    variables: { documentId: currentUser?._id },
    skip: !currentUser,
  });
  const karmaChanges = karmaChangesData?.user?.result;

  const showKarmaStar = hasKarmaChange(currentUser, karmaChanges);
  const hasBadge = unreadNotifications > 0;
  const badgeText = hasBadge ? `${unreadNotifications}` : "";

  useEffect(() => {
    void refetch();
  }, [refetch, currentUser?.karmaChangeLastOpened]);

  const onOpenNotificationsPopover = useCallback(() => {
    const now = new Date();
    void updateCurrentUser({
      karmaChangeLastOpened: now,
      karmaChangeBatchStart: now,
    });
    void notificationsOpened();
  }, [updateCurrentUser, notificationsOpened]);

  const closePopover = useCallback(() => setOpen(false), []);

  const onClick = useCallback(() => {
    setOpen((open) => !open);
    toggle();
  }, [toggle]);
  return (
    <div ref={anchorEl}>
      <Badge
        className={classNames(classes.badgeContainer, className)}
        badgeClassName={classNames(classes.badge, {
          [classes.badgeBackground]: hasBadge,
          [classes.badge1Char]: badgeText.length === 1,
          [classes.badge2Chars]: badgeText.length === 2,
        })}
        badgeContent={
          <>
            {badgeText}
            {showKarmaStar &&
              <ForumIcon
                icon="Star"
                className={classNames(classes.karmaStar, {
                  [classes.karmaStarWithBadge]: hasBadge,
                  [classes.karmaStarWithoutBadge]: !hasBadge,
                })}
              />
            }
          </>
        }
      >
        {/*
          * `LWClickAwayListener` is outside the `LWPopper` so that clicks on the notification bell
          * itself don't trigger the clickaway listener (which would result in the popper closing and
          * then reopening).
          *
          * Note that this violates a general rule in favour of putting the clickaway listener inside
          * `LWPopper` see this PR description for why that rule exists: https://github.com/ForumMagnum/ForumMagnum/pull/9331
          */}
        <LWClickAwayListener onClickAway={() => setOpen(false)}>
          <>
            <IconButton
              classes={{root: classNames(classes.buttonClosed, {
                [classes.buttonActive]: pathname.indexOf("/notifications") === 0,
              })}}
              onClick={onClick}
            >
              <ForumIcon icon="BellBorder" />
            </IconButton>
            <DeferRender ssr={false}>
              <LWPopper
                open={open}
                anchorEl={anchorEl.current}
                placement="bottom"
                tooltip={false}
                overflowPadding={16}
                clickable
              >
                <NotificationsPopover
                  karmaChanges={karmaChanges?.karmaChanges}
                  onOpenNotificationsPopover={onOpenNotificationsPopover}
                  closePopover={closePopover}
                />
              </LWPopper>
            </DeferRender>
          </>
        </LWClickAwayListener>
      </Badge>
    </div>
  );
}

const FriendlyNotificationsMenuButtonPlaceholder = ({toggle}: {
  toggle: () => void,
}) => {
  // ea-forum-look-here
  // This component is a loading-placeholder that will be shown briefly (less
  // than a second) during pageload. It should visually match
  // FriendlyNotificationsMenuButtonInner (but with zero notifications). Not
  // implementing this will cause mild visual jank during loading (the buttons
  // will be hidden, causing things next to them to shift horizontally.)
  return null; // TODO
}

const NotificationsMenuButton = ({ open, toggle, className }: NotificationsMenuButtonProps) => {
  const fallback = isFriendlyUI
    ? <FriendlyNotificationsMenuButtonPlaceholder/>
    : <BookNotificationsMenuButtonPlaceholder/>
  return <SuspenseWrapper
    name="NotificationsMenuButton"
<<<<<<< HEAD
    fallback={isFriendlyUI
      ? <FriendlyNotificationsMenuButtonPlaceholder toggle={toggle} />
      : <BookNotificationsMenuButtonPlaceholder toggle={toggle} />
    }
=======
    fallback={fallback}
>>>>>>> e87ab33d
  >
    <ErrorBoundary fallback={fallback}>
      {isFriendlyUI
        ? <FriendlyNotificationsMenuButtonInner open={open} toggle={toggle} className={className}/>
        : <BookNotificationsMenuButtonInner open={open} toggle={toggle} className={className}/>
      }
    </ErrorBoundary>
  </SuspenseWrapper>
}

export default registerComponent("NotificationsMenuButton", NotificationsMenuButton, {
  areEqual: "auto",
});

<|MERGE_RESOLUTION|>--- conflicted
+++ resolved
@@ -300,18 +300,11 @@
 
 const NotificationsMenuButton = ({ open, toggle, className }: NotificationsMenuButtonProps) => {
   const fallback = isFriendlyUI
-    ? <FriendlyNotificationsMenuButtonPlaceholder/>
-    : <BookNotificationsMenuButtonPlaceholder/>
+    ? <FriendlyNotificationsMenuButtonPlaceholder toggle={toggle} />
+    : <BookNotificationsMenuButtonPlaceholder toggle={toggle} />
   return <SuspenseWrapper
     name="NotificationsMenuButton"
-<<<<<<< HEAD
-    fallback={isFriendlyUI
-      ? <FriendlyNotificationsMenuButtonPlaceholder toggle={toggle} />
-      : <BookNotificationsMenuButtonPlaceholder toggle={toggle} />
-    }
-=======
     fallback={fallback}
->>>>>>> e87ab33d
   >
     <ErrorBoundary fallback={fallback}>
       {isFriendlyUI
