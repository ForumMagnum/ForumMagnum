import React, { useCallback, useEffect, useRef, useState } from 'react';
import { registerComponent } from '../../lib/vulcan-lib/components';
import { useCurrentUser } from '../common/withUser';
import { useLocation } from '../../lib/routeUtil';
import { isFriendlyUI } from '../../themes/forumTheme';
import { useUnreadNotifications } from '../hooks/useUnreadNotifications';
import IconButton from '@/lib/vendor/@material-ui/core/src/IconButton';
import { Badge } from "@/components/widgets/Badge";
import classNames from 'classnames';
import DeferRender from '../common/DeferRender';
import { useUpdateCurrentUser } from '../hooks/useUpdateCurrentUser';
import { useQuery } from "@/lib/crud/useQuery";
import { gql } from "@/lib/generated/gql-codegen";
import ForumIcon from "../common/ForumIcon";
import LWPopper from "../common/LWPopper";
import LWClickAwayListener from "../common/LWClickAwayListener";
import { useReadQuery } from '@apollo/client/react';
import { useStyles } from '../hooks/useStyles';
import { SuspenseWrapper } from '../common/SuspenseWrapper';
<<<<<<< HEAD
// import dynamic from 'next/dynamic';
import { styles } from './notificationsMenuButtonStyles';
import NotificationsPopover from './NotificationsPopover';
=======
import ErrorBoundary from '../common/ErrorBoundary';
>>>>>>> 553eb391

const UserKarmaChangesQuery = gql(`
  query NotificationsMenuButton($documentId: String) {
    user(input: { selector: { documentId: $documentId } }) {
      result {
        ...UserKarmaChanges
      }
    }
  }
`);

type NotificationsMenuButtonProps = {
  open: boolean,
  toggle: () => void,
  className?: string,
}

const BookNotificationsMenuButtonInner = ({
  open,
  toggle,
  className,
}: NotificationsMenuButtonProps) => {
  const classes = useStyles(styles);
  const {unreadNotificationCountsQueryRef} = useUnreadNotifications();
  const {data} = useReadQuery(unreadNotificationCountsQueryRef!);
  const {unreadNotifications} = data?.unreadNotificationCounts ?? 0;
  const buttonClass = open ? classes.buttonOpen : classes.buttonClosed;
  return (
    <Badge
      className={classNames(classes.badgeContainer, className)}
      badgeClassName={classNames(classes.badge, classes.badgeBackground)}
      badgeContent={(unreadNotifications>0) ? `${unreadNotifications}` : ""}
    >
      <IconButton
        classes={{ root: buttonClass }}
        onClick={toggle}
      >
        {(unreadNotifications>0) ? <ForumIcon icon="Bell" /> : <ForumIcon icon="BellBorder" />}
      </IconButton>
    </Badge>
  );
}

const BookNotificationsMenuButtonPlaceholder = ({toggle}: {
  toggle: () => void,
}) => {
  const classes = useStyles(styles);
  return <IconButton classes={{ root: classes.buttonClosed }} onClick={toggle}>
    <ForumIcon icon="BellBorder"/>
  </IconButton>
}

const hasKarmaChange = (
  currentUser: UsersCurrent | null,
  karmaChanges?: UserKarmaChanges | null,
) => {
  if (!currentUser || !karmaChanges?.karmaChanges) {
    return false;
  }
  const {
    updateFrequency, endDate, posts, comments, tagRevisions,
  } = karmaChanges.karmaChanges;
  if (
    !(posts?.length || comments?.length || tagRevisions?.length) ||
    updateFrequency === "disabled"
  ) {
    return false;
  }
  const lastOpened = currentUser.karmaChangeLastOpened ?? new Date(0);
  return lastOpened < (endDate ?? new Date(0)) || updateFrequency === "realtime";
}

const FriendlyNotificationsMenuButtonInner = ({
  toggle,
  className,
}: NotificationsMenuButtonProps) => {
  // const NotificationsPopover = dynamic(() => import("./NotificationsPopover"), { ssr: false });
  
  const classes = useStyles(styles);
  const currentUser = useCurrentUser();
  const updateCurrentUser = useUpdateCurrentUser();
  const {pathname} = useLocation();
  const {unreadNotificationCountsQueryRef, notificationsOpened} = useUnreadNotifications();
  const {data} = useReadQuery(unreadNotificationCountsQueryRef!);
  const {unreadNotifications} = data?.unreadNotificationCounts ?? 0;
  const [open, setOpen] = useState(false);
  const anchorEl = useRef<HTMLDivElement>(null);
  const { refetch, data: karmaChangesData } = useQuery(UserKarmaChangesQuery, {
    variables: { documentId: currentUser?._id },
    skip: !currentUser,
  });
  const karmaChanges = karmaChangesData?.user?.result;

  const showKarmaStar = hasKarmaChange(currentUser, karmaChanges);
  const hasBadge = unreadNotifications > 0;
  const badgeText = hasBadge ? `${unreadNotifications}` : "";

  useEffect(() => {
    void refetch();
  }, [refetch, currentUser?.karmaChangeLastOpened]);

  const onOpenNotificationsPopover = useCallback(() => {
    const now = new Date();
    void updateCurrentUser({
      karmaChangeLastOpened: now,
      karmaChangeBatchStart: now,
    });
    void notificationsOpened();
  }, [updateCurrentUser, notificationsOpened]);

  const closePopover = useCallback(() => setOpen(false), []);

  const onClick = useCallback(() => {
    setOpen((open) => !open);
    toggle();
  }, [toggle]);
  return (
    <div ref={anchorEl}>
      <Badge
        className={classNames(classes.badgeContainer, className)}
        badgeClassName={classNames(classes.badge, {
          [classes.badgeBackground]: hasBadge,
          [classes.badge1Char]: badgeText.length === 1,
          [classes.badge2Chars]: badgeText.length === 2,
        })}
        badgeContent={
          <>
            {badgeText}
            {showKarmaStar &&
              <ForumIcon
                icon="Star"
                className={classNames(classes.karmaStar, {
                  [classes.karmaStarWithBadge]: hasBadge,
                  [classes.karmaStarWithoutBadge]: !hasBadge,
                })}
              />
            }
          </>
        }
      >
        {/*
          * `LWClickAwayListener` is outside the `LWPopper` so that clicks on the notification bell
          * itself don't trigger the clickaway listener (which would result in the popper closing and
          * then reopening).
          *
          * Note that this violates a general rule in favour of putting the clickaway listener inside
          * `LWPopper` see this PR description for why that rule exists: https://github.com/ForumMagnum/ForumMagnum/pull/9331
          */}
        <LWClickAwayListener onClickAway={() => setOpen(false)}>
          <>
            <IconButton
              classes={{root: classNames(classes.buttonClosed, {
                [classes.buttonActive]: pathname.indexOf("/notifications") === 0,
              })}}
              onClick={onClick}
            >
              <ForumIcon icon="BellBorder" />
            </IconButton>
            <DeferRender ssr={false}>
              <LWPopper
                open={open}
                anchorEl={anchorEl.current}
                placement="bottom"
                tooltip={false}
                overflowPadding={16}
                clickable
              >
                <NotificationsPopover
                  karmaChanges={karmaChanges?.karmaChanges}
                  onOpenNotificationsPopover={onOpenNotificationsPopover}
                  closePopover={closePopover}
                />
              </LWPopper>
            </DeferRender>
          </>
        </LWClickAwayListener>
      </Badge>
    </div>
  );
}

const FriendlyNotificationsMenuButtonPlaceholder = ({toggle}: {
  toggle: () => void,
}) => {
  // ea-forum-look-here
  // This component is a loading-placeholder that will be shown briefly (less
  // than a second) during pageload. It should visually match
  // FriendlyNotificationsMenuButtonInner (but with zero notifications). Not
  // implementing this will cause mild visual jank during loading (the buttons
  // will be hidden, causing things next to them to shift horizontally.)
  return null; // TODO
}

const NotificationsMenuButton = ({ open, toggle, className }: NotificationsMenuButtonProps) => {
  const fallback = isFriendlyUI
    ? <FriendlyNotificationsMenuButtonPlaceholder toggle={toggle} />
    : <BookNotificationsMenuButtonPlaceholder toggle={toggle} />
  return <SuspenseWrapper
    name="NotificationsMenuButton"
    fallback={fallback}
  >
    <ErrorBoundary fallback={fallback}>
      {isFriendlyUI
        ? <FriendlyNotificationsMenuButtonInner open={open} toggle={toggle} className={className}/>
        : <BookNotificationsMenuButtonInner open={open} toggle={toggle} className={className}/>
      }
    </ErrorBoundary>
  </SuspenseWrapper>
}

export default registerComponent("NotificationsMenuButton", NotificationsMenuButton, {
  areEqual: "auto",
});

<|MERGE_RESOLUTION|>--- conflicted
+++ resolved
@@ -17,13 +17,10 @@
 import { useReadQuery } from '@apollo/client/react';
 import { useStyles } from '../hooks/useStyles';
 import { SuspenseWrapper } from '../common/SuspenseWrapper';
-<<<<<<< HEAD
 // import dynamic from 'next/dynamic';
 import { styles } from './notificationsMenuButtonStyles';
 import NotificationsPopover from './NotificationsPopover';
-=======
 import ErrorBoundary from '../common/ErrorBoundary';
->>>>>>> 553eb391
 
 const UserKarmaChangesQuery = gql(`
   query NotificationsMenuButton($documentId: String) {
