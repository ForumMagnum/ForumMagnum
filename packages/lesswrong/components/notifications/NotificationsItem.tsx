import { registerComponent, Components } from '../../lib/vulcan-lib/components';
import { getSiteUrl } from '../../lib/vulcan-lib/utils';
import classNames from 'classnames';
import React, { useState } from 'react';
import Card from '@material-ui/core/Card';
import { getNotificationTypeByName } from '../../lib/notificationTypes';
import { getUrlClass, useNavigation } from '../../lib/routeUtil';
import { useHover } from '../common/withHover';
import withErrorBoundary from '../common/withErrorBoundary';
import { parseRouteWithErrors } from '../linkPreview/HoverPreviewLink';

const styles = (theme: ThemeType): JssStyles => ({
  root: {
    "&:hover": {
      backgroundColor: "rgba(0,0,0,0.02) !important",
    },
    display: "flex",
    alignItems: "center",
    padding: 0,
    borderBottom: "solid 1px rgba(0,0,0,.1)",

    // Disable MUI's hover-highlight-color animation that conflicts with having
    // a non-default background color and looks glitchy.
    transition: "none",
  },
  read: {
    backgroundColor: "rgba(0,0,0,0.04) !important",
    
    "&:hover": {
      backgroundColor: "rgba(0,0,0,0.08) !important",
    },
  },
  unread: {
    backgroundColor: "inherit !important",
  },
  preview: {
    [theme.breakpoints.down('xs')]: {
      display:"none"
    }
  },
  notificationLabel: {
    ...theme.typography.commentStyles,
    ...theme.typography.body2,
    fontSize: "14px",
    lineHeight: "18px",
    paddingRight: theme.spacing.unit*2,
    color: "rgba(0,0,0, 0.66)",
    
    // Two-line ellipsis hack. Webkit-specific (doesn't work in Firefox),
    // inherited from old-Material-UI (where it also doesn't work in Firefox,
    // the symptom being that the ellipses are missing but the layout is
    // otherwise fine).
    overflow: "hidden",
    textOverflow: "ellipsis",
    display: "-webkit-box",
    "-webkit-line-clamp": 2,
    "-webkit-box-orient": "vertical",
  },
});

const NotificationsItem = ({notification, lastNotificationsCheck, currentUser, classes}: {
  notification: NotificationsList,
  lastNotificationsCheck: any,
  currentUser: UsersCurrent, // *Not* from an HoC, this must be passed (to enforce this component being shown only when logged in)
  classes: ClassesType,
}) => {
  const [clicked,setClicked] = useState(false);
  const {eventHandlers, hover, anchorEl} = useHover({
    pageElementContext: "linkPreview",
    pageElementSubContext: "notificationItem",
  });
  const { history } = useNavigation();
  const { LWPopper } = Components
  const notificationType = getNotificationTypeByName(notification.type);

  const renderPreview = () => {
    const { PostsPreviewTooltipSingle, TaggedPostTooltipSingle, PostsPreviewTooltipSingleWithComment, ConversationPreview, PostNominatedNotification } = Components
    const parsedPath = parseRouteWithErrors(notification.link)
<<<<<<< HEAD

    if (notificationType.onsiteHoverView) {
      return <Card>
        {notificationType.onsiteHoverView({notification})}
      </Card>
    } else {
      switch (notification.documentType) {
        case 'tagRel':
          return  <Card><TaggedPostTooltipSingle tagRelId={notification.documentId} /></Card>
        case 'post':
          return <Card><PostsPreviewTooltipSingle postId={notification.documentId} /></Card>
        case 'comment':
          const postId = parsedPath?.params?._id
          if (!postId) return null
          return <Card><PostsPreviewTooltipSingleWithComment postId={parsedPath?.params?._id} commentId={notification.documentId} /></Card>
        case 'message':
          return <Card>
            <ConversationPreview conversationId={parsedPath?.params?._id} currentUser={currentUser} />
          </Card>
        default:
          return null
      }
=======
    if (notification.type == "postNominated") {
      return <Card><PostNominatedNotification postId={notification.documentId}/></Card>
    }
    switch (notification.documentType) {
      case 'tagRel':
        return  <Card><TaggedPostTooltipSingle tagRelId={notification.documentId} /></Card>
      case 'post':
        return <Card><PostsPreviewTooltipSingle postId={notification.documentId}/></Card>
      case 'comment':
        const postId = parsedPath?.params?._id
        if (!postId) return null
        return <Card><PostsPreviewTooltipSingleWithComment postId={parsedPath?.params?._id} commentId={notification.documentId} /></Card>
      case 'message':
        return <Card>
          <ConversationPreview conversationId={parsedPath?.params?._id} currentUser={currentUser} />
        </Card>
      default:
        return null
>>>>>>> edbbd3ad
    }
  }

  const renderMessage = () => {
    const { TagRelNotificationItem } = Components
    switch (notification.documentType) {
      // TODO: add case for tagRel
      case 'tagRel': 
        return <TagRelNotificationItem tagRelId={notification.documentId}/>
      default:
        return notification.message
    }
  }

  return (
    <span {...eventHandlers}>
      <a
        href={notification.link}
        className={classNames(
          classes.root,
          {
            [classes.read]:     notification.createdAt < lastNotificationsCheck || clicked,
            [classes.unread]: !(notification.createdAt < lastNotificationsCheck || clicked)
          }
        )}
        onClick={(ev) => {
          if (ev.button>0 || ev.ctrlKey || ev.shiftKey || ev.altKey || ev.metaKey)
            return;
          
          // Do manual navigation since we also want to do a bunch of other stuff
          ev.preventDefault()
          history.push(notification.link)

          setClicked(true);
          
          // we also check whether it's a relative link, and if so, scroll to the item
          const UrlClass = getUrlClass()
          const url = new UrlClass(notification.link, getSiteUrl())
          const hash = url.hash
          if (hash) {
            const element = document.getElementById(hash.substr(1))
            if (element) element.scrollIntoView({behavior: "smooth"});
          }
        }}
      >
        <LWPopper
          open={hover}
          anchorEl={anchorEl}
          placement="left-start"
          modifiers={{
            flip: {
              behavior: ["left-start"],
              boundariesElement: 'viewport'
            }
          }}
        >
          <span className={classes.preview}>{renderPreview()}</span>
        </LWPopper>
        {notificationType.getIcon()}
        <div className={classes.notificationLabel}>
          {renderMessage()}
        </div>
      </a>
    </span>
  )
}

const NotificationsItemComponent = registerComponent('NotificationsItem', NotificationsItem, {
  styles,
  hocs: [withErrorBoundary]
});

declare global {
  interface ComponentTypes {
    NotificationsItem: typeof NotificationsItemComponent
  }
}
<|MERGE_RESOLUTION|>--- conflicted
+++ resolved
@@ -76,12 +76,13 @@
   const renderPreview = () => {
     const { PostsPreviewTooltipSingle, TaggedPostTooltipSingle, PostsPreviewTooltipSingleWithComment, ConversationPreview, PostNominatedNotification } = Components
     const parsedPath = parseRouteWithErrors(notification.link)
-<<<<<<< HEAD
 
     if (notificationType.onsiteHoverView) {
       return <Card>
         {notificationType.onsiteHoverView({notification})}
       </Card>
+    } else if (notification.type == "postNominated") {
+      return <Card><PostNominatedNotification postId={notification.documentId}/></Card>
     } else {
       switch (notification.documentType) {
         case 'tagRel':
@@ -99,26 +100,6 @@
         default:
           return null
       }
-=======
-    if (notification.type == "postNominated") {
-      return <Card><PostNominatedNotification postId={notification.documentId}/></Card>
-    }
-    switch (notification.documentType) {
-      case 'tagRel':
-        return  <Card><TaggedPostTooltipSingle tagRelId={notification.documentId} /></Card>
-      case 'post':
-        return <Card><PostsPreviewTooltipSingle postId={notification.documentId}/></Card>
-      case 'comment':
-        const postId = parsedPath?.params?._id
-        if (!postId) return null
-        return <Card><PostsPreviewTooltipSingleWithComment postId={parsedPath?.params?._id} commentId={notification.documentId} /></Card>
-      case 'message':
-        return <Card>
-          <ConversationPreview conversationId={parsedPath?.params?._id} currentUser={currentUser} />
-        </Card>
-      default:
-        return null
->>>>>>> edbbd3ad
     }
   }
 
