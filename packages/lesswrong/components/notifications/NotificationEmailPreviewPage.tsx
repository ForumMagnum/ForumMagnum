import React from 'react';
import { registerComponent } from '../../lib/vulcan-lib/components';
import { userIsAdmin } from '../../lib/vulcan-users/permissions';
import { useCurrentUser } from '../common/withUser';
import { useLocation } from '../../lib/routeUtil';
<<<<<<< HEAD
import { gql } from '@apollo/client';
import { useQuery } from "@/lib/crud/useQuery";
=======
import { useQuery } from "@/lib/crud/useQuery";
import { gql } from '@/lib/generated/gql-codegen';
>>>>>>> 822e601a
import SingleColumnSection from "../common/SingleColumnSection";
import Loading from "../vulcan-core/Loading";
import EmailPreview from "./EmailPreview";

const parseIds = (urlStr: string): Array<string> => {
  if (!urlStr) return [];
  return urlStr.split(",");
}

const NotificationEmailPreviewPage = () => {
  const currentUser = useCurrentUser();
  const { query } = useLocation();
  const notificationIds = parseIds(query?.notificationIds);
  const postId = query?.postId;
  const { data, loading } = useQuery(gql(`
      query EmailPreviewQuery($notificationIds: [String], $postId: String) {
        EmailPreview(notificationIds: $notificationIds, postId: $postId) { to subject html text }
      }
  `), {
    variables: {notificationIds, postId},
    ssr: true
  });
  
  if (!userIsAdmin(currentUser))
    return <div>You must be logged in as an admin to use this page.</div>;

  const emails = data?.EmailPreview;
  
  return (
    <SingleColumnSection>
      <p>This is an internal test page for previewing what notifications/posts will look
      like when they are sent as email. To use it, pass a URL parameter like</p>
      <code>
        localhost:3000/debug/notificationEmailPreview?notificationIds=[id1],[id2],[id3]
      </code>
      <p>or</p>
      <code>
        localhost:3000/debug/notificationEmailPreview?postId=[id]
      </code>
      <p>Use notificationIds to preview anything using the modern notification
      api. Use postId to see what the curation email will look like for that post.</p>
      <p>If there is more than one notification ID, the notifications must be of
      the same type and the email will be rendered as though the notifications
      were batched together in a daily batch.</p>
      <br/><br/>
      
      {loading && <Loading/>}
      {!loading && emails && emails.filter(email => !!email).map((email, i: number) =>
        <EmailPreview key={i} email={email}/>
      )}
  </SingleColumnSection>
  );
}

export default registerComponent("NotificationEmailPreviewPage", NotificationEmailPreviewPage);


<|MERGE_RESOLUTION|>--- conflicted
+++ resolved
@@ -3,13 +3,8 @@
 import { userIsAdmin } from '../../lib/vulcan-users/permissions';
 import { useCurrentUser } from '../common/withUser';
 import { useLocation } from '../../lib/routeUtil';
-<<<<<<< HEAD
-import { gql } from '@apollo/client';
-import { useQuery } from "@/lib/crud/useQuery";
-=======
 import { useQuery } from "@/lib/crud/useQuery";
 import { gql } from '@/lib/generated/gql-codegen';
->>>>>>> 822e601a
 import SingleColumnSection from "../common/SingleColumnSection";
 import Loading from "../vulcan-core/Loading";
 import EmailPreview from "./EmailPreview";
