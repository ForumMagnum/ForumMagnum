--- conflicted
+++ resolved
@@ -2,11 +2,6 @@
 import React, { PureComponent } from 'react';
 import { CardMedia } from 'material-ui/Card';
 import { withRouter, Link } from 'react-router';
-<<<<<<< HEAD
-import classNames from 'classnames';
-=======
-import { withStyles } from '@material-ui/core/styles';
->>>>>>> 382f51c2
 import Typography from '@material-ui/core/Typography';
 import defineComponent from '../../lib/defineComponent';
 
