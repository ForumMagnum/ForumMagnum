--- conflicted
+++ resolved
@@ -1,7 +1,6 @@
 import { Components, registerComponent } from 'meteor/vulcan:core';
 import React, { PureComponent } from 'react';
 import { Link } from 'react-router-dom';
-import { withRouter } from 'react-router';
 import { withStyles } from '@material-ui/core/styles';
 import Typography from '@material-ui/core/Typography';
 import Hidden from '@material-ui/core/Hidden';
@@ -69,14 +68,6 @@
 })
 
 class CollectionsCard extends PureComponent {
-<<<<<<< HEAD
-  handleClick = (event) => {
-    const { url, history } = this.props
-    Utils.manualClickNavigation(event, url, history.push)
-  }
-
-=======
->>>>>>> b07ef211
   render() {
     const { collection, url, mergeTitle=false, classes } = this.props
     const { LinkCard, CloudinaryImage, UsersName } = Components;
@@ -114,4 +105,5 @@
   }
 }
 
-registerComponent("CollectionsCard", CollectionsCard, withStyles(styles, { name: "CollectionsCard" }), withRouter);+registerComponent("CollectionsCard", CollectionsCard,
+  withStyles(styles, { name: "CollectionsCard" }));