--- conflicted
+++ resolved
@@ -5,16 +5,9 @@
 import {useCurrentUser} from "../common/withUser"
 import Tabs from '@material-ui/core/Tabs';
 import Tab from '@material-ui/core/Tab';
-<<<<<<< HEAD
-
-import { useLocation, useNavigation } from '../../lib/routeUtil';
 import { isFriendlyUI, preferredHeadingCase } from '../../themes/forumTheme';
-=======
-import { isEAForum } from '../../lib/instanceSettings';
-import { preferredHeadingCase } from '../../lib/forumTypeUtils';
 import { useLocation } from '../../lib/routeUtil';
 import { useNavigate } from '../../lib/reactRouterWrapper';
->>>>>>> 667a3788
 
 type TabType = 'bookmarks' | 'readhistory' | 'votehistory';
 
