--- conflicted
+++ resolved
@@ -1,11 +1,7 @@
 import React from 'react';
 import PropTypes from 'prop-types';
-<<<<<<< HEAD
-import { Components, mergeWithComponents, registerComponent } from '../../lib/vulcan-lib/components';
-=======
-import { Components, registerComponent } from '../../lib/vulcan-lib';
+import { Components, registerComponent } from '../../lib/vulcan-lib/components';
 import type { FormComponentOverridesType } from './propTypes';
->>>>>>> 774e2951
 
 const FormNestedItemLayout = ({ content, removeButton }: {
   content: React.ReactNode
