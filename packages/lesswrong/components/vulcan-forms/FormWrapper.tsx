--- conflicted
+++ resolved
@@ -199,11 +199,7 @@
       queryName: `${prefix}FormQuery`,
       collection: this.props.collection,
       fragment: queryFragment,
-<<<<<<< HEAD
-=======
-      extraQueries,
       extraVariables,
->>>>>>> 6a070b5f
       fetchPolicy: 'network-only', // we always want to load a fresh copy of the document
       pollInterval: 0 // no polling, only load data once
     };
