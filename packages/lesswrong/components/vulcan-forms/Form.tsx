--- conflicted
+++ resolved
@@ -25,11 +25,8 @@
 import { getErrors, mergeWithComponents, runCallbacksList } from '../../lib/vulcan-lib';
 import { removeProperty } from '../../lib/vulcan-lib/utils';
 import { callbackProps, SmartFormProps } from './propTypes';
-<<<<<<< HEAD
 import { isFunction } from '../../lib/utils/typeGuardUtils';
-=======
 import { formatLabel, formatMessage } from '../../lib/vulcan-i18n/provider';
->>>>>>> a0db2192
 
 /** FormField in the process of being created */
 type FormFieldUnfinished<N extends CollectionNameString> = Partial<FormField<N>>
@@ -125,13 +122,8 @@
  * This is not in the Components table and is not registered with
  * registerComponent because you aren't supposed to use it without FormWrapper.
  */
-<<<<<<< HEAD
-export class Form<T extends DbObject> extends Component<SmartFormProps<CollectionNameOfObject<T>>,FormState> {
-  constructor(props: SmartFormProps<CollectionNameOfObject<T>>) {
-=======
-export class Form<N extends CollectionNameString> extends Component<SmartFormProps,FormState> {
-  constructor(props: SmartFormProps) {
->>>>>>> a0db2192
+export class Form<N extends CollectionNameString> extends Component<SmartFormProps<N>,FormState> {
+  constructor(props: SmartFormProps<N>) {
     super(props);
 
     this.formRef = React.createRef<HTMLFormElement>();
@@ -602,7 +594,7 @@
   @see https://reactjs.org/blog/2018/06/07/you-probably-dont-need-derived-state.html
 
   */
-  UNSAFE_componentWillReceiveProps(nextProps: SmartFormProps<CollectionNameOfObject<T>>) {
+  UNSAFE_componentWillReceiveProps(nextProps: SmartFormProps<N>) {
     for (const prop of RESET_PROPS) {
       const prev = this.props[prop];
       const next = nextProps[prop];
