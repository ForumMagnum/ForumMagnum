import React from 'react';
import { registerComponent } from '../../lib/vulcan-lib/components';
import classNames from 'classnames';
<<<<<<< HEAD
import { isFriendlyUI } from '../../themes/forumTheme';
=======
import * as _ from 'underscore';
>>>>>>> 3f7cf533

const headerStyles = (theme: ThemeType) => ({
  formSectionHeading: {
    cursor: "pointer",
    display:"flex",
    justifyContent: "space-between",
    paddingTop: theme.spacing.unit*2,
    paddingRight: theme.spacing.unit*2,
    paddingBottom: theme.spacing.unit,
    paddingLeft: theme.spacing.unit*2,
  },
  formSectionHeadingExpanded: {
    borderBottom: theme.palette.border.grey300,
  },
  formSectionHeadingTitle: {
    marginBottom: 5,
    fontSize: "1.25rem",
    fontWeight: theme.isFriendlyUI ? 600 : undefined,
  },
});

const FormGroupHeaderInner = ({ toggle, collapsed, label, classes }: {
  toggle: () => void
  collapsed: boolean
  label?: string
  classes: ClassesType<typeof headerStyles>
}) => (
  <div className={classNames(classes.formSectionHeading, {
    [classes.formSectionHeadingExpanded]: !collapsed
  })} onClick={toggle}>
    <h3 className={classes.formSectionHeadingTitle}>{label}</h3>
    <span className="form-section-heading-toggle">
      {collapsed ? (
        <IconRight height={16} width={16} />
      ) : (
        <IconDown height={16} width={16} />
      )}
    </span>
  </div>
);

export const FormGroupHeader = registerComponent('FormGroupHeader', FormGroupHeaderInner, {
  styles: headerStyles
});

export const IconRight = ({ width = 24, height = 24 }) => (
  <svg
    xmlns="http://www.w3.org/2000/svg"
    width={width}
    height={height}
    viewBox="0 0 24 24"
  >
    <polyline
      fill="none"
      stroke="currentColor"
      strokeLinecap="round"
      strokeLinejoin="round"
      strokeMiterlimit="10"
      points="5.5,23.5 18.5,12 5.5,0.5"
      id="Outline_Icons"
    />
    <rect fill="none" width="24" height="24" id="Frames-24px" />
  </svg>
);

export const IconDown = ({ width = 24, height = 24 }) => (
  <svg
    xmlns="http://www.w3.org/2000/svg"
    width={width}
    height={height}
    viewBox="0 0 24 24"
  >
    <polyline
      fill="none"
      stroke="currentColor"
      strokeLinecap="round"
      strokeLinejoin="round"
      strokeMiterlimit="10"
      points="0.501,5.5 12.001,18.5 23.501,5.5"
      id="Outline_Icons"
    />
    <rect fill="none" width="24" height="24" id="Frames-24px" />
  </svg>
);
<|MERGE_RESOLUTION|>--- conflicted
+++ resolved
@@ -1,11 +1,6 @@
 import React from 'react';
 import { registerComponent } from '../../lib/vulcan-lib/components';
 import classNames from 'classnames';
-<<<<<<< HEAD
-import { isFriendlyUI } from '../../themes/forumTheme';
-=======
-import * as _ from 'underscore';
->>>>>>> 3f7cf533
 
 const headerStyles = (theme: ThemeType) => ({
   formSectionHeading: {
