--- conflicted
+++ resolved
@@ -1,10 +1,6 @@
 import React, { PureComponent } from 'react';
 import PropTypes from 'prop-types';
-<<<<<<< HEAD
-import { mergeWithComponents, registerComponent } from '../../lib/vulcan-lib/components';
-=======
-import { registerComponent, Components } from '../../lib/vulcan-lib/components';
->>>>>>> 774e2951
+import { Components, registerComponent } from '../../lib/vulcan-lib/components';
 import * as _ from 'underscore';
 
 // Replaceable layout
