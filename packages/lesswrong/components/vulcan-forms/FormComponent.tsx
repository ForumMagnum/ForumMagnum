import React, { Component } from 'react';
import PropTypes from 'prop-types';
<<<<<<< HEAD
import { Components, mergeWithComponents, registerComponent } from '../../lib/vulcan-lib/components';
=======
import { Components, registerComponent } from '../../lib/vulcan-lib';
>>>>>>> 774e2951
import get from 'lodash/get';
import isEqual from 'lodash/isEqual';
import SimpleSchema from 'simpl-schema';
import { isEmptyValue, getNullValue } from '../../lib/vulcan-forms/utils';

class FormComponent<T extends DbObject> extends Component<FormComponentWrapperProps<T>> {
  declare context: AnyBecauseTodo

  constructor(props: FormComponentWrapperProps<T>) {
    super(props);
    this.state = {};
  }

  shouldComponentUpdate(nextProps: FormComponentWrapperProps<T>) {
    // allow custom controls to determine if they should update
    if (this.isCustomInput(this.getInputType(nextProps))) {
      return true;
    }

    const { currentValues, deletedValues, errors } = nextProps;
    const path = this.getPath(this.props);

    // when checking for deleted values, both current path ('foo') and child path ('foo.0.bar') should trigger updates
    const includesPathOrChildren = (deletedValues: AnyBecauseTodo) =>
      deletedValues.some((deletedPath: AnyBecauseTodo) => deletedPath.includes(path));

    const valueChanged =
      !isEqual(get(currentValues, path), get(this.props.currentValues, path)); 
    const errorChanged = !isEqual(this.getErrors(errors), this.getErrors());
    const deleteChanged =
      includesPathOrChildren(deletedValues) !==
      includesPathOrChildren(this.props.deletedValues);
    const disabledChanged = nextProps.disabled !== this.props.disabled;

    const shouldUpdate =
      valueChanged ||
      errorChanged ||
      deleteChanged ||
      disabledChanged;

    return shouldUpdate;
  }

  // If this is an intl input, get _intl field instead
  getPath = (props?: FormComponentWrapperProps<T>) => {
    const p = props || this.props;
    return p.path;
  };

  // Returns true if the passed input type is a custom 
  isCustomInput = (inputType: FormInputType) => {
    const isStandardInput = [
      'nested',
      'number',
      'checkbox',
      'checkboxgroup',
      'select',
      'datetime',
      'date',
      'text'
    ].includes(inputType);
    return !isStandardInput;
  };

  // Function passed to form controls (always controlled) to update their value
  handleChange = (value: AnyBecauseTodo) => {

    // if value is an empty string, delete the field
    if (value === '') {
      value = null;
    }
    // if this is a number field, convert value before sending it up to Form
    if (this.getFieldType() === Number && value != null) {
      value = Number(value);
    }

    const updateValue = this.props.locale
      ? { locale: this.props.locale, value }
      : value;
    void this.props.updateCurrentValues({ [this.getPath()]: updateValue });
  };

  // Get value from Form state through document and currentValues props
  getValue = (props?: any, context?: any) => {
    const p = props || this.props;
    const c = context || this.context;
    const { locale, defaultValue, deletedValues, formType, datatype } = p;
    const path = locale ? `${this.getPath(p)}.value` : this.getPath(p);
    const currentDocument = c.getDocument();
    let value = get(currentDocument, path);
    // note: force intl fields to be treated like strings
    const nullValue = locale ? '' : getNullValue(datatype);

    // handle deleted & empty value
    if (deletedValues.includes(path)) {
      value = nullValue;
    } else if (isEmptyValue(value)) {
      // replace empty value by the default value from the schema if it exists – for new forms only
      value = formType === 'new' && defaultValue ? defaultValue : nullValue;
    }
    return value;
  };

  // Get errors from Form state through context
  //
  // Note: we use `includes` to get all errors from nested components, which have longer paths
  getErrors = (errors?: any) => {
    errors = errors || this.props.errors;
    const fieldErrors = errors.filter(
      (error: AnyBecauseTodo) => error.path && error.path.includes(this.props.path)
    );
    return fieldErrors;
  };

  // Get form input type, either based on input props, or by guessing based on form field type
  getInputType = (props?: any): FormInputType => {
    const p = props || this.props;
    if (p.input) return p.input;

    const fieldType = this.getFieldType();
    if (fieldType === Number) return "number";
    else if (fieldType === Boolean) return "checkbox";
    else if (fieldType === Date) return 'date';
    else return 'text';
  };

  // Function passed to form controls to clear their contents (set their value to null)
  clearField = (event: AnyBecauseTodo) => {
    if (event) {
      event.preventDefault();
      event.stopPropagation();
    }
    // To avoid issues with non-nullable fields, we set the localgroup multiselect to [] rather than null when cleared
    // @ts-ignore (anything can get passed in to props via the "form" schema value)
    const newVal = (this.props.input === 'SelectLocalgroup' && this.props.multiselect) ? [] : null;
    void this.props.updateCurrentValues({ [this.props.path]: newVal });
  };

  // Function passed to FormComponentInner to help with rendering the component
  getFormInput = () => {
    const inputType = this.getInputType();

    // if input is a React component, use it
    if (typeof this.props.input === 'function') {
      const InputComponent = this.props.input;
      return InputComponent;
    } else {
      // else pick a predefined component

      switch (inputType) {
        case 'text':
          return Components.FormComponentDefault;

        case 'number':
          return Components.FormComponentNumber;

        case 'checkbox':
          return Components.FormComponentCheckbox;

        case 'checkboxgroup':
          return Components.FormComponentCheckboxGroup;

        case 'radiogroup':
          return Components.FormComponentRadioGroup

        case 'select':
          return Components.FormComponentSelect;

        case 'datetime':
          return Components.FormComponentDateTime;

        case 'date':
          return Components.FormComponentDate;

        default:
          if (this.props.input && (Components as AnyBecauseTodo)[this.props.input]) {
            return (Components as AnyBecauseTodo)[this.props.input];
          } else if (this.isArrayField()) {
            return Components.FormNestedArray;
          } else if (this.isObjectField()) {
            return Components.FormNestedObject;
          } else {
            return Components.FormComponentDefault;
          }
      }
    }
  };

  // Get field field value type
  getFieldType = () => {
    return this.props.datatype[0].type;
  };
  isArrayField = () => {
    return this.getFieldType() === Array;
  };
  isObjectField = () => {
    return this.getFieldType() instanceof SimpleSchema;
  };
  render() {
    if (!this.props.input && this.props.nestedInput) {
      if (this.isArrayField()) {
        return (
          <Components.FormNestedArray
            {...this.props}
            errors={this.getErrors()}
            value={this.getValue()}
          />
        );
      } else if (this.isObjectField()) {
        return (
          <Components.FormNestedObject
            {...this.props}
            errors={this.getErrors()}
          />
        );
      }
    }

    const formComponent = (
      <Components.FormComponentInner
        {...this.props}
        value={this.getValue()}
        errors={this.getErrors()}
        document={this.context.getDocument()}
        onChange={this.handleChange}
        clearField={this.clearField}
        formInput={this.getFormInput()}
      />
    );

    if (this.props.tooltip) {
      return <div>
        <Components.LWTooltip inlineBlock={false} title={this.props.tooltip} placement="left-start">
          <div>{ formComponent }</div>
        </Components.LWTooltip>
      </div>
    } else {
      return formComponent;
    }
  }
}

(FormComponent as any).contextTypes = {
  getDocument: PropTypes.func.isRequired
};

const FormComponentComponent = registerComponent('FormComponent', FormComponent);

declare global {
  interface ComponentTypes {
    FormComponent: typeof FormComponentComponent
  }
}<|MERGE_RESOLUTION|>--- conflicted
+++ resolved
@@ -1,10 +1,6 @@
 import React, { Component } from 'react';
 import PropTypes from 'prop-types';
-<<<<<<< HEAD
-import { Components, mergeWithComponents, registerComponent } from '../../lib/vulcan-lib/components';
-=======
-import { Components, registerComponent } from '../../lib/vulcan-lib';
->>>>>>> 774e2951
+import { Components, registerComponent } from '../../lib/vulcan-lib/components';
 import get from 'lodash/get';
 import isEqual from 'lodash/isEqual';
 import SimpleSchema from 'simpl-schema';
