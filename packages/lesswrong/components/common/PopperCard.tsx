--- conflicted
+++ resolved
@@ -3,9 +3,6 @@
 import Card from '@material-ui/core/Card';
 import { PopperPlacementType } from '@material-ui/core/Popper'
 
-<<<<<<< HEAD
-const PopperCard = ({children, placement="bottom-start", open, anchorEl, allowOverflow, flip, style, className}: {
-=======
 const PopperCard = ({
   children,
   placement="bottom-start",
@@ -16,7 +13,6 @@
   style,
   className,
 }: {
->>>>>>> 085700ed
   children?: React.ReactNode,
   placement?: PopperPlacementType,
   open: boolean,
@@ -24,22 +20,6 @@
   allowOverflow?: boolean,
   flip?: boolean,
   style?: CSSProperties,
-<<<<<<< HEAD
-  className?: string
-}) => {
-  return (
-    <Components.LWPopper
-      open={open}
-      anchorEl={anchorEl}
-      placement={placement}
-      allowOverflow={allowOverflow}
-      flip={flip}
-      className={className}
-    >
-      <Card style={style}>{children}</Card>
-    </Components.LWPopper>
-  );
-=======
   className?: string,
 }) => {
   return <Components.LWPopper open={open} anchorEl={anchorEl} placement={placement} allowOverflow={allowOverflow} flip={flip}>
@@ -47,7 +27,6 @@
       {children}
     </Card>
   </Components.LWPopper>
->>>>>>> 085700ed
 }
 
 const PopperCardComponent = registerComponent("PopperCard", PopperCard, {stylePriority: -1});
