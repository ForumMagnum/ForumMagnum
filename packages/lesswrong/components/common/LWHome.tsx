import { Components, registerComponent } from '../../lib/vulcan-lib';
import React, { useEffect } from 'react';
import { AnalyticsContext } from "../../lib/analyticsEvents";
import { getReviewPhase, reviewIsActive, REVIEW_YEAR } from '../../lib/reviewUtils';
import { showReviewOnFrontPageIfActive } from '../../lib/publicSettings';
import { useCookiesWithConsent } from '../hooks/useCookiesWithConsent';
import { LAST_VISITED_FRONTPAGE_COOKIE } from '../../lib/cookies/cookies';
import moment from 'moment';
import { visitorGetsDynamicFrontpage } from '../../lib/betas';

const LWHome = () => {
  const { DismissibleSpotlightItem, RecentDiscussionFeed, AnalyticsInViewTracker, FrontpageReviewWidget, 
    SingleColumnSection, FrontpageBestOfLWWidget, EAPopularCommentsSection, QuickTakesSection, LWHomePosts } = Components
  const [_, setCookie] = useCookiesWithConsent([LAST_VISITED_FRONTPAGE_COOKIE]);

  useEffect(() => {
    if (visitorGetsDynamicFrontpage(null)) {
      setCookie(LAST_VISITED_FRONTPAGE_COOKIE, new Date().toISOString(), { path: "/", expires: moment().add(1, 'year').toDate() });
    }
  }, [setCookie])

  return (
      <AnalyticsContext pageContext="homePage">
        <React.Fragment>

<<<<<<< HEAD
          {recombeeFrontpagePrototypeEnabled && <AnalyticsContext pageSubSectionContext="spotlightItem">
            <DismissibleSpotlightItem current fullpage />
          </AnalyticsContext>}
          
          {!recombeeFrontpagePrototypeEnabled && !reviewIsActive() && <LWRecommendations configName="frontpage" />}
=======
          <DismissibleSpotlightItem current standaloneSection />
>>>>>>> b1792186

          {reviewIsActive() && getReviewPhase() === "RESULTS" && <SingleColumnSection>
            <FrontpageBestOfLWWidget reviewYear={REVIEW_YEAR}/>
          </SingleColumnSection>}
        
          {reviewIsActive() && getReviewPhase() !== "RESULTS" && showReviewOnFrontPageIfActive.get() && <SingleColumnSection>
            <FrontpageReviewWidget reviewYear={REVIEW_YEAR}/>
          </SingleColumnSection>}
          
          <AnalyticsInViewTracker
              eventProps={{inViewType: "homePosts"}}
              observerProps={{threshold:[0, 0.5, 1]}}
          >
            <LWHomePosts />
          </AnalyticsInViewTracker>

          <QuickTakesSection />

          <EAPopularCommentsSection />

          <RecentDiscussionFeed
            af={false}
            commentsLimit={4}
            maxAgeHours={18}
          />
        </React.Fragment>
      </AnalyticsContext>
  )
}

const LWHomeComponent = registerComponent('LWHome', LWHome);

declare global {
  interface ComponentTypes {
    LWHome: typeof LWHomeComponent
  }
}<|MERGE_RESOLUTION|>--- conflicted
+++ resolved
@@ -23,15 +23,7 @@
       <AnalyticsContext pageContext="homePage">
         <React.Fragment>
 
-<<<<<<< HEAD
-          {recombeeFrontpagePrototypeEnabled && <AnalyticsContext pageSubSectionContext="spotlightItem">
-            <DismissibleSpotlightItem current fullpage />
-          </AnalyticsContext>}
-          
-          {!recombeeFrontpagePrototypeEnabled && !reviewIsActive() && <LWRecommendations configName="frontpage" />}
-=======
-          <DismissibleSpotlightItem current standaloneSection />
->>>>>>> b1792186
+          <DismissibleSpotlightItem current fullpage />
 
           {reviewIsActive() && getReviewPhase() === "RESULTS" && <SingleColumnSection>
             <FrontpageBestOfLWWidget reviewYear={REVIEW_YEAR}/>
