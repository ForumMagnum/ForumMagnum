import React, { useEffect } from 'react';
import { AnalyticsContext } from "../../lib/analyticsEvents";
import { getReviewPhase, reviewIsActive, REVIEW_YEAR } from '../../lib/reviewUtils';
import { showReviewOnFrontPageIfActive, lightconeFundraiserThermometerGoalAmount, lightconeFundraiserActive } from '../../lib/publicSettings';
import { useCookiesWithConsent } from '../hooks/useCookiesWithConsent';
import { LAST_VISITED_FRONTPAGE_COOKIE, ULTRA_FEED_ENABLED_COOKIE } from '../../lib/cookies/cookies';
import moment from 'moment';
import { userHasUltraFeed,visitorGetsDynamicFrontpage } from '../../lib/betas';
import { isLW, isAF } from '@/lib/instanceSettings';
import { useCurrentUser } from './withUser';
import { combineUrls, getSiteUrl } from "../../lib/vulcan-lib/utils";
import { Components, registerComponent } from "../../lib/vulcan-lib/components";
import BestOfLessWrongAnnouncement from '../posts/PostsPage/BestOfLessWrong/BestOfLessWrongAnnouncement';

const getStructuredData = () => ({
  "@context": "http://schema.org",
  "@type": "WebSite",
  "url": `${getSiteUrl()}`,
  "potentialAction": {
    "@type": "SearchAction",
    "target": `${combineUrls(getSiteUrl(), '/search')}?query={search_term_string}`,
    "query-input": "required name=search_term_string"
  },
  "mainEntityOfPage": {
    "@type": "WebPage",
    "@id": `${getSiteUrl()}`,
  },
  ...(isLW && {
    "description": [
      "LessWrong is an online forum and community dedicated to improving human reasoning and decision-making.", 
      "We seek to hold true beliefs and to be effective at accomplishing our goals.", 
      "Each day, we aim to be less wrong about the world than the day before."
    ].join(' ')
  }),
  ...(isAF && {
    "description": [
      "The Alignment Forum is a single online hub for researchers to discuss all ideas related to ensuring that transformatively powerful AIs are aligned with human values.", 
      "Discussion ranges from technical models of agency to the strategic landscape, and everything in between."
    ].join(' ')
  }),
})

const LWHome = () => {
<<<<<<< HEAD
  const { DismissibleSpotlightItem, RecentDiscussionFeed, AnalyticsInViewTracker, FrontpageReviewWidget,
    SingleColumnSection, EAPopularCommentsSection, QuickTakesSection, LWHomePosts, HeadTags, UltraFeed
=======
  const { RecentDiscussionFeed, AnalyticsInViewTracker, FrontpageReviewWidget,
    SingleColumnSection, EAPopularCommentsSection,
    QuickTakesSection, LWHomePosts, HeadTags
>>>>>>> 8448e73f
  } = Components;

  const currentUser = useCurrentUser();
  const [ultraFeedCookie] = useCookiesWithConsent([ULTRA_FEED_ENABLED_COOKIE]);
  const ultraFeedEnabled = userHasUltraFeed(currentUser) && ultraFeedCookie[ULTRA_FEED_ENABLED_COOKIE] === "true";

  return (
      <AnalyticsContext pageContext="homePage">
        <React.Fragment>
          <HeadTags structuredData={getStructuredData()}/>
          <UpdateLastVisitCookie />
          {reviewIsActive() && <>
            {getReviewPhase() !== "RESULTS" && <SingleColumnSection>
              <FrontpageReviewWidget reviewYear={REVIEW_YEAR}/>
            </SingleColumnSection>}
          </>}
          {(!reviewIsActive() || getReviewPhase() === "RESULTS" || !showReviewOnFrontPageIfActive.get()) && !lightconeFundraiserActive.get() && <SingleColumnSection>
          <BestOfLessWrongAnnouncement />
          {/* TODO: revert after removing BestofLessWrongAnnouncement */}
          {/* <DismissibleSpotlightItem current/> */} 
          </SingleColumnSection>}
          <AnalyticsInViewTracker
            eventProps={{inViewType: "homePosts"}}
            observerProps={{threshold:[0, 0.5, 1]}}
          >
            <LWHomePosts>
              <UltraFeed />
              {!ultraFeedEnabled && <>
                <QuickTakesSection />
                <EAPopularCommentsSection />
                <RecentDiscussionFeed
                  af={false}
                  commentsLimit={4}
                  maxAgeHours={18}
                />
              </>}
            </LWHomePosts>
          </AnalyticsInViewTracker>
        </React.Fragment>
      </AnalyticsContext>
  )
}

const UpdateLastVisitCookie = () => {
  const [_, setCookie] = useCookiesWithConsent([LAST_VISITED_FRONTPAGE_COOKIE]);

  useEffect(() => {
    if (visitorGetsDynamicFrontpage(null)) {
      setCookie(LAST_VISITED_FRONTPAGE_COOKIE, new Date().toISOString(), { path: "/", expires: moment().add(1, 'year').toDate() });
    }
  }, [setCookie])
  
  return <></>
}

const LWHomeComponent = registerComponent('LWHome', LWHome);

declare global {
  interface ComponentTypes {
    LWHome: typeof LWHomeComponent
  }
}<|MERGE_RESOLUTION|>--- conflicted
+++ resolved
@@ -41,14 +41,9 @@
 })
 
 const LWHome = () => {
-<<<<<<< HEAD
-  const { DismissibleSpotlightItem, RecentDiscussionFeed, AnalyticsInViewTracker, FrontpageReviewWidget,
-    SingleColumnSection, EAPopularCommentsSection, QuickTakesSection, LWHomePosts, HeadTags, UltraFeed
-=======
   const { RecentDiscussionFeed, AnalyticsInViewTracker, FrontpageReviewWidget,
     SingleColumnSection, EAPopularCommentsSection,
-    QuickTakesSection, LWHomePosts, HeadTags
->>>>>>> 8448e73f
+    QuickTakesSection, LWHomePosts, HeadTags, UltraFeed
   } = Components;
 
   const currentUser = useCurrentUser();
