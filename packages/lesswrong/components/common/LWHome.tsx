import { Components, registerComponent } from '../../lib/vulcan-lib';
import React, { useEffect } from 'react';
import { AnalyticsContext, useTracking } from "../../lib/analyticsEvents";
import { getReviewPhase, reviewIsActive, REVIEW_YEAR } from '../../lib/reviewUtils';
import { showReviewOnFrontPageIfActive } from '../../lib/publicSettings';
import { useCookiesWithConsent } from '../hooks/useCookiesWithConsent';
import { LAST_VISITED_FRONTPAGE_COOKIE } from '../../lib/cookies/cookies';
import moment from 'moment';
import { visitorGetsDynamicFrontpage } from '../../lib/betas';
import { commentBodyStyles, postBodyStyles, smallPostStyles } from '../../themes/stylePiping';
import { SECTION_WIDTH } from './SingleColumnSection';
import { Link } from '../../lib/reactRouterWrapper';

export const styles = (theme: ThemeType) => ({
  spotlight: {
    background: theme.palette.background.pageActiveAreaBackground,
    padding: 16,
    borderRadius: 3,
    marginBottom: 16,
    ...smallPostStyles(theme),
    position: "relative",
    [theme.breakpoints.down('md')]: {
      maxWidth: SECTION_WIDTH,
      margin: "auto",
      marginBottom: 16,
    }
  },
  spotlightText: {
    width: "calc(100% - 180px)",
    '& p': {
      ...commentBodyStyles(theme),
      '& a': {
        color: theme.palette.primary.main
      }
    },
    '& h3': {
      ...theme.typography.headerStyle,
      marginBottom: 8
    },
    '& h4': {
      fontSize: "1.2rem",
      fontStyle: "italic",
      marginBottom: 4,
      marginTop: 4,
    },
    zIndex: 1,
    position: "relative",
  },
  spotlightImage: {
    height: "100%",
    position: "absolute",
    top: 0,
    right: 0,
    zIndex: 0,
    background: `linear-gradient(to right, ${theme.palette.background.pageActiveAreaBackground} 230px, transparent calc(230px + 30%))`
  },
  button: {
    border: `1px solid ${theme.palette.primary.main}`,
    color: theme.palette.primary.main,
    padding: '4px 12px',
    borderRadius: 3,
    textDecoration: "none",
    display: "inline-block",
    marginTop: 8,
  },
  hideOnMobile: {
    [theme.breakpoints.down('sm')]: {
      display: "none"
    }
  }
})


const LWHome = ({classes}: {classes: ClassesType<typeof styles>}) => {
  const { DismissibleSpotlightItem, RecentDiscussionFeed, AnalyticsInViewTracker, FrontpageReviewWidget, 
<<<<<<< HEAD
    SingleColumnSection, FrontpageBestOfLWWidget, EAPopularCommentsSection, QuickTakesSection, LWHomePosts } = Components
=======
    SingleColumnSection, FrontpageBestOfLWWidget, EAPopularCommentsSection, QuickTakesSection, LWHomePosts, CloudinaryImage2 } = Components
  const [_, setCookie] = useCookiesWithConsent([LAST_VISITED_FRONTPAGE_COOKIE]);

  useEffect(() => {
    if (visitorGetsDynamicFrontpage(null)) {
      setCookie(LAST_VISITED_FRONTPAGE_COOKIE, new Date().toISOString(), { path: "/", expires: moment().add(1, 'year').toDate() });
    }
  }, [setCookie])
>>>>>>> b3e0a639

  const { captureEvent } = useTracking();


  return (
      <AnalyticsContext pageContext="homePage">
        <React.Fragment>
          <UpdateLastVisitCookie />

          {reviewIsActive() && getReviewPhase() === "RESULTS" && <SingleColumnSection>
            <FrontpageBestOfLWWidget reviewYear={REVIEW_YEAR}/>
          </SingleColumnSection>}
          {reviewIsActive() && getReviewPhase() !== "RESULTS" && showReviewOnFrontPageIfActive.get() && <SingleColumnSection>
            <FrontpageReviewWidget reviewYear={REVIEW_YEAR}/>
          </SingleColumnSection>}
          {/* TODO: remove this after LessOnline sale */}
          <div className={classes.spotlight}>
            <div className={classes.spotlightText}>
              <h3><Link to={"/posts/MmWziepD8DDauSide/lessonline-festival-updates-thread"}>LessOnline Festival</Link></h3>
              <h4>May 31st - June 2nd, in Berkeley CA</h4>
              <p><span className={classes.hideOnMobile}>A festival of truth-seeking, optimization, and blogging. We'll have writing workshops, rationality classes, puzzle hunts, and thoughtful conversations across a sprawling fractal campus of nooks and whiteboards.</span></p>
              <p><a className={classes.button} onClick={() => captureEvent('frontpageCTAButtonClicked')} href="https://less.online" target="_blank" rel="noreferrer">Buy Tickets</a></p>
            </div>
            <CloudinaryImage2
              publicId={"spotlight3_ubpxgr"}
              darkPublicId={"darkmodespot3_zvefab"}
              className={classes.spotlightImage}
            />  
          </div>
          <AnalyticsInViewTracker
            eventProps={{inViewType: "homePosts"}}
            observerProps={{threshold:[0, 0.5, 1]}}
          >
            <LWHomePosts>
              <QuickTakesSection />
    
              <EAPopularCommentsSection />
    
              <RecentDiscussionFeed
                af={false}
                commentsLimit={4}
                maxAgeHours={18}
              />
            </LWHomePosts>
          </AnalyticsInViewTracker>
        </React.Fragment>
      </AnalyticsContext>
  )
}

<<<<<<< HEAD
const UpdateLastVisitCookie = () => {
  const [_, setCookie] = useCookiesWithConsent([LAST_VISITED_FRONTPAGE_COOKIE]);

  useEffect(() => {
    if (visitorGetsDynamicFrontpage(null)) {
      setCookie(LAST_VISITED_FRONTPAGE_COOKIE, new Date().toISOString(), { path: "/", expires: moment().add(1, 'year').toDate() });
    }
  }, [setCookie])
  
  return <></>
}

const LWHomeComponent = registerComponent('LWHome', LWHome);
=======
const LWHomeComponent = registerComponent('LWHome', LWHome, {styles});
>>>>>>> b3e0a639

declare global {
  interface ComponentTypes {
    LWHome: typeof LWHomeComponent
  }
}<|MERGE_RESOLUTION|>--- conflicted
+++ resolved
@@ -72,22 +72,12 @@
 
 
 const LWHome = ({classes}: {classes: ClassesType<typeof styles>}) => {
-  const { DismissibleSpotlightItem, RecentDiscussionFeed, AnalyticsInViewTracker, FrontpageReviewWidget, 
-<<<<<<< HEAD
-    SingleColumnSection, FrontpageBestOfLWWidget, EAPopularCommentsSection, QuickTakesSection, LWHomePosts } = Components
-=======
-    SingleColumnSection, FrontpageBestOfLWWidget, EAPopularCommentsSection, QuickTakesSection, LWHomePosts, CloudinaryImage2 } = Components
-  const [_, setCookie] = useCookiesWithConsent([LAST_VISITED_FRONTPAGE_COOKIE]);
-
-  useEffect(() => {
-    if (visitorGetsDynamicFrontpage(null)) {
-      setCookie(LAST_VISITED_FRONTPAGE_COOKIE, new Date().toISOString(), { path: "/", expires: moment().add(1, 'year').toDate() });
-    }
-  }, [setCookie])
->>>>>>> b3e0a639
+  const { RecentDiscussionFeed, AnalyticsInViewTracker, FrontpageReviewWidget,
+    SingleColumnSection, FrontpageBestOfLWWidget, EAPopularCommentsSection,
+    QuickTakesSection, LWHomePosts, CloudinaryImage2
+  } = Components
 
   const { captureEvent } = useTracking();
-
 
   return (
       <AnalyticsContext pageContext="homePage">
@@ -135,7 +125,6 @@
   )
 }
 
-<<<<<<< HEAD
 const UpdateLastVisitCookie = () => {
   const [_, setCookie] = useCookiesWithConsent([LAST_VISITED_FRONTPAGE_COOKIE]);
 
@@ -148,10 +137,7 @@
   return <></>
 }
 
-const LWHomeComponent = registerComponent('LWHome', LWHome);
-=======
 const LWHomeComponent = registerComponent('LWHome', LWHome, {styles});
->>>>>>> b3e0a639
 
 declare global {
   interface ComponentTypes {
