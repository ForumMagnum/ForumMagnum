'use client';

import React, { useEffect } from 'react';
import { AnalyticsContext } from "../../lib/analyticsEvents";
import { getReviewPhase, reviewIsActive, REVIEW_YEAR } from '../../lib/reviewUtils';
import { showReviewOnFrontPageIfActive, lightconeFundraiserActive, ultraFeedEnabledSetting, isLW, isAF } from '@/lib/instanceSettings';
import { useCookiesWithConsent } from '../hooks/useCookiesWithConsent';
import { LAST_VISITED_FRONTPAGE_COOKIE, ULTRA_FEED_ENABLED_COOKIE } from '../../lib/cookies/cookies';
import moment from 'moment';
import { visitorGetsDynamicFrontpage } from '../../lib/betas';
import { useCurrentUser } from './withUser';
import { combineUrls, getSiteUrl } from "../../lib/vulcan-lib/utils";
import { registerComponent } from "../../lib/vulcan-lib/components";
import { useABTest } from '@/components/hooks/useAbTests';
import { ultraFeedABTest } from '../../lib/abTests';
import AnalyticsInViewTracker from "./AnalyticsInViewTracker";
import FrontpageReviewWidget from "../review/FrontpageReviewWidget";
import SingleColumnSection from "./SingleColumnSection";
import EAPopularCommentsSection from "../ea-forum/EAPopularCommentsSection";
import DismissibleSpotlightItem, { SpotlightItemFallback } from "../spotlights/DismissibleSpotlightItem";
import QuickTakesSection from "../quickTakes/QuickTakesSection";
import LWHomePosts from "./LWHomePosts";
import UltraFeed from "../ultraFeed/UltraFeed";
import { StructuredData } from './StructuredData';
import { SuspenseWrapper } from './SuspenseWrapper';
import DeferRender from './DeferRender';
import { defineStyles, useStyles } from '../hooks/useStyles';

import dynamic from 'next/dynamic';
const RecentDiscussionFeed = dynamic(() => import("../recentDiscussion/RecentDiscussionFeed"), { ssr: false });

const getStructuredData = () => ({
  "@context": "http://schema.org",
  "@type": "WebSite",
  "url": `${getSiteUrl()}`,
  "potentialAction": {
    "@type": "SearchAction",
    "target": `${combineUrls(getSiteUrl(), '/search')}?query={search_term_string}`,
    "query-input": "required name=search_term_string"
  },
  "mainEntityOfPage": {
    "@type": "WebPage",
    "@id": `${getSiteUrl()}`,
  },
  ...(isLW() && {
    "description": [
      "LessWrong is an online forum and community dedicated to improving human reasoning and decision-making.", 
      "We seek to hold true beliefs and to be effective at accomplishing our goals.", 
      "Each day, we aim to be less wrong about the world than the day before."
    ].join(' ')
  }),
  ...(isAF() && {
    "description": [
      "The Alignment Forum is a single online hub for researchers to discuss all ideas related to ensuring that transformatively powerful AIs are aligned with human values.", 
      "Discussion ranges from technical models of agency to the strategic landscape, and everything in between."
    ].join(' ')
  }),
})

const styles = defineStyles("LWHome", (theme: ThemeType) => ({
  hideOnDesktop: {
    ['@media(min-width: 1200px)']: {
      display: 'none'
    },
  },
}))

const LWHome = () => {
  const classes = useStyles(styles);
  const currentUser = useCurrentUser();
  const abTestGroup = useABTest(ultraFeedABTest);
  const [cookies] = useCookiesWithConsent([ULTRA_FEED_ENABLED_COOKIE]);
  
  // Check if user has already made a choice via checkbox (which sets a cookie)
  const cookieValue = cookies[ULTRA_FEED_ENABLED_COOKIE];
  const hasExplicitPreference = cookieValue === "true" || cookieValue === "false";
  
  // Determine which feed to show: if cookie is set, use that preference, otherwise use A/B test assignment
<<<<<<< HEAD
  const shouldShowUltraFeed = ultraFeedEnabledSetting.get() && currentUser && (cookieValue === "true" || (!hasExplicitPreference && abTestGroup === 'ultraFeed'));
=======
  const shouldShowUltraFeed = ultraFeedEnabledSetting.get() && (cookieValue === "true" || (!hasExplicitPreference && abTestGroup === 'ultraFeed')
  );
>>>>>>> d657471e

  return (
      <AnalyticsContext pageContext="homePage">
        <React.Fragment>
          <StructuredData generate={() => getStructuredData()}/>
          <UpdateLastVisitCookie />
          {reviewIsActive() && <>
            {getReviewPhase() !== "RESULTS" && <SingleColumnSection>
              <SuspenseWrapper name="FrontpageReviewWidget">
                <FrontpageReviewWidget reviewYear={REVIEW_YEAR}/>
              </SuspenseWrapper>
            </SingleColumnSection>}
          </>}
          {(!reviewIsActive() || getReviewPhase() === "RESULTS" || !showReviewOnFrontPageIfActive.get()) && !lightconeFundraiserActive.get() && <SingleColumnSection>
            <DismissibleSpotlightItem loadingStyle="placeholder" />
          </SingleColumnSection>}
          <SuspenseWrapper name="LWHomePosts" fallback={<div style={{height: 800}}/>}>
            <LWHomePosts>
              <QuickTakesSection />
              <SuspenseWrapper name="EAPopularCommentsSection">
                <EAPopularCommentsSection />
              </SuspenseWrapper>
              
              <AnalyticsInViewTracker eventProps={{inViewType: "feedSection"}} observerProps={{threshold:[0, 0.5, 1]}}>
                <SuspenseWrapper name="UltraFeed">
                  {shouldShowUltraFeed && <UltraFeed />}
                  {!shouldShowUltraFeed && <DeferRender ssr={false}>
                    <RecentDiscussionFeed
                      af={false}
                      commentsLimit={4}
                      maxAgeHours={18}
                    />
                  </DeferRender>}
                </SuspenseWrapper>
              </AnalyticsInViewTracker>

            </LWHomePosts>
          </SuspenseWrapper>
        </React.Fragment>
      </AnalyticsContext>
  )
}

const UpdateLastVisitCookie = () => {
  const [_, setCookie] = useCookiesWithConsent([LAST_VISITED_FRONTPAGE_COOKIE]);

  useEffect(() => {
    if (visitorGetsDynamicFrontpage(null)) {
      setCookie(LAST_VISITED_FRONTPAGE_COOKIE, new Date().toISOString(), { path: "/", expires: moment().add(1, 'year').toDate() });
    }
  }, [setCookie])
  
  return <></>
}

export default registerComponent('LWHome', LWHome, {
  areEqual: "auto",
});

<|MERGE_RESOLUTION|>--- conflicted
+++ resolved
@@ -66,8 +66,6 @@
 }))
 
 const LWHome = () => {
-  const classes = useStyles(styles);
-  const currentUser = useCurrentUser();
   const abTestGroup = useABTest(ultraFeedABTest);
   const [cookies] = useCookiesWithConsent([ULTRA_FEED_ENABLED_COOKIE]);
   
@@ -76,12 +74,7 @@
   const hasExplicitPreference = cookieValue === "true" || cookieValue === "false";
   
   // Determine which feed to show: if cookie is set, use that preference, otherwise use A/B test assignment
-<<<<<<< HEAD
-  const shouldShowUltraFeed = ultraFeedEnabledSetting.get() && currentUser && (cookieValue === "true" || (!hasExplicitPreference && abTestGroup === 'ultraFeed'));
-=======
-  const shouldShowUltraFeed = ultraFeedEnabledSetting.get() && (cookieValue === "true" || (!hasExplicitPreference && abTestGroup === 'ultraFeed')
-  );
->>>>>>> d657471e
+  const shouldShowUltraFeed = ultraFeedEnabledSetting.get() && (cookieValue === "true" || (!hasExplicitPreference && abTestGroup === 'ultraFeed'));
 
   return (
       <AnalyticsContext pageContext="homePage">
