--- conflicted
+++ resolved
@@ -62,7 +62,6 @@
         <React.Fragment>
           <HeadTags structuredData={getStructuredData()}/>
           <UpdateLastVisitCookie />
-<<<<<<< HEAD
           {lightconeFundraiserActive.get() && <SingleColumnSection>
             <FundraisingThermometer goalAmount={lightconeFundraiserThermometerGoalAmount.get()} />
           </SingleColumnSection>}
@@ -74,20 +73,8 @@
               <FrontpageReviewWidget reviewYear={REVIEW_YEAR} className={classes.frontpageReviewWidget}/>
             </SingleColumnSection>}
           </>}
-          {(!reviewIsActive() || !showReviewOnFrontPageIfActive.get()) && <SingleColumnSection>
-=======
+          {(!reviewIsActive() || !showReviewOnFrontPageIfActive.get()) && !lightconeFundraiserActive.get() && <SingleColumnSection>
 
-          {lightconeFundraiserActive.get() && <SingleColumnSection>
-            <FundraisingThermometer goalAmount={lightconeFundraiserThermometerGoalAmount.get()} />
-          </SingleColumnSection>}
-          {reviewIsActive() && getReviewPhase() === "RESULTS" && <SingleColumnSection>
-            <FrontpageBestOfLWWidget reviewYear={REVIEW_YEAR}/>
-          </SingleColumnSection>}
-          {reviewIsActive() && getReviewPhase() !== "RESULTS" && showReviewOnFrontPageIfActive.get() && <SingleColumnSection>
-            <FrontpageReviewWidget reviewYear={REVIEW_YEAR}/>
-          </SingleColumnSection>}
-          {(!reviewIsActive() || !showReviewOnFrontPageIfActive.get()) && !lightconeFundraiserActive.get() && <SingleColumnSection>
->>>>>>> 3106652e
             <DismissibleSpotlightItem current/>
           </SingleColumnSection>}
           <AnalyticsInViewTracker
