--- conflicted
+++ resolved
@@ -26,8 +26,6 @@
 import { StructuredData } from './StructuredData';
 import { SuspenseWrapper } from './SuspenseWrapper';
 import { defineStyles, useStyles } from '../hooks/useStyles';
-import { StructuredData } from './StructuredData';
-import { SuspenseWrapper } from './SuspenseWrapper';
 
 const getStructuredData = () => ({
   "@context": "http://schema.org",
@@ -82,17 +80,11 @@
             </SingleColumnSection>}
           </>}
           {(!reviewIsActive() || getReviewPhase() === "RESULTS" || !showReviewOnFrontPageIfActive.get()) && !lightconeFundraiserActive.get() && <SingleColumnSection>
-<<<<<<< HEAD
-            <SuspenseWrapper name="DismissibleSpotlightItem" fallback={<SpotlightItemFallback/>}>
-              <DismissibleSpotlightItem current/> 
-            </SuspenseWrapper>
-=======
             <div className={classes.hideOnDesktop}>
               <SuspenseWrapper name="DismissibleSpotlightItem" fallback={<SpotlightItemFallback/>}>
                 <DismissibleSpotlightItem/> 
               </SuspenseWrapper>
             </div>
->>>>>>> 7b21039a
           </SingleColumnSection>}
           <SuspenseWrapper name="LWHomePosts" fallback={<div style={{height: 800}}/>}>
             <AnalyticsInViewTracker
@@ -100,13 +92,7 @@
               observerProps={{threshold:[0, 0.5, 1]}}
             >
               <LWHomePosts>
-<<<<<<< HEAD
-                <SuspenseWrapper name="QuickTakesSection">
-                  <QuickTakesSection />
-                </SuspenseWrapper>
-=======
                 <QuickTakesSection />
->>>>>>> 7b21039a
                 <SuspenseWrapper name="EAPopularCommentsSection">
                   <EAPopularCommentsSection />
                 </SuspenseWrapper>
