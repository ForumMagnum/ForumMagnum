--- conflicted
+++ resolved
@@ -9,7 +9,6 @@
 import { visitorGetsDynamicFrontpage } from '../../lib/betas';
 
 const LWHome = () => {
-<<<<<<< HEAD
   const { DismissibleSpotlightItem, RecentDiscussionFeed, AnalyticsInViewTracker, FrontpageReviewWidget, 
     SingleColumnSection, FrontpageBestOfLWWidget, EAPopularCommentsSection, QuickTakesSection, LWHomePosts } = Components
   const [_, setCookie] = useCookiesWithConsent([LAST_VISITED_FRONTPAGE_COOKIE]);
@@ -20,13 +19,7 @@
     }
   }, [setCookie])
 
-  const { captureEvent } = useTracking();
-=======
-  const { DismissibleSpotlightItem, RecentDiscussionFeed, AnalyticsInViewTracker, FrontpageReviewWidget,
-    SingleColumnSection, FrontpageBestOfLWWidget, EAPopularCommentsSection,
-    QuickTakesSection, LWHomePosts
-  } = Components;
->>>>>>> 4ba83fbf
+  // const { captureEvent } = useTracking();
 
   return (
       <AnalyticsContext pageContext="homePage">
