--- conflicted
+++ resolved
@@ -1,8 +1,4 @@
-<<<<<<< HEAD
-import React, { Suspense, useEffect } from 'react';
-=======
-import React, { useEffect, useState } from 'react';
->>>>>>> 822e601a
+import React, { Suspense, useEffect, useState } from 'react';
 import { AnalyticsContext } from "../../lib/analyticsEvents";
 import { getReviewPhase, reviewIsActive, REVIEW_YEAR } from '../../lib/reviewUtils';
 import { showReviewOnFrontPageIfActive, lightconeFundraiserThermometerGoalAmount, lightconeFundraiserActive } from '../../lib/publicSettings';
@@ -78,7 +74,6 @@
             observerProps={{threshold:[0, 0.5, 1]}}
           >
             <LWHomePosts>
-<<<<<<< HEAD
               <Suspense>
                 <QuickTakesSection />
               </Suspense>
@@ -86,15 +81,8 @@
                 <EAPopularCommentsSection />
               </Suspense>
               <Suspense>
-                <UltraFeed />
-                {!ultraFeedEnabled && <RecentDiscussionFeed
-=======
-              <QuickTakesSection />
-              <EAPopularCommentsSection />
-              <UltraFeed onShowingChange={setIsUltraFeedShowing} />
-              {!isUltraFeedShowing && (
-                <RecentDiscussionFeed
->>>>>>> 822e601a
+                <UltraFeed onShowingChange={setIsUltraFeedShowing} />
+                {!isUltraFeedShowing && <RecentDiscussionFeed
                   af={false}
                   commentsLimit={4}
                   maxAgeHours={18}
