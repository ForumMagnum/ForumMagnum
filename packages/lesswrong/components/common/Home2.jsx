import { Components, registerComponent } from 'meteor/vulcan:core';
import { getSetting } from 'meteor/vulcan:lib';
import React, { PureComponent } from 'react';
import withUser from '../common/withUser';
import { SplitComponent } from 'meteor/vulcan:routing';
import Users from 'meteor/vulcan:users';

class Home2 extends PureComponent {

  render () {
    const { currentUser } = this.props

<<<<<<< HEAD
    const { SingleColumnSection, SectionTitle, RecentDiscussionThreadsList, CommentsNewForm, HomeLatestPosts, RecommendationsAndCurated, SectionButton } = Components

    const shouldRenderSidebar = Users.canDo(currentUser, 'posts.moderate.all') ||
        Users.canDo(currentUser, 'alignment.sidebar')

    const shortformFeedId = currentUser && currentUser.shortformFeedId

    return (
      <React.Fragment>
        {shouldRenderSidebar && <SplitComponent name="SunshineSidebar" />}

        <Components.HeadTags image={getSetting('siteImage')} />

        <RecommendationsAndCurated configName="frontpage" />

        <HomeLatestPosts />

        <SingleColumnSection>
          <SectionTitle title="Recent Discussion">
            {shortformFeedId &&  <div onClick={this.toggleShortformFeed}>
              <SectionButton>
                <AddBoxIcon />
                New Shortform Post
              </SectionButton>
            </div>}
          </SectionTitle>
          {showShortformFeed && <CommentsNewForm
              post={{_id:shortformFeedId}}
              type="comment"
            />}
          <RecentDiscussionThreadsList terms={{view: 'recentDiscussionThreadsList', limit:20}}/>
        </SingleColumnSection>
=======
    const { RecentDiscussionThreadsList, HomeLatestPosts, TabNavigationMenu, RecommendationsAndCurated } = Components

    const shouldRenderSidebar = Users.canDo(currentUser, 'posts.moderate.all') ||
        Users.canDo(currentUser, 'alignment.sidebar')
  
    return (
      <React.Fragment>
        {shouldRenderSidebar && <SplitComponent name="SunshineSidebar" />}
        <Components.HeadTags image={getSetting('siteImage')} />
        <TabNavigationMenu />
        <RecommendationsAndCurated configName="frontpage" />
        <HomeLatestPosts />
        <RecentDiscussionThreadsList terms={{view: 'recentDiscussionThreadsList', limit:20}}/>
>>>>>>> 4eb14bca
      </React.Fragment>
    )
  }
}

registerComponent('Home2', Home2, withUser);<|MERGE_RESOLUTION|>--- conflicted
+++ resolved
@@ -10,54 +10,18 @@
   render () {
     const { currentUser } = this.props
 
-<<<<<<< HEAD
-    const { SingleColumnSection, SectionTitle, RecentDiscussionThreadsList, CommentsNewForm, HomeLatestPosts, RecommendationsAndCurated, SectionButton } = Components
+    const { RecentDiscussionThreadsList, HomeLatestPosts, RecommendationsAndCurated } = Components
 
     const shouldRenderSidebar = Users.canDo(currentUser, 'posts.moderate.all') ||
         Users.canDo(currentUser, 'alignment.sidebar')
 
-    const shortformFeedId = currentUser && currentUser.shortformFeedId
-
-    return (
-      <React.Fragment>
-        {shouldRenderSidebar && <SplitComponent name="SunshineSidebar" />}
-
-        <Components.HeadTags image={getSetting('siteImage')} />
-
-        <RecommendationsAndCurated configName="frontpage" />
-
-        <HomeLatestPosts />
-
-        <SingleColumnSection>
-          <SectionTitle title="Recent Discussion">
-            {shortformFeedId &&  <div onClick={this.toggleShortformFeed}>
-              <SectionButton>
-                <AddBoxIcon />
-                New Shortform Post
-              </SectionButton>
-            </div>}
-          </SectionTitle>
-          {showShortformFeed && <CommentsNewForm
-              post={{_id:shortformFeedId}}
-              type="comment"
-            />}
-          <RecentDiscussionThreadsList terms={{view: 'recentDiscussionThreadsList', limit:20}}/>
-        </SingleColumnSection>
-=======
-    const { RecentDiscussionThreadsList, HomeLatestPosts, TabNavigationMenu, RecommendationsAndCurated } = Components
-
-    const shouldRenderSidebar = Users.canDo(currentUser, 'posts.moderate.all') ||
-        Users.canDo(currentUser, 'alignment.sidebar')
-  
     return (
       <React.Fragment>
         {shouldRenderSidebar && <SplitComponent name="SunshineSidebar" />}
         <Components.HeadTags image={getSetting('siteImage')} />
-        <TabNavigationMenu />
         <RecommendationsAndCurated configName="frontpage" />
         <HomeLatestPosts />
         <RecentDiscussionThreadsList terms={{view: 'recentDiscussionThreadsList', limit:20}}/>
->>>>>>> 4eb14bca
       </React.Fragment>
     )
   }
