--- conflicted
+++ resolved
@@ -9,7 +9,6 @@
   render () {
     const { currentUser } = this.props
 
-<<<<<<< HEAD
     const { RecentDiscussionThreadsList, HomeLatestPosts, RecommendationsAndCurated } = Components
 
     const shouldRenderSidebar = Users.canDo(currentUser, 'posts.moderate.all') ||
@@ -17,21 +16,9 @@
 
     return (
       <React.Fragment>
-        {shouldRenderSidebar && <SplitComponent name="SunshineSidebar" />}
-        <Components.HeadTags image={getSetting('siteImage')} />
-=======
-    const { RecentDiscussionThreadsList, HomeLatestPosts, TabNavigationMenu, RecommendationsAndCurated } = Components
-
-    const shouldRenderSidebar = Users.canDo(currentUser, 'posts.moderate.all') ||
-        Users.canDo(currentUser, 'alignment.sidebar')
-  
-    return (
-      <React.Fragment>
         {/*shouldRenderSidebar && <SplitComponent name="SunshineSidebar" />*/}
         {shouldRenderSidebar && <Components.SunshineSidebar/>}
-  
-        <TabNavigationMenu />
->>>>>>> a843a403
+
         <RecommendationsAndCurated configName="frontpage" />
         <HomeLatestPosts />
         <RecentDiscussionThreadsList terms={{view: 'recentDiscussionThreadsList', limit:20}}/>
