import { Components, registerComponent } from 'meteor/vulcan:core';
import { getSetting } from 'meteor/vulcan:lib';
import React, { PureComponent } from 'react';
import { Link } from '../../lib/reactRouterWrapper.js';
import withUser from '../common/withUser';
import { SplitComponent } from 'meteor/vulcan:routing';
import Users from 'meteor/vulcan:users';
import AddBoxIcon from '@material-ui/icons/AddBox';

class Home2 extends PureComponent {
  state = { showShortformFeed: false }

  toggleShortformFeed = () => {
    this.setState(prevState => ({showShortformFeed: !prevState.showShortformFeed}))
  }

<<<<<<< HEAD
  return (
    <React.Fragment>
      {/*{shouldRenderSidebar && <SplitComponent name="SunshineSidebar" />}*/}
      {shouldRenderSidebar && <Components.SunshineSidebar/>}
=======
  render () {
    const { currentUser } = this.props
    const { showShortformFeed } = this.state
>>>>>>> 9ec31446

    const { SingleColumnSection, SectionTitle, PostsList2, RecentDiscussionThreadsList, CommentsNewForm, SubscribeWidget, HomeLatestPosts, TabNavigationMenu, ConfigurableRecommendationsList, SectionButton } = Components

    const shouldRenderSidebar = Users.canDo(currentUser, 'posts.moderate.all') ||
        Users.canDo(currentUser, 'alignment.sidebar')
  
    const shortformFeedId = currentUser && currentUser.shortformFeedId
  
    return (
      <React.Fragment>
        {shouldRenderSidebar && <SplitComponent name="SunshineSidebar" />}
  
        <Components.HeadTags image={getSetting('siteImage')} />
        <TabNavigationMenu />
  
        {!currentUser && <SingleColumnSection>
          <SectionTitle title="Core Reading" />
          <Components.CoreReading />
        </SingleColumnSection>}
  
        <SingleColumnSection>
          <SectionTitle title="Curated" />
          <PostsList2 terms={{view:"curated", limit:3}} showLoadMore={false}>
            <Link to={"/allPosts?filter=curated&view=new"}>View All Curated Posts</Link>
            <SubscribeWidget view={"curated"} />
          </PostsList2>
        </SingleColumnSection>
  
        {currentUser && Users.isAdmin(currentUser) &&
          <ConfigurableRecommendationsList configName="frontpage" />
        }
  
        <HomeLatestPosts />
  
        <SingleColumnSection>
          <SectionTitle title="Recent Discussion">
            {shortformFeedId &&  <div onClick={this.toggleShortformFeed}>
              <SectionButton>
                <AddBoxIcon />
                New Shortform Post
              </SectionButton>
            </div>}
          </SectionTitle>
          {showShortformFeed && <CommentsNewForm
              post={{_id:shortformFeedId}}
              type="comment"
            />}
          <RecentDiscussionThreadsList terms={{view: 'recentDiscussionThreadsList', limit:20}}/>
        </SingleColumnSection>
      </React.Fragment>
    )
  }
}

registerComponent('Home2', Home2, withUser);<|MERGE_RESOLUTION|>--- conflicted
+++ resolved
@@ -14,16 +14,9 @@
     this.setState(prevState => ({showShortformFeed: !prevState.showShortformFeed}))
   }
 
-<<<<<<< HEAD
-  return (
-    <React.Fragment>
-      {/*{shouldRenderSidebar && <SplitComponent name="SunshineSidebar" />}*/}
-      {shouldRenderSidebar && <Components.SunshineSidebar/>}
-=======
   render () {
     const { currentUser } = this.props
     const { showShortformFeed } = this.state
->>>>>>> 9ec31446
 
     const { SingleColumnSection, SectionTitle, PostsList2, RecentDiscussionThreadsList, CommentsNewForm, SubscribeWidget, HomeLatestPosts, TabNavigationMenu, ConfigurableRecommendationsList, SectionButton } = Components
 
@@ -34,7 +27,8 @@
   
     return (
       <React.Fragment>
-        {shouldRenderSidebar && <SplitComponent name="SunshineSidebar" />}
+        {/*shouldRenderSidebar && <SplitComponent name="SunshineSidebar" />*/}
+        {shouldRenderSidebar && <Components.SunshineSidebar/>}
   
         <Components.HeadTags image={getSetting('siteImage')} />
         <TabNavigationMenu />
