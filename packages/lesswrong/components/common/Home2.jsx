--- conflicted
+++ resolved
@@ -20,34 +20,6 @@
 
     const { SingleColumnSection, SectionTitle, PostsList2, RecentDiscussionThreadsList, CommentsNewForm, SubscribeWidget, HomeLatestPosts, TabNavigationMenu, ConfigurableRecommendationsList, SectionButton } = Components
 
-<<<<<<< HEAD
-      {!currentUser && <SingleColumnSection>
-        <SectionTitle title="Core Reading" />
-        <Components.CoreReading />
-      </SingleColumnSection>}
-
-      <SingleColumnSection>
-        <SectionTitle title="Curated" />
-        <PostsList2 terms={{view:"curated", limit:3}} showLoadMore={false}>
-          <Link to={"/allPosts?filter=curated&view=new"}>View All Curated Posts</Link>
-          <SubscribeWidget view={"curated"} />
-        </PostsList2>
-      </SingleColumnSection>
-
-      {currentUser && Users.isAdmin(currentUser) &&
-        <ConfigurableRecommendationsList configName="frontpage" />
-      }
-
-      <HomeLatestPosts />
-
-      <SingleColumnSection>
-        <SectionTitle title="Recent Discussion" />
-        <RecentDiscussionThreadsList terms={{view: 'recentDiscussionThreadsList', limit:20}} />
-      </SingleColumnSection>
-    </React.Fragment>
-  )
-};
-=======
     const shouldRenderSidebar = Users.canDo(currentUser, 'posts.moderate.all') ||
         Users.canDo(currentUser, 'alignment.sidebar')
   
@@ -92,12 +64,11 @@
               post={{_id:shortformFeedId}}
               type="comment"
             />}
-          <RecentDiscussionThreadsList terms={{view: 'recentDiscussionThreadsList', limit:6}}/>
+          <RecentDiscussionThreadsList terms={{view: 'recentDiscussionThreadsList', limit:20}}/>
         </SingleColumnSection>
       </React.Fragment>
     )
   }
 }
->>>>>>> 9b4a4644
 
 registerComponent('Home2', Home2, withUser);