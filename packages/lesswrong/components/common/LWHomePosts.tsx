import React, { useEffect, useState } from 'react';
import { Components, registerComponent } from '../../lib/vulcan-lib';
import { useCurrentUser } from '../common/withUser';
import { Link } from '../../lib/reactRouterWrapper';
import { useLocation } from '../../lib/routeUtil';
import { useTimezone } from './withTimezone';
import { AnalyticsContext, useTracking } from '../../lib/analyticsEvents';
import { useFilterSettings } from '../../lib/filterSettings';
import moment from '../../lib/moment-timezone';
import { useCurrentTime } from '../../lib/utils/timeUtil';
import { sectionTitleStyle } from '../common/SectionTitle';
import { AllowHidingFrontPagePostsContext } from '../dropdowns/posts/PostActions';
import { HideRepeatedPostsProvider } from '../posts/HideRepeatedPostsContext';
import classNames from 'classnames';
import {useUpdateCurrentUser} from "../hooks/useUpdateCurrentUser";
import { frontpageDaysAgoCutoffSetting } from '../../lib/scoring';
import { useMulti } from '../../lib/crud/withMulti';
import { useContinueReading } from '../recommendations/withContinueReading';
import { userIsAdmin } from '../../lib/vulcan-users/permissions';
import { TabRecord } from './TabPicker';
import { useCookiesWithConsent } from '../hooks/useCookiesWithConsent';
import { RECOMBEE_SETTINGS_COOKIE } from '../../lib/cookies/cookies';
import { RecombeeConfiguration } from '../../lib/collections/users/recommendationSettings';
import { PostFeedDetails, homepagePostFeedsSetting } from '../../lib/instanceSettings';

// Key is the algorithm/tab name
type RecombeeCookieSettings = [string, RecombeeConfiguration][];

const styles = (theme: ThemeType) => ({
  title: {
    ...sectionTitleStyle(theme),
    display: "inline",
    marginRight: "auto"
  },
  toggleFilters: {
    [theme.breakpoints.up('sm')]: {
      display: "none"
    },
  },
  hide: {
    display: "none"
  },
  hideOnMobile: {
    [theme.breakpoints.down('sm')]: {
      display: "none"
    },
  },
  hideOnDesktop: {
    [theme.breakpoints.up('md')]: {
      display: "none"
    },
  },
  titleWrapper: {
    marginBottom: 8
  },
  settingsVisibilityControls: {
    display: "flex",
    marginBottom: "8px",
    justifyContent: "space-between",
    alignItems: "center",
  },
  loggedOutTagFilterSettingsAlignment: {
    flexDirection: "column",
  },
  tabPicker: {
    minWidth: 0,
    marginRight: 10,
  },
  tagFilterSettingsButtonContainerDesktop: {
    [theme.breakpoints.up('md')]: {
      alignSelf: "end",
      opacity: 0.8,
      display: "flex",
      border: theme.palette.greyBorder("1px", 0.07),
      borderRadius: 3,
      background: theme.palette.panelBackground.default,
      padding: "5.5px",
      [theme.breakpoints.down('xs')]: {
        padding: "4.5px",
      },  
    },
    [theme.breakpoints.down('sm')]: {
      display: "none",
    },
  },
  tagFilterSettingsButtonContainerMobile: {
    [theme.breakpoints.down('sm')]: {
      alignSelf: "end",
      opacity: 0.8,
    },
    [theme.breakpoints.up('md')]: {
      display: "none",
    },
  },
  tagFilterSettingsButtonContainerMobileBackground: {
    [theme.breakpoints.down('sm')]: {
      display: "flex",
      border: theme.palette.greyBorder("1px", 0.07),
      borderRadius: 3,
      background: theme.palette.panelBackground.default,
      padding: "5.5px",
      [theme.breakpoints.down('xs')]: {
        padding: "4.5px",
      },
    },
    [theme.breakpoints.up('md')]: {
      display: "none",
    },
  },
  tagFilterSettingsButton: {
  },
})

export const filterSettingsToggleLabels =  {
  desktopVisible: "Customize (Hide)",
  desktopHidden: "Customize",
  mobileVisible: "Customize (Hide)",
  mobileHidden: "Customize",
}

const advancedSortingText = "Advanced Sorting/Filtering";

const defaultLimit = 13;

const getDefaultDesktopFilterSettingsVisibility = (currentUser: UsersCurrent | null, selectedAlgorithm?: string) => {
  if (!currentUser) {
    return true
  }

  // Hide unless user has explicitly set it to visible
  return currentUser?.hideFrontpageFilterSettingsDesktop === false;
};

const getDefaultTab = (currentUser: UsersCurrent|null, enabledTabs: TabRecord[]) => {
  const defaultTab = homepagePostFeedsSetting.get()[0].name;

  // If the user has a selected tab that is not in the list of enabled tabs, default to the first enabled tab
  if (!!currentUser?.frontpageSelectedTab && !enabledTabs.map(tab => tab.name).includes(currentUser.frontpageSelectedTab)) {
    return defaultTab;
  }

  return currentUser?.frontpageSelectedTab ?? defaultTab;
};

const defaultRecombeeConfig: RecombeeConfiguration = {
  rotationRate: 0.1,
  rotationTime: 12,
};


function useRecombeeSettings(currentUser: UsersCurrent|null, enabledTabs: TabRecord[]) {
  const [cookies, setCookie] = useCookiesWithConsent();
  const recombeeCookieSettings: RecombeeCookieSettings = cookies[RECOMBEE_SETTINGS_COOKIE] ?? [];
  const [storedActiveScenario, storedActiveScenarioConfig] = recombeeCookieSettings[0] ?? [];
  const [selectedScenario, setSelectedScenario] = useState(storedActiveScenario ?? getDefaultTab(currentUser, enabledTabs));
  const [scenarioConfig, setScenarioConfig] = useState(storedActiveScenarioConfig ?? defaultRecombeeConfig);

  const updateSelectedScenario = (newScenario: string) => {
    // If we don't yet have this cookie, or have this scenario stored in the cookie, add it as the first item
    // Otherwise, reorder the existing scenario + config tuples to have that scenario be first
    const newCookieValue: RecombeeCookieSettings = !recombeeCookieSettings?.find(([scenario]) => newScenario === scenario)
      ? [[newScenario, defaultRecombeeConfig], ...(recombeeCookieSettings ?? [])]
      : [...recombeeCookieSettings].sort((a, b) => a[0] === newScenario ? -1 : 0);
    
    setCookie(RECOMBEE_SETTINGS_COOKIE, JSON.stringify(newCookieValue), { path: '/' });

    const [_, newScenarioConfig] = newCookieValue[0];
    setSelectedScenario(newScenario);
    setScenarioConfig(newScenarioConfig);
  };

  const updateScenarioConfig = (newScenarioConfig: RecombeeConfiguration) => {
    const newCookieValue: RecombeeCookieSettings = [...recombeeCookieSettings];
    newCookieValue[0][1] = newScenarioConfig;
    setCookie(RECOMBEE_SETTINGS_COOKIE, JSON.stringify(newCookieValue), { path: '/' });
    setScenarioConfig(newScenarioConfig);
  };

  useEffect(() => {
    if (recombeeCookieSettings.length === 0) {
      setCookie(RECOMBEE_SETTINGS_COOKIE, JSON.stringify([[getDefaultTab(currentUser, enabledTabs), defaultRecombeeConfig]]), { path: '/' });
    }
  // eslint-disable-next-line react-hooks/exhaustive-deps
  }, []);

  return {
    selectedScenario, updateSelectedScenario,
    scenarioConfig, updateScenarioConfig
  };
}

<<<<<<< HEAD
const LWHomePosts = ({children, classes}: {
  children: React.ReactNode,
  classes: ClassesType<typeof styles>}
) => {
  const { SingleColumnSection, PostsList2, TagFilterSettings, RecombeePostsList, CuratedPostsList,
    RecombeePostsListSettings, SettingsButton, TabPicker, BookmarksList, ContinueReadingList,
    SubscribedUsersFeed, WelcomePostItem } = Components;
=======
const LWHomePosts = ({classes}: {classes: ClassesType<typeof styles>}) => {
  const { SingleColumnSection, PostsList2, TagFilterSettings, StickiedPosts, RecombeePostsList, CuratedPostsList,
    RecombeePostsListSettings, SettingsButton, TabPicker, ResolverPostsList, BookmarksList, ContinueReadingList,
    VertexPostsList, WelcomePostItem } = Components;
>>>>>>> 05a015c9

  const { captureEvent } = useTracking() 

  const currentUser = useCurrentUser();
  const updateCurrentUser = useUpdateCurrentUser();
  const { query } = useLocation();
  const { timezone } = useTimezone();
  const now = useCurrentTime();
  const { continueReading } = useContinueReading()

  const { count: countBookmarks } = useMulti({
    collectionName: "Posts",
    terms: {
      view: "myBookmarkedPosts",
    },
    fragmentName: "PostsListWithVotes",
    fetchPolicy: "cache-and-network",
    skip: !currentUser?._id,
  });

<<<<<<< HEAD
  const availableTabs: TabRecord[] = homepagePostFeedsSetting.get();
=======
  const availableTabs: PostFeedDetails[] = homepagePostFeedsSetting.get()
>>>>>>> 05a015c9

  const feed = {isAdminOnly: true}

  console.log({
    query,
    noRecExperiment: query.recExperiment!=='true',
    condition: !(feed.isAdminOnly && !userIsAdmin(currentUser) && query.recExperiment !== 'true') 
  })
  
  const enabledTabs = availableTabs
    .filter(feed => !feed.disabled
<<<<<<< HEAD
      && (!feed.isAdminOnly || (userIsAdmin(currentUser) || query.recExperiment === 'true')) 
=======
      && !(feed.adminOnly && !userIsAdmin(currentUser))
      && !(feed.name.includes('recombee') && !currentUser)
>>>>>>> 05a015c9
      && !(feed.name === 'forum-bookmarks' && (countBookmarks ?? 0) < 1)
      && !(feed.name === 'forum-continue-reading' && continueReading?.length < 1)
    )

  const [selectedTab, setSelectedTab] = useState(getDefaultTab(currentUser, enabledTabs));
  const selectedTabSettings = availableTabs.find(t=>t.name===selectedTab)!;

  const { scenarioConfig, updateScenarioConfig } = useRecombeeSettings(currentUser, enabledTabs);

  const handleSwitchTab = (tabName: string) => {
    captureEvent("postFeedSwitched", {
      previousTab: selectedTab,
      newTab: tabName,
    });

    setSelectedTab(tabName);  
    void updateCurrentUser({frontpageSelectedTab: tabName}) // updates persistent user setting
  }

  // While hiding desktop settings is stateful over time, on mobile the filter settings always start out hidden
  const {filterSettings, setPersonalBlogFilter, setTagFilter, removeTagFilter} = useFilterSettings()
  const defaultDesktopFilterSettingsVisibility = getDefaultDesktopFilterSettingsVisibility(currentUser, selectedTab);
  const [filterSettingsVisibleDesktop, setFilterSettingsVisibleDesktop] = useState(defaultDesktopFilterSettingsVisibility);
  const [filterSettingsVisibleMobile, setFilterSettingsVisibleMobile] = useState(false);

  const changeShowTagFilterSettingsDesktop = () => {
    setFilterSettingsVisibleDesktop(!filterSettingsVisibleDesktop)
    void updateCurrentUser({hideFrontpageFilterSettingsDesktop: filterSettingsVisibleDesktop})
    
    captureEvent("filterSettingsClicked", {
      settings: filterSettings,
      filterSettingsVisible: filterSettingsVisibleDesktop,
      pageSectionContext: "HomePosts",
    })
  };


  /* Intended behavior for filter settings button visibility:
  - DESKTOP
  -- logged-out: no (default open)
  -- logged-in: yes (default closed)

  - MOBILE
  -- logged-out: yes (default closed)
  -- logged-in: yes (default closed)
  */


  const showSettingsButton = (selectedTab === 'forum-classic') || (userIsAdmin(currentUser) && selectedTab.includes('recombee'));
  const desktopSettingsButtonLabel = filterSettingsVisibleMobile ? 'Hide' : 'Customize'

  const settingsButton = (<>
    {/* Desktop button */}
    <div className={classNames({ [classes.hide]: !currentUser, [classes.tagFilterSettingsButtonContainerDesktop]: !!currentUser })}>
      <SettingsButton
        showIcon={!!currentUser}
        onClick={changeShowTagFilterSettingsDesktop}
      />
    </div>
    {/* Mobile button */}
    <div className={classNames(classes.tagFilterSettingsButtonContainerMobile, { [classes.tagFilterSettingsButtonContainerMobileBackground]: !!currentUser })}>
      <SettingsButton
        label={!currentUser ? desktopSettingsButtonLabel : undefined}
        showIcon={!!currentUser}
        onClick={() => {
          setFilterSettingsVisibleMobile(!filterSettingsVisibleMobile)
          captureEvent("filterSettingsClicked", {
            settingsVisible: !filterSettingsVisibleMobile,
            settings: filterSettings,
            pageSectionContext: "latestPosts",
            mobile: true
          })
        }} />
      </div>
  </>);


  let settings = null;

  if (selectedTab === 'forum-classic') { 
    settings = <AnalyticsContext pageSectionContext="tagFilterSettings">
      <div className={classNames({
        [classes.hideOnDesktop]: !filterSettingsVisibleDesktop,
        [classes.hideOnMobile]: !filterSettingsVisibleMobile,
      })}>
        <TagFilterSettings
          filterSettings={filterSettings} 
          setPersonalBlogFilter={setPersonalBlogFilter} 
          setTagFilter={setTagFilter} 
          removeTagFilter={removeTagFilter} 
          flexWrapEndGrow={false}
        />
      </div>
    </AnalyticsContext>
  } else if (selectedTab.includes('recombee')) {
    settings = <div className={classNames({
      [classes.hideOnDesktop]: !filterSettingsVisibleDesktop,
      [classes.hideOnMobile]: !filterSettingsVisibleMobile,
    })}>
      {userIsAdmin(currentUser) && <RecombeePostsListSettings settings={scenarioConfig} updateSettings={updateScenarioConfig} />}
    </div>
  }

  const limit = parseInt(query.limit) || defaultLimit;
  const dateCutoff = moment(now).tz(timezone).subtract(frontpageDaysAgoCutoffSetting.get(), 'days').format("YYYY-MM-DD");

  const recentPostsTerms = {
    ...query,
    filterSettings,
    after: dateCutoff,
    view: "magic",
    forum: true,
    limit:limit
  };

  return (
    // TODO: do we need capturePostItemOnMount here?
    <AnalyticsContext pageSectionContext="postsFeed">
      <SingleColumnSection>
        <div className={classNames(classes.settingsVisibilityControls, {[classes.loggedOutTagFilterSettingsAlignment]: !currentUser})}>
          {!!currentUser && <div className={classes.tabPicker}>
            <TabPicker 
              sortedTabs={enabledTabs} 
              defaultTab={selectedTab} 
              onTabSelectionUpdate={handleSwitchTab}
              showDescriptionOnHover
            />
          </div>}
          {showSettingsButton && settingsButton}
        </div>
        {settings}
        {/* TODO: reenable, disabled for testing to see how often duplication happens */}
        <HideRepeatedPostsProvider>
            {/* Allow hiding posts from the front page*/}
            <AllowHidingFrontPagePostsContext.Provider value={true}>

              {/* LATEST POSTS (Hacker News Algorithm) */}
              {/* Frustratingly, the AnalyticsContext update doesn't update upon switching tab so it's necessary to have a wrapper around each section individually, could be investigated further */}
              {(selectedTab === 'forum-classic') && <AnalyticsContext feedType={selectedTab}>
                <WelcomePostItem />
                <CuratedPostsList overrideLimit={2}/>
                <PostsList2 
                  terms={recentPostsTerms} 
                  alwaysShowLoadMore 
                  hideHiddenFrontPagePosts
                >
                  <Link to={"/allPosts"}>{advancedSortingText}</Link>
                </PostsList2> 
              </AnalyticsContext>}
              
              {/* RECOMBEE RECOMMENDATIONS */}
              {selectedTab === 'recombee-hybrid' && <AnalyticsContext feedType={selectedTab}>
                <RecombeePostsList 
                algorithm={'recombee-hybrid'} settings={{
                  ...scenarioConfig,
                  hybridScenarios: {fixed: 'recombee-emulate-hacker-news', configurable: 'recombee-personal'}
                }} />
              </AnalyticsContext>}

              {/* RECOMBEE RECOMMENDATIONS 2 */}
              {selectedTab === 'recombee-hybrid-2' && <AnalyticsContext feedType={selectedTab}>
                <RecombeePostsList algorithm={'recombee-hybrid'} settings={{
                  ...scenarioConfig, 
                  hybridScenarios: {fixed: 'recombee-emulate-hacker-news', configurable: 'recombee-lesswrong-custom'}
                }} 
                />
              </AnalyticsContext>}

              {selectedTab.startsWith('vertex-') && <AnalyticsContext feedType={selectedTab}>
                <VertexPostsList />  
              </AnalyticsContext>}

              {/* BOOKMARKS */}
              {(selectedTab === 'forum-bookmarks') && <AnalyticsContext feedType={selectedTab}>
                <BookmarksList showMessageIfEmpty={true} limit={13} />
              </AnalyticsContext>}
              
              {/* CONTINUE READING */}
              {(selectedTab === 'forum-continue-reading') && (continueReading?.length > 0) && <AnalyticsContext feedType={selectedTab}>
                <ContinueReadingList continueReading={continueReading} limit={6} shuffle />
              </AnalyticsContext>}

              {/* SUBSCRIBED */}
              {(selectedTab === 'forum-subscribed-authors') && <AnalyticsContext feedType={selectedTab}>
                <SubscribedUsersFeed />
               </AnalyticsContext>}

              {/* CHRONOLIGCAL FEED */}
              {(selectedTab === 'forum-chronological') && <AnalyticsContext feedType={selectedTab}>
                <PostsList2 
                  terms={{...recentPostsTerms, view: "new"}} 
                  alwaysShowLoadMore 
                  hideHiddenFrontPagePosts
                >
                  <Link to={"/allPosts"}>{advancedSortingText}</Link>
                </PostsList2> 
              </AnalyticsContext>}

            </AllowHidingFrontPagePostsContext.Provider>
        </HideRepeatedPostsProvider>
        
        {!selectedTabSettings.isInfiniteScroll && <>
          {children}
        </>}
      </SingleColumnSection>
    </AnalyticsContext>
  )


}

const LWHomePostsComponent = registerComponent('LWHomePosts', LWHomePosts, {styles});

declare global {
  interface ComponentTypes {
    LWHomePosts: typeof LWHomePostsComponent
  }
}<|MERGE_RESOLUTION|>--- conflicted
+++ resolved
@@ -189,20 +189,13 @@
   };
 }
 
-<<<<<<< HEAD
 const LWHomePosts = ({children, classes}: {
   children: React.ReactNode,
   classes: ClassesType<typeof styles>}
 ) => {
   const { SingleColumnSection, PostsList2, TagFilterSettings, RecombeePostsList, CuratedPostsList,
     RecombeePostsListSettings, SettingsButton, TabPicker, BookmarksList, ContinueReadingList,
-    SubscribedUsersFeed, WelcomePostItem } = Components;
-=======
-const LWHomePosts = ({classes}: {classes: ClassesType<typeof styles>}) => {
-  const { SingleColumnSection, PostsList2, TagFilterSettings, StickiedPosts, RecombeePostsList, CuratedPostsList,
-    RecombeePostsListSettings, SettingsButton, TabPicker, ResolverPostsList, BookmarksList, ContinueReadingList,
-    VertexPostsList, WelcomePostItem } = Components;
->>>>>>> 05a015c9
+    VertexPostsList, WelcomePostItem, SubscribedUsersFeed } = Components;
 
   const { captureEvent } = useTracking() 
 
@@ -223,28 +216,17 @@
     skip: !currentUser?._id,
   });
 
-<<<<<<< HEAD
-  const availableTabs: TabRecord[] = homepagePostFeedsSetting.get();
-=======
   const availableTabs: PostFeedDetails[] = homepagePostFeedsSetting.get()
->>>>>>> 05a015c9
-
-  const feed = {isAdminOnly: true}
-
-  console.log({
-    query,
-    noRecExperiment: query.recExperiment!=='true',
-    condition: !(feed.isAdminOnly && !userIsAdmin(currentUser) && query.recExperiment !== 'true') 
-  })
+
+  // console.log({
+  //   query,
+  //   noRecExperiment: query.recExperiment!=='true',
+  //   condition: !(feed.isAdminOnly && !userIsAdmin(currentUser) && query.recExperiment !== 'true') 
+  // })
   
   const enabledTabs = availableTabs
     .filter(feed => !feed.disabled
-<<<<<<< HEAD
-      && (!feed.isAdminOnly || (userIsAdmin(currentUser) || query.recExperiment === 'true')) 
-=======
-      && !(feed.adminOnly && !userIsAdmin(currentUser))
-      && !(feed.name.includes('recombee') && !currentUser)
->>>>>>> 05a015c9
+      && (!feed.adminOnly || (userIsAdmin(currentUser) || query.recExperiment === 'true')) 
       && !(feed.name === 'forum-bookmarks' && (countBookmarks ?? 0) < 1)
       && !(feed.name === 'forum-continue-reading' && continueReading?.length < 1)
     )
