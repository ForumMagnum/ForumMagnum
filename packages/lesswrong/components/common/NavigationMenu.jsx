--- conflicted
+++ resolved
@@ -102,10 +102,7 @@
 
 const NavigationMenu = ({open, handleOpen, handleClose, classes, toc}) => {
   const isLW = getSetting('forumType') === 'LessWrong';
-<<<<<<< HEAD
-=======
   const isAF = getSetting('forumType') === 'AlignmentForum';
->>>>>>> 12722452
 
   const NavigationMenuLink = ({to, label, icon, indent=false}) => (
     <MenuItem
@@ -151,11 +148,7 @@
 
       <Divider className={classes.divider}/>
 
-<<<<<<< HEAD
-      {isLW && <NavigationMenuLink icon={<LocalLibrary/>} to="/library" label="Library"/>}
-=======
       {(isLW || isAF) && <NavigationMenuLink icon={<LocalLibrary/>} to="/library" label="Library"/>}
->>>>>>> 12722452
       {isLW && <NavigationMenuLink indent={true} to="/rationality" label="Rationality: A-Z"/>}
       {isLW && <NavigationMenuLink indent={true} to="/codex" label="The Codex"/>}
       {isLW && <NavigationMenuLink indent={true} to="/hpmor" label="HPMOR"/>}
