import { Components, registerComponent, getSetting } from 'meteor/vulcan:core';
import React from 'react';
import Drawer from 'material-ui/Drawer';
import MenuItem from 'material-ui/MenuItem';
import Divider from 'material-ui/Divider';
import { Link } from 'react-router';

const NavigationMenu = ({open, handleClose, handleToggle}) => {
  const af = getSetting('AlignmentForum', false);
  return <Drawer docked={false}
    width={225}
    open={open}
    onRequestChange={(open) => handleToggle(open)}
    containerClassName="menu-drawer"
    containerStyle={{height: "100vh"}}
    overlayStyle={{height: "100vh"}}
         >
    <MenuItem onClick={handleClose} containerElement={<Link to={"/"}/>}> HOME </MenuItem>
    <Divider />
    {!af && <MenuItem onClick={handleClose} containerElement={<Link to={"/community"}/>}> COMMUNITY </MenuItem>}
<<<<<<< HEAD
    <MenuItem onClick={handleClose} containerElement={<Link to={"/daily"}/>}> ALL POSTS </MenuItem>
    {!af && <MenuItem onClick={handleClose} containerElement={<Link to={"/about"}/>}> ABOUT  </MenuItem>}
=======
    <MenuItem onClick={handleClose} containerElement={<Link to={"/daily"}/>}> POSTS BY DATE </MenuItem>
    <MenuItem onClick={handleClose} containerElement={<Link to={"/meta"}/>}> META </MenuItem>
    <MenuItem onClick={handleClose} containerElement={<Link to={"/about"}/>}> ABOUT  </MenuItem>
>>>>>>> a3d0462c
    {/*<MenuItem containerElement={<Link to={"/library"}/>}> THE LIBRARY </MenuItem>*/}
  </Drawer>;
}


registerComponent('NavigationMenu', NavigationMenu);<|MERGE_RESOLUTION|>--- conflicted
+++ resolved
@@ -18,14 +18,8 @@
     <MenuItem onClick={handleClose} containerElement={<Link to={"/"}/>}> HOME </MenuItem>
     <Divider />
     {!af && <MenuItem onClick={handleClose} containerElement={<Link to={"/community"}/>}> COMMUNITY </MenuItem>}
-<<<<<<< HEAD
-    <MenuItem onClick={handleClose} containerElement={<Link to={"/daily"}/>}> ALL POSTS </MenuItem>
+    <MenuItem onClick={handleClose} containerElement={<Link to={"/daily"}/>}> POSTS BY DATE </MenuItem>
     {!af && <MenuItem onClick={handleClose} containerElement={<Link to={"/about"}/>}> ABOUT  </MenuItem>}
-=======
-    <MenuItem onClick={handleClose} containerElement={<Link to={"/daily"}/>}> POSTS BY DATE </MenuItem>
-    <MenuItem onClick={handleClose} containerElement={<Link to={"/meta"}/>}> META </MenuItem>
-    <MenuItem onClick={handleClose} containerElement={<Link to={"/about"}/>}> ABOUT  </MenuItem>
->>>>>>> a3d0462c
     {/*<MenuItem containerElement={<Link to={"/library"}/>}> THE LIBRARY </MenuItem>*/}
   </Drawer>;
 }
