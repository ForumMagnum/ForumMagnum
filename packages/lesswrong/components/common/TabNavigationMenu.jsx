<<<<<<< HEAD
import { registerComponent, Components, getSetting } from 'meteor/vulcan:core';
import { withRouter, Link } from 'react-router';
=======
import { registerComponent, Components } from 'meteor/vulcan:core';
import { withRouter, Link } from '../../lib/reactRouterWrapper.js';
>>>>>>> e5008775
import React from 'react';
import { withStyles } from '@material-ui/core/styles';
import classNames from 'classnames';
import Tooltip from '@material-ui/core/Tooltip';
import withUser from '../common/withUser';

import { compassIcon } from '../icons/compassIcon';
import { questionsGlobeIcon } from '../icons/questionsGlobeIcon';
import { communityGlobeIcon } from '../icons/communityGlobeIcon';
import { bookIcon } from '../icons/bookIcon'
import { allPostsIcon } from '../icons/allPostsIcon';

export const iconWidth = 30
const smallIconSize = 23

const styles = (theme) => ({
  root: {
    position: "absolute",
    width:"100%",
    zIndex: theme.zIndexes.tabNavigation,
    [theme.breakpoints.up('lg')]: {
      top: 64,
      left:0,
      width:270,
    },
    [theme.breakpoints.down('md')]: {
      position: "unset",
    },
  },
  tabMenu: {
    display: "flex",
    justifyContent: "space-around",
    zIndex: theme.zIndexes.tabNavigation,
    backgroundColor: "#ffffffd4",
    [theme.breakpoints.up('lg')]: {
      paddingTop: 30,
      paddingBottom: 70,
      flexDirection: "column",
    },
    [theme.breakpoints.down('md')]: {
      position: "fixed",
      bottom: 0,
      left: 0,
      width: "100%",
      backgroundColor: theme.palette.grey[300]
    },
  },
  selected: {
    '& $icon': {
      opacity: 1,
    },
    '& $navText': {
      color: theme.palette.grey[900],
      fontWeight: 600,
    },
    [theme.breakpoints.down('md')]: {
      backgroundColor: theme.palette.grey[400]
    }
  },
  navButton: {
    [theme.breakpoints.down('md')]: {
      width: "20%",
    },
    '&:hover': {
      opacity:.6
    },
    paddingTop: theme.spacing.unit*1.5,
    paddingBottom: theme.spacing.unit*1.5,
    paddingLeft: theme.spacing.unit*2,
    paddingRight: theme.spacing.unit*2,
    display: "flex",
    alignItems: "center",
    [theme.breakpoints.up('lg')]: {
      justifyContent: "flex-start",
      flexDirection: "row",
    },
    [theme.breakpoints.down('md')]: {
      paddingTop: theme.spacing.unit,
      paddingBottom: 2,
      width: "100%",
      flexDirection: "column",
    }
  },
  icon: {
    display: "block",
    opacity: .3,
    width: iconWidth,
    height: 28,
    [theme.breakpoints.up('lg')]: {
      marginRight: theme.spacing.unit*2,
      display: "inline",
    },
    [theme.breakpoints.down('md')]: {
      opacity: .45,
      width: smallIconSize,
      height: smallIconSize,
      '& svg': {
        width: smallIconSize,
        height: smallIconSize,
      }
    }
  },
  navText: {
    ...theme.typography.body2,
    color: theme.palette.grey[600],
    [theme.breakpoints.down('md')]: {
      fontSize: '.8rem',
      color: theme.palette.grey[700],
    },
    [theme.breakpoints.up('lg')]: {
      textTransform: "none !important",
    },
  },
  hideOnMobile: {
    [theme.breakpoints.down('md')]: {
      display: "none"
    },
  },
  hideOnDesktop: {
    [theme.breakpoints.up('lg')]: {
      display: "none"
    },
  },
  homeIcon: {
    '& svg': {
      height: 29,
      position: "relative",
      top: -1,
      [theme.breakpoints.down('md')]: {
        height: smallIconSize,
        width: smallIconSize
      }
    }
  },
})

const TabNavigationMenu = ({
  currentUser,
  classes,
  location,
}) => {

  const { pathname } = location
  const { TabNavigationSubItem, TabNavigationEventsList } = Components

  const lat = currentUser && currentUser.mongoLocation && currentUser.mongoLocation.coordinates[1]
  const lng = currentUser && currentUser.mongoLocation && currentUser.mongoLocation.coordinates[0]
  let eventsListTerms = {
    view: 'events',
    limit: 3,
  }
  if (lat && lng) {
    eventsListTerms = {
      view: 'nearbyEvents',
      lat: lat,
      lng: lng,
      limit: 3,
    }
  }

  return (
    <div className={classes.root}>
      <div className={classes.tabMenu}>
        <Tooltip placement="right" title="Latest posts, comments and curated content.">
          <Link to="/" className={classNames(classes.navButton, {[classes.selected]: pathname === "/"})}>
            <span className={classes.icon}>
              <span className={classes.homeIcon}>{ compassIcon }</span>
            </span>
            <span className={classes.navText}>
              Home
            </span>
          </Link>
        </Tooltip>

        <Tooltip placement="right-start" title={<div>
          <div>• Ask simple newbie questions.</div>
          <div>• Collaborate on open research questions.</div>
          <div>• Pose and resolve confusions.</div>
        </div>}>
          <Link to="/questions" className={classNames(classes.navButton, {[classes.selected]: pathname === "/questions"})}>
            <span className={classes.icon}>
              { questionsGlobeIcon }
            </span>
            <span className={classes.navText}>
              <span className={classes.hideOnMobile}>Open </span>Questions
            </span>
          </Link>
        </Tooltip>

        <Tooltip placement="right" title={<div>
            <div>Curated collections of LessWrong's best writing.</div>
          </div>}>
          <Link to="/library" className={classNames(classes.navButton, {[classes.selected]: pathname === "/library"})}>
              <span className={classes.icon}>
                { bookIcon }
              </span>
              <span className={classes.navText}>
                Library
              </span>
          </Link>
        </Tooltip>

        <Tooltip placement="right-start" title={<div>
            <p>
              LessWrong was founded by Eliezer Yudkowsky. For two years he wrote a blogpost a day about topics including rationality, science, ambition and artificial intelligence. 
            </p>
            <p>
              Those posts have been edited down into this introductory collection, recommended for new users.
            </p>
          </div>}>
          <Link to="/rationality">
            <TabNavigationSubItem>
              Rationality: A-Z
            </TabNavigationSubItem>
          </Link>
        </Tooltip>
        <Tooltip placement="right-start" title={<div>
            The Codex is a collection of essays written by Scott Alexander that discuss how good reasoning works, how to learn from the institution of science, and different ways society has been and could be designed.
          </div>}>
          <Link to="/codex">
            <TabNavigationSubItem>
              The Codex
            </TabNavigationSubItem>
          </Link>
        </Tooltip>
        <Tooltip placement="right-start" title={<div>
            <p><em>Harry Potter and the Methods of Rationality</em></p>
            <p>
              What if Harry was a scientist? What would you do if the universe had magic in it? A story that illustrates many rationality concepts.
            </p>
          </div>}>
          <Link to="/codex">
            <TabNavigationSubItem>
              HPMOR
            </TabNavigationSubItem>
          </Link>
        </Tooltip>

        {getSetting('hasEvents', true) && <span>
          <Tooltip placement="right" title={<div>Find a meetup near you.</div>}>
            <Link to="/community" className={classNames(classes.navButton, {[classes.selected]: pathname === "/community"})}>
              <span className={classes.icon}>
                { communityGlobeIcon }
              </span>
              <span className={classes.navText}>
                Community<span className={classes.hideOnMobile}> Events</span>
              </span>
            </Link>
          </Tooltip>

          <span className={classes.hideOnMobile}>
            <TabNavigationEventsList terms={eventsListTerms} />
          </span>
        </span>}

        <Tooltip placement="right" title="See all posts, filtered and sorted however you like.">
          <Link to="/allPosts" className={classNames(classes.navButton, {[classes.selected]: pathname === "/allPosts"})}>
            <span className={classes.icon}>
              { allPostsIcon }
            </span>
            <span className={classes.navText}>
              Archive
            </span>
          </Link>
        </Tooltip>
      </div>
    </div>
  )
};

registerComponent('TabNavigationMenu', TabNavigationMenu, withRouter, withUser, withStyles(styles, { name: 'TabNavigationMenu'}));<|MERGE_RESOLUTION|>--- conflicted
+++ resolved
@@ -1,10 +1,5 @@
-<<<<<<< HEAD
 import { registerComponent, Components, getSetting } from 'meteor/vulcan:core';
-import { withRouter, Link } from 'react-router';
-=======
-import { registerComponent, Components } from 'meteor/vulcan:core';
 import { withRouter, Link } from '../../lib/reactRouterWrapper.js';
->>>>>>> e5008775
 import React from 'react';
 import { withStyles } from '@material-ui/core/styles';
 import classNames from 'classnames';
