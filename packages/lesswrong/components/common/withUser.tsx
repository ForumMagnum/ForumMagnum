--- conflicted
+++ resolved
@@ -15,20 +15,6 @@
   ref: ForwardedRef<unknown>;
 };
 
-<<<<<<< HEAD
-
-export const RefetchCurrentUserContext = createContext<() => Promise<void>>(async () => {});
-=======
-// Higher-order component for providing the currently logged in user, assuming
-// the component is a descendant of Layout. This is much faster than Vulcan's
-// withCurrentUser, which creates a graphql query for each component.
-export default function withUser(Component: React.FC<WithUserProps>) {
-  return forwardRef((props, ref) => {
-    const currentUser = useCurrentUser();
-    return <Component ref={ref} {...props} currentUser={currentUser} />
-  })
-}
 
 export const RefetchCurrentUserContext = createContext<(_?: any) => Promise<any>>(async () => {});
->>>>>>> 7b21039a
 export const useRefetchCurrentUser = () => useContext(RefetchCurrentUserContext);