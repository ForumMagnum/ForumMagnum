--- conflicted
+++ resolved
@@ -5,16 +5,10 @@
 import {useTracking} from "../../lib/analyticsEvents";
 import { LoadMoreCallback } from '../hooks/useQueryWithLoadMore';
 import { useIsFirstRender } from "../hooks/useFirstRender";
-<<<<<<< HEAD
-import { isFriendlyUI, preferredHeadingCase } from '../../themes/forumTheme';
-=======
-
 import { isBookUI, isFriendlyUI, preferredHeadingCase } from '../../themes/forumTheme';
->>>>>>> b708ea45
 import { isAF } from '@/lib/instanceSettings';
 import Loading from "../vulcan-core/Loading";
 import type { WrappedFetchMore } from '../hooks/useQueryWithLoadMore';
-import { isIfAnyoneBuildsItFrontPage } from '../seasonal/IfAnyoneBuildsItSplash';
 
 const styles = (theme: ThemeType) => ({
   root: {
