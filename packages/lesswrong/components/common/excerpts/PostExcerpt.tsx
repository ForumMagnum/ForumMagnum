--- conflicted
+++ resolved
@@ -25,13 +25,8 @@
     extraVariables: {hash: "String"},
     extraVariablesValues: {hash},
   });
-<<<<<<< HEAD
 
-  const {Loading, ContentExcerpt} = Components;
   if (loadingHighlight && hash) {
-=======
-  if ((loading && !hash) || (loadingHighlight && hash)) {
->>>>>>> c4e9f269
     return (
       <Loading />
     );
