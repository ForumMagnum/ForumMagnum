--- conflicted
+++ resolved
@@ -126,17 +126,12 @@
         style={expanded ? undefined : {WebkitLineClamp: lines}}
       >
         <ContentItemBody
-<<<<<<< HEAD
-          dangerouslySetInnerHTML={{__html: contentHtml}}
+          dangerouslySetInnerHTML={{__html: truncatedHtml}}
           className={classNames({
             [classes.contentNormalText]: !smallText,
             [classes.contentSmallText]: smallText,
             [classes.contentNoLinkStyling]: noLinkStyling,
           })}
-=======
-          dangerouslySetInnerHTML={{__html: truncatedHtml}}
-          className={classes.content}
->>>>>>> 1e8f6916
         />
       </ContentStyles>
       {!hideMoreLink && (expandInPlace
