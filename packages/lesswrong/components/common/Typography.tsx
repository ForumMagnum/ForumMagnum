--- conflicted
+++ resolved
@@ -1,5 +1,4 @@
 import React from 'react';
-import { registerComponent } from '../../lib/vulcan-lib/components';
 import classNames from 'classnames';
 import { defineStyles, useStyles } from '../hooks/useStyles';
 
@@ -38,11 +37,7 @@
   body1: 'p',
 };
 
-<<<<<<< HEAD
-const TypographyInner = ({children, variant, component, className, onClick, gutterBottom=false, classes, id, htmlFor}: {
-=======
 export const Typography = ({children, variant, component, className, onClick, gutterBottom=false, id, htmlFor}: {
->>>>>>> c41f2584
   children: React.ReactNode,
   variant: VariantString,
   component?: "div"|"span"|"label"|"aside"|"p",
@@ -70,14 +65,4 @@
       {children}
     </Component>
   );
-}
-
-<<<<<<< HEAD
-export const Typography = registerComponent("Typography", TypographyInner, {
-  styles,
-  stylePriority: -2,
-});
-=======
-const TypographyComponent = registerComponent("Typography", Typography);
->>>>>>> c41f2584
-
+}