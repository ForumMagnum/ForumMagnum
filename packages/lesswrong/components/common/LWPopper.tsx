import { registerComponent } from '../../lib/vulcan-lib';
import React, {MutableRefObject, ReactNode, useState} from 'react';
import type { PopperPlacementType } from '@material-ui/core/Popper'
import classNames from 'classnames';
import { usePopper } from 'react-popper';
import { createPortal } from 'react-dom';
import type { State } from '@popperjs/core/lib/types';

<<<<<<< HEAD
const SECOND_TOOLTIP_SELECTOR = '#lw-popper-tooltip';

const styles = (theme: ThemeType): JssStyles => ({
=======
const styles = (theme: ThemeType) => ({
>>>>>>> 90f5a849
  popper: {
    position: "absolute",
    zIndex: theme.zIndexes.lwPopper
  },
  default: {
    position: "relative",
    zIndex: theme.zIndexes.lwPopperTooltip,
  },
  tooltip: {
    backgroundColor: theme.palette.panelBackground.tooltipBackground,
    borderRadius: 3,
    ...theme.typography.commentStyle,
    ...theme.typography.body2,
    fontSize: "1rem",
    padding: theme.spacing.unit,
    color: theme.palette.text.tooltipText,
    position: "relative",
    zIndex: theme.zIndexes.lwPopperTooltip,
  },
  noMouseEvents: {
    pointerEvents: "none",
  },
  hideOnTouchScreens: {
    "@media (pointer:coarse)": {
      display: "none",
    },
  },
})

// This is a wrapper around the Popper library so we can easily replace it with different versions and
// implementations
const LWPopper = ({
  classes,
  children,
  className,
  tooltip=false,
  allowOverflow,
  overflowPadding,
  flip,
  open,
  anchorEl,
  placement,
  fallbackPlacements,
  checkForSecondTooltip = false,
  clickable = true,
  hideOnTouchScreens,
  updateRef
}: {
  classes: ClassesType<typeof styles>,
  children: ReactNode,
  tooltip?: boolean,
  allowOverflow?: boolean,
  overflowPadding?: number,
  flip?: boolean,
  open: boolean,
  placement?: PopperPlacementType,
  fallbackPlacements?: PopperPlacementType[],
  checkForSecondTooltip?: boolean,
  anchorEl: any,
  className?: string,
  clickable?: boolean,
  hideOnTouchScreens?: boolean,
  updateRef?: MutableRefObject<(() => Promise<Partial<State>>) | null | undefined>
}) => {
  const [popperElement, setPopperElement] = useState<HTMLElement | null>(null);

  const flipModifier = flip !== false ? [
    {
      name: 'flip',
      enabled: true,
      options: {
        fallbackPlacements: fallbackPlacements,
      },
    },
  ] : [
    {
      name: 'flip',
      enabled: false,
    }
  ];

  const preventOverflowModifier = [
    {
      name: 'preventOverflow',
      enabled: !allowOverflow,
      options: {padding: overflowPadding},
    }
  ];

  // Custom modifier to check for a second tooltip
  const secondTooltipModifier = checkForSecondTooltip ? [
    {
      name: 'checkSecondTooltip',
      enabled: true,
      phase: 'main',
      fn({ state }: { state: State }) {
        // Logic to check for a second tooltip below the anchor element
        const secondTooltipExists = document.querySelector(SECOND_TOOLTIP_SELECTOR); // Replace with actual selector
        if (secondTooltipExists) {
          // Adjust placement to 'left-end' if a second tooltip is detected
          state.placement = 'left-end';
        }
      },
    }
  ] : [];

  const { styles, attributes, update } = usePopper(anchorEl, popperElement, {
    placement,
    modifiers: [
      {
        name: 'computeStyles',
        options: {
          gpuAcceleration: false,
        },
      },
      ...flipModifier,
      ...preventOverflowModifier,
      ...secondTooltipModifier,
    ],
  });

  if (updateRef && update) {
    updateRef.current = update;
  }

  if (!open) return null;

  if (anchorEl && !anchorEl.isConnected) {
    return null;
  }

  return (
    <>
      {createPortal(
        <div
          id={SECOND_TOOLTIP_SELECTOR}
          ref={setPopperElement}
          className={classNames(
            {
              [classes.tooltip]: tooltip,
              [classes.default]: !tooltip,
              [classes.noMouseEvents]: !clickable,
              [classes.hideOnTouchScreens]: hideOnTouchScreens,
            },
            className
          )}
          style={styles.popper}
          {...attributes.popper}
        >
          {children}
        </div>,
        document.body
      )}
    </>
  );
};

const LWPopperComponent = registerComponent('LWPopper', LWPopper, {styles});

declare global {
  interface ComponentTypes {
    LWPopper: typeof LWPopperComponent
  }
}<|MERGE_RESOLUTION|>--- conflicted
+++ resolved
@@ -6,13 +6,9 @@
 import { createPortal } from 'react-dom';
 import type { State } from '@popperjs/core/lib/types';
 
-<<<<<<< HEAD
 const SECOND_TOOLTIP_SELECTOR = '#lw-popper-tooltip';
 
-const styles = (theme: ThemeType): JssStyles => ({
-=======
 const styles = (theme: ThemeType) => ({
->>>>>>> 90f5a849
   popper: {
     position: "absolute",
     zIndex: theme.zIndexes.lwPopper
