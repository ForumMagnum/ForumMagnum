--- conflicted
+++ resolved
@@ -82,22 +82,9 @@
             <LWTooltip title="Recent posts, sorted by a combination of 'new' and 'highly upvoted'" placement="left">
               {latestPostsName}
             </LWTooltip>
-<<<<<<< HEAD
-          </SectionTitle>
-          <AnalyticsContext pageSectionContext="tagFilterSettings">
-              {filterSettingsVisible && <TagFilterSettings
-                filterSettings={filterSettings} setFilterSettings={(newSettings) => {
-                  setFilterSettings(newSettings)
-                  if (currentUser) {
-                    void updateUser({
-                      selector: { _id: currentUser._id},
-                      data: {
-                        frontpageFilterSettings: newSettings
-                      },
-=======
           </Typography>
          
-          <AnalyticsContext pageSectionContext="tagFilterSettings">   
+          <AnalyticsContext pageSectionContext="tagFilterSettings">
               <div className={classes.toggleFilters}>
                 <SettingsButton 
                   label={filterSettingsVisible  ? "Hide Filters" : "Show Tag Filters"}
@@ -108,16 +95,15 @@
                       settingsVisible: !filterSettingsVisible,
                       settings: filterSettings,
                       pageSectionContext: "latestPosts"
->>>>>>> 18760d31
                     })
-                  }} /> 
+                  }} />
               </div>
               <span className={!filterSettingsVisible ? classes.hideOnMobile : null}>
                 <TagFilterSettings
                   filterSettings={filterSettings} setFilterSettings={(newSettings) => {
                     setFilterSettings(newSettings)
                     if (currentUser) {
-                      updateUser({
+                      void updateUser({
                         selector: { _id: currentUser._id},
                         data: {
                           frontpageFilterSettings: newSettings
