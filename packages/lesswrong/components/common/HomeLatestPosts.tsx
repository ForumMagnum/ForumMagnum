--- conflicted
+++ resolved
@@ -10,30 +10,9 @@
 import * as _ from 'underscore';
 import { defaultFilterSettings } from '../../lib/filterSettings';
 import moment from '../../lib/moment-timezone';
-<<<<<<< HEAD
-import ExpandMoreIcon from '@material-ui/icons/ExpandMore';
-import ChevronRightIcon from '@material-ui/icons/ChevronRight';
-
-const styles = theme => ({
-  toggleFilters: {
-    display: "flex",
-    alignItems: "center",
-    color: theme.palette.grey[600],
-    fontStyle: "italic"
-  },
-  rightIcon: {
-    marginLeft: -6,
-  },
-  downIcon: {
-    marginLeft: -4,
-    marginRight: 3
-  }
-})
-=======
 import { forumTypeSetting } from '../../lib/instanceSettings';
 import { sectionTitleStyle } from '../common/SectionTitle';
 import Typography from '@material-ui/core/Typography';
->>>>>>> f4b2f84e
 
 const styles = theme => ({
   titleWrapper: {
@@ -79,16 +58,9 @@
   const [filterSettings, setFilterSettings] = useFilterSettings(currentUser);
   const [filterSettingsVisible, setFilterSettingsVisible] = useState(false);
   const { timezone } = useTimezone();
-<<<<<<< HEAD
-  useTracking({eventType:"frontpageFilterSettings", eventProps: {filterSettings, filterSettingsVisible}, captureOnMount: true})
-
-  const { query } = location;
-  const { SingleColumnSection, SectionTitle, PostsList2, LWTooltip, TagFilterSettings } = Components
-=======
   const { captureEvent } = useTracking({eventType:"frontpageFilterSettings", eventProps: {filterSettings, filterSettingsVisible}, captureOnMount: true})
   const { query } = location;
   const { SingleColumnSection, PostsList2, TagFilterSettings, LWTooltip, SettingsButton } = Components
->>>>>>> f4b2f84e
   const limit = parseInt(query.limit) || 13
   const now = moment().tz(timezone);
   const dateCutoff = now.subtract(90, 'days').format("YYYY-MM-DD");
@@ -101,58 +73,6 @@
     forum: true,
     limit:limit
   }
-<<<<<<< HEAD
-  const latestTitle = (
-    <div>
-      <p>Recent posts, sorted by a mix of 'new' and 'highly upvoted'.</p>
-      <p>By default shows only frontpage posts, and can optionally include community posts.</p>
-      <p>Frontpage posts are selected by moderators as especially interesting or useful to people with interest in doing good effectively.</p>
-    </div>
-  )
-
-  const filterTooltip = "Change filters on coronavirus content and community posts in the Frontpage Posts section."
-
-  return (
-    <AnalyticsContext pageSectionContext="latestPosts">
-        <SingleColumnSection>
-          <SectionTitle title={<LWTooltip title={latestTitle} placement="top"><span>{latestPostsName}</span></LWTooltip>}>
-            <LWTooltip title={filterTooltip}>
-              <a className={classes.toggleFilters} onClick={() => {
-                  setFilterSettingsVisible(!filterSettingsVisible)
-                  captureEvent("filterSettingsClicked", {
-                    settingsVisible: !filterSettingsVisible,
-                    settings: filterSettings,
-                    pageSectionContext: "latestPosts"
-                  })
-                }}>
-              {filterSettingsVisible ? 
-                <><ExpandMoreIcon className={classes.downIcon}/> Hide Tag Filters</>
-                : 
-                <><ChevronRightIcon className={classes.rightIcon} /> Show Tag Filters</>
-              }                
-              </a>
-            </LWTooltip>
-          </SectionTitle>
-          <AnalyticsContext pageSectionContext="tagFilterSettings">
-              {filterSettingsVisible && <TagFilterSettings
-                filterSettings={filterSettings} setFilterSettings={(newSettings) => {
-                  setFilterSettings(newSettings)
-                  if (currentUser) {
-                    updateUser({
-                      selector: { _id: currentUser._id},
-                      data: {
-                        frontpageFilterSettings: newSettings
-                      },
-                    })
-                  }
-                }}
-            />}
-          </AnalyticsContext>
-          <AnalyticsContext listContext={"latestPosts"}>
-            <PostsList2 terms={recentPostsTerms}>
-              <Link to={"/allPosts"}>Advanced Sorting/Filtering</Link>
-            </PostsList2>
-=======
 
   return (
     <AnalyticsContext pageSectionContext="latestPosts">
@@ -193,7 +113,6 @@
                   }}
                 />
               </span>
->>>>>>> f4b2f84e
           </AnalyticsContext>
         </div>
         <AnalyticsContext listContext={"latestPosts"}>
