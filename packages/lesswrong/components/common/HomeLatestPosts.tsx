--- conflicted
+++ resolved
@@ -14,7 +14,6 @@
 import classNames from 'classnames';
 import {useUpdateCurrentUser} from "../hooks/useUpdateCurrentUser";
 import { reviewIsActive } from '../../lib/reviewUtils';
-import { useMulti } from '../../lib/crud/withMulti';
 
 const isEAForum = forumTypeSetting.get() === 'EAForum';
 
@@ -160,13 +159,8 @@
                 opt-out of their shortform posts being shown on the frontpage */}
             {/* {isEAForum && (
               <CommentsListCondensed
-<<<<<<< HEAD
-                label={"Discussions"}
-                contentType="frontpageSubforumDiscussion"
-=======
                 label={"Shortform discussion"}
                 contentType="shortform"
->>>>>>> 82b0d200
                 terms={recentSubforumDiscussionTerms}
                 initialLimit={3}
               />
