import React, { useState } from 'react';
import { Components, registerComponent } from '../../lib/vulcan-lib';
import { useCurrentUser } from '../common/withUser';
import { Link } from '../../lib/reactRouterWrapper';
import { useLocation } from '../../lib/routeUtil';
import { useTimezone } from './withTimezone';
import { AnalyticsContext, useOnMountTracking } from '../../lib/analyticsEvents';
import { useFilterSettings } from '../../lib/filterSettings';
import moment from '../../lib/moment-timezone';
import {forumTypeSetting, taggingNamePluralSetting, taggingNameSetting} from '../../lib/instanceSettings';
import { sectionTitleStyle } from '../common/SectionTitle';
import { AllowHidingFrontPagePostsContext } from '../posts/PostsPage/PostActions';
import { HideRepeatedPostsProvider } from '../posts/HideRepeatedPostsContext';
<<<<<<< HEAD
import classNames from 'classnames';
import {useUpdateCurrentUser} from "../hooks/useUpdateCurrentUser";

const titleWrapper = forumTypeSetting.get() === 'LessWrong' ? {
  marginBottom: 8
} : {
  display: "flex",
  marginBottom: 8,
  flexWrap: "wrap",
  alignItems: "center"
};
=======
import { reviewIsActive } from '../../lib/reviewUtils';
>>>>>>> 936f966c

const styles = (theme: ThemeType): JssStyles => ({
  titleWrapper,
  title: {
    ...sectionTitleStyle(theme),
    display: "inline",
    marginRight: "auto"
  },
  toggleFilters: {
    [theme.breakpoints.up('sm')]: {
      display: "none"
    },
  },
  hide: {
      display: "none"
  },
  hideOnMobile: {
    [theme.breakpoints.down('sm')]: {
      display: "none"
    },
  },
  hideOnDesktop: {
    [theme.breakpoints.up('md')]: {
      display: "none"
    },
  },
})

const latestPostsName = forumTypeSetting.get() === 'EAForum' ? 'Frontpage Posts' : 'Latest Posts'

const HomeLatestPosts = ({classes}:{classes: ClassesType}) => {
  const location = useLocation();
  const updateCurrentUser = useUpdateCurrentUser();
  const currentUser = useCurrentUser();

  const {filterSettings, setPersonalBlogFilter, setTagFilter, removeTagFilter} = useFilterSettings()
  const [filterSettingsVisibleDesktop, setFilterSettingsVisibleDesktop] = useState(!currentUser?.hideFrontpageFilterSettingsDesktop);
  const [filterSettingsVisibleMobile, setFilterSettingsVisibleMobile] = useState(false);
  const { timezone } = useTimezone();
  const { captureEvent } = useOnMountTracking({eventType:"frontpageFilterSettings", eventProps: {filterSettings, filterSettingsVisible: filterSettingsVisibleDesktop}, captureOnMount: true})
  const { query } = location;
  const { SingleColumnSection, PostsList2, TagFilterSettings, LWTooltip, SettingsButton, SectionTitle, CuratedPostsList } = Components
  const limit = parseInt(query.limit) || 13
  
  const now = moment().tz(timezone);
  const dateCutoff = now.subtract(90, 'days').format("YYYY-MM-DD");

  const recentPostsTerms = {
    ...query,
    filterSettings: filterSettings,
    after: dateCutoff,
    view: "magic",
    forum: true,
    limit:limit
  }
<<<<<<< HEAD
  
  const changeShowTagFilterSettingsDesktop = () => {
    setFilterSettingsVisibleDesktop(!filterSettingsVisibleDesktop)
    void updateCurrentUser({hideFrontpageFilterSettingsDesktop: filterSettingsVisibleDesktop})
    
    captureEvent("filterSettingsClicked", {
      settingsVisible: !filterSettingsVisibleDesktop,
      settings: filterSettings,
      pageSectionContext: "latestPosts"
    })
  }
  
=======

  const showCurated = 
    (forumTypeSetting.get() === "EAForum")
    || (forumTypeSetting.get() === "LessWrong" && reviewIsActive())

>>>>>>> 936f966c
  return (
    <AnalyticsContext pageSectionContext="latestPosts">
      <SingleColumnSection>
        <SectionTitle title={latestPostsName} noBottomPadding>
          <LWTooltip title={`Use these buttons to increase or decrease the visibility of posts based on ${taggingNameSetting.get()}. Use the "+" button to add additional ${taggingNamePluralSetting.get()} to boost or reduce them.`}>
            <SettingsButton
              className={classes.hideOnMobile}
              label={filterSettingsVisibleDesktop ?
                "Customize Feed (Hide)" :
                "Customize Feed"}
              showIcon={false}
              onClick={changeShowTagFilterSettingsDesktop}
            />
            <SettingsButton
              className={classes.hideOnDesktop}
              label={filterSettingsVisibleMobile ?
                "Customize Feed [[MOBILE]] (Hide)" :
                "Customize Feed [[MOBILE]] (Show)"}
              showIcon={false}
              onClick={() => {
                setFilterSettingsVisibleMobile(!filterSettingsVisibleMobile)
                captureEvent("filterSettingsClicked", {
                  settingsVisible: !filterSettingsVisibleMobile,
                  settings: filterSettings,
                  pageSectionContext: "latestPosts"
                })
              }} />
          </LWTooltip>
        </SectionTitle>
  
        <AnalyticsContext pageSectionContext="tagFilterSettings">
          <div className={classNames({
            [classes.hideOnDesktop]: !filterSettingsVisibleDesktop,
            [classes.hideOnMobile]: !filterSettingsVisibleMobile,
          })}>
            <TagFilterSettings
              filterSettings={filterSettings} setPersonalBlogFilter={setPersonalBlogFilter} setTagFilter={setTagFilter} removeTagFilter={removeTagFilter}
            />
          </div>
        </AnalyticsContext>
        <HideRepeatedPostsProvider>
          {showCurated && <CuratedPostsList />}
          <AnalyticsContext listContext={"latestPosts"}>
            {/* Allow hiding posts from the front page*/}
            <AllowHidingFrontPagePostsContext.Provider value={true}>
              <PostsList2 terms={recentPostsTerms} alwaysShowLoadMore hideHiddenFrontPagePosts>
                <Link to={"/allPosts"}>Advanced Sorting/Filtering</Link>
              </PostsList2>
            </AllowHidingFrontPagePostsContext.Provider>
          </AnalyticsContext>
        </HideRepeatedPostsProvider>
      </SingleColumnSection>
    </AnalyticsContext>
  )
}

const HomeLatestPostsComponent = registerComponent('HomeLatestPosts', HomeLatestPosts, {styles});

declare global {
  interface ComponentTypes {
    HomeLatestPosts: typeof HomeLatestPostsComponent
  }
}<|MERGE_RESOLUTION|>--- conflicted
+++ resolved
@@ -11,9 +11,9 @@
 import { sectionTitleStyle } from '../common/SectionTitle';
 import { AllowHidingFrontPagePostsContext } from '../posts/PostsPage/PostActions';
 import { HideRepeatedPostsProvider } from '../posts/HideRepeatedPostsContext';
-<<<<<<< HEAD
 import classNames from 'classnames';
 import {useUpdateCurrentUser} from "../hooks/useUpdateCurrentUser";
+import { reviewIsActive } from '../../lib/reviewUtils';
 
 const titleWrapper = forumTypeSetting.get() === 'LessWrong' ? {
   marginBottom: 8
@@ -23,9 +23,6 @@
   flexWrap: "wrap",
   alignItems: "center"
 };
-=======
-import { reviewIsActive } from '../../lib/reviewUtils';
->>>>>>> 936f966c
 
 const styles = (theme: ThemeType): JssStyles => ({
   titleWrapper,
@@ -81,7 +78,6 @@
     forum: true,
     limit:limit
   }
-<<<<<<< HEAD
   
   const changeShowTagFilterSettingsDesktop = () => {
     setFilterSettingsVisibleDesktop(!filterSettingsVisibleDesktop)
@@ -94,13 +90,11 @@
     })
   }
   
-=======
 
   const showCurated = 
     (forumTypeSetting.get() === "EAForum")
     || (forumTypeSetting.get() === "LessWrong" && reviewIsActive())
 
->>>>>>> 936f966c
   return (
     <AnalyticsContext pageSectionContext="latestPosts">
       <SingleColumnSection>
