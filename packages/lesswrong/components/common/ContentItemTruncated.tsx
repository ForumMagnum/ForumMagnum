import React, { useEffect, useRef, useState } from 'react';
import { Components, registerComponent } from '../../lib/vulcan-lib';
import { truncateWithGrace } from '../../lib/editor/ellipsize';
import classNames from 'classnames';

<<<<<<< HEAD
const TRUNCATION_MAX_HEIGHT = 600;

const styles = (theme: ThemeType): JssStyles => ({
=======
const styles = (theme: ThemeType) => ({
>>>>>>> c58703fe
  maxHeight: {
    maxHeight: TRUNCATION_MAX_HEIGHT,
    overflow: "hidden"
  }
})

// ContentItemTruncated: Wrapper around ContentItemBody with options for
// limiting length and height in various ways.
const ContentItemTruncated = ({classes, maxLengthWords, graceWords=20, expanded=false, rawWordCount, getTruncatedSuffix, nonTruncatedSuffix, dangerouslySetInnerHTML, className, description, nofollow}: {
  classes: ClassesType<typeof styles>,
  maxLengthWords: number,
  graceWords?: number,
  expanded?: boolean,
  rawWordCount: number,
  // Suffix, shown only if truncated
  getTruncatedSuffix?: (props: {wordsLeft: number}) => React.ReactNode,
  // Alternate suffix, shown if truncated didn't happen (because it wasn't long
  // enough to need it)
  nonTruncatedSuffix?: React.ReactNode
  
  dangerouslySetInnerHTML: { __html: string },
  className?: string,
  description?: string,
  nofollow?: boolean
}) => {
  const {ContentItemBody} = Components;
  const contentsRef = useRef<HTMLDivElement>(null);
  const [hasHeightLimit, setHasHeightLimit] = useState(false);
  
  const html = dangerouslySetInnerHTML.__html;
  const {truncatedHtml, wasTruncated, wordsLeft} =
    expanded ? {
      truncatedHtml: html,
      wasTruncated: false,
      wordsLeft: 0,
    } : truncateWithGrace(html, maxLengthWords, graceWords, rawWordCount);
  
  useEffect(() => {
    if (contentsRef.current) {
      const measuredHeight = contentsRef.current.offsetHeight;
      if (measuredHeight > TRUNCATION_MAX_HEIGHT) {
        setHasHeightLimit(true);
      }
    }
  }, [truncatedHtml]);

  const showSuffix = (wasTruncated || hasHeightLimit);

  return <>
    <div
      ref={contentsRef}
      className={classNames(
        !expanded && hasHeightLimit && classes.maxHeight
      )}
    >
      <ContentItemBody
        dangerouslySetInnerHTML={{__html: truncatedHtml}}
        className={className}
        description={description}
        nofollow={nofollow}
      />
    </div>
    {showSuffix && getTruncatedSuffix && getTruncatedSuffix({wordsLeft})}
    {!showSuffix && nonTruncatedSuffix}
  </>
}

const ContentItemTruncatedComponent = registerComponent('ContentItemTruncated', ContentItemTruncated, {styles});

declare global {
  interface ComponentTypes {
    ContentItemTruncated: typeof ContentItemTruncatedComponent
  }
}<|MERGE_RESOLUTION|>--- conflicted
+++ resolved
@@ -3,13 +3,9 @@
 import { truncateWithGrace } from '../../lib/editor/ellipsize';
 import classNames from 'classnames';
 
-<<<<<<< HEAD
 const TRUNCATION_MAX_HEIGHT = 600;
 
-const styles = (theme: ThemeType): JssStyles => ({
-=======
 const styles = (theme: ThemeType) => ({
->>>>>>> c58703fe
   maxHeight: {
     maxHeight: TRUNCATION_MAX_HEIGHT,
     overflow: "hidden"
