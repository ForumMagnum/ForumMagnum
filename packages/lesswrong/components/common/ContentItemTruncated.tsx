import React, { useEffect, useRef, useState } from 'react';
import { Components, registerComponent } from '../../lib/vulcan-lib';
import { truncateWithGrace } from '../../lib/editor/ellipsize';
import classNames from 'classnames';

const TRUNCATION_MAX_HEIGHT = 600;

const styles = (theme: ThemeType) => ({
  maxHeight: {
    maxHeight: TRUNCATION_MAX_HEIGHT,
    overflow: "hidden"
  }
})

// ContentItemTruncated: Wrapper around ContentItemBody with options for
// limiting length and height in various ways.
const ContentItemTruncated = ({classes, maxLengthWords, graceWords=20, expanded=false, rawWordCount, getTruncatedSuffix, nonTruncatedSuffix, dangerouslySetInnerHTML, className, description, nofollow}: {
  classes: ClassesType<typeof styles>,
  maxLengthWords: number,
  graceWords?: number,
  expanded?: boolean,
  rawWordCount: number,
  // Suffix, shown only if truncated
  getTruncatedSuffix?: (props: {wordsLeft: number}) => React.ReactNode,
  // Alternate suffix, shown if truncated didn't happen (because it wasn't long
  // enough to need it)
  nonTruncatedSuffix?: React.ReactNode
  
  dangerouslySetInnerHTML: { __html: string },
  className?: string,
  description?: string,
  nofollow?: boolean
}) => {
  const {ContentItemBody} = Components;
  const contentsRef = useRef<HTMLDivElement>(null);
  const [hasHeightLimit, setHasHeightLimit] = useState(false);
  
  const html = dangerouslySetInnerHTML.__html;
  const {truncatedHtml, wasTruncated, wordsLeft} =
    expanded ? {
      truncatedHtml: html,
      wasTruncated: false,
      wordsLeft: 0,
    } : truncateWithGrace(html, maxLengthWords, graceWords, rawWordCount);
  
  useEffect(() => {
    if (contentsRef.current) {
      const measuredHeight = contentsRef.current.offsetHeight;
      if (measuredHeight > TRUNCATION_MAX_HEIGHT) {
        setHasHeightLimit(true);
      }
    }
  }, [truncatedHtml]);

<<<<<<< HEAD
  const showSuffix = (wasTruncated || hasHeightLimit);
=======
  const showSuffix = (wasTruncated || (hasHeightLimit && !expanded));
>>>>>>> 29f15f06

  return <>
    <div
      ref={contentsRef}
      className={classNames(
        !expanded && hasHeightLimit && classes.maxHeight
      )}
    >
      <ContentItemBody
        dangerouslySetInnerHTML={{__html: truncatedHtml}}
        className={className}
        description={description}
        nofollow={nofollow}
      />
    </div>
    {showSuffix && getTruncatedSuffix && getTruncatedSuffix({wordsLeft})}
    {!showSuffix && nonTruncatedSuffix}
  </>
}

const ContentItemTruncatedComponent = registerComponent('ContentItemTruncated', ContentItemTruncated, {styles});

declare global {
  interface ComponentTypes {
    ContentItemTruncated: typeof ContentItemTruncatedComponent
  }
}<|MERGE_RESOLUTION|>--- conflicted
+++ resolved
@@ -52,11 +52,7 @@
     }
   }, [truncatedHtml]);
 
-<<<<<<< HEAD
-  const showSuffix = (wasTruncated || hasHeightLimit);
-=======
   const showSuffix = (wasTruncated || (hasHeightLimit && !expanded));
->>>>>>> 29f15f06
 
   return <>
     <div
