--- conflicted
+++ resolved
@@ -3,13 +3,8 @@
 import withUser from '../common/withUser';
 import { parseQuery } from '../../lib/routeUtil.js';
 
-<<<<<<< HEAD
-const Meta = ({location, currentUser}, context) => {
+const Meta = ({location, currentUser}) => {
   const query = parseQuery(location)
-=======
-const Meta = ({location, currentUser}) => {
-  const query = location ? location.query : {};
->>>>>>> c6d3441d
   const recentPostsTerms = { view: 'magic', limit: 10, ...query, meta: true, forum: true }
   const { SingleColumnSection, SectionTitle, PostsList2 } = Components
   return (
