<<<<<<< HEAD
import { Components, withCurrentUser } from 'meteor/vulcan:core';
import React from 'react';
import defineComponent from '../../lib/defineComponent';
=======
import { Components, registerComponent } from 'meteor/vulcan:core';
import React from 'react';
import withUser from '../common/withUser';
>>>>>>> e9138743

const AllComments = (props, context) => {
  const commentTerms = _.isEmpty(props.location && props.location.query) ? {view: 'recentComments', limit: 20}: props.location.query;
  return (
    <div className="all-posts">
      <Components.Section title="All Comments"
        titleComponent= {<div className="recent-posts-title-component">
          sorted by<br /> <Components.CommentsViews />
        </div>} >
        <Components.RecentComments terms={commentTerms} fontSize="small" />
      </Components.Section>
    </div>
  )
};

<<<<<<< HEAD
export default defineComponent({
  name: 'AllComments',
  component: AllComments,
  hocs: [ withCurrentUser ]
});
=======
registerComponent('AllComments', AllComments, withUser);
>>>>>>> e9138743
<|MERGE_RESOLUTION|>--- conflicted
+++ resolved
@@ -1,12 +1,7 @@
-<<<<<<< HEAD
-import { Components, withCurrentUser } from 'meteor/vulcan:core';
+import { Components } from 'meteor/vulcan:core';
 import React from 'react';
 import defineComponent from '../../lib/defineComponent';
-=======
-import { Components, registerComponent } from 'meteor/vulcan:core';
-import React from 'react';
 import withUser from '../common/withUser';
->>>>>>> e9138743
 
 const AllComments = (props, context) => {
   const commentTerms = _.isEmpty(props.location && props.location.query) ? {view: 'recentComments', limit: 20}: props.location.query;
@@ -22,12 +17,8 @@
   )
 };
 
-<<<<<<< HEAD
 export default defineComponent({
   name: 'AllComments',
   component: AllComments,
-  hocs: [ withCurrentUser ]
-});
-=======
-registerComponent('AllComments', AllComments, withUser);
->>>>>>> e9138743
+  hocs: [ withUser ]
+});