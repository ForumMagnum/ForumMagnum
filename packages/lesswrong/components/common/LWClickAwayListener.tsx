import React, { ChangeEvent } from 'react';
import ClickAwayListener, { ClickAwayEvent } from '../../lib/vendor/react-click-away-listener';
import { registerComponent } from '../../lib/vulcan-lib/components';

/**
 * Wrapped to ensure that "onClick" is the default mouse event.
 * Without it, this would be a "onMouseUp" event, which happens BEFORE "onClick",
 * and resulted in some annoying behavior. Also MUI v5 defaults this to "onClick".
 */
const LWClickAwayListener = ({onClickAway, children}: {
  onClickAway: (ev: ClickAwayEvent) => void,
  children: React.ReactElement,
}) => {
  return (
    <ClickAwayListener
      onClickAway={ev => {
        onClickAway(ev);
      }}
    >
<<<<<<< HEAD
      {children}
=======
      <span>
        {children}
      </span>
>>>>>>> 6bec565c
    </ClickAwayListener>
  );
}

const LWClickAwayListenerComponent = registerComponent('LWClickAwayListener', LWClickAwayListener);

declare global {
  interface ComponentTypes {
    LWClickAwayListener: typeof LWClickAwayListenerComponent
  }
}<|MERGE_RESOLUTION|>--- conflicted
+++ resolved
@@ -17,13 +17,9 @@
         onClickAway(ev);
       }}
     >
-<<<<<<< HEAD
-      {children}
-=======
       <span>
         {children}
       </span>
->>>>>>> 6bec565c
     </ClickAwayListener>
   );
 }
