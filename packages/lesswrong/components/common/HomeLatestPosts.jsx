--- conflicted
+++ resolved
@@ -83,13 +83,8 @@
               <SectionFooterCheckbox
                 onClick={this.toggleFilter}
                 value={!(currentFilter === "frontpage")}
-<<<<<<< HEAD
-                label={"Include Community Posts"}
-              />
-=======
-                label={<div className={classes.personalBlogpostsCheckboxLabel}>Include Personal Blogposts</div>}
+                label={<div className={classes.personalBlogpostsCheckboxLabel}>Include Communmity Posts</div>}
                 />
->>>>>>> d79b3d04
             </div>
           </Tooltip>
         </SectionTitle>
