import React, { useCallback, useEffect, useRef, useState} from 'react'
import {Components, registerComponent} from '../../lib/vulcan-lib'
import {AnalyticsContext, useTracking} from '../../lib/analyticsEvents.tsx'
import classNames from 'classnames'
import debounce from 'lodash/debounce'

const styles = (theme: ThemeType) => ({
  tabsSection: {
    margin: 0,
    width: 'inherit',
  },
  tabsRow: {
    position: 'relative',
  },
  topicsBar: {
    display: 'flex',
    columnGap: 8,
    whiteSpace: 'nowrap',
    transition: 'transform 0.2s ease',
    '@media (max-width: 840px)': {
      columnGap: 6,
    },
  },
  tabsWindowContainer: {
    position: 'relative',
  },
  tabsWindow: {
    position: 'relative',
    overflowX: 'scroll',
    scrollbarWidth: 'none',
    '&::-webkit-scrollbar': {
      height: 0,
    },
  },
  leftFade: {
    '&:before': {
      position: 'absolute',
      top: 0,
      left: -1,
      height: '100%',
      width: 50,
      content: '\'\'',
      background: `linear-gradient(to right, ${theme.palette.background.default}, ${theme.palette.background.transparent})`,
      pointerEvents: 'none',
      zIndex: 1,
    },
  },
  rightFade: {
    '&:after': {
      position: 'absolute',
      top: 0,
      right: -1,
      height: '100%',
      width: 50,
      content: '\'\'',
      background: `linear-gradient(to left, ${theme.palette.background.default}, ${theme.palette.background.transparent})`,
      pointerEvents: 'none',
    },
  },
  tab: {
<<<<<<< HEAD
    width: '140px',
=======
    minWidth: '100px',
>>>>>>> f1773809
    backgroundColor: theme.palette.panelBackground.default,
    color: theme.palette.tab.inactive.text,
    fontFamily: theme.typography.fontFamily,
    fontSize: 14,
    lineHeight: '23px',
    fontWeight: '500',
    padding: '4px 8px',
    borderRadius: 3,
    cursor: 'pointer',
    '&:hover': {
      color: theme.palette.tab.inactive.hover.text
    },

    '@media (max-width: 840px)': {
      padding: '4px 6px',
    },
  },
  activeTab: {
    backgroundColor: theme.palette.tab.active.background,
    color: theme.palette.tab.active.text,
    '&:hover': {
      color: theme.palette.tab.active.text,
      backgroundColor: theme.palette.tab.active.hover.background
    },
  },
  tagDescriptionTooltip: {
    margin: 8,
  },
  arrow: {
    position: 'absolute',
    top: 0,
    height: 30,
    width: 28,
    color: theme.palette.grey[500],
    paddingTop: 7,
    paddingLeft: 6,
    cursor: 'pointer',
    '&:hover': {
      color: theme.palette.grey[700],
    },
    '@media (max-width: 840px)': {
      display: 'none',
    },
  },
  arrowIcon: {
    fontSize: 18,
  },
  leftArrow: {
    left: -30,
  },
  rightArrow: {
    right: -30,
  },
})

export interface TabRecord {
  name: string,
  label: string,
  description?: string,
  disabled?: boolean,
}

/**
 * A horizontal bar of clickable tabs as alternative to a dropdown
 */
const TabPicker = <T extends TabRecord[]>(
  {
    classes,
    sortedTabs,
    defaultTab,
    onTabSelectionUpdate,
    showDescriptionOnHover = false,
  }: {
    classes: ClassesType<typeof styles>,
    sortedTabs: T,
    defaultTab?: T[number]['name'],
    onTabSelectionUpdate: (tab: T[number]['name']) => void,
    showDescriptionOnHover?: boolean,
  },
) => {
  const { LWTooltip, SingleColumnSection, ForumIcon } = Components;

  const [activeTab, setActiveTab] = useState<T[number]['name']>(defaultTab ?? sortedTabs[0].name);

  // we use the widths of the tabs window and the underlying tab list container
  // when calculating how far to scroll left and right
  const tabsWindowRef = useRef<HTMLDivElement | null>(null);
  const tabsListRef = useRef<HTMLDivElement | null>(null);

  // we store the tab list scrollLeft offsets that correspond to displaying each "set" of tabs
  const offsets = useRef<Array<number>>([0]);

  const [leftArrowVisible, setLeftArrowVisible] = useState(false);
  const [rightArrowVisible, setRightArrowVisible] = useState(false);

  /**
   * When the tabs bar is scrolled, hide/show the left/right arrows as necessary.
   */
  const updateArrows = debounce(() => {
    if (!tabsWindowRef.current || !tabsListRef.current) return;

    const currentScrollLeft = tabsWindowRef.current.scrollLeft;
    // max amount we can scroll to the right, reduced a bit to make sure that
    // we hide the right arrow when scrolled all the way to the right
    const maxScrollLeft = tabsListRef.current.scrollWidth - tabsWindowRef.current.clientWidth - 10;

    setLeftArrowVisible(currentScrollLeft > 0);
    setRightArrowVisible(currentScrollLeft < maxScrollLeft);
  }, 80);

  useEffect(() => {
    if (!tabsWindowRef.current || !tabsListRef.current) return;
    offsets.current = [0];
    Array.from(tabsListRef.current.children).forEach((tab: HTMLElement) => {
      if (!tabsWindowRef.current || !tabsListRef.current) return;
      // we are looking for the tab that would get cut off at the end of each "set",
      // by checking if the right edge would be past the window
      // - if so, this will be the first in the next "set"
      if (tab.offsetLeft + tab.offsetWidth - offsets.current[offsets.current.length - 1] > tabsWindowRef.current.offsetWidth) {
        // subtract 30px to account for the fade on the left side of the tabs window
        offsets.current.push(tab.offsetLeft - 30);
      }
    });

    updateArrows();
  }, [tabsWindowRef, tabsListRef, updateArrows, sortedTabs]);

  const updateActiveTab = useCallback((activeTab: T[number]['name']) => {
    setActiveTab(activeTab)
    onTabSelectionUpdate(activeTab)
  }, [onTabSelectionUpdate]);

  /**
   * Clicking the left arrow smooth scrolls us to the previous offset (or defaults to 0).
   */
  const scrollLeft = () => {
    if (!tabsWindowRef.current || !tabsListRef.current) return;
    // look for the offset that is to the left of us
    const nextOffset = Array.from(offsets.current).reverse().find(os => {
      if (!tabsWindowRef.current || !tabsListRef.current) return false;
      return os < (tabsWindowRef.current.scrollLeft - 2);
    }) || 0;

    tabsWindowRef.current.scrollTo({
      left: nextOffset,
      behavior: 'smooth',
    });
    setRightArrowVisible(true);
  };

  /**
   * Clicking the right arrow smooth scrolls us to the next offset (if one exists).
   */
  const scrollRight = () => {
    if (!tabsWindowRef.current || !tabsListRef.current) return;
    // look for the offset that is to the right of us
    const nextOffset = offsets.current.find(os => {
      if (!tabsWindowRef.current || !tabsListRef.current) return false;
      return os > tabsWindowRef.current.scrollLeft;
    });

    if (!nextOffset) return;
    tabsWindowRef.current.scrollTo({
      left: nextOffset,
      behavior: 'smooth',
    });
    setLeftArrowVisible(true);
  };

  return (
    <SingleColumnSection className={classes.tabsSection}>
      <div className={classes.tabsRow}>
        {leftArrowVisible && <div onClick={scrollLeft} className={classNames(classes.arrow, classes.leftArrow)}>
          <ForumIcon icon="ThickChevronLeft" className={classes.arrowIcon}/>
        </div>}
        <div className={classNames(classes.tabsWindowContainer, {
          [classes.leftFade]: leftArrowVisible,
          [classes.rightFade]: rightArrowVisible,
        })}>
          <div ref={tabsWindowRef} className={classes.tabsWindow} onScroll={() => updateArrows()}>
            <div ref={tabsListRef} className={classes.topicsBar}>
              {sortedTabs.map(tab => {
                const isActive = tab.name === activeTab;
                return <LWTooltip
                  title={showDescriptionOnHover ? tab.description : null} 
                  popperClassName={classes.tagDescriptionTooltip}
                  key={tab.name}
                >
                  <button
                    onClick={() => updateActiveTab(tab.name)}
                    className={classNames(classes.tab, { [classes.activeTab]: isActive })}
                  >
                    {tab.label}
                  </button>
                </LWTooltip>
              })}
            </div>
          </div>
        </div>
        {rightArrowVisible && <div onClick={scrollRight} className={classNames(classes.arrow, classes.rightArrow)}>
          <ForumIcon icon="ThickChevronRight" className={classes.arrowIcon}/>
        </div>}
      </div>
    </SingleColumnSection>
  );
}

const TabPickerComponent = registerComponent('TabPicker', TabPicker, {styles})

declare global {
  interface ComponentTypes {
    TabPicker: typeof TabPickerComponent
  }
}<|MERGE_RESOLUTION|>--- conflicted
+++ resolved
@@ -58,11 +58,7 @@
     },
   },
   tab: {
-<<<<<<< HEAD
     width: '140px',
-=======
-    minWidth: '100px',
->>>>>>> f1773809
     backgroundColor: theme.palette.panelBackground.default,
     color: theme.palette.tab.inactive.text,
     fontFamily: theme.typography.fontFamily,
