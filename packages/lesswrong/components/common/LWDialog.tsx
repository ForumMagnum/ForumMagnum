--- conflicted
+++ resolved
@@ -56,10 +56,7 @@
 // providing that breaks the toolbar in CkEditor and DraftJS. Also provides a
 // centralized place to fix it if we discover other issues with MUI Dialog, or
 // want to write it ourselves.
-<<<<<<< HEAD
-const LWDialogInner = ({children, dialogClasses, ...dialogProps}: {
-=======
-const LWDialog = ({open, fullScreen, title, maxWidth='sm', fullWidth, disableBackdropClick, disableEscapeKeyDown, className, paperClassName, onClose, keepMounted, backdrop="darken", children}: {
+const LWDialogInner = ({open, fullScreen, title, maxWidth='sm', fullWidth, disableBackdropClick, disableEscapeKeyDown, className, paperClassName, onClose, keepMounted, backdrop="darken", children}: {
   open: boolean,
   fullScreen?: boolean,
   title?: string,
@@ -72,7 +69,6 @@
   onClose?: () => void,
   keepMounted?: boolean,
   backdrop?: "none"|"darken"|"blur",
->>>>>>> c41f2584
   children: React.ReactNode,
 }) => {
   const classes = useStyles(styles);
