--- conflicted
+++ resolved
@@ -1,11 +1,6 @@
 import React from 'react';
 import { Link } from '../../lib/reactRouterWrapper';
-<<<<<<< HEAD
-import { isFriendlyUI } from '../../themes/forumTheme';
 import { blackBarTitle } from '@/lib/instanceSettings';
-=======
-import { blackBarTitle } from '../../lib/publicSettings';
->>>>>>> 3f7cf533
 import HeaderEventSubtitle from "./HeaderEventSubtitle";
 import { useRouteMetadata } from '../ClientRouteMetadataContext';
 import { defineStyles, useStyles } from '../hooks/useStyles';
