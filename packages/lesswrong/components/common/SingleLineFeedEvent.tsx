import React from 'react'
<<<<<<< HEAD
import { registerComponent } from '../../lib/vulcan-lib';
import { defineStyles, useStyles } from '../hooks/useStyles';
import classNames from 'classnames';
import { singleLineStyles } from '../comments/SingleLineComment';
=======
import { Components, registerComponent } from '../../lib/vulcan-lib';
import { defineStyles, useStyles } from '../hooks/useStyles';
import classNames from 'classnames';
import Paper from '@material-ui/core/Paper';
>>>>>>> 0c7c0b3f

const styles = defineStyles("SingleLineFeedEvent", (theme: ThemeType) => ({
  root: {
    display: "flex",
    ...theme.typography.body2,
    margin: 8,
    width: "100%",
  },
<<<<<<< HEAD
=======
  tooltipWrapper: {
    width: "100%",
  },
>>>>>>> 0c7c0b3f
  frame: {
    borderRadius: 3,
    marginTop: 0,
    marginBottom: 0,
    padding: 12,
<<<<<<< HEAD
    paddingTop: 0,
    color: theme.palette.text.dim60,
    backgroundColor: theme.palette.panelBackground.default,
    border: theme.palette.border.faint,
=======
    paddingTop: 6,
    color: theme.palette.text.dim60,
    backgroundColor: theme.palette.panelBackground.default,
    border: theme.palette.border.faint,
  },
  expandable: {
    cursor: "pointer",
>>>>>>> 0c7c0b3f
  },
  itemDot: {
    display: "inline-block",
    marginRight: 8,
    width: 20,
    textAlign: "center",
    color: theme.palette.grey[680],
  },
  icon: {
    flexShrink: 0,
    flexGrow: 0,
    marginTop: 4,
    marginRight: 12,
  },
  iconNextToFrame: {
    marginTop: 12,
  },
  contents: {
    display: "inline-block",
    position: "relative",
    flexShrink: 1,
    flexGrow: 1,
    minWidth: 0,
  },
<<<<<<< HEAD
}));


const SingleLineFeedEvent = ({expands=false, setExpanded, frame, icon, children}: {
=======
  preview: {
    padding: 16,
    maxWidth: 400,
  },
}));


const SingleLineFeedEvent = ({expands=false, expanded=false, setExpanded, frame, icon, tooltip=null, children}: {
>>>>>>> 0c7c0b3f
  expands?: boolean,
  expanded?: boolean,
  setExpanded?: (expanded: boolean) => void,
  frame?: boolean,
  icon: React.ReactNode,
<<<<<<< HEAD
  children: React.ReactNode,
}) => {
  const classes = useStyles(styles);
=======
  tooltip?: React.ReactNode,
  children: React.ReactNode,
}) => {
  const classes = useStyles(styles);
  const { LWTooltip } = Components;
>>>>>>> 0c7c0b3f
  
  function handleClick() {
    if (expands) {
      setExpanded?.(true);
    }
  }

<<<<<<< HEAD
  return <div className={classes.root} onClick={handleClick}>
=======
  const contents = <div className={classNames(classes.root, expands && !expanded && classes.expandable)} onClick={handleClick}>
>>>>>>> 0c7c0b3f
    <div className={classNames(classes.icon, frame && classes.iconNextToFrame)}>{icon}</div>
    <div className={classNames(classes.contents, frame && classes.frame)}>
      {children}
    </div>
  </div>
  
  if (tooltip) {
    return <LWTooltip
      className={classes.tooltipWrapper}
      title={<Paper className={classes.preview}>
        {tooltip}
      </Paper>}
      tooltip={false} placement="bottom-end"
    >
      {contents}
    </LWTooltip>
  } else {
    return contents;
  }
}

const SingleLineFeedEventComponent = registerComponent("SingleLineFeedEvent", SingleLineFeedEvent);

declare global {
  interface ComponentTypes {
    SingleLineFeedEvent: typeof SingleLineFeedEventComponent
  }
}<|MERGE_RESOLUTION|>--- conflicted
+++ resolved
@@ -1,15 +1,8 @@
 import React from 'react'
-<<<<<<< HEAD
-import { registerComponent } from '../../lib/vulcan-lib';
-import { defineStyles, useStyles } from '../hooks/useStyles';
-import classNames from 'classnames';
-import { singleLineStyles } from '../comments/SingleLineComment';
-=======
 import { Components, registerComponent } from '../../lib/vulcan-lib';
 import { defineStyles, useStyles } from '../hooks/useStyles';
 import classNames from 'classnames';
 import Paper from '@material-ui/core/Paper';
->>>>>>> 0c7c0b3f
 
 const styles = defineStyles("SingleLineFeedEvent", (theme: ThemeType) => ({
   root: {
@@ -18,23 +11,14 @@
     margin: 8,
     width: "100%",
   },
-<<<<<<< HEAD
-=======
   tooltipWrapper: {
     width: "100%",
   },
->>>>>>> 0c7c0b3f
   frame: {
     borderRadius: 3,
     marginTop: 0,
     marginBottom: 0,
     padding: 12,
-<<<<<<< HEAD
-    paddingTop: 0,
-    color: theme.palette.text.dim60,
-    backgroundColor: theme.palette.panelBackground.default,
-    border: theme.palette.border.faint,
-=======
     paddingTop: 6,
     color: theme.palette.text.dim60,
     backgroundColor: theme.palette.panelBackground.default,
@@ -42,7 +26,6 @@
   },
   expandable: {
     cursor: "pointer",
->>>>>>> 0c7c0b3f
   },
   itemDot: {
     display: "inline-block",
@@ -67,12 +50,6 @@
     flexGrow: 1,
     minWidth: 0,
   },
-<<<<<<< HEAD
-}));
-
-
-const SingleLineFeedEvent = ({expands=false, setExpanded, frame, icon, children}: {
-=======
   preview: {
     padding: 16,
     maxWidth: 400,
@@ -81,23 +58,16 @@
 
 
 const SingleLineFeedEvent = ({expands=false, expanded=false, setExpanded, frame, icon, tooltip=null, children}: {
->>>>>>> 0c7c0b3f
   expands?: boolean,
   expanded?: boolean,
   setExpanded?: (expanded: boolean) => void,
   frame?: boolean,
   icon: React.ReactNode,
-<<<<<<< HEAD
-  children: React.ReactNode,
-}) => {
-  const classes = useStyles(styles);
-=======
   tooltip?: React.ReactNode,
   children: React.ReactNode,
 }) => {
   const classes = useStyles(styles);
   const { LWTooltip } = Components;
->>>>>>> 0c7c0b3f
   
   function handleClick() {
     if (expands) {
@@ -105,11 +75,7 @@
     }
   }
 
-<<<<<<< HEAD
-  return <div className={classes.root} onClick={handleClick}>
-=======
   const contents = <div className={classNames(classes.root, expands && !expanded && classes.expandable)} onClick={handleClick}>
->>>>>>> 0c7c0b3f
     <div className={classNames(classes.icon, frame && classes.iconNextToFrame)}>{icon}</div>
     <div className={classNames(classes.contents, frame && classes.frame)}>
       {children}
