import React, { useContext, useState, useCallback, useEffect, CSSProperties, useMemo } from 'react';
import { registerComponent } from '../../lib/vulcan-lib/components';
import { Link } from '../../lib/reactRouterWrapper';
import Headroom from '../../lib/react-headroom'
import Toolbar from '@/lib/vendor/@material-ui/core/src/Toolbar';
import IconButton from '@/lib/vendor/@material-ui/core/src/IconButton';
import TocIcon from '@/lib/vendor/@material-ui/icons/src/Toc';
import { useCurrentUserId, useFilteredCurrentUser, useGetCurrentUser } from '../common/withUser';
import { SidebarsContext } from './SidebarsWrapper';
import withErrorBoundary from '../common/withErrorBoundary';
import classNames from 'classnames';
import { AnalyticsContext, useTracking } from '../../lib/analyticsEvents';
import { forumHeaderTitleSetting, forumShortTitleSetting, hasProminentLogoSetting } from '@/lib/instanceSettings';
import { useUnreadNotifications } from '../hooks/useUnreadNotifications';
import { isBookUI, isFriendlyUI } from '../../themes/forumTheme';
import { useLocation } from '../../lib/routeUtil';
import { useCurrentAndRecentForumEvents } from '../hooks/useCurrentForumEvent';
import { makeCloudinaryImageUrl } from './cloudinaryHelpers';
import { hasForumEvents } from '@/lib/betas';
import SearchBar from "./SearchBar";
import UsersMenu from "../users/UsersMenu";
import { LWUsersAccountMenu, EAUsersAccountMenu } from "../users/UsersAccountMenu";
import NotificationsMenuButton from "../notifications/NotificationsMenuButton";
import NavigationDrawer from "./TabNavigationMenu/NavigationDrawer";
import { KarmaChangeNotifier } from "../users/karmaChanges/KarmaChangeNotifier";
import HeaderSubtitle from "./HeaderSubtitle";
import { Typography } from "./Typography";
import ForumIcon from "./ForumIcon";
import SiteLogo from "../ea-forum/SiteLogo";
import MessagesMenuButton from "../messaging/MessagesMenuButton";
import { SuspenseWrapper } from './SuspenseWrapper';
import { isHomeRoute } from '@/lib/routeChecks';
import { useRouteMetadata } from '../ClientRouteMetadataContext';
import NotificationsMenu from "../notifications/NotificationsMenu";
<<<<<<< HEAD
import { forumSelect } from '@/lib/forumTypeUtils';
=======
import { useIsAboveBreakpoint } from '../hooks/useScreenWidth';
>>>>>>> ad7a21a9

/** Height of top header. On Book UI sites, this is for desktop only */
export const getHeaderHeight = () => isBookUI() ? 64 : 66;
/** Height of top header on mobile. On Friendly UI sites, this is the same as the HEADER_HEIGHT */
export const getMobileHeaderHeight = () => isBookUI() ? 56 : getHeaderHeight();

const textColorOverrideStyles = ({
  theme,
  color,
  contrastColor,
  loginButtonBackgroundColor,
  loginButtonHoverBackgroundColor,
  loginButtonColor,
  signupButtonBackgroundColor,
  signupButtonHoverBackgroundColor,
  signupButtonColor,
}: {
  theme: ThemeType,
  color: string,
  contrastColor?: string,
  loginButtonBackgroundColor?: string,
  loginButtonHoverBackgroundColor?: string,
  loginButtonColor?: string,
  signupButtonBackgroundColor?: string,
  signupButtonHoverBackgroundColor?: string,
  signupButtonColor?: string,
}) => ({
  color,
  boxShadow: 'none',
  "& .Header-titleLink": {
    color,
  },
  "& .HeaderSubtitle-subtitle": {
    color,
  },
  "& .SearchBar-searchIcon": {
    color,
  },
  "& .ais-SearchBox-input": {
    color,
  },
  "& .ais-SearchBox-input::placeholder": {
    color,
  },
  "& .KarmaChangeNotifier-starIcon": {
    color,
  },
  "& .KarmaChangeNotifier-gainedPoints": {
    color,
  },
  "& .NotificationsMenuButton-badge": {
    color,
  },
  "& .NotificationsMenuButton-buttonClosed": {
    color,
  },
  "& .MessagesMenuButton-buttonClosed": {
    color,
  },
  "& .UsersMenu-arrowIcon": {
    color,
  },
  "& .EAButton-variantContained": {
    backgroundColor: signupButtonBackgroundColor ?? color,
    color: signupButtonColor ?? contrastColor,
    "&:hover": {
      backgroundColor: signupButtonHoverBackgroundColor ?? `color-mix(in oklab, ${signupButtonBackgroundColor ?? color} 90%, ${signupButtonColor ?? contrastColor})`,
    },
  },
  "& .EAButton-greyContained": {
    backgroundColor: loginButtonBackgroundColor ?? `color-mix(in oklab, ${loginButtonColor ?? color} 15%, ${contrastColor})`,
    color: loginButtonColor ?? color,
    "&:hover": {
      backgroundColor: loginButtonHoverBackgroundColor ?? `color-mix(in oklab, ${loginButtonColor ?? color} 10%, ${theme.palette.background.transparent}) !important`,
    },
  },
});

export const styles = (theme: ThemeType) => ({
  appBar: {
    boxShadow: theme.palette.boxShadow.appBar,
    color: theme.palette.text.bannerAdOverlay,

    ...(forumSelect({
      LWAF: (theme.dark
        ? {
          background: theme.palette.panelBackground.bannerAdTranslucent,
          backdropFilter: 'blur(4px) brightness(1.1)',
          "&$blackBackgroundAppBar": {
            boxShadow: theme.palette.boxShadow.appBarDarkBackground,
            background: theme.palette.panelBackground.appBarDarkBackground,
          },
        } : {
          backgroundColor: theme.palette.header.background,
          backdropFilter: 'blur(4px)',
          "&$blackBackgroundAppBar": {
            boxShadow: theme.palette.boxShadow.appBar,
            background: theme.palette.header.background,
          },
        }
      ) as any,
      default: {
        backgroundColor: theme.palette.header.background,
      },
    }, theme.forumType)),
    position: "static",
    width: "100%",
    display: "flex",
    zIndex: 1100,
    boxSizing: "border-box",
    flexShrink: 0,
    flexDirection: "column",
    ...(theme.isFriendlyUI ? {
      maxWidth: "100vw",
      overflow: "hidden",
      padding: '1px 20px',
      [theme.breakpoints.down('sm')]: {
        padding: '1px 11px',
      },
      [theme.breakpoints.down('xs')]: {
        padding: '9px 11px',
      },
    } : {}),
  },
  appBarDarkBackground: {
    ...textColorOverrideStyles({
      theme,
      color: "var(--header-text-color)",
      contrastColor: "var(--header-contrast-color)",
    }),
    "--header-text-color": theme.palette.text.alwaysWhite,
    "--header-contrast-color": theme.palette.text.alwaysBlack,
  },
  blackBackgroundAppBar: {},
  root: {
    // This height (including the breakpoint at xs/600px) is set by Headroom, and this wrapper (which surrounds
    // Headroom and top-pads the page) has to match.
    height: getHeaderHeight(),
    [theme.breakpoints.down('xs')]: {
      height: getMobileHeaderHeight(),
    },
    "@media print": {
      display: "none"
    }
  },
  titleSubtitleContainer: {
    display: 'flex',
    alignItems: 'center'
  },
  titleFundraiserContainer: {
    display: 'flex',
    flexDirection: 'row',
    alignItems: 'center'
  },
  title: {
    flex: 1,
    position: "relative",
    top: 3,
    paddingRight: theme.spacing.unit,
    color: theme.palette.text.secondary,
  },
  titleLink: {
    color: theme.palette.text.bannerAdOverlay,
    fontSize: 19,
    '&:hover, &:active': {
      textDecoration: 'none',
      opacity: 0.7,
    },
    display: 'flex',
    alignItems: 'center',
    fontWeight: theme.isFriendlyUI ? 400 : undefined,
    height: theme.isFriendlyUI ? undefined : '19px',
    
    ...(theme.isAF && {
      top: 0,
    }),
  },
  menuButton: {
    marginLeft: -theme.spacing.unit,
    marginRight: theme.spacing.unit,
  },
  icon: {
    width: 24,
    height: 24,
  },
  siteLogo: {
    marginLeft:  -7,
    marginRight: 6,
    [theme.breakpoints.down('sm')]: {
      marginLeft: -12,
      marginRight: 3
    },
  },
  hideLgUp: {
    [theme.breakpoints.up('lg')]: {
      display:"none !important"
    }
  },
  hideMdDown: {
    [theme.breakpoints.down('md')]: {
      display:"none !important"
    }
  },
  hideSmDown: {
    [theme.breakpoints.down('sm')]: {
      display: "none !important",
    },
  },
  hideXsDown: {
    [theme.breakpoints.down('xs')]: {
      display: "none !important",
    },
  },
  hideMdUp: {
    [theme.breakpoints.up('md')]: {
      display: "none !important",
    },
  },
  rightHeaderItems: {
    marginRight: -theme.spacing.unit,
    marginLeft: "auto",
    display: "flex",
    alignItems: theme.isFriendlyUI ? 'center' : undefined,
  },
  // Prevent rearranging of mobile header when search loads after SSR
  searchSSRStandin: {
    minWidth: 48
  },
  headroom: {
    // Styles for header scrolling, provided by react-headroom
    // https://github.com/KyleAMathews/react-headroom
    "& .headroom": {
      top: "unset",
      left: 0,
      right: 0,
      zIndex: 1300,
    },
    "& .headroom--unfixed": {
      position: "relative",
      transform: "translateY(0)",
    },
    "& .headroom--scrolled": {
      transition: "transform 200ms ease-in-out",
    },
    "& .headroom--unpinned": {
      position: "fixed",
      transform: "translateY(-100%)",
    },
    "& .headroom--pinned": {
      position: "fixed",
      transform: "translateY(0%)",
    },
  },
  headroomPinnedOpen: {
    "& .headroom--unpinned": {
      transform: "none !important",
    },
    "& .headroom--unfixed": {
      position: "fixed !important",
    },
  },
  lightconeFundraiserHeaderItem: {
    color: theme.palette.review.winner,
    fontFamily: theme.typography.headerStyle.fontFamily,
    fontSize: '1.4rem',
    marginLeft: theme.spacing.unit,
  },
  lightconeFundraiserHeaderItemSmall: {
    color: theme.palette.review.winner,
    fontFamily: theme.typography.headerStyle.fontFamily,
    fontSize: '1.4rem',
    fontWeight: 600,
    marginLeft: theme.spacing.unit,
    marginBottom: 1.5,
  },
});

function getForumEventBackgroundStyle(currentForumEvent: ForumEventsDisplay, bannerImageId: string) {
  const darkColor = currentForumEvent.darkColor;
  return `top / cover no-repeat url(${makeCloudinaryImageUrl(bannerImageId, {
    c: "fill",
    dpr: "auto",
    q: "auto",
    f: "auto",
    g: "north",
  })})${darkColor ? `, ${darkColor}` : ''}`;
}

const Header = ({
  standaloneNavigationPresent,
  sidebarHidden,
  toggleStandaloneNavigation,
  stayAtTop=false,
  searchResultsArea,
  backgroundColor,
  llmChatSidebarOpen=false,
  classes,
}: {
  standaloneNavigationPresent: boolean,
  sidebarHidden: boolean,
  toggleStandaloneNavigation: () => void,
  stayAtTop?: boolean,
  searchResultsArea: React.RefObject<HTMLDivElement|null>,
  // CSS var corresponding to the background color you want to apply (see also appBarDarkBackground above)
  backgroundColor?: string,
  llmChatSidebarOpen?: boolean,
  classes: ClassesType<typeof styles>,
}) => {
  const [navigationOpen, setNavigationOpenState] = useState(false);
  const [notificationOpen, setNotificationOpen] = useState(false);
  const [notificationHasOpened, setNotificationHasOpened] = useState(false);
  const [searchOpen, setSearchOpenState] = useState(false);
  const [unFixed, setUnFixed] = useState(true);
  const getCurrentUser = useGetCurrentUser();
  const isLoggedIn = !!useCurrentUserId();
  const usernameUnset = useFilteredCurrentUser(u => !!u?.usernameUnset);
  const {toc} = useContext(SidebarsContext)!;
  const { captureEvent } = useTracking()
  const { notificationsOpened } = useUnreadNotifications();
  const { pathname, hash } = useLocation();
  const { metadata: routeMetadata } = useRouteMetadata();
  const {currentForumEvent} = useCurrentAndRecentForumEvents();
  const [headerStyle, setHeaderStyle] = useState<CSSProperties>(() => ({ ...(backgroundColor ? { backgroundColor } : {}) }));

  useEffect(() => {
    // When we move to a different page we will be positioned at the top of
    // the page (unless the hash is set) but Headroom doesn't run this callback
    // on navigation so we have to do it manually
    if (!hash) {
      setUnFixed(true);
    }
  }, [pathname, hash]);

  const hasNotificationsPopover = isFriendlyUI();
  const hasKarmaChangeNotifier = !isFriendlyUI() && isLoggedIn && !usernameUnset;
  const hasMessagesButton = isFriendlyUI() && isLoggedIn && !usernameUnset;

  const setNavigationOpen = (open: boolean) => {
    setNavigationOpenState(open);
    captureEvent("navigationBarToggle", {open: open})
  }

  const handleSetNotificationDrawerOpen = useCallback(async (isOpen: boolean): Promise<void> => {
    if (!isLoggedIn) return;
    if (isOpen) {
      setNotificationOpen(true);
      setNotificationHasOpened(true);
      await notificationsOpened();
    } else {
      setNotificationOpen(false);
    }
  }, [isLoggedIn, notificationsOpened]);

  const handleNotificationToggle = () => {
    const currentUser = getCurrentUser()!
    if (!currentUser) return;
    const { lastNotificationsCheck } = currentUser;

    if (hasNotificationsPopover) {
      captureEvent("notificationsIconToggle", {
        previousCheck: lastNotificationsCheck,
      });
    } else {
      captureEvent("notificationsIconToggle", {
        open: !notificationOpen,
        previousCheck: lastNotificationsCheck,
      });
      void handleSetNotificationDrawerOpen(!notificationOpen);
    }
  }

  // We do two things when the search is open:
  //  1) Pin the header open with the Headroom component
  //  2) Hide the username on mobile so users with long usernames can still
  //     enter search queries
  // Called by SearchBar.
  const setSearchOpen = useCallback((isOpen: boolean) => {
    if (isOpen) { captureEvent("searchToggle", {"open": isOpen}) }
    setSearchOpenState(isOpen);
  }, [captureEvent]);

  const navigationMenuButton = (
    // The navigation menu button either toggles a free floating sidebar, opens
    // a drawer with site navigation, or a drawer with table of contents. (This
    // is structured a little oddly because the hideSmDown/hideMdUp filters
    // cause a misalignment if they're in the wrong part of the tree.)
    <React.Fragment>
      {toc?.sectionData?.sections
        ? <>
            <div className={classes.hideSmDown}>
              <IconButton
                className={classNames(
                  classes.menuButton,
                  {[classes.hideLgUp]: standaloneNavigationPresent && unFixed}
                )}
                color="inherit"
                aria-label="Menu"
                onClick={()=>setNavigationOpen(true)}
              >
                <ForumIcon icon="Menu" className={classes.icon} />
              </IconButton>
            </div>
            <div className={classes.hideMdUp}>
              <IconButton
                className={classNames(
                  classes.menuButton,
                  {[classes.hideLgUp]: standaloneNavigationPresent && unFixed}
                )}
                color="inherit"
                aria-label="Menu"
                onClick={()=>setNavigationOpen(true)}
              >
                <TocIcon className={classes.icon} />
              </IconButton>
            </div>
          </>
        : <IconButton
            className={classNames(
              classes.menuButton,
              {[classes.hideLgUp]: standaloneNavigationPresent && unFixed}
            )}
            color="inherit"
            aria-label="Menu"
            onClick={()=>setNavigationOpen(true)}
          >
            <ForumIcon icon="Menu" className={classes.icon} />
          </IconButton>
      }
      {standaloneNavigationPresent && unFixed && <IconButton
        className={classNames(
          classes.menuButton,
          classes.hideMdDown
        )}
        color="inherit"
        aria-label="Menu"
        onClick={toggleStandaloneNavigation}
      >
        {(isFriendlyUI() && !sidebarHidden)
          ? <ForumIcon icon="CloseMenu" className={classes.icon} />
          : <ForumIcon icon="Menu" className={classes.icon} />}
      </IconButton>}
    </React.Fragment>
  )

  const usersMenuClass = isFriendlyUI() ? classes.hideXsDown : classes.hideMdDown
  const usersMenuNode = isLoggedIn && <div className={searchOpen ? usersMenuClass : undefined}>
    <AnalyticsContext pageSectionContext="usersMenu">
      <UsersMenu />
    </AnalyticsContext>
  </div>

  const loginButtonNode = isFriendlyUI() ? <EAUsersAccountMenu /> : <LWUsersAccountMenu />;

  // the items on the right-hand side (search, notifications, user menu, login/sign up buttons)
  const rightHeaderItemsNode = <div className={classNames(classes.rightHeaderItems)}>
    <SearchBar onSetIsActive={setSearchOpen} searchResultsArea={searchResultsArea} />
    {!isFriendlyUI() && usersMenuNode}
    {!isLoggedIn && loginButtonNode}
    {hasKarmaChangeNotifier && <KarmaChangeNotifier
      className={(isFriendlyUI() && searchOpen) ? classes.hideXsDown : undefined}
    />}
    {isLoggedIn && !usernameUnset && <NotificationsMenuButton
      toggle={handleNotificationToggle}
      open={notificationOpen}
      className={(isFriendlyUI() && searchOpen) ? classes.hideXsDown : undefined}
    />}
    {hasMessagesButton && <SuspenseWrapper name="MesagesMenuButton">
      <MessagesMenuButton
        className={(isFriendlyUI() && searchOpen) ? classes.hideXsDown : undefined}
      />
    </SuspenseWrapper>}
    {isFriendlyUI() && usersMenuNode}
  </div>

  // the left side nav menu
  const headerNavigationDrawer = <NavigationDrawer
    open={navigationOpen}
    handleOpen={() => setNavigationOpen(true)}
    handleClose={() => setNavigationOpen(false)}
    toc={toc?.sectionData ?? null}
  />

  // the right side notifications menu
  const headerNotificationsMenu = isLoggedIn && !hasNotificationsPopover
    && (
      <NotificationsMenu
        open={notificationOpen}
        hasOpened={notificationHasOpened}
        setIsOpen={handleSetNotificationDrawerOpen}
      />
    );

  const bannerImageId = currentForumEvent?.bannerImageId

  const llmSidebarAllowed = useIsAboveBreakpoint('lg');

  useEffect(() => {
    const setForumEventHeaderStyle = hasForumEvents() && isHomeRoute(pathname) && bannerImageId && currentForumEvent?.eventFormat !== "BASIC" && !backgroundColor;
    if (setForumEventHeaderStyle || llmSidebarAllowed) {
      const forumEventHeaderStyle = setForumEventHeaderStyle ? {
        background: getForumEventBackgroundStyle(currentForumEvent, bannerImageId),
        "--header-text-color": currentForumEvent.bannerTextColor ?? undefined,
        "--header-contrast-color": currentForumEvent.darkColor ?? undefined,
      } : {};

      const LLM_CHAT_SIDEBAR_WIDTH = 500;

      const unfixedLLmSidebarOpenHeaderWidth = `calc(100% - ${LLM_CHAT_SIDEBAR_WIDTH}px)`;

      const llmSidebarStyle = (llmSidebarAllowed && llmChatSidebarOpen && !unFixed) ? {
        width: unfixedLLmSidebarOpenHeaderWidth,
      } : {};

      setHeaderStyle(prev => {
        // Destructure the four properties that might be set by either forumEventHeaderStyle or llmSidebarStyle
        // so that we don't need to worry about passing in `undefined` values for those styles in the ternary
        // else branches, otherwise we'd fail to remove them from the headerStyles with the state function
        // since they'd stick around from the previous state.
        const {
          width,
          background,
          "--header-text-color": headerTextColor,
          "--header-contrast-color": headerContrastColor,
          ...rest
        } = (prev as AnyBecauseHard);
        return {
          ...rest,
          ...(setForumEventHeaderStyle ? forumEventHeaderStyle : {}),
          ...(llmSidebarAllowed && llmChatSidebarOpen && !unFixed ? llmSidebarStyle : {}),
        }
      });
    }
  }, [bannerImageId, currentForumEvent, llmChatSidebarOpen, llmSidebarAllowed, pathname, unFixed, backgroundColor]);

  // Make all the text and icons the same color as the text on the current forum event banner
  const useContrastText = useMemo(() => Object.keys(headerStyle).includes('backgroundColor') || Object.keys(headerStyle).includes('background'), [headerStyle]);

  return (
    <AnalyticsContext pageSectionContext="header">
      <div className={classes.root}>
        <Headroom
          disableInlineStyles
          downTolerance={10} upTolerance={10}
          height={getHeaderHeight()}
          className={classNames(classes.headroom, {
            [classes.headroomPinnedOpen]: searchOpen,
          })}
          onUnfix={() => setUnFixed(true)}
          onUnpin={() => setUnFixed(false)}
          disable={stayAtTop}
        >
          <header
            className={classNames(
              classes.appBar,
              useContrastText && classes.appBarDarkBackground,
              routeMetadata.background === "white" && classes.blackBackgroundAppBar,
            )}
            style={headerStyle}
          >
            <Toolbar disableGutters={isFriendlyUI()}>
              {navigationMenuButton}
              <Typography className={classes.title} variant="title">
                <div className={classes.hideSmDown}>
                  <div className={classes.titleSubtitleContainer}>
                    <div className={classes.titleFundraiserContainer}>
                      <Link to="/" className={classes.titleLink}>
                        {hasProminentLogoSetting.get() && <div className={classes.siteLogo}><SiteLogo eaContrast={useContrastText}/></div>}
                        {forumHeaderTitleSetting.get()}
                      </Link>
                    </div>
                    <HeaderSubtitle />
                  </div>
                </div>
                <div className={classNames(classes.hideMdUp, classes.titleFundraiserContainer)}>
                  <Link to="/" className={classes.titleLink}>
                    {hasProminentLogoSetting.get() && <div className={classes.siteLogo}><SiteLogo eaContrast={useContrastText}/></div>}
                    {forumShortTitleSetting.get()}
                  </Link>
                </div>
              </Typography>
              {rightHeaderItemsNode}
            </Toolbar>
          </header>
          {headerNavigationDrawer}
        </Headroom>
        {headerNotificationsMenu}
      </div>
    </AnalyticsContext>
  )
}

export default registerComponent('Header', Header, {
  styles,
  areEqual: "auto",
  hocs: [withErrorBoundary]
});

<|MERGE_RESOLUTION|>--- conflicted
+++ resolved
@@ -32,11 +32,8 @@
 import { isHomeRoute } from '@/lib/routeChecks';
 import { useRouteMetadata } from '../ClientRouteMetadataContext';
 import NotificationsMenu from "../notifications/NotificationsMenu";
-<<<<<<< HEAD
 import { forumSelect } from '@/lib/forumTypeUtils';
-=======
 import { useIsAboveBreakpoint } from '../hooks/useScreenWidth';
->>>>>>> ad7a21a9
 
 /** Height of top header. On Book UI sites, this is for desktop only */
 export const getHeaderHeight = () => isBookUI() ? 64 : 66;
