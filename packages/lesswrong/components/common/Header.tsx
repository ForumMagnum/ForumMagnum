import React, { useContext, useState, useCallback, useEffect } from 'react';
import { Components, registerComponent } from '../../lib/vulcan-lib';
import { Link, useNavigate } from '../../lib/reactRouterWrapper';
import NoSSR from 'react-no-ssr';
import Headroom from '../../lib/react-headroom'
import Toolbar from '@material-ui/core/Toolbar';
import IconButton from '@material-ui/core/IconButton';
import TocIcon from '@material-ui/icons/Toc';
import { useCurrentUser } from '../common/withUser';
import { SidebarsContext } from './SidebarsWrapper';
import withErrorBoundary from '../common/withErrorBoundary';
import classNames from 'classnames';
import { AnalyticsContext, useTracking } from '../../lib/analyticsEvents';
import { PublicInstanceSetting, isEAForum } from '../../lib/instanceSettings';
import { useUnreadNotifications } from '../hooks/useUnreadNotifications';
import { isBookUI, isFriendlyUI } from '../../themes/forumTheme';
import { hasProminentLogoSetting } from '../../lib/publicSettings';
import { useLocation } from '../../lib/routeUtil';

export const forumHeaderTitleSetting = new PublicInstanceSetting<string>('forumSettings.headerTitle', "LESSWRONG", "warning")
export const forumShortTitleSetting = new PublicInstanceSetting<string>('forumSettings.shortForumTitle', "LW", "warning")
/** Height of top header. On Book UI sites, this is for desktop only */
export const HEADER_HEIGHT = isBookUI ? 64 : 66;
/** Height of top header on mobile. On Friendly UI sites, this is the same as the HEADER_HEIGHT */
export const MOBILE_HEADER_HEIGHT = isBookUI ? 56 : HEADER_HEIGHT;

export const styles = (theme: ThemeType) => ({
  appBar: {
    boxShadow: theme.palette.boxShadow.appBar,
    color: theme.palette.header.text,
    backgroundColor: theme.palette.header.background,
    position: "static",
    width: "100%",
    display: "flex",
    zIndex: 1100,
    boxSizing: "border-box",
    flexShrink: 0,
    flexDirection: "column",
    ...(isFriendlyUI ? {
      padding: '1px 20px',
      [theme.breakpoints.down('sm')]: {
        padding: '1px 11px',
      },
      [theme.breakpoints.down('xs')]: {
        padding: '9px 11px',
      },
    } : {}),
  },
  // This class is applied when "backgroundColor" is passed in.
  // Currently we assume that the background color is always dark,
  // so all text in the header changes to "alwaysWhite".
  // If that's not the case, you'll need to expand this code.
  appBarDarkBackground: {
    color: theme.palette.text.alwaysWhite,
    boxShadow: 'none',
    "& .Header-titleLink": {
      color: theme.palette.text.alwaysWhite,
    },
    "& .HeaderSubtitle-subtitle": {
      color: theme.palette.text.alwaysWhite,
    },
    "& .SearchBar-searchIcon": {
      color: theme.palette.text.alwaysWhite,
    },
    "& .ais-SearchBox-input": {
      color: theme.palette.text.alwaysWhite,
    },
    "& .ais-SearchBox-input::placeholder": {
      color: theme.palette.text.alwaysWhite,
    },
    "& .KarmaChangeNotifier-starIcon": {
      color: theme.palette.text.alwaysWhite,
    },
    "& .KarmaChangeNotifier-gainedPoints": {
      color: theme.palette.text.alwaysWhite,
    },
    "& .NotificationsMenuButton-badge": {
      color: theme.palette.text.alwaysWhite,
    },
    "& .NotificationsMenuButton-buttonClosed": {
      color: theme.palette.text.alwaysWhite,
    },
    "& .UsersMenu-arrowIcon": {
      color: theme.palette.text.alwaysWhite,
    },
    "& .EAButton-variantContained": {
      backgroundColor: theme.palette.text.alwaysWhite,
      color: theme.palette.text.alwaysBlack,
      "&:hover": {
        backgroundColor: `color-mix(in oklab, ${theme.palette.text.alwaysWhite} 90%, ${theme.palette.text.alwaysBlack})`,
      },
    },
    "& .EAButton-greyContained": {
      backgroundColor: `color-mix(in oklab, ${theme.palette.text.alwaysWhite} 15%, ${theme.palette.background.transparent})`,
      color: theme.palette.text.alwaysWhite,
      "&:hover": {
        backgroundColor: `color-mix(in oklab, ${theme.palette.text.alwaysWhite} 10%, ${theme.palette.background.transparent}) !important`,
      },
    },
  },
  root: {
    // This height (including the breakpoint at xs/600px) is set by Headroom, and this wrapper (which surrounds
    // Headroom and top-pads the page) has to match.
    height: HEADER_HEIGHT,
    [theme.breakpoints.down('xs')]: {
      height: MOBILE_HEADER_HEIGHT,
    },
    "@media print": {
      display: "none"
    }
  },
  titleSubtitleContainer: {
    display: 'flex',
    alignItems: 'center'
  },
  title: {
    flex: 1,
    position: "relative",
    top: 3,
    paddingRight: theme.spacing.unit,
    color: theme.palette.text.secondary,
  //  maxWidth: 130,
  },
  titleLink: {
    color: theme.palette.header.text,
    fontSize: 19,
    '&:hover, &:active': {
      textDecoration: 'none',
      opacity: 0.7,
    },
    display: 'flex',
    alignItems: 'center',
    fontWeight: isFriendlyUI ? 400 : undefined,
  },
  menuButton: {
    marginLeft: -theme.spacing.unit,
    marginRight: theme.spacing.unit,
  },
  siteLogo: {
    marginLeft:  -7,
    marginRight: 6,
    [theme.breakpoints.down('sm')]: {
      marginLeft: -12,
      marginRight: 3
    },
  },
  hideLgUp: {
    [theme.breakpoints.up('lg')]: {
      display:"none !important"
    }
  },
  hideMdDown: {
    [theme.breakpoints.down('md')]: {
      display:"none !important"
    }
  },
  hideSmDown: {
    [theme.breakpoints.down('sm')]: {
      display: "none !important",
    },
  },
  hideXsDown: {
    [theme.breakpoints.down('xs')]: {
      display: "none !important",
    },
  },
  hideMdUp: {
    [theme.breakpoints.up('md')]: {
      display: "none !important",
    },
  },
  rightHeaderItems: {
    marginRight: -theme.spacing.unit,
    marginLeft: "auto",
    display: "flex",
    alignItems: isFriendlyUI ? 'center' : undefined,
  },
  // Prevent rearranging of mobile header when search loads after SSR
  searchSSRStandin: {
    minWidth: 48
  },
  headroom: {
    // Styles for header scrolling, provided by react-headroom
    // https://github.com/KyleAMathews/react-headroom
    "& .headroom": {
      top: "unset",
      left: 0,
      right: 0,
      zIndex: 1300,
    },
    "& .headroom--unfixed": {
      position: "relative",
      transform: "translateY(0)",
    },
    "& .headroom--scrolled": {
      transition: "transform 200ms ease-in-out",
    },
    "& .headroom--unpinned": {
      position: "fixed",
      transform: "translateY(-100%)",
    },
    "& .headroom--pinned": {
      position: "fixed",
      transform: "translateY(0%)",
    },
  },
  headroomPinnedOpen: {
    "& .headroom--unpinned": {
      transform: "none !important",
    },
    "& .headroom--unfixed": {
      position: "fixed !important",
    },
  },
});

const Header = ({
  standaloneNavigationPresent,
  sidebarHidden,
  toggleStandaloneNavigation,
  stayAtTop=false,
  searchResultsArea,
  backgroundColor,
  classes,
}: {
  standaloneNavigationPresent: boolean,
  sidebarHidden: boolean,
  toggleStandaloneNavigation: ()=>void,
  stayAtTop?: boolean,
  searchResultsArea: React.RefObject<HTMLDivElement>,
  // CSS var corresponding to the background color you want to apply (see also appBarDarkBackground above)
  backgroundColor?: string,
  classes: ClassesType<typeof styles>,
}) => {
  const [navigationOpen, setNavigationOpenState] = useState(false);
  const [notificationOpen, setNotificationOpen] = useState(false);
  const [notificationHasOpened, setNotificationHasOpened] = useState(false);
  const [searchOpen, setSearchOpenState] = useState(false);
  const [unFixed, setUnFixed] = useState(true);
  const currentUser = useCurrentUser();
  const navigate = useNavigate();
  const {toc} = useContext(SidebarsContext)!;
  const { captureEvent } = useTracking()
<<<<<<< HEAD
  const { notificationsOpened } = useUnreadNotifications();
  const { pathname, hash, query } = useLocation()
=======
  const { unreadNotifications, unreadPrivateMessages, notificationsOpened } = useUnreadNotifications();
  const { pathname, hash } = useLocation();
>>>>>>> 4a5a91e3

  useEffect(() => {
    // When we move to a different page we will be positioned at the top of
    // the page (unless the hash is set) but Headroom doesn't run this callback
    // on navigation so we have to do it manually
    if (!hash) {
      setUnFixed(true);
    }
  }, [pathname, hash]);

  const hasNotificationsPage = isFriendlyUI;
  const hasKarmaChangeNotifier = !isFriendlyUI && currentUser && !currentUser.usernameUnset;
  const hasMessagesButton = isFriendlyUI && currentUser && !currentUser.usernameUnset;

  const setNavigationOpen = (open: boolean) => {
    setNavigationOpenState(open);
    captureEvent("navigationBarToggle", {open: open})
  }

  const handleSetNotificationDrawerOpen = async (isOpen: boolean): Promise<void> => {
    if (!currentUser) return;
    if (isOpen) {
      setNotificationOpen(true);
      setNotificationHasOpened(true);
      await notificationsOpened();
    } else {
      setNotificationOpen(false);
    }
  }

  const handleNotificationToggle = () => {
    if (!currentUser) return;
    const { lastNotificationsCheck } = currentUser

    if (hasNotificationsPage) {
      captureEvent("notificationsIconToggle", {
        navigate: true,
        previousCheck: lastNotificationsCheck,
      });
      navigate("/notifications");
    } else {
      captureEvent("notificationsIconToggle", {
        open: !notificationOpen,
        previousCheck: lastNotificationsCheck,
      });
      void handleSetNotificationDrawerOpen(!notificationOpen);
    }
  }

  // We do two things when the search is open:
  //  1) Pin the header open with the Headroom component
  //  2) Hide the username on mobile so users with long usernames can still
  //     enter search queries
  // Called by SearchBar.
  const setSearchOpen = useCallback((isOpen: boolean) => {
    if (isOpen) { captureEvent("searchToggle", {"open": isOpen}) }
    setSearchOpenState(isOpen);
  }, [captureEvent]);

  const NavigationMenuButton = () => {
    // The navigation menu button either toggles a free floating sidebar, opens
    // a drawer with site navigation, or a drawer with table of contents. (This
    // is structured a little oddly because the hideSmDown/hideMdUp filters
    // cause a misalignment if they're in the wrong part of the tree.)
    return <React.Fragment>
      {toc?.sectionData?.sections
        ? <>
            <div className={classes.hideSmDown}>
              <IconButton
                className={classNames(
                  classes.menuButton,
                  {[classes.hideLgUp]: standaloneNavigationPresent && unFixed}
                )}
                color="inherit"
                aria-label="Menu"
                onClick={()=>setNavigationOpen(true)}
              >
                <ForumIcon icon="Menu" />
              </IconButton>
            </div>
            <div className={classes.hideMdUp}>
              <IconButton
                className={classNames(
                  classes.menuButton,
                  {[classes.hideLgUp]: standaloneNavigationPresent && unFixed}
                )}
                color="inherit"
                aria-label="Menu"
                onClick={()=>setNavigationOpen(true)}
              >
                <TocIcon />
              </IconButton>
            </div>
          </>
        : <IconButton
            className={classNames(
              classes.menuButton,
              {[classes.hideLgUp]: standaloneNavigationPresent && unFixed}
            )}
            color="inherit"
            aria-label="Menu"
            onClick={()=>setNavigationOpen(true)}
          >
            <ForumIcon icon="Menu" />
          </IconButton>
      }
      {standaloneNavigationPresent && unFixed && <IconButton
        className={classNames(
          classes.menuButton,
          classes.hideMdDown
        )}
        color="inherit"
        aria-label="Menu"
        onClick={toggleStandaloneNavigation}
      >
        {(isFriendlyUI && !sidebarHidden) ? <ForumIcon icon="CloseMenu" /> : <ForumIcon icon="Menu" />}
      </IconButton>}
    </React.Fragment>
  }

  const {
    SearchBar, UsersMenu, UsersAccountMenu, NotificationsMenuButton, NavigationDrawer,
    NotificationsMenu, KarmaChangeNotifier, HeaderSubtitle, Typography, ForumIcon,
<<<<<<< HEAD
    GivingSeasonHeader, ActiveDialogues, SiteLogo, MessagesMenuButton,
=======
    ActiveDialogues, SiteLogo,
>>>>>>> 4a5a91e3
  } = Components;

  const usersMenuClass = isFriendlyUI ? classes.hideXsDown : classes.hideMdDown
  const usersMenuNode = currentUser && <div className={searchOpen ? usersMenuClass : undefined}>
    <AnalyticsContext pageSectionContext="usersMenu">
      <UsersMenu />
    </AnalyticsContext>
  </div>

  // the items on the right-hand side (search, notifications, user menu, login/sign up buttons)
  const rightHeaderItemsNode = <div className={classes.rightHeaderItems}>
    <NoSSR onSSR={<div className={classes.searchSSRStandin} />} >
      <SearchBar onSetIsActive={setSearchOpen} searchResultsArea={searchResultsArea} />
    </NoSSR>
    {!isFriendlyUI && usersMenuNode}
    {!currentUser && <UsersAccountMenu />}
    {hasKarmaChangeNotifier && <KarmaChangeNotifier
      currentUser={currentUser}
      className={(isFriendlyUI && searchOpen) ? classes.hideXsDown : undefined}
    />}
    {currentUser && !currentUser.usernameUnset && <NotificationsMenuButton
      toggle={handleNotificationToggle}
      open={notificationOpen}
      className={(isFriendlyUI && searchOpen) ? classes.hideXsDown : undefined}
    />}
    {hasMessagesButton &&
      <MessagesMenuButton
        className={(isFriendlyUI && searchOpen) ? classes.hideXsDown : undefined}
      />
    }
    {isFriendlyUI && usersMenuNode}
  </div>

  // the left side nav menu
  const HeaderNavigationDrawer = () => <NavigationDrawer
    open={navigationOpen}
    handleOpen={() => setNavigationOpen(true)}
    handleClose={() => setNavigationOpen(false)}
    toc={toc?.sectionData ?? null}
  />

  // the right side notifications menu
  const HeaderNotificationsMenu = () => currentUser && !hasNotificationsPage
    ? (
      <NotificationsMenu
        open={notificationOpen}
        hasOpened={notificationHasOpened}
        setIsOpen={handleSetNotificationDrawerOpen}
      />
    )
    : null;

  return (
    <AnalyticsContext pageSectionContext="header">
      <div className={classes.root}>
        <Headroom
          disableInlineStyles
          downTolerance={10} upTolerance={10}
          height={64}
          className={classNames(classes.headroom, {
            [classes.headroomPinnedOpen]: searchOpen,
          })}
          onUnfix={() => setUnFixed(true)}
          onUnpin={() => setUnFixed(false)}
          disable={stayAtTop}
        >
          <header className={classNames(classes.appBar, {[classes.appBarDarkBackground]: !!backgroundColor})} style={backgroundColor ? {backgroundColor} : {}}>
            <Toolbar disableGutters={isFriendlyUI}>
              <NavigationMenuButton />
              <Typography className={classes.title} variant="title">
                <div className={classes.hideSmDown}>
                  <div className={classes.titleSubtitleContainer}>
                    <Link to="/" className={classes.titleLink}>
                      {hasProminentLogoSetting.get() && <div className={classes.siteLogo}><SiteLogo eaWhite={!!backgroundColor}/></div>}
                      {forumHeaderTitleSetting.get()}
                    </Link>
                    <HeaderSubtitle />
                  </div>
                </div>
                <div className={classes.hideMdUp}>
                  <Link to="/" className={classes.titleLink}>
                    {hasProminentLogoSetting.get() && <div className={classes.siteLogo}><SiteLogo eaWhite={!!backgroundColor}/></div>}
                    {forumShortTitleSetting.get()}
                  </Link>
                </div>
              </Typography>
              {!isEAForum &&<ActiveDialogues />}
              {rightHeaderItemsNode}
            </Toolbar>
          </header>
          <HeaderNavigationDrawer />
        </Headroom>
        <HeaderNotificationsMenu />
      </div>
    </AnalyticsContext>
  )
}

const HeaderComponent = registerComponent('Header', Header, {
  styles,
  hocs: [withErrorBoundary]
});

declare global {
  interface ComponentTypes {
    Header: typeof HeaderComponent
  }
}<|MERGE_RESOLUTION|>--- conflicted
+++ resolved
@@ -241,13 +241,8 @@
   const navigate = useNavigate();
   const {toc} = useContext(SidebarsContext)!;
   const { captureEvent } = useTracking()
-<<<<<<< HEAD
   const { notificationsOpened } = useUnreadNotifications();
-  const { pathname, hash, query } = useLocation()
-=======
-  const { unreadNotifications, unreadPrivateMessages, notificationsOpened } = useUnreadNotifications();
   const { pathname, hash } = useLocation();
->>>>>>> 4a5a91e3
 
   useEffect(() => {
     // When we move to a different page we will be positioned at the top of
@@ -371,11 +366,7 @@
   const {
     SearchBar, UsersMenu, UsersAccountMenu, NotificationsMenuButton, NavigationDrawer,
     NotificationsMenu, KarmaChangeNotifier, HeaderSubtitle, Typography, ForumIcon,
-<<<<<<< HEAD
-    GivingSeasonHeader, ActiveDialogues, SiteLogo, MessagesMenuButton,
-=======
-    ActiveDialogues, SiteLogo,
->>>>>>> 4a5a91e3
+    ActiveDialogues, SiteLogo, MessagesMenuButton,
   } = Components;
 
   const usersMenuClass = isFriendlyUI ? classes.hideXsDown : classes.hideMdDown
