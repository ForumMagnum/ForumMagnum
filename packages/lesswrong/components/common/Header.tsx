--- conflicted
+++ resolved
@@ -187,11 +187,7 @@
   const navigate = useNavigate();
   const {toc} = useContext(SidebarsContext)!;
   const { captureEvent } = useTracking()
-<<<<<<< HEAD
   const { notificationsOpened } = useUnreadNotifications();
-  const { pathname } = useLocation()
-=======
-  const { unreadNotifications, unreadPrivateMessages, notificationsOpened } = useUnreadNotifications();
   const { pathname, hash } = useLocation()
 
   useEffect(() => {
@@ -202,7 +198,6 @@
       setUnFixed(true);
     }
   }, [pathname, hash]);
->>>>>>> 3d9a41c0
 
   const hasNotificationsPage = isFriendlyUI;
   const hasKarmaChangeNotifier = !isFriendlyUI && currentUser && !currentUser.usernameUnset;
