import React, { useContext, useState, useCallback, useEffect, CSSProperties } from 'react';
import { registerComponent } from '../../lib/vulcan-lib/components';
import { Link } from '../../lib/reactRouterWrapper';
import Headroom from '../../lib/react-headroom'
import Toolbar from '@/lib/vendor/@material-ui/core/src/Toolbar';
import IconButton from '@/lib/vendor/@material-ui/core/src/IconButton';
import TocIcon from '@/lib/vendor/@material-ui/icons/src/Toc';
import { useCurrentUser } from '../common/withUser';
import { SidebarsContext } from './SidebarsWrapper';
import withErrorBoundary from '../common/withErrorBoundary';
import classNames from 'classnames';
import { AnalyticsContext, useTracking } from '../../lib/analyticsEvents';
import { forumHeaderTitleSetting, forumShortTitleSetting, isAF, isEAForum } from '../../lib/instanceSettings';
import { useUnreadNotifications } from '../hooks/useUnreadNotifications';
import { isBookUI, isFriendlyUI } from '../../themes/forumTheme';
import { hasProminentLogoSetting } from '../../lib/publicSettings';
import { useLocation } from '../../lib/routeUtil';
import { useCurrentAndRecentForumEvents } from '../hooks/useCurrentForumEvent';
import { makeCloudinaryImageUrl } from './CloudinaryImage2';
import { hasForumEvents } from '@/lib/betas';
import SearchBar from "./SearchBar";
import UsersMenu from "../users/UsersMenu";
import UsersAccountMenu from "../users/UsersAccountMenu";
import NotificationsMenuButton from "../notifications/NotificationsMenuButton";
import NavigationDrawer from "./TabNavigationMenu/NavigationDrawer";
import NotificationsMenu from "../notifications/NotificationsMenu";
import { KarmaChangeNotifier } from "../users/KarmaChangeNotifier";
import HeaderSubtitle from "./HeaderSubtitle";
import { Typography } from "./Typography";
import ForumIcon from "./ForumIcon";
import ActiveDialogues from "../dialogues/ActiveDialogues";
import SiteLogo from "../ea-forum/SiteLogo";
import MessagesMenuButton from "../messaging/MessagesMenuButton";
import { SuspenseWrapper } from './SuspenseWrapper';
<<<<<<< HEAD
import { isHomeRoute } from '@/lib/routeChecks';
import { useRouteMetadata } from '../RouteMetadataContext';
=======
import { forumSelect } from '@/lib/forumTypeUtils';
>>>>>>> 7b21039a

/** Height of top header. On Book UI sites, this is for desktop only */
export const HEADER_HEIGHT = isBookUI ? 64 : 66;
/** Height of top header on mobile. On Friendly UI sites, this is the same as the HEADER_HEIGHT */
export const MOBILE_HEADER_HEIGHT = isBookUI ? 56 : HEADER_HEIGHT;

const textColorOverrideStyles = ({
  theme,
  color,
  contrastColor,
  loginButtonBackgroundColor,
  loginButtonHoverBackgroundColor,
  loginButtonColor,
  signupButtonBackgroundColor,
  signupButtonHoverBackgroundColor,
  signupButtonColor,
}: {
  theme: ThemeType,
  color: string,
  contrastColor?: string,
  loginButtonBackgroundColor?: string,
  loginButtonHoverBackgroundColor?: string,
  loginButtonColor?: string,
  signupButtonBackgroundColor?: string,
  signupButtonHoverBackgroundColor?: string,
  signupButtonColor?: string,
}) => ({
  color,
  boxShadow: 'none',
  "& .Header-titleLink": {
    color,
  },
  "& .HeaderSubtitle-subtitle": {
    color,
  },
  "& .SearchBar-searchIcon": {
    color,
  },
  "& .ais-SearchBox-input": {
    color,
  },
  "& .ais-SearchBox-input::placeholder": {
    color,
  },
  "& .KarmaChangeNotifier-starIcon": {
    color,
  },
  "& .KarmaChangeNotifier-gainedPoints": {
    color,
  },
  "& .NotificationsMenuButton-badge": {
    color,
  },
  "& .NotificationsMenuButton-buttonClosed": {
    color,
  },
  "& .MessagesMenuButton-buttonClosed": {
    color,
  },
  "& .UsersMenu-arrowIcon": {
    color,
  },
  "& .EAButton-variantContained": {
    backgroundColor: signupButtonBackgroundColor ?? color,
    color: signupButtonColor ?? contrastColor,
    "&:hover": {
      backgroundColor: signupButtonHoverBackgroundColor ?? `color-mix(in oklab, ${signupButtonBackgroundColor ?? color} 90%, ${signupButtonColor ?? contrastColor})`,
    },
  },
  "& .EAButton-greyContained": {
    backgroundColor: loginButtonBackgroundColor ?? `color-mix(in oklab, ${loginButtonColor ?? color} 15%, ${contrastColor})`,
    color: loginButtonColor ?? color,
    "&:hover": {
      backgroundColor: loginButtonHoverBackgroundColor ?? `color-mix(in oklab, ${loginButtonColor ?? color} 10%, ${theme.palette.background.transparent}) !important`,
    },
  },
});

export const styles = (theme: ThemeType) => ({
  appBar: {
    boxShadow: theme.palette.boxShadow.appBar,
    color: theme.palette.text.bannerAdOverlay,

    ...(forumSelect({
      LWAF: (theme.themeOptions.name === 'dark'
        ? {
          background: theme.palette.panelBackground.bannerAdTranslucent,
          backdropFilter: 'blur(4px) brightness(1.1)',
          "&$blackBackgroundAppBar": {
            boxShadow: theme.palette.boxShadow.appBarDarkBackground,
            background: theme.palette.panelBackground.appBarDarkBackground,
          },
        } : {
          backgroundColor: theme.palette.header.background,
          backdropFilter: 'unset',
          "&$blackBackgroundAppBar": {
            boxShadow: theme.palette.boxShadow.appBar,
            background: theme.palette.header.background,
          },
        }
      ) as any,
      default: {
        backgroundColor: theme.palette.header.background,
      },
    })),
    position: "static",
    width: "100%",
    display: "flex",
    zIndex: 1100,
    boxSizing: "border-box",
    flexShrink: 0,
    flexDirection: "column",
    ...(isFriendlyUI ? {
      maxWidth: "100vw",
      overflow: "hidden",
      padding: '1px 20px',
      [theme.breakpoints.down('sm')]: {
        padding: '1px 11px',
      },
      [theme.breakpoints.down('xs')]: {
        padding: '9px 11px',
      },
    } : {}),
  },
  appBarDarkBackground: {
    ...textColorOverrideStyles({
      theme,
      color: "var(--header-text-color)",
      contrastColor: "var(--header-contrast-color)",
    }),
    "--header-text-color": theme.palette.text.alwaysWhite,
    "--header-contrast-color": theme.palette.text.alwaysBlack,
  },
  blackBackgroundAppBar: {},
  root: {
    // This height (including the breakpoint at xs/600px) is set by Headroom, and this wrapper (which surrounds
    // Headroom and top-pads the page) has to match.
    height: HEADER_HEIGHT,
    [theme.breakpoints.down('xs')]: {
      height: MOBILE_HEADER_HEIGHT,
    },
    "@media print": {
      display: "none"
    }
  },
  titleSubtitleContainer: {
    display: 'flex',
    alignItems: 'center'
  },
  titleFundraiserContainer: {
    display: 'flex',
    flexDirection: 'row',
    alignItems: 'center'
  },
  title: {
    flex: 1,
    position: "relative",
    top: 3,
    paddingRight: theme.spacing.unit,
    color: theme.palette.text.secondary,
  },
  titleLink: {
    color: theme.palette.text.bannerAdOverlay,
    fontSize: 19,
    '&:hover, &:active': {
      textDecoration: 'none',
      opacity: 0.7,
    },
    display: 'flex',
    alignItems: 'center',
    fontWeight: isFriendlyUI ? 400 : undefined,
    height: isFriendlyUI ? undefined : '19px',
    
    ...(isAF && {
      top: 0,
    }),
  },
  menuButton: {
    marginLeft: -theme.spacing.unit,
    marginRight: theme.spacing.unit,
  },
  icon: {
    width: 24,
    height: 24,
  },
  siteLogo: {
    marginLeft:  -7,
    marginRight: 6,
    [theme.breakpoints.down('sm')]: {
      marginLeft: -12,
      marginRight: 3
    },
  },
  hideLgUp: {
    [theme.breakpoints.up('lg')]: {
      display:"none !important"
    }
  },
  hideMdDown: {
    [theme.breakpoints.down('md')]: {
      display:"none !important"
    }
  },
  hideSmDown: {
    [theme.breakpoints.down('sm')]: {
      display: "none !important",
    },
  },
  hideXsDown: {
    [theme.breakpoints.down('xs')]: {
      display: "none !important",
    },
  },
  hideMdUp: {
    [theme.breakpoints.up('md')]: {
      display: "none !important",
    },
  },
  rightHeaderItems: {
    marginRight: -theme.spacing.unit,
    marginLeft: "auto",
    display: "flex",
    alignItems: isFriendlyUI ? 'center' : undefined,
  },
  // Prevent rearranging of mobile header when search loads after SSR
  searchSSRStandin: {
    minWidth: 48
  },
  headroom: {
    // Styles for header scrolling, provided by react-headroom
    // https://github.com/KyleAMathews/react-headroom
    "& .headroom": {
      top: "unset",
      left: 0,
      right: 0,
      zIndex: 1300,
    },
    "& .headroom--unfixed": {
      position: "relative",
      transform: "translateY(0)",
    },
    "& .headroom--scrolled": {
      transition: "transform 200ms ease-in-out",
    },
    "& .headroom--unpinned": {
      position: "fixed",
      transform: "translateY(-100%)",
    },
    "& .headroom--pinned": {
      position: "fixed",
      transform: "translateY(0%)",
    },
  },
  headroomPinnedOpen: {
    "& .headroom--unpinned": {
      transform: "none !important",
    },
    "& .headroom--unfixed": {
      position: "fixed !important",
    },
  },
  lightconeFundraiserHeaderItem: {
    color: theme.palette.review.winner,
    fontFamily: theme.typography.headerStyle.fontFamily,
    fontSize: '1.4rem',
    marginLeft: theme.spacing.unit,
  },
  lightconeFundraiserHeaderItemSmall: {
    color: theme.palette.review.winner,
    fontFamily: theme.typography.headerStyle.fontFamily,
    fontSize: '1.4rem',
    fontWeight: 600,
    marginLeft: theme.spacing.unit,
    marginBottom: 1.5,
  },
});

const Header = ({
  standaloneNavigationPresent,
  sidebarHidden,
  toggleStandaloneNavigation,
  stayAtTop=false,
  searchResultsArea,
  backgroundColor,
  classes,
}: {
  standaloneNavigationPresent: boolean,
  sidebarHidden: boolean,
  toggleStandaloneNavigation: () => void,
  stayAtTop?: boolean,
  searchResultsArea: React.RefObject<HTMLDivElement|null>,
  // CSS var corresponding to the background color you want to apply (see also appBarDarkBackground above)
  backgroundColor?: string,
  classes: ClassesType<typeof styles>,
}) => {
  const [navigationOpen, setNavigationOpenState] = useState(false);
  const [notificationOpen, setNotificationOpen] = useState(false);
  const [notificationHasOpened, setNotificationHasOpened] = useState(false);
  const [searchOpen, setSearchOpenState] = useState(false);
  const [unFixed, setUnFixed] = useState(true);
  const currentUser = useCurrentUser();
  const {toc} = useContext(SidebarsContext)!;
  const { captureEvent } = useTracking()
  const { notificationsOpened } = useUnreadNotifications();
  const { pathname, hash } = useLocation();
  const { metadata: routeMetadata } = useRouteMetadata();
  const {currentForumEvent} = useCurrentAndRecentForumEvents();
  useEffect(() => {
    // When we move to a different page we will be positioned at the top of
    // the page (unless the hash is set) but Headroom doesn't run this callback
    // on navigation so we have to do it manually
    if (!hash) {
      setUnFixed(true);
    }
  }, [pathname, hash]);

  const hasNotificationsPopover = isFriendlyUI;
  const hasKarmaChangeNotifier = !isFriendlyUI && currentUser && !currentUser.usernameUnset;
  const hasMessagesButton = isFriendlyUI && currentUser && !currentUser.usernameUnset;

  const setNavigationOpen = (open: boolean) => {
    setNavigationOpenState(open);
    captureEvent("navigationBarToggle", {open: open})
  }

  const handleSetNotificationDrawerOpen = async (isOpen: boolean): Promise<void> => {
    if (!currentUser) return;
    if (isOpen) {
      setNotificationOpen(true);
      setNotificationHasOpened(true);
      await notificationsOpened();
    } else {
      setNotificationOpen(false);
    }
  }

  const handleNotificationToggle = () => {
    if (!currentUser) return;
    const { lastNotificationsCheck } = currentUser

    if (hasNotificationsPopover) {
      captureEvent("notificationsIconToggle", {
        previousCheck: lastNotificationsCheck,
      });
    } else {
      captureEvent("notificationsIconToggle", {
        open: !notificationOpen,
        previousCheck: lastNotificationsCheck,
      });
      void handleSetNotificationDrawerOpen(!notificationOpen);
    }
  }

  // We do two things when the search is open:
  //  1) Pin the header open with the Headroom component
  //  2) Hide the username on mobile so users with long usernames can still
  //     enter search queries
  // Called by SearchBar.
  const setSearchOpen = useCallback((isOpen: boolean) => {
    if (isOpen) { captureEvent("searchToggle", {"open": isOpen}) }
    setSearchOpenState(isOpen);
  }, [captureEvent]);

  const navigationMenuButton = (
    // The navigation menu button either toggles a free floating sidebar, opens
    // a drawer with site navigation, or a drawer with table of contents. (This
    // is structured a little oddly because the hideSmDown/hideMdUp filters
    // cause a misalignment if they're in the wrong part of the tree.)
    <React.Fragment>
      {toc?.sectionData?.sections
        ? <>
            <div className={classes.hideSmDown}>
              <IconButton
                className={classNames(
                  classes.menuButton,
                  {[classes.hideLgUp]: standaloneNavigationPresent && unFixed}
                )}
                color="inherit"
                aria-label="Menu"
                onClick={()=>setNavigationOpen(true)}
              >
                <ForumIcon icon="Menu" className={classes.icon} />
              </IconButton>
            </div>
            <div className={classes.hideMdUp}>
              <IconButton
                className={classNames(
                  classes.menuButton,
                  {[classes.hideLgUp]: standaloneNavigationPresent && unFixed}
                )}
                color="inherit"
                aria-label="Menu"
                onClick={()=>setNavigationOpen(true)}
              >
                <TocIcon className={classes.icon} />
              </IconButton>
            </div>
          </>
        : <IconButton
            className={classNames(
              classes.menuButton,
              {[classes.hideLgUp]: standaloneNavigationPresent && unFixed}
            )}
            color="inherit"
            aria-label="Menu"
            onClick={()=>setNavigationOpen(true)}
          >
            <ForumIcon icon="Menu" className={classes.icon} />
          </IconButton>
      }
      {standaloneNavigationPresent && unFixed && <IconButton
        className={classNames(
          classes.menuButton,
          classes.hideMdDown
        )}
        color="inherit"
        aria-label="Menu"
        onClick={toggleStandaloneNavigation}
      >
        {(isFriendlyUI && !sidebarHidden)
          ? <ForumIcon icon="CloseMenu" className={classes.icon} />
          : <ForumIcon icon="Menu" className={classes.icon} />}
      </IconButton>}
    </React.Fragment>
  )

  const usersMenuClass = isFriendlyUI ? classes.hideXsDown : classes.hideMdDown
  const usersMenuNode = currentUser && <div className={searchOpen ? usersMenuClass : undefined}>
    <AnalyticsContext pageSectionContext="usersMenu">
      <UsersMenu />
    </AnalyticsContext>
  </div>

  // the items on the right-hand side (search, notifications, user menu, login/sign up buttons)
  const rightHeaderItemsNode = <div className={classNames(classes.rightHeaderItems)}>
    <SearchBar onSetIsActive={setSearchOpen} searchResultsArea={searchResultsArea} />
    {!isFriendlyUI && usersMenuNode}
    {!currentUser && <UsersAccountMenu />}
    {hasKarmaChangeNotifier && <KarmaChangeNotifier
      currentUser={currentUser}
      className={(isFriendlyUI && searchOpen) ? classes.hideXsDown : undefined}
    />}
    {currentUser && !currentUser.usernameUnset && <NotificationsMenuButton
      toggle={handleNotificationToggle}
      open={notificationOpen}
      className={(isFriendlyUI && searchOpen) ? classes.hideXsDown : undefined}
    />}
    {hasMessagesButton && <SuspenseWrapper name="MesagesMenuButton">
      <MessagesMenuButton
        className={(isFriendlyUI && searchOpen) ? classes.hideXsDown : undefined}
      />
    </SuspenseWrapper>}
    {isFriendlyUI && usersMenuNode}
  </div>

  // the left side nav menu
  const headerNavigationDrawer = <NavigationDrawer
    open={navigationOpen}
    handleOpen={() => setNavigationOpen(true)}
    handleClose={() => setNavigationOpen(false)}
    toc={toc?.sectionData ?? null}
  />

  // the right side notifications menu
  const headerNotificationsMenu = currentUser && !hasNotificationsPopover
    && (
      <NotificationsMenu
        open={notificationOpen}
        hasOpened={notificationHasOpened}
        setIsOpen={handleSetNotificationDrawerOpen}
      />
    );

  const headerStyle: CSSProperties = {}
  const bannerImageId = currentForumEvent?.bannerImageId
  // If we're explicitly given a backgroundColor, that overrides any event header
  if (backgroundColor) {
    headerStyle.backgroundColor = backgroundColor
  } else if (hasForumEvents && isHomeRoute(pathname) && bannerImageId && currentForumEvent?.eventFormat !== "BASIC") {
    // On EAF, forum events with polls or stickers also update the home page header background and text
    const darkColor = currentForumEvent.darkColor;
    const background = `top / cover no-repeat url(${makeCloudinaryImageUrl(bannerImageId, {
      c: "fill",
      dpr: "auto",
      q: "auto",
      f: "auto",
      g: "north",
    })})${darkColor ? `, ${darkColor}` : ''}`;
    headerStyle.background = background;
    (headerStyle as any)["--header-text-color"] = currentForumEvent.bannerTextColor ?? undefined;
    (headerStyle as any)["--header-contrast-color"] = currentForumEvent.darkColor ?? undefined;
  }

  // Make all the text and icons the same color as the text on the current forum event banner
  const useContrastText = Object.keys(headerStyle).length > 0;

  return (
    <AnalyticsContext pageSectionContext="header">
      <div className={classes.root}>
        <Headroom
          disableInlineStyles
          downTolerance={10} upTolerance={10}
          height={HEADER_HEIGHT}
          className={classNames(classes.headroom, {
            [classes.headroomPinnedOpen]: searchOpen,
          })}
          onUnfix={() => setUnFixed(true)}
          onUnpin={() => setUnFixed(false)}
          disable={stayAtTop}
        >
          <header
            className={classNames(
              classes.appBar,
              useContrastText && classes.appBarDarkBackground,
              routeMetadata.background === "white" && classes.blackBackgroundAppBar,
            )}
            style={headerStyle}
          >
            <Toolbar disableGutters={isFriendlyUI}>
              {navigationMenuButton}
              <Typography className={classes.title} variant="title">
                <div className={classes.hideSmDown}>
                  <div className={classes.titleSubtitleContainer}>
                    <div className={classes.titleFundraiserContainer}>
                      <Link to="/" className={classes.titleLink}>
                        {hasProminentLogoSetting.get() && <div className={classes.siteLogo}><SiteLogo eaContrast={useContrastText}/></div>}
                        {forumHeaderTitleSetting.get()}
                      </Link>
                    </div>
                    <HeaderSubtitle />
                  </div>
                </div>
                <div className={classNames(classes.hideMdUp, classes.titleFundraiserContainer)}>
                  <Link to="/" className={classes.titleLink}>
                    {hasProminentLogoSetting.get() && <div className={classes.siteLogo}><SiteLogo eaContrast={useContrastText}/></div>}
                    {forumShortTitleSetting.get()}
                  </Link>
                </div>
              </Typography>
              {!isEAForum &&<ActiveDialogues />}
              {rightHeaderItemsNode}
            </Toolbar>
          </header>
          {headerNavigationDrawer}
        </Headroom>
        {headerNotificationsMenu}
      </div>
    </AnalyticsContext>
  )
}

export default registerComponent('Header', Header, {
  styles,
  hocs: [withErrorBoundary]
});

<|MERGE_RESOLUTION|>--- conflicted
+++ resolved
@@ -32,12 +32,9 @@
 import SiteLogo from "../ea-forum/SiteLogo";
 import MessagesMenuButton from "../messaging/MessagesMenuButton";
 import { SuspenseWrapper } from './SuspenseWrapper';
-<<<<<<< HEAD
 import { isHomeRoute } from '@/lib/routeChecks';
 import { useRouteMetadata } from '../RouteMetadataContext';
-=======
 import { forumSelect } from '@/lib/forumTypeUtils';
->>>>>>> 7b21039a
 
 /** Height of top header. On Book UI sites, this is for desktop only */
 export const HEADER_HEIGHT = isBookUI ? 64 : 66;
