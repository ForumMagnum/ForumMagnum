import React, { useContext, useState, useCallback } from 'react';
import { Components, registerComponent } from '../../lib/vulcan-lib';
import { Link } from '../../lib/reactRouterWrapper';
import NoSSR from 'react-no-ssr';
import Headroom from '../../lib/react-headroom'
import Toolbar from '@material-ui/core/Toolbar';
import IconButton from '@material-ui/core/IconButton';
import TocIcon from '@material-ui/icons/Toc';
import { useCurrentUser } from '../common/withUser';
import { SidebarsContext } from './SidebarsWrapper';
import withErrorBoundary from '../common/withErrorBoundary';
import classNames from 'classnames';
import { AnalyticsContext, useTracking } from '../../lib/analyticsEvents';
import { isEAForum, PublicInstanceSetting } from '../../lib/instanceSettings';
import { useUnreadNotifications } from '../hooks/useUnreadNotifications';
import { isBookUI, isFriendlyUI } from '../../themes/forumTheme';
import { hasLogoSetting } from '../../lib/publicSettings';

export const forumHeaderTitleSetting = new PublicInstanceSetting<string>('forumSettings.headerTitle', "LESSWRONG", "warning")
export const forumShortTitleSetting = new PublicInstanceSetting<string>('forumSettings.shortForumTitle', "LW", "warning")

/** Height of top header. On Book UI sites, this is for desktop only */
export const HEADER_HEIGHT = isBookUI ? 64 : 66;
/** Height of top header on mobile. On Friendly UI sites, this is the same as the HEADER_HEIGHT */
export const MOBILE_HEADER_HEIGHT = isBookUI ? 56 : HEADER_HEIGHT;

const styles = (theme: ThemeType): JssStyles => ({
  appBar: {
    boxShadow: theme.palette.boxShadow.appBar,
    color: theme.palette.header.text,
    backgroundColor: theme.palette.header.background,
    position: "static",
    width: "100%",
    display: "flex",
    zIndex: 1100,
    boxSizing: "border-box",
    flexShrink: 0,
    flexDirection: "column",
    ...(isFriendlyUI ? {
      padding: '1px 20px',
      [theme.breakpoints.down('sm')]: {
        padding: '1px 11px',
      },
      [theme.breakpoints.down('xs')]: {
        padding: '9px 11px',
      },
    } : {})
  },
  root: {
    // This height (including the breakpoint at xs/600px) is set by Headroom, and this wrapper (which surrounds
    // Headroom and top-pads the page) has to match.
    height: HEADER_HEIGHT,
    [theme.breakpoints.down('xs')]: {
      height: MOBILE_HEADER_HEIGHT,
    },
    "@media print": {
      display: "none"
    }
  },
  titleSubtitleContainer: {
    display: 'flex',
    alignItems: 'center'
  },
  title: {
    flex: 1,
    position: "relative",
    top: 3,
    paddingRight: theme.spacing.unit,
    color: theme.palette.text.secondary,
  },
  titleLink: {
    color: theme.palette.header.text,
    fontSize: 19,
    '&:hover, &:focus, &:active': {
      textDecoration: 'none',
      opacity: 0.7,
    },
    display: 'flex',
    alignItems: 'center',
    fontWeight: isFriendlyUI ? 400 : undefined,
  },
  menuButton: {
    marginLeft: -theme.spacing.unit,
    marginRight: theme.spacing.unit,
  },
<<<<<<< HEAD
  siteLogo: isFriendlyUI ? {
=======
  siteLogo: {
>>>>>>> 3f4f77c0
    marginLeft:  -7,
    marginRight: 6,
    [theme.breakpoints.down('sm')]: {
      marginLeft: -12,
      marginRight: 3
    },
  },
  hideLgUp: {
    [theme.breakpoints.up('lg')]: {
      display:"none"
    }
  },
  hideMdDown: {
    [theme.breakpoints.down('md')]: {
      display:"none"
    }
  },
  hideSmDown: {
    [theme.breakpoints.down('sm')]: {
      display: "none",
    },
  },
  hideXsDown: {
    [theme.breakpoints.down('xs')]: {
      display: "none",
    },
  },
  hideMdUp: {
    [theme.breakpoints.up('md')]: {
      display: "none",
    },
  },
  rightHeaderItems: {
    marginRight: -theme.spacing.unit,
    display: "flex",
    alignItems: isFriendlyUI ? 'center' : undefined,
  },
  // Prevent rearranging of mobile header when search loads after SSR
  searchSSRStandin: {
    minWidth: 48
  },
  headroom: {
    // Styles for header scrolling, provided by react-headroom
    // https://github.com/KyleAMathews/react-headroom
    "& .headroom": {
      top: "unset",
      left: 0,
      right: 0,
      zIndex: 1300,
    },
    "& .headroom--unfixed": {
      position: "relative",
      transform: "translateY(0)",
    },
    "& .headroom--scrolled": {
      transition: "transform 200ms ease-in-out",
    },
    "& .headroom--unpinned": {
      position: "fixed",
      transform: "translateY(-100%)",
    },
    "& .headroom--pinned": {
      position: "fixed",
      transform: "translateY(0%)",
    },
  },
  headroomPinnedOpen: {
    "& .headroom--unpinned": {
      transform: "none !important",
    },
    "& .headroom--unfixed": {
      position: "fixed !important",
    },
  },
});

const Header = ({
  standaloneNavigationPresent,
  sidebarHidden,
  toggleStandaloneNavigation,
  stayAtTop=false,
  searchResultsArea,
  classes,
}: {
  standaloneNavigationPresent: boolean,
  sidebarHidden: boolean,
  toggleStandaloneNavigation: ()=>void,
  stayAtTop?: boolean,
  searchResultsArea: React.RefObject<HTMLDivElement>,
  classes: ClassesType,
}) => {
  const [navigationOpen, setNavigationOpenState] = useState(false);
  const [notificationOpen, setNotificationOpen] = useState(false);
  const [notificationHasOpened, setNotificationHasOpened] = useState(false);
  const [searchOpen, setSearchOpenState] = useState(false);
  const [unFixed, setUnFixed] = useState(true);
  const currentUser = useCurrentUser();
  const {toc} = useContext(SidebarsContext)!;
  const { captureEvent } = useTracking()
  const { unreadNotifications, unreadPrivateMessages, notificationsOpened } = useUnreadNotifications();

  const setNavigationOpen = (open: boolean) => {
    setNavigationOpenState(open);
    captureEvent("navigationBarToggle", {open: open})
  }

  const handleSetNotificationDrawerOpen = async (isOpen: boolean): Promise<void> => {
    if (!currentUser) return;
    if (isOpen) {
      setNotificationOpen(true);
      setNotificationHasOpened(true);
      await notificationsOpened();
    } else {
      setNotificationOpen(false);
    }
  }

  const handleNotificationToggle = () => {
    if (!currentUser) return;
    const { lastNotificationsCheck } = currentUser

    captureEvent("notificationsIconToggle", {open: !notificationOpen, previousCheck: lastNotificationsCheck})
    void handleSetNotificationDrawerOpen(!notificationOpen);
  }

  // We do two things when the search is open:
  //  1) Pin the header open with the Headroom component
  //  2) Hide the username on mobile so users with long usernames can still
  //     enter search queries
  // Called by SearchBar.
  const setSearchOpen = useCallback((isOpen: boolean) => {
    if (isOpen) { captureEvent("searchToggle", {"open": isOpen}) }
    setSearchOpenState(isOpen);
  }, [captureEvent]);

  const renderNavigationMenuButton = () => {
    // The navigation menu button either toggles a free floating sidebar, opens
    // a drawer with site navigation, or a drawer with table of contents. (This
    // is structured a little oddly because the hideSmDown/hideMdUp filters
    // cause a misalignment if they're in the wrong part of the tree.)
    return <React.Fragment>
      {toc?.sectionData?.sections
        ? <>
            <div className={classes.hideSmDown}>
              <IconButton
                className={classNames(
                  classes.menuButton,
                  {[classes.hideLgUp]: standaloneNavigationPresent && unFixed}
                )}
                color="inherit"
                aria-label="Menu"
                onClick={()=>setNavigationOpen(true)}
              >
                <ForumIcon icon="Menu" />
              </IconButton>
            </div>
            <div className={classes.hideMdUp}>
              <IconButton
                className={classNames(
                  classes.menuButton,
                  {[classes.hideLgUp]: standaloneNavigationPresent && unFixed}
                )}
                color="inherit"
                aria-label="Menu"
                onClick={()=>setNavigationOpen(true)}
              >
                <TocIcon />
              </IconButton>
            </div>
          </>
        : <IconButton
            className={classNames(
              classes.menuButton,
              {[classes.hideLgUp]: standaloneNavigationPresent && unFixed}
            )}
            color="inherit"
            aria-label="Menu"
            onClick={()=>setNavigationOpen(true)}
          >
            <ForumIcon icon="Menu" />
          </IconButton>
      }
      {standaloneNavigationPresent && unFixed && <IconButton
        className={classNames(
          classes.menuButton,
          classes.hideMdDown
        )}
        color="inherit"
        aria-label="Menu"
        onClick={toggleStandaloneNavigation}
      >
        {(isFriendlyUI && !sidebarHidden) ? <ForumIcon icon="CloseMenu" /> : <ForumIcon icon="Menu" />}
      </IconButton>}
    </React.Fragment>
  }

  const {
    SearchBar, UsersMenu, UsersAccountMenu, NotificationsMenuButton, NavigationDrawer,
    NotificationsMenu, HeaderSubtitle, Typography, ForumIcon
  } = Components;
  
  const usersMenuClass = isFriendlyUI ? classes.hideXsDown : classes.hideMdDown
  const usersMenuNode = currentUser && <div className={searchOpen ? usersMenuClass : undefined}>
    <AnalyticsContext pageSectionContext="usersMenu">
      <UsersMenu />
    </AnalyticsContext>
  </div>

  return (
    <AnalyticsContext pageSectionContext="header">
      <div className={classes.root}>
        <Headroom
          disableInlineStyles
          downTolerance={10} upTolerance={10}
          height={64}
          className={classNames(classes.headroom, {
            [classes.headroomPinnedOpen]: searchOpen,
          })}
          onUnfix={() => setUnFixed(true)}
          onUnpin={() => setUnFixed(false)}
          disable={stayAtTop}
        >
          <header className={classes.appBar}>
            <Toolbar disableGutters={isFriendlyUI}>
              {renderNavigationMenuButton()}
              <Typography className={classes.title} variant="title">
                <div className={classes.hideSmDown}>
                  <div className={classes.titleSubtitleContainer}>
                    <Link to="/" className={classes.titleLink}>
                      {hasLogoSetting.get() && <div className={classes.siteLogo}><Components.SiteLogo/></div>}
                      {forumHeaderTitleSetting.get()}
                    </Link>
                    <HeaderSubtitle />
                  </div>
                </div>
                <div className={classes.hideMdUp}>
                  <Link to="/" className={classes.titleLink}>
                    {hasLogoSetting.get() && <div className={classes.siteLogo}><Components.SiteLogo/></div>}
                    {forumShortTitleSetting.get()}
                  </Link>
                </div>
              </Typography>
              <div className={classes.rightHeaderItems}>
                <NoSSR onSSR={<div className={classes.searchSSRStandin} />} >
                  <SearchBar onSetIsActive={setSearchOpen} searchResultsArea={searchResultsArea} />
                </NoSSR>
                {!isFriendlyUI && usersMenuNode}
                {!currentUser && <UsersAccountMenu />}
                {currentUser && !currentUser.usernameUnset && <NotificationsMenuButton
                  unreadNotifications={unreadNotifications}
                  toggle={handleNotificationToggle}
                  open={notificationOpen}
                  className={(isFriendlyUI && searchOpen) ? classes.hideXsDown : undefined}
                />}
                {isFriendlyUI && usersMenuNode}
              </div>
            </Toolbar>
          </header>
          <NavigationDrawer
            open={navigationOpen}
            handleOpen={() => setNavigationOpen(true)}
            handleClose={() => setNavigationOpen(false)}
            toc={toc?.sectionData ?? null}
          />
        </Headroom>
        {currentUser && <NotificationsMenu
          unreadPrivateMessages={unreadPrivateMessages}
          open={notificationOpen}
          hasOpened={notificationHasOpened}
          setIsOpen={handleSetNotificationDrawerOpen}
        />}
      </div>
    </AnalyticsContext>
  )
}

const HeaderComponent = registerComponent('Header', Header, {
  styles,
  hocs: [withErrorBoundary]
});

declare global {
  interface ComponentTypes {
    Header: typeof HeaderComponent
  }
}<|MERGE_RESOLUTION|>--- conflicted
+++ resolved
@@ -83,11 +83,7 @@
     marginLeft: -theme.spacing.unit,
     marginRight: theme.spacing.unit,
   },
-<<<<<<< HEAD
-  siteLogo: isFriendlyUI ? {
-=======
   siteLogo: {
->>>>>>> 3f4f77c0
     marginLeft:  -7,
     marginRight: 6,
     [theme.breakpoints.down('sm')]: {
