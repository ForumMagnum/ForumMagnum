--- conflicted
+++ resolved
@@ -230,13 +230,9 @@
   toggleStandaloneNavigation: ()=>void,
   stayAtTop?: boolean,
   searchResultsArea: React.RefObject<HTMLDivElement>,
-<<<<<<< HEAD
   // CSS var corresponding to the background color you want to apply (see also appBarDarkBackground above)
   backgroundColor?: string,
-  classes: ClassesType,
-=======
   classes: ClassesType<typeof styles>,
->>>>>>> 3369acd6
 }) => {
   const [navigationOpen, setNavigationOpenState] = useState(false);
   const [notificationOpen, setNotificationOpen] = useState(false);
