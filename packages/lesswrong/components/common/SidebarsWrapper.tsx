--- conflicted
+++ resolved
@@ -14,15 +14,11 @@
 type ToCWithTitle = {title: string, sectionData: ToCData};
 type SidebarsContextType = {
   toc: ToCWithTitle|null,
-<<<<<<< HEAD
   tocTitleVisible: boolean,
   setToC: (toc: ToCWithTitle|null)=>void,
   setToCVisible: (visible: boolean)=>void,
   setToCTitleVisible: (visible: boolean)=>void,
   setToCOffsets: (offsets: AnchorOffset[])=>void,
-=======
-  setToC: (toc: ToCWithTitle|null) => void,
->>>>>>> 915373b9
   sideCommentsActive: boolean,
   setSideCommentsActive: (active: boolean) => void,
 }
