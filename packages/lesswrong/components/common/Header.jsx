import React, { Component } from 'react';
import PropTypes from 'prop-types';
<<<<<<< HEAD
import { Components, withEdit, withCurrentUser, getSetting } from 'meteor/vulcan:core';
=======
import { Components, registerComponent, withEdit, getSetting } from 'meteor/vulcan:core';
>>>>>>> e9138743
import { withRouter } from 'react-router';
import { Link } from 'react-router';
import NoSSR from 'react-no-ssr';
import Headroom from 'react-headroom'
import muiThemeable from 'material-ui/styles/muiThemeable';
import { withTheme } from '@material-ui/core/styles';
import AppBar from '@material-ui/core/AppBar';
import Toolbar from '@material-ui/core/Toolbar';
import IconButton from '@material-ui/core/IconButton';
import MenuIcon from '@material-ui/icons/Menu';
import Typography from '@material-ui/core/Typography';
import Hidden from '@material-ui/core/Hidden';
import { withApollo } from 'react-apollo';
import Users from 'meteor/vulcan:users';
import getHeaderSubtitleData from '../../lib/modules/utils/getHeaderSubtitleData';
import grey from '@material-ui/core/colors/grey';
<<<<<<< HEAD
import defineComponent from '../../lib/defineComponent';
=======
import withUser from '../common/withUser';
>>>>>>> e9138743

const getTextColor = theme => {
  if (theme.palette.headerType === 'primary') {
    return theme.palette.primary.contrastText
  } else if (theme.palette.headerType === 'secondary') {
    return theme.palette.secondary.contrastText
  } else if (theme.palette.type === "dark") {
    return theme.palette.getContrastText(grey[900])
  } else {
    return theme.palette.getContrastText(grey[100])
  }
}

const styles = theme => ({
  appBar: {
    boxShadow: "0 1px 1px rgba(0, 0, 0, 0.05), 0 1px 1px rgba(0, 0, 0, 0.05)",
  },
  root: {
    flexGrow: 1,
    "@media print": {
      display: "none"
    }
  },
  title: {
    flex: 1,
  },
  titleLink: {
    color: getTextColor(theme),
    verticalAlign: 'middle',
    fontSize: 19,
    position: "relative",
    top: 3,
    '&:hover, &:focus, &:active': {
      textDecoration: 'none',
      opacity: 0.7,
    }
  },
  subtitle: {
    marginLeft: '1em',
    paddingLeft: '1em',
    textTransform: 'uppercase',
    borderLeft: `1px solid ${grey[400]}`,
  },
  menuButton: {
    marginLeft: -theme.spacing.unit,
    marginRight: theme.spacing.unit,
  },
  rightHeaderItems: {
    marginRight: -theme.spacing.unit,
    display: "flex",
  }
});

class Header extends Component {
  constructor(props) {
    super(props);
    this.state = {
      navigationOpen: false,
      notificationOpen: false,
      notificationHasOpened: false,
    };
  }

  handleNavigationToggle = (muiState) => this.setState({navigationOpen: !this.state.navigationOpen})
  handleNavigationClose = () => this.setState({navigationOpen: false})

  handleNotificationToggle = (muiState) => {
    if(!this.state.notificationOpen) {
      this.props.editMutation({
        documentId: this.props.currentUser._id,
        set: {lastNotificationsCheck: new Date()},
        unset: {}
      })
      this.setState({
        notificationOpen: true,
        notificationHasOpened: true
      })
    } else {
      this.setState({notificationOpen: false})
    }
  }
  handleNotificationClose = () => this.setState({notificationOpen: false});

  render() {
    const { currentUser, classes, routes, location, params, client, theme } = this.props
    const { notificationOpen, notificationHasOpened, navigationOpen } = this.state
    const routeName = routes[1].name
    const query = location && location.query
    const { subtitleLink = "", subtitleText = "" } = getHeaderSubtitleData(routeName, query, params, client) || {}
    const notificationTerms = {view: 'userNotifications', userId: currentUser ? currentUser._id : "", type: "newMessage"}

    return (
      <Components.ErrorBoundary>
        <div className={classes.root}>
          <Headroom disableInlineStyles downTolerance={10} upTolerance={10} >
            <AppBar className={classes.appBar} position="static" color={theme.palette.headerType || "default"}>
              <Toolbar>
                <IconButton className={classes.menuButton} color="inherit" aria-label="Menu" onClick={this.handleNavigationToggle}>
                  <MenuIcon />
                </IconButton>
                <Typography className={classes.title} variant="title" color="textSecondary">
                  <Hidden smDown implementation="css">
                    <Link to="/" className={classes.titleLink}>
                      {getSetting('forumSettings.headerTitle', 'LESSWRONG')}
                    </Link>
                    {subtitleLink && <span className={classes.subtitle}>
                      <Link to={subtitleLink} className={classes.titleLink}>
                        {subtitleText}
                      </Link>
                    </span>}
                  </Hidden>
                  <Hidden mdUp implementation="css">
                    <Link to="/" className={classes.titleLink}>
                      {getSetting('forumSettings.shortForumTitle', 'LW')}
                    </Link>
                  </Hidden>
                </Typography>
                <div className={classes.rightHeaderItems}>
                  <NoSSR><Components.ErrorBoundary>
                    <Components.SearchBar />
                  </Components.ErrorBoundary></NoSSR>
                  {currentUser ? <Components.UsersMenu color={getTextColor(theme)} /> : <Components.UsersAccountMenu color={getTextColor(theme)} />}
                  {currentUser && <Components.NotificationsMenuButton color={getTextColor(theme)} toggle={this.handleNotificationToggle} terms={{view: 'userNotifications', userId: currentUser._id}} open={notificationOpen}/>}
                </div>
              </Toolbar>
            </AppBar>
            <Components.NavigationMenu open={navigationOpen} handleClose={this.handleNavigationClose} handleToggle={this.handleNavigationToggle}/>
          </Headroom>
          <Components.ErrorBoundary>
            <Components.NotificationsMenu open={notificationOpen} hasOpened={notificationHasOpened} terms={notificationTerms} handleToggle={this.handleNotificationToggle} />
          </Components.ErrorBoundary>
        </div>
      </Components.ErrorBoundary>
    )
  }
}

Header.propTypes = {
  currentUser: PropTypes.object,
  classes: PropTypes.object.isRequired,
  routes: PropTypes.array.isRequired,
  location: PropTypes.object.isRequired,
  params: PropTypes.object,
  client: PropTypes.object.isRequired,
};

const withEditOptions = {
  collection: Users,
  fragmentName: 'UsersCurrent',
};

<<<<<<< HEAD
export default defineComponent({
  name: 'Header',
  component: Header,
  styles: styles,
  hocs: [ withRouter, withApollo, [withEdit, withEditOptions], withCurrentUser, muiThemeable(), withTheme() ]
});
=======
registerComponent('Header', Header, withRouter, withApollo, [withEdit, withEditOptions], withUser, muiThemeable(), withStyles(styles, { name: 'Header'}), withTheme());
>>>>>>> e9138743
<|MERGE_RESOLUTION|>--- conflicted
+++ resolved
@@ -1,10 +1,6 @@
 import React, { Component } from 'react';
 import PropTypes from 'prop-types';
-<<<<<<< HEAD
-import { Components, withEdit, withCurrentUser, getSetting } from 'meteor/vulcan:core';
-=======
-import { Components, registerComponent, withEdit, getSetting } from 'meteor/vulcan:core';
->>>>>>> e9138743
+import { Components, withEdit, getSetting } from 'meteor/vulcan:core';
 import { withRouter } from 'react-router';
 import { Link } from 'react-router';
 import NoSSR from 'react-no-ssr';
@@ -21,11 +17,8 @@
 import Users from 'meteor/vulcan:users';
 import getHeaderSubtitleData from '../../lib/modules/utils/getHeaderSubtitleData';
 import grey from '@material-ui/core/colors/grey';
-<<<<<<< HEAD
 import defineComponent from '../../lib/defineComponent';
-=======
 import withUser from '../common/withUser';
->>>>>>> e9138743
 
 const getTextColor = theme => {
   if (theme.palette.headerType === 'primary') {
@@ -177,13 +170,9 @@
   fragmentName: 'UsersCurrent',
 };
 
-<<<<<<< HEAD
 export default defineComponent({
   name: 'Header',
   component: Header,
   styles: styles,
-  hocs: [ withRouter, withApollo, [withEdit, withEditOptions], withCurrentUser, muiThemeable(), withTheme() ]
-});
-=======
-registerComponent('Header', Header, withRouter, withApollo, [withEdit, withEditOptions], withUser, muiThemeable(), withStyles(styles, { name: 'Header'}), withTheme());
->>>>>>> e9138743
+  hocs: [ withRouter, withApollo, [withEdit, withEditOptions], withUser, muiThemeable(), withTheme() ]
+});