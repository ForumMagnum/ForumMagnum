--- conflicted
+++ resolved
@@ -2,7 +2,6 @@
 import { registerComponent, Components } from "../../../lib/vulcan-lib/components";
 import { AnalyticsContext } from "../../../lib/analyticsEvents";
 import { useMulti } from "../../../lib/crud/withMulti";
-import { Link } from "../../../lib/reactRouterWrapper";
 import { tagGetSubforumUrl, tagGetUrl } from "../../../lib/collections/tags/helpers";
 import { isEAForum } from "../../../lib/instanceSettings";
 
@@ -54,63 +53,37 @@
   
   if (!results || !results.length) return <></>
   
-<<<<<<< HEAD
-  const { TabNavigationSubItem, MenuItemLink } = Components
-=======
   const initialResults = results.slice(0, INITIAL_LIMIT)
   const maybeHiddenResults = results.slice(INITIAL_LIMIT)
   const displayShowMoreOrLess = results.length > INITIAL_LIMIT
 
-  // MenuItem takes a component and passes unrecognized props to that component,
-  // but its material-ui-provided type signature does not include this feature.
-  // Cast to any to work around it, to be able to pass a "to" parameter.
-  const MenuItemUntyped = MenuItem as any
-  
-  const { TabNavigationSubItem } = Components
->>>>>>> 8ad0bde7
+  const { TabNavigationSubItem, MenuItem, MenuItemLink } = Components
   
   const getListItem = (tag: TagSubforumSidebarFragment) => (
-    <MenuItemUntyped
+    <MenuItemLink
       key={tag._id}
       onClick={onClick}
-      component={Link}
       to={tag.isSubforum ? tagGetSubforumUrl(tag) : tagGetUrl(tag)}
-      classes={{ root: classes.menuItem }}
+      className={classes.menuItem}
     >
       <TabNavigationSubItem className={classes.subItem}>{tag.name}</TabNavigationSubItem>
-    </MenuItemUntyped>
+    </MenuItemLink>
   );
 
   return (
     <span>
       <AnalyticsContext pageSubSectionContext="menuSubforumsList">
         <div>
-<<<<<<< HEAD
-          <div className={classes.title}>Subforums</div>
-          {results.map((subforum) => (
-            <MenuItemLink
-              key={subforum._id}
-              onClick={onClick}
-              to={tagGetSubforumUrl(subforum)}
-              rootClass={classes.menuItem}
-            >
-              <TabNavigationSubItem className={classes.subItem}>
-                {subforum.name}
-              </TabNavigationSubItem>
-            </MenuItemLink>
-          ))}
-=======
           <div className={classes.title}>Core topics</div>
           {initialResults.map((subforum) => getListItem(subforum))}
           {showAll && maybeHiddenResults.map((subforum) => getListItem(subforum))}
           {displayShowMoreOrLess && (
-            <MenuItemUntyped onClick={onClickShowMoreOrLess} className={classes.menuItem} disableRipple>
+            <MenuItem onClick={onClickShowMoreOrLess} className={classes.menuItem} disableRipple>
               <TabNavigationSubItem className={classes.showMoreLess}>
                 (show {showAll ? "less" : `${maybeHiddenResults.length} more`})
               </TabNavigationSubItem>
-            </MenuItemUntyped>
+            </MenuItem>
           )}
->>>>>>> 8ad0bde7
         </div>
       </AnalyticsContext>
     </span>
