import React from 'react';
import { registerComponent } from '../../../lib/vulcan-lib/components';
import { useLocation } from '../../../lib/routeUtil';
import classNames from 'classnames';
import TabNavigationMenu, { TAB_NAVIGATION_MENU_WIDTH } from './TabNavigationMenu';
import { isFriendlyUI } from '../../../themes/forumTheme';
import { HOME_RHS_MAX_SCREEN_WIDTH } from '@/components/ea-forum/constants';
import { defineStyles, useStyles } from '@/components/hooks/useStyles';
import { getCommunityPath } from '@/lib/pathConstants';

const ICON_ONLY_NAVIGATION_WIDTH = 64;
export const ICON_ONLY_NAVIGATION_BREAKPOINT = 1424;

const styles = (theme: ThemeType) => ({
  // This wrapper is on friendly sites so that when this sidebar is hidden
  // and the right-hand sidebar is visible,
  // the center column is positioned slightly closer to the center of the screen.
  sidebarWrapper: {
    minWidth: 100,
    zIndex: theme.zIndexes.footerNav,
    "@media print": {
      display: "none"
    },
    [`@media(max-width: ${HOME_RHS_MAX_SCREEN_WIDTH}px)`]: {
      minWidth: 0,
    },
    [theme.breakpoints.down('sm')]: {
      display: "none"
    },
  },
  sidebar: {
    width: TAB_NAVIGATION_MENU_WIDTH,
    [theme.breakpoints.down('sm')]: {
      display: "none"
    },
    ...(theme.isFriendlyUI && {
      top: 26,
    })
  },
  responsiveSidebar: {
    [`@media (max-width: ${ICON_ONLY_NAVIGATION_BREAKPOINT}px)`]: {
      width: ICON_ONLY_NAVIGATION_WIDTH,
    },
  },
  responsiveSidebarWrapper: {
    [`@media (max-width: ${ICON_ONLY_NAVIGATION_BREAKPOINT}px)`]: {
      minWidth: ICON_ONLY_NAVIGATION_WIDTH,
    },
  },
  navSidebarTransparent: {
    zIndex: 10,
  },
  background: {
    background: theme.palette.panelBackground.translucent3,
  },
  fullNavigation: {
    [`@media (max-width: ${ICON_ONLY_NAVIGATION_BREAKPOINT}px)`]: {
      display: "none",
    },
  },
  iconOnlyNavigation: {
    display: "none",
    [`@media (max-width: ${ICON_ONLY_NAVIGATION_BREAKPOINT}px)`]: {
      display: "block",
    },
  },
})

const NavigationStandalone = ({
  sidebarHidden,
  noTopMargin,
  iconOnlyNavigationEnabled,
  classes,
}: {
  sidebarHidden: boolean,
  noTopMargin?: boolean,
  iconOnlyNavigationEnabled?: boolean,
  classes: ClassesType<typeof styles>,
}) => {
  const { location } = useLocation();
  const friendlyUI = isFriendlyUI();

  const background = location.pathname === getCommunityPath();

<<<<<<< HEAD
  return <div className={classNames({
    [classes.sidebarWrapper]: friendlyUI,
    [classes.responsiveSidebarWrapper]: friendlyUI && iconOnlyNavigationEnabled,
  })}>
    <Slide slidIn={!sidebarHidden}>
      <div className={classNames(classes.sidebar, {
        [classes.background]: background,
        [classes.navSidebarTransparent]: unspacedGridLayout,
        [classes.responsiveSidebar]: iconOnlyNavigationEnabled,
      })}>
        <div className={classes.fullNavigation}>
          <TabNavigationMenu
            iconOnlyNavigationEnabled={false}
            transparentBackground={unspacedGridLayout}
            noTopMargin={noTopMargin}
          />
=======
  return <>
    <div className={classNames({[classes.sidebarWrapper]: isFriendlyUI})}>
      <Slide slidIn={!sidebarHidden}>
        <div className={classNames(classes.sidebar, {[classes.background]: background})}>
          {/* In the unspaced grid layout the sidebar can appear on top of other componenents, so make the background transparent */}
          <TabNavigationMenu noTopMargin={noTopMargin} />
>>>>>>> 71b5dfcf
        </div>
        {iconOnlyNavigationEnabled && <div className={classes.iconOnlyNavigation}>
          <TabNavigationMenu
            iconOnlyNavigationEnabled={iconOnlyNavigationEnabled}
            transparentBackground={unspacedGridLayout}
            noTopMargin={noTopMargin}
          />
        </div>}
      </div>
    </Slide>
  </div>
}

const slideStyles = defineStyles("Slide", (theme: ThemeType) => ({
  wrapper: {
    position: "relative",
  },
  slider: {
    transition: "left 0.3s ease-in-out",
    position: "relative",
  },
  slidOut: {
    left: "-100%",
  },
  slidIn: {
    left: 0,
  },
}));

const Slide = ({slidIn, children}: {
  slidIn: boolean,
  children: React.ReactNode
}) => {
  const classes = useStyles(slideStyles);
  return <div className={classes.wrapper}>
    <div className={classNames(classes.slider, {
      [classes.slidOut]: !slidIn,
      [classes.slidIn]: slidIn,
    })}>
      {children}
    </div>
  </div>
}

export default registerComponent(
  'NavigationStandalone', NavigationStandalone, {styles}
);

<|MERGE_RESOLUTION|>--- conflicted
+++ resolved
@@ -82,7 +82,6 @@
 
   const background = location.pathname === getCommunityPath();
 
-<<<<<<< HEAD
   return <div className={classNames({
     [classes.sidebarWrapper]: friendlyUI,
     [classes.responsiveSidebarWrapper]: friendlyUI && iconOnlyNavigationEnabled,
@@ -90,28 +89,17 @@
     <Slide slidIn={!sidebarHidden}>
       <div className={classNames(classes.sidebar, {
         [classes.background]: background,
-        [classes.navSidebarTransparent]: unspacedGridLayout,
         [classes.responsiveSidebar]: iconOnlyNavigationEnabled,
       })}>
         <div className={classes.fullNavigation}>
           <TabNavigationMenu
             iconOnlyNavigationEnabled={false}
-            transparentBackground={unspacedGridLayout}
             noTopMargin={noTopMargin}
           />
-=======
-  return <>
-    <div className={classNames({[classes.sidebarWrapper]: isFriendlyUI})}>
-      <Slide slidIn={!sidebarHidden}>
-        <div className={classNames(classes.sidebar, {[classes.background]: background})}>
-          {/* In the unspaced grid layout the sidebar can appear on top of other componenents, so make the background transparent */}
-          <TabNavigationMenu noTopMargin={noTopMargin} />
->>>>>>> 71b5dfcf
         </div>
         {iconOnlyNavigationEnabled && <div className={classes.iconOnlyNavigation}>
           <TabNavigationMenu
             iconOnlyNavigationEnabled={iconOnlyNavigationEnabled}
-            transparentBackground={unspacedGridLayout}
             noTopMargin={noTopMargin}
           />
         </div>}
