--- conflicted
+++ resolved
@@ -42,18 +42,14 @@
     transition: 'filter 0.5s ease-in-out',
   },
   header: {
-    fontSize: '2rem',
-<<<<<<< HEAD
-    marginBottom: 0,  
+    fontSize: '2rem',  
     marginTop: 0,
-=======
     marginBottom: 0,
     fontFamily: theme.typography.headerStyle.fontFamily,
   },
   subheader: {
     color: theme.palette.review.winner,
     fontSize: '1.2rem',
->>>>>>> d23cc114
     fontFamily: theme.typography.headerStyle.fontFamily,
   },
   textContainer: {
@@ -129,13 +125,8 @@
         </div>
       </Link>
       <div className={classes.textContainer}>
-<<<<<<< HEAD
-        <span className={classes.raisedText}><span className={classes.raisedTextBold}>Raised:</span> <span className={classes.raisedGoalNumber}>${currentAmount.toLocaleString()}</span></span>
+        <span className={classes.raisedText}><span className={classes.raisedTextBold}>Raised:</span> <span className={classes.raisedGoalNumber}>${Math.round(viewCurrentAmount).toLocaleString()}</span></span>
         <span className={classes.goalText}><span className={classes.goalTextBold}>Goal 1 (May):</span> <span className={classes.raisedGoalNumber}>${goalAmount.toLocaleString()}</span></span>
-=======
-        <span className={classes.raisedText}><span className={classes.raisedTextBold}>Raised:</span> <span className={classes.raisedGoalNumber}>${Math.round(viewCurrentAmount).toLocaleString()}</span></span>
-        <span className={classes.goalText}><span className={classes.goalTextBold}>Goal:</span> <span className={classes.raisedGoalNumber}>${goalAmount.toLocaleString()}</span></span>
->>>>>>> d23cc114
       </div>
     </div>
   );
