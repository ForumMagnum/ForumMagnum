--- conflicted
+++ resolved
@@ -326,10 +326,7 @@
   const goal1 = lightconeFundraiserThermometerGoalAmount.get();
   const goal2 = lightconeFundraiserThermometerGoal2Amount.get();
   const goal3 = lightconeFundraiserThermometerGoal3Amount.get();
-<<<<<<< HEAD
-=======
-
->>>>>>> a8008553
+
   // Use the main fundraiser progress hook for the overall amount
   const [percentage, currentAmount] = useFundraiserProgress(goal3);
 
