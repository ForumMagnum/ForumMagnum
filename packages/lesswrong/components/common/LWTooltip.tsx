--- conflicted
+++ resolved
@@ -52,11 +52,7 @@
       }}
       clickable={clickable}
     >
-<<<<<<< HEAD
-      <div className={classNames(classes.tooltip, {[classes.noMouseEvents]: !clickable})}>{title}</div>
-=======
       <div className={tooltip ? classes.tooltip : null}>{title}</div>
->>>>>>> fa5a7f21
     </LWPopper>}
     
     {children}
