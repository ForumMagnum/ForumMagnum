import React, { Component } from 'react';
import ReactDOM from 'react-dom';
import { Components, registerComponent } from '../../lib/vulcan-lib';
import classNames from 'classnames';
import { captureException }from '@sentry/core';
import { isServer } from '../../lib/executionEnvironment';
import { linkIsExcludedFromPreview } from '../linkPreview/HoverPreviewLink';

const styles = (theme: ThemeType): JssStyles => ({
  scrollIndicatorWrapper: {
    display: "block",
    position: "relative",
    
    paddingLeft: 13,
    paddingRight: 13,
  },
  
  hidden: {
    display: "none !important",
  },
  
  scrollIndicator: {
    position: "absolute",
    top: "50%",
    marginTop: -28,
    cursor: "pointer",
    
    // Scroll arrows use the CSS Triangle hack - see
    // https://css-tricks.com/snippets/css/css-triangle/ for a full explanation
    borderTop: "20px solid transparent",
    borderBottom: "20px solid transparent",
  },
  
  scrollIndicatorLeft: {
    left: 0,
    borderRight: `10px solid ${theme.palette.grey[310]}`,
    
    "&:hover": {
      borderRight: `10px solid ${theme.palette.grey[620]}`,
    },
  },
  
  scrollIndicatorRight: {
    right: 0,
    borderLeft: `10px solid ${theme.palette.grey[310]}`,
    
    "&:hover": {
      borderLeft: `10px solid ${theme.palette.grey[620]}`,
    },
  },
  
  scrollableLaTeX: {
    // Cancel out the margin created by the block elements above and below,
    // so that we can convert them into padding and get a larger touch
    // target.
    // !important to take precedence over .mjx-chtml
    marginTop: "-1em !important",
    marginBottom: "-1em !important",
    
    paddingTop: "2em !important",
    paddingBottom: "2em !important",
    
    // Hide the scrollbar (on browsers that support it) because our scroll
    // indicator is better
    "-ms-overflow-style": "-ms-autohiding-scrollbar",
    "&::-webkit-scrollbar": {
      display: "none",
    },
    scrollbarWidth: "none",
  }
});

interface ContentItemBodyProps extends WithStylesProps {
  dangerouslySetInnerHTML: { __html: string },
  className?: string,
  description?: string,
  // Only Implemented for Tag Hover Previews
  noHoverPreviewPrefetch?: boolean,
  nofollow?: boolean,
  idInsertions?: Record<string,React.ReactNode>
}
interface ContentItemBodyState {
  updatedElements: boolean,
}

// The body of a post/comment/etc, created by taking server-side-processed HTML
// out of the result of a GraphQL query and adding some decoration to it. In
// particular, if this is the client-side render, adds scroll indicators to
// horizontally-scrolling LaTeX blocks.
//
// This doesn't apply styling (other than for the decorators it adds) because
// it's shared between entity types, which have styling that differs.
//
// Props:
//    className <string>: Name of an additional CSS class to apply to this element.
//    dangerouslySetInnerHTML: Follows the same convention as
//      dangerouslySetInnerHTML on a div, ie, you set the HTML content of this
//      by passing dangerouslySetInnerHTML={{__html: "<p>foo</p>"}}.
//    description: (Optional) A human-readable string describing where this
//      content came from. Used in error logging only, not displayed to users.
class ContentItemBody extends Component<ContentItemBodyProps,ContentItemBodyState> {
  bodyRef: any
  replacedElements: Array<any>
  
  constructor(props: ContentItemBodyProps) {
    super(props);
    this.bodyRef = React.createRef();
    this.replacedElements = [];
    this.state = {updatedElements:false}
  }

  componentDidMount () {
    this.applyLocalModifications();
  }

  componentDidUpdate(prevProps: ContentItemBodyProps) {
    if (prevProps.dangerouslySetInnerHTML?.__html !== this.props.dangerouslySetInnerHTML?.__html) {
      this.replacedElements = [];
      this.applyLocalModifications();
    }
  }
  
  applyLocalModifications() {
    try {
      this.markScrollableLaTeX();
      this.markHoverableLinks();
      this.markElicitBlocks();
      this.applyIdInsertions();
      this.setState({updatedElements: true})
    } catch(e) {
      // Don't let exceptions escape from here. This ensures that, if client-side
      // modifications crash, the post/comment text still remains visible.
      captureException(e);
      // eslint-disable-next-line no-console
      console.error(e);
    }
  }
  
  render() {
    const html = this.props.nofollow ? addNofollowToHTML(this.props.dangerouslySetInnerHTML.__html) : this.props.dangerouslySetInnerHTML.__html
    
    return (<React.Fragment>
      <div
        className={this.props.className}
        ref={this.bodyRef}
        dangerouslySetInnerHTML={{__html: html}}
      />
      {
        this.replacedElements.map(replaced => {
          return ReactDOM.createPortal(
            replaced.replacementElement,
            replaced.container
          );
        })
      }
    </React.Fragment>);
  }
  
  // Given an HTMLCollection, return an array of the elements inside it. Note
  // that this is covering for a browser-specific incompatibility: in Edge 17
  // and earlier, HTMLCollection has `length` and `item` but isn't iterable.
  htmlCollectionToArray(collection: HTMLCollectionOf<HTMLElement>) {
    if (!collection) return [];
    let ret: Array<HTMLElement> = [];
    for (let i=0; i<collection.length; i++)
      ret.push(collection.item(i)!);
    return ret;
  }
  
  // Find LaTeX elements inside the body, check whether they're wide enough to
  // need horizontal scroll, and if so, give them
  // `classes.hasHorizontalScroll`. 1They will have a scrollbar regardless;
  // this gives them additional styling which makes the scrollability
  // obvious, if your browser hides scrollbars like Mac does and most
  // mobile browsers do).
  // This is client-only because it requires measuring widths.
  markScrollableLaTeX = () => {
    const { classes } = this.props;
    
    if(!isServer && this.bodyRef && this.bodyRef.current) {
      let latexBlocks = this.htmlCollectionToArray(this.bodyRef.current.getElementsByClassName("mjx-chtml"));
      for(let i=0; i<latexBlocks.length; i++) {
        let latexBlock = latexBlocks[i];
        if (!latexBlock.classList.contains("MJXc-display")) {
          // Skip inline LaTeX
          continue;
        }
        latexBlock.className += " " + classes.scrollableLaTeX;
        if(latexBlock.scrollWidth > latexBlock.clientWidth) {
          this.addHorizontalScrollIndicators(latexBlock);
        }
      }
    }
  }
  
  // Given an HTML block element which has horizontal scroll, give it scroll
  // indicators: left and right arrows that tell you scrolling is possible.
  // That is, wrap it in this DOM structure and replce it in-place in the
  // browser DOM:
  //
  //   <div class={classes.scrollIndicatorWrapper}>
  //     <div class={classes.scrollIndicator,classes.scrollIndicatorLeft}/>
  //     {block}
  //     <div class={classes.scrollIndicator,classes.scrollIndicatorRight}/>
  //   </div>
  //
  // Instead of doing it with React, we do it with legacy DOM APIs, because
  // this needs to work when we take some raw non-REACT HTML from the database,
  // rather than working in a normal React-component-tree context.
  //
  // Attaches a handler to `block.onscrol` which shows and hides the scroll
  // indicators when it's scrolled all the way.
  addHorizontalScrollIndicators = (block: HTMLElement) => {
    const { classes } = this.props;
    
    // If already wrapped, don't re-wrap (so this is idempotent).
    if (block.parentElement && block.parentElement.className === classes.scrollIndicatorWrapper)
      return;
    
    const scrollIndicatorWrapper = document.createElement("div");
    scrollIndicatorWrapper.className = classes.scrollIndicatorWrapper;
    
    const scrollIndicatorLeft = document.createElement("div");
    scrollIndicatorWrapper.append(scrollIndicatorLeft);
    
    block.parentElement?.insertBefore(scrollIndicatorWrapper, block);
    block.remove();
    scrollIndicatorWrapper.append(block);
    
    const scrollIndicatorRight = document.createElement("div");
    scrollIndicatorWrapper.append(scrollIndicatorRight);
    
    // Update scroll indicator classes, either for the first time (when newly
    // constructed) or when we've scrolled. We apply `classes.hidden` when the
    // scroll position is within 1px (exclusive) of an edge, rather than when
    // it's exactly at an edge, because in at least one tested browser (Chrome
    // on Windows) scrolling actually stopped a fraction of a pixel short of
    // where `scrollWidth` said it would.
    const updateScrollIndicatorClasses = () => {
      scrollIndicatorLeft.className = classNames(
        classes.scrollIndicator, classes.scrollIndicatorLeft,
        { [classes.hidden]: block.scrollLeft < 1 });
      scrollIndicatorRight.className = classNames(
        classes.scrollIndicator, classes.scrollIndicatorRight,
        { [classes.hidden]: block.scrollLeft+block.clientWidth+1 > block.scrollWidth });
    }
    
    scrollIndicatorLeft.onclick = (ev) => {
      block.scrollLeft = Math.max(block.scrollLeft-block.clientWidth, 0);
    };
    scrollIndicatorRight.onclick = (ev) => {
      block.scrollLeft += Math.min(block.scrollLeft+block.clientWidth, block.scrollWidth-block.clientWidth);
    };
    
    updateScrollIndicatorClasses();
    block.onscroll = (ev) => updateScrollIndicatorClasses();
  };
  
  markHoverableLinks = () => {
    if(this.bodyRef?.current) {
      const linkTags = this.htmlCollectionToArray(this.bodyRef.current.getElementsByTagName("a"));
      for (let linkTag of linkTags) {
        const tagContentsHTML = linkTag.innerHTML;
        const href = linkTag.getAttribute("href") ?? '';
        if (linkIsExcludedFromPreview(href))
          continue;
        const id = linkTag.getAttribute("id") ?? '';
        const rel = linkTag.getAttribute("rel") ?? '';
        const replacementElement = <Components.HoverPreviewLink
          href={href}
          innerHTML={tagContentsHTML}
          contentSourceDescription={this.props.description}
          id={id}
          rel={rel}
          noPrefetch={this.props.noHoverPreviewPrefetch}
        />
        this.replaceElement(linkTag, replacementElement);
      }
    }
  }

  markElicitBlocks = () => {
    if(this.bodyRef?.current) {
      const elicitBlocks = this.htmlCollectionToArray(this.bodyRef.current.getElementsByClassName("elicit-binary-prediction"));
      for (const elicitBlock of elicitBlocks) {
        if (elicitBlock.dataset?.elicitId) {
          const replacementElement = <Components.ElicitBlock questionId={elicitBlock.dataset.elicitId}/>
          this.replaceElement(elicitBlock, replacementElement)
        }
        
      }
    }
  }
  
<<<<<<< HEAD
  replaceElement = (replacedElement: HTMLElement, replacementElement: JSX.Element) => {
=======
  applyIdInsertions = () => {
    if (!this.props.idInsertions) return;
    for (let id of Object.keys(this.props.idInsertions)) {
      const addedElement = this.props.idInsertions[id];
      const container = document.getElementById(id);
      // TODO: Check that it's inside this ContentItemBody
      this.insertElement(container, <>{addedElement}</>);
    }
  }
  
  replaceElement = (replacedElement, replacementElement) => {
>>>>>>> 1ca6ebfb
    const replacementContainer = document.createElement("span");
    if (replacementContainer) {
      this.replacedElements.push({
        replacementElement: replacementElement,
        container: replacementContainer,
      });
      replacedElement.parentElement.replaceChild(replacementContainer, replacedElement);
    }
  }
  
  insertElement = (container, insertedElement) => {
    const insertionContainer = document.createElement("span");
    this.replacedElements.push({
      replacementElement: insertedElement,
      container: insertionContainer,
    });
<<<<<<< HEAD
    replacedElement.parentElement?.replaceChild(replacementContainer, replacedElement);
=======
    container.prepend(insertionContainer);
>>>>>>> 1ca6ebfb
  }
}

const addNofollowToHTML = (html: string): string => {
  return html.replace(/<a /g, '<a rel="nofollow" ')
}

const ContentItemBodyComponent = registerComponent('ContentItemBody', ContentItemBody, {styles});

declare global {
  interface ComponentTypes {
    ContentItemBody: typeof ContentItemBodyComponent
  }
}<|MERGE_RESOLUTION|>--- conflicted
+++ resolved
@@ -292,42 +292,34 @@
     }
   }
   
-<<<<<<< HEAD
-  replaceElement = (replacedElement: HTMLElement, replacementElement: JSX.Element) => {
-=======
   applyIdInsertions = () => {
     if (!this.props.idInsertions) return;
     for (let id of Object.keys(this.props.idInsertions)) {
       const addedElement = this.props.idInsertions[id];
       const container = document.getElementById(id);
       // TODO: Check that it's inside this ContentItemBody
-      this.insertElement(container, <>{addedElement}</>);
-    }
-  }
-  
-  replaceElement = (replacedElement, replacementElement) => {
->>>>>>> 1ca6ebfb
+      if (container) this.insertElement(container, <>{addedElement}</>);
+    }
+  }
+  
+  replaceElement = (replacedElement: HTMLElement, replacementElement: JSX.Element) => {
     const replacementContainer = document.createElement("span");
     if (replacementContainer) {
       this.replacedElements.push({
         replacementElement: replacementElement,
         container: replacementContainer,
       });
-      replacedElement.parentElement.replaceChild(replacementContainer, replacedElement);
-    }
-  }
-  
-  insertElement = (container, insertedElement) => {
+      replacedElement.parentElement?.replaceChild(replacementContainer, replacedElement);
+    }
+  }
+  
+  insertElement = (container: HTMLElement, insertedElement: JSX.Element) => {
     const insertionContainer = document.createElement("span");
     this.replacedElements.push({
       replacementElement: insertedElement,
       container: insertionContainer,
     });
-<<<<<<< HEAD
-    replacedElement.parentElement?.replaceChild(replacementContainer, replacedElement);
-=======
     container.prepend(insertionContainer);
->>>>>>> 1ca6ebfb
   }
 }
 
