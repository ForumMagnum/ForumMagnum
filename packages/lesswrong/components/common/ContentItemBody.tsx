--- conflicted
+++ resolved
@@ -24,11 +24,7 @@
    * methods. (Doing so is handled by React, not by anything inside of this
    * using the ref prop)
    */
-<<<<<<< HEAD
-  ref?: React.RefObject<ContentItemBody|null>
-=======
   ref?: React.RefObject<ContentItemBodyImperative>
->>>>>>> c3bfd99e
 
   // className: Name of an additional CSS class to apply to this element.
   className?: string;
@@ -115,48 +111,19 @@
   container: HTMLElement
 }
 
-<<<<<<< HEAD
-// The body of a post/comment/etc, created by taking server-side-processed HTML
-// out of the result of a GraphQL query and adding some decoration to it. In
-// particular, if this is the client-side render, adds scroll indicators to
-// horizontally-scrolling LaTeX blocks.
-//
-// This doesn't apply styling (other than for the decorators it adds) because
-// it's shared between entity types, which have styling that differs.
-//
-// Props:
-//    dangerouslySetInnerHTML: Follows the same convention as
-//      dangerouslySetInnerHTML on a div, ie, you set the HTML content of this
-//      by passing dangerouslySetInnerHTML={{__html: "<p>foo</p>"}}.
-export class ContentItemBody extends Component<ContentItemBodyProps,ContentItemBodyState> {
-  private bodyRef: React.RefObject<HTMLDivElement|null>
-
-  private replacedElements: Array<{
-=======
 const ContentItemBody = forwardRef((props: ContentItemBodyProps, ref) => {
   const [lastProps, setLastProps] = useState(() => props);
   const [lastRenderIndex, setLastRenderIndex] = useState(0);
   const bodyRef = useRef<HTMLDivElement>(null);
   const [replacedElements, setReplacedElements] = useState<Array<{
->>>>>>> c3bfd99e
     replacementElement: React.ReactNode
     container: HTMLElement
   }>>([]);
   const html = props.dangerouslySetInnerHTML.__html;
   
-<<<<<<< HEAD
-  constructor(props: ContentItemBodyProps) {
-    super(props);
-    this.bodyRef = React.createRef<HTMLDivElement|null>();
-    this.replacedElements = [];
-    this.state = {
-      updatedElements:false,
-      renderIndex: 0,
-=======
   function compareProps(oldProps: ContentItemBodyProps, newProps: ContentItemBodyProps) {
     if (!shallowEqualExcept(oldProps, newProps, ["ref", "dangerouslySetInnerHTML", "replacedSubstrings"])) {
       return false;
->>>>>>> c3bfd99e
     }
     if (oldProps.dangerouslySetInnerHTML.__html !== newProps.dangerouslySetInnerHTML.__html) {
       return false;
