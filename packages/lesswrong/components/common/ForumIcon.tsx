--- conflicted
+++ resolved
@@ -31,12 +31,9 @@
 import SettingsIcon from "@heroicons/react/24/solid/Cog6ToothIcon";
 import EmailIcon from "@heroicons/react/24/solid/EnvelopeIcon";
 import PuzzleIcon from "@heroicons/react/24/solid/PuzzlePieceIcon";
-<<<<<<< HEAD
+import ShareIcon from "@heroicons/react/24/outline/ArrowUpTrayIcon";
 import ClipboardDocumentListIcon from "@heroicons/react/24/outline/ClipboardDocumentListIcon";
 import ClipboardDocumentIcon from "@heroicons/react/24/outline/ClipboardDocumentIcon";
-=======
-import ShareIcon from "@heroicons/react/24/outline/ArrowUpTrayIcon";
->>>>>>> 4f7ba64c
 import MuiVolumeUpIcon from "@material-ui/icons/VolumeUp";
 import MuiBookmarkIcon from "@material-ui/icons/Bookmark";
 import MuiBookmarkBorderIcon from "@material-ui/icons/BookmarkBorder";
@@ -127,12 +124,9 @@
   "Settings" |
   "Email" |
   "Puzzle" |
-<<<<<<< HEAD
+  "Share" |
   "ClipboardDocumentList" |
   "ClipboardDocument";
-=======
-  "Share";
->>>>>>> 4f7ba64c
 
 const ICONS: ForumOptions<Record<ForumIconName, IconComponent>> = {
   default: {
@@ -178,12 +172,9 @@
     Check: MuiCheckIcon,
     Card: CardIcon,
     List: ListIcon,
-<<<<<<< HEAD
+    Share: MuiShareIcon,
     ClipboardDocumentList: ClipboardDocumentListIcon,
     ClipboardDocument: ClipboardDocumentIcon,
-=======
-    Share: MuiShareIcon,
->>>>>>> 4f7ba64c
   },
   EAForum: {
     VolumeUp: SpeakerWaveIcon,
@@ -228,12 +219,9 @@
     Check: CheckIcon,
     Card: CardIcon,
     List: ListIcon,
-<<<<<<< HEAD
+    Share: ShareIcon,
     ClipboardDocumentList: ClipboardDocumentListIcon,
     ClipboardDocument: ClipboardDocumentIcon,
-=======
-    Share: ShareIcon,
->>>>>>> 4f7ba64c
   },
 };
 
