import React, { memo, ComponentType, MouseEventHandler, CSSProperties } from "react";
import { registerComponent } from "../../lib/vulcan-lib";
import classNames from "classnames";
import SpeakerWaveIcon from "@heroicons/react/24/solid/SpeakerWaveIcon";
import BookmarkIcon from "@heroicons/react/24/solid/BookmarkIcon";
import StarIcon from "@heroicons/react/24/solid/StarIcon";
import UserIcon from "@heroicons/react/24/solid/UserIcon";
import LinkIcon from "@heroicons/react/24/solid/LinkIcon";
import BookmarkOutlineIcon from "@heroicons/react/24/outline/BookmarkIcon";
import StarOutlineIcon from "@heroicons/react/24/outline/StarIcon";
import CloseIcon from "@heroicons/react/24/solid/XMarkIcon";
import CommentIcon from "@heroicons/react/24/outline/ChatBubbleLeftIcon";
<<<<<<< HEAD
import LightbulbIcon from "@heroicons/react/24/outline/LightBulbIcon";
=======
import ChevronLeftIcon from "@heroicons/react/24/solid/ChevronLeftIcon";
import ChevronRightIcon from "@heroicons/react/24/solid/ChevronRightIcon";
>>>>>>> 3ae54dc7
import MuiVolumeUpIcon from "@material-ui/icons/VolumeUp";
import MuiBookmarkIcon from "@material-ui/icons/Bookmark";
import MuiBookmarkBorderIcon from "@material-ui/icons/BookmarkBorder";
import MuiStarIcon from "@material-ui/icons/Star";
import MuiStarBorderIcon from "@material-ui/icons/StarBorder";
import MuiPersonIcon from "@material-ui/icons/Person";
import MuiLinkIcon from "@material-ui/icons/Link";
import NotesIcon from '@material-ui/icons/Notes';
import { PinIcon } from "../icons/pinIcon";
import { StickyIcon } from "../icons/stickyIcon";
import { forumSelect, ForumOptions } from "../../lib/forumTypeUtils";

/**
 * This exists to allow us to easily use different icon sets on different
 * forums. To add a new icon, add its name to `ForumIconName` and add an
 * icon component to each option in `ICONS`. `default` generally uses icons
 * from MaterialUI and `EAForum` generally uses icons from HeroIcons.
 */
export type ForumIconName =
  "VolumeUp" |
  "Bookmark" |
  "BookmarkBorder" |
  "Star" |
  "StarBorder" |
  "User" |
  "Link" |
  "Pin" |
  "Close" |
  "Comment" |
<<<<<<< HEAD
  "Shortform";
=======
  "ChevronLeft" |
  "ChevronRight";
>>>>>>> 3ae54dc7

const ICONS: ForumOptions<Record<ForumIconName, IconComponent>> = {
  default: {
    VolumeUp: MuiVolumeUpIcon,
    Bookmark: MuiBookmarkIcon,
    BookmarkBorder: MuiBookmarkBorderIcon,
    Star: MuiStarIcon,
    StarBorder: MuiStarBorderIcon,
    User: MuiPersonIcon,
    Link: MuiLinkIcon,
    Pin: StickyIcon,
    Close: CloseIcon,
    Comment: CommentIcon,
<<<<<<< HEAD
    Shortform: NotesIcon,
=======
    ChevronLeft: ChevronLeftIcon,
    ChevronRight: ChevronRightIcon,
>>>>>>> 3ae54dc7
  },
  EAForum: {
    VolumeUp: SpeakerWaveIcon,
    Bookmark: BookmarkIcon,
    BookmarkBorder: BookmarkOutlineIcon,
    Star: StarIcon,
    StarBorder: StarOutlineIcon,
    User: UserIcon,
    Link: LinkIcon,
    Pin: PinIcon,
    Close: CloseIcon,
    Comment: CommentIcon,
<<<<<<< HEAD
    Shortform: LightbulbIcon,
=======
    ChevronLeft: ChevronLeftIcon,
    ChevronRight: ChevronRightIcon,
>>>>>>> 3ae54dc7
  },
};

// This is a map from forum types to icon names to keys in the `styles` object.
const CUSTOM_CLASSES: ForumOptions<Partial<Record<ForumIconName, string>>> = {
  default: {
    Link: "linkRotation",
  },
  EAForum: {
  },
};

export type IconProps = {
  className: string,
  onClick: MouseEventHandler<SVGElement>,
}

export type IconComponent = ComponentType<Partial<IconProps>>;

const styles = (_: ThemeType): JssStyles => ({
  root: {
    userSelect: "none",
    width: "1em",
    height: "1em",
    display: "inline-block",
    flexShrink: 0,
    fontSize: 24,
  },
  linkRotation: {
    transform: "rotate(-45deg)",
  },
});

type ForumIconProps = Partial<IconProps> & {
  icon: ForumIconName,
  classes: ClassesType,
  style?: CSSProperties,
};

const ForumIcon = ({icon, className, classes, ...props}: ForumIconProps) => {
  const icons = forumSelect(ICONS);
  const Icon = icons[icon] ?? ICONS.default[icon];
  if (!Icon) {
    // eslint-disable-next-line no-console
    console.error(`Invalid ForumIcon name: ${icon}`);
    return null;
  }

  const customClassKey = forumSelect(CUSTOM_CLASSES)[icon];
  const customClass = customClassKey ? classes[customClassKey] : undefined;

  return <Icon className={classNames(classes.root, customClass, className)} {...props} />;
}

const ForumIconComponent = registerComponent("ForumIcon", memo(ForumIcon), {
  styles,
  stylePriority: -1,
});

declare global {
  interface ComponentTypes {
    ForumIcon: typeof ForumIconComponent
  }
}<|MERGE_RESOLUTION|>--- conflicted
+++ resolved
@@ -10,12 +10,9 @@
 import StarOutlineIcon from "@heroicons/react/24/outline/StarIcon";
 import CloseIcon from "@heroicons/react/24/solid/XMarkIcon";
 import CommentIcon from "@heroicons/react/24/outline/ChatBubbleLeftIcon";
-<<<<<<< HEAD
 import LightbulbIcon from "@heroicons/react/24/outline/LightBulbIcon";
-=======
 import ChevronLeftIcon from "@heroicons/react/24/solid/ChevronLeftIcon";
 import ChevronRightIcon from "@heroicons/react/24/solid/ChevronRightIcon";
->>>>>>> 3ae54dc7
 import MuiVolumeUpIcon from "@material-ui/icons/VolumeUp";
 import MuiBookmarkIcon from "@material-ui/icons/Bookmark";
 import MuiBookmarkBorderIcon from "@material-ui/icons/BookmarkBorder";
@@ -45,12 +42,9 @@
   "Pin" |
   "Close" |
   "Comment" |
-<<<<<<< HEAD
-  "Shortform";
-=======
+  "Shortform" |
   "ChevronLeft" |
   "ChevronRight";
->>>>>>> 3ae54dc7
 
 const ICONS: ForumOptions<Record<ForumIconName, IconComponent>> = {
   default: {
@@ -64,12 +58,9 @@
     Pin: StickyIcon,
     Close: CloseIcon,
     Comment: CommentIcon,
-<<<<<<< HEAD
     Shortform: NotesIcon,
-=======
     ChevronLeft: ChevronLeftIcon,
     ChevronRight: ChevronRightIcon,
->>>>>>> 3ae54dc7
   },
   EAForum: {
     VolumeUp: SpeakerWaveIcon,
@@ -82,12 +73,9 @@
     Pin: PinIcon,
     Close: CloseIcon,
     Comment: CommentIcon,
-<<<<<<< HEAD
     Shortform: LightbulbIcon,
-=======
     ChevronLeft: ChevronLeftIcon,
     ChevronRight: ChevronRightIcon,
->>>>>>> 3ae54dc7
   },
 };
 
