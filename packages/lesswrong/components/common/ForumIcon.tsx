--- conflicted
+++ resolved
@@ -152,14 +152,11 @@
 import { FilterBarsIcon } from "../icons/FilterBarsIcon";
 import { EAEnvelopeIcon } from "../icons/EAEnvelopeIcon";
 import { RobotIcon } from '../icons/RobotIcon';
-<<<<<<< HEAD
-import { GivingHandIcon } from "../icons/GivingHandIcon";
-
-=======
 import { TickReactionIcon } from "../icons/reactions/TickReactionIcon";
 import { CrossReactionIcon } from "../icons/reactions/CrossReactionIcon";
 import { CrossReactionCapIcon } from "../icons/CrossReactionCapIcon";
->>>>>>> 863b3e00
+import { GivingHandIcon } from "../icons/GivingHandIcon";
+
 /**
  * This exists to allow us to easily use different icon sets on different
  * forums. To add a new icon, add its name to `ForumIconName` and add an
