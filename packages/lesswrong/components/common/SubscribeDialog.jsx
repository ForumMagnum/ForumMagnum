import React, { Component } from 'react';
<<<<<<< HEAD
import { Components, withCurrentUser, withEdit } from 'meteor/vulcan:core';
=======
import { Components, registerComponent, withEdit } from 'meteor/vulcan:core';
>>>>>>> e9138743
import Users from 'meteor/vulcan:users';
import { rssTermsToUrl } from "meteor/example-forum";
import { CopyToClipboard } from 'react-copy-to-clipboard';
import TextField from '@material-ui/core/TextField';
import Button from '@material-ui/core/Button';
import Dialog from '@material-ui/core/Dialog';
import DialogActions from '@material-ui/core/DialogActions';
import DialogContent from '@material-ui/core/DialogContent';
import DialogContentText from '@material-ui/core/DialogContentText';
import Radio from '@material-ui/core/Radio';
import RadioGroup from '@material-ui/core/RadioGroup';
import FormControlLabel from '@material-ui/core/FormControlLabel';
import FormControl from '@material-ui/core/FormControl';
import InputLabel from '@material-ui/core/InputLabel';
import Tabs from '@material-ui/core/Tabs';
import Tab from '@material-ui/core/Tab';
import MenuItem from '@material-ui/core/MenuItem';
import Select from '@material-ui/core/Select';
import withMobileDialog from '@material-ui/core/withMobileDialog';
<<<<<<< HEAD
import defineComponent from '../../lib/defineComponent';
=======
import withUser from '../common/withUser';
>>>>>>> e9138743

const styles = theme => ({
  thresholdSelector: {
    display: "flex",
    flexDirection: "row",
    justifyContent: "space-evenly"
  },
  estimate: {
    maxWidth: "500px"
  },
  content: {
    padding: `0 ${theme.spacing.unit * 3}px`
  },
  tabbar: {
    marginBottom: theme.spacing.unit * 3
  },
  viewSelector: {
    width: "100%",
    marginBottom: theme.spacing.unit * 2
  },
  RSSLink: {
    marginTop: theme.spacing.unit * 2
  },
  errorMsg: {
    color: "#9b5e5e"
  },
  link: {
    textDecoration: "underline"
  },
});

// Estimated number of hours of reading per week in a frontpage/community feed
// with the given karma threshold. Calculated based on the average number of
// words posted per week on LW2 as of August 2018.
const hoursPerWeek = {
  2: "3 hours",
  30: "2 hours",
  45: "1 hour",
  75: "half an hour"
};

// Estimated number of posts per week in a frontpage/community feed with the
// given karma threshold. Calculated based on the average number of posts per
// week on LW2 as of August 2018.
const postsPerWeek = {
  2: 20,
  30: 11,
  45: 7,
  75: 3
};

const viewNames = {
  'frontpage': 'Frontpage',
  'curated': 'Curated Content',
  'community': 'All Posts',
  'meta': 'Meta',
  'pending': 'pending posts',
  'rejected': 'rejected posts',
  'scheduled': 'scheduled posts',
  'all_drafts': 'all drafts',
}

class SubscribeDialog extends Component {
  constructor(props) {
    super(props);
    this.state = {
      view: this.props.view,
      threshold: "30",
      method: this.props.method,
      copiedRSSLink: false,
      subscribedByEmail: false
    };
    
    if(this.props.method === "email" && !this.emailFeedExists(this.props.view))
      this.state.view = "curated";
  }

  rssTerms() {
    const view = this.state.view;
    let terms = { view: `${view}-rss` };
    if (view === "community" || view === "frontpage") terms.karmaThreshold = this.state.threshold;
    return terms;
  }

  autoselectRSSLink(event) {
    event.target.select();
  }

  sendVerificationEmail() {
    this.props.editMutation({
      documentId: this.props.currentUser._id,
      set: { whenConfirmationEmailSent: new Date() },
      unset: {}
    });
  }

  subscribeByEmail() {
    let mutation = { emailSubscribedToCurated: true }

    if (!Users.emailAddressIsVerified(this.props.currentUser)) {
      // Combine mutations into a single editMutation call.
      // (This reduces the number of server-side callback
      // invocations. In a past version this worked around
      // a bug, now it's just a performance optimization.)
      mutation.whenConfirmationEmailSent = new Date();
    }

    this.props.editMutation({
      documentId: this.props.currentUser._id,
      set: mutation,
      unset: {}
    })

    this.setState({ subscribedByEmail: true });

  }

  emailSubscriptionEnabled() {
    return this.props.currentUser && this.props.currentUser.email
  }

  emailFeedExists(view) {
    if (view === "curated") return true;
    return false;
  }
  
  isAlreadySubscribed() {
    if (this.state.view === "curated"
        && this.props.currentUser
        && this.props.currentUser.emailSubscribedToCurated)
      return true;
    return false;
  }

  selectMethod(method) {
    this.setState({
      copiedRSSLink: false,
      subscribedByEmail: false,
      method
    })
  }

  selectThreshold(threshold) {
    this.setState({
      copiedRSSLink: false,
      subscribedByEmail: false,
      threshold
    })
  }


  selectView(view) {
    this.setState({
      copiedRSSLink: false,
      subscribedByEmail: false,
      view
    })
  }

  render() {
    const { classes, fullScreen, onClose, open, currentUser } = this.props;
    const { view, threshold, method, copiedRSSLink, subscribedByEmail } = this.state;

    const viewSelector = <FormControl key="viewSelector" className={classes.viewSelector}>
      <InputLabel htmlFor="subscribe-dialog-view">Feed</InputLabel>
      <Select
        value={view}
        onChange={ event => this.selectView(event.target.value) }
        disabled={method === "email" && !currentUser}
        inputProps={{ id: "subscribe-dialog-view" }}
      >
        <MenuItem value="curated">Curated</MenuItem>
        <MenuItem value="frontpage" disabled={method === "email"}>Frontpage</MenuItem>
        <MenuItem value="community" disabled={method === "email"}>All Posts</MenuItem>
        <MenuItem value="meta" disabled={method === "email"}>Meta</MenuItem>
      </Select>
    </FormControl>

    return (
      <Dialog
        fullScreen={fullScreen}
        open={open}
        onClose={onClose}
      >
        <Tabs
          value={method}
          indicatorColor="primary"
          textColor="primary"
          onChange={ (event, value) => this.selectMethod(value) }
          className={classes.tabbar}
          fullWidth
        >
          <Tab label="RSS" key="tabRSS" value="rss" />
          <Tab label="Email" key="tabEmail" value="email" />
        </Tabs>

        <DialogContent className={classes.content}>
          { method === "rss" && [
            viewSelector,

            (view === "community" || view === "frontpage") && <div>
              <DialogContentText>Generate a RSS link to posts in {viewNames[view]} of this karma and above.</DialogContentText>
              <RadioGroup
                value={threshold}
                onChange={ (event, value) => this.selectThreshold(value) }
                className={classes.thresholdSelector}
              >
                { [2, 30, 45, 75].map(t => t.toString()).map(threshold =>
                  <FormControlLabel
                      control={<Radio />}
                      label={threshold}
                      value={threshold}
                      key={`labelKarmaThreshold${threshold}`}
                      className={classes.thresholdButton} />
                ) }
              </RadioGroup>
              <DialogContentText className={classes.estimate}>
                That's roughly { postsPerWeek[threshold] } posts per week ({ hoursPerWeek[threshold] } of reading)
              </DialogContentText>
            </div>,

            <TextField
              className={classes.RSSLink}
              label="RSS Link"
              onFocus={this.autoselectRSSLink}
              onClick={this.autoselectRSSLink}
              value={rssTermsToUrl(this.rssTerms())}
              key="rssLinkTextField"
              readOnly
              fullWidth />
          ] }

          { method === "email" && [
            viewSelector,
            !!currentUser ? (
              [
                !this.emailFeedExists(view) && <DialogContentText key="dialogNoFeed" className={classes.errorMsg}>
                  Sorry, there's currently no email feed for {viewNames[view]}.
                </DialogContentText>,
                subscribedByEmail && !Users.emailAddressIsVerified(currentUser) && <DialogContentText key="dialogCheckForVerification" className={classes.infoMsg}>
                  We need to confirm your email address. We sent a link to {currentUser.email}; click the link to activate your subscription.
                </DialogContentText>
              ]
            ) : (
              <DialogContentText key="dialogPleaseLogIn" className={classes.errorMsg}>
                You need to <a className={classes.link} href="/login">log in</a> to subscribe via Email
              </DialogContentText>
            )
          ] }
        </DialogContent>
        <DialogActions>
          { method === "rss" &&
            <CopyToClipboard
              text={rssTermsToUrl(this.rssTerms())}
              onCopy={ (text, result) => this.setState({ copiedRSSLink: result }) }
            >
              <Button color="primary">{copiedRSSLink ? "Copied!" : "Copy Link"}</Button>
            </CopyToClipboard> }
          { method === "email" &&
            (this.isAlreadySubscribed()
              ? <Button color="primary" disabled={true}>
                  You are already subscribed to this feed.
                </Button>
              : <Button
                  color="primary"
                  onClick={ () => this.subscribeByEmail() }
                  disabled={!this.emailFeedExists(view) || subscribedByEmail || !currentUser}
                >{subscribedByEmail ? "Subscribed!" : "Subscribe to Feed"}</Button>
            )
          }
          <Button onClick={onClose}>Close</Button>
        </DialogActions>
      </Dialog>
    );
  }
}

const withEditOptions = {
  collection: Users,
  fragmentName: 'UsersCurrent',
};

<<<<<<< HEAD
export default defineComponent({
  name: "SubscribeDialog",
  component: SubscribeDialog,
  styles: styles,
  hocs: [ withMobileDialog(), withCurrentUser, [withEdit, withEditOptions] ]
});
=======
registerComponent("SubscribeDialog", SubscribeDialog,
  withMobileDialog(),
  withUser,
  [withEdit, withEditOptions],
  withStyles(styles, { name: "SubscribeDialog" }));
>>>>>>> e9138743
<|MERGE_RESOLUTION|>--- conflicted
+++ resolved
@@ -1,9 +1,5 @@
 import React, { Component } from 'react';
-<<<<<<< HEAD
-import { Components, withCurrentUser, withEdit } from 'meteor/vulcan:core';
-=======
-import { Components, registerComponent, withEdit } from 'meteor/vulcan:core';
->>>>>>> e9138743
+import { Components, withEdit } from 'meteor/vulcan:core';
 import Users from 'meteor/vulcan:users';
 import { rssTermsToUrl } from "meteor/example-forum";
 import { CopyToClipboard } from 'react-copy-to-clipboard';
@@ -23,11 +19,8 @@
 import MenuItem from '@material-ui/core/MenuItem';
 import Select from '@material-ui/core/Select';
 import withMobileDialog from '@material-ui/core/withMobileDialog';
-<<<<<<< HEAD
 import defineComponent from '../../lib/defineComponent';
-=======
 import withUser from '../common/withUser';
->>>>>>> e9138743
 
 const styles = theme => ({
   thresholdSelector: {
@@ -310,17 +303,9 @@
   fragmentName: 'UsersCurrent',
 };
 
-<<<<<<< HEAD
 export default defineComponent({
   name: "SubscribeDialog",
   component: SubscribeDialog,
   styles: styles,
-  hocs: [ withMobileDialog(), withCurrentUser, [withEdit, withEditOptions] ]
-});
-=======
-registerComponent("SubscribeDialog", SubscribeDialog,
-  withMobileDialog(),
-  withUser,
-  [withEdit, withEditOptions],
-  withStyles(styles, { name: "SubscribeDialog" }));
->>>>>>> e9138743
+  hocs: [ withMobileDialog(), withUser, [withEdit, withEditOptions] ]
+});