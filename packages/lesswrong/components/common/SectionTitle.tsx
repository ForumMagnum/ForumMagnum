--- conflicted
+++ resolved
@@ -79,14 +79,7 @@
   )
 }
 
-<<<<<<< HEAD
-const SectionTitleComponent = registerComponent('SectionTitle', SectionTitle, {
-  styles,
-  stylePriority: -1,
-});
-=======
 const SectionTitleComponent = registerComponent('SectionTitle', SectionTitle, {styles, stylePriority: -1});
->>>>>>> b9a4240a
 
 declare global {
   interface ComponentTypes {
