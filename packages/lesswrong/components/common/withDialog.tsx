import React, { useMemo, useCallback, useState } from 'react';
import { Components } from '../../lib/vulcan-lib';
import ClickAwayListener from '@material-ui/core/ClickAwayListener';
import { hookToHoc } from '../../lib/hocUtils';
import { useTracking } from '../../lib/analyticsEvents';

export interface OpenDialogContextType {
  openDialog: <T extends keyof ComponentTypes>({componentName, componentProps, noClickawayCancel}: {
    componentName: T,
    componentProps?: Omit<React.ComponentProps<typeof Components[T]>,"onClose"|"classes">,
    noClickawayCancel?: boolean,
  }) => void,
  closeDialog: ()=>void,
}
export const OpenDialogContext = React.createContext<OpenDialogContextType|null>(null);


export const DialogManager = ({children}: {
  children: React.ReactNode,
}) => {
  const [componentName,setComponentName] = useState<keyof ComponentTypes|null>(null);
  const [componentProps,setComponentProps] = useState<any>(null);
  const [noClickawayCancel,setNoClickawayCancel] = useState<any>(false);
  const {captureEvent} = useTracking();
  const isOpen = !!componentName;
  
  const closeDialog = useCallback(() => {
<<<<<<< HEAD
    // (typeof componentProps.onClose === 'function') && componentProps.onClose()
=======
>>>>>>> 3e271e73
    captureEvent("dialogBox", {open: false, dialogName: componentName})
    setComponentName(null);
    setComponentProps(null);
  }, [captureEvent, componentName]);

  const ModalComponent = isOpen ? (Components[componentName as string]) : null;
  
  const providedContext = useMemo((): OpenDialogContextType => ({
    openDialog: ({componentName, componentProps, noClickawayCancel}) => {
      captureEvent("dialogBox", {open: true, dialogName: componentName})
      setComponentName(componentName);
      setComponentProps(componentProps);
      setNoClickawayCancel(noClickawayCancel||false);
    },
    closeDialog: closeDialog
  }), [captureEvent, closeDialog]);

  const modal = isOpen && <ModalComponent {...componentProps} onClose={closeDialog} />
  const withClickaway = isOpen && (noClickawayCancel ? modal : <ClickAwayListener onClickAway={closeDialog}>{modal}</ClickAwayListener>);
  return (
    <OpenDialogContext.Provider value={providedContext}>
      {children}
      {isOpen && <span>{withClickaway}</span>}
    </OpenDialogContext.Provider>
  );
}

export const useDialog = (): OpenDialogContextType => {
  const result = React.useContext(OpenDialogContext);
  if (!result) throw new Error("useDialog called but not a descendent of DialogManagerComponent");
  return result;
}
export const withDialog = hookToHoc(useDialog);
export default withDialog;<|MERGE_RESOLUTION|>--- conflicted
+++ resolved
@@ -25,10 +25,6 @@
   const isOpen = !!componentName;
   
   const closeDialog = useCallback(() => {
-<<<<<<< HEAD
-    // (typeof componentProps.onClose === 'function') && componentProps.onClose()
-=======
->>>>>>> 3e271e73
     captureEvent("dialogBox", {open: false, dialogName: componentName})
     setComponentName(null);
     setComponentProps(null);
