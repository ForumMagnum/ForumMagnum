import React from 'react';
import { registerComponent } from '../lib/vulcan-lib/components';
import { useSubscribedLocation } from '../lib/routeUtil';
import { getReviewPhase, reviewResultsPostPath } from '../lib/reviewUtils';
import { defineStyles, useStyles } from './hooks/useStyles';
import { Link } from '../lib/reactRouterWrapper';
import ReviewVotingCanvas from "./review/ReviewVotingCanvas";
import CloudinaryImage2 from "./common/CloudinaryImage2";
<<<<<<< HEAD
import { isHomeRoute } from '@/lib/routeChecks';
=======
import Inkhaven2025Banner from './seasonal/Inkhaven2025';
>>>>>>> 5c284851

const styles = defineStyles("LWBackgroundImage", (theme: ThemeType) => ({
  root: {
    position: 'absolute',
    top: 0,
    right: 0,
  },
  backgroundImage: {
    position: 'absolute',
    width: '57vw',
    maxWidth: '1000px',
    top: '-70px',
    right: '-334px',
    '-webkit-mask-image': `radial-gradient(ellipse at center top, ${theme.palette.text.alwaysBlack} 55%, transparent 70%)`,
    
    [theme.breakpoints.up(2000)]: {
      right: '0px',
    }
  },
  reviewResultsImage: {
    position: 'absolute',
    width: '57vw',
    maxWidth: '1000px',
    top: '-70px',
    right: '-334px',
    '-webkit-mask-image': `radial-gradient(ellipse at center top, ${theme.palette.text.alwaysBlack} 55%, transparent 70%)`,
  },
  imageColumn: {
    position: 'absolute',
    top: 0,
    right: 0,
    height: "100vh",
    width: '57vw',
    [theme.breakpoints.down('sm')]: {
      display: 'none'
    },
  },
  reviewVotingCanvas: {
    position: 'absolute',
    width: '57vw',
    height: '100vh',
    '& img': {
      width: '100%',
      height: '100vh',
      position: 'relative',
      right: -40,
      objectFit: 'cover',
    },
    maxWidth: '1000px',
    top: '-57px',
    right: '-334px',
    '-webkit-mask-image': `radial-gradient(ellipse at center top, ${theme.palette.text.alwaysBlack} 55%, transparent 70%)`,
    
    [theme.breakpoints.up(2000)]: {
      right: '0px',
    }
  },
  votingResultsLink: {
    position: 'relative',
    zIndex: theme.zIndexes.reviewVotingCanvas,
    top: 715,
    right: 250,
    width: 200,
    opacity: .6,
    textAlign: 'center',
    display: 'block',
    '&:hover': {
      opacity: .4,
    },
    [theme.breakpoints.down(1600)]: {
      right: 100,
      top: 690
    },
    [theme.breakpoints.down(1400)]: {
      right: 35,
      top: 650
    },
    '& h1': {
      ...theme.typography.headerStyle,
      fontSize: '2.8rem',
      lineHeight: '2.6rem',
      fontWeight: 600,
      marginTop: 20,
      marginBottom: 0,
    },
    '& h3': {
      ...theme.typography.commentStyle,
      fontSize: '1.4rem',
      lineHeight: '1.2',
      marginTop: 16,
      marginBottom: 6,
      fontStyle: 'italic',
      opacity: .5,
    }
  }
}));

export const LWBackgroundImage = ({standaloneNavigation}: {
  standaloneNavigation: boolean,
}) => {
  const classes = useStyles(styles);
  // TODO: figure out if using usePathname directly is safe or better (concerns about unnecessary rerendering, idk; my guess is that with Next if the pathname changes we're rerendering everything anyways?)
  const { pathname } = useSubscribedLocation();
  // const pathname = usePathname();
  const isHomePage = isHomeRoute(pathname);

  const defaultImage = standaloneNavigation ? <div className={classes.imageColumn}> 
    {/* Background image shown in the top-right corner of LW. The
    * loading="lazy" prevents downloading the image if the
    * screen-size is such that the image will be hidden by a
    * breakpoint. */}
    <CloudinaryImage2
      loading="lazy"
      className={classes.backgroundImage}
      publicId="ohabryka_Topographic_aquarelle_book_cover_by_Thomas_W._Schaller_f9c9dbbe-4880-4f12-8ebb-b8f0b900abc1_m4k6dy_734413"
      darkPublicId={"ohabryka_Topographic_aquarelle_book_cover_by_Thomas_W._Schaller_f9c9dbbe-4880-4f12-8ebb-b8f0b900abc1_m4k6dy_734413_copy_lnopmw"}
    />
  </div> : null

  const reviewCompleteImage = <div>
      <Link className={classes.votingResultsLink} to={reviewResultsPostPath}>
        <h1>Thank YOU for Voting!</h1>
        <h3>View Results</h3>
      </Link>
      <CloudinaryImage2
        loading="lazy"
        className={classes.reviewResultsImage}
        publicId="happyWizard_mmmnjx"
        darkPublicId={"happyWizard_mmmnjx"}
      />
  </div>

  let homePageImage = defaultImage
  if (getReviewPhase() === 'VOTING') homePageImage = <ReviewVotingCanvas />
  if (getReviewPhase() === 'RESULTS') homePageImage = reviewCompleteImage
  
  return <div className={classes.root}>
<<<<<<< HEAD
    {isHomePage ? homePageImage : defaultImage}
=======
    {currentRoute?.name === 'home' ? <Inkhaven2025Banner /> : defaultImage}
>>>>>>> 5c284851
  </div>;
}

export default registerComponent('LWBackgroundImage', LWBackgroundImage, {
  areEqual: "auto",
});

<|MERGE_RESOLUTION|>--- conflicted
+++ resolved
@@ -6,11 +6,8 @@
 import { Link } from '../lib/reactRouterWrapper';
 import ReviewVotingCanvas from "./review/ReviewVotingCanvas";
 import CloudinaryImage2 from "./common/CloudinaryImage2";
-<<<<<<< HEAD
 import { isHomeRoute } from '@/lib/routeChecks';
-=======
 import Inkhaven2025Banner from './seasonal/Inkhaven2025';
->>>>>>> 5c284851
 
 const styles = defineStyles("LWBackgroundImage", (theme: ThemeType) => ({
   root: {
@@ -148,11 +145,7 @@
   if (getReviewPhase() === 'RESULTS') homePageImage = reviewCompleteImage
   
   return <div className={classes.root}>
-<<<<<<< HEAD
-    {isHomePage ? homePageImage : defaultImage}
-=======
-    {currentRoute?.name === 'home' ? <Inkhaven2025Banner /> : defaultImage}
->>>>>>> 5c284851
+    {isHomePage ? <Inkhaven2025Banner /> : defaultImage}
   </div>;
 }
 
