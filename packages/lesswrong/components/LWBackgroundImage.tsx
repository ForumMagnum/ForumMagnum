--- conflicted
+++ resolved
@@ -107,15 +107,10 @@
   standaloneNavigation: boolean,
 }) => {
   const classes = useStyles(styles);
-<<<<<<< HEAD
   // TODO: figure out if using usePathname directly is safe or better (concerns about unnecessary rerendering, idk; my guess is that with Next if the pathname changes we're rerendering everything anyways?)
   const { pathname } = useSubscribedLocation();
   // const pathname = usePathname();
   const isHomePage = isHomeRoute(pathname);
-  const hideIfAnyoneBuildsItSplash = useHideIfAnyoneBuildsItSplash();
-=======
-  const { currentRoute } = useSubscribedLocation();
->>>>>>> 3c0ffbe7
 
   const defaultImage = standaloneNavigation ? <div className={classes.imageColumn}> 
     {/* Background image shown in the top-right corner of LW. The
@@ -147,13 +142,6 @@
   if (getReviewPhase() === 'VOTING') homePageImage = <ReviewVotingCanvas />
   if (getReviewPhase() === 'RESULTS') homePageImage = reviewCompleteImage
 
-<<<<<<< HEAD
-  if (new Date() < bookPromotionEndDate && isHomePage && !hideIfAnyoneBuildsItSplash) {
-    return <IfAnyoneBuildsItSplash />
-  }
-
-=======
->>>>>>> 3c0ffbe7
   return <div className={classes.root}>
     {isHomePage ? homePageImage : defaultImage}
   </div>;
