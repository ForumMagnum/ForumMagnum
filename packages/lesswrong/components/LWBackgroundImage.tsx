import React from 'react';
import { Components, registerComponent } from '../lib/vulcan-lib/components';
import { useLocation } from '../lib/routeUtil';
import { getReviewPhase, reviewResultsPostPath } from '../lib/reviewUtils';
import { defineStyles, useStyles } from './hooks/useStyles';
import { Link } from '../lib/reactRouterWrapper';
<<<<<<< HEAD
import { useTheme } from './themes/useTheme';
=======
import LessOnline2025Banner from './seasonal/LessOnline2025Banner';
>>>>>>> 312580a4

const styles = defineStyles("LWBackgroundImage", (theme: ThemeType) => ({
  root: {
    position: 'absolute',
    right: 0,
  },
  backgroundImage: {
    position: 'absolute',
    width: '57vw',
    maxWidth: '1000px',
    top: '-70px',
    right: '-334px',
    '-webkit-mask-image': `radial-gradient(ellipse at center top, ${theme.palette.text.alwaysBlack} 55%, transparent 70%)`,

    ...(theme.themeOptions.name === 'ghiblify' && {
      right: 0,
      '-webkit-mask-image': `radial-gradient(ellipse at right top, ${theme.palette.text.alwaysBlack} 55%, transparent 70%)`,
    }),
    
    [theme.breakpoints.up(2000)]: {
      right: '0px',
    }
  },
  reviewResultsImage: {
    position: 'absolute',
    width: '57vw',
    maxWidth: '1000px',
    top: '-70px',
    right: '-334px',
    '-webkit-mask-image': `radial-gradient(ellipse at center top, ${theme.palette.text.alwaysBlack} 55%, transparent 70%)`,
  },
  imageColumn: {
    position: 'absolute',
    top: 0,
    right: 0,
    height: "100vh",
    width: '57vw',
    ['@media(max-width: 1000px)']: {
      display: 'none'
    },
  },
  reviewVotingCanvas: {
    position: 'absolute',
    width: '57vw',
    height: '100vh',
    '& img': {
      width: '100%',
      height: '100vh',
      position: 'relative',
      right: -40,
      objectFit: 'cover',
    },
    maxWidth: '1000px',
    top: '-57px',
    right: '-334px',
    '-webkit-mask-image': `radial-gradient(ellipse at center top, ${theme.palette.text.alwaysBlack} 55%, transparent 70%)`,
    
    [theme.breakpoints.up(2000)]: {
      right: '0px',
    }
  },
  votingResultsLink: {
    position: 'relative',
    zIndex: theme.zIndexes.reviewVotingCanvas,
    top: 715,
    right: 250,
    width: 200,
    opacity: .6,
    textAlign: 'center',
    display: 'block',
    '&:hover': {
      opacity: .4,
    },
    [theme.breakpoints.down(1600)]: {
      right: 100,
      top: 690
    },
    [theme.breakpoints.down(1400)]: {
      right: 35,
      top: 650
    },
    '& h1': {
      ...theme.typography.headerStyle,
      fontSize: '2.8rem',
      lineHeight: '2.6rem',
      fontWeight: 600,
      marginTop: 20,
      marginBottom: 0,
    },
    '& h3': {
      ...theme.typography.commentStyle,
      fontSize: '1.4rem',
      lineHeight: '1.2',
      marginTop: 16,
      marginBottom: 6,
      fontStyle: 'italic',
      opacity: .5,
    }
  }
}));

export const LWBackgroundImage = ({standaloneNavigation}: {
  standaloneNavigation: boolean,
}) => {
  const classes = useStyles(styles);
  const { ReviewVotingCanvas, CloudinaryImage2 } = Components
  const { currentRoute } = useLocation();
  const theme = useTheme();

  const defaultImage = standaloneNavigation ? <div className={classes.imageColumn}> 
    {/* Background image shown in the top-right corner of LW. The
    * loading="lazy" prevents downloading the image if the
    * screen-size is such that the image will be hidden by a
    * breakpoint. */}
    {theme.themeOptions.name === 'ghiblify'
      ? <img
          loading="lazy"
          className={classes.backgroundImage}
          src="/landscape.jpg"
        />
      : <CloudinaryImage2
          loading="lazy"
          className={classes.backgroundImage}
          publicId="ohabryka_Topographic_aquarelle_book_cover_by_Thomas_W._Schaller_f9c9dbbe-4880-4f12-8ebb-b8f0b900abc1_m4k6dy_734413"
          darkPublicId={"ohabryka_Topographic_aquarelle_book_cover_by_Thomas_W._Schaller_f9c9dbbe-4880-4f12-8ebb-b8f0b900abc1_m4k6dy_734413_copy_lnopmw"}
        />
    }
  </div> : null

  const reviewCompleteImage = <div>
      <Link className={classes.votingResultsLink} to={reviewResultsPostPath}>
        <h1>Thank YOU for Voting!</h1>
        <h3>View Results</h3>
      </Link>
      <CloudinaryImage2
        loading="lazy"
        className={classes.reviewResultsImage}
        publicId="happyWizard_mmmnjx"
        darkPublicId={"happyWizard_mmmnjx"}
      />
  </div>

  let homePageImage = defaultImage
  if (getReviewPhase() === 'VOTING') homePageImage = <ReviewVotingCanvas />
  if (getReviewPhase() === 'RESULTS') homePageImage = reviewCompleteImage

  // TODO: comment this out after we're done with LessOnline banner
  const priceIncreaseDate = new Date('2025-04-02T08:00:00Z')
  if (new Date() < priceIncreaseDate) {
    homePageImage = <LessOnline2025Banner priceIncreaseDate={priceIncreaseDate} />
  }

  return <div className={classes.root}>
    {currentRoute?.name === 'home' ? homePageImage : defaultImage}
  </div>;
}

const LWBackgroundImageComponent = registerComponent('LWBackgroundImage', LWBackgroundImage);

declare global {
  interface ComponentTypes {
    LWBackgroundImage: typeof LWBackgroundImageComponent
  }
}<|MERGE_RESOLUTION|>--- conflicted
+++ resolved
@@ -4,11 +4,8 @@
 import { getReviewPhase, reviewResultsPostPath } from '../lib/reviewUtils';
 import { defineStyles, useStyles } from './hooks/useStyles';
 import { Link } from '../lib/reactRouterWrapper';
-<<<<<<< HEAD
 import { useTheme } from './themes/useTheme';
-=======
 import LessOnline2025Banner from './seasonal/LessOnline2025Banner';
->>>>>>> 312580a4
 
 const styles = defineStyles("LWBackgroundImage", (theme: ThemeType) => ({
   root: {
