--- conflicted
+++ resolved
@@ -8,11 +8,7 @@
   return <div>
     <CKEditor
       editor={ CommentEditor }
-<<<<<<< HEAD
-      data="Start writing here"
-=======
       data={data}
->>>>>>> 71955362
       onInit={ editor => {
           // Uncomment the line below and the import above to activate the debugger
           // CKEditorInspector.attach(editor)
