--- conflicted
+++ resolved
@@ -40,14 +40,9 @@
 }
 
 const forumIncludeExtra = {
-<<<<<<< HEAD
-  LessWrong: {humanName: 'Include Personal', machineName: 'includePersonal'},
-  AlignmentForum: {humanName: 'Include Personal', machineName: 'includePersonal'},
-=======
   LessWrong: {humanName: 'Include Personal Blogposts', machineName: 'includePersonal'},
   AlignmentForum: {humanName: 'Include Personal Blogposts', machineName: 'includePersonal'},
->>>>>>> f6e71c85
-  EAForum: {humanName: 'Include Community', machineName: 'includeMeta'},
+  EAForum: {humanName: 'Include Community Posts', machineName: 'includeMeta'},
 }
 
 const includeExtra = forumIncludeExtra[getSetting('forumType', 'LessWrong')]
