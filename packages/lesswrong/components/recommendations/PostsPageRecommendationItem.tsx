--- conflicted
+++ resolved
@@ -84,22 +84,11 @@
   classes: ClassesType,
 }) => {
   const postLink = postGetPageUrl(post, false, post.canonicalSequence?._id);
-<<<<<<< HEAD
-  const {onClick: onClickCell} = useClickableCell(postLink);
+  const {onClick: onClickCell} = useClickableCell({href: postLink});
   const {ref, onClick} = useRecommendationAnalytics(
     post._id,
     onClickCell,
     disableAnalytics,
-=======
-  const {onClick} = useClickableCell({href: postLink});
-  const [observeRecommendation] = useMutation(
-    observeRecommendationMutation,
-    {errorPolicy: "all"},
-  );
-  const [clickRecommendation] = useMutation(
-    clickRecommendationMutation,
-    {errorPolicy: "all"},
->>>>>>> 910fe525
   );
 
   const {
