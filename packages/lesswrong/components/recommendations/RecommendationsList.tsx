import React from 'react';
import { Components, registerComponent } from '../../lib/vulcan-lib';
<<<<<<< HEAD
=======
import { useCurrentUser } from '../common/withUser';
>>>>>>> 370703a3
import { withRecommendations } from './withRecommendations';
import { siteNameWithArticleSetting } from '../../lib/instanceSettings';

interface ExternalProps {
  showLoginPrompt?: boolean,
  algorithm: any,
}
interface RecommendationsListProps extends ExternalProps{
  recommendations: Array<PostsList>|null,
  recommendationsLoading: boolean,
}

const RecommendationsList = ({ recommendations, recommendationsLoading, showLoginPrompt=true }: RecommendationsListProps) => {
  const { PostsItem2, PostsLoading } = Components;
  
<<<<<<< HEAD
=======
  const nameWithArticle = siteNameWithArticleSetting.get()
  const capitalizedName = nameWithArticle.charAt(0).toUpperCase() + nameWithArticle.slice(1)

>>>>>>> 370703a3
  if (recommendationsLoading || !recommendations)
    return <PostsLoading/>

  return <div>
    {recommendations.map(post =>
      <PostsItem2 post={post} key={post._id}/>)}
    {recommendations.length===0 &&
      <span>There are no more recommendations left.</span>}
  </div>
}

const RecommendationsListComponent = registerComponent<ExternalProps>('RecommendationsList', RecommendationsList, {
  hocs: [withRecommendations]
});

declare global {
  interface ComponentTypes {
    RecommendationsList: typeof RecommendationsListComponent
  }
}
<|MERGE_RESOLUTION|>--- conflicted
+++ resolved
@@ -1,9 +1,6 @@
 import React from 'react';
 import { Components, registerComponent } from '../../lib/vulcan-lib';
-<<<<<<< HEAD
-=======
 import { useCurrentUser } from '../common/withUser';
->>>>>>> 370703a3
 import { withRecommendations } from './withRecommendations';
 import { siteNameWithArticleSetting } from '../../lib/instanceSettings';
 
@@ -19,12 +16,9 @@
 const RecommendationsList = ({ recommendations, recommendationsLoading, showLoginPrompt=true }: RecommendationsListProps) => {
   const { PostsItem2, PostsLoading } = Components;
   
-<<<<<<< HEAD
-=======
   const nameWithArticle = siteNameWithArticleSetting.get()
   const capitalizedName = nameWithArticle.charAt(0).toUpperCase() + nameWithArticle.slice(1)
 
->>>>>>> 370703a3
   if (recommendationsLoading || !recommendations)
     return <PostsLoading/>
 
