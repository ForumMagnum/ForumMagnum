--- conflicted
+++ resolved
@@ -92,15 +92,6 @@
           </a>
         </SectionFooter>}
       </AnalyticsContext>
-<<<<<<< HEAD
-      
-      {showAllLink && <SectionFooter>
-        <a onClick={this.showAll}>
-          Show All
-        </a>
-      </SectionFooter>}
-=======
->>>>>>> f4b2f84e
     </div>
   }
 }
