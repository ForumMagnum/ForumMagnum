--- conflicted
+++ resolved
@@ -112,11 +112,7 @@
 
   const render = () => {
     const { CurrentSpotlightItem, RecommendationsAlgorithmPicker, SingleColumnSection, SettingsButton,
-<<<<<<< HEAD
-      RecommendationsList, SectionTitle, LWTooltip, CuratedPostsList, Book2020FrontpageWidget } = Components;
-=======
-      RecommendationsList, SectionTitle, LWTooltip, CuratedPostsList, SectionSubtitle, ContinueReadingList, BookmarksList } = Components;
->>>>>>> e6cf16bd
+      RecommendationsList, SectionTitle, LWTooltip, CuratedPostsList, Book2020FrontpageWidget, SectionSubtitle, ContinueReadingList, BookmarksList } = Components;
 
     const settings = getRecommendationSettings({settings: settingsState, currentUser, configName})
     const frontpageRecommendationSettings: RecommendationsAlgorithm = {
