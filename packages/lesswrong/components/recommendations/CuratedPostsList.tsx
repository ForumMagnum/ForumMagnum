--- conflicted
+++ resolved
@@ -14,15 +14,11 @@
   return (
     <AnalyticsContext listContext="curatedPosts" pageSubSectionContext="curatedPosts">
       <Components.PostsList2
-<<<<<<< HEAD
         terms={{
           view: "curated",
-          limit: currentCuratedPostCount,
+          limit: overrideLimit ?? currentCuratedPostCount,
           ...(isEAForum ? {curatedAfter: fiveDaysAgo} : {}),
         }}
-=======
-        terms={{view:"curated", limit: overrideLimit ?? currentCuratedPostCount}}
->>>>>>> ee262894
         showNoResults={false}
         showLoadMore={false}
         hideLastUnread={true}
