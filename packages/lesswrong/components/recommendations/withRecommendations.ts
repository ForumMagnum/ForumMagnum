--- conflicted
+++ resolved
@@ -7,18 +7,7 @@
   recommendationsLoading: boolean,
   recommendations: PostsListWithVotesAndSequence[]|undefined,
 }=> {
-<<<<<<< HEAD
   const {data, loading} = useQuery("RecommendationsQuery", {
-=======
-  const {data, loading} = useQuery(gql`
-    query RecommendationsQuery($count: Int, $algorithm: JSON) {
-      Recommendations(count: $count, algorithm: $algorithm) {
-        ...PostsListWithVotesAndSequence
-      }
-    }
-    ${fragmentTextForQuery("PostsListWithVotesAndSequence")}
-  `, {
->>>>>>> 5350e389
     variables: {
       count: algorithm?.count || 10,
       algorithm: algorithm || defaultAlgorithmSettings,
