--- conflicted
+++ resolved
@@ -42,11 +42,7 @@
     marginLeft: "auto"
   },
   sequenceGrid: {
-<<<<<<< HEAD
-    // marginBottom: 8
-=======
     marginTop: 8
->>>>>>> 478701f9
   },
   loggedOutCustomizeLabel: {
     fontSize: "1rem",
