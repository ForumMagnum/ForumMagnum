--- conflicted
+++ resolved
@@ -87,11 +87,8 @@
   render() {
     const { continueReading, classes, currentUser, configName } = this.props;
     const { showSettings } = this.state
-<<<<<<< HEAD
+
     const { RecommendationsAlgorithmPicker, SectionFooter, SingleColumnSection, SettingsIcon, ContinueReadingList, PostsList2, LoginPopupButton, SectionTitle, SectionSubtitle, SeparatorBullet, BookmarksList, LWTooltip, RecommendationsList } = Components;
-=======
-    const { RecommendationsAlgorithmPicker, SingleColumnSection, SettingsIcon, ContinueReadingList, PostsList2, RecommendationsList, SubscribeWidget, SectionTitle, SectionSubtitle, SeparatorBullet, BookmarksList, LWTooltip } = Components;
->>>>>>> b9801da4
 
     const settings = getRecommendationSettings({settings: this.state.settings, currentUser, configName})
 
@@ -154,33 +151,10 @@
         <FrontpageVotingPhase settings={frontpageRecommendationSettings} />
       </AnalyticsContext> */}
 
-<<<<<<< HEAD
       {/* Disabled during 2018 Review [and coronavirus season] */}
       {currentUser && !settings.hideFrontpage && <AnalyticsContext listContext={"frontpageFromTheArchives"} capturePostItemOnMount>
         <RecommendationsList algorithm={frontpageRecommendationSettings} />
       </AnalyticsContext>}
-=======
-      {/* disabled except during coronavirus times */}
-      {/* <AnalyticsContext pageSectionContext="coronavirusWidget">
-        <div className={classes.subsection}>
-          <CoronavirusFrontpageWidget settings={frontpageRecommendationSettings} />
-        </div>
-      </AnalyticsContext> */}
-
-      {/* Disabled during 2018 Review [and coronavirus season] */}
-      {currentUser && !settings.hideFrontpage && <div className={classes.subsection}>
-        <LWTooltip placement="top-start" title={allTimeTooltip}>
-          <Link to={"/recommendations"}>
-            <SectionSubtitle className={classNames(classes.subtitle, classes.fromTheArchives)} >
-              From the Archives
-            </SectionSubtitle>
-          </Link>
-        </LWTooltip>
-        <AnalyticsContext listContext={"frontpageFromTheArchives"} capturePostItemOnMount>
-          <RecommendationsList algorithm={frontpageRecommendationSettings} />
-        </AnalyticsContext>
-      </div>}
->>>>>>> b9801da4
 
       <AnalyticsContext pageSectionContext={"curatedPosts"}>
         <PostsList2 terms={{view:"curated", limit:3}} showLoadMore={false} hideLastUnread={true}/>
