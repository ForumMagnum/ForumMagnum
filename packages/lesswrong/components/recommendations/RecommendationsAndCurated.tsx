import React, { useState, useCallback } from 'react';
import { Components, registerComponent } from '../../lib/vulcan-lib';
import { useCurrentUser } from '../common/withUser';
import { Link } from '../../lib/reactRouterWrapper';
import classNames from 'classnames';
import { getRecommendationSettings } from './RecommendationsAlgorithmPicker'
import { useContinueReading } from './withContinueReading';
import {AnalyticsContext, useTracking} from "../../lib/analyticsEvents";
import { isLW, isEAForum } from '../../lib/instanceSettings';
import type { RecommendationsAlgorithm } from '../../lib/collections/users/recommendationSettings';
import { useExpandedFrontpageSection } from '../hooks/useExpandedFrontpageSection';
import { SHOW_RECOMMENDATIONS_SECTION_COOKIE } from '../../lib/cookies/cookies';
import { isFriendlyUI } from '../../themes/forumTheme';

export const curatedUrl = "/recommendations"

const styles = (theme: ThemeType): JssStyles => ({
  section: isFriendlyUI ? {} : {
    marginTop: -12,
  },
  continueReadingList: {
    marginBottom: theme.spacing.unit*2,
  },
  subsection: {
    marginBottom: theme.spacing.unit,
  },
  footerWrapper: {
    display: "flex",
    justifyContent: "flex-end",
    marginTop: 12,
    [theme.breakpoints.down('sm')]: {
      justifyContent: "center",
    }
  },
  footer: {
    color: theme.palette.grey[600],
    flexGrow: 1,
    flexWrap: "wrap",
    maxWidth: 450,
    display: "flex",
    justifyContent: "space-around",
  },
  loggedOutFooter: {
    maxWidth: 450,
    marginLeft: "auto"
  },
  largeScreenLoggedOutSequences: {
    marginTop: 2,
    marginBottom: 2,
    [theme.breakpoints.down('sm')]: {
      display: "none",
    },
  },
  smallScreenLoggedOutSequences: {
    [theme.breakpoints.up('md')]: {
      display: "none",
    },
  },
  loggedOutCustomizeLabel: {
    fontSize: "1rem",
    fontStyle: "italic"
  },
  posts: {
    boxShadow: theme.palette.boxShadow.default,
  },
  curated: {
    marginTop: 12
  },
  expandIcon: {
    position: 'relative',
    top: 3,
    left: 10,
    fontSize: 16,
    cursor: 'pointer',
    '&:hover': {
      color: theme.palette.grey[800],
    }
  },
  readMoreLink: {
    fontSize: 14,
    color: theme.palette.grey[600],
    fontWeight: 600,
    '@media (max-width: 350px)': {
      display: 'none'
    },
    ...(isFriendlyUI && {
      "&:hover": {
        color: theme.palette.grey[1000],
        opacity: 1,
      },
    }),
  },
});

const getFrontPageOverwrites = (haveCurrentUser: boolean): Partial<RecommendationsAlgorithm> => {
  if (isFriendlyUI) {
    return {
      method: haveCurrentUser ? 'sample' : 'top',
      count: haveCurrentUser ? 3 : 5
    }
  }
  if (isLW) {
    return {
      lwRationalityOnly: true,
      method: 'sample',
      count: haveCurrentUser ? 3 : 2
    }
  }
  return {
    method: 'sample',
    count: haveCurrentUser ? 3 : 2
  }
}

// NOTE: this component maybe should be deprecated. It first was created for LessWrong, then EA Forum added a bunch of special cases, then LW added
// more special cases. I split it off into a LWRecommendations component, it looks like EA Forum isn't currently using this component. They could either \
// create an EARecommendations component, or we can just delete it.
const RecommendationsAndCurated = ({
  configName,
  classes,
}: {
  configName: string,
  classes: ClassesType,
}) => {
  const {expanded, toggleExpanded} = useExpandedFrontpageSection({
    section: "recommendations",
    onExpandEvent: "recommendationsSectionExpanded",
    onCollapseEvent: "recommendationsSectionCollapsed",
    defaultExpanded: isEAForum ? "loggedOut" : "all",
    cookieName: SHOW_RECOMMENDATIONS_SECTION_COOKIE,
  });

  const currentUser = useCurrentUser();
  const [showSettings, setShowSettings] = useState(false);
  const [settingsState, setSettings] = useState<any>(null);

  const {continueReading} = useContinueReading();
  const { captureEvent } = useTracking({eventProps: {pageSectionContext: "recommendations"}});

  const toggleSettings = useCallback(() => {
    captureEvent("toggleSettings", {action: !showSettings})
    setShowSettings(!showSettings);
  }, [showSettings, captureEvent, setShowSettings]);

  const render = () => {
    const { DismissibleSpotlightItem, RecommendationsAlgorithmPicker, SingleColumnSection, SettingsButton, ContinueReadingList,
      RecommendationsList, SectionTitle, SectionSubtitle, BookmarksList, LWTooltip, CuratedPostsList, ForumIcon } = Components;

    const settings = getRecommendationSettings({settings: settingsState, currentUser, configName})
    const frontpageRecommendationSettings: RecommendationsAlgorithm = {
      ...settings,
      ...getFrontPageOverwrites(!!currentUser)
    }

    const continueReadingTooltip = <div>
      <div>The next posts in sequences you've started reading, but not finished.</div>
    </div>

    const bookmarksTooltip = <div>
      <div>Individual posts that you've {isFriendlyUI ? 'saved' : 'bookmarked'}</div>
      <div><em>(Click to see all)</em></div>
    </div>

    // Disabled during 2018 Review [and coronavirus]
    const recommendationsTooltip = <div>
      <div>
        {isEAForum ?
          'Assorted suggested reading, including some of the ' :
          'Recently curated posts, as well as a random sampling of '}
        top-rated posts of all time
        {settings.onlyUnread && " that you haven't read yet"}.
      </div>
      <div><em>(Click to see more recommendations)</em></div>
    </div>

<<<<<<< HEAD
    const renderBookmarks = ((currentUser?.bookmarkedPostsMetadata?.length || 0) > 0) && !settings.hideBookmarks
    const renderContinueReading = currentUser && ((continueReading?.length||0) > 0) && !settings.hideContinueReading
=======
    const renderBookmarks = !isEAForum && ((currentUser?.bookmarkedPostsMetadata?.length || 0) > 0) && !settings.hideBookmarks
    const renderContinueReading = !isEAForum && currentUser && (continueReading?.length > 0) && !settings.hideContinueReading
>>>>>>> 5350e389
    
    const renderRecommendations = !settings.hideFrontpage

    const bookmarksLimit = (settings.hideFrontpage && settings.hideContinueReading) ? 6 : 3

    const titleText = isEAForum ? "Classic posts" : "Recommendations"
    const titleNode = (
      <div className={classes.title}>
        <SectionTitle
          title={
            <>
              {isEAForum ? (
                <>{ titleText }</>
              ) : (
                <LWTooltip title={recommendationsTooltip} placement="left">
                  <Link to={"/recommendations"}>{titleText}</Link>
                </LWTooltip>
              )}
              {isEAForum && (
                <LWTooltip title={expanded ? "Collapse" : "Expand"} hideOnTouchScreens>
                  <ForumIcon
                    icon={expanded ? "ThickChevronDown" : "ThickChevronRight"}
                    onClick={toggleExpanded}
                    className={classes.expandIcon}
                  />
                </LWTooltip>
              )}
            </>
          }
        >
          {!isEAForum && currentUser && (
            <LWTooltip title="Customize your recommendations">
              <SettingsButton showIcon={false} onClick={toggleSettings} label="Customize" />
            </LWTooltip>
          )}
          {isEAForum && expanded && (
            <Link to="/recommendations" className={classes.readMoreLink}>
              View more
            </Link>
          )}
        </SectionTitle>
      </div>
    );

    const bodyNode = (
      <>
        {isLW && (
          <AnalyticsContext pageSubSectionContext="frontpageCuratedCollections">
            <DismissibleSpotlightItem current />
          </AnalyticsContext>
        )}

        {/*Delete after the dust has settled on other Recommendations stuff*/}
        {!currentUser && isLW && (
          <div>
            {/* <div className={classes.largeScreenLoggedOutSequences}>
            <AnalyticsContext pageSectionContext="frontpageCuratedSequences">
              <CuratedSequences />
            </AnalyticsContext>
          </div>
          <div className={classes.smallScreenLoggedOutSequences}>
            <ContinueReadingList continueReading={continueReading} />
          </div> */}
          </div>
        )}

        <div className={classes.subsection}>
          <div className={classes.posts}>
            {renderRecommendations && (
              <AnalyticsContext
                listContext="frontpageFromTheArchives"
                pageSubSectionContext="frontpageFromTheArchives"
                capturePostItemOnMount
              >
                <RecommendationsList algorithm={frontpageRecommendationSettings} />
              </AnalyticsContext>
            )}
            {!isEAForum && (
              <div className={classes.curated}>
                <CuratedPostsList />
              </div>
            )}
          </div>
        </div>

        {renderContinueReading && (
          <div className={currentUser ? classes.subsection : undefined}>
            <AnalyticsContext pageSubSectionContext="continueReading">
              <LWTooltip placement="top-start" title={continueReadingTooltip}>
                <Link to={"/library"}>
                  <SectionSubtitle className={classNames(classes.subtitle, classes.continueReading)}>
                    Continue Reading
                  </SectionSubtitle>
                </Link>
              </LWTooltip>
              <ContinueReadingList continueReading={continueReading} />
            </AnalyticsContext>
          </div>
        )}

        {renderBookmarks && (
          <div className={classes.subsection}>
            <AnalyticsContext
              pageSubSectionContext="frontpageBookmarksList"
              listContext={"frontpageBookmarksList"}
              capturePostItemOnMount
            >
              <LWTooltip placement="top-start" title={bookmarksTooltip}>
                <Link to={isFriendlyUI ? "/saved" : "/bookmarks"}>
                  <SectionSubtitle>{isFriendlyUI ? "Saved posts" : "Bookmarks"}</SectionSubtitle>
                </Link>
              </LWTooltip>
              <BookmarksList limit={bookmarksLimit} hideLoadMore={true} />
            </AnalyticsContext>
          </div>
        )}

        {/* disabled except during review */}
        {/* <AnalyticsContext pageSectionContext="LessWrong 2018 Review">
          <FrontpageVotingPhase settings={frontpageRecommendationSettings} />
        </AnalyticsContext> */}
      </>
    );

    return <SingleColumnSection className={classes.section}>
      <AnalyticsContext pageSectionContext="recommendations">
        {titleNode}
        {showSettings &&
          <RecommendationsAlgorithmPicker
            configName={configName}
            settings={frontpageRecommendationSettings}
            onChange={(newSettings) => setSettings(newSettings)}
          /> }
        {(expanded || !isEAForum) && bodyNode}
      </AnalyticsContext>
    </SingleColumnSection>
  }

  return render();
}

const RecommendationsAndCuratedComponent = registerComponent("RecommendationsAndCurated", RecommendationsAndCurated, {styles});

declare global {
  interface ComponentTypes {
    RecommendationsAndCurated: typeof RecommendationsAndCuratedComponent
  }
}<|MERGE_RESOLUTION|>--- conflicted
+++ resolved
@@ -173,13 +173,8 @@
       <div><em>(Click to see more recommendations)</em></div>
     </div>
 
-<<<<<<< HEAD
-    const renderBookmarks = ((currentUser?.bookmarkedPostsMetadata?.length || 0) > 0) && !settings.hideBookmarks
-    const renderContinueReading = currentUser && ((continueReading?.length||0) > 0) && !settings.hideContinueReading
-=======
-    const renderBookmarks = !isEAForum && ((currentUser?.bookmarkedPostsMetadata?.length || 0) > 0) && !settings.hideBookmarks
-    const renderContinueReading = !isEAForum && currentUser && (continueReading?.length > 0) && !settings.hideContinueReading
->>>>>>> 5350e389
+    const renderBookmarks = !isEAForum && ((currentUser?.bookmarkedPostsMetadata?.length ?? 0) > 0) && !settings.hideBookmarks
+    const renderContinueReading = !isEAForum && currentUser && ((continueReading?.length ?? 0) > 0) && !settings.hideContinueReading
     
     const renderRecommendations = !settings.hideFrontpage
 
