--- conflicted
+++ resolved
@@ -11,8 +11,6 @@
 import Hidden from '@material-ui/core/Hidden';
 export const curatedUrl = "/allPosts?filter=curated&sortedBy=new&timeframe=allTime"
 
-export const curatedUrl = "/allPosts?filter=curated&sortedBy=new&timeframe=allTime"
-
 const styles = theme => ({
   section: {
     marginTop: -12,
@@ -97,11 +95,7 @@
   render() {
     const { continueReading, classes, currentUser, configName } = this.props;
     const { showSettings } = this.state
-<<<<<<< HEAD
-    const { RecommendationsAlgorithmPicker, SingleColumnSection, SettingsIcon, ContinueReadingList, PostsList2, RecommendationsList, SectionTitle, SectionSubtitle, BookmarksList, LWTooltip } = Components;
-=======
     const { SequencesGridWrapper, RecommendationsAlgorithmPicker, SingleColumnSection, SettingsButton, ContinueReadingList, PostsList2, RecommendationsList, SectionTitle, SectionSubtitle, BookmarksList, LWTooltip } = Components;
->>>>>>> f4b2f84e
 
     const settings = getRecommendationSettings({settings: this.state.settings, currentUser, configName})
 
@@ -132,15 +126,6 @@
     }
 
     const renderBookmarks = ((currentUser?.bookmarkedPostsMetadata?.length || 0) > 0) && !settings.hideBookmarks
-<<<<<<< HEAD
-    const renderContinueReading = (continueReading?.length > 0) && !settings.hideContinueReading
-
-    return <SingleColumnSection className={classes.section}>
-      <SectionTitle title="Recommendations">
-        {currentUser && <LWTooltip title="Customize your recommendations">
-          <SettingsIcon onClick={this.toggleSettings} label="Settings"/>
-        </LWTooltip>}
-=======
     const renderContinueReading = currentUser && (continueReading?.length > 0) && !settings.hideContinueReading
  
     return <SingleColumnSection className={classes.section}>
@@ -152,7 +137,6 @@
             <SettingsButton showIcon={false} onClick={this.toggleSettings} label="Customize"/>
           </LWTooltip>
         }
->>>>>>> f4b2f84e
       </SectionTitle>
 
       {showSettings &&
@@ -226,38 +210,6 @@
           <CoronavirusFrontpageWidget settings={frontpageRecommendationSettings} />
         </div>
       </AnalyticsContext> */}
-<<<<<<< HEAD
-
-      {/* Disabled during 2018 Review [and coronavirus season] */}
-      {currentUser && !settings.hideFrontpage && <div className={classes.subsection}>
-        <LWTooltip placement="top-start" title={allTimeTooltip}>
-          <Link to={"/recommendations"}>
-            <SectionSubtitle className={classNames(classes.subtitle, classes.fromTheArchives)} >
-              From the Archives
-            </SectionSubtitle>
-          </Link>
-        </LWTooltip>
-        <AnalyticsContext listContext={"frontpageFromTheArchives"} capturePostItemOnMount>
-          <RecommendationsList algorithm={frontpageRecommendationSettings} />
-        </AnalyticsContext>
-      </div>}
-
-      <AnalyticsContext pageSectionContext={"curatedPosts"}>
-        <div className={classes.subsection}>
-          <LWTooltip placement="top-start" title={curatedTooltip}>
-            <Link to={curatedUrl}>
-              <SectionSubtitle className={classes.subtitle}>
-                Recently Curated
-              </SectionSubtitle>
-            </Link>
-          </LWTooltip>
-          <AnalyticsContext listContext={"curatedPosts"}>
-            <PostsList2 terms={{view:"curated", limit:3}} showLoadMore={false} hideLastUnread={true}/>
-          </AnalyticsContext>
-        </div>
-      </AnalyticsContext>
-=======
->>>>>>> f4b2f84e
     </SingleColumnSection>
   }
 }
