--- conflicted
+++ resolved
@@ -1,11 +1,5 @@
-<<<<<<< HEAD
-import { gql } from '@apollo/client';
-import { useQuery } from "@/lib/crud/useQuery";
-import { fragmentTextForQuery } from '../../lib/vulcan-lib/fragments';
-=======
 import { useQuery } from "@/lib/crud/useQuery";
 import { gql } from '@/lib/generated/gql-codegen';
->>>>>>> 822e601a
 
 export const useContinueReading = () => {
   const continueReadingQuery = gql(`
