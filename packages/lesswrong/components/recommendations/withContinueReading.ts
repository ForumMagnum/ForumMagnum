<<<<<<< HEAD
import { useQuery } from '../../lib/crud/useQuery';
import { getFragment } from '../../lib/vulcan-lib';

export const useContinueReading = () => {
  const { data, loading, error } = useQuery("ContinueReadingQuery", {
=======
import { useQuery, gql } from '@apollo/client';
import { fragmentTextForQuery } from '../../lib/vulcan-lib/fragments';

export const useContinueReading = (): {
  continueReading: Array<{
    sequence: SequenceContinueReadingFragment,
    collection: CollectionContinueReadingFragment,
    nextPost: PostsList,
    numRead: number,
    numTotal: number,
    lastReadTime: Date,
  }>,
  loading: boolean,
  error: any,
}=> {
  const continueReadingQuery = gql`
    query ContinueReadingQuery {
      ContinueReading {
        sequence {
          ...SequenceContinueReadingFragment
        }
        collection {
          ...CollectionContinueReadingFragment
        }
        nextPost {
          ...PostsList
        }
        numRead
        numTotal
        lastReadTime
      }
    }
    ${fragmentTextForQuery(["SequenceContinueReadingFragment","CollectionContinueReadingFragment","PostsList"])}
  `;
  
  const { data, loading, error } = useQuery(continueReadingQuery, {
>>>>>>> 5350e389
    ssr: true,
  });
  
  return {
    continueReading: data?.ContinueReading,
    loading, error
  };
}<|MERGE_RESOLUTION|>--- conflicted
+++ resolved
@@ -1,47 +1,18 @@
-<<<<<<< HEAD
 import { useQuery } from '../../lib/crud/useQuery';
-import { getFragment } from '../../lib/vulcan-lib';
-
-export const useContinueReading = () => {
-  const { data, loading, error } = useQuery("ContinueReadingQuery", {
-=======
-import { useQuery, gql } from '@apollo/client';
-import { fragmentTextForQuery } from '../../lib/vulcan-lib/fragments';
 
 export const useContinueReading = (): {
-  continueReading: Array<{
+  continueReading?: Array<{
     sequence: SequenceContinueReadingFragment,
     collection: CollectionContinueReadingFragment,
     nextPost: PostsList,
-    numRead: number,
-    numTotal: number,
-    lastReadTime: Date,
+    numRead: number | null,
+    numTotal: number | null,
+    lastReadTime: Date | null,
   }>,
   loading: boolean,
   error: any,
-}=> {
-  const continueReadingQuery = gql`
-    query ContinueReadingQuery {
-      ContinueReading {
-        sequence {
-          ...SequenceContinueReadingFragment
-        }
-        collection {
-          ...CollectionContinueReadingFragment
-        }
-        nextPost {
-          ...PostsList
-        }
-        numRead
-        numTotal
-        lastReadTime
-      }
-    }
-    ${fragmentTextForQuery(["SequenceContinueReadingFragment","CollectionContinueReadingFragment","PostsList"])}
-  `;
-  
-  const { data, loading, error } = useQuery(continueReadingQuery, {
->>>>>>> 5350e389
+}=> {  
+  const { data, loading, error } = useQuery("ContinueReadingQuery", {
     ssr: true,
   });
   
