--- conflicted
+++ resolved
@@ -79,7 +79,6 @@
     } 
 
     return <SingleColumnSection>
-<<<<<<< HEAD
       <SectionTitle title="Recommendations [Beta]">
         <SettingsIcon onClick={this.toggleSettings}/>
       </SectionTitle>
@@ -105,19 +104,6 @@
           />
         </div>
       </div>}
-=======
-      <SectionTitle title="Recommendations [Beta]" />
-      <Tooltip placement="top-start" title={allTimeTooltip}>
-        <Link className={classNames(classes.subtitle, classes.topUnread)} to={"/recommendations"}>
-          Top Unread Posts <BetaTag />
-        </Link>
-      </Tooltip>
-      <div className={classes.list}>
-        <RecommendationsList
-          algorithm={frontpageRecommendationSettings}
-        />
-      </div>
->>>>>>> 17dcedca
       <Tooltip placement="top-start" title={curatedTooltip}>
         <Link className={classNames(classes.subtitle, classes.curated)} to={"/allPosts?filter=curated&view=new"}>
           Recently Curated
