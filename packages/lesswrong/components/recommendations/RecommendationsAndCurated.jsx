--- conflicted
+++ resolved
@@ -160,11 +160,7 @@
           </SubSection>
       </React.Fragment>}
 
-<<<<<<< HEAD
-      {/* disabled most of the year */}
-=======
       {/* disabled except during review */}
->>>>>>> 30469b19
       {/* <AnalyticsContext pageSectionContext="LessWrong 2018 Review">
         <FrontpageVotingPhase settings={frontpageRecommendationSettings} />
       </AnalyticsContext> */}
