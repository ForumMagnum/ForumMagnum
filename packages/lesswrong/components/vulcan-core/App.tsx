--- conflicted
+++ resolved
@@ -1,22 +1,7 @@
-import React, { useCallback, useEffect, useRef, useState } from 'react';
+import React, { useEffect, useRef } from 'react';
 import moment from 'moment';
-<<<<<<< HEAD
-import React, { PureComponent } from 'react';
-// eslint-disable-next-line no-restricted-imports
-import { withRouter } from 'react-router';
-import { withCurrentUser } from '../../lib/crud/withCurrentUser';
 import { DatabasePublicSetting, localeSetting } from '../../lib/publicSettings';
-import { LocationContext, NavigationContext, parseRoute, ServerRequestStatusContext, SubscribeLocationContext, ServerRequestStatusContextType } from '../../lib/vulcan-core/appContext';
 import { Components, registerComponent, userChangedCallback } from '../../lib/vulcan-lib';
-import type { RouterLocation } from '../../lib/vulcan-lib/routes';
-import { TimeOverride, TimeContext } from '../../lib/utils/timeUtil';
-import type { History } from 'history';
-import { MessageContextProvider } from '../common/FlashMessages';
-=======
-import { DatabasePublicSetting, localeSetting } from '../../lib/publicSettings';
-import { IntlProvider } from '../../lib/vulcan-i18n';
-import { Components, registerComponent, Strings, userChangedCallback } from '../../lib/vulcan-lib';
-import { MessageContext } from '../common/withMessages';
 import { TimeOverride, TimeContext } from '../../lib/utils/timeUtil';
 // eslint-disable-next-line no-restricted-imports
 import { useLocation } from 'react-router';
@@ -29,11 +14,9 @@
   ServerRequestStatusContextType,
 } from '../../lib/vulcan-core/appContext';
 import type { RouterLocation } from '../../lib/vulcan-lib/routes';
->>>>>>> 614724ec
+import { MessageContextProvider } from '../common/FlashMessages';
 
 export const siteImageSetting = new DatabasePublicSetting<string>('siteImage', 'https://res.cloudinary.com/lesswrong-2-0/image/upload/v1654295382/new_mississippi_river_fjdmww.jpg') // An image used to represent the site on social media
-
-type Message = AnyBecauseTodo;
 
 const App = ({serverRequestStatus, timeOverride}: {
   apolloClient: AnyBecauseTodo,
@@ -44,122 +27,14 @@
   const reactDomLocation = useLocation();
   const locationContext = useRef<RouterLocation | null>(null);
   const subscribeLocationContext = useRef<RouterLocation | null>(null);
-  const [messages, setMessages] = useState<Message[]>([]);
 
   const locale = localeSetting.get();
-
-  const flash = useCallback((message: Message) => {
-    setMessages((messages) => [...messages, message]);
-  }, []);
-
-  const clear = useCallback(() => {
-    // When clearing messages, we first set all current messages to have a hide
-    // property and only after 500ms set the array to empty, to allow UI
-    // elements to show a fade-out animation
-    setMessages((messages) => messages.map((message) => ({
-      ...message,
-      hide: true,
-    })));
-    setTimeout(() => setMessages([]), 500);
-  }, []);
 
   useEffect(() => {
     void userChangedCallback.runCallbacks({
       iterator: currentUser,
       properties: [],
     });
-<<<<<<< HEAD
-    const locale = localeSetting.get();
-    moment.locale(locale);
-  }
-
-  UNSAFE_componentWillUpdate(nextProps: AppProps) {
-    if (this.props.currentUser?._id !== nextProps.currentUser?._id) {
-      void userChangedCallback.runCallbacks({
-        iterator: nextProps.currentUser,
-        properties: [],
-      });
-    }
-  }
-  
-  render() {
-    const { currentUser, currentUserLoading, serverRequestStatus, timeOverride } = this.props;
-
-    // Parse the location into a route/params/query/etc.
-    const location = parseRoute({location: this.props.location});
-    
-    if (location.redirected) {
-      return <Components.PermanentRedirect url={location.url}/>
-    }
-    
-    // Reuse the container objects for location and navigation context, so that
-    // they will be reference-stable and won't trigger spurious rerenders.
-    if (!this.locationContext) {
-      this.locationContext = {...location};
-    } else {
-      Object.assign(this.locationContext, location);
-    }
-
-    if (!this.navigationContext) {
-      this.navigationContext = {
-        history: this.props.history
-      };
-    } else {
-      this.navigationContext.history = this.props.history;
-    }
-
-    // subscribeLocationContext changes (by shallow comparison) whenever the
-    // URL changes.
-    // FIXME: Also needs to include changes to hash and to query params
-    if (!this.subscribeLocationContext
-      || this.subscribeLocationContext.pathname != location.pathname
-      || JSON.stringify(this.subscribeLocationContext.query) != JSON.stringify(location.query)
-      || this.subscribeLocationContext.hash != location.hash
-    ) {
-      this.subscribeLocationContext = {...location};
-    } else {
-      Object.assign(this.subscribeLocationContext, location);
-    }
-
-    const { RouteComponent } = location;
-    
-    // If logged in but waiting for currentUser to load, don't render stuff.
-    // (Otherwise the logged-in SSR winds up doing the queries for, and sending
-    // an Apollo cache containing the results of, the union of both logged-in
-    // and logged-out views.)
-    if (currentUserLoading && !currentUser) {
-      return <Components.Loading/>
-    }
-    
-    return (
-      <LocationContext.Provider value={this.locationContext}>
-      <SubscribeLocationContext.Provider value={this.subscribeLocationContext}>
-      <NavigationContext.Provider value={this.navigationContext}>
-      <ServerRequestStatusContext.Provider value={serverRequestStatus||null}>
-      <TimeContext.Provider value={timeOverride}>
-        <MessageContextProvider>
-          <Components.HeadTags image={siteImageSetting.get()} />
-          <Components.ScrollToTop />
-          <Components.Layout currentUser={currentUser}>
-            <RouteComponent />
-          </Components.Layout>
-        </MessageContextProvider>
-      </TimeContext.Provider>
-      </ServerRequestStatusContext.Provider>
-      </NavigationContext.Provider>
-      </SubscribeLocationContext.Provider>
-      </LocationContext.Provider>
-    );
-  }
-}
-
-const AppComponent = registerComponent<ExternalProps>('App', App, {
-  hocs: [
-    withCurrentUser,
-    withRouter,
-  ]
-});
-=======
     moment.locale(locale);
   }, [currentUser, locale]);
 
@@ -209,22 +84,19 @@
       <Components.Loading />
     );
   }
->>>>>>> 614724ec
 
   return (
     <LocationContext.Provider value={locationContext.current}>
     <SubscribeLocationContext.Provider value={subscribeLocationContext.current}>
     <ServerRequestStatusContext.Provider value={serverRequestStatus||null}>
     <TimeContext.Provider value={timeOverride}>
-    <IntlProvider locale={locale} key={locale} messages={Strings[locale]}>
-      <MessageContext.Provider value={{messages, flash, clear}}>
+      <MessageContextProvider>
         <Components.HeadTags image={siteImageSetting.get()} />
         <Components.ScrollToTop />
         <Components.Layout currentUser={currentUser}>
           <location.RouteComponent />
         </Components.Layout>
-      </MessageContext.Provider>
-    </IntlProvider>
+      </MessageContextProvider>
     </TimeContext.Provider>
     </ServerRequestStatusContext.Provider>
     </SubscribeLocationContext.Provider>
@@ -232,11 +104,8 @@
   );
 }
 
-<<<<<<< HEAD
-=======
 const AppComponent = registerComponent('App', App);
 
->>>>>>> 614724ec
 declare global {
   interface ComponentTypes {
     App: typeof AppComponent
