--- conflicted
+++ resolved
@@ -9,13 +9,9 @@
 import {AnalyticsContext} from "../../lib/analyticsEvents";
 import { nofollowKarmaThreshold } from '../../lib/publicSettings';
 import { isEAForum } from '../../lib/instanceSettings';
-<<<<<<< HEAD
 import { HEADER_HEIGHT, MOBILE_HEADER_HEIGHT } from '../common/Header';
 import { isFriendlyUI } from '../../themes/forumTheme';
-=======
-import { EA_FORUM_HEADER_HEIGHT } from '../common/Header';
 import { makeCloudinaryImageUrl } from '../common/CloudinaryImage2';
->>>>>>> 28534848
 
 export const sequencesImageScrim = (theme: ThemeType) => ({
   position: 'absolute',
