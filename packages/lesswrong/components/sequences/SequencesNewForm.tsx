import { Components, registerComponent, getFragment } from '../../lib/vulcan-lib';
import { useMessages } from '../common/withMessages';
import React from 'react';
import { useCurrentUser } from '../common/withUser';
import { legacyBreakpoints } from '../../lib/utils/theme';
<<<<<<< HEAD
import { isFriendlyUI } from '../../themes/forumTheme';
=======
import { forumTypeSetting } from '../../lib/instanceSettings';
import { useNavigate } from '../../lib/reactRouterWrapper';
>>>>>>> 667a3788

// Also used by SequencesEditForm
export const styles = (theme: ThemeType): JssStyles => ({
  sequencesForm: {
    position: "absolute",
    top: 0,
    left: 0,
    width: "100%",
  
    "& .input-title .form-input-errors": {
      backgroundColor: theme.palette.panelBackground.formErrors,
      width: "100%",
      textAlign: "center",
      margin: "0 !important",
  
      "& li": {
        position: "relative",
        left: -230,
        top: 3,
        zIndex: 3,
        [theme.breakpoints.down('sm')]: {
          left: 0,
        }
      }
    },
    
    "& .input-contents": {
      marginTop: 20,
    },
  
    "& .editor-form-component": {
      maxWidth: 650,
      margin: "auto",
      position: "relative",
      padding: 10,
    },
  
    "& .form-input-errors": {
      fontSize: "1em",
      zIndex: 2,
      textAlign: "left",
    },

    '& .form-component-EditorFormComponent': {
      marginTop: 30
    },
  
    "& .vulcan-form": {
      position: "absolute",
      width: "100%",
      paddingBottom: 50,
      overflow: "hidden",
  
      "& .form-input": {
        maxWidth: 640,
        position: "relative !important",
        left: 45,
        marginLeft: "auto",
        marginRight: "auto",
        [theme.breakpoints.down('sm')]: {
          left: 0,
          padding: "0 10px",
        }
      },
      "& .form-input.input-title, &.input-bannerImageId": {
        maxWidth: "100%",
        width: "100%",
        margin: 0,
        left: 0,
        padding: 0,
      },
      "& > form > .form-errors": {
        display: "none",
      },
      "& .form-input.form-component-checkbox > .form-group > label": {
        display: "none",
      },
      "& .form-input.input-bannerImageId": {
        marginTop: 65,
        position: "absolute !important",
        left: 0,
        maxWidth: "100%",
        '& img': {
          width: "100% !important",
          height: "380px !important",
        },
        '& .ImageUpload-root': {
          marginLeft: '0 !important',
          paddingTop: '0 !important'
        },
  
        [theme.breakpoints.down('sm')]: {
          marginTop: 40,
          padding: 0,
        },
        "& .form-input-errors": {
          position: "absolute",
          top: isFriendlyUI ? 84 : 45,
          left: 7,
          textAlign: "left",
        }
      }
    },
  
    "& .form-submit": {
      width: 200,
      margin: "0 auto",
    },
    
    
    "& .input-bannerImageId": {
      "& .image-upload-button": {
        position: "absolute !important",
        left: 15,
        top: 15,
        [theme.breakpoints.down('sm')]: {
          left: 15,
          top: 40,
        },
        [legacyBreakpoints.maxTiny]: {
          left: 12,
          top: 15,
        }
      },
    
      position: "absolute",
      top: 0,
      left: 0,
      width: "100%",
    }
  },
});

const SequencesNewForm = ({ redirect, cancelCallback, removeSuccessCallback, classes }: {
  redirect: any,
  cancelCallback: any,
  removeSuccessCallback: any,
  classes: ClassesType,
}) => {
  const currentUser = useCurrentUser();
  const { flash } = useMessages();
  const navigate = useNavigate();

  if (currentUser) {
    return (
      <div className={classes.sequencesForm}>
        <Components.WrappedSmartForm
          collectionName="Sequences"
          successCallback={(sequence: any) => {
            navigate({pathname: redirect || '/s/' + sequence._id });
            flash({messageString: "Successfully created Sequence", type: "success"});
          }}
          cancelCallback={cancelCallback}
          removeSuccessCallback={removeSuccessCallback}
          prefilledProps={{userId: currentUser._id}}
          queryFragment={getFragment('SequencesEdit')}
          mutationFragment={getFragment('SequencesPageFragment')}
        />
      </div>
    )
  } else {
    return <h3>You must be logged in to create a new sequence.</h3>
  }
}

const SequencesNewFormComponent = registerComponent('SequencesNewForm', SequencesNewForm, {styles});

declare global {
  interface ComponentTypes {
    SequencesNewForm: typeof SequencesNewFormComponent
  }
}<|MERGE_RESOLUTION|>--- conflicted
+++ resolved
@@ -3,12 +3,8 @@
 import React from 'react';
 import { useCurrentUser } from '../common/withUser';
 import { legacyBreakpoints } from '../../lib/utils/theme';
-<<<<<<< HEAD
 import { isFriendlyUI } from '../../themes/forumTheme';
-=======
-import { forumTypeSetting } from '../../lib/instanceSettings';
 import { useNavigate } from '../../lib/reactRouterWrapper';
->>>>>>> 667a3788
 
 // Also used by SequencesEditForm
 export const styles = (theme: ThemeType): JssStyles => ({
