--- conflicted
+++ resolved
@@ -1,10 +1,6 @@
-<<<<<<< HEAD
 import React, { useState, useCallback, useEffect } from 'react';
 import { useABTest } from '../../lib/abTestImpl';
 import { booksProgressBarABTest, collectionsPageABTest } from '../../lib/abTests';
-=======
-import React, { useState, useCallback } from 'react';
->>>>>>> b6948f0f
 import { registerComponent, Components } from '../../lib/vulcan-lib';
 
 const styles = (theme: ThemeType): JssStyles => ({
@@ -43,13 +39,8 @@
   const [edit,setEdit] = useState(false);
 
   const { html = "" } = book.contents || {}
-<<<<<<< HEAD
   const { BooksProgressBar, SingleColumnSection, SectionTitle, SectionButton, LargeSequencesItem,
     SequencesPostsList, Divider, ContentItemBody, ContentStyles, SequencesGrid } = Components
-=======
-  const { SingleColumnSection, SectionTitle, SectionButton, LargeSequencesItem,
-    SequencesPostsList, Divider, ContentItemBody, ContentStyles } = Components
->>>>>>> b6948f0f
   
   const showEdit = useCallback(() => {
     setEdit(true);
@@ -58,7 +49,6 @@
     setEdit(false);
   }, []);
 
-<<<<<<< HEAD
   const useLargeSequencesItem = useABTest(collectionsPageABTest) === "largeSequenceItemGroup";
   const useProgressBar = useABTest(booksProgressBarABTest) === "progressBar";
 
@@ -66,8 +56,6 @@
     refetch?.();
   });
 
-=======
->>>>>>> b6948f0f
   if (edit) {
     return <Components.BooksEditForm
       documentId={book._id}
