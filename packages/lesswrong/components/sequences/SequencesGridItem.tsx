import { Components, registerComponent, } from '../../lib/vulcan-lib';
import NoSSR from 'react-no-ssr';
import React from 'react';
import Typography from '@material-ui/core/Typography';
import { legacyBreakpoints } from '../../lib/utils/theme';
import { useHover } from '../common/withHover';
import classNames from 'classnames';

const styles = theme => ({
  root: {
    ...theme.typography.postStyle,

    width: "calc(33% - 5px)",
    boxShadow: theme.boxShadow,
    paddingBottom: 0,
    marginBottom: 10,
    display: "flex",
    flexDirection: "column",

    "&:hover": {
      boxShadow: "0 1px 3px rgba(0, 0, 0, 0.1)",
      color: "rgba(0,0,0,0.87)",
    },

    [legacyBreakpoints.maxSmall]: {
      width: "335px !important",
    },
    [legacyBreakpoints.maxTiny]: {
      width: "100% !important",
    },
  },

  title: {
    fontSize: 16,
    lineHeight: 1.0,
    maxHeight: 32,
    display: "-webkit-box",
    "-webkit-line-clamp": 2,
    "-webkit-box-orient": "vertical",
    textOverflow: "ellipsis",
    overflow: "hidden",
    fontVariant: "small-caps",
    marginBottom: 0,
    "&:hover": {
      color: "inherit",
      textDecoration: "none",
    }
  },

  draft: {
    textTransform: "uppercase",
    color: "rgba(100, 169, 105, 0.9)",
  },

  author: {
    color: "rgba(0,0,0,0.5)",
  },

  meta: {
    paddingLeft: 12,
    paddingTop: 12,
    paddingRight: 8,
    paddingBottom: 5,
    flexGrow: 1,
    display: "flex",
    flexDirection: "column",
    justifyContent: "center",
    background: "white",
  },
  bookItemStyle: {
    paddingLeft: 0,
    paddingRight: 0
  },
  hiddenAuthor: {
    paddingBottom: 8
  },
  image: {
    backgroundColor: "#eee",
    display: 'block',
    height: 95,
    [legacyBreakpoints.maxSmall]: {
      height: "124px !important",
    },
    "& img": {
      width: "100%",
      height: 95,
      [legacyBreakpoints.maxSmall]: {
        width: "335px !important",
        height: "124px !important",
      },
      [legacyBreakpoints.maxTiny]: {
        width: "100% !important",
      },
    }
  }
})

const SequencesGridItem = ({ sequence, showAuthor=false, classes, bookItemStyle }: {
  sequence: SequencesPageFragment,
  showAuthor?: boolean,
  classes: ClassesType,
  bookItemStyle?: boolean
}) => {
  const getSequenceUrl = () => {
    return '/s/' + sequence._id
  }
  const { hover, anchorEl } = useHover()
  const { PopperCard, SequenceTooltip, LinkCard } = Components;
  const url = getSequenceUrl()
<<<<<<< HEAD
  
=======

>>>>>>> 6b7495ee
  return <LinkCard className={classes.root} to={url} tooltip={sequence.contents.plaintextDescription}>
    <div className={classes.image}>
      <NoSSR>
        <Components.CloudinaryImage
          publicId={sequence.gridImageId || "sequences/vnyzzznenju0hzdv6pqb.jpg"}
          height={124}
          width={315}
        />
      </NoSSR>
    </div>
    <div className={classNames(classes.meta, {[classes.hiddenAuthor]:!showAuthor, [classes.bookItemStyle]: bookItemStyle})}>
      <Typography variant='title' className={classes.title}>
        {sequence.draft && <span className={classes.draft}>[Draft] </span>}
        {sequence.title}
      </Typography>
      { showAuthor &&
        <div className={classes.author}>
          by <Components.UsersName user={sequence.user} />
        </div>}
    </div>
    <PopperCard open={hover} anchorEl={anchorEl}>
      <SequenceTooltip sequence={sequence}/>
    </PopperCard>
  </LinkCard>
}

const SequencesGridItemComponent = registerComponent('SequencesGridItem', SequencesGridItem, {styles});

declare global {
  interface ComponentTypes {
    SequencesGridItem: typeof SequencesGridItemComponent
  }
}
<|MERGE_RESOLUTION|>--- conflicted
+++ resolved
@@ -107,11 +107,7 @@
   const { hover, anchorEl } = useHover()
   const { PopperCard, SequenceTooltip, LinkCard } = Components;
   const url = getSequenceUrl()
-<<<<<<< HEAD
-  
-=======
 
->>>>>>> 6b7495ee
   return <LinkCard className={classes.root} to={url} tooltip={sequence.contents.plaintextDescription}>
     <div className={classes.image}>
       <NoSSR>
