--- conflicted
+++ resolved
@@ -61,11 +61,7 @@
 
   render() {
     const {document, currentUser, loading, classes} = this.props;
-<<<<<<< HEAD
-    const { SingleColumnSection, BooksItem, BooksNewForm, SectionButton } = Components
-=======
     const { SingleColumnSection, BooksItem, BooksNewForm, SectionButton, ContentItemBody } = Components
->>>>>>> 5e0b5390
     if (loading || !document) {
       return <Components.Loading />;
     } else if (this.state.edit) {
