import React, { Component } from 'react';
import { Components, withDocument, registerComponent } from 'meteor/vulcan:core';
import Users from 'meteor/vulcan:users';
import Collections from '../../lib/collections/collections/collection.js';
import Button from '@material-ui/core/Button';
import { Link } from '../../lib/reactRouterWrapper.js';
import withUser from '../common/withUser';
import { withStyles } from '@material-ui/core/styles';
import Typography from '@material-ui/core/Typography';
import { postBodyStyles } from '../../themes/stylePiping'

const styles = theme => ({
  root: {
  },
  header: {
    marginBottom: 50,
  },
  startReadingButton: {
    background: "rgba(0,0,0, 0.05)",

    // TODO: Pick typography for this button. (This is just the typography that
    // Material UI v0 happened to use.)
    fontWeight: 500,
    fontSize: "14px",
    fontFamily: "Roboto, sans-serif",
  },
  title: {
    ...theme.typography.headerStyle,
    fontWeight: "bold",
    textTransform: "uppercase",
    borderTopStyle: "solid",
    borderTopWidth: 4,
    lineHeight: 1,
    paddingTop: 10,
  },
  description: {
    fontSize: 20,
    marginTop: 30,
    marginBottom: 25,
    lineHeight: 1.25,
    maxWidth: 700,
    ...postBodyStyles(theme),
  },
});

class CollectionsPage extends Component {
  constructor(props) {
    super(props);
    this.state = {
      edit: false,
    }
  }

  showEdit = () => {
    this.setState({edit: true})
  }

  showCollection = () => {
    this.setState({edit: false})
  }

  render() {
    const {document, currentUser, loading, classes} = this.props;
<<<<<<< HEAD
    const { TabNavigationMenu, SingleColumnSection, BooksItem, BooksNewForm,
      SectionButton, ContentItemBody } = Components
=======
    const { SingleColumnSection, BooksItem, BooksNewForm, SectionButton } = Components
>>>>>>> 440932c7
    if (loading || !document) {
      return <Components.Loading />;
    } else if (this.state.edit) {
      return <Components.CollectionsEditForm
                documentId={document._id}
                successCallback={this.showCollection}
                cancelCallback={this.showCollection} />
    } else {
      const startedReading = false; //TODO: Check whether user has started reading sequences
      const collection = document;
      const canEdit = Users.canDo(currentUser, 'collections.edit.all') || (Users.canDo(currentUser, 'collections.edit.own') && Users.owns(currentUser, collection))
      const { html = "" } = collection.contents || {}
      return (<div className={classes.root}>
        <SingleColumnSection>
          <div className={classes.header}>
            <Typography variant="display3" className={classes.title}>{collection.title}</Typography>

            {canEdit && <SectionButton><a onClick={this.showEdit}>Edit</a></SectionButton>}

            <div className={classes.description}>
              {html && <ContentItemBody dangerouslySetInnerHTML={{__html: html}}/>}
            </div>

            <Button
              className={classes.startReadingButton}
              component={Link} to={document.firstPageLink}
            >
              {startedReading ? "Continue Reading" : "Start Reading"}
            </Button>
          </div>
        </SingleColumnSection>
        <div>
          {/* For each book, print a section with a grid of sequences */}
          {collection.books.map(book => <BooksItem key={book._id} collection={collection} book={book} canEdit={canEdit} />)}
        </div>
        {canEdit && <SingleColumnSection>
          <BooksNewForm prefilledProps={{collectionId: collection._id}} />
        </SingleColumnSection>}
      </div>);
    }
  }
}

const options = {
  collection: Collections,
  queryName: "CollectionsPageQuery",
  fragmentName: 'CollectionsPageFragment',
  enableTotal: false,
  ssr: true,
};

registerComponent('CollectionsPage', CollectionsPage, [withDocument, options], withUser, withStyles(styles, {name: "CollectionsPage"}));<|MERGE_RESOLUTION|>--- conflicted
+++ resolved
@@ -61,12 +61,7 @@
 
   render() {
     const {document, currentUser, loading, classes} = this.props;
-<<<<<<< HEAD
-    const { TabNavigationMenu, SingleColumnSection, BooksItem, BooksNewForm,
-      SectionButton, ContentItemBody } = Components
-=======
-    const { SingleColumnSection, BooksItem, BooksNewForm, SectionButton } = Components
->>>>>>> 440932c7
+    const { SingleColumnSection, BooksItem, BooksNewForm, SectionButton, ContentItemBody } = Components
     if (loading || !document) {
       return <Components.Loading />;
     } else if (this.state.edit) {
