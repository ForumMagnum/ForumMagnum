import React, { Component } from 'react';
import PropTypes from 'prop-types'
import { Components, withDocument, registerComponent } from 'meteor/vulcan:core';
import Users from 'meteor/vulcan:users';
import Collections from '../../lib/collections/collections/collection.js';
import FlatButton from 'material-ui/FlatButton';
import { Link } from 'react-router';
<<<<<<< HEAD
import defineComponent from '../../lib/defineComponent';
=======
import withUser from '../common/withUser';
>>>>>>> e9138743

class CollectionsPage extends Component {
  constructor(props) {
    super(props);
    this.state = {
      edit: false,
    }
  }

  showEdit = () => {
    this.setState({edit: true})
  }

  showCollection = () => {
    this.setState({edit: false})
  }

  render() {
    const {document, currentUser, loading} = this.props;
    if (loading || !document) {
      return <Components.Loading />;
    } else if (this.state.edit) {
      return <Components.CollectionsEditForm
                documentId={document._id}
                successCallback={this.showCollection}
                cancelCallback={this.showCollection} />
    } else {
      const startedReading = false; //TODO: Check whether user has started reading sequences
      const collection = document;
      const canEdit = Users.canDo(currentUser, 'collections.edit.all') || (Users.canDo(currentUser, 'collections.edit.own') && Users.owns(currentUser, collection))
      return (<div className="collections-page">
        <Components.Section titleComponent={canEdit ? <a onClick={this.showEdit}>edit</a> : null}>
          <div className="collections-header">
            <h1 className="collections-title">{collection.title}</h1>
            <div className="collections-description">
              {collection.htmlDescription && <div className="content-body" dangerouslySetInnerHTML={{__html: collection.htmlDescription}}/>}
            </div>
            <FlatButton backgroundColor="rgba(0,0,0,0.05)" label={startedReading ? "Continue Reading" : "Start Reading"} containerElement={<Link to={document.firstPageLink} />}/>
          </div>
        </Components.Section>
        <div className="collections-page-content">
          {/* For each book, print a section with a grid of sequences */}
          {collection.books.map(book => <Components.BooksItem key={book._id} collection={collection} book={book} canEdit={canEdit} />)}
        </div>
        {canEdit ? <Components.BooksNewForm prefilledProps={{collectionId: collection._id}} /> : null}
      </div>);
    }
  }
}

const options = {
  collection: Collections,
  queryName: "CollectionsPageQuery",
  fragmentName: 'CollectionsPageFragment',
  totalResolver: false,
};

<<<<<<< HEAD
export default defineComponent({
  name: 'CollectionsPage',
  component: CollectionsPage,
  hocs: [ [withDocument, options], withCurrentUser ]
});
=======
registerComponent('CollectionsPage', CollectionsPage, [withDocument, options], withUser);
>>>>>>> e9138743
<|MERGE_RESOLUTION|>--- conflicted
+++ resolved
@@ -5,11 +5,8 @@
 import Collections from '../../lib/collections/collections/collection.js';
 import FlatButton from 'material-ui/FlatButton';
 import { Link } from 'react-router';
-<<<<<<< HEAD
 import defineComponent from '../../lib/defineComponent';
-=======
 import withUser from '../common/withUser';
->>>>>>> e9138743
 
 class CollectionsPage extends Component {
   constructor(props) {
@@ -67,12 +64,8 @@
   totalResolver: false,
 };
 
-<<<<<<< HEAD
 export default defineComponent({
   name: 'CollectionsPage',
   component: CollectionsPage,
-  hocs: [ [withDocument, options], withCurrentUser ]
-});
-=======
-registerComponent('CollectionsPage', CollectionsPage, [withDocument, options], withUser);
->>>>>>> e9138743
+  hocs: [ [withDocument, options], withUser ]
+});