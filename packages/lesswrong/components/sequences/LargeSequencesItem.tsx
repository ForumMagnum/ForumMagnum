import React, { useState } from 'react';
import { cloudinaryCloudNameSetting } from '../../lib/publicSettings';
import { Components, registerComponent } from '../../lib/vulcan-lib';
import { Link } from '../../lib/reactRouterWrapper';
import { forumTypeSetting } from '../../lib/instanceSettings';
import classNames from 'classnames';

const styles = (theme: ThemeType): JssStyles => ({
  root: {
    marginTop: 40,
    marginBottom: 40,
    background: theme.palette.panelBackground.default,
    width: "100%",
    overflow: "hidden",
    position: "relative"
  },
  text: {
    padding: 16,
    position: "relative",
    maxWidth: 600,
    marginTop: 90,
    marginBottom: 30,
    [theme.breakpoints.down('xs')]: {
      marginTop: 60,
      marginBottom: 0
    },
  },
  titleAndAuthor: {
    marginBottom: 12
  },
  title: {
    ...theme.typography.display0,
    ...theme.typography.postStyle,
    marginTop: 0,
    marginBottom: 2,
    fontVariant: "small-caps",
    color: theme.palette.grey[900],
    display: "block",
    textShadow: `0 0 25px ${theme.palette.panelBackground.default}, 0 0 25px ${theme.palette.panelBackground.default}, 0 0 25px ${theme.palette.panelBackground.default}, 0 0 25px ${theme.palette.panelBackground.default}, 0 0 25px ${theme.palette.panelBackground.default}, 0 0 25px ${theme.palette.panelBackground.default}, 0 0 25px ${theme.palette.panelBackground.default}, 0 0 25px ${theme.palette.panelBackground.default}, 0 0 25px ${theme.palette.panelBackground.default}, 0 0 25px ${theme.palette.panelBackground.default}, 0 0 25px ${theme.palette.panelBackground.default}, 0 0 25px ${theme.palette.panelBackground.default}`,
    '&:hover': {
      opacity: 1,
      color: theme.palette.grey[600],
    }
  },
  eaTitle: {
    fontFamily: theme.typography.fontFamily,
    lineHeight: '1.4em',
  },
  description: {
    ...theme.typography.body2,
    ...theme.typography.postStyle,
    marginBottom: 12
  },
  eaDescription: {
    fontSize: "1rem",
  },
  author: {
    ...theme.typography.body2,
    ...theme.typography.postStyle,
    color: theme.palette.text.dim,
    fontStyle: "italic"
  },
  sequenceImage: {
    position: "absolute",
    top: 0,
    left: 0,
    height: 125,
    width: "45%",
    opacity: .85,
    [theme.breakpoints.down('xs')]: {
      width: "100%",
    },

    // Overlay a white-to-transparent gradient over the image
    "&:after": {
      content: "''",
      position: "absolute",
      width: "100%",
      height: "100%",
      left: 0,
      top: 0,
      background: `linear-gradient(to top, ${theme.palette.panelBackground.default} 0%, ${theme.palette.panelBackground.translucent4} 50%, transparent 100%)`,
    }
  },
  sequenceImageImg: {
    width: "100%",
    height: 125,
    objectFit: "cover"
  },
  chapterTitle: {
    fontSize: "1.25rem !important",
    margin: "8px 0 -8px 0 !important",
  },
  postIcon: {
    height: 12,
    width: 12,
    marginRight: 4,
    color: theme.palette.grey[500]
  },
  postTitle: {
    ...theme.typography.smallFont,
    ...theme.typography.commentStyle,
    display: "block"
  },
  columns: {
    display: "flex",
    [theme.breakpoints.down('xs')]: {
      flexDirection: "column",
    }
  },
  left: {
    width: "45%",
    display: "flex",
    flexDirection: "column",
    justifyContent: forumTypeSetting.get() === "EAForum" ? "flex-start" : "center",
    maxHeight: 600,
    [theme.breakpoints.down('xs')]: {
      width: "100%",
      justifyContent: "flex-start"
    }
  },
  right: {
    width: "55%",
    padding: 20,
    paddingLeft: 40,
    [theme.breakpoints.down('xs')]: {
      width: "100%",
      paddingLeft: 16,
      paddingTop: 0
    }
  },
  wordcount: {
    ...theme.typography.commentStyle,
    color: theme.palette.grey[500],
    fontSize: "1rem"
  },
  imageLink: {
    '&:hover': {
      opacity: 1
    }
  }
});

export const LargeSequencesItem = ({sequence, showAuthor=false, showChapters=false, classes}: {
  sequence: SequencesPageWithChaptersFragment,
  showAuthor?: boolean,
  showChapters?: boolean,
  classes: ClassesType,
}) => {
  const { UsersName, ContentStyles, SequencesSmallPostLink, ContentItemTruncated, SectionTitle, LWTooltip } = Components

  const [expanded, setExpanded] = useState<boolean>(false)

  const cloudinaryCloudName = cloudinaryCloudNameSetting.get()


  const posts = sequence.chapters?.flatMap(chapter => chapter.posts ?? []) ?? []
  const [
    totalWordCount,
    totalReadTime,
  ] = posts.reduce(([wordCount, readTime], curr) => ([
    wordCount + (curr?.contents?.wordCount ?? 0),
    readTime + (curr?.readTimeMinutes ?? 0),
  ]), [0, 0]);

  const highlight = sequence.contents?.htmlHighlight || ""

  return <div className={classes.root} id={sequence._id}>

    <div className={classes.columns}>
      <div className={classes.left}>
        <Link className={classes.imageLink} to={`/s/${sequence._id}`}>
          <div className={classes.sequenceImage}>
            <img className={classes.sequenceImageImg}
              src={`https://res.cloudinary.com/${cloudinaryCloudName}/image/upload/c_fill,dpr_2.0,g_custom,h_96,q_auto,w_292/v1/${
                sequence.gridImageId || "sequences/vnyzzznenju0hzdv6pqb.jpg"
              }`}
              />
          </div>
        </Link>
        <div className={classes.text}>
          <div className={classes.titleAndAuthor}>
            <Link
              to={`/s/${sequence._id}`}
              className={classNames(classes.title, {[classes.eaTitle]: forumTypeSetting.get() === "EAForum"})}
            >
              {sequence.title}
            </Link>
          { showAuthor && sequence.user &&
            <div className={classes.author}>
              by <UsersName user={sequence.user} />
            </div>}
          </div>
          {(highlight.length > 0) && <ContentStyles
            contentType="postHighlight"
            className={classNames(classes.description, {[classes.eaDescription]: forumTypeSetting.get() === "EAForum"})}
          >
            <ContentItemTruncated
              maxLengthWords={100}
              graceWords={20}
              rawWordCount={sequence.contents?.wordCount || 0}
              expanded={expanded}
              getTruncatedSuffix={() => null}
              dangerouslySetInnerHTML={{__html: highlight}}
              description={`sequence ${sequence._id}`}
            />
          </ContentStyles>}
          <LWTooltip title={<div> ({totalWordCount.toLocaleString("en-US")} words)</div>}>
            <div className={classes.wordcount}>{totalReadTime} min read</div>
          </LWTooltip>
        </div>
      </div>
      <div className={classes.right}>
<<<<<<< HEAD
        {sequence.chapters?.flatMap(({posts, title, contents}, index) =>
          <React.Fragment key={index}>
            {showChapters && contents?.htmlHighlight && (
              <ContentStyles contentType="postHighlight">
                <ContentItemBody dangerouslySetInnerHTML={{__html: title ?? contents.htmlHighlight}} />
              </ContentStyles>
            )}
=======
        {sequence.chapters?.flatMap(({posts, title}, index) =>
          <React.Fragment key={index}>
            {showChapters && title && <SectionTitle title={title} className={classes.chapterTitle} noTopMargin />}
>>>>>>> 0cba50a7
            {posts.map((post) => (
              <SequencesSmallPostLink
                key={sequence._id + post._id}
                post={post}
                sequenceId={sequence._id}
              />
            ))}
          </React.Fragment>
        )}
      </div>
    </div>
  </div>
}

const LargeSequencesItemComponent = registerComponent('LargeSequencesItem', LargeSequencesItem, {styles});

declare global {
  interface ComponentTypes {
    LargeSequencesItem: typeof LargeSequencesItemComponent
  }
}
<|MERGE_RESOLUTION|>--- conflicted
+++ resolved
@@ -211,19 +211,9 @@
         </div>
       </div>
       <div className={classes.right}>
-<<<<<<< HEAD
-        {sequence.chapters?.flatMap(({posts, title, contents}, index) =>
-          <React.Fragment key={index}>
-            {showChapters && contents?.htmlHighlight && (
-              <ContentStyles contentType="postHighlight">
-                <ContentItemBody dangerouslySetInnerHTML={{__html: title ?? contents.htmlHighlight}} />
-              </ContentStyles>
-            )}
-=======
         {sequence.chapters?.flatMap(({posts, title}, index) =>
           <React.Fragment key={index}>
             {showChapters && title && <SectionTitle title={title} className={classes.chapterTitle} noTopMargin />}
->>>>>>> 0cba50a7
             {posts.map((post) => (
               <SequencesSmallPostLink
                 key={sequence._id + post._id}
