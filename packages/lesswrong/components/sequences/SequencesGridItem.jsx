--- conflicted
+++ resolved
@@ -106,15 +106,6 @@
     return '/s/' + this.props.sequence._id
   }
 
-<<<<<<< HEAD
-  handleClick = (event) => {
-    const url = this.getSequenceUrl()
-    const navigate = this.props.history.push
-    Utils.manualClickNavigation(event, url, navigate)
-  }
-
-=======
->>>>>>> b07ef211
   render() {
     const { sequence, showAuthor=false, classes } = this.props
     const { LinkCard } = Components;
@@ -148,4 +139,4 @@
 
 SequencesGridItem.displayName = "SequencesGridItem";
 
-registerComponent('SequencesGridItem', SequencesGridItem, withUser, withStyles(styles, { name: "SequencesGridItem" }), withRouter);+registerComponent('SequencesGridItem', SequencesGridItem, withUser, withStyles(styles, { name: "SequencesGridItem" }));