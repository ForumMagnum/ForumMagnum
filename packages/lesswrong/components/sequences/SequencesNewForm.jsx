import { Components, registerComponent, getFragment, withMessages } from 'meteor/vulcan:core';
import React from 'react';
import { withRouter } from 'react-router';
import PropTypes from 'prop-types';
import Sequences from '../../lib/collections/sequences/collection.js';
<<<<<<< HEAD
import defineComponent from '../../lib/defineComponent';
=======
import withUser from '../common/withUser';
>>>>>>> e9138743

const SequencesNewForm = (props, context) => {
  if (props.currentUser) {
    return (
      <div className="sequences-new-form">
        <Components.SmartForm
          collection={Sequences}
          successCallback={(sequence) => {
            props.router.push({pathname: props.redirect || '/s/' + sequence._id });
            props.flash("successfully creates Sequence", "success");
          }}
          cancelCallback={props.cancelCallback}
          removeSuccessCallback={props.removeSuccessCallback}
          prefilledProps={{userId: props.currentUser._id}}
          fragment={getFragment('SequencesPageFragment')}
          queryFragment={getFragment('SequencesPageFragment')}
          mutationFragment={getFragment('SequencesPageFragment')}
        />
      </div>
    )
  } else {
    return <h3>You must be logged in to create a new sequence.</h3>
  }
}

<<<<<<< HEAD
export default defineComponent({
  name: 'SequencesNewForm',
  component: SequencesNewForm,
  register: false,
  hocs: [ withMessages, withRouter, withCurrentUser ]
});
=======
registerComponent('SequencesNewForm', SequencesNewForm, withMessages, withRouter, withUser);
>>>>>>> e9138743
<|MERGE_RESOLUTION|>--- conflicted
+++ resolved
@@ -3,11 +3,8 @@
 import { withRouter } from 'react-router';
 import PropTypes from 'prop-types';
 import Sequences from '../../lib/collections/sequences/collection.js';
-<<<<<<< HEAD
 import defineComponent from '../../lib/defineComponent';
-=======
 import withUser from '../common/withUser';
->>>>>>> e9138743
 
 const SequencesNewForm = (props, context) => {
   if (props.currentUser) {
@@ -33,13 +30,9 @@
   }
 }
 
-<<<<<<< HEAD
 export default defineComponent({
   name: 'SequencesNewForm',
   component: SequencesNewForm,
   register: false,
-  hocs: [ withMessages, withRouter, withCurrentUser ]
-});
-=======
-registerComponent('SequencesNewForm', SequencesNewForm, withMessages, withRouter, withUser);
->>>>>>> e9138743
+  hocs: [ withMessages, withRouter, withUser ]
+});