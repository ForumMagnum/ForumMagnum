import React, { useState } from 'react';
import { useMulti } from '../../lib/crud/withMulti';
import { registerComponent, Components } from '../../lib/vulcan-lib';
import Card from '@material-ui/core/Card';
import { useSingle } from '../../lib/crud/withSingle';
import { Link } from '../../lib/reactRouterWrapper';
import { getCollectionOrSequenceUrl } from '../../lib/collections/sequences/helpers';

const styles = (theme: ThemeType): JssStyles => ({
  root: {
    padding: 16,
    width: 450
  },
  title: {
    ...theme.typography.body1,
    ...theme.typography.postStyle,
    fontVariant: "small-caps",
  },
  description: {
    ...theme.typography.body2,
    ...theme.typography.postStyle,
    paddingTop: 8,
    paddingBottom: 8,
  },
  author: {
    color: theme.palette.text.dim
  },
  wordcount: {
    ...theme.typography.commentStyle,
    color: theme.palette.grey[500],
    marginTop: 12,
    fontSize: "1rem"
  }
});

export const SequencesHoverOver = ({classes, sequence, showAuthor=true}: {
  classes: ClassesType,
  sequence: SequencesPageFragment|null,
  showAuthor?: boolean
}) => {
  const { SequencesSmallPostLink, Loading, ContentStyles, ContentItemTruncated, UsersName, LWTooltip } = Components

  const { results: chapters, loading: chaptersLoading } = useMulti({
    terms: {
      view: "SequenceChapters",
      sequenceId: sequence?._id,
      limit: 100
    },
    collectionName: "Chapters",
    fragmentName: 'ChaptersFragment',
    enableTotal: false,
  });

  const posts = chapters?.flatMap(chapter => chapter.posts ?? []) ?? []
  const totalWordcount = posts.reduce((prev, curr) => prev + (curr?.contents?.wordCount || 0), 0)
  
  return <Card className={classes.root}>
<<<<<<< HEAD
    <div className={classes.title}>{sequence?.title}</div>
=======
    {!sequence && <Loading/>}
    {sequence && <Link to={getCollectionOrSequenceUrl(sequence)}>
      <div className={classes.title}>{sequence.title}</div>
    </Link>}
>>>>>>> 09b9fdd6
    { showAuthor && sequence?.user &&
      <div className={classes.author}>
        by <UsersName user={sequence?.user} />
      </div>}
    <ContentStyles contentType="postHighlight" className={classes.description}>
      <ContentItemTruncated
        maxLengthWords={100}
        graceWords={20}
        rawWordCount={sequence?.contents?.wordCount || 0}
        expanded={false}
        getTruncatedSuffix={() => null}
        dangerouslySetInnerHTML={{__html: sequence?.contents?.htmlHighlight || ""}}
        description={`sequence ${sequence?._id}`}
      />
    </ContentStyles>
    {/* show a loading spinner if either sequences hasn't loaded or chapters haven't loaded */}
    {(!sequence || (!chapters && chaptersLoading)) && <Loading/>}
    {sequence && posts.map(post => 
      <SequencesSmallPostLink 
        key={sequence._id + post._id} 
        post={post}
        sequenceId={sequence._id}
      />
    )}
    <LWTooltip title={<div> ({totalWordcount.toLocaleString("en-US")} words)</div>}>
      <div className={classes.wordcount}>{Math.round(totalWordcount / 300)} min read</div>
    </LWTooltip>
  </Card>;
}

const SequencesHoverOverComponent = registerComponent('SequencesHoverOver', SequencesHoverOver, {styles});

declare global {
  interface ComponentTypes {
    SequencesHoverOver: typeof SequencesHoverOverComponent
  }
}
<|MERGE_RESOLUTION|>--- conflicted
+++ resolved
@@ -55,14 +55,9 @@
   const totalWordcount = posts.reduce((prev, curr) => prev + (curr?.contents?.wordCount || 0), 0)
   
   return <Card className={classes.root}>
-<<<<<<< HEAD
-    <div className={classes.title}>{sequence?.title}</div>
-=======
-    {!sequence && <Loading/>}
     {sequence && <Link to={getCollectionOrSequenceUrl(sequence)}>
       <div className={classes.title}>{sequence.title}</div>
     </Link>}
->>>>>>> 09b9fdd6
     { showAuthor && sequence?.user &&
       <div className={classes.author}>
         by <UsersName user={sequence?.user} />
