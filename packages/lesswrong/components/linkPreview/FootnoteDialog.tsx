import React from 'react';
import { registerComponent } from '@/lib/vulcan-lib/components';
import { ContentStyles } from "../common/ContentStyles";
import { LWDialog } from "../common/LWDialog";

const styles = (theme: ThemeType) => ({
  dialogPaper: {
    marginTop: 48,
    marginBottom: 100,
    marginLeft: 18,
    marginRight: 18,
  },
  content: {
    margin: 16,
    
    "& .footnote-content": {
      width: "auto",
    },
    "& .footnote-back-link": {
      display: "none",
    },
  },
})

const FootnoteDialogInner = ({ footnoteHTML, onClose, classes }: {
  footnoteHTML: string,
  onClose: () => void,
  classes: ClassesType<typeof styles>
}) => {
<<<<<<< HEAD
  return <LWDialog open onClose={onClose} dialogClasses={{ paper: classes.dialogPaper }}>
=======
  const { ContentStyles, LWDialog } = Components;

  return <LWDialog open onClose={onClose} paperClassName={classes.dialogPaper}>
>>>>>>> c41f2584
    <ContentStyles contentType="postHighlight" className={classes.content}>
      <div dangerouslySetInnerHTML={{__html: footnoteHTML || ""}} />
    </ContentStyles>
  </LWDialog>
}


export const FootnoteDialog = registerComponent('FootnoteDialog', FootnoteDialogInner, {styles});


<|MERGE_RESOLUTION|>--- conflicted
+++ resolved
@@ -27,13 +27,7 @@
   onClose: () => void,
   classes: ClassesType<typeof styles>
 }) => {
-<<<<<<< HEAD
-  return <LWDialog open onClose={onClose} dialogClasses={{ paper: classes.dialogPaper }}>
-=======
-  const { ContentStyles, LWDialog } = Components;
-
   return <LWDialog open onClose={onClose} paperClassName={classes.dialogPaper}>
->>>>>>> c41f2584
     <ContentStyles contentType="postHighlight" className={classes.content}>
       <div dangerouslySetInnerHTML={{__html: footnoteHTML || ""}} />
     </ContentStyles>
