--- conflicted
+++ resolved
@@ -473,112 +473,7 @@
 }
 const DefaultPreviewComponent = registerComponent('DefaultPreview', DefaultPreview);
 
-<<<<<<< HEAD
-const mozillaHubStyles = defineStyles("MozillaHubPreview", (theme: ThemeType) => ({
-  users: {
-    marginLeft: 3,
-    fontSize: "1.2rem",
-    fontWeight: 600
-  },
-  usersPreview: {
-    fontSize: "1.1rem"
-  },
-  icon: {
-    height: 18,
-    position: "relative",
-    top: 3
-  },
-  image: {
-    width: 350,
-    height: 200
-  },
-  roomInfo: {
-    padding: 16
-  },
-  roomHover: {
-    position: "relative",
-  },
-  roomTitle: {
-    fontWeight: 600,
-    fontSize: "1.3rem"
-  },
-  card: {
-    boxShadow: theme.palette.boxShadow.mozillaHubPreview,
-    width: 350,
-    backgroundColor: theme.palette.panelBackground.default,
-  },
-  description: {
-    marginTop: 8,
-    fontSize: "1.1rem"
-  }
-}))
-
-const MozillaHubPreview = ({href, id, children}: {
-  href: string,
-  id?: string,
-  children: ReactNode,
-}) => {
-  const classes = useStyles(mozillaHubStyles);
-  const roomId = href.split("/")[3]
-  const { data: rawData, loading } = useQuery(gql`
-    query MozillaHubsRoomData {
-      MozillaHubsRoomData(roomId: "${roomId || 'asdasd'}") {
-        id
-        previewImage
-        lobbyCount
-        memberCount
-        roomSize
-        description
-        url
-        name
-      }
-    }
-  `, {
-    ssr: true
-  });
-  
-  const data = rawData?.MozillaHubsRoomData
-  const { AnalyticsTracker, LWPopper, ContentStyles } = Components
-  const { anchorEl, hover, eventHandlers } = useHover();
-  if (loading || !data) return <a href={href}>
-    <span>{children}</span>
-  </a>  
-
-  return <AnalyticsTracker eventType="link" eventProps={{to: href}}>
-    <span {...eventHandlers}>
-      <a href={data.url} id={id}>
-        <span>{children}</span>
-        <span className={classes.users}>
-          (<SupervisorAccountIcon className={classes.icon}/> 
-          {data.memberCount}/{data.roomSize})
-        </span>
-      </a>
-      
-      <LWPopper open={hover} anchorEl={anchorEl} placement="bottom-start">
-        <div className={classes.card}>
-          <img className={classes.image} src={data.previewImage}/>
-          <ContentStyles contentType="postHighlight" className={classes.roomInfo}>
-            <div className={classes.roomTitle}>{data.name}</div>
-            <div className={classes.usersPreview}>
-              <SupervisorAccountIcon className={classes.icon}/> 
-              {data.memberCount}/{data.roomSize} users online ({data.lobbyCount} in lobby)
-            </div>
-            {data.description && <div className={classes.description}>
-              {data.description}
-            </div>}
-          </ContentStyles>
-        </div>
-      </LWPopper>
-    </span>
-  </AnalyticsTracker>
-}
-
-const MozillaHubPreviewComponent = registerComponent('MozillaHubPreview', MozillaHubPreview)
-
 const owidStyles = defineStyles("OWIDPreview", (theme: ThemeType) => ({
-=======
-const owidStyles = (theme: ThemeType) => ({
->>>>>>> 312580a4
   iframeStyling: {
     width: 600,
     height: 375,
