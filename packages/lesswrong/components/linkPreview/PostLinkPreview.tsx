--- conflicted
+++ resolved
@@ -54,10 +54,6 @@
     fragmentName: 'PostsList',
     fetchPolicy: 'cache-first',
     ssr: false,
-<<<<<<< HEAD
-
-=======
->>>>>>> 8e450189
     documentId: postID,
     allowNull: true,
   });
@@ -167,10 +163,6 @@
     fragmentName: 'PostsList',
     fetchPolicy: 'cache-first',
     ssr: false,
-<<<<<<< HEAD
-
-=======
->>>>>>> 8e450189
     documentId: postId,
     allowNull: true,
   });
