--- conflicted
+++ resolved
@@ -226,7 +226,6 @@
         //   height: 4,
         //   display: "inline-block",
           
-<<<<<<< HEAD
         //   // The center of the link-circle is the page-background color, rather
         //   // than transparent, because :visited cannot change background
         //   // opacity. Technically, this means that if a link appears on a
@@ -238,39 +237,6 @@
         //   border: `1.2px solid ${theme.palette.link.color ?? theme.palette.primary.main}`,
         //   borderRadius: "50%",
         // },
-
-        // // Visited styles can be applied for two reasons: based on the :visited
-        // // selector (which is applied by the browser based on local browser
-        // // history), or based on the .visited class (which is applied by link
-        // // components for logged-in users based on the read-status of the
-        // // destination, in the DB).
-        // //
-        // // `visited` is a string-classname rather than something that gets
-        // // prefixed, because some broadly-applied styles in `stylePiping` also use
-        // // it.
-        // //
-        // // Because of browser rules intended to prevent history-sniffing, the
-        // // attributes that can appear in this block, if it's applied via the
-        // // :visited selector rather than the .visited class, are highly
-        // // restricted. In particular, the `background` attribute can change
-        // // color, but it cannot change opacity.
-        // "&:visited:after, &.visited:after": {
-        //   background: theme.palette.link.visited ?? theme.palette.primary.main,
-        //   border: `1.2px solid ${theme.palette.link.visited ?? theme.palette.primary.main}`,
-        // },
-      }
-=======
-          // The center of the link-circle is the page-background color, rather
-          // than transparent, because :visited cannot change background
-          // opacity. Technically, this means that if a link appears on a
-          // non-default background, the center of the circle is the wrong
-          // color. I'm able to detect this on even-numbered replies (which
-          // have a gray background) if I use a magnifier/color-picker, but
-          // can't detect it by eye, so this is probably fine.
-          background: theme.palette.background.default,
-          border: `1.2px solid ${theme.palette.link.color ?? theme.palette.primary.main}`,
-          borderRadius: "50%",
-        },
 
         // Visited styles can be applied for two reasons: based on the :visited
         // selector (which is applied by the browser based on local browser
@@ -301,7 +267,6 @@
           border: `1.2px solid ${theme.palette.error.main}`,
         },
       },
->>>>>>> 9462e44f
     } : {
       link: {
         // '&:after': {
