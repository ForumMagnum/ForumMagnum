<<<<<<< HEAD
=======
import React, { ReactNode } from 'react';
import { gql, useQuery } from '@apollo/client';
>>>>>>> 5350e389
import Card from '@material-ui/core/Card';
import SupervisorAccountIcon from '@material-ui/icons/SupervisorAccount';
import { useSingle } from '../../lib/crud/withSingle';
import { Link } from '../../lib/reactRouterWrapper';
import { looksLikeDbIdString } from '../../lib/routeUtil';
import { Components, registerComponent } from '../../lib/vulcan-lib';
import { useCommentByLegacyId } from '../comments/useComment';
import { useHover } from '../common/withHover';
import { usePostByLegacyId, usePostBySlug } from '../posts/usePost';
<<<<<<< HEAD
import { useQuery } from '../../lib/crud/useQuery';
=======
import { isClient } from '../../lib/executionEnvironment';
import { isEAForum } from '../../lib/instanceSettings';
import { isFriendlyUI } from '../../themes/forumTheme';

let missingLinkPreviewsLogged = new Set<string>();

// Log a message about a link-preview being a broken link. Suppresses duplicate
// logs. Client-side only (so the set of saved messages can't grow huge, as it
// would on a server).
//
// This is special-cased error handling because in the LessWrong dev DB, it's
// fairly common to load the front page and find that it has RSS-synced posts
// on it which contain links to LessWrong posts that only exist in the prod DB,
// not the dev DB, and the error-logging that used to produce was extremely
// voluminous.
function logMissingLinkPreview(message: string)
{
  if (isClient) {
    if(!missingLinkPreviewsLogged.has(message)) {
      missingLinkPreviewsLogged.add(message);
      //eslint-disable-next-line no-console
      console.log(message);
    }
  }
}
>>>>>>> 5350e389

const PostLinkPreview = ({href, targetLocation, id, children}: {
  href: string,
  targetLocation: any,
  id: string,
  children: ReactNode,
}) => {
  const postID = targetLocation.params._id;

  const { document: post, loading, error } = useSingle({
    collectionName: "Posts",
    fragmentName: 'PostsList',
    fetchPolicy: 'cache-then-network' as any, //TODO

    documentId: postID,
    allowNull: true,
  });
  
  if (!loading && !post) {
    logMissingLinkPreview(`Link preview: No post found with ID ${postID}`);
  }

  return <Components.PostLinkPreviewVariantCheck
    post={post||null}
    targetLocation={targetLocation}
    error={error}
    href={href} id={id}
  >
    {children}
  </Components.PostLinkPreviewVariantCheck>
}
const PostLinkPreviewComponent = registerComponent('PostLinkPreview', PostLinkPreview);

const PostLinkPreviewSequencePost = ({href, targetLocation, id, children}: {
  href: string,
  targetLocation: any,
  id: string,
  children: ReactNode,
}) => {
  const postID = targetLocation.params.postId;

  const { document: post, loading, error } = useSingle({
    collectionName: "Posts",
    fragmentName: 'PostsList',
    fetchPolicy: 'cache-then-network' as any, //TODO
    documentId: postID,
    allowNull: true,
  });

  if (!loading && !post) {
    logMissingLinkPreview(`Link preview: No post found with ID ${postID}`);
  }

  return <Components.PostLinkPreviewVariantCheck post={post||null} targetLocation={targetLocation} error={error} href={href} id={id}>
    {children}
  </Components.PostLinkPreviewVariantCheck>
}
const PostLinkPreviewSequencePostComponent = registerComponent('PostLinkPreviewSequencePost', PostLinkPreviewSequencePost);

const PostLinkPreviewSlug = ({href, targetLocation, id, children}: {
  href: string,
  targetLocation: any,
  id: string,
  children: ReactNode,
}) => {
  const slug = targetLocation.params.slug;
  const { post, error } = usePostBySlug({ slug });

  return <Components.PostLinkPreviewVariantCheck href={href} post={post} targetLocation={targetLocation} error={error} id={id}>
    {children}
  </Components.PostLinkPreviewVariantCheck>
}
const PostLinkPreviewSlugComponent = registerComponent('PostLinkPreviewSlug', PostLinkPreviewSlug);

const PostLinkPreviewLegacy = ({href, targetLocation, id, children}: {
  href: string,
  targetLocation: any,
  id: string,
  children: ReactNode,
}) => {
  const legacyId = targetLocation.params.id;
  const { post, error } = usePostByLegacyId({ legacyId });

  return <Components.PostLinkPreviewVariantCheck href={href} post={post} targetLocation={targetLocation} error={error} id={id}>
    {children}
  </Components.PostLinkPreviewVariantCheck>
}
const PostLinkPreviewLegacyComponent = registerComponent('PostLinkPreviewLegacy', PostLinkPreviewLegacy);

const CommentLinkPreviewLegacy = ({href, targetLocation, id, children}: {
  href: string,
  targetLocation: any,
  id: string,
  children: ReactNode,
}) => {
  const legacyPostId = targetLocation.params.id;
  const legacyCommentId = targetLocation.params.commentId;

  const { post, error: postError } = usePostByLegacyId({ legacyId: legacyPostId });
  const { comment, error: commentError } = useCommentByLegacyId({ legacyId: legacyCommentId });
  const error = postError || commentError;

  if (comment) {
    return <Components.CommentLinkPreviewWithComment comment={comment} post={post} error={error} href={href} id={id}>
      {children}
    </Components.CommentLinkPreviewWithComment>
  }
  return <Components.PostLinkPreviewWithPost href={href} post={post} error={error} id={id}>
    {children}
  </Components.PostLinkPreviewWithPost>
}
const CommentLinkPreviewLegacyComponent = registerComponent('CommentLinkPreviewLegacy', CommentLinkPreviewLegacy);

const PostCommentLinkPreviewGreaterWrong = ({href, targetLocation, id, children}: {
  href: string,
  targetLocation: any,
  id: string,
  children: ReactNode
}) => {
  const postId = targetLocation.params._id;
  const commentId = targetLocation.params.commentId;

  const { document: post, loading } = useSingle({
    collectionName: "Posts",
    fragmentName: 'PostsList',
    fetchPolicy: 'cache-then-network' as any, //TODO

    documentId: postId,
    allowNull: true,
  });

  if (!loading && !post) {
    logMissingLinkPreview(`Link preview: No post found with ID ${postId}`);
  }
  return <Components.PostLinkCommentPreview href={href} commentId={commentId} post={post||null} id={id}>
    {children}
  </Components.PostLinkCommentPreview>
}
const PostCommentLinkPreviewGreaterWrongComponent = registerComponent('PostCommentLinkPreviewGreaterWrong', PostCommentLinkPreviewGreaterWrong);

const PostLinkPreviewVariantCheck = ({ href, post, targetLocation, comment, commentId, error, id, children}: {
  href: string,
  post: PostsList|null,
  targetLocation: any,
  comment?: any,
  commentId?: string,
  error: any,
  id: string,
  children: ReactNode,
}) => {
  if (targetLocation.query.commentId) {
    return <PostLinkCommentPreview commentId={targetLocation.query.commentId} href={href} post={post} id={id}>
      {children}
    </PostLinkCommentPreview>
  }
  if (targetLocation.hash) {
    const commentId = targetLocation.hash.split("#")[1]
    if (looksLikeDbIdString(commentId)) {
      return <PostLinkCommentPreview commentId={commentId} href={href} post={post} id={id}>
        {children}
      </PostLinkCommentPreview>
    }
  }

  if (commentId) {
    return <Components.PostLinkCommentPreview commentId={commentId} post={post} href={href} id={id}>
      {children}
    </Components.PostLinkCommentPreview>
  }

  return <Components.PostLinkPreviewWithPost href={href} post={post} error={error} id={id}>
    {children}
  </Components.PostLinkPreviewWithPost>
}
const PostLinkPreviewVariantCheckComponent = registerComponent('PostLinkPreviewVariantCheck', PostLinkPreviewVariantCheck);

export const linkStyle = (theme: ThemeType) => ({
  '&:after': {
    content: '"°"',
    marginLeft: 1,
  }
})

const styles = (theme: ThemeType): JssStyles => ({
  link: {
    ...linkStyle(theme)
  }
})

const PostLinkCommentPreview = ({href, commentId, post, id, children}: {
  href: string,
  commentId: string,
  post: PostsList|null,
  id: string,
  children: ReactNode,
}) => {

  const { document: comment, loading, error } = useSingle({
    collectionName: "Comments",
    fragmentName: 'CommentsList',
    fetchPolicy: 'cache-then-network' as any, //TODO
    documentId: commentId,
    allowNull: true,
  });

  if (!loading && !comment) {
    logMissingLinkPreview(`Link preview: No comment found with ID ${commentId}`);
  }
  if (comment) {
    return <Components.CommentLinkPreviewWithComment comment={comment} post={post} error={error} href={href} id={id}>
      {children}
    </Components.CommentLinkPreviewWithComment>
  }
  return <Components.PostLinkPreviewWithPost href={href} post={post} error={error} id={id}>
    {children}
  </Components.PostLinkPreviewWithPost>
}
const PostLinkCommentPreviewComponent = registerComponent('PostLinkCommentPreview', PostLinkCommentPreview);

const PostLinkPreviewWithPost = ({href, post, id, children, classes}: {
  href: string,
  post: PostsList|null,
  id: string,
  error: any,
  children: ReactNode,
  classes: ClassesType,
}) => {
  if (!post) {
    return <span>
      <Link to={href}>
        {children}
      </Link>
    </span>
  }

  const hash = (href.indexOf("#") >= 0) ? (href.split("#")[1]) : undefined;
  const {PostsTooltip} = Components;
  return (
    <PostsTooltip
      post={post}
      hash={hash}
      placement="bottom-start"
      clickable={!isFriendlyUI}
      As="span"
    >
      <Link className={classes.link} to={href} id={id} smooth>
        {children}
      </Link>
    </PostsTooltip>
  );
}
const PostLinkPreviewWithPostComponent = registerComponent('PostLinkPreviewWithPost', PostLinkPreviewWithPost, {
  styles
});

const CommentLinkPreviewWithComment = ({classes, href, comment, post, id, children}: {
  classes: ClassesType,
  href: string,
  comment: any,
  post: PostsList|null,
  id: string,
  error: any,
  children: ReactNode,
}) => {
  if (!comment) {
    return <span>
      <Link to={href}>
        {children}
      </Link>
    </span>
  }

  const {PostsTooltip} = Components;
  return (
    <PostsTooltip
      post={post}
      comment={comment}
      placement="bottom-start"
      As="span"
      clickable={!isFriendlyUI}
    >
      <Link className={classes.link} to={href} id={id}>
        {children}
      </Link>
    </PostsTooltip>
  );
}
const CommentLinkPreviewWithCommentComponent = registerComponent('CommentLinkPreviewWithComment', CommentLinkPreviewWithComment, {
  styles,
});

const SequencePreview = ({classes, targetLocation, href, children}: {
  classes: ClassesType,
  targetLocation: any,
  href: string,
  children: ReactNode,
}) => {
  const { LWPopper, SequencesHoverOver } = Components
  const sequenceId = targetLocation.params._id;
  const { eventHandlers, anchorEl, hover } = useHover();

  const { document: sequence, loading } = useSingle({
    documentId: sequenceId,
    collectionName: "Sequences",
    fragmentName: 'SequencesPageFragment',
    fetchPolicy: 'cache-then-network' as any,
    allowNull: true,
  });
  
  if (!sequence && !loading) {
    logMissingLinkPreview(`Link preview: No sequence  found with ID ${sequenceId}`);
  }

  return (
    <span {...eventHandlers}>
      <LWPopper
        open={hover}
        anchorEl={anchorEl}
        placement="bottom-start"
        allowOverflow
      >
        <SequencesHoverOver sequence={sequence || null} />
      </LWPopper>
      <Link className={classes.link} to={href} id={sequenceId}>
        {children}
      </Link>
    </span>
  )
}

const SequencePreviewComponent = registerComponent('SequencePreview', SequencePreview, {
  styles,
});

const defaultPreviewStyles = (theme: ThemeType): JssStyles => ({
  hovercard: {
    padding: theme.spacing.unit,
    paddingLeft: theme.spacing.unit*1.5,
    paddingRight: theme.spacing.unit*1.5,
    ...theme.typography.body2,
    fontSize: "1.1rem",
    ...theme.typography.commentStyle,
    color: theme.palette.grey[600],
    maxWidth: 500,
    overflow: 'hidden',
    textOverflow: 'ellipsis',
    whiteSpace: 'nowrap'
  },
})

const DefaultPreview = ({classes, href, onsite=false, id, rel, children}: {
  classes: ClassesType,
  href: string,
  onsite?: boolean,
  id?: string,
  rel?: string
  children: ReactNode,
}) => {
  const { LWPopper } = Components
  const { eventHandlers, hover, anchorEl } = useHover({
    pageElementContext: "linkPreview",
    hoverPreviewType: "DefaultPreview",
    href,
    onsite
  });
  return (
    <span {...eventHandlers}>
      <LWPopper open={hover} anchorEl={anchorEl} placement="bottom-start" clickable={false}>
        <Card>
          <div className={classes.hovercard}>
            {href}
          </div>
        </Card>
      </LWPopper>

      {onsite
        ? <Link to={href} id={id} rel={rel}>{children}</Link>
        : <Components.AnalyticsTracker eventType="link" eventProps={{to: href}}>
            <a href={href} id={id} rel={rel}>
              {children}
            </a>
          </Components.AnalyticsTracker>}
    </span>
  );
}
const DefaultPreviewComponent = registerComponent('DefaultPreview', DefaultPreview, {
  styles: defaultPreviewStyles,
});

const mozillaHubStyles = (theme: ThemeType): JssStyles => ({
  users: {
    marginLeft: 3,
    fontSize: "1.2rem",
    fontWeight: 600
  },
  usersPreview: {
    fontSize: "1.1rem"
  },
  icon: {
    height: 18,
    position: "relative",
    top: 3
  },
  image: {
    width: 350,
    height: 200
  },
  roomInfo: {
    padding: 16
  },
  roomHover: {
    position: "relative",
  },
  roomTitle: {
    fontWeight: 600,
    fontSize: "1.3rem"
  },
  card: {
    boxShadow: theme.palette.boxShadow.mozillaHubPreview,
    width: 350,
    backgroundColor: theme.palette.panelBackground.default,
  },
  description: {
    marginTop: 8,
    fontSize: "1.1rem"
  }
})

const MozillaHubPreview = ({classes, href, id, children}: {
  classes: ClassesType,
  href: string,
  id?: string,
  children: ReactNode,
}) => {
  const roomId = href.split("/")[3]
  const { data: rawData, loading } = useQuery("MozillaHubsRoomData", {
    variables: {
      roomId: roomId||'asdasd',
    },
    ssr: true
  });
  
  const data = rawData?.MozillaHubsRoomData
  const { AnalyticsTracker, LWPopper, ContentStyles } = Components
  const { anchorEl, hover, eventHandlers } = useHover();
  if (loading || !data) return <a href={href}>
    <span>{children}</span>
  </a>  

  return <AnalyticsTracker eventType="link" eventProps={{to: href}}>
    <span {...eventHandlers}>
      <a href={data.url} id={id}>
        <span>{children}</span>
        <span className={classes.users}>
          (<SupervisorAccountIcon className={classes.icon}/> 
          {data.memberCount}/{data.roomSize})
        </span>
      </a>
      
      <LWPopper open={hover} anchorEl={anchorEl} placement="bottom-start">
        <div className={classes.card}>
          <img className={classes.image} src={data.previewImage}/>
          <ContentStyles contentType="postHighlight" className={classes.roomInfo}>
            <div className={classes.roomTitle}>{data.name}</div>
            <div className={classes.usersPreview}>
              <SupervisorAccountIcon className={classes.icon}/> 
              {data.memberCount}/{data.roomSize} users online ({data.lobbyCount} in lobby)
            </div>
            {data.description && <div className={classes.description}>
              {data.description}
            </div>}
          </ContentStyles>
        </div>
      </LWPopper>
    </span>
  </AnalyticsTracker>
}

const MozillaHubPreviewComponent = registerComponent('MozillaHubPreview', MozillaHubPreview, {
  styles: mozillaHubStyles
})

const owidStyles = (theme: ThemeType): JssStyles => ({
  iframeStyling: {
    width: 600,
    height: 375,
    border: "none",
    maxWidth: "100vw",
  },
  link: {
    ...linkStyle(theme)
  }
})

const OWIDPreview = ({classes, href, id, children}: {
  classes: ClassesType,
  href: string,
  id?: string,
  children: ReactNode,
}) => {
  const { AnalyticsTracker, LWPopper } = Components
  const { anchorEl, hover, eventHandlers } = useHover();
  const [match] = href.match(/^http(?:s?):\/\/ourworldindata\.org\/grapher\/.*/) || []

  if (!match) {
    return <a href={href}>
      {children}
    </a>
  }

  return <AnalyticsTracker eventType="link" eventProps={{to: href}}>
    <span {...eventHandlers}>
      <a className={classes.link} href={href} id={id}>
        {children}
      </a>
      
      <LWPopper open={hover} anchorEl={anchorEl} placement="bottom-start">
        <div className={classes.background}>
          <iframe className={classes.iframeStyling} src={match} />
        </div>
      </LWPopper>
    </span>
  </AnalyticsTracker>
}

const OWIDPreviewComponent = registerComponent('OWIDPreview', OWIDPreview, {
  styles: owidStyles
})

const metaculusStyles = (theme: ThemeType): JssStyles => ({
  background: {
    backgroundColor: theme.palette.panelBackground.metaculusBackground,
  },
  iframeStyling: {
    width: 400,
    height: 250, 
    border: "none",
    maxWidth: "100vw"
  },
  link: {
    ...linkStyle(theme)
  }
})

const MetaculusPreview = ({classes, href, id, children}: {
  classes: ClassesType,
  href: string,
  id?: string,
  children: ReactNode,
}) => {
  const { AnalyticsTracker, LWPopper } = Components
  const { anchorEl, hover, eventHandlers } = useHover();
  const [match, www, questionNumber] = href.match(/^http(?:s?):\/\/(www\.)?metaculus\.com\/questions\/([a-zA-Z0-9]{1,6})?/) || []

  if (!questionNumber) {
    return <a href={href}>
      {children}
    </a>  
  }

  return <AnalyticsTracker eventType="link" eventProps={{to: href}}>
    <span {...eventHandlers}>
      <a className={classes.link} href={href} id={id}>
        {children}
      </a>
      
      <LWPopper open={hover} anchorEl={anchorEl} placement="bottom-start">
        <div className={classes.background}>
          <iframe className={classes.iframeStyling} src={`https://d3s0w6fek99l5b.cloudfront.net/s/1/questions/embed/${questionNumber}/?plot=pdf`} />
        </div>
      </LWPopper>
    </span>
  </AnalyticsTracker>
}

const MetaculusPreviewComponent = registerComponent('MetaculusPreview', MetaculusPreview, {
  styles: metaculusStyles
})

const manifoldStyles = (theme: ThemeType): JssStyles => ({
  iframeStyling: {
    width: 560,
    height: 405,
    border: "none",
    maxWidth: "100vw",
  },
  link: linkStyle(theme),
});

const ManifoldPreview = ({classes, href, id, children}: {
  classes: ClassesType;
  href: string;
  id?: string;
  children: ReactNode,
}) => {
  const { AnalyticsTracker, LWPopper } = Components;
  const { anchorEl, hover, eventHandlers } = useHover();

  // test if fits https://manifold.markets/embed/[...]
  const isEmbed = /^https?:\/\/manifold\.markets\/embed\/.+$/.test(href);

  // if it fits  https://manifold.markets/[username]/[market-slug] instead, get the (username and market slug)
  const [, userAndSlug] = href.match(/^https?:\/\/manifold\.markets\/(\w+\/[\w-]+)/) || [];

  if (!isEmbed && !userAndSlug) {
    return (
      <a href={href}>
        {children}
      </a>
    );
  }

  const url = isEmbed ? href : `https://manifold.markets/embed/${userAndSlug}`;

  return (
    <AnalyticsTracker eventType="link" eventProps={{ to: href }}>
      <span {...eventHandlers}>
        <a className={classes.link} href={href} id={id}>
          {children}
        </a>

        <LWPopper open={hover} anchorEl={anchorEl} placement="bottom-start">
          <iframe className={classes.iframeStyling} src={url} />
        </LWPopper>
      </span>
    </AnalyticsTracker>
  );
};

const ManifoldPreviewComponent = registerComponent('ManifoldPreview', ManifoldPreview, { styles: manifoldStyles })

const metaforecastStyles = (theme: ThemeType): JssStyles => ({
  iframeStyling: {
    width: 560,
    height: 405,
    border: "none",
    maxWidth: "100vw",
  },
  link: linkStyle(theme),
});

const MetaforecastPreview = ({classes, href, id, children}: {
  classes: ClassesType;
  href: string;
  id?: string;
  children: ReactNode,
}) => {
  const { AnalyticsTracker, LWPopper } = Components;
  const { anchorEl, hover, eventHandlers } = useHover();

  // test if fits https://metaforecast.org/questions/embed/[...]
  const isEmbed = /^https?:\/\/metaforecast\.org\/questions\/embed\/.+$/.test(href);

  // test if it fits https://manifold.markets/questions/[...] instead
  const [, questionId] = href.match(/^https?:\/\/metaforecast\.org\/questions\/([\w-]+)/) || [];

  if (!isEmbed && !questionId) {
    return (
      <a href={href}>
        {children}
      </a>
    );
  }

  const url = isEmbed ? href : `https://metaforecast.org/questions/embed/${questionId}`;

  return (
    <AnalyticsTracker eventType="link" eventProps={{ to: href }}>
      <span {...eventHandlers}>
        <a className={classes.link} href={href} id={id}>
          {children}
        </a>

        <LWPopper open={hover} anchorEl={anchorEl} placement="bottom-start">
          <iframe className={classes.iframeStyling} src={url} />
        </LWPopper>
      </span>
    </AnalyticsTracker>
  );
};

const MetaforecastPreviewComponent = registerComponent('MetaforecastPreview', MetaforecastPreview, { styles: metaforecastStyles })

const ArbitalLogo = () => <svg x="0px" y="0px" height="100%" viewBox="0 0 27.5 23.333">
  <g>
    <path d="M19.166,20.979v-0.772c-1.035,0.404-2.159,0.626-3.334,0.626c-0.789,0-1.559-0.1-2.291-0.288
      c-0.813-0.21-1.584-0.529-2.292-0.94c-0.032-0.019-0.06-0.042-0.091-0.061c-2.686-1.596-4.49-4.525-4.492-7.877
      c0.001-3.027,1.471-5.713,3.733-7.381c-0.229,0.04-0.458,0.079-0.679,0.139C9.68,4.435,9.643,4.449,9.604,4.461
      C9.359,4.53,9.123,4.613,8.891,4.706c-0.07,0.028-0.14,0.057-0.209,0.086C8.42,4.906,8.164,5.029,7.918,5.172
      c-2.243,1.299-3.752,3.717-3.752,6.494c0,2.99,1.123,5.711,2.973,7.777c0.285,0.319,0.594,0.625,0.918,0.915
      c1.123,1.005,2.44,1.797,3.888,2.309c0.626,0.223,1.272,0.39,1.944,0.503c0.632,0.105,1.281,0.162,1.943,0.162
      c1.159,0,2.277-0.17,3.334-0.484V20.979z"></path>
    <path d="M19.443,2.975c-1.123-1.007-2.441-1.799-3.889-2.311c-0.623-0.221-1.273-0.391-1.943-0.502
      C12.979,0.056,12.33,0,11.666,0c-1.365,0-2.671,0.233-3.889,0.664C6.33,1.176,5.012,1.966,3.889,2.971
      C1.5,5.11,0.001,8.208,0,11.666c0.001,3.457,1.5,6.557,3.889,8.695c1.123,1.004,2.441,1.794,3.889,2.306
      c0.32,0.113,0.646,0.213,0.979,0.298c-0.186-0.116-0.361-0.248-0.541-0.373c-0.108-0.075-0.219-0.146-0.324-0.224
      c-0.327-0.243-0.645-0.498-0.947-0.77c-0.363-0.327-0.715-0.674-1.047-1.044C3.785,18.198,2.5,15.078,2.5,11.666
      c0-3.393,1.846-6.355,4.582-7.937c1.35-0.78,2.916-1.231,4.584-1.231c0.789,0,1.559,0.102,2.292,0.291
      c0.813,0.209,1.584,0.529,2.292,0.938c2.738,1.583,4.582,4.546,4.584,7.938c-0.002,3.027-1.473,5.713-3.736,7.381
      c-0.007,0.005-0.013,0.011-0.02,0.016c0.237-0.039,0.471-0.092,0.699-0.154c0.042-0.011,0.082-0.026,0.124-0.038
      c0.24-0.069,0.475-0.151,0.704-0.242c0.072-0.029,0.144-0.058,0.215-0.089c0.261-0.113,0.517-0.236,0.761-0.378l1.251-0.725v2.562
      v0.98v2.354h2.5v-2.351v-0.984v-8.332c0-2.992-1.123-5.712-2.971-7.777C20.074,3.568,19.767,3.265,19.443,2.975z"></path>
    <path d="M23.609,2.971c-1.123-1.005-2.44-1.795-3.888-2.307C19.4,0.551,19.073,0.451,18.74,0.365
      c0.186,0.116,0.36,0.246,0.539,0.371c0.109,0.076,0.223,0.148,0.33,0.228c0.326,0.243,0.643,0.497,0.945,0.769
      c0.365,0.327,0.716,0.674,1.049,1.043c2.109,2.357,3.396,5.479,3.396,8.891v8.332v0.984v2.35H27.5V11.666
      C27.498,8.208,25.999,5.11,23.609,2.971z"></path>
  </g>
</svg>

const arbitalStyles = (theme: ThemeType): JssStyles => ({
  hovercard: {
    padding: theme.spacing.unit,
    paddingLeft: theme.spacing.unit*1.5,
    paddingRight: theme.spacing.unit*1.5,
    maxWidth: 500,
    overflow: 'hidden',
    textOverflow: 'ellipsis',
    '& h2': {
      marginTop: 4
    },
    "& a[href='https://arbital.com/edit/']": {
      color: theme.palette.error.main
    }
  },
  headerRow: {
    display: 'flex',
    justifyContent: 'space-between'
  },
  logo: {
    height: 24,
    fill: theme.palette.icon.dim2,
    marginTop: -5
  },
  link: {
    ...linkStyle(theme)
  }
})




const ArbitalPreview = ({classes, href, id, children}: {
  classes: ClassesType,
  href: string,
  id?: string,
  children: ReactNode,
}) => {
  const { AnalyticsTracker, LWPopper, ContentStyles } = Components
  const { anchorEl, hover, eventHandlers } = useHover();
  const [match, www, arbitalSlug] = href.match(/^http(?:s?):\/\/(www\.)?arbital\.com\/p\/([a-zA-Z0-9_]+)+/) || []

  const { data: rawData, loading } = useQuery("ArbitalPageRequest", {
    variables: {arbitalSlug},
    ssr: true,
    skip: !arbitalSlug,
  });

  if (!arbitalSlug || loading) {
    return <Components.DefaultPreview href={href} id={id}>
      {children}
    </Components.DefaultPreview>
  }

  return <AnalyticsTracker eventType="link" eventProps={{to: href}}>
    <span {...eventHandlers}>
      <a className={classes.link} href={href} id={id}>
        {children}
      </a>
      
      <LWPopper open={hover} anchorEl={anchorEl} placement="bottom-start">
        <Card>
          <ContentStyles contentType="comment" className={classes.hovercard}>
            <div className={classes.headerRow}>
              <a href={href}><h2>{rawData?.ArbitalPageData?.title}</h2></a>
              <a href="https://arbital.com" title="This article is hosted on Arbital.com"><div className={classes.logo}><ArbitalLogo/></div></a>
            </div>
            <div dangerouslySetInnerHTML={{__html: rawData?.ArbitalPageData?.html || ""}} id={id} />
          </ContentStyles>
        </Card>
      </LWPopper>
    </span>
  </AnalyticsTracker>
}

const ArbitalPreviewComponent = registerComponent('ArbitalPreview', ArbitalPreview, {
  styles: arbitalStyles
})

const estimakerStyles = (theme: ThemeType): JssStyles => ({
  iframeStyling: {
    width: 560,
    height: 405,
    border: "none",
    maxWidth: "100vw",
  },
  link: linkStyle(theme),
});

const EstimakerPreview = ({classes, href, id, children}: {
  classes: ClassesType,
  href: string,
  id?: string,
  children: ReactNode,
}) => {
  const { AnalyticsTracker, LWPopper } = Components;
  const { anchorEl, hover, eventHandlers } = useHover();

  // test if fits https://estimaker.app/_/$user/$slug
  const isEmbed = /^https?:\/\/estimaker\.app\/_\/.+$/.test(href);
  
  if (!isEmbed) {
    return (
      <a href={href}>
        {children}
      </a>
    );
  }

  return (
    <AnalyticsTracker eventType="link" eventProps={{ to: href }}>
      <span {...eventHandlers}>
        <a className={classes.link} href={href} id={id}>
          {children}
        </a>
        <LWPopper open={hover} anchorEl={anchorEl} placement="bottom-start">
          <iframe className={classes.iframeStyling} src={href} />
        </LWPopper>
      </span>
    </AnalyticsTracker>
  );
};

const EstimakerPreviewComponent = registerComponent('EstimakerPreview', EstimakerPreview, { styles: estimakerStyles })


const viewpointsStyles = (theme: ThemeType): JssStyles => ({
  iframeStyling: {
    width: 560,
    height: 300,
    border: "none",
    maxWidth: "100vw",
  },
  link: linkStyle(theme),
});

const ViewpointsPreview = ({classes, href, id, children}: {
  classes: ClassesType,
  href: string,
  id?: string,
  children: ReactNode,
}) => {
  const { AnalyticsTracker, LWPopper } = Components;
  const { anchorEl, hover, eventHandlers } = useHover();

  // test if fits https://viewpoints.xyz/embed/polls/$slug
  const isEmbed = /^https?:\/\/viewpoints\.xyz\/embed\/polls\/.+$/.test(href);

  // test if it fits https://viewpoints.xyz/polls/$slug
  const [, slug] = href.match(/^https?:\/\/viewpoints\.xyz\/polls\/([\w-]+)/) || [];

  if (!isEmbed && !slug) {
    return (
      <a href={href}>
        {children}
      </a>
    );
  }

  const url = isEmbed ? href : `https://viewpoints.xyz/embed/polls/${slug}`;

  return (
    <AnalyticsTracker eventType="link" eventProps={{ to: url }}>
      <span {...eventHandlers}>
        <a className={classes.link} href={href} id={id}>
          {children}
        </a>
        <LWPopper open={hover} anchorEl={anchorEl} placement="bottom-start">
          <iframe className={classes.iframeStyling} src={url} />
        </LWPopper>
      </span>
    </AnalyticsTracker>
  );
};

const ViewpointsPreviewComponent = registerComponent('ViewpointsPreview', ViewpointsPreview, { styles: viewpointsStyles })

declare global {
  interface ComponentTypes {
    PostLinkPreview: typeof PostLinkPreviewComponent,
    PostLinkPreviewSequencePost: typeof PostLinkPreviewSequencePostComponent,
    PostLinkPreviewSlug: typeof PostLinkPreviewSlugComponent,
    PostLinkPreviewLegacy: typeof PostLinkPreviewLegacyComponent,
    CommentLinkPreviewLegacy: typeof CommentLinkPreviewLegacyComponent,
    PostCommentLinkPreviewGreaterWrong: typeof PostCommentLinkPreviewGreaterWrongComponent,
    PostLinkPreviewVariantCheck: typeof PostLinkPreviewVariantCheckComponent,
    PostLinkCommentPreview: typeof PostLinkCommentPreviewComponent,
    PostLinkPreviewWithPost: typeof PostLinkPreviewWithPostComponent,
    CommentLinkPreviewWithComment: typeof CommentLinkPreviewWithCommentComponent,
    MozillaHubPreview: typeof MozillaHubPreviewComponent,
    MetaculusPreview: typeof MetaculusPreviewComponent,
    ManifoldPreview: typeof ManifoldPreviewComponent,
    MetaforecastPreview: typeof MetaforecastPreviewComponent,
    OWIDPreview: typeof OWIDPreviewComponent,
    ArbitalPreview: typeof ArbitalPreviewComponent,
    DefaultPreview: typeof DefaultPreviewComponent,
    SequencePreview: typeof SequencePreviewComponent,
    EstimakerPreview: typeof EstimakerPreviewComponent,
    ViewpointsPreview: typeof ViewpointsPreviewComponent,
  }
}<|MERGE_RESOLUTION|>--- conflicted
+++ resolved
@@ -1,8 +1,5 @@
-<<<<<<< HEAD
-=======
 import React, { ReactNode } from 'react';
-import { gql, useQuery } from '@apollo/client';
->>>>>>> 5350e389
+import { useQuery } from '../../lib/crud/useQuery';
 import Card from '@material-ui/core/Card';
 import SupervisorAccountIcon from '@material-ui/icons/SupervisorAccount';
 import { useSingle } from '../../lib/crud/withSingle';
@@ -12,11 +9,7 @@
 import { useCommentByLegacyId } from '../comments/useComment';
 import { useHover } from '../common/withHover';
 import { usePostByLegacyId, usePostBySlug } from '../posts/usePost';
-<<<<<<< HEAD
-import { useQuery } from '../../lib/crud/useQuery';
-=======
 import { isClient } from '../../lib/executionEnvironment';
-import { isEAForum } from '../../lib/instanceSettings';
 import { isFriendlyUI } from '../../themes/forumTheme';
 
 let missingLinkPreviewsLogged = new Set<string>();
@@ -40,7 +33,6 @@
     }
   }
 }
->>>>>>> 5350e389
 
 const PostLinkPreview = ({href, targetLocation, id, children}: {
   href: string,
@@ -492,7 +484,7 @@
 
   return <AnalyticsTracker eventType="link" eventProps={{to: href}}>
     <span {...eventHandlers}>
-      <a href={data.url} id={id}>
+      <a href={data.url ?? undefined} id={id}>
         <span>{children}</span>
         <span className={classes.users}>
           (<SupervisorAccountIcon className={classes.icon}/> 
@@ -502,7 +494,7 @@
       
       <LWPopper open={hover} anchorEl={anchorEl} placement="bottom-start">
         <div className={classes.card}>
-          <img className={classes.image} src={data.previewImage}/>
+          <img className={classes.image} src={data.previewImage ?? undefined}/>
           <ContentStyles contentType="postHighlight" className={classes.roomInfo}>
             <div className={classes.roomTitle}>{data.name}</div>
             <div className={classes.usersPreview}>
