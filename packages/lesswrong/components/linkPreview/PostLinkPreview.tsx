import React, { ReactNode } from 'react';
<<<<<<< HEAD
import { gql } from '@apollo/client';
=======
>>>>>>> 822e601a
import { useQuery } from "@/lib/crud/useQuery";
import { Card } from "@/components/widgets/Paper";
import { Link } from '../../lib/reactRouterWrapper';
import { looksLikeDbIdString } from '../../lib/routeUtil';
import { useCommentByLegacyId } from '../comments/useComment';
import { useHover } from '../common/withHover';
import { usePostByLegacyId, usePostBySlug } from '../posts/usePost';
import { isClient } from '../../lib/executionEnvironment';
import { isFriendlyUI } from '../../themes/forumTheme';
import classNames from 'classnames';
import { visitedLinksHaveFilledInCircle } from '@/lib/betas';
import { ArbitalLogo } from '../icons/ArbitalLogo';
import { gql } from "@/lib/generated/gql-codegen";
import { defineStyles, useStyles } from '../hooks/useStyles';
import AnalyticsTracker from "../common/AnalyticsTracker";
import PostsTooltip from "../posts/PostsPreviewTooltip/PostsTooltip";
import SequencesTooltip from "../sequences/SequencesTooltip";
import LWPopper from "../common/LWPopper";
import ContentStyles from "../common/ContentStyles";
import ErrorBoundary from '../common/ErrorBoundary';
import { apolloSSRFlag } from '@/lib/helpers';


const SequencesPageFragmentQuery = gql(`
  query PostLinkPreviewSequence($documentId: String, $allowNull: Boolean) {
    sequence(input: { selector: { documentId: $documentId }, allowNull: $allowNull }) {
      result {
        ...SequencesPageFragment
      }
    }
  }
`);

const CommentsListQuery = gql(`
  query PostLinkPreviewComment($documentId: String, $allowNull: Boolean) {
    comment(input: { selector: { documentId: $documentId }, allowNull: $allowNull }) {
      result {
        ...CommentsList
      }
    }
  }
`);

const PostsListQuery = gql(`
  query PostLinkPreviewPost($documentId: String, $allowNull: Boolean) {
    post(input: { selector: { documentId: $documentId }, allowNull: $allowNull }) {
      result {
        ...PostsList
      }
    }
  }
`);

let missingLinkPreviewsLogged = new Set<string>();

// Log a message about a link-preview being a broken link. Suppresses duplicate
// logs. Client-side only (so the set of saved messages can't grow huge, as it
// would on a server).
//
// This is special-cased error handling because in the LessWrong dev DB, it's
// fairly common to load the front page and find that it has RSS-synced posts
// on it which contain links to LessWrong posts that only exist in the prod DB,
// not the dev DB, and the error-logging that used to produce was extremely
// voluminous.
function logMissingLinkPreview(message: string) {
  if (isClient) {
    if(!missingLinkPreviewsLogged.has(message)) {
      missingLinkPreviewsLogged.add(message);
      //eslint-disable-next-line no-console
      console.log(message);
    }
  }
}

export const PostLinkPreview = ({href, targetLocation, id, className, children}: {
  href: string,
  targetLocation: any,
  id: string,
  className?: string,
  children: ReactNode,
}) => {
  const postID = targetLocation.params._id;

  const { loading, error, data } = useQuery(PostsListQuery, {
    variables: {
      documentId: postID,
      allowNull: true,
    },
    fetchPolicy: 'cache-first',
    ssr: apolloSSRFlag(false),
  });
  const post = data?.post?.result;
  
  if ((!loading && !post) || error) {
    logMissingLinkPreview(`Link preview: No post found with ID ${postID}, error: ${error}`);
  }

  return <PostLinkPreviewVariantCheck
    post={post||null}
    targetLocation={targetLocation}
    error={error}
    href={href} id={id} className={className}
  >
    {children}
  </PostLinkPreviewVariantCheck>
}

export const PostLinkPreviewSequencePost = ({href, targetLocation, id, className, children}: {
  href: string,
  targetLocation: any,
  id: string,
  className?: string,
  children: ReactNode,
}) => {
  const postID = targetLocation.params.postId;

  const { loading, error, data } = useQuery(PostsListQuery, {
    variables: { documentId: postID, allowNull: true },
    fetchPolicy: 'cache-first',
    ssr: false,
  });
  const post = data?.post?.result;

  if ((!loading && !post) || error ) {
    logMissingLinkPreview(`Link preview: No post found with ID ${postID}, error: ${error}`);
  }

  return <PostLinkPreviewVariantCheck post={post||null} targetLocation={targetLocation} error={error} href={href} id={id} className={className}>
    {children}
  </PostLinkPreviewVariantCheck>
}

export const PostLinkPreviewSlug = ({href, targetLocation, id, className, children}: {
  href: string,
  targetLocation: any,
  id: string,
  className?: string,
  children: ReactNode,
}) => {
  const slug = targetLocation.params.slug;
  const { post, error } = usePostBySlug({ slug, ssr: false });

  return <PostLinkPreviewVariantCheck href={href} post={post} targetLocation={targetLocation} error={error} id={id} className={className}>
    {children}
  </PostLinkPreviewVariantCheck>
}

export const PostLinkPreviewLegacy = ({href, targetLocation, id, className, children}: {
  href: string,
  targetLocation: any,
  id: string,
  className?: string,
  children: ReactNode,
}) => {
  const legacyId = targetLocation.params.id;
  const { post, error } = usePostByLegacyId({ legacyId, ssr: false });

  return <PostLinkPreviewVariantCheck href={href} post={post} targetLocation={targetLocation} error={error} id={id} className={className}>
    {children}
  </PostLinkPreviewVariantCheck>
}

export const CommentLinkPreviewLegacy = ({href, targetLocation, id, className, children}: {
  href: string,
  targetLocation: any,
  id: string,
  className?: string,
  children: ReactNode,
}) => {
  const legacyPostId = targetLocation.params.id;
  const legacyCommentId = targetLocation.params.commentId;

  const { post, error: postError } = usePostByLegacyId({ legacyId: legacyPostId, ssr: false });
  const { comment, error: commentError } = useCommentByLegacyId({ legacyId: legacyCommentId, ssr: false });
  const error = postError || commentError;

  if (comment) {
    return <CommentLinkPreviewWithComment comment={comment} post={post} error={error} href={href} id={id} className={className}>
      {children}
    </CommentLinkPreviewWithComment>
  }
  return <PostLinkPreviewWithPost href={href} post={post} error={error} id={id} className={className}>
    {children}
  </PostLinkPreviewWithPost>
}

export const PostCommentLinkPreviewGreaterWrong = ({href, targetLocation, id, className, children}: {
  href: string,
  targetLocation: any,
  id: string,
  className?: string,
  children: ReactNode
}) => {
  const postId = targetLocation.params._id;
  const commentId = targetLocation.params.commentId;

  const { loading, data, error   } = useQuery(PostsListQuery, {
    variables: { documentId: postId, allowNull: true },
    fetchPolicy: 'cache-first',
    ssr: false,
  });
  const post = data?.post?.result;

  if ((!loading && !post) || error) {
    logMissingLinkPreview(`Link preview: No post found with ID ${postId}, error: ${error}`);
  }
  return <PostLinkCommentPreview href={href} commentId={commentId} post={post||null} id={id} className={className}>
    {children}
  </PostLinkCommentPreview>
}

const PostLinkPreviewVariantCheck = ({ href, post, targetLocation, comment, commentId, error, id, className, children}: {
  href: string,
  post: PostsList|null,
  targetLocation: any,
  comment?: any,
  commentId?: string,
  error: any,
  id: string,
  className?: string,
  children: ReactNode,
}) => {
  if (targetLocation.query.commentId) {
    return <PostLinkCommentPreview commentId={targetLocation.query.commentId} href={href} post={post} id={id} className={className}>
      {children}
    </PostLinkCommentPreview>
  }
  if (targetLocation.hash) {
    const commentId = targetLocation.hash.split("#")[1]
    if (looksLikeDbIdString(commentId)) {
      return <PostLinkCommentPreview commentId={commentId} href={href} post={post} id={id} className={className}>
        {children}
      </PostLinkCommentPreview>
    }
  }

  if (commentId) {
    return <PostLinkCommentPreview commentId={commentId} post={post} href={href} id={id} className={className}>
      {children}
    </PostLinkCommentPreview>
  }

  return <PostLinkPreviewWithPost href={href} post={post} error={error} id={id} className={className}>
    {children}
  </PostLinkPreviewWithPost>
}


export const linkStyles = defineStyles("LinkStyles", (theme: ThemeType) => ({
  link: {
    ...(visitedLinksHaveFilledInCircle
      ? {
        '&:after': {
          content: '""',
          top: -7,
          position: "relative",
          marginLeft: 2,
          marginRight: 0,
          width: 4,
          height: 4,
          display: "inline-block",
          
          // The center of the link-circle is the page-background color, rather
          // than transparent, because :visited cannot change background
          // opacity. Technically, this means that if a link appears on a
          // non-default background, the center of the circle is the wrong
          // color. I'm able to detect this on even-numbered replies (which
          // have a gray background) if I use a magnifier/color-picker, but
          // can't detect it by eye, so this is probably fine.
          background: theme.palette.background.default,
          border: `1.2px solid ${theme.palette.link.color ?? theme.palette.primary.main}`,
          borderRadius: "50%",
        },

        // Visited styles can be applied for two reasons: based on the :visited
        // selector (which is applied by the browser based on local browser
        // history), or based on the .visited class (which is applied by link
        // components for logged-in users based on the read-status of the
        // destination, in the DB).
        //
        // `visited` is a string-classname rather than something that gets
        // prefixed, because some broadly-applied styles in `stylePiping` also use
        // it.
        //
        // Because of browser rules intended to prevent history-sniffing, the
        // attributes that can appear in this block, if it's applied via the
        // :visited selector rather than the .visited class, are highly
        // restricted. In particular, the `background` attribute can change
        // color, but it cannot change opacity.
        "&:visited:after, &.visited:after": {
          background: theme.palette.link.visited ?? theme.palette.primary.main,
          border: `1.2px solid ${theme.palette.link.visited ?? theme.palette.primary.main}`,
        },
      } : {
        '&:after': {
          content: '"°"',
          marginLeft: 1,
        },
      }
    )
  },
  redLink: {
    ...(visitedLinksHaveFilledInCircle ? {
      color: `${theme.palette.error.main} !important`,
      '&:after': {
        border: `1.2px solid ${theme.palette.error.main}`,
      },
      '&:visited:after, &.visited:after': {
        border: `1.2px solid ${theme.palette.error.main}`,
      },
    } : {})
  },
  
  owidIframe: {
    width: 600,
    height: 375,
    border: "none",
    maxWidth: "100vw",
  },
  owidBackground: {
  },
  metaculusIframe: {
    width: 400,
    height: 250,
    border: "none",
    maxWidth: "100vw"
  },
  metaculusBackground: {
    backgroundColor: theme.palette.panelBackground.metaculusBackground,
  },
  fatebookIframe: {
    width: 560,
    height: 200,
    border: "none",
    maxWidth: "100vw",
    backgroundColor: theme.palette.panelBackground.default,
    borderRadius: 3,
    boxShadow: theme.palette.boxShadow.eaCard,
  },
  manifoldIframe: {
    width: 560,
    height: 405,
    border: "none",
    maxWidth: "100vw",
  },
  neuronpediaIframe: {
    width: "100%",
    height: 360,
    border: "1px solid",
    borderColor: theme.palette.grey[300],
    borderRadius: 6,
    maxWidth: 639,
  },
  metaforecastIframe: {
    width: 560,
    height: 405,
    border: "none",
    maxWidth: "100vw",
  },
  estimakerIframe: {
    width: 560,
    height: 405,
    border: "none",
    maxWidth: "100vw",
  },
  viewpointsIframe: {
    width: 560,
    height: 300,
    border: "none",
    maxWidth: "100vw",
  },
}));

const PostLinkCommentPreview = ({href, commentId, post, id, className, children}: {
  href: string,
  commentId: string,
  post: PostsList|null,
  id: string,
  className?: string,
  children: ReactNode,
}) => {

  const { loading, error, data } = useQuery(CommentsListQuery, {
    variables: { documentId: commentId, allowNull: true },
    fetchPolicy: 'cache-first',
    ssr: false,
  });
  const comment = data?.comment?.result;

  if ((!loading && !comment) || error) {
    logMissingLinkPreview(`Link preview: No comment found with ID ${commentId}, error: ${error}`);
  }
  if (comment) {
    return <CommentLinkPreviewWithComment comment={comment} post={post} error={error} href={href} id={id} className={className}>
      {children}
    </CommentLinkPreviewWithComment>
  }
  return <PostLinkPreviewWithPost href={href} post={post} error={error} id={id} className={className}>
    {children}
  </PostLinkPreviewWithPost>
}

const PostLinkPreviewWithPost = ({href, post, id, className, children}: {
  href: string,
  post: PostsList|null,
  id: string,
  className?: string,
  error: any,
  children: ReactNode,
}) => {
  const classes = useStyles(linkStyles);

  if (!post) {
    return <Link to={href} className={classNames(classes.link, className)}>
      {children}
    </Link>
  }

  const hash = (href.indexOf("#") >= 0) ? (href.split("#")[1]) : undefined;
  const visited = post?.isRead;
  return (
    <PostsTooltip
      post={post}
      hash={hash}
      placement="bottom-start"
      clickable={!isFriendlyUI}
      As="span"
    >
      <Link className={classNames(classes.link, visited && "visited", className)} to={href} id={id} smooth>
        {children}
      </Link>
    </PostsTooltip>
  );
}

const CommentLinkPreviewWithComment = ({href, comment, post, id, className, children}: {
  href: string,
  comment: any,
  post: PostsList|null,
  id: string,
  className?: string,
  error: any,
  children: ReactNode,
}) => {
  const classes = useStyles(linkStyles);

  if (!comment) {
    return <Link to={href} className={classNames(classes.link, className)}>
      {children}
    </Link>
  }
  return (
    <PostsTooltip
      post={post}
      comment={comment}
      placement="bottom-start"
      As="span"
      clickable={!isFriendlyUI}
    >
      <Link className={classNames(classes.link, className)} to={href} id={id}>
        {children}
      </Link>
    </PostsTooltip>
  );
}

export const SequencePreview = ({targetLocation, href, className, children}: {
  targetLocation: any,
  href: string,
  className?: string,
  children: ReactNode,
}) => {
  const classes = useStyles(linkStyles);
  
  const sequenceId = targetLocation.params._id;

  const { loading, data, error  } = useQuery(SequencesPageFragmentQuery, {
    variables: { documentId: sequenceId, allowNull: true },
    fetchPolicy: 'cache-first',
    ssr: false,
  });
  const sequence = data?.sequence?.result;

  if ((!sequence && !loading) || error) {
    logMissingLinkPreview(`Link preview: No sequence  found with ID ${sequenceId}, error: ${error}`);
  }

  return (
    <SequencesTooltip
      sequence={sequence ?? null}
      placement="bottom-start"
      allowOverflow
    >
      <Link className={classNames(classes.link, className)} to={href} id={sequenceId}>
        {children}
      </Link>
    </SequencesTooltip>
  );
}

const defaultPreviewStyles = defineStyles('DefaultPreview', (theme: ThemeType) => ({
  hovercard: {
    padding: theme.spacing.unit,
    paddingLeft: theme.spacing.unit*1.5,
    paddingRight: theme.spacing.unit*1.5,
    ...theme.typography.body2,
    fontSize: "1.1rem",
    ...theme.typography.commentStyle,
    color: theme.palette.grey[600],
    maxWidth: 500,
    overflow: 'hidden',
    textOverflow: 'ellipsis',
    whiteSpace: 'nowrap'
  },
}));

export const DefaultPreview = ({href, onsite=false, id, rel, className, children}: {
  href: string,
  onsite?: boolean,
  id?: string,
  rel?: string,
  className?: string,
  children: ReactNode,
}) => {
  const classes = useStyles(defaultPreviewStyles);

  const { eventHandlers, hover, anchorEl } = useHover({
    eventProps: {
      pageElementContext: "linkPreview",
      hoverPreviewType: "DefaultPreview",
      href,
      onsite,
    },
  });
  return (
    <span {...eventHandlers}>
      <LWPopper open={hover} anchorEl={anchorEl} placement="bottom-start" clickable={false}>
        <Card>
          <div className={classes.hovercard}>
            {href}
          </div>
        </Card>
      </LWPopper>

      {onsite
        ? <Link to={href} id={id} rel={rel} className={className}>{children}</Link>
        : <AnalyticsTracker eventType="link" eventProps={{to: href}}>
            <a href={href} id={id} rel={rel} className={className}>
              {children}
            </a>
          </AnalyticsTracker>}
    </span>
  );
}

export const OWIDPreview = ({href, id, className, children}: {
  href: string,
  id?: string,
  className?: string,
  children: ReactNode,
}) => {
  const classes = useStyles(linkStyles);
  const { anchorEl, hover, eventHandlers } = useHover();
  const [match] = href.match(/^http(?:s?):\/\/ourworldindata\.org\/grapher\/.*/) || []

  if (!match) {
    return <a href={href} className={className}>
      {children}
    </a>
  }

  return <AnalyticsTracker eventType="link" eventProps={{to: href}}>
    <span {...eventHandlers}>
      <a className={classNames(classes.link, className)} href={href} id={id}>
        {children}
      </a>
      
      <LWPopper open={hover} anchorEl={anchorEl} placement="bottom-start">
        <div className={classes.owidBackground}>
          <iframe className={classes.owidIframe} src={match} />
        </div>
      </LWPopper>
    </span>
  </AnalyticsTracker>
}

export const MetaculusPreview = ({href, id, className, children}: {
  href: string,
  id?: string,
  className?: string,
  children: ReactNode,
}) => {
  const classes = useStyles(linkStyles);

  const { anchorEl, hover, eventHandlers } = useHover();
  const [match, www, questionNumber] = href.match(/^http(?:s?):\/\/(www\.)?metaculus\.com\/questions\/([a-zA-Z0-9]{1,6})?/) || []

  if (!questionNumber) {
    return <a href={href} className={className}>
      {children}
    </a>  
  }

  return <AnalyticsTracker eventType="link" eventProps={{to: href}}>
    <span {...eventHandlers}>
      <a className={classNames(classes.link, className)} href={href} id={id}>
        {children}
      </a>
      
      <LWPopper open={hover} anchorEl={anchorEl} placement="bottom-start">
        <div className={classes.metaculusBackground}>
          <iframe className={classes.metaculusIframe} src={`https://d3s0w6fek99l5b.cloudfront.net/s/1/questions/embed/${questionNumber}/?plot=pdf`} />
        </div>
      </LWPopper>
    </span>
  </AnalyticsTracker>
}

export const FatebookPreview = ({href, id, className, children}: {
  href: string,
  id?: string,
  className?: string,
  children: ReactNode,
}) => {
  const classes = useStyles(linkStyles);
  
  const { anchorEl, hover, eventHandlers } = useHover();

  const isEmbed = /^https?:\/\/fatebook\.io\/embed\/q\/[\w-]+$/.test(href);

  const [, questionSlug] = href.match(/^https?:\/\/fatebook\.io\/q\/(.+)$/) || [];

  if (!isEmbed && !questionSlug) {
    return (
      <a href={href} className={className}>
        {children}
      </a>
    );
  }

  const url = isEmbed ? href : `https://fatebook.io/embed/q/${questionSlug}?requireSignIn=false&compact=true`;

  return (
    <AnalyticsTracker eventType="link" eventProps={{ to: href }}>
      <span {...eventHandlers}>
        <a className={classNames(classes.link, className)} href={href} id={id}>
          {children}
        </a>

        <LWPopper open={hover} anchorEl={anchorEl} placement="bottom-start">
          <iframe className={classes.fatebookIframe} src={url} />
        </LWPopper>
      </span>
    </AnalyticsTracker>
  );
};

export const ManifoldPreview = ({href, id, className, children}: {
  href: string;
  id?: string;
  className?: string;
  children: ReactNode,
}) => {
  const classes = useStyles(linkStyles);
  const { anchorEl, hover, eventHandlers } = useHover();

  // test if fits https://manifold.markets/embed/[...]
  const isEmbed = /^https?:\/\/manifold\.markets\/embed\/.+$/.test(href);

  // if it fits  https://manifold.markets/[username]/[market-slug] instead, get the (username and market slug)
  const [, userAndSlug] = href.match(/^https?:\/\/manifold\.markets\/(\w+\/[\w-]+)/) || [];

  if (!isEmbed && !userAndSlug) {
    return (
      <a href={href} className={className}>
        {children}
      </a>
    );
  }

  const url = isEmbed ? href : `https://manifold.markets/embed/${userAndSlug}`;

  return (
    <AnalyticsTracker eventType="link" eventProps={{ to: href }}>
      <span {...eventHandlers}>
        <a className={classNames(classes.link, className)} href={href} id={id}>
          {children}
        </a>

        <LWPopper open={hover} anchorEl={anchorEl} placement="bottom-start">
          <iframe className={classes.manifoldIframe} src={url} />
        </LWPopper>
      </span>
    </AnalyticsTracker>
  );
};

export const NeuronpediaPreview = ({href, id, className, children}: {
  href: string;
  id?: string;
  className?: string;
  children: ReactNode,
}) => {
  const classes = useStyles(linkStyles);
  const { anchorEl, hover, eventHandlers } = useHover();

  // test if it's already an embed url https://[www.]neuronpedia.org/[model]/[layer]/[index]?embed=true[...]
  const isEmbed = /https:\/\/(www\.)?neuronpedia\.org\/[a-zA-Z0-9-]+\/[a-zA-Z0-9-]+\/\d+\?embed=true/.test(href);

  // if it's not an embed link, match it as https://[www.]neuronpedia.org/[model]/[layer]/[index] make the embed url
  const results = href.match(/^https?:\/\/(www\.)?neuronpedia\.org\/([a-zA-Z0-9-/]+).*/) || [];
  if (!isEmbed && (!results || results.length === 0)) {
    return (
      <a href={href} className={className}>
        {children}
      </a>
    );
  }
  const slug = results[results.length - 1]
  
  // if it's an embed just use that url, otherwise add the embed query
  const url = isEmbed ? href : `https://neuronpedia.org/${slug}?embed=true`;

  return (
    <AnalyticsTracker eventType="link" eventProps={{ to: href }}>
      <span {...eventHandlers}>
        <a className={classNames(classes.link, className)} href={href} id={id}>
          {children}
        </a>

        <LWPopper open={hover} anchorEl={anchorEl} placement="bottom-start">
          <iframe className={classes.neuronpediaIframe} src={url} />
        </LWPopper>
      </span>
    </AnalyticsTracker>
  );
};

export const MetaforecastPreview = ({href, id, className, children}: {
  href: string;
  id?: string;
  className?: string;
  children: ReactNode,
}) => {
  const classes = useStyles(linkStyles);
  const { anchorEl, hover, eventHandlers } = useHover();

  // test if fits https://metaforecast.org/questions/embed/[...]
  const isEmbed = /^https?:\/\/metaforecast\.org\/questions\/embed\/.+$/.test(href);

  // test if it fits https://manifold.markets/questions/[...] instead
  const [, questionId] = href.match(/^https?:\/\/metaforecast\.org\/questions\/([\w-]+)/) || [];

  if (!isEmbed && !questionId) {
    return (
      <a href={href} className={className}>
        {children}
      </a>
    );
  }

  const url = isEmbed ? href : `https://metaforecast.org/questions/embed/${questionId}`;

  return (
    <AnalyticsTracker eventType="link" eventProps={{ to: href }}>
      <span {...eventHandlers}>
        <a className={classNames(classes.link, className)} href={href} id={id}>
          {children}
        </a>

        <LWPopper open={hover} anchorEl={anchorEl} placement="bottom-start">
          <iframe className={classes.metaforecastIframe} src={url} />
        </LWPopper>
      </span>
    </AnalyticsTracker>
  );
};


const arbitalStyles = defineStyles('ArbitalPreview', (theme: ThemeType) => ({
  hovercard: {
    padding: theme.spacing.unit,
    paddingLeft: theme.spacing.unit*1.5,
    paddingRight: theme.spacing.unit*1.5,
    maxWidth: 500,
    overflow: 'hidden',
    textOverflow: 'ellipsis',
    '& h2': {
      marginTop: 4
    },
    "& a[href='https://arbital.com/edit/']": {
      color: theme.palette.error.main
    }
  },
  headerRow: {
    display: 'flex',
    justifyContent: 'space-between'
  },
  logo: {
    height: 24,
    fill: theme.palette.icon.dim2,
    marginTop: -5
  },
}));

export const ArbitalPreview = ({href, id, className, children}: {
  href: string,
  id?: string,
  className?: string,
  children: ReactNode,
}) => {
  const classes = useStyles(arbitalStyles);
  const linkClasses = useStyles(linkStyles);

  const { anchorEl, hover, eventHandlers } = useHover();
  const [match, www, arbitalSlug] = href.match(/^http(?:s?):\/\/(www\.)?arbital\.com\/p\/([a-zA-Z0-9_]+)+/) || []

  const { data: rawData, loading } = useQuery(gql(`
    query ArbitalPageRequest($arbitalSlug: String!) {
      ArbitalPageData(pageAlias: $arbitalSlug) {
        title
        html
      }
    }
  `), {
    ssr: true,
    skip: !arbitalSlug,
    variables: {
      arbitalSlug,
    },
  });

  if (!arbitalSlug || loading) {
    return <DefaultPreview href={href} id={id} className={className}>
      {children}
    </DefaultPreview>
  }

  return <AnalyticsTracker eventType="link" eventProps={{to: href}}>
    <span {...eventHandlers}>
      <a className={classNames(linkClasses.link, className)} href={href} id={id}>
        {children}
      </a>
      
      <LWPopper open={hover} anchorEl={anchorEl} placement="bottom-start">
        <Card>
          <ContentStyles contentType="comment" className={classes.hovercard}>
            <div className={classes.headerRow}>
              <a href={href}><h2>{rawData?.ArbitalPageData?.title}</h2></a>
              <a href="https://arbital.com" title="This article is hosted on Arbital.com"><div className={classes.logo}><ArbitalLogo/></div></a>
            </div>
            <div dangerouslySetInnerHTML={{__html: rawData?.ArbitalPageData?.html ?? ""}} id={id} />
          </ContentStyles>
        </Card>
      </LWPopper>
    </span>
  </AnalyticsTracker>
}

export const EstimakerPreview = ({href, id, className, children}: {
  href: string,
  id?: string,
  className?: string,
  children: ReactNode,
}) => {
  const classes = useStyles(linkStyles);
  const { anchorEl, hover, eventHandlers } = useHover();

  // test if fits https://estimaker.app/_/$user/$slug
  const isEmbed = /^https?:\/\/estimaker\.app\/_\/.+$/.test(href);
  
  if (!isEmbed) {
    return (
      <a href={href} className={className}>
        {children}
      </a>
    );
  }

  return (
    <AnalyticsTracker eventType="link" eventProps={{ to: href }}>
      <span {...eventHandlers}>
        <a className={classNames(classes.link, className)} href={href} id={id}>
          {children}
        </a>
        <LWPopper open={hover} anchorEl={anchorEl} placement="bottom-start">
          <iframe className={classes.estimakerIframe} src={href} />
        </LWPopper>
      </span>
    </AnalyticsTracker>
  );
};

export const ViewpointsPreview = ({href, id, className, children}: {
  href: string,
  id?: string,
  className?: string,
  children: ReactNode,
}) => {
  const classes = useStyles(linkStyles);
  const { anchorEl, hover, eventHandlers } = useHover();

  // test if fits https://viewpoints.xyz/embed/polls/$slug
  const isEmbed = /^https?:\/\/viewpoints\.xyz\/embed\/polls\/.+$/.test(href);

  // test if it fits https://viewpoints.xyz/polls/$slug
  const [, slug] = href.match(/^https?:\/\/viewpoints\.xyz\/polls\/([\w-]+)/) || [];

  if (!isEmbed && !slug) {
    return (
      <a href={href} className={className}>
        {children}
      </a>
    );
  }

  const url = isEmbed ? href : `https://viewpoints.xyz/embed/polls/${slug}`;

  return (
    <AnalyticsTracker eventType="link" eventProps={{ to: url }}>
      <span {...eventHandlers}>
        <a className={classNames(classes.link, className)} href={href} id={id}>
          {children}
        </a>
        <LWPopper open={hover} anchorEl={anchorEl} placement="bottom-start">
          <iframe className={classes.viewpointsIframe} src={url} />
        </LWPopper>
      </span>
    </AnalyticsTracker>
  );
};
<|MERGE_RESOLUTION|>--- conflicted
+++ resolved
@@ -1,8 +1,4 @@
 import React, { ReactNode } from 'react';
-<<<<<<< HEAD
-import { gql } from '@apollo/client';
-=======
->>>>>>> 822e601a
 import { useQuery } from "@/lib/crud/useQuery";
 import { Card } from "@/components/widgets/Paper";
 import { Link } from '../../lib/reactRouterWrapper';
@@ -22,7 +18,6 @@
 import SequencesTooltip from "../sequences/SequencesTooltip";
 import LWPopper from "../common/LWPopper";
 import ContentStyles from "../common/ContentStyles";
-import ErrorBoundary from '../common/ErrorBoundary';
 import { apolloSSRFlag } from '@/lib/helpers';
 
 
