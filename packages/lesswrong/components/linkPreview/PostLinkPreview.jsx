--- conflicted
+++ resolved
@@ -104,17 +104,6 @@
   }
 })
 
-<<<<<<< HEAD
-const siteTwoLetter = getSetting('forumType') === 'EAForum' ? 'EA' : 'LW'
-
-const PostLinkPreviewWithPost = ({classes, href, innerHTML, post, anchorEl, hover}) => {
-  const { PostsItemTooltip } = Components
-  const linkElement = <span className={classes.linkElement}>
-      <Link className={classes.link} to={href}>
-        <span dangerouslySetInnerHTML={{__html: innerHTML}}></span>{}<span className={classes.indicator}>{siteTwoLetter}</span>
-      </Link>
-    </span>
-=======
 const PostLinkCommentPreview = ({href, commentId, post, innerHTML}) => {
 
   const { document: comment, error } = useSingle({
@@ -136,7 +125,6 @@
 const PostLinkPreviewWithPost = ({classes, href, innerHTML, post, anchorEl, hover}) => {
   const { PostsPreviewTooltip, LWPopper } = Components
 
->>>>>>> f6e71c85
   if (!post) {
     return <Link to={href}  dangerouslySetInnerHTML={{__html: innerHTML}}/>;
   }
