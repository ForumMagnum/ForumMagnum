--- conflicted
+++ resolved
@@ -95,11 +95,7 @@
   },
   
   sidenoteHover: {
-<<<<<<< HEAD
-    background: theme.palette.greyAlpha(0.1),
-=======
     background: theme.palette.background.sidenoteBackground,
->>>>>>> 9ab96a1a
     
     "& $sidenoteContent": {
       maxHeight: "unset",
