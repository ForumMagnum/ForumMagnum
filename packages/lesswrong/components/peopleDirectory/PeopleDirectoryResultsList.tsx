--- conflicted
+++ resolved
@@ -1,11 +1,7 @@
 import React from "react";
 import { registerComponent } from "../../lib/vulcan-lib/components";
 import { usePeopleDirectory } from "./usePeopleDirectory";
-<<<<<<< HEAD
 import { HorizScrollBlock, SCROLL_INDICATOR_SIZE } from "../common/HorizScrollBlock";
-=======
-import HorizScrollBlock, { SCROLL_INDICATOR_SIZE } from "../common/HorizScrollBlock";
->>>>>>> 7b750dab
 import { useObserver } from "../hooks/useObserver";
 import PeopleDirectoryHeading from "./PeopleDirectoryHeading";
 import PeopleDirectoryResultRow from "./PeopleDirectoryResultRow";
@@ -79,14 +75,7 @@
       gridTemplateColumns += ` ${column.columnWidth ?? " 1fr"}`;
     }
   }
-<<<<<<< HEAD
 
-  const {
-    PeopleDirectoryHeading, PeopleDirectoryResultRow,
-    PeopleDirectoryNoResults, PeopleDirectoryCard,
-  } = Components;
-=======
->>>>>>> 7b750dab
   if (results.length < 1 && !resultsLoading) {
     return <PeopleDirectoryNoResults />
   }
