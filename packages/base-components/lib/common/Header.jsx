import NoSSR from 'react-no-ssr';
import Router from '../router.js'
import Core from "meteor/nova:core";

const Messages = Core.Messages;

const Header = ({currentUser}) => {
<<<<<<< HEAD
  
  ({Logo, ListContainer, CategoriesList, NewPostButton, UserMenu, AccountsMenu} = Telescope.components);
=======

  ({Logo, ListContainer, CategoriesList, FlashContainer, FlashMessages, ModalButton, NewDocContainer, CanCreatePost, CurrentUserContainer, NewsletterForm, SearchForm, HeadTags} = Telescope.components);
>>>>>>> c3eb63b7

  const logoUrl = Telescope.settings.get("logoUrl");
  const siteTitle = Telescope.settings.get("title", "Telescope");
  const tagline = Telescope.settings.get("tagline");

  return (
<<<<<<< HEAD
    <div className="header-wrapper">
      <header className="header">

        <div className="logo">
          <Logo logoUrl={logoUrl} siteTitle={siteTitle} />
          {tagline ? <h2 className="tagline">{tagline}</h2> : "" }
        </div>
        
        <div className="nav">
          
          <div className="nav-user">
            {currentUser ? <UserMenu user={currentUser}/> : <NoSSR><LogInButtons /></NoSSR>}
          </div>

          <div className="nav-new-post">
            <NewPostButton/>
          </div>

        </div>

      </header>
    </div>
=======
    <header className="header">
      <HeadTags url={Telescope.utils.getSiteUrl()} title={siteTitle} description={tagline} image={logoUrl} />
      <div className="logo">
        <Logo logoUrl={logoUrl} siteTitle={siteTitle} />
        {tagline ? <h2 className="tagline">{tagline}</h2> : "" }
      </div>
      <div className="nav">
        <ListContainer collection={Categories} limit={0}><CategoriesList/></ListContainer>
      </div>
      
      <LogInButtons />
      
      {currentUser ? <p><a href={FlowRouter.path("account")}>My Account</a></p> : ""}

      <CanCreatePost user={currentUser}>
        <ModalButton label="New Post" className="button button--primary">
          <NewDocContainer 
            collection={Posts} 
            label="New Post" 
            methodName="posts.new" 
            successCallback={(post)=>{
              Messages.flash("Post created.", "success");
              FlowRouter.go('posts.single', post);
            }}
          />
        </ModalButton>
      </CanCreatePost>

      <CurrentUserContainer component={NewsletterForm} />

      <SearchForm/>

      <FlashContainer component={FlashMessages}/>

    </header>
>>>>>>> c3eb63b7
  )
}

module.exports = Header;<|MERGE_RESOLUTION|>--- conflicted
+++ resolved
@@ -5,21 +5,18 @@
 const Messages = Core.Messages;
 
 const Header = ({currentUser}) => {
-<<<<<<< HEAD
   
-  ({Logo, ListContainer, CategoriesList, NewPostButton, UserMenu, AccountsMenu} = Telescope.components);
-=======
-
-  ({Logo, ListContainer, CategoriesList, FlashContainer, FlashMessages, ModalButton, NewDocContainer, CanCreatePost, CurrentUserContainer, NewsletterForm, SearchForm, HeadTags} = Telescope.components);
->>>>>>> c3eb63b7
+  ({Logo, ListContainer, CategoriesList, NewPostButton, UserMenu, AccountsMenu, HeadTags} = Telescope.components);
 
   const logoUrl = Telescope.settings.get("logoUrl");
   const siteTitle = Telescope.settings.get("title", "Telescope");
   const tagline = Telescope.settings.get("tagline");
 
   return (
-<<<<<<< HEAD
     <div className="header-wrapper">
+
+      <HeadTags url={Telescope.utils.getSiteUrl()} title={siteTitle} description={tagline} image={logoUrl} />
+
       <header className="header">
 
         <div className="logo">
@@ -41,43 +38,6 @@
 
       </header>
     </div>
-=======
-    <header className="header">
-      <HeadTags url={Telescope.utils.getSiteUrl()} title={siteTitle} description={tagline} image={logoUrl} />
-      <div className="logo">
-        <Logo logoUrl={logoUrl} siteTitle={siteTitle} />
-        {tagline ? <h2 className="tagline">{tagline}</h2> : "" }
-      </div>
-      <div className="nav">
-        <ListContainer collection={Categories} limit={0}><CategoriesList/></ListContainer>
-      </div>
-      
-      <LogInButtons />
-      
-      {currentUser ? <p><a href={FlowRouter.path("account")}>My Account</a></p> : ""}
-
-      <CanCreatePost user={currentUser}>
-        <ModalButton label="New Post" className="button button--primary">
-          <NewDocContainer 
-            collection={Posts} 
-            label="New Post" 
-            methodName="posts.new" 
-            successCallback={(post)=>{
-              Messages.flash("Post created.", "success");
-              FlowRouter.go('posts.single', post);
-            }}
-          />
-        </ModalButton>
-      </CanCreatePost>
-
-      <CurrentUserContainer component={NewsletterForm} />
-
-      <SearchForm/>
-
-      <FlashContainer component={FlashMessages}/>
-
-    </header>
->>>>>>> c3eb63b7
   )
 }
 
