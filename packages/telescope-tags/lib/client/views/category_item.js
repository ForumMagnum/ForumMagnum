Meteor.startup(function () {
  Template[getTemplate('categoryItem')].events({
    'click .edit-link': function(e, instance){
      e.preventDefault();
      var categoryId = instance.data._id;
      var name = $('#name_'+categoryId).val();
      var order = parseInt($('#order_'+categoryId).val());
      var slug = slugify(name);
      if(name){
        Categories.update(categoryId,{ $set: {name: name, slug: slug, order: order}});
      }else{
        Categories.remove(categoryId);
      }
<<<<<<< HEAD
=======
      Meteor.call('updateCategoryInPosts', categoryId, function(error) {
        if (error) {
          flashMessage(error.reason, "error");
        }
      });
>>>>>>> 2cf432b5
    }
  });
});<|MERGE_RESOLUTION|>--- conflicted
+++ resolved
@@ -11,14 +11,6 @@
       }else{
         Categories.remove(categoryId);
       }
-<<<<<<< HEAD
-=======
-      Meteor.call('updateCategoryInPosts', categoryId, function(error) {
-        if (error) {
-          flashMessage(error.reason, "error");
-        }
-      });
->>>>>>> 2cf432b5
     }
   });
 });