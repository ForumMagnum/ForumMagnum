--- conflicted
+++ resolved
@@ -364,14 +364,6 @@
 
   }
 
-<<<<<<< HEAD
-  // key down handler for submit shortcut
-  formKeyDown(event) {
-    if( (event.ctrlKey || event.metaKey) && event.keyCode === 13) {
-      this.submitForm(this.refs.form.getModel());
-    }
-  }  
-
   componentWillUnmount() {
     // note: patch to cancel closeCallback given by parent
     // we clean the event by hand
@@ -379,14 +371,14 @@
     // if this componentWillUnmount hook is triggered, that means that the modal doesn't exist anymore!
     // let's not call setState on an unmounted component (avoid no-op / memory leak)
     this.context.closeCallback = f => f;
-=======
+  }
+
   // key down handler
   formKeyDown(event) {
 
     if( (event.ctrlKey || event.metaKey) && event.keyCode === 13) {
       this.submitForm(this.refs.form.getModel());
     }
->>>>>>> abe650c2
   }
 
   // --------------------------------------------------------------------- //
