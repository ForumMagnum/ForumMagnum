--- conflicted
+++ resolved
@@ -1,14 +1,8 @@
 import Telescope from 'meteor/nova:lib';
-<<<<<<< HEAD
 import Users from './collection.js';
 import marked from 'marked';
-=======
-import Events from "meteor/nova:events";
->>>>>>> 7308441f
 import NovaEmail from 'meteor/nova:email';
 import { Gravatar } from 'meteor/jparker:gravatar';
-import marked from 'marked';
-import Users from './collection.js';
 
 //////////////////////////////////////////////////////
 // Callbacks                                        //
@@ -63,13 +57,8 @@
   } else if (user.services.linkedin && user.services.linkedin.firstName) {
     user.__displayName = user.services.linkedin.firstName + " " + user.services.linkedin.lastName;
   } else {
-<<<<<<< HEAD
     user.__displayName = user.username;
-  } 
-=======
-    user.telescope.displayName = user.username;
   }
->>>>>>> 7308441f
 
   // create a basic slug from display name and then modify it if this slugs already exists;
   const basicSlug = Telescope.utils.slugify(user.__displayName);
