--- conflicted
+++ resolved
@@ -30,26 +30,14 @@
 
     name: 'usersList',
 
-<<<<<<< HEAD
     resolver(root, {terms}, context, info) {
-      const options = {
-        // protected limit
-        limit: (terms.limit < 1 || terms.limit > 100) ? 100 : terms.limit,
-        skip: terms.offset,
-        // keep only fields that should be viewable by current user
-        fields: context.getViewableFields(context.currentUser, context.Users),
-      };
-      return context.Users.find({}, options).fetch();
-=======
-    resolver(root, {terms, offset, limit}, context, info) {
       let {selector, options} = context.Users.getParameters(terms);
       
-      options.limit = (limit < 1 || limit > 10) ? 10 : limit;
-      options.skip = offset;
+      options.limit = (terms.limit < 1 || terms.limit > 10) ? 10 : terms.limit;
+      options.skip = terms.offset;
       options.fields = context.getViewableFields(context.currentUser, context.Users);
       
       return context.Users.find(selector, options).fetch();
->>>>>>> 36664013
     },
 
   },
