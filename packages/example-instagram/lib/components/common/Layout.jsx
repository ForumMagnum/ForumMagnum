/*

The Layout component.

In other words, the template used to display every page in the app.
Specific pages will be displayed in place of the "children" property.

Note: the Helmet library is used to insert meta tags and link tags in the <head>

*/

import React from 'react';
import Helmet from 'react-helmet';
import Header from './Header.jsx';

<<<<<<< HEAD
const links = [
  // note: modal popups won't work with anything above alpha.5.
  // see https://github.com/twbs/bootstrap/issues/21876#issuecomment-276181539
  {
    rel: 'stylesheet',
    type: 'text/css',
    href: 'https://cdnjs.cloudflare.com/ajax/libs/font-awesome/4.7.0/css/font-awesome.min.css'
  }
];
=======
// note: modal popups won't work with anything above bootstrap alpha.5. 
// see https://github.com/twbs/bootstrap/issues/21876#issuecomment-276181539
>>>>>>> 0d792693

const Layout = ({children}) =>

  <div className="wrapper" id="wrapper">

<<<<<<< HEAD
    <Helmet title="Vulcanstagram" link={links} />

    <link  />
=======
    <Helmet>
      <title>Vulcanstagram</title>
      <link name="bootstrap" rel="stylesheet" type="text/css" href="https://maxcdn.bootstrapcdn.com/bootstrap/4.0.0-alpha.5/css/bootstrap.min.css"/>
      <link name="font-awesome" rel="stylesheet" type="text/css" href="https://cdnjs.cloudflare.com/ajax/libs/font-awesome/4.7.0/css/font-awesome.min.css"/>
    </Helmet>
>>>>>>> 0d792693

    <Header/>

    <div className="main">

      {children}

    </div>

    <div className="footer">&copy; Vulcanstagram</div>

  </div>

export default Layout;<|MERGE_RESOLUTION|>--- conflicted
+++ resolved
@@ -13,36 +13,18 @@
 import Helmet from 'react-helmet';
 import Header from './Header.jsx';
 
-<<<<<<< HEAD
-const links = [
-  // note: modal popups won't work with anything above alpha.5.
-  // see https://github.com/twbs/bootstrap/issues/21876#issuecomment-276181539
-  {
-    rel: 'stylesheet',
-    type: 'text/css',
-    href: 'https://cdnjs.cloudflare.com/ajax/libs/font-awesome/4.7.0/css/font-awesome.min.css'
-  }
-];
-=======
-// note: modal popups won't work with anything above bootstrap alpha.5. 
+// note: modal popups won't work with anything above bootstrap alpha.5.
 // see https://github.com/twbs/bootstrap/issues/21876#issuecomment-276181539
->>>>>>> 0d792693
 
 const Layout = ({children}) =>
 
   <div className="wrapper" id="wrapper">
 
-<<<<<<< HEAD
-    <Helmet title="Vulcanstagram" link={links} />
-
-    <link  />
-=======
     <Helmet>
       <title>Vulcanstagram</title>
       <link name="bootstrap" rel="stylesheet" type="text/css" href="https://maxcdn.bootstrapcdn.com/bootstrap/4.0.0-alpha.5/css/bootstrap.min.css"/>
       <link name="font-awesome" rel="stylesheet" type="text/css" href="https://cdnjs.cloudflare.com/ajax/libs/font-awesome/4.7.0/css/font-awesome.min.css"/>
     </Helmet>
->>>>>>> 0d792693
 
     <Header/>
 
