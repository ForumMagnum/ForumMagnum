--- conflicted
+++ resolved
@@ -26,13 +26,8 @@
       <link name="font-awesome" rel="stylesheet" type="text/css" href="https://cdnjs.cloudflare.com/ajax/libs/font-awesome/4.7.0/css/font-awesome.min.css"/>
     </Helmet>
 
-<<<<<<< HEAD
-    <Header/>
+    <Components.Header/>
 
-=======
-    <Components.Header/>
-  
->>>>>>> b72aad0e
     <div className="main">
 
       {children}
