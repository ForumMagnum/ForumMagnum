<<<<<<< HEAD
=======
import { SimpleSchema } from 'meteor/aldeed:simple-schema';
>>>>>>> 2ef5695f

/**
 * @summary Kick off the global namespace for Telescope.
 * @namespace Telescope
 */

const Telescope = {};

Telescope.VERSION = '0.27.5-nova';

// ------------------------------------- Config -------------------------------- //

/**
 * @summary Telescope configuration namespace
 * @namespace Telescope.config
 */
Telescope.config = {};


// ------------------------------------- Schemas -------------------------------- //

SimpleSchema.extendOptions({
  private: Match.Optional(Boolean),
  editable: Match.Optional(Boolean),  // editable: true means the field can be edited by the document's owner
  hidden: Match.Optional(Boolean),     // hidden: true means the field is never shown in a form no matter what
  required: Match.Optional(Boolean), // required: true means the field is required to have a complete profile
  profile: Match.Optional(Boolean), // profile: true means the field is shown on user profiles
  template: Match.Optional(String), // legacy template used to display the field; backward compatibility (not used anymore)
  form: Match.Optional(Object), // form placeholder
  autoform: Match.Optional(Object), // legacy form placeholder; backward compatibility (not used anymore)
  control: Match.Optional(Match.Any), // NovaForm control (String or React component)
  order: Match.Optional(Number), // position in the form
  group: Match.Optional(Object), // form fieldset group
  preload: Match.Optional(Boolean),
});

// ------------------------------------- Subscriptions -------------------------------- //

 /**
 * @summary Subscriptions namespace
 * @namespace Telescope.subscriptions
 */
Telescope.subscriptions = [];

/**
 * @summary Add a subscription to be preloaded
 * @param {string} subscription - The name of the subscription
 */
Telescope.subscriptions.preload = function (subscription, args) {
  Telescope.subscriptions.push({name: subscription, arguments: args});
};

// ------------------------------------- Strings -------------------------------- //

Telescope.strings = {};

// ------------------------------------- Routes -------------------------------- //

Telescope.routes = {
  routes: [],
  add(routeOrRouteArray) {
    const addedRoutes = Array.isArray(routeOrRouteArray) ? routeOrRouteArray : [routeOrRouteArray];
    this.routes = this.routes.concat(addedRoutes);
  }
}

// ------------------------------------- Head Tags -------------------------------- //

Telescope.headtags = {
  meta: [],
  link: []
}

// ------------------------------------- Statuses -------------------------------- //

Telescope.statuses = [
  {
    value: 1,
    label: 'pending'
  },
  {
    value: 2,
    label: 'approved'
  },
  {
    value: 3,
    label: 'rejected'
  },
  {
    value: 4,
    label: 'spam'
  },
  {
    value: 5,
    label: 'deleted'
  }
];

// ---------------------------------- Redux ------------------------------------ //
Telescope.actions = {};
Telescope.reducers = {};

export default Telescope;<|MERGE_RESOLUTION|>--- conflicted
+++ resolved
@@ -1,7 +1,4 @@
-<<<<<<< HEAD
-=======
 import { SimpleSchema } from 'meteor/aldeed:simple-schema';
->>>>>>> 2ef5695f
 
 /**
  * @summary Kick off the global namespace for Telescope.
