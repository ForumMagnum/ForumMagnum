import { Components } from 'meteor/nova:lib';
import { withMutation } from 'meteor/nova:core';
import React, { PropTypes, Component } from 'react';
import FRC from 'formsy-react-components';
import { graphql } from 'react-apollo';
import gql from 'graphql-tag';

const Input = FRC.Input;

class EmbedlyURL extends Component {

  constructor() {
    super();
    this.handleBlur = this.handleBlur.bind(this);
    this.state = {
      loading: false
    }
  }

  // called whenever the URL input field loses focus
  handleBlur() {

    this.setState({loading: true});

    const url = this.input.getValue();

    if (url.length) {
      // the URL has changed, get a new thumbnail
<<<<<<< HEAD
      this.props.getEmbedlyData({url}).then(result => {
        this.setState({loading: false});
        console.log('Embedly Data', result);
        this.context.addToAutofilledValues({
          title: result.data.getEmbedlyData.title,
          body: result.data.getEmbedlyData.description,
          thumbnailUrl: result.data.getEmbedlyData.thumbnailUrl
        });
      }).catch(error => {
        this.setState({loading: false});
        console.log(error)
        this.context.throwError({content: error.message, type: "error"});
=======
      this.context.actions.call("getEmbedlyData", url, (error, result) => {

        console.log("querying Embedly…"); // eslint-disable-line

        this.setState({loading: false});

        if (error) {
          console.log(error); // eslint-disable-line
          this.context.throwError({content: error.message, type: "error"});
        } else {
          console.log(result); // eslint-disable-line
          this.context.addToAutofilledValues({
            title: result.title,
            body: result.description,
            thumbnailUrl: result.thumbnailUrl
          });
        }
>>>>>>> 7308441f
      });
    }
  }

  render() {
<<<<<<< HEAD
=======

    const Loading = Telescope.components.Loading;
>>>>>>> 7308441f

    const wrapperStyle = {
      position: "relative"
    };

    const loadingStyle = {
      position: "absolute",
      pointerEvents: "none",
      top: "15px",
      right: "15px"
    };

    loadingStyle.display = this.state.loading ? "block" : "none";

    // see https://facebook.github.io/react/warnings/unknown-prop.html
<<<<<<< HEAD
    const {document, updateCurrentValue, control, getEmbedlyData, ...rest} = this.props;
=======
    const {document, updateCurrentValue, control, ...rest} = this.props; // eslint-disable-line
>>>>>>> 7308441f

    return (
      <div className="embedly-url-field" style={wrapperStyle}>
        <Input
          {...rest}
          onBlur={this.handleBlur}
          type="text"
          ref={ref => this.input = ref}
        />
        <div className="embedly-url-field-loading" style={loadingStyle}>
          <Components.Loading />
        </div>
      </div>
    );
  }
}

EmbedlyURL.propTypes = {
  name: React.PropTypes.string,
  value: React.PropTypes.any,
  label: React.PropTypes.string
}

EmbedlyURL.contextTypes = {
  addToAutofilledValues: React.PropTypes.func,
  throwError: React.PropTypes.func,
  actions: React.PropTypes.object,
}

// note: not used since we use `withMutation` and getEmbedlyData returns a `JSON` type
// function withGetEmbedlyData() {
//   return graphql(gql`
//     mutation getEmbedlyData($url: String) {
//       getEmbedlyData(url: $url) {
//         title
//         media
//         description
//         thumbnailUrl
//         sourceName
//         sourceUrl
//       }
//     }
//   `, {
//     name: 'getEmbedlyData'
//   });
// }


export default withMutation({
  name: 'getEmbedlyData',
  args: {url: 'String'},
})(EmbedlyURL);<|MERGE_RESOLUTION|>--- conflicted
+++ resolved
@@ -26,7 +26,6 @@
 
     if (url.length) {
       // the URL has changed, get a new thumbnail
-<<<<<<< HEAD
       this.props.getEmbedlyData({url}).then(result => {
         this.setState({loading: false});
         console.log('Embedly Data', result);
@@ -39,35 +38,11 @@
         this.setState({loading: false});
         console.log(error)
         this.context.throwError({content: error.message, type: "error"});
-=======
-      this.context.actions.call("getEmbedlyData", url, (error, result) => {
-
-        console.log("querying Embedly…"); // eslint-disable-line
-
-        this.setState({loading: false});
-
-        if (error) {
-          console.log(error); // eslint-disable-line
-          this.context.throwError({content: error.message, type: "error"});
-        } else {
-          console.log(result); // eslint-disable-line
-          this.context.addToAutofilledValues({
-            title: result.title,
-            body: result.description,
-            thumbnailUrl: result.thumbnailUrl
-          });
-        }
->>>>>>> 7308441f
       });
     }
   }
 
   render() {
-<<<<<<< HEAD
-=======
-
-    const Loading = Telescope.components.Loading;
->>>>>>> 7308441f
 
     const wrapperStyle = {
       position: "relative"
@@ -83,11 +58,7 @@
     loadingStyle.display = this.state.loading ? "block" : "none";
 
     // see https://facebook.github.io/react/warnings/unknown-prop.html
-<<<<<<< HEAD
     const {document, updateCurrentValue, control, getEmbedlyData, ...rest} = this.props;
-=======
-    const {document, updateCurrentValue, control, ...rest} = this.props; // eslint-disable-line
->>>>>>> 7308441f
 
     return (
       <div className="embedly-url-field" style={wrapperStyle}>
