import Telescope from 'meteor/nova:lib';
import Posts from "meteor/nova:posts";

Posts.addField([
  {
    fieldName: 'cloudinaryId',
    fieldSchema: {
      type: String,
      optional: true,
      viewableBy: ['guests'],
    }
  },
  {
    fieldName: 'cloudinaryUrls',
    fieldSchema: {
      type: [Object],
      optional: true,
      blackbox: true,
      viewableBy: ['guests'],
    }
  }
<<<<<<< HEAD
]);
=======
]);

if (typeof Settings !== "undefined") {
  Telescope.settings.collection.addField([
    {
      fieldName: 'cloudinaryCloudName',
      fieldSchema: {
        type: String,
        optional: true,
        form: {
          group: 'cloudinary'
        }
      }
    },
    {
      fieldName: 'cloudinaryAPIKey',
      fieldSchema: {
        type: String,
        optional: true,
        private: true,
        form: {
          group: 'cloudinary',
          class: 'private-field'
        }
      }
    },
    {
      fieldName: 'cloudinaryAPISecret',
      fieldSchema: {
        type: String,
        optional: true,
        private: true,
        form: {
          group: 'cloudinary',
          class: 'private-field'
        }
      }
    }
  ]);
}

PublicationUtils.addToFields(Posts.publishedFields.list, ["cloudinaryId", "cloudinaryUrls"]);
>>>>>>> 2ef5695f
<|MERGE_RESOLUTION|>--- conflicted
+++ resolved
@@ -19,49 +19,4 @@
       viewableBy: ['guests'],
     }
   }
-<<<<<<< HEAD
-]);
-=======
-]);
-
-if (typeof Settings !== "undefined") {
-  Telescope.settings.collection.addField([
-    {
-      fieldName: 'cloudinaryCloudName',
-      fieldSchema: {
-        type: String,
-        optional: true,
-        form: {
-          group: 'cloudinary'
-        }
-      }
-    },
-    {
-      fieldName: 'cloudinaryAPIKey',
-      fieldSchema: {
-        type: String,
-        optional: true,
-        private: true,
-        form: {
-          group: 'cloudinary',
-          class: 'private-field'
-        }
-      }
-    },
-    {
-      fieldName: 'cloudinaryAPISecret',
-      fieldSchema: {
-        type: String,
-        optional: true,
-        private: true,
-        form: {
-          group: 'cloudinary',
-          class: 'private-field'
-        }
-      }
-    }
-  ]);
-}
-
-PublicationUtils.addToFields(Posts.publishedFields.list, ["cloudinaryId", "cloudinaryUrls"]);
->>>>>>> 2ef5695f
+]);