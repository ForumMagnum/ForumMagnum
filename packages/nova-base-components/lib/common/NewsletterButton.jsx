import { Components, registerComponent } from 'meteor/nova:lib';
import React, { PropTypes, Component } from 'react';
import { FormattedMessage } from 'react-intl';
import { Button } from 'react-bootstrap';
<<<<<<< HEAD
import { withMutation, withCurrentUser, withMessages } from 'meteor/nova:core';
=======
// import { Messages } from 'meteor/nova:core';
import Users from 'meteor/nova:users';
>>>>>>> 7308441f

class NewsletterButton extends Component {
  constructor(props) {
    super(props);
    this.subscriptionAction = this.subscriptionAction.bind(this);

    const isSubscribed = props.currentUser.__newsletter_subscribeToNewsletter;

    this.state = {
      labelId: isSubscribed ? 'newsletter.unsubscribe' : 'newsletter.subscribe',
      action: isSubscribed ? 'removeUserNewsletter' : 'addUserNewsletter'
    };
  }

  subscriptionAction() {
<<<<<<< HEAD

    const action = this.state.action;

    this.props[action]({userId: this.props.currentUser._id}).then(result => {
      console.log(result)
      this.props.successCallback(result);
      if (result.data[action].action === 'subscribed') {
        this.setState({
          labelId: 'newsletter.unsubscribe',
          action: 'removeUserNewsletter',
        });
=======
    const action = Users.getSetting(this.props.user, 'newsletter.subscribed', false) ?
      'newsletter.removeUser' : 'newsletter.addUser';
    this.context.actions.call(action, this.props.user, (error, result) => {
      if (error) {
        console.log(error); // eslint-disable-line
        this.context.messages.flash(error.message, "error");
>>>>>>> 7308441f
      } else {
        this.setState({
          labelId: 'newsletter.subscribe',
          action: 'addUserNewsletter',
        });
      }
    }).catch(error => {
      console.log(error);
      this.props.flash(error.message, "error");
    });
  }

  render() {
<<<<<<< HEAD
=======
    const isSubscribed = Users.getSetting(this.props.user, 'newsletter.subscribed', false);
>>>>>>> 7308441f

    return (
      <Button
        className="newsletter-button"
        onClick={this.subscriptionAction}
        bsStyle="primary"
      >
        <FormattedMessage id={this.state.labelId}/>
      </Button>
    )
  }
}

NewsletterButton.propTypes = {
  user: React.PropTypes.object.isRequired,
  successCallback: React.PropTypes.func.isRequired,
};

NewsletterButton.contextTypes = {
  actions: React.PropTypes.object,
};

const addOptions = {name: 'addUserNewsletter', args: {userId: 'String'}};
const removeOptions = {name: 'removeUserNewsletter', args: {userId: 'String'}};

registerComponent('NewsletterButton', NewsletterButton, withCurrentUser, withMutation(addOptions), withMutation(removeOptions), withMessages);<|MERGE_RESOLUTION|>--- conflicted
+++ resolved
@@ -2,12 +2,7 @@
 import React, { PropTypes, Component } from 'react';
 import { FormattedMessage } from 'react-intl';
 import { Button } from 'react-bootstrap';
-<<<<<<< HEAD
 import { withMutation, withCurrentUser, withMessages } from 'meteor/nova:core';
-=======
-// import { Messages } from 'meteor/nova:core';
-import Users from 'meteor/nova:users';
->>>>>>> 7308441f
 
 class NewsletterButton extends Component {
   constructor(props) {
@@ -23,7 +18,6 @@
   }
 
   subscriptionAction() {
-<<<<<<< HEAD
 
     const action = this.state.action;
 
@@ -35,14 +29,6 @@
           labelId: 'newsletter.unsubscribe',
           action: 'removeUserNewsletter',
         });
-=======
-    const action = Users.getSetting(this.props.user, 'newsletter.subscribed', false) ?
-      'newsletter.removeUser' : 'newsletter.addUser';
-    this.context.actions.call(action, this.props.user, (error, result) => {
-      if (error) {
-        console.log(error); // eslint-disable-line
-        this.context.messages.flash(error.message, "error");
->>>>>>> 7308441f
       } else {
         this.setState({
           labelId: 'newsletter.subscribe',
@@ -56,10 +42,6 @@
   }
 
   render() {
-<<<<<<< HEAD
-=======
-    const isSubscribed = Users.getSetting(this.props.user, 'newsletter.subscribed', false);
->>>>>>> 7308441f
 
     return (
       <Button
