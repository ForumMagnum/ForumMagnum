--- conflicted
+++ resolved
@@ -1,11 +1,7 @@
-<<<<<<< HEAD
 import { registerComponent } from 'meteor/nova:lib';
 import React, { Component } from 'react';
-=======
->>>>>>> 7308441f
 import { Accounts, STATES } from 'meteor/std:accounts-ui';
 import { T9n } from 'meteor/softwarerero:accounts-t9n';
-import React, { Component } from 'react';
 import { Link } from 'react-router';
 import { withCurrentUser } from 'meteor/nova:core';
 
