--- conflicted
+++ resolved
@@ -1,44 +1,12 @@
-<<<<<<< HEAD
 import { Components, registerComponent } from 'meteor/nova:lib';
 import React, { PropTypes, Component } from 'react';
-import { FormattedMessage, intlShape } from 'react-intl';
+import { intlShape } from 'react-intl';
 import NovaForm from "meteor/nova:forms";
 import Posts from "meteor/nova:posts";
 import { withRouter } from 'react-router'
 import { ShowIf, withMessages } from 'meteor/nova:core';
 
 class PostsEditForm extends Component {
-=======
-import Telescope from 'meteor/nova:lib';
-import NovaForm from "meteor/nova:forms";
-import { DocumentContainer } from "meteor/utilities:react-list-container";
-import Posts from "meteor/nova:posts";
-import React, { PropTypes, Component } from 'react';
-import { FormattedMessage, intlShape } from 'react-intl';
-// import { Messages } from "meteor/nova:core";
-// import Actions from "../actions.js";
-// import Users from 'meteor/nova:users';
-
-class PostsEditForm extends Component{
-
-  constructor() {
-    super();
-    this.deletePost = this.deletePost.bind(this);
-  }
-
-  deletePost() {
-    const post = this.props.post;
-    const deletePostConfirm = this.context.intl.formatMessage({id: "posts.delete_confirm"}, {title: post.title});
-    const deletePostSuccess = this.context.intl.formatMessage({id: "posts.delete_success"}, {title: post.title});
-
-    if (window.confirm(deletePostConfirm)) {
-      this.context.actions.call('posts.remove', post._id, (error, result) => {
-        this.context.messages.flash(deletePostSuccess, "success");
-        this.context.events.track("post deleted", {'_id': post._id});
-      });
-    }
-  }
->>>>>>> 2ef5695f
 
   renderAdminArea() {
     return (
@@ -53,7 +21,6 @@
 
   render() {
 
-<<<<<<< HEAD
     return (
       <div className="posts-edit-form">
         {this.renderAdminArea()}
@@ -68,34 +35,14 @@
               __displayName
               __emailHash
               __slug
-=======
-
-    return (
-      <div className="posts-edit-form">
-        {this.renderAdminArea()}
-        <DocumentContainer
-          collection={Posts}
-          publication="posts.single"
-          selector={{_id: this.props.post._id}}
-          terms={{_id: this.props.post._id}}
-          joins={Posts.getJoins()}
-          component={NovaForm}
-          componentProps={{
-            // note: the document prop will be passed from DocumentContainer
-            collection: Posts,
-            currentUser: this.context.currentUser,
-            methodName: "posts.edit",
-            successCallback: (post) => {
-              this.context.messages.flash(this.context.intl.formatMessage({id: "posts.edit_success"}, {title: post.title}), 'success')
->>>>>>> 2ef5695f
             }
           `}
-          successCallback={post => { 
+          successCallback={post => {
             this.context.closeCallback();
             this.props.flash(this.context.intl.formatMessage({id: "posts.edit_success"}, {title: post.title}), 'success');
           }}
           removeSuccessCallback={({documentId, documentTitle}) => {
-            // post edit form is being included from a single post, redirect to index 
+            // post edit form is being included from a single post, redirect to index
             // note: this.props.params is in the worst case an empty obj (from react-router)
             if (this.props.params._id) {
               this.props.router.push('/');
@@ -110,7 +57,7 @@
         />
       </div>
     );
-    
+
   }
 }
 
