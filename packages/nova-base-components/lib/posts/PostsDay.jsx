--- conflicted
+++ resolved
@@ -1,19 +1,11 @@
-<<<<<<< HEAD
 import { Components, registerComponent } from 'meteor/nova:lib';
-=======
-import Telescope from 'meteor/nova:lib';
-import Posts from "meteor/nova:posts";
-import { ListContainer } from "meteor/utilities:react-list-container";
->>>>>>> 2ef5695f
 import React, { PropTypes, Component } from 'react';
-import moment from 'moment';
 
 class PostsDay extends Component {
 
   render() {
 
-<<<<<<< HEAD
-    const {date, number, posts} = this.props;
+    const {date, posts} = this.props;
 
     return (
       <div className="posts-day">
@@ -21,38 +13,6 @@
         <div className="posts-list-content">
           {posts.map(post => <Components.PostsItem post={post} key={post._id} />)}
         </div>
-=======
-    const {date, number} = this.props;
-
-    const terms = {
-      view: "top",
-      date: date,
-      after: moment(date).format("YYYY-MM-DD"),
-      before: moment(date).format("YYYY-MM-DD"),
-      enableCache: number <= 15 ? true : false, // only cache first 15 days
-      listId: `posts.list.${moment(date).format("YYYY-MM-DD")}`
-    };
-
-    const {selector, options} = Posts.parameters.get(terms);
-
-    const postsPerPage = Telescope.settings.get("postsPerPage", 10);
-
-    return (
-      <div className="posts-day">
-        <h4 className="posts-day-heading">{moment(date).format("dddd, MMMM Do YYYY")}</h4>
-        <ListContainer
-          collection={Posts}
-          publication="posts.list"
-          selector={selector}
-          options={options}
-          terms={terms}
-          joins={Posts.getJoins()}
-          component={Telescope.components.PostsList}
-          componentProps={{showHeader: false}}
-          listId={terms.listId}
-          limit={postsPerPage}
-        />
->>>>>>> 2ef5695f
       </div>
     )
 
