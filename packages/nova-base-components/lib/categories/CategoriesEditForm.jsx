<<<<<<< HEAD
import { Components, registerComponent } from 'meteor/nova:lib';
import React, { PropTypes, Component } from 'react';
import { FormattedMessage } from 'react-intl';
import NovaForm from "meteor/nova:forms";
import Categories from "meteor/nova:categories";
import { withMessages } from 'meteor/nova:core';

class CategoriesEditForm extends Component{

=======
import Telescope from 'meteor/nova:lib';
import NovaForm from "meteor/nova:forms";
import Categories from "meteor/nova:categories";
import React, { PropTypes, Component } from 'react';
import { FormattedMessage } from 'react-intl';
// import { DocumentContainer } from "meteor/utilities:react-list-container";

class CategoriesEditForm extends Component{

  constructor() {
    super();
    this.deleteCategory = this.deleteCategory.bind(this);
  }

  deleteCategory() {
    const category = this.props.category;
    if (window.confirm(`Delete category “${category.name}”?`)) {
      this.context.actions.call("categories.deleteById", category._id, (error, result) => {
        if (error) {
          this.context.messages.flash(error.message, "error");
        } else {
          this.context.messages.flash(`Category “${category.name}” deleted and removed from ${result} posts.`, "success");
        }
        this.context.closeCallback();
      });
    }
  }

>>>>>>> 2ef5695f
  render() {

    return (
      <div className="categories-edit-form">
<<<<<<< HEAD
        <NovaForm 
=======
        <NovaForm
          document={this.props.category}
>>>>>>> 2ef5695f
          collection={Categories}
          documentId={this.props.category._id}
          successCallback={category => {
            this.context.closeCallback();
            this.props.flash("Category edited.", "success");
          }}
          removeSuccessCallback={({documentId, documentTitle}) => {
            this.context.closeCallback();
            const deleteDocumentSuccess = this.context.intl.formatMessage({id: 'categories.delete_success'}, {title: documentTitle});
            this.props.flash(deleteDocumentSuccess, "success");
            this.context.events.track("category deleted", {_id: documentId});
          }}
        />
      </div>
    )
  }
}

CategoriesEditForm.propTypes = {
  category: React.PropTypes.object.isRequired
}

CategoriesEditForm.contextTypes = {
  closeCallback: React.PropTypes.func,
};

registerComponent('CategoriesEditForm', CategoriesEditForm, withMessages);<|MERGE_RESOLUTION|>--- conflicted
+++ resolved
@@ -1,53 +1,16 @@
-<<<<<<< HEAD
 import { Components, registerComponent } from 'meteor/nova:lib';
 import React, { PropTypes, Component } from 'react';
-import { FormattedMessage } from 'react-intl';
 import NovaForm from "meteor/nova:forms";
 import Categories from "meteor/nova:categories";
 import { withMessages } from 'meteor/nova:core';
 
 class CategoriesEditForm extends Component{
 
-=======
-import Telescope from 'meteor/nova:lib';
-import NovaForm from "meteor/nova:forms";
-import Categories from "meteor/nova:categories";
-import React, { PropTypes, Component } from 'react';
-import { FormattedMessage } from 'react-intl';
-// import { DocumentContainer } from "meteor/utilities:react-list-container";
-
-class CategoriesEditForm extends Component{
-
-  constructor() {
-    super();
-    this.deleteCategory = this.deleteCategory.bind(this);
-  }
-
-  deleteCategory() {
-    const category = this.props.category;
-    if (window.confirm(`Delete category “${category.name}”?`)) {
-      this.context.actions.call("categories.deleteById", category._id, (error, result) => {
-        if (error) {
-          this.context.messages.flash(error.message, "error");
-        } else {
-          this.context.messages.flash(`Category “${category.name}” deleted and removed from ${result} posts.`, "success");
-        }
-        this.context.closeCallback();
-      });
-    }
-  }
-
->>>>>>> 2ef5695f
   render() {
 
     return (
       <div className="categories-edit-form">
-<<<<<<< HEAD
-        <NovaForm 
-=======
         <NovaForm
-          document={this.props.category}
->>>>>>> 2ef5695f
           collection={Categories}
           documentId={this.props.category._id}
           successCallback={category => {
