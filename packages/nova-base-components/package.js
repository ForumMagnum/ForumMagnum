Package.describe({
  name: "nova:base-components",
  summary: "Telescope components package",
<<<<<<< HEAD
  version: "0.27.4-nova",
  git: "https://github.com/TelescopeJS/Telescope.git"
=======
  version: "0.27.5-nova",
  git: "https://github.com/TelescopeJS/telescope.git"
>>>>>>> 2ef5695f
});

Package.onUse(function (api) {

  api.versionsFrom(['METEOR@1.0']);

  api.use([
    // Nova packages
<<<<<<< HEAD
    'nova:core@0.27.4-nova',
    'nova:posts@0.27.4-nova',
    'nova:users@0.27.4-nova',
    'nova:comments@0.27.4-nova',
    'nova:voting@0.27.4-nova',
=======
    'nova:core@0.27.5-nova',
    'nova:posts@0.27.5-nova',
    'nova:users@0.27.5-nova',
    'nova:comments@0.27.5-nova',
>>>>>>> 2ef5695f

    // third-party packages
    'fortawesome:fontawesome@4.5.0',
    'tmeasday:check-npm-versions@0.3.1',
    'std:accounts-ui@1.2.6',
    'utilities:react-list-container@0.1.10',
  ]);

  api.mainModule("lib/server.js", "server");
  api.mainModule("lib/client.js", "client");
  
});<|MERGE_RESOLUTION|>--- conflicted
+++ resolved
@@ -1,13 +1,8 @@
 Package.describe({
   name: "nova:base-components",
   summary: "Telescope components package",
-<<<<<<< HEAD
-  version: "0.27.4-nova",
+  version: "0.27.5-nova",
   git: "https://github.com/TelescopeJS/Telescope.git"
-=======
-  version: "0.27.5-nova",
-  git: "https://github.com/TelescopeJS/telescope.git"
->>>>>>> 2ef5695f
 });
 
 Package.onUse(function (api) {
@@ -16,18 +11,11 @@
 
   api.use([
     // Nova packages
-<<<<<<< HEAD
-    'nova:core@0.27.4-nova',
-    'nova:posts@0.27.4-nova',
-    'nova:users@0.27.4-nova',
-    'nova:comments@0.27.4-nova',
-    'nova:voting@0.27.4-nova',
-=======
     'nova:core@0.27.5-nova',
     'nova:posts@0.27.5-nova',
     'nova:users@0.27.5-nova',
     'nova:comments@0.27.5-nova',
->>>>>>> 2ef5695f
+    'nova:voting@0.27.5-nova',
 
     // third-party packages
     'fortawesome:fontawesome@4.5.0',
@@ -38,5 +26,5 @@
 
   api.mainModule("lib/server.js", "server");
   api.mainModule("lib/client.js", "client");
-  
+
 });