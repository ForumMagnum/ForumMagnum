/* eslint-disable no-console */

// newsletter scheduling with MailChimp

import moment from 'moment';
import { getSetting } from 'meteor/vulcan:core';
import Newsletters from '../../modules/collection.js';
import MailChimpNPM from 'mailchimp';
import { createError } from 'apollo-errors';

/*

API

*/

const settings = getSetting('mailchimp');

if (settings) {
  
  const { apiKey, listId, fromName, fromEmail } = settings;
  const mailChimpAPI = new MailChimpNPM.MailChimpAPI(apiKey, { version : '2.0' });

  const callSyncAPI = ( section, method, options, callback ) => {
    const wrapped = Meteor.wrapAsync( mailChimpAPI.call, mailChimpAPI );
    return wrapped( section, method, options );
  };

  /*

  Methods

  */

  Newsletters.mailchimp = {

    // add a user to a MailChimp list.
    // called when a new user is created, or when an existing user fills in their email
    subscribe(email, confirm = false) {
      try {
        const subscribeOptions = {
          id: listId,
          email: {email: email},
          double_optin: confirm
        };
        // subscribe user
        const subscribe = callSyncAPI('lists', 'subscribe', subscribeOptions);
        return {result: 'subscribed', ...subscribe};
      } catch (error) {
<<<<<<< HEAD
        // if the email is already in the Mailchimp list, no need to throw an error
        if (error.code === 214) {
          return {result: 'already-subscribed'};
=======
        console.log(error)
        let name, message;
        if (error.code == 212) {
          name = 'has_unsubscribed';
        } else if (error.code == 214) {
          name = 'already_subscribed';
        } else {
          name = 'subscription_failed';
          message = error.message;
>>>>>>> 665f37ce
        }
        const NewsletterError = createError(name, { message });
        throw new NewsletterError();
      }
    },

    // remove a user to a MailChimp list.
    // called from the user's account
    unsubscribe(email) {
      try {
        const subscribeOptions = {
          id: listId,
          email: {email: email},
          delete_member: true // delete the member from the list to make it possible for him to *resubscribe* via API (mailchimp's spam prevention policy)
        };
        // unsubscribe user
        const subscribe = callSyncAPI('lists', 'unsubscribe', subscribeOptions);
        return {result: 'unsubscribed', ...subscribe};
      } catch (error) {
        throw new Error("unsubscribe-failed", error.message);
      }
    },

    send({ title, subject, text, html, isTest = false }) {

      try {

        var campaignOptions = {
          type: 'regular',
          options: {
            list_id: listId,
            subject: subject,
            from_email: fromEmail,
            from_name: fromName,
            timewarp: true // NOTE: Sidebar only
          },
          content: {
            html: html,
            text: text
          }
        };

        // create campaign
        const mailchimpNewsletter = callSyncAPI('campaigns', 'create', campaignOptions);

        console.log('// Newsletter created');
        // console.log(campaign)

        // NOTE: Sidebar only, schedule for next day at 9 AM
        const scheduledMoment = moment().add(1, 'day').startOf('day').hour(9);
        const scheduledTime = scheduledMoment.format("YYYY-MM-DD HH:mm:ss");

        const scheduleOptions = {
          cid: mailchimpNewsletter.id,
          schedule_time: scheduledTime
        };

        // schedule campaign
        const schedule = callSyncAPI('campaigns', 'schedule', scheduleOptions); // eslint-disable-line

        console.log('// Newsletter scheduled for '+scheduledTime);

        return mailchimpNewsletter;

      } catch (error) {
        console.log(error);
        return false;
      }
    }

  }

}<|MERGE_RESOLUTION|>--- conflicted
+++ resolved
@@ -17,7 +17,7 @@
 const settings = getSetting('mailchimp');
 
 if (settings) {
-  
+
   const { apiKey, listId, fromName, fromEmail } = settings;
   const mailChimpAPI = new MailChimpNPM.MailChimpAPI(apiKey, { version : '2.0' });
 
@@ -47,11 +47,6 @@
         const subscribe = callSyncAPI('lists', 'subscribe', subscribeOptions);
         return {result: 'subscribed', ...subscribe};
       } catch (error) {
-<<<<<<< HEAD
-        // if the email is already in the Mailchimp list, no need to throw an error
-        if (error.code === 214) {
-          return {result: 'already-subscribed'};
-=======
         console.log(error)
         let name, message;
         if (error.code == 212) {
@@ -61,7 +56,6 @@
         } else {
           name = 'subscription_failed';
           message = error.message;
->>>>>>> 665f37ce
         }
         const NewsletterError = createError(name, { message });
         throw new NewsletterError();
