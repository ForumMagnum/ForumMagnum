import { SyncedCron } from 'meteor/percolatestudio:synced-cron';
import moment from 'moment';
import Newsletters from '../modules/collection.js';
import { getSetting, registerSetting } from 'meteor/vulcan:core';

const defaultFrequency = [1]; // every monday
const defaultTime = '00:00'; // GMT

registerSetting('newsletter.frequency', defaultFrequency, 'Which days to send the newsletter on (1 = Monday, 7 = Sunday)');
registerSetting('newsletter.time', defaultTime, 'Time to send the newsletter on (ex: “16:30”)');
registerSetting('newsletter.enabledInDev', false, 'Enable the newsletter in development');
registerSetting('newsletter.enabled', true, 'Enable the newsletter');

SyncedCron.options = {
  log: true,
  collectionName: 'cronHistory',
  utc: false,
  collectionTTL: 172800
};

const addZero = num => {
  return num < 10 ? "0"+num : num;
};

var getSchedule = function (parser) {
  var frequency = getSetting('newsletter.frequency', defaultFrequency);
  var recur = parser.recur();
  var schedule;

  // Default is once a week (Mondays)
  if (!!frequency) {
    const frequencyArray = Array.isArray(frequency) ? frequency : _.toArray(frequency);
    schedule = recur.on(frequencyArray).dayOfWeek();
  }
  else {
    schedule = recur.on(2).dayOfWeek();
  }

  const offsetInMinutes = new Date().getTimezoneOffset();
  const GMTtime = moment.duration(getSetting('newsletter.time', defaultTime));
  const serverTime = GMTtime.subtract(offsetInMinutes, "minutes");
  const serverTimeString = addZero(serverTime.hours()) + ":" + addZero(serverTime.minutes());

  // console.log("// scheduled for: (GMT): "+getSetting('newsletterTime', defaultTime));
  // console.log("// server offset (minutes): "+offsetInMinutes);
  // console.log("// server scheduled time (minutes): "+serverTime.asMinutes());
  // console.log("// server scheduled time: "+serverTimeString);

  return schedule.on(serverTimeString).time();
};

Meteor.methods({
  getNextJob: function () {
    var nextJob = SyncedCron.nextScheduledAtDate('scheduleNewsletter');
    console.log(nextJob); // eslint-disable-line
    return nextJob;
  }
});

var addJob = function () {
  SyncedCron.add({
    name: 'scheduleNewsletter',
    schedule: function(parser) {
      // parser is a later.parse object
      return getSchedule(parser);
    },
    job: function() {
      // only schedule newsletter campaigns in production
      if (process.env.NODE_ENV === 'production' || getSetting('newsletter.enabledInDev', false)) {
        console.log("// Scheduling newsletter…"); // eslint-disable-line
        console.log(new Date()); // eslint-disable-line
        Newsletters.send();
      }
    }
  });
};

Meteor.startup(function () {
<<<<<<< HEAD
  if (getSetting('enableNewsletter', false)) {
=======
  if (getSetting('newsletter.enabled', false)) {
>>>>>>> d8127938
    addJob();
  }
});<|MERGE_RESOLUTION|>--- conflicted
+++ resolved
@@ -76,11 +76,7 @@
 };
 
 Meteor.startup(function () {
-<<<<<<< HEAD
-  if (getSetting('enableNewsletter', false)) {
-=======
   if (getSetting('newsletter.enabled', false)) {
->>>>>>> d8127938
     addJob();
   }
 });