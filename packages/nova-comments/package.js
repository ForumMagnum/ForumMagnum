--- conflicted
+++ resolved
@@ -10,16 +10,10 @@
   api.versionsFrom(['METEOR@1.0']);
 
   api.use([
-<<<<<<< HEAD
-    'nova:lib@0.27.3-nova',
-    'nova:posts@0.27.3-nova',
-    'nova:users@0.27.3-nova'
-=======
     'nova:lib@0.27.4-nova',
     'nova:settings@0.27.4-nova',
     'nova:posts@0.27.4-nova',
     'nova:users@0.27.4-nova'
->>>>>>> dbea625a
   ]);
 
   api.use([
