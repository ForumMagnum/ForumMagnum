--- conflicted
+++ resolved
@@ -9,7 +9,6 @@
  * @summary The global namespace for Comments.
  * @namespace Comments
  */
-<<<<<<< HEAD
  const Comments = Telescope.createCollection({
 
    collectionName: 'comments',
@@ -21,9 +20,6 @@
    resolvers,
 
    mutations,
-=======
-const Comments = new Mongo.Collection("comments");
->>>>>>> 2ef5695f
 
  });
 export default Comments;