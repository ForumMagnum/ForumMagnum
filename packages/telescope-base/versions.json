--- conflicted
+++ resolved
@@ -1,11 +1,11 @@
 {
   "dependencies": [
     [
-<<<<<<< HEAD
       "aldeed:simple-schema",
-=======
+      "1.1.0"
+    ],
+    [
       "application-configuration",
->>>>>>> dde08a35
       "1.0.3"
     ],
     [
@@ -21,13 +21,6 @@
       "2.0.3"
     ],
     [
-<<<<<<< HEAD
-      "check",
-      "1.0.1"
-    ],
-    [
-      "deps",
-=======
       "blaze-tools",
       "1.0.1"
     ],
@@ -45,7 +38,6 @@
     ],
     [
       "coffeescript",
->>>>>>> dde08a35
       "1.0.4"
     ],
     [
