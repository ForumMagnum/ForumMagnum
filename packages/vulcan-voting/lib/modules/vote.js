import { debug, runCallbacksAsync, runCallbacks, addCallback } from 'meteor/vulcan:core';
import { createError } from 'apollo-errors';
import Votes from './votes/collection.js';
import Users from 'meteor/vulcan:users';
import { recalculateScore } from './scoring.js';

/*

Define voting operations

*/
const voteTypes = {}

/*

Add new vote types

*/
export const addVoteType = (voteType, voteTypeOptions) => {
  voteTypes[voteType] = voteTypeOptions;
}

const userVotePower = (user, multiplier) => {
    return multiplier * (Math.floor(1 + Math.log(1 + Math.max((user.karma || 0), 0)) / Math.log(5)))
}

addVoteType('upvote', {power: (user) => userVotePower(user, 1), exclusive: true});
addVoteType('downvote', {power: (user) => userVotePower(user, -1), exclusive: true});

/*

Test if a user has voted on the client

*/
export const hasVotedClient = ({ document, voteType }) => {
  const userVotes = document.currentUserVotes;
  if (voteType) {
    return _.where(userVotes, { voteType }).length
  } else {
    return userVotes && userVotes.length
  }
}

/*

Calculate total power of all a user's votes on a document

*/
const calculateTotalPower = votes => _.pluck(votes, 'power').reduce((a, b) => a + b, 0);

/*

Test if a user has voted on the server

*/
const hasVotedServer = ({ document, voteType, user }) => {
  const vote = Votes.findOne({documentId: document._id, userId: user._id, voteType});
  return vote;
}

/*

Add a vote of a specific type on the client

*/
const addVoteClient = ({ document, collection, voteType, user, voteId }) => {

  const newDocument = {
    ...document,
    baseScore: document.baseScore || 0,
    __typename: collection.options.typeName,
    currentUserVotes: document.currentUserVotes || [],
  };

  // create new vote and add it to currentUserVotes array
  const vote = createVote({ document, collectionName: collection.options.collectionName, voteType, user, voteId });
  newDocument.currentUserVotes = [...newDocument.currentUserVotes, vote];

  // increment baseScore
  newDocument.baseScore += vote.power;
  newDocument.score = recalculateScore(newDocument);

  return newDocument;
}

/*

Add a vote of a specific type on the server

*/
const addVoteServer = ({ document, collection, voteType, user, voteId }) => {

  const newDocument = _.clone(document);

  // create vote and insert it
  const vote = createVote({ document, collectionName: collection.options.collectionName, voteType, user, voteId });
  delete vote.__typename;
  Votes.insert(vote);

<<<<<<< HEAD
=======
  // update document score & set item as active
  collection.update({_id: document._id}, {$inc: {baseScore: -vote.power }, $set: {inactive: false, score: newDocument.score}});

>>>>>>> a28ccc46
  newDocument.baseScore += vote.power;
  newDocument.score = recalculateScore(newDocument);

  // update document score & set item as active
  collection.update({_id: document._id}, {$inc: {baseScore: vote.power }, $set: {inactive: false, score: newDocument.score}});
  return {newDocument, vote};
}

/*

Cancel votes of a specific type on a given document (client)

*/
const cancelVoteClient = ({ document, voteType }) => {
  const vote = _.findWhere(document.currentUserVotes, { voteType });
  const newDocument = _.clone(document);
  if (vote) {
    // subtract vote scores
    newDocument.baseScore -= vote.power;
    newDocument.score = recalculateScore(newDocument);

    const newVotes = _.reject(document.currentUserVotes, vote => vote.voteType === voteType);

    // clear out vote of this type
    newDocument.currentUserVotes = newVotes;

  }
  return newDocument;
}

/*

Clear *all* votes for a given document and user (client)

*/
const clearVotesClient = ({ document }) => {
  const newDocument = _.clone(document);
  newDocument.baseScore -= calculateTotalPower(document.currentUserVotes);
  newDocument.score = recalculateScore(newDocument);
  newDocument.currentUserVotes = [];
  return newDocument
}

/*

Clear all votes for a given document and user (server)

*/
const clearVotesServer = ({ document, user, collection }) => {
  const newDocument = _.clone(document);
  const votes = Votes.find({ documentId: document._id, userId: user._id}).fetch();
  if (votes.length) {
<<<<<<< HEAD
    console.log("clearing " + votes.length + " votes on document " + document._id );
    console.log("For user")
=======
>>>>>>> a28ccc46
    Votes.remove({documentId: document._id, userId: user._id});
    collection.update({_id: document._id}, {$inc: {baseScore: -calculateTotalPower(votes) }});
    newDocument.baseScore -= calculateTotalPower(votes);
    newDocument.score = recalculateScore(newDocument);
  }
  return newDocument;
}

/*

Cancel votes of a specific type on a given document (server)

*/
const cancelVoteServer = ({ document, voteType, collection, user }) => {

  const newDocument = _.clone(document);

  const vote = Votes.findOne({documentId: document._id, userId: user._id, voteType})

  // remove vote object
  Votes.remove({_id: vote._id});
  newDocument.baseScore -= vote.power;
  newDocument.score = recalculateScore(newDocument);

  // update document score
  collection.update({_id: document._id}, {$inc: {baseScore: -vote.power }, $set: {inactive: false, score: newDocument.score}});

  return {newDocument, vote};
}

/*

Determine a user's voting power for a given operation.
If power is a function, call it on user

*/
const getVotePower = ({ user, voteType, document }) => {
  const power = voteTypes[voteType] && voteTypes[voteType].power || 1;
  return typeof power === 'function' ? power(user, document) : power;
};

/*

Create new vote object

*/
const createVote = ({ document, collectionName, voteType, user, voteId }) => {

  const vote = {
    documentId: document._id,
    collectionName,
    userId: user._id,
    voteType: voteType,
    power: getVotePower({user, voteType, document}),
    votedAt: new Date(),
    __typename: 'Vote'
  }

  // when creating a vote from the server, voteId can sometimes be undefined
  if (voteId) vote._id = voteId;

  return vote;

};

/*

Optimistic response for votes

*/
export const performVoteClient = ({ document, collection, voteType = 'upvote', user, voteId }) => {

  const collectionName = collection.options.collectionName;
  let returnedDocument;

  // console.log('// voteOptimisticResponse')
  // console.log('collectionName: ', collectionName)
  // console.log('document:', document)
  // console.log('voteType:', voteType)

  // make sure item and user are defined
  if (!document || !user || !Users.canDo(user, `${collectionName.toLowerCase()}.${voteType}`)) {
    throw new Error(`Cannot perform operation '${collectionName.toLowerCase()}.${voteType}'`);
  }

  const voteOptions = {document, collection, voteType, user, voteId};

  if (hasVotedClient({document, voteType})) {

    // console.log('action: cancel')
    returnedDocument = cancelVoteClient(voteOptions);
    // returnedDocument = runCallbacks(`votes.cancel.client`, returnedDocument, collection, user);

  } else {

    // console.log('action: vote')

    if (voteTypes[voteType].exclusive) {
      clearVotesClient({document, collection, voteType, user, voteId})
    }

    returnedDocument = addVoteClient(voteOptions);
    // returnedDocument = runCallbacks(`votes.${voteType}.client`, returnedDocument, collection, user);

  }

  // console.log('returnedDocument:', returnedDocument)

  return returnedDocument;
}

/*

Server-side database operation

*/
export const performVoteServer = ({ documentId, document, voteType = 'upvote', collection, voteId, user }) => {

  const collectionName = collection.options.collectionName;
  document = document || collection.findOne(documentId);

  debug('// performVoteMutation')
  debug('collectionName: ', collectionName)
  debug('document: ', document)
  debug('voteType: ', voteType)

  const voteOptions = {document, collection, voteType, user, voteId};

  if (!document || !user || !Users.canDo(user, `${collectionName.toLowerCase()}.${voteType}`)) {
    const VoteError = createError('voting.no_permission', {message: 'voting.no_permission'});
    throw new VoteError();
  }

  if (hasVotedServer({document, voteType, user})) {

    // console.log('action: cancel')

    // runCallbacks(`votes.cancel.sync`, document, collection, user);
<<<<<<< HEAD
    let voteDocTuple = cancelVoteServer(voteOptions);
    document = voteDocTuple.newDocument;
    runCallbacksAsync(`votes.cancel.async`, voteDocTuple, collection, user);

=======
    document = cancelVoteServer(voteOptions);
    // runCallbacksAsync(`votes.cancel.async`, vote, document, collection, user);
>>>>>>> a28ccc46

  } else {

    // console.log('action: vote')

    if (voteTypes[voteType].exclusive) {
      document = clearVotesServer(voteOptions)
    }

    // runCallbacks(`votes.${voteType}.sync`, document, collection, user);
<<<<<<< HEAD
    let voteDocTuple = addVoteServer({...voteOptions, document}); //Make sure to pass the new document to addVoteServer
    document = voteDocTuple.newDocument;
    runCallbacksAsync(`votes.${voteType}.async`, voteDocTuple, collection, user);
=======
    document = addVoteServer(voteOptions);
    // runCallbacksAsync(`votes.${voteType}.async`, vote, document, collection, user);

>>>>>>> a28ccc46
  }

  // const newDocument = collection.findOne(documentId);

  document.__typename = collection.options.typeName;
  return document;
}<|MERGE_RESOLUTION|>--- conflicted
+++ resolved
@@ -97,12 +97,6 @@
   delete vote.__typename;
   Votes.insert(vote);
 
-<<<<<<< HEAD
-=======
-  // update document score & set item as active
-  collection.update({_id: document._id}, {$inc: {baseScore: -vote.power }, $set: {inactive: false, score: newDocument.score}});
-
->>>>>>> a28ccc46
   newDocument.baseScore += vote.power;
   newDocument.score = recalculateScore(newDocument);
 
@@ -155,11 +149,6 @@
   const newDocument = _.clone(document);
   const votes = Votes.find({ documentId: document._id, userId: user._id}).fetch();
   if (votes.length) {
-<<<<<<< HEAD
-    console.log("clearing " + votes.length + " votes on document " + document._id );
-    console.log("For user")
-=======
->>>>>>> a28ccc46
     Votes.remove({documentId: document._id, userId: user._id});
     collection.update({_id: document._id}, {$inc: {baseScore: -calculateTotalPower(votes) }});
     newDocument.baseScore -= calculateTotalPower(votes);
@@ -298,15 +287,10 @@
     // console.log('action: cancel')
 
     // runCallbacks(`votes.cancel.sync`, document, collection, user);
-<<<<<<< HEAD
     let voteDocTuple = cancelVoteServer(voteOptions);
     document = voteDocTuple.newDocument;
     runCallbacksAsync(`votes.cancel.async`, voteDocTuple, collection, user);
 
-=======
-    document = cancelVoteServer(voteOptions);
-    // runCallbacksAsync(`votes.cancel.async`, vote, document, collection, user);
->>>>>>> a28ccc46
 
   } else {
 
@@ -317,15 +301,9 @@
     }
 
     // runCallbacks(`votes.${voteType}.sync`, document, collection, user);
-<<<<<<< HEAD
     let voteDocTuple = addVoteServer({...voteOptions, document}); //Make sure to pass the new document to addVoteServer
     document = voteDocTuple.newDocument;
     runCallbacksAsync(`votes.${voteType}.async`, voteDocTuple, collection, user);
-=======
-    document = addVoteServer(voteOptions);
-    // runCallbacksAsync(`votes.${voteType}.async`, vote, document, collection, user);
-
->>>>>>> a28ccc46
   }
 
   // const newDocument = collection.findOne(documentId);
