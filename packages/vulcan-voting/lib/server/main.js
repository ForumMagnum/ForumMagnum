--- conflicted
+++ resolved
@@ -1,10 +1,5 @@
 import './graphql.js';
 import './cron.js';
-<<<<<<< HEAD
-import './callbacks.js';
-export * from './scoring.js';
-=======
 import './scoring.js';
->>>>>>> d8127938
 
 export * from '../modules/index.js';