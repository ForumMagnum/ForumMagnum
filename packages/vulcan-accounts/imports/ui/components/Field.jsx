import React, { PureComponent } from 'react';
import PropTypes from 'prop-types';
import FormControl from 'react-bootstrap/lib/FormControl';
import { registerComponent } from 'meteor/vulcan:core';

const autocompleteValues = {
  'username': 'username',
  'usernameOrEmail': 'email',
  'email': 'email',
  'password': 'current-password'
}

export class AccountsField extends PureComponent {
  constructor(props) {
    super(props);
    this.state = {
      mount: true
    };
  }

  triggerUpdate() {
    // Trigger an onChange on inital load, to support browser prefilled values.
    const { onChange } = this.props;
    if (this.input && onChange) {
      onChange({ target: { value: this.input.value } });
    }
  }

  componentDidMount() {
    this.triggerUpdate();
  }

  componentDidUpdate(prevProps) {
    // Re-mount component so that we don't expose browser prefilled passwords if the component was
    // a password before and now something else.
    if (prevProps.id !== this.props.id) {
      this.setState({mount: false});
    }
    else if (!this.state.mount) {
      this.setState({mount: true});
      this.triggerUpdate();
    }
  }

  render() {
    const {
      id,
      hint,
      label,
      type = 'text',
      onChange,
<<<<<<< HEAD
      autoFocus = false,
      required = false,
=======
      // required = false,
>>>>>>> 3b7be957
      className = "field",
      defaultValue = "",
      message,
    } = this.props;
    const { mount = true } = this.state;
    if (type == 'notice') {
      return <div className={ className }>{ label }</div>;
    }

    const autoComplete = autocompleteValues[id];

    return mount ? (
      <div className={ className } style={{marginBottom: '10px'}}>
        <FormControl id={ id } type={ type } inputRef={ref => { this.input = ref; }} onChange={ onChange } autoFocus={ autoFocus } placeholder={ hint } defaultValue={ defaultValue } autoComplete={ autoComplete } />
        {message && (
          <span className={['message', message.type].join(' ').trim()}>
            {message.message}</span>
        )}
      </div>
    ) : null;
  }
}
AccountsField.propTypes = {
  onChange: PropTypes.func
};

registerComponent('AccountsField', AccountsField)<|MERGE_RESOLUTION|>--- conflicted
+++ resolved
@@ -49,12 +49,8 @@
       label,
       type = 'text',
       onChange,
-<<<<<<< HEAD
       autoFocus = false,
-      required = false,
-=======
       // required = false,
->>>>>>> 3b7be957
       className = "field",
       defaultValue = "",
       message,
