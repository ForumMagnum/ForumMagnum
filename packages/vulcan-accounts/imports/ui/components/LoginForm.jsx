--- conflicted
+++ resolved
@@ -647,15 +647,11 @@
         if (error) {
           console.log(error);
           const errorId = `accounts.error_${error.reason.toLowerCase().replace(/ /g, '_')}`;
-<<<<<<< HEAD
-          this.showMessage(this.context.intl.formatMessage({id: errorId}) || error.reason || error.message || 'accounts.error_unknown', 'error');
-=======
           if (this.context.intl.formatMessage({id: errorId})) {
             this.showMessage(errorId);
           } else {
             this.showMessage('accounts.error_unknown');
           }
->>>>>>> d8127938
         }
         else {
           loginResultCallback(() => this.state.onSignedInHook());
