Package.describe({
  name: "vulcan:getting-started",
  summary: "Getting started posts",
  version: '1.5.0',
  git: "https://github.com/TelescopeJS/telescope-getting-started.git"
});

Npm.depends({
  // NPM package dependencies
});

Package.onUse(function (api) {

  api.versionsFrom(['METEOR@1.0']);

  api.use([
<<<<<<< HEAD
    'vulcan:core@1.4.0',
    'vulcan:posts@1.4.0',
    'vulcan:comments@1.4.0',
    'vulcan:events@1.4.0',
    'vulcan:users@1.4.0',
=======
    'vulcan:core@1.5.0',
    'vulcan:posts@1.5.0',
    'vulcan:comments@1.5.0',
    'vulcan:events@1.5.0',
>>>>>>> 62d29ac6
  ]);

  // client

  api.addAssets([
    'content/images/stackoverflow.png',
    'content/images/telescope.png'
  ], ['client']);

  // server

  api.addFiles([
    'lib/server/seed.js'
  ], ['server']);

  api.addAssets('content/read_this_first.md', 'server');
  api.addAssets('content/deploying.md', 'server');
  api.addAssets('content/customizing.md', 'server');
  api.addAssets('content/getting_help.md', 'server', 'server');
  api.addAssets('content/removing_getting_started_posts.md', 'server');

});<|MERGE_RESOLUTION|>--- conflicted
+++ resolved
@@ -14,18 +14,11 @@
   api.versionsFrom(['METEOR@1.0']);
 
   api.use([
-<<<<<<< HEAD
-    'vulcan:core@1.4.0',
-    'vulcan:posts@1.4.0',
-    'vulcan:comments@1.4.0',
-    'vulcan:events@1.4.0',
-    'vulcan:users@1.4.0',
-=======
     'vulcan:core@1.5.0',
     'vulcan:posts@1.5.0',
     'vulcan:comments@1.5.0',
     'vulcan:events@1.5.0',
->>>>>>> 62d29ac6
+    'vulcan:users@1.4.0',
   ]);
 
   // client
