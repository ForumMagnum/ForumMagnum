--- conflicted
+++ resolved
@@ -6,53 +6,6 @@
 // Callbacks                                        //
 //////////////////////////////////////////////////////
 
-<<<<<<< HEAD
-/**
- * @summary Set up user object on creation
- * @param {Object} user – the user object being iterated on and returned
- * @param {Object} options – user options
- */
-function setupUser (user, options) {
-
-  const schema = Users.simpleSchema()._schema;
-
-  // ------------------------------ Properties ------------------------------ //
-  user.profile = options.profile || {};
-
-  // run onInsert step
-  _.keys(schema).forEach(fieldName => {
-    // if schema has onInsert defined, run autovalue on user and options
-    if (!user[fieldName] && schema[fieldName].onInsert) {
-      const autoValue = schema[fieldName].onInsert(user, options);
-      if (autoValue) {
-        user[fieldName] = autoValue;
-      }
-    // otherwise, check whether options field has schema fields and extend the userObject
-    } else if (!user[fieldName] && schema[fieldName] && options[fieldName]) {
-      user[fieldName] = options[fieldName];
-    }
-  });
-
-  return user;
-}
-addCallback("users.new.sync", setupUser);
-
-/**
- * @summary Copy over profile.isDummy to isDummy on user creation
- * @param {Object} user – the user object being iterated on and returned
- * @param {Object} options – user options
- */
-function copyDummyProperty (user, options) {
-  if (typeof user.profile.isDummy !== "undefined") {
-    user.isDummy = user.profile.isDummy;
-  }
-  return user;
-}
-addCallback("users.new.sync", copyDummyProperty);
-
-
-=======
->>>>>>> ed5a0d87
 function hasCompletedProfile (user) {
   return Users.hasCompletedProfile(user);
 }
