import { registerFragment } from 'meteor/vulcan:lib';

// ------------------------------ Vote ------------------------------ //

// note: fragment used by default on the UsersProfile fragment
registerFragment(`
  fragment UsersCurrent on User {
    _id
    username
    createdAt
    isAdmin
    displayName
    email
    emailHash
    slug
    groups
    services
<<<<<<< HEAD
=======
    avatarUrl
    pageUrl
>>>>>>> d8127938
  }
`);<|MERGE_RESOLUTION|>--- conflicted
+++ resolved
@@ -15,10 +15,7 @@
     slug
     groups
     services
-<<<<<<< HEAD
-=======
     avatarUrl
     pageUrl
->>>>>>> d8127938
   }
 `);