--- conflicted
+++ resolved
@@ -135,6 +135,19 @@
     searchable: true
   },
   /**
+    Bio (Markdown version)
+  */
+  bio: {
+    type: String,
+    optional: true,
+    control: "textarea",
+    insertableBy: ['members'],
+    editableBy: ['members'],
+    viewableBy: ['guests'],
+    order: 30,
+    searchable: true
+  },
+  /**
     The user's email. Modifiable.
   */
   email: {
@@ -212,6 +225,22 @@
     }
   },
   /**
+    The HTML version of the bio field
+  */
+  htmlBio: {
+    type: String,
+    optional: true,
+    viewableBy: ['guests'],
+  },
+  /**
+    The user's karma
+  */
+  karma: {
+    type: Number,
+    optional: true,
+    viewableBy: ['guests'],
+  },
+  /**
     The user's profile URL slug // TODO: change this when displayName changes
   */
   slug: {
@@ -225,7 +254,6 @@
       return Utils.getUnusedSlugByCollectionName('Users', basicSlug);
     }
   },
-<<<<<<< HEAD
   /**
     A link to the user's homepage
   */
@@ -239,8 +267,6 @@
     viewableBy: ['guests'],
     order: 50,
   },
-=======
->>>>>>> c70f32a5
     /**
     The user's Twitter username
   */
@@ -298,10 +324,7 @@
       resolver: (user, args, { Users }) => {
         return Users.getProfileUrl(user, true);
       },
-<<<<<<< HEAD
-    }
-=======
-    }  
+    }
   },
 
   editUrl: {
@@ -313,8 +336,7 @@
       resolver: (user, args, { Users }) => {
         return Users.getEditUrl(user, true);
       },
-    }  
->>>>>>> c70f32a5
+    }
   }
 
 };
