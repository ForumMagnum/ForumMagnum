import Users from './collection.js';
import { Utils } from 'meteor/vulcan:lib';

/**
 * @summary Users.groups object
 */
Users.groups = {};

/**
 * @summary Group class
 */
class Group {

  constructor() {
    this.actions = [];
  }

  can(actions) {
    actions = Array.isArray(actions) ? actions : [actions];
    this.actions = this.actions.concat(actions);
  }

  cannot(actions) {
    actions = Array.isArray(actions) ? actions : [actions];
    this.actions = _.difference(this.actions, actions);
  }

}

////////////////////
// Helpers        //
////////////////////

/**
 * @summary create a new group
 * @param {String} groupName
 */
Users.createGroup = groupName => {
  Users.groups[groupName] = new Group();
};

/**
 * @summary get a list of a user's groups
 * @param {Object} user
 */
Users.getGroups = user => {

  let userGroups = [];

  if (!user) { // guests user

    userGroups = ["guests"];

  } else {

    userGroups = ["members"];

    if (user.groups) { // custom groups
      userGroups = userGroups.concat(user.groups);
    }

    if (Users.isAdmin(user)) { // admin
      userGroups.push("admins");
    }

  }

  return userGroups;

};

/**
 * @summary get a list of all the actions a user can perform
 * @param {Object} user
 */
Users.getActions = user => {
  const userGroups = Users.getGroups(user);
  const groupActions = userGroups.map(groupName => {
    // note: make sure groupName corresponds to an actual group
    const group = Users.groups[groupName];
    return group && group.actions;
  });
  return _.unique(_.flatten(groupActions));
};

/**
 * @summary check if a user is a member of a group
 * @param {Array} user
 * @param {String} group or array of groups
 */
Users.isMemberOf = (user, groupOrGroups) => {
  const groups = Array.isArray(groupOrGroups) ? groupOrGroups : [groupOrGroups];

  // everybody is considered part of the guests group
  if (groups.indexOf('guests') !== -1) return true;

  // every logged in user is part of the members group
  if (groups.indexOf('members') !== -1) return !!user;

  // the admin group have their own function
  if (groups.indexOf('admin') !== -1) return Users.isAdmin(user);

  // else test for the `groups` field
  return _.intersection(Users.getGroups(user), groups).length > 0;
};

/**
 * @summary check if a user can perform a specific action
 * @param {Object} user
 * @param {String} action
 */
Users.canDo = (user, action) => {
  return Users.getActions(user).indexOf(action) !== -1;
};

// DEPRECATED
// TODO: remove this
/**
 * @summary Check if a user can edit a document
 * @param {Object} user - The user performing the action
 * @param {Object} document - The document being edited
 */
// Users.canEdit = function (user, document) {

//   user = (typeof user === 'undefined') ? Meteor.user() : user;

//   // note(apollo): use of `__typename` given by react-apollo
//   //const collectionName = document.getCollectionName();
//   const collectionName = document.__typename ? Utils.getCollectionNameFromTypename(document.__typename) : document.getCollectionName();

//   if (!user || !document) {
//     return false;
//   }

//   if (document.hasOwnProperty('isDeleted') && document.isDeleted) return false;

//   if (Users.owns(user, document)) {
//     // if this is user's document, check if user can edit own documents
//     return Users.canDo(user, `${collectionName}.edit.own`);
//   } else {
//     // if this is not user's document, check if they can edit all documents
//     return Users.canDo(user, `${collectionName}.edit.all`);
//   }

// };

/**
 * @summary Check if a user owns a document
 * @param {Object|string} userOrUserId - The user or their userId
 * @param {Object} document - The document to check (post, comment, user object, etc.)
 */
Users.owns = function (user, document) {
  try {
    if (!!document.userId) {
      // case 1: document is a post or a comment, use userId to check
      return user._id === document.userId;
    } else {
      // case 2: document is a user, use _id or slug to check
      return document.slug ? user.slug === document.slug : user._id === document._id;
    }
  } catch (e) {
    return false; // user not logged in
  }
};

/**
 * @summary Check if a user is an admin
 * @param {Object|string} userOrUserId - The user or their userId
 */
Users.isAdmin = function (userOrUserId) {
  try {
    var user = Users.getUser(userOrUserId);
    return !!user && !!user.isAdmin;
  } catch (e) {
    return false; // user not logged in
  }
};
Users.isAdminById = Users.isAdmin;

/**
 * @summary Check if a user can view a field
 * @param {Object} user - The user performing the action
 * @param {Object} field - The field being edited or inserted
 */
Users.canViewField = function (user, field, document) {
  if (field.viewableBy) {
    return typeof field.viewableBy === 'function' ? field.viewableBy(user, document) : Users.isMemberOf(user, field.viewableBy)
  }
  return false;
};

/**
 * @summary Get a list of fields viewable by a user
 * @param {Object} user - The user performing the action
 * @param {Object} collection - The collection
 * @param {Object} document - Optionally, get a list for a specific document
 */
Users.getViewableFields = function (user, collection, document) {
  return Utils.arrayToFields(_.compact(_.map(collection.simpleSchema()._schema,
    (field, fieldName) => {
      return Users.canViewField(user, field, document) ? fieldName : null;
    }
  )));
}

// collection helper
Users.helpers({
  getViewableFields(collection, document) {
    return Users.getViewableFields(this, collection, document);
  }
});

/**
 * @summary For a given document or list of documents, keep only fields viewable by current user
 * @param {Object} user - The user performing the action
 * @param {Object} collection - The collection
 * @param {Object} document - The document being returned by the resolver
 */
Users.restrictViewableFields = function (user, collection, docOrDocs) {

<<<<<<< HEAD
  const restrictDoc = document => _.pick(document, _.keys(Users.getViewableFields(user, collection, document)));
  returnValue = Array.isArray(docOrDocs) ? docOrDocs.map(restrictDoc) : restrictDoc(docOrDocs);
  return returnValue
=======
  if (!docOrDocs) return {};

  const restrictDoc = document => {

    // get array of all keys viewable by user
    const viewableKeys = _.keys(Users.getViewableFields(user, collection, document));
    const restrictedDocument = _.clone(document);
    
    // loop over each property in the document and delete it if it's not viewable
    _.forEach(restrictedDocument, (value, key) => {
      if (!viewableKeys.includes(key)) {
        delete restrictedDocument[key];
      }
    });
  
    return restrictedDocument;
  
  };
  
  return Array.isArray(docOrDocs) ? docOrDocs.map(restrictDoc) : restrictDoc(docOrDocs);

>>>>>>> 1fbc4242
}

/**
 * @summary Check if a user can submit a field
 * @param {Object} user - The user performing the action
 * @param {Object} field - The field being edited or inserted
 */
Users.canInsertField = function (user, field) {
  if (user && field.insertableBy) {
    return typeof field.insertableBy === 'function' ? field.insertableBy(user) : Users.isMemberOf(user, field.insertableBy)
  }
  return false;
};

/** @function
 * Check if a user can edit a field
 * @param {Object} user - The user performing the action
 * @param {Object} field - The field being edited or inserted
 */
Users.canEditField = function (user, field, document) {
  if (user && field.editableBy) {
    return typeof field.editableBy === 'function' ? field.editableBy(user, document) : Users.isMemberOf(user, field.editableBy)
  }
  return false;
};

////////////////////
// Initialize     //
////////////////////

/**
 * @summary initialize the 3 out-of-the-box groups
 */
Users.createGroup("guests"); // non-logged-in users
Users.createGroup("members"); // regular users

const membersActions = [
  "users.new",
  "users.edit.own",
  "users.remove.own"
];
Users.groups.members.can(membersActions);

Users.createGroup("admins"); // admin users

const adminActions = [
  "users.new",
  "users.edit.all",
  "users.remove.all",
  "settings.edit"
];
Users.groups.admins.can(adminActions);<|MERGE_RESOLUTION|>--- conflicted
+++ resolved
@@ -218,11 +218,6 @@
  */
 Users.restrictViewableFields = function (user, collection, docOrDocs) {
 
-<<<<<<< HEAD
-  const restrictDoc = document => _.pick(document, _.keys(Users.getViewableFields(user, collection, document)));
-  returnValue = Array.isArray(docOrDocs) ? docOrDocs.map(restrictDoc) : restrictDoc(docOrDocs);
-  return returnValue
-=======
   if (!docOrDocs) return {};
 
   const restrictDoc = document => {
@@ -230,21 +225,20 @@
     // get array of all keys viewable by user
     const viewableKeys = _.keys(Users.getViewableFields(user, collection, document));
     const restrictedDocument = _.clone(document);
-    
+
     // loop over each property in the document and delete it if it's not viewable
     _.forEach(restrictedDocument, (value, key) => {
       if (!viewableKeys.includes(key)) {
         delete restrictedDocument[key];
       }
     });
-  
+
     return restrictedDocument;
-  
+
   };
-  
+
   return Array.isArray(docOrDocs) ? docOrDocs.map(restrictDoc) : restrictDoc(docOrDocs);
 
->>>>>>> 1fbc4242
 }
 
 /**
