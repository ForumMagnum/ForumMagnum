--- conflicted
+++ resolved
@@ -29,25 +29,17 @@
   user = runCallbacks(`users.new.validate`, user);
 
   // run onInsert step
-  // note: cannot use forEach with async/await. 
-  // note 2: don't use async/await here for now. TODO: fix this. 
+  // note: cannot use forEach with async/await.
+  // note 2: don't use async/await here for now. TODO: fix this.
   // See https://stackoverflow.com/a/37576787/649299
   for(let fieldName of _.keys(schema)) {
     if (!user[fieldName] && schema[fieldName].onInsert) {
       const autoValue = schema[fieldName].onInsert(user, options);
-<<<<<<< HEAD
-      if (autoValue !== null) {
-        user[fieldName] = autoValue;
-      }
-    }
-  });
-=======
       if (typeof autoValue !== 'undefined') {
         user[fieldName] = autoValue;
       }
     }
   }
->>>>>>> 6467d9d3
 
   user = runCallbacks("users.new.sync", user);
 
