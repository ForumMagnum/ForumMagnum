Package.describe({
  version: '0.1.0',
  name: "telescope-module-share",
  summary: "Telescope share module package"
});

Package.onUse(function (api) {

<<<<<<< HEAD
=======
  api.use([
    'telescope-lib',
    'telescope-base',
    'telescope-settings',
    'fourseven:scss'
  ], ['client', 'server']);

>>>>>>> 057580b7
  api.use([
    'jquery',
    'underscore',
    'templating',
    'fourseven:scss'
  ], 'client');

  api.use([
    'telescope-lib', 
    'telescope-base', 
  ]);

  api.add_files([
    'lib/share.js'
  ], ['client', 'server']);

<<<<<<< HEAD
  api.add_files([
    'lib/client/post_share.html', 
    'lib/client/post_share.js', 
    'lib/client/post_share.scss'
  ], ['client']);
  
=======
  api.add_files(['lib/client/post_share.html', 'lib/client/post_share.js', 'lib/client/post_share.scss'], ['client']);

>>>>>>> 057580b7
  // api.export();
});<|MERGE_RESOLUTION|>--- conflicted
+++ resolved
@@ -6,16 +6,6 @@
 
 Package.onUse(function (api) {
 
-<<<<<<< HEAD
-=======
-  api.use([
-    'telescope-lib',
-    'telescope-base',
-    'telescope-settings',
-    'fourseven:scss'
-  ], ['client', 'server']);
-
->>>>>>> 057580b7
   api.use([
     'jquery',
     'underscore',
@@ -32,16 +22,11 @@
     'lib/share.js'
   ], ['client', 'server']);
 
-<<<<<<< HEAD
   api.add_files([
     'lib/client/post_share.html', 
     'lib/client/post_share.js', 
     'lib/client/post_share.scss'
   ], ['client']);
   
-=======
-  api.add_files(['lib/client/post_share.html', 'lib/client/post_share.js', 'lib/client/post_share.scss'], ['client']);
-
->>>>>>> 057580b7
   // api.export();
 });