import { withRenderContextEnvironment, GraphQLSchema, Collections } from 'meteor/vulcan:lib';
import { makeExecutableSchema } from 'graphql-tools';
import { graphql, print } from 'graphql';
import DataLoader from 'dataloader';
import deepmerge from 'deepmerge';

async function findByIds(collection, ids, context) {
  // get documents
  const documents = await collection.find({ _id: { $in: ids } }).fetch();
  // order documents in the same order as the ids passed as argument
  return ids.map(id => _.findWhere(documents, {_id: id}));
}

Meteor.startup(() => {
  const schema = makeExecutableSchema({
    typeDefs: GraphQLSchema.finalSchema,
    resolvers: GraphQLSchema.resolvers,
  });
  withRenderContextEnvironment(function (renderContext, req, res, next) {
<<<<<<< HEAD
    const context = renderContext;
=======
>>>>>>> 104fe3b7
    // const context = deepmerge({
    //   // My own extension to Vulcan.js.
    //   // It's really useful when you have access to the ApolloClient inside resolvers.
    //   // This makes it possible for resolvers to make their own queries.
    //   getRenderContext() { return renderContext; },
    //   // Copy over the userID.
    //   userId: req.loginContext ? req.loginContext.userId : undefined
    // }, GraphQLSchema.context);
    // go over context and add Dataloader to each collection
    // Collections.forEach(collection => {
    //   context[collection.options.collectionName].loader = new DataLoader(ids => findByIds(collection, ids, context), {
    //     cache: true
    //   });
    // });
    renderContext.apolloClient.networkInterface = {
      query: (request) => {
        return graphql(schema, print(request.query), {}, context, request.variables, request.debugName);
      }
    };
    next();
  }, { order: 23, name: 'internal-graphql-middleware' });
});<|MERGE_RESOLUTION|>--- conflicted
+++ resolved
@@ -17,10 +17,7 @@
     resolvers: GraphQLSchema.resolvers,
   });
   withRenderContextEnvironment(function (renderContext, req, res, next) {
-<<<<<<< HEAD
     const context = renderContext;
-=======
->>>>>>> 104fe3b7
     // const context = deepmerge({
     //   // My own extension to Vulcan.js.
     //   // It's really useful when you have access to the ApolloClient inside resolvers.
@@ -30,11 +27,11 @@
     //   userId: req.loginContext ? req.loginContext.userId : undefined
     // }, GraphQLSchema.context);
     // go over context and add Dataloader to each collection
-    // Collections.forEach(collection => {
-    //   context[collection.options.collectionName].loader = new DataLoader(ids => findByIds(collection, ids, context), {
-    //     cache: true
-    //   });
-    // });
+    Collections.forEach(collection => {
+      context[collection.options.collectionName].loader = new DataLoader(ids => findByIds(collection, ids, context), {
+        cache: true
+      });
+    });
     renderContext.apolloClient.networkInterface = {
       query: (request) => {
         return graphql(schema, print(request.query), {}, context, request.variables, request.debugName);
