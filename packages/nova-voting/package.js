--- conflicted
+++ resolved
@@ -9,18 +9,6 @@
 
   api.versionsFrom("METEOR@1.0");
 
-<<<<<<< HEAD
-  api.use([
-    'nova:core@0.27.5-nova',
-    'nova:posts@0.27.5-nova', 
-    'nova:comments@0.27.5-nova',
-    'nova:users@0.27.5-nova'
-  ]);
-  
-  api.mainModule('lib/client.js', 'client');
-  api.mainModule('lib/server.js', 'server');
-
-=======
   api.use(['nova:core@1.0.0']);
 
   api.use([
@@ -31,5 +19,4 @@
   api.mainModule("lib/server.js", "server");
   api.mainModule("lib/client.js", "client");
   
->>>>>>> 7c6e07ab
 });