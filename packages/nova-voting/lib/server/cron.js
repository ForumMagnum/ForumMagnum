--- conflicted
+++ resolved
@@ -6,10 +6,9 @@
 //   var scoreInterval = parseInt(Telescope.settings.get("scoreUpdateInterval")) || 30;
 //   if (scoreInterval > 0) {
 
-<<<<<<< HEAD
 //     // active items get updated every N seconds
 //     Meteor.setInterval(function () {
-      
+
 //       var updatedPosts = 0;
 //       var updatedComments = 0;
 //       // console.log('tick ('+scoreInterval+')');
@@ -34,35 +33,6 @@
 //         updatedComments += Telescope.updateScore({collection: Comments, item: comment});
 //       });
 //     }, 3600 * 1000);
-=======
-    // active items get updated every N seconds
-    Meteor.setInterval(function () {
-
-      var updatedPosts = 0; // eslint-disable-line
-      var updatedComments = 0; // eslint-disable-line
-      // console.log('tick ('+scoreInterval+')');
-      Posts.find({'status': 2,'inactive': {$ne : true}}).forEach(function (post) { // only run scoring on approved posts
-        updatedPosts += Telescope.updateScore({collection: Posts, item: post});
-      });
-      Comments.find({'inactive': {$ne : true}}).forEach(function (comment) {
-        updatedComments += Telescope.updateScore({collection: Comments, item: comment});
-      });
-      // console.log("Updated "+updatedPosts+"/"+Posts.find().count()+" Posts")
-      // console.log("Updated "+updatedComments+"/"+Comments.find().count()+" Comments")
-    }, scoreInterval * 1000);
-
-    // inactive items get updated every hour
-    Meteor.setInterval(function () {
-      var updatedPosts = 0; // eslint-disable-line
-      var updatedComments = 0; // eslint-disable-line
-      Posts.find({'inactive': true}).forEach(function (post) {
-        updatedPosts += Telescope.updateScore({collection: Posts, item: post});
-      });
-      Comments.find({'inactive': true}).forEach(function (comment) {
-        updatedComments += Telescope.updateScore({collection: Comments, item: comment});
-      });
-    }, 3600 * 1000);
->>>>>>> 7308441f
 
 //   }
 // });