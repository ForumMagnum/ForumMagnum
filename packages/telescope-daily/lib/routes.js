var coreSubscriptions = new SubsManager({
  // cache recent 50 subscriptions
  cacheLimit: 50,
  // expire any subscription after 30 minutes
  expireIn: 30
});

PostsDailyController = RouteController.extend({

  onBeforeAction: function () {
    this.render(getTemplate('postListTop'), {to: 'postListTop'});
    this.next();
  },

  template: function() {
    // use a function to make sure the template is evaluated *after* any template overrides
    return getTemplate('postsDaily');
  },

  subscriptions: function () {
    // this.days = this.params.days ? this.params.days : daysPerPage;
    // TODO: find a way to preload the first n posts of the first 5 days?
  },

  data: function () {
    this.days = this.params.days ? this.params.days : daysPerPage;
    Session.set('postsDays', this.days);
    return {
      days: this.days
    };
  },

  getTitle: function () {
<<<<<<< HEAD
    return i18n.t('daily');
=======
    return i18n.t('daily') + ' - ' + Settings.get('title', "Telescope");
>>>>>>> 057580b7
  },

  getDescription: function () {
    return i18n.t('day_by_day_view');
  },

  fastRender: true
});

Meteor.startup(function () {

  Router.route('/daily/:days?', {
    name: 'postsDaily',
    controller: PostsDailyController
  });

});<|MERGE_RESOLUTION|>--- conflicted
+++ resolved
@@ -31,11 +31,7 @@
   },
 
   getTitle: function () {
-<<<<<<< HEAD
     return i18n.t('daily');
-=======
-    return i18n.t('daily') + ' - ' + Settings.get('title', "Telescope");
->>>>>>> 057580b7
   },
 
   getDescription: function () {
