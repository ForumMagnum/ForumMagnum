import { Components, registerComponent, withCurrentUser } from 'meteor/vulcan:core';
import React from 'react';
import PropTypes from 'prop-types';
import { FormattedMessage } from 'react-intl';
import { Meteor } from 'meteor/meteor';
import { NavDropdown,Dropdown, MenuItem } from 'react-bootstrap';
import { LinkContainer } from 'react-router-bootstrap';
import Users from 'meteor/vulcan:users';
import { withApollo } from 'react-apollo';

const UsersMenu = ({currentUser, client}) =>
  <div className="users-menu">
    <Dropdown id="user-dropdown">
      <Dropdown.Toggle>
        <Components.UsersAvatar size="small" user={currentUser} link={false} />
        <div className="users-menu-name">{Users.getDisplayName(currentUser)}</div>
      </Dropdown.Toggle>
      <Dropdown.Menu>
        <LinkContainer to={`/users/${currentUser.slug}`}>
          <MenuItem className="dropdown-item" eventKey="1"><FormattedMessage id="users.profile"/></MenuItem>
        </LinkContainer>
        <LinkContainer to={`/account`}>
          <MenuItem className="dropdown-item" eventKey="2"><FormattedMessage id="users.edit_account"/></MenuItem>
        </LinkContainer>
        <MenuItem className="dropdown-item" eventKey="4" onClick={() => Meteor.logout(() => client.resetStore())}><FormattedMessage id="users.log_out"/></MenuItem>
      </Dropdown.Menu>
    </Dropdown>
  </div>

<<<<<<< HEAD
  render() {

    const {currentUser, client} = this.props;

    return (
      <NavDropdown id="user-dropdown" title={Users.getDisplayName(currentUser)}>
        <LinkContainer to={`/users/${currentUser.slug}`}>
          <MenuItem className="dropdown-item" eventKey="1"><FormattedMessage id="users.profile"/></MenuItem>
        </LinkContainer>
        <LinkContainer to={`/account`}>
          <MenuItem className="dropdown-item" eventKey="2"><FormattedMessage id="users.edit_account"/></MenuItem>
        </LinkContainer>
        <MenuItem className="dropdown-item" eventKey="4" onClick={() => Meteor.logout(() => client.resetStore())}><FormattedMessage id="users.log_out"/></MenuItem>
      </NavDropdown>
    )
  }

}
=======
>>>>>>> 1fbc4242

UsersMenu.propsTypes = {
  currentUser: PropTypes.object,
  client: PropTypes.object,
};

registerComponent('UsersMenu', UsersMenu, withCurrentUser, withApollo);<|MERGE_RESOLUTION|>--- conflicted
+++ resolved
@@ -27,27 +27,6 @@
     </Dropdown>
   </div>
 
-<<<<<<< HEAD
-  render() {
-
-    const {currentUser, client} = this.props;
-
-    return (
-      <NavDropdown id="user-dropdown" title={Users.getDisplayName(currentUser)}>
-        <LinkContainer to={`/users/${currentUser.slug}`}>
-          <MenuItem className="dropdown-item" eventKey="1"><FormattedMessage id="users.profile"/></MenuItem>
-        </LinkContainer>
-        <LinkContainer to={`/account`}>
-          <MenuItem className="dropdown-item" eventKey="2"><FormattedMessage id="users.edit_account"/></MenuItem>
-        </LinkContainer>
-        <MenuItem className="dropdown-item" eventKey="4" onClick={() => Meteor.logout(() => client.resetStore())}><FormattedMessage id="users.log_out"/></MenuItem>
-      </NavDropdown>
-    )
-  }
-
-}
-=======
->>>>>>> 1fbc4242
 
 UsersMenu.propsTypes = {
   currentUser: PropTypes.object,
