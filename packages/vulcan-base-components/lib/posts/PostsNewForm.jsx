import { Components, registerComponent, getRawComponent, getFragment, withMessages } from 'meteor/vulcan:core';
import Posts from "meteor/vulcan:posts";
import React from 'react';
import PropTypes from 'prop-types';
import { intlShape, FormattedMessage } from 'react-intl';
import { withRouter } from 'react-router'

const PostsNewForm = (props, context) => 
  <Components.ShowIf
      check={Posts.options.mutations.new.check}
      failureComponent={<div><p className="posts-new-form-message"><FormattedMessage id="posts.sign_up_or_log_in_first" /></p><Components.AccountsLoginForm /></div>}
    >
      <div className="posts-new-form">
        <Components.SmartForm
          collection={Posts}
          mutationFragment={getFragment('PostsPage')}
          successCallback={post => {
            props.closeModal();
            props.router.push({pathname: props.redirect || Posts.getPageUrl(post)});
            props.flash(context.intl.formatMessage({id: "posts.created_message"}), "success");
          }}
        />
      </div>
    </Components.ShowIf>

PostsNewForm.propTypes = {
<<<<<<< HEAD
  closeModal: React.PropTypes.func,
  router: React.PropTypes.object,
  flash: React.PropTypes.func,
  redirect: React.PropTypes.string,
=======
  closeModal: PropTypes.func,
  router: PropTypes.object,
  flash: PropTypes.func,
>>>>>>> 3770ca7e
}

PostsNewForm.contextTypes = {
  closeCallback: PropTypes.func,
  intl: intlShape
};

PostsNewForm.displayName = "PostsNewForm";

registerComponent('PostsNewForm', PostsNewForm, withRouter, withMessages);<|MERGE_RESOLUTION|>--- conflicted
+++ resolved
@@ -24,16 +24,10 @@
     </Components.ShowIf>
 
 PostsNewForm.propTypes = {
-<<<<<<< HEAD
   closeModal: React.PropTypes.func,
   router: React.PropTypes.object,
   flash: React.PropTypes.func,
   redirect: React.PropTypes.string,
-=======
-  closeModal: PropTypes.func,
-  router: PropTypes.object,
-  flash: PropTypes.func,
->>>>>>> 3770ca7e
 }
 
 PostsNewForm.contextTypes = {
