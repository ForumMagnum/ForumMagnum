import { Components, registerComponent, withCurrentUser } from 'meteor/vulcan:core';
import React from 'react';
import PropTypes from 'prop-types';
import { FormattedMessage, intlShape } from 'react-intl';
import { Button } from 'react-bootstrap';

const PostsNewButton = (props, context) => {

  const size = props.currentUser ? 'large' : 'small';
<<<<<<< HEAD
  const button = <Button className="posts-new-button" bsStyle="primary"><FormattedMessage id="posts.new_post"/></Button>;
=======
  const button = <Button className="posts-new-button" bsStyle="primary"><Components.Icon name="new"/> <FormattedMessage id="posts.new_post"/></Button>;
>>>>>>> 4b1186e7
  return (
    <Components.ModalTrigger size={size} title={context.intl.formatMessage({ id: 'posts.new_post' })} component={button}>
      <Components.PostsNewForm />
    </Components.ModalTrigger>
  )
}

PostsNewButton.displayName = 'PostsNewButton';

PostsNewButton.propTypes = {
  currentUser: PropTypes.object,
};

PostsNewButton.contextTypes = {
  messages: PropTypes.object,
  intl: intlShape
};

registerComponent('PostsNewButton', PostsNewButton, withCurrentUser);<|MERGE_RESOLUTION|>--- conflicted
+++ resolved
@@ -7,11 +7,7 @@
 const PostsNewButton = (props, context) => {
 
   const size = props.currentUser ? 'large' : 'small';
-<<<<<<< HEAD
-  const button = <Button className="posts-new-button" bsStyle="primary"><FormattedMessage id="posts.new_post"/></Button>;
-=======
   const button = <Button className="posts-new-button" bsStyle="primary"><Components.Icon name="new"/> <FormattedMessage id="posts.new_post"/></Button>;
->>>>>>> 4b1186e7
   return (
     <Components.ModalTrigger size={size} title={context.intl.formatMessage({ id: 'posts.new_post' })} component={button}>
       <Components.PostsNewForm />
