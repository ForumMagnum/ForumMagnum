import React from 'react';
import PropTypes from 'prop-types';
import { FormattedMessage } from 'meteor/vulcan:i18n';
import { ModalTrigger, withList, withCurrentUser, Components, registerComponent, Utils } from 'meteor/vulcan:core';
import Comments from 'meteor/vulcan:comments';

const PostsCommentsThread = (props, /* context*/) => {

<<<<<<< HEAD
  const {loading, terms: { postId }, results, totalCount} = props;

=======
  const {loading, terms: { postId }, results, totalCount, currentUser} = props;
  
>>>>>>> b0534a68
  if (loading) {

    return <div className="posts-comments-thread"><Components.Loading/></div>

  } else {

    const resultsClone = _.map(results, _.clone); // we don't want to modify the objects we got from props
    const nestedComments = Utils.unflatten(resultsClone, {idProperty: '_id', parentIdProperty: 'parentCommentId'});

    return (
      <div className="posts-comments-thread">
        <h4 className="posts-comments-thread-title"><FormattedMessage id="comments.comments"/></h4>
        <Components.CommentsList currentUser={currentUser} comments={nestedComments} commentCount={totalCount}/>
        {!!currentUser ?
          <div className="posts-comments-thread-new">
            <h4><FormattedMessage id="comments.new"/></h4>
            <Components.CommentsNewForm
              postId={postId}
              type="comment"
            />
          </div> :
          <div>
            <Components.ModalTrigger size="small" component={<a href="#"><FormattedMessage id="comments.please_log_in"/></a>}>
              <Components.AccountsLoginForm/>
            </Components.ModalTrigger>
          </div>
        }
      </div>
    );
  }
};

PostsCommentsThread.displayName = 'PostsCommentsThread';

PostsCommentsThread.propTypes = {
  currentUser: PropTypes.object
};

const options = {
  collection: Comments,
  queryName: 'commentsListQuery',
  fragmentName: 'CommentsList',
  limit: 0,
};

registerComponent('PostsCommentsThread', PostsCommentsThread, [withList, options], withCurrentUser);<|MERGE_RESOLUTION|>--- conflicted
+++ resolved
@@ -1,18 +1,13 @@
 import React from 'react';
 import PropTypes from 'prop-types';
 import { FormattedMessage } from 'meteor/vulcan:i18n';
-import { ModalTrigger, withList, withCurrentUser, Components, registerComponent, Utils } from 'meteor/vulcan:core';
+import { withList, withCurrentUser, Components, registerComponent, Utils } from 'meteor/vulcan:core';
 import Comments from 'meteor/vulcan:comments';
 
 const PostsCommentsThread = (props, /* context*/) => {
 
-<<<<<<< HEAD
-  const {loading, terms: { postId }, results, totalCount} = props;
+  const {loading, terms: { postId }, results, totalCount, currentUser} = props;
 
-=======
-  const {loading, terms: { postId }, results, totalCount, currentUser} = props;
-  
->>>>>>> b0534a68
   if (loading) {
 
     return <div className="posts-comments-thread"><Components.Loading/></div>
