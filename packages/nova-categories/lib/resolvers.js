import { GraphQLSchema } from 'meteor/nova:core';

// add these specific resolvers separately
const specificResolvers = {
  Post: {
    categories(post, args, context) {
      return post.categories ? context.Categories.find({_id: {$in: post.categories}}, { fields: context.getViewableFields(context.currentUser, context.Categories) }).fetch() : [];
    },
  },
  // TODO: fix this
  // Category: {
  //   parent(category, args, context) {
  //     return category.parent ? context.Categories.findOne({_id: category.parent }, { fields: context.getViewableFields(context.currentUser, context.Categories) }) : null;
  //   }
  // },
};
GraphQLSchema.addResolvers(specificResolvers);

// root resolvers: basic list, single, and total query resolvers
const resolvers = {

  list: {

    name: 'categoriesList',

<<<<<<< HEAD
    resolver(root, {terms}, context, info) {
      const options = {
        limit: terms.limit,
        skip: terms.offset,
        // keep only fields that should be viewable by current user
        fields: context.getViewableFields(context.currentUser, context.Categories),
      };
      return context.Categories.find({}, options).fetch();
=======
    resolver(root, {offset, limit, terms}, context, info) {
      let {selector, options} = context.Categories.getParameters(terms);
      
      options.limit = limit;
      options.skip = offset;
      options.fields = context.getViewableFields(context.currentUser, context.Categories);
      
      return context.Categories.find(selector, options).fetch();
>>>>>>> 6da4813b
    },

  },

  single: {

    name: 'categoriesSingle',

    resolver(root, {documentId}, context) {
      return context.Categories.findOne({_id: documentId}, { fields: context.getViewableFields(context.currentUser, context.Categories) });
    },

  },

  total: {

    name: 'categoriesTotal',

    resolver(root, args, context) {
      return context.Categories.find().count();
    },

  }
};

export default resolvers;<|MERGE_RESOLUTION|>--- conflicted
+++ resolved
@@ -23,25 +23,14 @@
 
     name: 'categoriesList',
 
-<<<<<<< HEAD
     resolver(root, {terms}, context, info) {
-      const options = {
-        limit: terms.limit,
-        skip: terms.offset,
-        // keep only fields that should be viewable by current user
-        fields: context.getViewableFields(context.currentUser, context.Categories),
-      };
-      return context.Categories.find({}, options).fetch();
-=======
-    resolver(root, {offset, limit, terms}, context, info) {
       let {selector, options} = context.Categories.getParameters(terms);
       
-      options.limit = limit;
-      options.skip = offset;
+      options.limit = terms.limit;
+      options.skip = terms.offset;
       options.fields = context.getViewableFields(context.currentUser, context.Categories);
       
       return context.Categories.find(selector, options).fetch();
->>>>>>> 6da4813b
     },
 
   },
