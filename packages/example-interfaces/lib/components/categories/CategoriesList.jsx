/* 

List of categories.
Wrapped with the "withList" and "withCurrentUser" containers.

*/

import React from 'react';
import { registerComponent, Components, withList, withCurrentUser, Loading } from 'meteor/vulcan:core';

<<<<<<< HEAD
import { Categories } from '../../modules/categories/collection.js';
import CategoriesItem from './CategoriesItem.jsx';
=======
import Categories from '../../modules/categories/collection.js';
>>>>>>> d8127938

const CategoriesList = ({results = [], terms: { parentId }, currentUser, loading, loadMore, count, totalCount}) =>
  
  <div className="category-list" >

    {loading ? 

      <Loading /> :

      <div className="categories">

        {/* documents list */}

        {results.map(category => <Components.CategoriesItem key={category._id} category={category} currentUser={currentUser} />)}

        {/* load more */}

        {totalCount > results.length
          ? <a href="#" onClick={e => {e.preventDefault(); loadMore();}}>Load More ({count}/{totalCount})</a>
          : null
        }

      </div>
    }

  </div>

const options = {
  collection: Categories,
  fragmentName: 'CategoriesItemFragment',
  limit: 0,
};

registerComponent('CategoriesList', CategoriesList, withCurrentUser, [withList, options]);<|MERGE_RESOLUTION|>--- conflicted
+++ resolved
@@ -8,18 +8,13 @@
 import React from 'react';
 import { registerComponent, Components, withList, withCurrentUser, Loading } from 'meteor/vulcan:core';
 
-<<<<<<< HEAD
-import { Categories } from '../../modules/categories/collection.js';
-import CategoriesItem from './CategoriesItem.jsx';
-=======
 import Categories from '../../modules/categories/collection.js';
->>>>>>> d8127938
 
 const CategoriesList = ({results = [], terms: { parentId }, currentUser, loading, loadMore, count, totalCount}) =>
-  
+
   <div className="category-list" >
 
-    {loading ? 
+    {loading ?
 
       <Loading /> :
 
