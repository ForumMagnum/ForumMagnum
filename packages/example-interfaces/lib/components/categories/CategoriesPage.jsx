--- conflicted
+++ resolved
@@ -7,13 +7,7 @@
 import React from 'react';
 import { registerComponent, Components, withCurrentUser } from 'meteor/vulcan:core';
 
-<<<<<<< HEAD
-import { Categories } from '../../modules/categories/collection.js';
-import CategoriesList from './CategoriesList';
-import CategoriesNewForm from './CategoriesNewForm.jsx';
-=======
 import Categories from '../../modules/categories/collection.js';
->>>>>>> d8127938
 
 const CategoriesPage = ({results = [], currentUser, loading, loadMore, count, totalCount}) =>
 
