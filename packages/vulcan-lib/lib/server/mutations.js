--- conflicted
+++ resolved
@@ -43,90 +43,20 @@
   const collectionName = collection._name;
   const schema = collection.simpleSchema()._schema;
 
-<<<<<<< HEAD
-  /*
-
-    If document is not trusted, run validation steps:
-
-    1. Check that the current user has permission to insert each field
-    2. Check field lengths
-    3. Check field types
-    4. Check for missing fields
-    5. Run SimpleSchema validation step (for now)
-    6. Run validation callbacks
-
-  */
   if (validate) {
 
-    const validationErrors = [];
-
-    // Check validity of inserted document
-    _.forEach(newDocument, (value, fieldName) => {
-
-      const fieldSchema = schema[fieldName];
-
-      // 1. check that the current user has permission to insert each field
-      if (!fieldSchema || !context.Users.canInsertField (currentUser, fieldSchema)) {
-        validationErrors.push({
-          id: 'app.disallowed_property_detected',
-          fieldName
-        });
-      }
-
-      // 2. check field lengths
-      if (fieldSchema.limit && value.length > fieldSchema.limit) {
-        validationErrors.push({
-          id: 'app.field_is_too_long',
-          data: {fieldName, limit: fieldSchema.limit}
-        });
-      }
-
-      // 3. check that fields have the proper type
-      // TODO
-
-    });
-
-    // 4. check that required fields have a value
-    _.keys(schema).forEach(fieldName => {
-
-      const fieldSchema = schema[fieldName];
-
-
-      if ((fieldSchema.required || !fieldSchema.optional) && typeof newDocument[fieldName] === 'undefined') {
-        validationErrors.push({
-          id: 'app.required_field_missing',
-          data: {fieldName}
-        });
-      }
-
-    });
-
-    // 5. still run SS validation for now for backwards compatibility
-    try {
-      collection.simpleSchema().validate(document);
-    } catch (error) {
-      console.log(error)
-      validationErrors.push({
-        id: 'app.schema_validation_error',
-        data: {message: error.message}
-      });
-    }
-=======
-  if (validate) {
-
     const validationErrors = validateDocument(newDocument, collection, context);
->>>>>>> 28bfdb53
 
     // run validation callbacks
     newDocument = runCallbacks(`${collectionName}.new.validate`, newDocument, currentUser, validationErrors);
-
+  
     if (validationErrors.length) {
       const NewDocumentValidationError = createError('app.validation_error', {message: 'app.new_document_validation_error'});
       throw new NewDocumentValidationError({data: {break: true, errors: validationErrors}});
     }
 
   }
-
+  
   // check if userId field is in the schema and add it to document if needed
   const userIdInSchema = Object.keys(schema).find(key => key === 'userId');
   if (!!userIdInSchema && !newDocument.userId) newDocument.userId = currentUser._id;
@@ -184,91 +114,14 @@
 
   // get original document from database
   let document = collection.findOne(documentId);
-<<<<<<< HEAD
-
-  /*
-
-    If document is not trusted, run validation steps:
-
-    1. Check that the current user has permission to edit each field
-    2. Check field lengths
-    3. Check field types
-    4. Run SimpleSchema validation step (for now)
-    5. Check for missing fields
-    6. Run validation callbacks
-
-  */
+  
   if (validate) {
 
-    const validationErrors = [];
-
-    // 1. check that the current user has permission to edit each field
-    const modifiedProperties = _.keys(set).concat(_.keys(unset));
-    modifiedProperties.forEach(function (fieldName) {
-      var field = schema[fieldName];
-      if (!field || !context.Users.canEditField(currentUser, field, document)) {
-        validationErrors.push({
-          id: 'app.disallowed_property_detected',
-          fieldName
-        });
-      }
-    });
-
-    // Check validity of set modifier
-    _.forEach(set, (value, fieldName) => {
-
-      const fieldSchema = schema[fieldName];
-
-      // 2. check field lengths
-      if (fieldSchema.limit && value.length > fieldSchema.limit) {
-        validationErrors.push({
-          id: 'app.field_is_too_long',
-          data: {fieldName, limit: fieldSchema.limit}
-        });
-      }
-
-      // 3. check that fields have the proper type
-      // TODO
-
-    });
-
-    // 4. check that required fields have a value
-    _.keys(schema).forEach(fieldName => {
-
-      const fieldSchema = schema[fieldName];
-
-      if ((fieldSchema.required || !fieldSchema.optional) && typeof set[fieldName] === 'undefined') {
-        validationErrors.push({
-          id: 'app.required_field_missing',
-          data: {fieldName}
-        });
-      }
-
-    });
-
-    // 5. still run SS validation for now for backwards compatibility
-    try {
-      collection.simpleSchema().validate({$set: set, $unset: unset}, { modifier: true });
-    } catch (error) {
-      console.log(error)
-      validationErrors.push({
-        id: 'app.schema_validation_error',
-        data: {message: error.message}
-      });
-    }
-
-    // 6. run validation callbacks
-=======
-  
-  if (validate) {
-
     const validationErrors = validateModifier(modifier, document, collection, context);
 
->>>>>>> 28bfdb53
     modifier = runCallbacks(`${collectionName}.edit.validate`, modifier, document, currentUser, validationErrors);
 
     if (validationErrors.length) {
-      console.log(validationErrors);
       const EditDocumentValidationError = createError('app.validation_error', {message: 'app.edit_document_validation_error'});
       throw new EditDocumentValidationError({data: {break: true, errors: validationErrors}});
     }
@@ -303,7 +156,7 @@
   if (_.isEmpty(modifier.$unset)) {
     delete modifier.$unset;
   }
-
+  
   // update document
   collection.update(documentId, modifier, {removeEmptyStrings: false});
 
