/*

Mutations have four steps:

1. Validation

If the mutation call is not trusted (i.e. it comes from a GraphQL mutation),
we'll run all validate steps:

- Check that the current user has permission to insert/edit each field.
- Add userId to document (insert only).
- Run validation callbacks.

2. Sync Callbacks

The second step is to run the mutation argument through all the sync callbacks.

3. Operation

We then perform the insert/update/remove operation.

4. Async Callbacks

Finally, *after* the operation is performed, we execute any async callbacks.
Being async, they won't hold up the mutation and slow down its response time
to the client.

*/

import { runCallbacks, runCallbacksAsync } from '../modules/index.js';
import { createError } from 'apollo-errors';
import { validateDocument, validateModifier } from '../modules/validation.js';
import { debug } from '../modules/debug.js';

export const newMutation = async ({ collection, document, currentUser, validate, context }) => {

  debug('//------------------------------------//');
  debug('// newMutation');
  debug(collection._name);
  debug(`validate: ${validate}`);
  debug(document);

  // we don't want to modify the original document
  let newDocument = Object.assign({}, document);

  const collectionName = collection._name;
  const schema = collection.simpleSchema()._schema;

  if (validate) {

    const validationErrors = validateDocument(newDocument, collection, context);

    // run validation callbacks
    newDocument = runCallbacks(`${collectionName}.new.validate`, newDocument, currentUser, validationErrors);
  
    if (validationErrors.length) {
      const NewDocumentValidationError = createError('app.validation_error', {message: 'app.new_document_validation_error'});
      throw new NewDocumentValidationError({data: {break: true, errors: validationErrors}});
    }

  }
  
  // check if userId field is in the schema and add it to document if needed
  const userIdInSchema = Object.keys(schema).find(key => key === 'userId');
  if (!!userIdInSchema && !newDocument.userId) newDocument.userId = currentUser._id;

  // run onInsert step
  // note: cannot use forEach with async/await. 
  // See https://stackoverflow.com/a/37576787/649299
  for(let fieldName of _.keys(schema)) {
    if (schema[fieldName].onInsert) {
      const autoValue = await schema[fieldName].onInsert(newDocument, currentUser);
      if (typeof autoValue !== 'undefined') {
        newDocument[fieldName] = autoValue;
      }
    }
  }

  // TODO: find that info in GraphQL mutations
  // if (Meteor.isServer && this.connection) {
  //   post.userIP = this.connection.clientAddress;
  //   post.userAgent = this.connection.httpHeaders['user-agent'];
  // }

  // run sync callbacks
  newDocument = await runCallbacks(`${collectionName}.new.sync`, newDocument, currentUser);

  // add _id to document
  newDocument._id = collection.insert(newDocument);

  // get fresh copy of document from db
  const insertedDocument = collection.findOne(newDocument._id);

  // run async callbacks
  // note: query for document to get fresh document with collection-hooks effects applied
  runCallbacksAsync(`${collectionName}.new.async`, insertedDocument, currentUser, collection);

  debug('// new mutation finished:');
  debug(newDocument);
  debug('//------------------------------------//');

  return newDocument;
}

<<<<<<< HEAD
export const editMutation = ({ collection, documentId, set, unset = {}, currentUser, validate, context }) => {

  // console.log("// editMutation")
  // console.log(collection._name)
  // console.log(documentId)
  // console.log(set)
  // console.log(unset)
=======
export const editMutation = async ({ collection, documentId, set, unset, currentUser, validate, context }) => {
>>>>>>> 016a0c9a

  const collectionName = collection._name;
  const schema = collection.simpleSchema()._schema;

  // build mongo modifier from arguments
  let modifier = {$set: set, $unset: unset};

  // get original document from database
  let document = collection.findOne(documentId);
  
  debug('//------------------------------------//');
  debug('// editMutation');
  debug('// collectionName: ', collection._name);
  debug('// documentId: ', documentId);
  debug('// set: ', set);
  debug('// unset: ', unset);
  debug('// document: ', document);

  if (validate) {

    const validationErrors = validateModifier(modifier, document, collection, context);

    modifier = runCallbacks(`${collectionName}.edit.validate`, modifier, document, currentUser, validationErrors);

    if (validationErrors.length) {
      const EditDocumentValidationError = createError('app.validation_error', {message: 'app.edit_document_validation_error'});
      throw new EditDocumentValidationError({data: {break: true, errors: validationErrors}});
    }

  }

  // run onEdit step
  for(let fieldName of _.keys(schema)) {

    if (schema[fieldName].onEdit) {
      const autoValue = await schema[fieldName].onEdit(modifier, document, currentUser);
      if (typeof autoValue !== 'undefined') {
        if (autoValue === null) {
          // if any autoValue returns null, then unset the field
          modifier.$unset[fieldName] = true;
        } else {
          modifier.$set[fieldName] = autoValue;
          // make sure we don't try to unset the same field at the same time
          delete modifier.$unset[fieldName];
        }
      }
    }
  }

  // run sync callbacks (on mongo modifier)
  modifier = await runCallbacks(`${collectionName}.edit.sync`, modifier, document, currentUser);

  // remove empty modifiers
  if (_.isEmpty(modifier.$set)) {
    delete modifier.$set;
  }
  if (_.isEmpty(modifier.$unset)) {
    delete modifier.$unset;
  }
  
  // update document
  collection.update(documentId, modifier, {removeEmptyStrings: false});

  // get fresh copy of document from db
  const newDocument = collection.findOne(documentId);

  // clear cache if needed
  if (collection.loader) {
    collection.loader.clear(documentId);
  }

  // run async callbacks
  runCallbacksAsync(`${collectionName}.edit.async`, newDocument, document, currentUser, collection);

  debug('// edit mutation finished')
  debug('// modifier: ', modifier)
  debug('// newDocument: ', newDocument)
  debug('//------------------------------------//');

  return newDocument;
}

export const removeMutation = async ({ collection, documentId, currentUser, validate, context }) => {

  debug('//------------------------------------//');
  debug('// removeMutation')
  debug(collection._name)
  debug(documentId)
  debug('//------------------------------------//');
  
  const collectionName = collection._name;
  const schema = collection.simpleSchema()._schema;

  let document = collection.findOne(documentId);

  // if document is not trusted, run validation callbacks
  if (validate) {
    document = runCallbacks(`${collectionName}.remove.validate`, document, currentUser);
  }

  // run onRemove step
  for(let fieldName of _.keys(schema)) {
    if (schema[fieldName].onRemove) {
      await schema[fieldName].onRemove(document, currentUser);
    }
  }

  await runCallbacks(`${collectionName}.remove.sync`, document, currentUser);

  collection.remove(documentId);

  // clear cache if needed
  if (collection.loader) {
    collection.loader.clear(documentId);
  }

  runCallbacksAsync(`${collectionName}.remove.async`, document, currentUser, collection);

  return document;
}<|MERGE_RESOLUTION|>--- conflicted
+++ resolved
@@ -102,17 +102,8 @@
   return newDocument;
 }
 
-<<<<<<< HEAD
-export const editMutation = ({ collection, documentId, set, unset = {}, currentUser, validate, context }) => {
-
-  // console.log("// editMutation")
-  // console.log(collection._name)
-  // console.log(documentId)
-  // console.log(set)
-  // console.log(unset)
-=======
-export const editMutation = async ({ collection, documentId, set, unset, currentUser, validate, context }) => {
->>>>>>> 016a0c9a
+
+export const editMutation = async ({ collection, documentId, set = {}, unset = {}, currentUser, validate, context }) => {
 
   const collectionName = collection._name;
   const schema = collection.simpleSchema()._schema;
