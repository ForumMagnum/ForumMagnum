/*

Mutations have four steps:

1. Validation

If the mutation call is not trusted (i.e. it comes from a GraphQL mutation),
we'll run all validate steps:

- Check that the current user has permission to insert/edit each field.
- Add userId to document (insert only).
- Run validation callbacks.

2. Sync Callbacks

The second step is to run the mutation argument through all the sync callbacks.

3. Operation

We then perform the insert/update/remove operation.

4. Async Callbacks

Finally, *after* the operation is performed, we execute any async callbacks.
Being async, they won't hold up the mutation and slow down its response time
to the client.

*/

import { runCallbacks, runCallbacksAsync } from '../modules/index.js';
import { createError } from 'apollo-errors';
import { validateDocument, validateModifier } from '../modules/validation.js';
import { registerSetting } from '../modules/settings.js';
import { debug } from '../modules/debug.js';
import { Connectors } from './connectors.js';

registerSetting('database', 'mongo', 'Which database to use for your back-end');

export const newMutation = async ({ collection, document, currentUser, validate, context }) => {

  debug('//------------------------------------//');
  debug('// newMutation');
  debug(collection._name);
  debug(`validate: ${validate}`);
  debug(document);

  // we don't want to modify the original document
  let newDocument = Object.assign({}, document);

  const collectionName = collection._name;
  const schema = collection.simpleSchema()._schema;

  if (validate) {

    const validationErrors = validateDocument(newDocument, collection, context);

    // run validation callbacks
    newDocument = runCallbacks(`${collectionName}.new.validate`, newDocument, currentUser, validationErrors);

    // LESSWRONG - added custom message (showing all validation errors instead of a generic message)
    if (validationErrors.length) {
      const NewDocumentValidationError = createError('app.validation_error', {message: JSON.stringify(validationErrors)});
      throw new NewDocumentValidationError({data: {break: true, errors: validationErrors}});
    }

  }

  // if user is logged in, check if userId field is in the schema and add it to document if needed
  if (currentUser) {
    const userIdInSchema = Object.keys(schema).find(key => key === 'userId');
    if (!!userIdInSchema && !newDocument.userId) newDocument.userId = currentUser._id;
  }

  // run onInsert step
  // note: cannot use forEach with async/await.
  // See https://stackoverflow.com/a/37576787/649299
  for(let fieldName of _.keys(schema)) {
    if (schema[fieldName].onInsert) {
      const autoValue = await schema[fieldName].onInsert(newDocument, currentUser);
      if (typeof autoValue !== 'undefined') {
        newDocument[fieldName] = autoValue;
      }
    }
  }

  // TODO: find that info in GraphQL mutations
  // if (Meteor.isServer && this.connection) {
  //   post.userIP = this.connection.clientAddress;
  //   post.userAgent = this.connection.httpHeaders['user-agent'];
  // }

  // run sync callbacks
  newDocument = await runCallbacks(`${collectionName}.new.before`, newDocument, currentUser);
  newDocument = await runCallbacks(`${collectionName}.new.sync`, newDocument, currentUser);

  // add _id to document
  newDocument._id = await Connectors.create(collection, newDocument);

  // run any post-operation sync callbacks
  newDocument = await runCallbacks(`${collectionName}.new.after`, newDocument, currentUser);

  // get fresh copy of document from db
  // TODO: not needed?
  const insertedDocument = await Connectors.get(collection, newDocument._id);

  // run async callbacks
  // note: query for document to get fresh document with collection-hooks effects applied
  await runCallbacksAsync(`${collectionName}.new.async`, insertedDocument, currentUser, collection);

  debug('// new mutation finished:');
  debug(newDocument);
  debug('//------------------------------------//');

  return newDocument;
}


export const editMutation = async ({ collection, documentId, set = {}, unset = {}, currentUser, validate, context }) => {

  const collectionName = collection._name;
  const schema = collection.simpleSchema()._schema;

  // build mongo modifier from arguments
  let modifier = {$set: set, $unset: unset};

  // get original document from database
  // TODO: avoid fetching document a second time if possible
  let document = await Connectors.get(collection, documentId);

  debug('//------------------------------------//');
  debug('// editMutation');
  debug('// collectionName: ', collection._name);
  debug('// documentId: ', documentId);
  debug('// set: ', set);
  debug('// unset: ', unset);
  debug('// document: ', document);

  if (validate) {

    const validationErrors = validateModifier(modifier, document, collection, context);

    modifier = runCallbacks(`${collectionName}.edit.validate`, modifier, document, currentUser, validationErrors);

    // LESSWRONG - added custom message (showing all validation errors instead of a generic message)
    if (validationErrors.length) {
      //eslint-disable-next-line no-console
      console.error('// validationErrors')
      //eslint-disable-next-line no-console
      console.error(validationErrors)
      const EditDocumentValidationError = createError('app.validation_error', {message: JSON.stringify(validationErrors)});
      throw new EditDocumentValidationError({data: {break: true, errors: validationErrors}});
    }

  }

  // get a "preview" of the new document
  let newDocument = { ...document, ...modifier.$set};
  Object.keys(modifier.$unset).forEach(fieldName => {
    delete newDocument[fieldName];
  });

  // run onEdit step
  for(let fieldName of _.keys(schema)) {

    if (schema[fieldName].onEdit) {
      const autoValue = await schema[fieldName].onEdit(modifier, document, currentUser, newDocument);
      if (typeof autoValue !== 'undefined') {
        if (autoValue === null) {
          // if any autoValue returns null, then unset the field
          modifier.$unset[fieldName] = true;
        } else {
          modifier.$set[fieldName] = autoValue;
          // make sure we don't try to unset the same field at the same time
          delete modifier.$unset[fieldName];
        }
      }
    }
  }

  // run sync callbacks (on mongo modifier)
  modifier = await runCallbacks(`${collectionName}.edit.before`, modifier, document, currentUser, newDocument);
  modifier = await runCallbacks(`${collectionName}.edit.sync`, modifier, document, currentUser, newDocument);

  // remove empty modifiers
  if (_.isEmpty(modifier.$set)) {
    delete modifier.$set;
  }
  if (_.isEmpty(modifier.$unset)) {
    delete modifier.$unset;
  }
<<<<<<< HEAD

  // update document
  await Connectors.update(collection, documentId, modifier, {removeEmptyStrings: false});
=======
  
  if (!_.isEmpty(modifier)) {
    // update document
    await Connectors.update(collection, documentId, modifier, {removeEmptyStrings: false});
>>>>>>> c70f32a5

    // get fresh copy of document from db
    newDocument = await Connectors.get(collection, documentId);

    // clear cache if needed
    if (collection.loader) {
      collection.loader.clear(documentId);
    }
  }

  // run any post-operation sync callbacks
  newDocument = await runCallbacks(`${collectionName}.edit.after`, newDocument, document, currentUser);

  // run async callbacks
  await runCallbacksAsync(`${collectionName}.edit.async`, newDocument, document, currentUser, collection);

  debug('// edit mutation finished')
  debug('// modifier: ', modifier)
  debug('// edited document: ', newDocument)
  debug('//------------------------------------//');

  return newDocument;
}

export const removeMutation = async ({ collection, documentId, currentUser, validate, context }) => {

  debug('//------------------------------------//');
  debug('// removeMutation')
  debug(collection._name)
  debug(documentId)
  debug('//------------------------------------//');

  const collectionName = collection._name;
  const schema = collection.simpleSchema()._schema;

  let document = await Connectors.get(collection, documentId);

  // if document is not trusted, run validation callbacks
  if (validate) {
    document = runCallbacks(`${collectionName}.remove.validate`, document, currentUser);
  }

  // run onRemove step
  for(let fieldName of _.keys(schema)) {
    if (schema[fieldName].onRemove) {
      await schema[fieldName].onRemove(document, currentUser);
    }
  }

  await runCallbacks(`${collectionName}.remove.before`, document, currentUser);
  await runCallbacks(`${collectionName}.remove.sync`, document, currentUser);

  await Connectors.delete(collection, documentId);

  // clear cache if needed
  if (collection.loader) {
    collection.loader.clear(documentId);
  }

  await runCallbacksAsync(`${collectionName}.remove.async`, document, currentUser, collection);

  return document;
}

export const newMutator = newMutation;
export const editMutator = editMutation;
export const removeMutator = removeMutation;<|MERGE_RESOLUTION|>--- conflicted
+++ resolved
@@ -188,16 +188,10 @@
   if (_.isEmpty(modifier.$unset)) {
     delete modifier.$unset;
   }
-<<<<<<< HEAD
-
-  // update document
-  await Connectors.update(collection, documentId, modifier, {removeEmptyStrings: false});
-=======
-  
+
   if (!_.isEmpty(modifier)) {
     // update document
     await Connectors.update(collection, documentId, modifier, {removeEmptyStrings: false});
->>>>>>> c70f32a5
 
     // get fresh copy of document from db
     newDocument = await Connectors.get(collection, documentId);
