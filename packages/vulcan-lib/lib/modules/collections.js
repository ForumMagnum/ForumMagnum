--- conflicted
+++ resolved
@@ -119,7 +119,7 @@
 
   // initialize new Mongo collection
   const collection = collectionName === 'Users' && Meteor.users ? Meteor.users : new Mongo.Collection(dbCollectionName ? dbCollectionName : collectionName.toLowerCase());
-  
+
   // decorate collection with options
   collection.options = options;
 
@@ -329,13 +329,8 @@
       });
     }
 
-<<<<<<< HEAD
-    if(terms.query) {
-
-=======
     if (terms.query) {
-        
->>>>>>> e783d51d
+
       const query = escapeStringRegexp(terms.query);
 
       const searchableFieldNames = _.filter(_.keys(schema), fieldName => schema[fieldName].searchable);
