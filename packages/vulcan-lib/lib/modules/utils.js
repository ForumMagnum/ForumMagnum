--- conflicted
+++ resolved
@@ -11,13 +11,10 @@
 import getSlug from 'speakingurl';
 import { getSetting } from './settings.js';
 import { Routes } from './routes.js';
-<<<<<<< HEAD
 import { isAbsolute } from 'path';
 import { getCollection } from './collections.js';
 
 registerSetting('debug', false, 'Enable debug mode (more verbose logging)');
-=======
->>>>>>> 75b6ece0
 
 /**
  * @summary The global namespace for Vulcan utils.
