import { newMutation, editMutation, removeMutation, GraphQLSchema, Utils } from 'meteor/vulcan:core';
import Users from 'meteor/vulcan:users';


const mutations = {

  new: {

    name: 'postsNew',

    check(user, document) {
      if (!user) return false;
      return Users.canDo(user, 'posts.new');
    },

    mutation(root, {document}, context) {
<<<<<<< HEAD

      Utils.performCheck(this, context.currentUser, document);
=======
      
      Utils.performCheck(this.check, context.currentUser, document);
>>>>>>> 50a41518

      return newMutation({
        collection: context.Posts,
        document: document,
        currentUser: context.currentUser,
        validate: true,
        context,
      });
    },

  },

  edit: {

    name: 'postsEdit',

    check(user, document) {
      if (!user || !document) return false;
      return Users.owns(user, document) ? Users.canDo(user, 'posts.edit.own') : Users.canDo(user, `posts.edit.all`);
    },

    mutation(root, {documentId, set, unset}, context) {

      const document = context.Posts.findOne(documentId);
      Utils.performCheck(this.check, context.currentUser, document);

      return editMutation({
        collection: context.Posts,
        documentId: documentId,
        set: set,
        unset: unset,
        currentUser: context.currentUser,
        validate: true,
        context,
      });
    },

  },

  remove: {

    name: 'postsRemove',

    check(user, document) {
      if (!user || !document) return false;
      return Users.owns(user, document) ? Users.canDo(user, 'posts.remove.own') : Users.canDo(user, `posts.remove.all`);
    },

    mutation(root, {documentId}, context) {

      const document = context.Posts.findOne(documentId);
      Utils.performCheck(this.check, context.currentUser, document);

      return removeMutation({
        collection: context.Posts,
        documentId: documentId,
        currentUser: context.currentUser,
        validate: true,
        context,
      });
    },

  },

};

GraphQLSchema.addMutation('increasePostViewCount(postId: String): Float');

export default mutations;<|MERGE_RESOLUTION|>--- conflicted
+++ resolved
@@ -14,13 +14,8 @@
     },
 
     mutation(root, {document}, context) {
-<<<<<<< HEAD
 
-      Utils.performCheck(this, context.currentUser, document);
-=======
-      
       Utils.performCheck(this.check, context.currentUser, document);
->>>>>>> 50a41518
 
       return newMutation({
         collection: context.Posts,
