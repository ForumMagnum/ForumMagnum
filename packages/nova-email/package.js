Package.describe({
  name: "nova:email",
  summary: "Telescope email package",
  version: "0.27.5-nova",
  git: "https://github.com/TelescopeJS/telescope-email.git"
});

Package.onUse(function (api) {

  api.versionsFrom(['METEOR@1.0']);

  api.use([
<<<<<<< HEAD
    'nova:lib@0.27.4-nova'
=======
    'nova:core@0.27.5-nova'
>>>>>>> 2ef5695f
  ]);

  api.mainModule("lib/server.js", "server");
  api.mainModule("lib/client.js", "client");

});<|MERGE_RESOLUTION|>--- conflicted
+++ resolved
@@ -2,7 +2,7 @@
   name: "nova:email",
   summary: "Telescope email package",
   version: "0.27.5-nova",
-  git: "https://github.com/TelescopeJS/telescope-email.git"
+  git: "https://github.com/TelescopeJS/Telescope.git"
 });
 
 Package.onUse(function (api) {
@@ -10,11 +10,7 @@
   api.versionsFrom(['METEOR@1.0']);
 
   api.use([
-<<<<<<< HEAD
-    'nova:lib@0.27.4-nova'
-=======
-    'nova:core@0.27.5-nova'
->>>>>>> 2ef5695f
+    'nova:lib@0.27.5-nova'
   ]);
 
   api.mainModule("lib/server.js", "server");
