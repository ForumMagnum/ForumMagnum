import React, { Component } from 'react';
import PropTypes from 'prop-types';
import Helmet from 'react-helmet';
import { getDataFromTree, ApolloProvider } from 'react-apollo';
<<<<<<< HEAD
import { idleActions } from 'meteor/vulcan:lib';
=======
import { CookiesProvider } from 'react-cookie';
>>>>>>> c70f32a5

import { Meteor } from 'meteor/meteor';

class UserAgentProvider extends Component {
  getChildContext() {
    return { userAgent: this.props.userAgent }
  }

  render() {
    const { children } = this.props
    return React.cloneElement(children, {
      ...this.props,
    })
  }
}

UserAgentProvider.childContextTypes = {
  userAgent: PropTypes.string,
}

import {
  Components,
  addRoute,
  Routes, populateComponentsApp, populateRoutesApp, initializeFragments,
  getRenderContext,
  runCallbacks,
} from 'meteor/vulcan:lib';

import { RouterServer } from './router.jsx';

Meteor.startup(() => {
  // note: route defined here because it "shouldn't be removable"
  addRoute({name:"app.notfound", path:"*", componentName: 'Error404'});

  // init the application components and routes, including components & routes from 3rd-party packages
  initializeFragments();
  populateComponentsApp();
  populateRoutesApp();

  const indexRoute = _.filter(Routes, route => route.path === '/')[0];
  const childRoutes = _.reject(Routes, route => route.path === '/');

  const indexRouteWithoutPath = _.clone(indexRoute);

  if (indexRouteWithoutPath) {
    delete indexRouteWithoutPath.path; // delete path to avoid warning
  }

  const AppRoutes = {
    path: '/',
    component: Components.App,
    indexRoute: indexRouteWithoutPath,
    childRoutes,
  };

  const options = {
    historyHook(req, res, newHistory) {
      let { history } = getRenderContext();
      history = runCallbacks('router.server.history', history, { req, res, newHistory });
      return history;
    },
    wrapperHook(req, res, appGenerator) {
      const { apolloClient, store } = getRenderContext();
      store.reload();
      store.dispatch({ type: '@@nova/INIT' }) // the first dispatch will generate a newDispatch function from middleware
      //Initialize redux-idle-monitor
      store.dispatch(idleActions.start())
      const app = runCallbacks('router.server.wrapper', appGenerator(), { req, res, store, apolloClient });
<<<<<<< HEAD
      return <UserAgentProvider userAgent={req.headers['user-agent']}><ApolloProvider store={store} client={apolloClient}>{app}</ApolloProvider></UserAgentProvider>;
=======
      return <ApolloProvider store={store} client={apolloClient}><CookiesProvider cookies={req.universalCookies}>{app}</CookiesProvider></ApolloProvider>;
>>>>>>> c70f32a5
    },
    preRender(req, res, app) {
      runCallbacks('router.server.preRender', { req, res, app });
      return Promise.await(getDataFromTree(app));
    },
    dehydrateHook(req, res) {
      const context = runCallbacks('router.server.dehydrate', getRenderContext(), { req, res });
      return context.apolloClient.store.getState();
    },
    postRender(req, res) {
      runCallbacks('router.server.postRender', { req, res });
    },
    htmlHook(req, res, dynamicHead, dynamicBody) {
      const head = runCallbacks('router.server.html', Helmet.rewind(), { req, res, dynamicHead, dynamicBody });
      return {
        dynamicHead: `${head.title}${head.meta}${head.link}${head.script}${dynamicHead}`,
        dynamicBody,
      };
    },
  };

  RouterServer.run(AppRoutes, options);
});<|MERGE_RESOLUTION|>--- conflicted
+++ resolved
@@ -2,11 +2,7 @@
 import PropTypes from 'prop-types';
 import Helmet from 'react-helmet';
 import { getDataFromTree, ApolloProvider } from 'react-apollo';
-<<<<<<< HEAD
-import { idleActions } from 'meteor/vulcan:lib';
-=======
 import { CookiesProvider } from 'react-cookie';
->>>>>>> c70f32a5
 
 import { Meteor } from 'meteor/meteor';
 
@@ -72,14 +68,8 @@
       const { apolloClient, store } = getRenderContext();
       store.reload();
       store.dispatch({ type: '@@nova/INIT' }) // the first dispatch will generate a newDispatch function from middleware
-      //Initialize redux-idle-monitor
-      store.dispatch(idleActions.start())
       const app = runCallbacks('router.server.wrapper', appGenerator(), { req, res, store, apolloClient });
-<<<<<<< HEAD
-      return <UserAgentProvider userAgent={req.headers['user-agent']}><ApolloProvider store={store} client={apolloClient}>{app}</ApolloProvider></UserAgentProvider>;
-=======
-      return <ApolloProvider store={store} client={apolloClient}><CookiesProvider cookies={req.universalCookies}>{app}</CookiesProvider></ApolloProvider>;
->>>>>>> c70f32a5
+      return <UserAgentProvider userAgent={req.headers['user-agent']}><ApolloProvider store={store} client={apolloClient}><CookiesProvider cookies={req.universalCookies}>{app}</CookiesProvider></ApolloProvider></UserAgentProvider>;
     },
     preRender(req, res, app) {
       runCallbacks('router.server.preRender', { req, res, app });
