--- conflicted
+++ resolved
@@ -1,31 +1,9 @@
-import React, { Component } from 'react';
-import PropTypes from 'prop-types';
+import React from 'react';
 import Helmet from 'react-helmet';
 import { getDataFromTree, ApolloProvider } from 'react-apollo';
-<<<<<<< HEAD
-import { idleActions } from 'meteor/vulcan:lib';
-=======
 import { CookiesProvider } from 'react-cookie';
->>>>>>> cbdafef7
 
 import { Meteor } from 'meteor/meteor';
-
-class UserAgentProvider extends Component {
-  getChildContext() {
-    return { userAgent: this.props.userAgent }
-  }
-
-  render() {
-    const { children } = this.props
-    return React.cloneElement(children, {
-      ...this.props,
-    })
-  }
-}
-
-UserAgentProvider.childContextTypes = {
-  userAgent: PropTypes.string,
-}
 
 import {
   Components,
@@ -45,7 +23,7 @@
   initializeFragments();
   populateComponentsApp();
   populateRoutesApp();
-
+  
   const indexRoute = _.filter(Routes, route => route.path === '/')[0];
   const childRoutes = _.reject(Routes, route => route.path === '/');
 
@@ -72,14 +50,8 @@
       const { apolloClient, store } = getRenderContext();
       store.reload();
       store.dispatch({ type: '@@nova/INIT' }) // the first dispatch will generate a newDispatch function from middleware
-      //Initialize redux-idle-monitor
-      store.dispatch(idleActions.start())
       const app = runCallbacks('router.server.wrapper', appGenerator(), { req, res, store, apolloClient });
-<<<<<<< HEAD
-      return <UserAgentProvider userAgent={req.headers['user-agent']}><ApolloProvider store={store} client={apolloClient}>{app}</ApolloProvider></UserAgentProvider>;
-=======
       return <ApolloProvider store={store} client={apolloClient}><CookiesProvider cookies={req.universalCookies}>{app}</CookiesProvider></ApolloProvider>;
->>>>>>> cbdafef7
     },
     preRender(req, res, app) {
       runCallbacks('router.server.preRender', { req, res, app });
