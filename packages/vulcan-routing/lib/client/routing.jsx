--- conflicted
+++ resolved
@@ -50,12 +50,8 @@
       }
       context.addReducer({ apollo: apolloClientReducer });
       context.store.reload();
-<<<<<<< HEAD
-      context.store.dispatch({ type: '@@vulcan/INIT' }) // the first dispatch will generate a newDispatch function from middleware
-=======
       context.store.dispatch({ type: '@@nova/INIT' }) // the first dispatch will generate a newDispatch function from middleware
       runCallbacks('router.client.rehydrate', { initialState, store: context.store});
->>>>>>> 7d3b254b
     },
     historyHook(newHistory) {
       let { history } = getRenderContext();
