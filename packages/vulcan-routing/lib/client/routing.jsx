--- conflicted
+++ resolved
@@ -5,8 +5,6 @@
 import { CookiesProvider } from 'react-cookie';
 
 import { Meteor } from 'meteor/meteor';
-
-import { idleActions } from 'meteor/vulcan:lib';
 
 import {
   Components,
@@ -74,13 +72,7 @@
           return !(nextRouterProps.location.action === 'REPLACE' || !prevRouterProps);
         }))
       }));
-<<<<<<< HEAD
-      //Initialize redux-idle-monitor
-      store.dispatch(idleActions.start())
-      return <ApolloProvider store={store} client={apolloClient}>{app}</ApolloProvider>;
-=======
       return <ApolloProvider store={store} client={apolloClient}><CookiesProvider>{app}</CookiesProvider></ApolloProvider>;
->>>>>>> c70f32a5
     },
   };
 
