import React from 'react';
import { ApolloProvider } from 'react-apollo';
import { applyRouterMiddleware } from 'react-router';
import { useScroll } from 'react-router-scroll';
import { CookiesProvider } from 'react-cookie';

import { Meteor } from 'meteor/meteor';

import { idleActions } from 'meteor/vulcan:lib';

import {
  Components,
  addRoute,
  Routes, populateComponentsApp, populateRoutesApp, runCallbacks, initializeFragments,
  getRenderContext,
} from 'meteor/vulcan:lib';

import { RouterClient } from './router.jsx';

Meteor.startup(() => {
  // note: route defined here because it "shouldn't be removable"
  addRoute({name:"app.notfound", path:"*", componentName: 'Error404'});

  // init the application components and routes, including components & routes from 3rd-party packages
  initializeFragments();
  populateComponentsApp();
  populateRoutesApp();

  const indexRoute = _.filter(Routes, route => route.path === '/')[0];
  const childRoutes = _.reject(Routes, route => route.path === '/');

  const indexRouteWithoutPath = _.clone(indexRoute);
  delete indexRouteWithoutPath.path; // delete path to avoid warning

  const AppRoutes = {
    path: '/',
    component: Components.App,
    indexRoute: indexRouteWithoutPath,
    childRoutes,
  };

  const options = {
    rehydrateHook(data) {
      const initialState = data;
      const context = getRenderContext();
      context.initialState = initialState;
      const apolloClientReducer = (state = {}, action) => {
        if (initialState && initialState.apollo && !_.isEmpty(initialState.apollo.data) && _.isEmpty(state.data)) {
          state = initialState.apollo
        }
        const newState = context.apolloClient.reducer()(state, action);
        return newState;
      }
      context.addReducer({ apollo: apolloClientReducer });
      context.store.reload();
      context.store.dispatch({ type: '@@nova/INIT' }) // the first dispatch will generate a newDispatch function from middleware
      runCallbacks('router.client.rehydrate', { initialState, store: context.store});
    },
    historyHook(newHistory) {
      let { history } = getRenderContext();
      history = runCallbacks('router.client.history', history, { newHistory });
      return history;
    },
    wrapperHook(appGenerator) {
      const { apolloClient, store } = getRenderContext();
      const app = runCallbacks('router.client.wrapper', appGenerator({
        onUpdate: () => {
          // the first argument is an item to iterate on, needed by vulcan:lib/callbacks
          // note: this item is not used in this specific callback: router.onUpdate
          runCallbacks('router.onUpdate', {}, store, apolloClient);
        },
        render: applyRouterMiddleware(useScroll((prevRouterProps, nextRouterProps) => {
          // if the action is REPLACE, or this is the initialization of the router, return false so that we don't jump back to top of page
          return !(nextRouterProps.location.action === 'REPLACE' || !prevRouterProps);
        }))
      }));
<<<<<<< HEAD
      //Initialize redux-idle-monitor
      store.dispatch(idleActions.start())
      return <ApolloProvider store={store} client={apolloClient}>{app}</ApolloProvider>;
=======
      return <ApolloProvider store={store} client={apolloClient}><CookiesProvider>{app}</CookiesProvider></ApolloProvider>;
>>>>>>> cbdafef7
    },
  };

  RouterClient.run(AppRoutes, options);
});<|MERGE_RESOLUTION|>--- conflicted
+++ resolved
@@ -5,8 +5,6 @@
 import { CookiesProvider } from 'react-cookie';
 
 import { Meteor } from 'meteor/meteor';
-
-import { idleActions } from 'meteor/vulcan:lib';
 
 import {
   Components,
@@ -67,20 +65,14 @@
         onUpdate: () => {
           // the first argument is an item to iterate on, needed by vulcan:lib/callbacks
           // note: this item is not used in this specific callback: router.onUpdate
-          runCallbacks('router.onUpdate', {}, store, apolloClient);
+          // runCallbacks('router.onUpdate', {}, store, apolloClient);
         },
         render: applyRouterMiddleware(useScroll((prevRouterProps, nextRouterProps) => {
-          // if the action is REPLACE, or this is the initialization of the router, return false so that we don't jump back to top of page
-          return !(nextRouterProps.location.action === 'REPLACE' || !prevRouterProps);
+          // if the action is REPLACE, return false so that we don't jump back to top of page
+          return !(nextRouterProps.location.action === 'REPLACE');
         }))
       }));
-<<<<<<< HEAD
-      //Initialize redux-idle-monitor
-      store.dispatch(idleActions.start())
-      return <ApolloProvider store={store} client={apolloClient}>{app}</ApolloProvider>;
-=======
       return <ApolloProvider store={store} client={apolloClient}><CookiesProvider>{app}</CookiesProvider></ApolloProvider>;
->>>>>>> cbdafef7
     },
   };
 
