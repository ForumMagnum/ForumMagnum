Package.describe({
  name: "nova:kadira",
  summary: "Telescope Kadira package",
<<<<<<< HEAD
  version: "0.27.4-nova",
  git: "https://github.com/TelescopeJS/Telescope.git"
=======
  version: "0.27.5-nova",
  git: "https://github.com/TelescopeJS/telescope.git"
>>>>>>> 2ef5695f
});

Package.onUse(function (api) {

  api.versionsFrom(['METEOR@1.0']);

  api.use([
    'nova:core@0.27.5-nova',
    'meteorhacks:kadira@2.30.0',
    'kadira:debug@3.2.2',
    'meteorhacks:kadira-profiler@1.2.1'
  ], ['client', 'server']);

  api.addFiles([
    'lib/kadira-settings.js'
  ], ['client', 'server']);

  api.addFiles([
    'lib/server/kadira.js'
  ], ['server']);

});<|MERGE_RESOLUTION|>--- conflicted
+++ resolved
@@ -1,13 +1,8 @@
 Package.describe({
   name: "nova:kadira",
   summary: "Telescope Kadira package",
-<<<<<<< HEAD
-  version: "0.27.4-nova",
+  version: "0.27.5-nova",
   git: "https://github.com/TelescopeJS/Telescope.git"
-=======
-  version: "0.27.5-nova",
-  git: "https://github.com/TelescopeJS/telescope.git"
->>>>>>> 2ef5695f
 });
 
 Package.onUse(function (api) {
