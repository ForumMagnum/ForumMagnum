--- conflicted
+++ resolved
@@ -2,11 +2,7 @@
 
 registerFragment(`
   fragment PostsList on Post {
-<<<<<<< HEAD
     # example-forum
-=======
-    # posts
->>>>>>> a1a4726b
     _id
     title
     url
@@ -25,19 +21,11 @@
     }
     # embedly
     thumbnailUrl
-<<<<<<< HEAD
     # example-forum
     categories {
       ...CategoriesMinimumInfo
     }
     # example-forum
-=======
-    # categories
-    categories {
-      ...CategoriesMinimumInfo
-    }
-    # comments
->>>>>>> a1a4726b
     commentCount
     commenters {
       ...UsersMinimumInfo
@@ -62,4 +50,4 @@
     body
     htmlBody
   }
-`);
+`);