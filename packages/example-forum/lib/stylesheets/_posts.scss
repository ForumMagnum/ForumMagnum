
//////////////////////////////////////////////////////
// Post List                                        //
//////////////////////////////////////////////////////

.posts-list-header{
  @include medium-large{
    @include flex-center;
    justify-content: space-between;
  }
  margin-bottom: $vmargin;
}

.posts-list-header-categories{
  @include small{
    margin: 0 auto;
    margin-bottom: $vmargin;
    text-align: center;
    .btn-group{
      margin-right: 0;
      width: 100%;
    }
    .dropdown-toggle{
      width: 100%;
    }
  }
}

.posts-views{
  @include small{
    margin-bottom: $vmargin;
    .btn-group{
      margin-right: 0;
      width: 100%;
    }
    .dropdown-toggle{
      width: 100%;
    }
  }
  a.btn{
    @include border;
    // @include border-radius;
    // padding: 3px 5px;
    // margin-right: 5px;
    &.posts-view-inactive{
      @include activeHover;
    }
    &.posts-view-active{
      background: $light-blue;
    }
  }
}

.posts-list-header{
  @include medium-large{
    .search-form, .posts-list-header-categories button, .posts-views button{
      width: 160px;
    }
  }
}

.posts-list-content{
  border-top: $border;
  // padding-top: 15px;
  // margin-top: 15px;
  margin-bottom: $vmargin;
}

.posts-load-more, .comments-load-more{
  display: block;
  text-align: center;
  @include border;
  @include border-radius;
  font-size: $large-font;
  padding: 10px 20px;
  @include activeHover;
  width: 100%;
  background: $white;
  color: $active-color;
}

.posts-load-more-loading{
  padding: 21px 0;
}

//////////////////////////////////////////////////////
// Post Item                                        //
//////////////////////////////////////////////////////

.posts-item{
  @include medium-large{
    @include flex-center;
  }
  border-bottom: $border;
  padding: $vmargin 5px;
  // margin-bottom: 15px;
  &.posts-sticky{
    background: $light-yellow;

  }
}

.posts-item-vote{
  @include border;
  @include border-radius;
  @include flex-center;
  flex-direction: column;
  justify-content: center;
  padding: 3px 5px;
  @include small{
    float: right;    
  }
  @include medium-large{
    margin-right: $hmargin;
  }
  @include activeHover;
  &, &:active, &:hover{
    text-decoration: none;
  }
}

<<<<<<< HEAD
.upvote-button{
=======
.vote-button{
  @include border;
  @include border-radius;
  @include flex-center;
  flex-direction: column;
  justify-content: center;
  padding: 3px 5px;
>>>>>>> d8127938
  .icon{
    text-align: center;
    display: block;
  }
  .voted &{
    color: $light-text;
  }
}

.vote-count{
  text-align: center;
  display: block;
}

.downvote-button{
  .icon{
    text-align: center;
    display: block;
  }
  .voted &{
    color: $light-text;
  }
<<<<<<< HEAD
=======
  &.show-downvote{
    .icon{
      &:hover{
        color: $active-color;
      }
    }
  }
  &.hide-downvote{
    @include activeHover;
  }
  &, &:active, &:hover{
    text-decoration: none;
  }
>>>>>>> d8127938
}

.posts-item-content{
  flex-grow: 1;
}

.posts-item-title{
  @include small{
    margin-right: 40px;
    font-size: $large-font;
    margin-bottom: $vmargin/2;
  }
  @include medium-large{
    @include flex-center;
    font-size: $larger-font;
    margin-bottom: 5px;
  }
  .posts-item-title-link{
    @include small{
      display: block;
      margin-bottom: $vmargin/2;
    }
    color: $black;
    &, &:active, &:hover{
      text-decoration: none;
    }
  }
}

.posts-categories{
  flex-wrap: wrap;
  @include medium-large{
    margin-left: 5px;
  }
  @include flex-center;
  a{
    display: block;
    font-size: $small-font;
    @include border;
    @include border-radius;
    margin-right: 5px;
    padding: 2px 6px;
    @include activeHover;
  }
}

.posts-item-meta{
  @include medium-large{
    @include flex-center;
  }
  font-size: $small-font;
  .avatar{
    margin-right: 5px;
  }
  .users-name, .posts-item-date, .posts-item-comments, .posts-stats, .post-actions{
    margin-right: $hmargin;
  }
}

.posts-item-user{
  @include small{
    margin-bottom: $vmargin/2;
  }
  @include flex-center;
}

.posts-item-date, .posts-item-comments{
  @include small{
    margin-bottom: $vmargin/2;
  }
  color: $medium-text;
}

.posts-stats{
  @include small{
    margin-bottom: $vmargin/2;
    display: inline-block;
  }
  @include border;
  @include border-radius;
  font-size: $smaller-font;
  .posts-stats-item{
    border-right: $border;
    padding: 2px 5px;
    display: inline-block;
    &:last-child{
      border: none;
    }
  }
}

.post-actions{
  @include flex-center;
}

.posts-commenters{
  @include small{
    display: none;
  }
  @include flex-center;
}

.posts-commenters-avatars{
  display: flex;
  .avatar{
    margin-right: $hmargin;
  }
}

.posts-thumbnail{
  @include small{
    float: left;
  }
  display: block;
  margin-right: $hmargin;
  img{
    display: block;
    height: 50px;
    width: auto;
  }
}

//////////////////////////////////////////////////////
// Post Page                                        //
//////////////////////////////////////////////////////

.posts-page{
  .posts-item{
    @include border-radius;
    border: $border;
    padding: $hmargin;
    margin-bottom: $vmargin;
  }
}

.posts-page-body{
  font-size: $large-font;
  margin-bottom: $hmargin;
}

//////////////////////////////////////////////////////
// Other Elements                                   //
//////////////////////////////////////////////////////

.posts-day{
  margin-bottom: $vmargin * 2;
  .posts-load-more{
    border: none;
    padding: 0;
    &:hover{
      background: inherit;
      color: inherit;
      border: inherit;      
    }
  }
  .posts-no-results{
    margin-top: $vmargin;
  }
}

.posts-edit-form-header{
  @include flex-center;
  justify-content: space-between;
}

.posts-edit-form-admin{
  @include flex-center;
  justify-content: space-between;
  margin-bottom: $vmargin * 2;
}<|MERGE_RESOLUTION|>--- conflicted
+++ resolved
@@ -108,7 +108,7 @@
   justify-content: center;
   padding: 3px 5px;
   @include small{
-    float: right;    
+    float: right;
   }
   @include medium-large{
     margin-right: $hmargin;
@@ -119,9 +119,6 @@
   }
 }
 
-<<<<<<< HEAD
-.upvote-button{
-=======
 .vote-button{
   @include border;
   @include border-radius;
@@ -129,7 +126,6 @@
   flex-direction: column;
   justify-content: center;
   padding: 3px 5px;
->>>>>>> d8127938
   .icon{
     text-align: center;
     display: block;
@@ -152,8 +148,6 @@
   .voted &{
     color: $light-text;
   }
-<<<<<<< HEAD
-=======
   &.show-downvote{
     .icon{
       &:hover{
@@ -167,7 +161,6 @@
   &, &:active, &:hover{
     text-decoration: none;
   }
->>>>>>> d8127938
 }
 
 .posts-item-content{
@@ -320,7 +313,7 @@
     &:hover{
       background: inherit;
       color: inherit;
-      border: inherit;      
+      border: inherit;
     }
   }
   .posts-no-results{
