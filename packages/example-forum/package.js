Package.describe({
  name: "example-forum",
  summary: "Vulcan forum package",
  version: '1.5.0',
  git: "https://github.com/VulcanJS/Vulcan.git"
});

Package.onUse(function (api) {

  api.versionsFrom(['METEOR@1.0']);

  api.use([

    // vulcan core
    'vulcan:core@1.5.0',

    // vulcan packages
<<<<<<< HEAD
    'vulcan:posts@1.3.2',
    'vulcan:comments@1.3.2',
    // 'vulcan:voting@1.3.2',
    'vulcan:accounts@1.3.2',
=======
    'vulcan:posts@1.5.0',
    'vulcan:comments@1.5.0',
    'vulcan:voting@1.5.0',
    'vulcan:accounts@1.5.0',
>>>>>>> 50a41518
    'vulcan:email',
    'vulcan:forms',
    'vulcan:notifications',
    'vulcan:getting-started',
    'vulcan:categories',
    'vulcan:events',
    'vulcan:embedly',
    'vulcan:api',
    'vulcan:rss',
    'vulcan:subscribe',

    'vulcan:base-components',
    'vulcan:base-styles',
    'vulcan:email-templates',

  ]);

  // api.mainModule("lib/server.js", "server");
  // api.mainModule("lib/client.js", "client");

});<|MERGE_RESOLUTION|>--- conflicted
+++ resolved
@@ -15,17 +15,10 @@
     'vulcan:core@1.5.0',
 
     // vulcan packages
-<<<<<<< HEAD
     'vulcan:posts@1.3.2',
     'vulcan:comments@1.3.2',
     // 'vulcan:voting@1.3.2',
     'vulcan:accounts@1.3.2',
-=======
-    'vulcan:posts@1.5.0',
-    'vulcan:comments@1.5.0',
-    'vulcan:voting@1.5.0',
-    'vulcan:accounts@1.5.0',
->>>>>>> 50a41518
     'vulcan:email',
     'vulcan:forms',
     'vulcan:notifications',
