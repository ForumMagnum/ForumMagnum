import React, { Component } from 'react';
import PropTypes from 'prop-types';
import { Components } from 'meteor/vulcan:core';
import { registerComponent } from 'meteor/vulcan:core';
import get from 'lodash/get';
import merge from 'lodash/merge';
<<<<<<< HEAD
import find from 'lodash/find';
import isObjectLike from 'lodash/isObjectLike';
=======
import isEqual from 'lodash/isEqual';
>>>>>>> c3f33cb7
import { isEmptyValue } from '../modules/utils.js';

class FormComponent extends Component {
  
  constructor (props) {
    super(props);

    this.state = {};
  }

  componentWillMount () {
    if (this.showCharsRemaining()) {
      const value = this.getValue();
      this.updateCharacterCount(value);
    }
  }

  shouldComponentUpdate (nextProps, nextState) {
    // allow custom controls to determine if they should update
    if (!['nested', 'number', 'url', 'email', 'textarea', 'checkbox',
      'checkboxgroup', 'radiogroup', 'select', 'selectmultiple', 'datetime',
      'date', 'time', 'text'].includes(this.getType(nextProps))) {
      return true;
    }
  
    const { currentValues, deletedValues, errors } = nextProps;
    const { path } = this.props;
  
    const valueChanged = currentValues[path] !== this.props.currentValues[path];
    const errorChanged = !isEqual(this.getErrors(errors), this.getErrors());
    const deleteChanged = deletedValues.includes(path) !== this.props.deletedValues.includes(path);
    const charsChanged = nextState.charsRemaining !== this.state.charsRemaining;
    
    return valueChanged || errorChanged || deleteChanged || charsChanged;
  }
  
  /*
  
  Function passed to form controls (always controlled) to update their value
  
  */
  handleChange = (name, value) => {
    // if value is an empty string, delete the field
    if (value === '') {
      value = null;
    }
    // if this is a number field, convert value before sending it up to Form
    if (this.getType() === 'number' && value != null) {
      value = Number(value);
    }
    this.props.updateCurrentValues({ [this.props.path]: value });

    // for text fields, update character count on change
    if (this.showCharsRemaining()) {
      this.updateCharacterCount(value);
    }
  };

  /*
  
  Updates the state of charsCount and charsRemaining as the users types
  
  */
  updateCharacterCount = value => {
    const characterCount = value ? value.length : 0;
    this.setState({
      charsRemaining: this.props.max - characterCount,
      charsCount: characterCount,
    });
  };

  /*

  Get value from Form state through document and currentValues props

  */
  getValue = props => {
    let value;
    const p = props || this.props;
    const { document, currentValues, defaultValue, path, datatype } = p;
    const documentValue = get(document, path);
    const currentValue = currentValues[path];
    const isDeleted = p.deletedValues.includes(path);

    if (isDeleted) {
      value = '';
    } else {
      if (Array.isArray(currentValue) && find(datatype, ['type', Array])) {
        // for object and arrays, use lodash's merge
        // if field type is array, use [] as merge seed to force result to be an array as well
        value = merge([], documentValue, currentValue);
      } else if (isObjectLike(currentValue) && find(datatype, ['type', Object])) {
        value = merge({}, documentValue, currentValue);
      } else {
        // note: value has to default to '' to make component controlled
        //value = currentValue || documentValue || '';
        // note: the previous line does not work when a checkbox is 'false' or a number is '0'
        value = currentValue;
        if (typeof value === 'undefined' || value === null) {
          value = documentValue;
        }
        if (typeof value === 'undefined' || value === null) {
          value = '';
        }
      }
      // replace empty value, which has not been prefilled, by the default value from the schema
      if (isEmptyValue(value)) {
        if (defaultValue) value = defaultValue;
      }
    }

    return value;
  };

  /*

  Whether to keep track of and show remaining chars

  */
  showCharsRemaining = props => {
    const p = props || this.props;
    return p.max && ['url', 'email', 'textarea', 'text'].includes(this.getType(p));
  };

  /*

  Get errors from Form state through context

  */
  getErrors = (errors) => {
    errors = errors || this.props.errors;
    const fieldErrors = errors.filter(error => error.path === this.props.path);
    return fieldErrors;
  };

  /*

  Get form input type, either based on input props, or by guessing
  based on form field type

  */
  getType = props => {
    const p = props || this.props;
    const fieldType = p.datatype && p.datatype[0].type;
    const autoType =
      fieldType === Number ? 'number' :
        fieldType === Boolean ? 'checkbox' : 
          fieldType === Date ? 
            'date' : 
            'text';
    return p.input || autoType;
  };

  /*
  
  Function passed to form controls to clear their contents (set their value to null)
  
  */
  clearField = event => {
    event.preventDefault();
    event.stopPropagation();
    this.props.updateCurrentValues({ [this.props.path]: null });
    if (this.showCharsRemaining()) {
      this.updateCharacterCount(null);
    }
  };

  render () {
    return (
      <Components.FormComponentInner
        {...this.props}
        {...this.state}
        inputType={this.getType()}
        value={this.getValue()}
        errors={this.getErrors()}
        document={this.context.getDocument()}
        showCharsRemaining={!!this.showCharsRemaining()}
        onChange={this.handleChange}
        clearField={this.clearField}
      />
    );
  }

}

FormComponent.propTypes = {
  document: PropTypes.object,
  name: PropTypes.string.isRequired,
  label: PropTypes.string,
  value: PropTypes.any,
  placeholder: PropTypes.string,
  prefilledValue: PropTypes.any,
  options: PropTypes.any,
  input: PropTypes.any,
  datatype: PropTypes.any,
  path: PropTypes.string.isRequired,
  disabled: PropTypes.bool,
  nestedSchema: PropTypes.object,
  currentValues: PropTypes.object.isRequired,
  deletedValues: PropTypes.array.isRequired,
  throwError: PropTypes.func.isRequired,
  updateCurrentValues: PropTypes.func.isRequired,
  errors: PropTypes.array.isRequired,
  addToDeletedValues: PropTypes.func,
  clearFieldErrors: PropTypes.func.isRequired,
  currentUser: PropTypes.object,
};

FormComponent.contextTypes = {
  getDocument: PropTypes.func.isRequired,
};

registerComponent('FormComponent', FormComponent);<|MERGE_RESOLUTION|>--- conflicted
+++ resolved
@@ -4,12 +4,9 @@
 import { registerComponent } from 'meteor/vulcan:core';
 import get from 'lodash/get';
 import merge from 'lodash/merge';
-<<<<<<< HEAD
 import find from 'lodash/find';
 import isObjectLike from 'lodash/isObjectLike';
-=======
 import isEqual from 'lodash/isEqual';
->>>>>>> c3f33cb7
 import { isEmptyValue } from '../modules/utils.js';
 
 class FormComponent extends Component {
