--- conflicted
+++ resolved
@@ -94,14 +94,10 @@
     if (isDeleted) {
       value = '';
     } else {
-<<<<<<< HEAD
       if (p.locale) {
          // note: intl fields are of type Object but should be treated as Strings
          value = currentValue || documentValue || '';
-      } else if (datatype[0].type === Array) {
-=======
-      if (Array.isArray(currentValue) && find(datatype, ['type', Array])) {
->>>>>>> d80e76e6
+      } else if (Array.isArray(currentValue) && find(datatype, ['type', Array])) {
         // for object and arrays, use lodash's merge
         // if field type is array, use [] as merge seed to force result to be an array as well
         value = merge([], documentValue, currentValue);
