import React, { Component } from 'react';
import PropTypes from 'prop-types';
import { Components } from 'meteor/vulcan:core';
import { registerComponent } from 'meteor/vulcan:core';
<<<<<<< HEAD

class FormComponent extends PureComponent {

=======
import get from 'lodash/get';
import merge from 'lodash/merge';
import find from 'lodash/find';
import isObjectLike from 'lodash/isObjectLike';
import isEqual from 'lodash/isEqual';
import { isEmptyValue } from '../modules/utils.js';

class FormComponent extends Component {
>>>>>>> c70f32a5
  constructor(props) {
    super(props);

    this.state = {};
  }

  componentWillMount() {
    if (this.showCharsRemaining()) {
      const value = this.getValue();
      this.updateCharacterCount(value);
    }
  }

  shouldComponentUpdate(nextProps, nextState) {
    // allow custom controls to determine if they should update
    if (this.isCustomInput(this.getType(nextProps))) {
      return true;
    }

    const { currentValues, deletedValues, errors } = nextProps;
    const { path } = this.props;

    const valueChanged = get(currentValues, path) !== get(this.props.currentValues, path);
    const errorChanged = !isEqual(this.getErrors(errors), this.getErrors());
    const deleteChanged = deletedValues.includes(path) !== this.props.deletedValues.includes(path);
    const charsChanged = nextState.charsRemaining !== this.state.charsRemaining;

    return valueChanged || errorChanged || deleteChanged || charsChanged;
  }

  /*

  If this is an intl input, get _intl field instead

  */
  getPath = props => {
    const p = props || this.props;
    return p.intlInput ? `${p.path}_intl` : p.path;
  };

  /*
  
  Returns true if the passed input type is a custom 
  
  */
  isCustomInput = inputType => {
    const isStandardInput = [
      'nested',
      'number',
      'url',
      'email',
      'textarea',
      'checkbox',
      'checkboxgroup',
      'radiogroup',
      'select',
      'selectmultiple',
      'datetime',
      'date',
      'time',
      'text',
    ].includes(inputType);
    return !isStandardInput;
  };

  /*
  
  Function passed to form controls (always controlled) to update their value
  
  */
  handleChange = (name, value) => {
    // if value is an empty string, delete the field
    if (value === '') {
      value = null;
    }
    // if this is a number field, convert value before sending it up to Form
    if (this.getType() === 'number' && value != null) {
      value = Number(value);
    }

    const updateValue = this.props.locale ? { locale: this.props.locale, value } : value;
    this.props.updateCurrentValues({ [this.getPath()]: updateValue });

    // for text fields, update character count on change
    if (this.showCharsRemaining()) {
      this.updateCharacterCount(value);
    }
  };

  /*
  
  Updates the state of charsCount and charsRemaining as the users types
  
  */
  updateCharacterCount = value => {
    const characterCount = value ? value.length : 0;
    this.setState({
      charsRemaining: this.props.max - characterCount,
      charsCount: characterCount,
    });
  };

  /*

  Get value from Form state through document and currentValues props

  */
  getValue = props => {
    let value;
    const p = props || this.props;
    const { document, currentValues, defaultValue, datatype } = p;
    // for intl field fetch the actual field value by adding .value to the path
    const path = p.locale ? `${this.getPath(p)}.value` : this.getPath(p);
    const documentValue = get(document, path);
    const currentValue = get(currentValues, path);
    const isDeleted = p.deletedValues.includes(path);

    if (isDeleted) {
      value = '';
    } else {
      if (p.locale) {
        // note: intl fields are of type Object but should be treated as Strings
        value = currentValue || documentValue || '';
      } else if (Array.isArray(currentValue) && find(datatype, ['type', Array])) {
        // for object and arrays, use lodash's merge
        // if field type is array, use [] as merge seed to force result to be an array as well
        value = merge([], documentValue, currentValue);
      } else if (isObjectLike(currentValue) && find(datatype, ['type', Object])) {
        value = merge({}, documentValue, currentValue);
      } else {
        // note: value has to default to '' to make component controlled
        value = '';
        if (typeof currentValue !== 'undefined' && currentValue !== null) {
          value = currentValue;
        } else if (typeof documentValue !== 'undefined' && documentValue !== null) {
          value = documentValue;
        }
      }
      // replace empty value, which has not been prefilled, by the default value from the schema – for new forms only
      if (isEmptyValue(value) && p.formType === 'new') {
        if (defaultValue) value = defaultValue;
      }
    }

    return this.cleanValue(p, value);
  };

  /*
  
  For some input types apply additional normalization
  
  */
  cleanValue = (props, value) => {
    const p = props || this.props;

    if (p.input === 'checkbox') {
      value = !!value;
    } else if (p.input === 'checkboxgroup') {
      if (!Array.isArray(value)) {
        value = [value];
      }
      // in case of checkbox groups, check "checked" option to populate value
      // if this is a "new document" form
      const checkedValues = _.where(p.options, { checked: true }).map(option => option.value);
      if (checkedValues.length && !value && p.formType === 'new') {
        value = checkedValues;
      }
    }

    return value;
  };

  /*

  Whether to keep track of and show remaining chars

  */
  showCharsRemaining = props => {
    const p = props || this.props;
    return p.max && ['url', 'email', 'textarea', 'text'].includes(this.getType(p));
  };

  /*

  Get errors from Form state through context

  */
  getErrors = errors => {
    errors = errors || this.props.errors;
    const fieldErrors = errors.filter(error => error.path === this.props.path);
    return fieldErrors;
  };

  /*

  Get form input type, either based on input props, or by guessing based on form field type

  */
  getType = props => {
    const p = props || this.props;
    const fieldType = p.datatype && p.datatype[0].type;
    const autoType =
      fieldType === Number ? 'number' : fieldType === Boolean ? 'checkbox' : fieldType === Date ? 'date' : 'text';
    return p.input || autoType;
  };

  /*
  
  Function passed to form controls to clear their contents (set their value to null)
  
  */
  clearField = event => {
    event.preventDefault();
    event.stopPropagation();
    this.props.updateCurrentValues({ [this.props.path]: null });
    if (this.showCharsRemaining()) {
      this.updateCharacterCount(null);
    }
  };

  /*
  
  Function passed to FormComponentInner to help with rendering the component
  
  */
  getFormInput = () => {
    const inputType = this.getType();

    // if input is a React component, use it
    if (typeof this.props.input === 'function') {
      const InputComponent = this.props.input;
      return InputComponent;
    } else {
      // else pick a predefined component

      switch (inputType) {
        case 'text':
          return Components.FormComponentDefault;

        case 'number':
          return Components.FormComponentNumber;

        case 'url':
          return Components.FormComponentUrl;

        case 'email':
          return Components.FormComponentEmail;

        case 'textarea':
          return Components.FormComponentTextarea;

        case 'checkbox':
          return Components.FormComponentCheckbox;

        case 'checkboxgroup':
          return Components.FormComponentCheckboxGroup;

        case 'radiogroup':
          return Components.FormComponentRadioGroup;

        case 'select':
<<<<<<< HEAD

          const noneOption = {
            label: properties.noneOptionLabel || this.context.intl.formatMessage({id: 'forms.select_option'}),
            value: '',
            disabled: true
          };
          properties.options = [noneOption, ...properties.options];
          return <Components.FormComponentSelect {...properties} />;
=======
          return Components.FormComponentSelect;
>>>>>>> c70f32a5

        case 'selectmultiple':
          return Components.FormComponentSelectMultiple;

        case 'datetime':
          return Components.FormComponentDateTime;

        case 'date':
          return Components.FormComponentDate;

        case 'time':
          return Components.FormComponentTime;

        default:
<<<<<<< HEAD
          const CustomComponent = Components[this.props.control];
          return <CustomComponent {...properties} document={document}/>;
      }

    } else {

      return <Components.FormComponentDefault {...properties}/>;

=======
          const CustomComponent = Components[this.props.input];
          return CustomComponent ? CustomComponent : Components.FormComponentDefault;
      }
>>>>>>> c70f32a5
    }
  };

  render() {
    return (
      <Components.FormComponentInner
        {...this.props}
        {...this.state}
        inputType={this.getType()}
        value={this.getValue()}
        errors={this.getErrors()}
        document={this.context.getDocument()}
        showCharsRemaining={!!this.showCharsRemaining()}
        onChange={this.handleChange}
        clearField={this.clearField}
        formInput={this.getFormInput()}
      />
    );
  }
}

FormComponent.propTypes = {
  document: PropTypes.object,
  name: PropTypes.string.isRequired,
  label: PropTypes.string,
  value: PropTypes.any,
  placeholder: PropTypes.string,
  prefilledValue: PropTypes.any,
  options: PropTypes.any,
  input: PropTypes.any,
  datatype: PropTypes.any,
  path: PropTypes.string.isRequired,
  disabled: PropTypes.bool,
  nestedSchema: PropTypes.object,
  currentValues: PropTypes.object.isRequired,
  deletedValues: PropTypes.array.isRequired,
  throwError: PropTypes.func.isRequired,
  updateCurrentValues: PropTypes.func.isRequired,
  errors: PropTypes.array.isRequired,
  addToDeletedValues: PropTypes.func,
  clearFieldErrors: PropTypes.func.isRequired,
  currentUser: PropTypes.object,
};

FormComponent.contextTypes = {
  getDocument: PropTypes.func.isRequired,
};

registerComponent('FormComponent', FormComponent);<|MERGE_RESOLUTION|>--- conflicted
+++ resolved
@@ -2,11 +2,6 @@
 import PropTypes from 'prop-types';
 import { Components } from 'meteor/vulcan:core';
 import { registerComponent } from 'meteor/vulcan:core';
-<<<<<<< HEAD
-
-class FormComponent extends PureComponent {
-
-=======
 import get from 'lodash/get';
 import merge from 'lodash/merge';
 import find from 'lodash/find';
@@ -15,7 +10,6 @@
 import { isEmptyValue } from '../modules/utils.js';
 
 class FormComponent extends Component {
->>>>>>> c70f32a5
   constructor(props) {
     super(props);
 
@@ -57,9 +51,9 @@
   };
 
   /*
-  
-  Returns true if the passed input type is a custom 
-  
+
+  Returns true if the passed input type is a custom
+
   */
   isCustomInput = inputType => {
     const isStandardInput = [
@@ -82,9 +76,9 @@
   };
 
   /*
-  
+
   Function passed to form controls (always controlled) to update their value
-  
+
   */
   handleChange = (name, value) => {
     // if value is an empty string, delete the field
@@ -106,9 +100,9 @@
   };
 
   /*
-  
+
   Updates the state of charsCount and charsRemaining as the users types
-  
+
   */
   updateCharacterCount = value => {
     const characterCount = value ? value.length : 0;
@@ -164,9 +158,9 @@
   };
 
   /*
-  
+
   For some input types apply additional normalization
-  
+
   */
   cleanValue = (props, value) => {
     const p = props || this.props;
@@ -223,9 +217,9 @@
   };
 
   /*
-  
+
   Function passed to form controls to clear their contents (set their value to null)
-  
+
   */
   clearField = event => {
     event.preventDefault();
@@ -237,9 +231,9 @@
   };
 
   /*
-  
+
   Function passed to FormComponentInner to help with rendering the component
-  
+
   */
   getFormInput = () => {
     const inputType = this.getType();
@@ -277,18 +271,7 @@
           return Components.FormComponentRadioGroup;
 
         case 'select':
-<<<<<<< HEAD
-
-          const noneOption = {
-            label: properties.noneOptionLabel || this.context.intl.formatMessage({id: 'forms.select_option'}),
-            value: '',
-            disabled: true
-          };
-          properties.options = [noneOption, ...properties.options];
-          return <Components.FormComponentSelect {...properties} />;
-=======
           return Components.FormComponentSelect;
->>>>>>> c70f32a5
 
         case 'selectmultiple':
           return Components.FormComponentSelectMultiple;
@@ -303,20 +286,9 @@
           return Components.FormComponentTime;
 
         default:
-<<<<<<< HEAD
-          const CustomComponent = Components[this.props.control];
-          return <CustomComponent {...properties} document={document}/>;
-      }
-
-    } else {
-
-      return <Components.FormComponentDefault {...properties}/>;
-
-=======
           const CustomComponent = Components[this.props.input];
           return CustomComponent ? CustomComponent : Components.FormComponentDefault;
       }
->>>>>>> c70f32a5
     }
   };
 
