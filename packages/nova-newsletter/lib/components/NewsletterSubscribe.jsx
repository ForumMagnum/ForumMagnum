--- conflicted
+++ resolved
@@ -1,10 +1,7 @@
 import { Components } from 'meteor/nova:lib';
 import React, { PropTypes, Component } from 'react';
-<<<<<<< HEAD
 import { withMessages } from 'meteor/nova:core';
-=======
 import { intlShape } from 'react-intl';
->>>>>>> 2ef5695f
 
 // this component is used as a custom controller in user's account edit (cf. ./custom_fields.js)
 class NewsletterSubscribe extends Component {
@@ -27,17 +24,10 @@
       <div className="form-group row">
         <label className="control-label col-sm-3"></label>
         <div className="col-sm-9">
-<<<<<<< HEAD
-          <Components.NewsletterButton 
-            user={this.props.document} 
-            successCallback={() => {
-              this.props.flash("Newsletter subscription updated", "success")
-=======
-          <Telescope.components.NewsletterButton
+          <Components.NewsletterButton
             user={this.props.document}
             successCallback={() => {
-              this.context.messages.flash(this.context.intl.formatMessage({id: "newsletter.subscription_updated"}), "success")
->>>>>>> 2ef5695f
+              this.props.flash(this.context.intl.formatMessage({id: "newsletter.subscription_updated"}), "success")
             }}
           />
         </div>
