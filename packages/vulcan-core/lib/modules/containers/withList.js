--- conflicted
+++ resolved
@@ -45,11 +45,7 @@
 
 const withList = (options) => {
 
-<<<<<<< HEAD
-  const { collection, limit = 10, pollInterval = 60000 } = options,
-=======
   const { collection, limit = 10, pollInterval = 20000, totalResolver = true } = options,
->>>>>>> 665f37ce
         queryName = options.queryName || `${collection.options.collectionName}ListQuery`,
         fragment = options.fragment || getFragment(options.fragmentName),
         fragmentName = getFragmentName(fragment),
