--- conflicted
+++ resolved
@@ -4,7 +4,7 @@
 
 Paginated items container
 
-Options:
+Options: 
 
   - queryName: an arbitrary name for the query
   - collection: the collection to fetch the documents from
@@ -14,7 +14,7 @@
   - pollInterval: how often the data should be updated, in ms (set to 0 to disable polling)
   - terms: an object that defines which documents to fetch
 
-Props Received:
+Props Received: 
 
   - terms: an object that defines which documents to fetch
 
@@ -31,9 +31,9 @@
   - query: String # search query
   - postId: String
   - limit: String
-
+         
 */
-
+     
 import React, { Component } from 'react';
 import { withApollo, graphql } from 'react-apollo';
 import gql from 'graphql-tag';
@@ -42,26 +42,22 @@
 import Mingo from 'mingo';
 import compose from 'recompose/compose';
 import withState from 'recompose/withState';
-import withIdle from './withIdle.jsx';
-import withIdlePollingStopper from './withIdlePollingStopper.jsx'
-// import IDLE_STATUSES from 'meteor/vulcan:core'
 
 const withList = (options) => {
 
   // console.log(options)
-
+  
   const {
     collectionName,
-    stopPollingIdleStatus = "INACTIVE",
     limit = 10,
-    pollInterval = getSetting('pollInterval', 0),
+    pollInterval = getSetting('pollInterval', 20000),
     totalResolver = true,
     enableCache = false,
     extraQueries,
   } = options;
-
+  
   const collection = options.collection || getCollection(collectionName);
-
+  
   const queryName = options.queryName || `${collection.options.collectionName}ListQuery`;
   const listResolverName = collection.options.resolvers.list && collection.options.resolvers.list.name;
   const totalResolverName = collection.options.resolvers.total && collection.options.resolvers.total.name;
@@ -91,148 +87,6 @@
     ${fragment}
   `;
 
-<<<<<<< HEAD
-  const stateHoC = withState('paginationTerms', 'setPaginationTerms', props => {
-
-    // get initial limit from props, or else options
-    const paginationLimit = props.terms && props.terms.limit || limit;
-    const paginationTerms = {
-      limit: paginationLimit,
-      itemsPerPage: paginationLimit,
-    };
-
-    return paginationTerms;
-  });
-
-  const graphQLHoC = graphql(
-
-    query,
-
-    {
-      alias: 'withList',
-
-      // graphql query options
-      options({terms, paginationTerms, client: apolloClient}) {
-        // get terms from options, then props, then pagination
-        const mergedTerms = {...options.terms, ...terms, ...paginationTerms};
-
-        const graphQLOptions = {
-          variables: {
-            terms: mergedTerms,
-            enableCache,
-          },
-          // note: pollInterval can be set to 0 to disable polling (20s by default)
-          pollInterval,
-          reducer: (previousResults, action) => {
-
-            // see queryReducer function defined below
-            return queryReducer(previousResults, action, collection, mergedTerms, listResolverName, totalResolverName, queryName, apolloClient);
-
-          },
-        };
-
-        if (options.fetchPolicy) {
-          graphQLOptions.fetchPolicy = options.fetchPolicy
-        }
-
-        // set to true if running into https://github.com/apollographql/apollo-client/issues/1186
-        if (options.notifyOnNetworkStatusChange) {
-          graphQLOptions.notifyOnNetworkStatusChange = options.notifyOnNetworkStatusChange
-        }
-
-        return graphQLOptions;
-      },
-
-      // define props returned by graphql HoC
-      props(props) {
-
-        // see https://github.com/apollographql/apollo-client/blob/master/packages/apollo-client/src/core/networkStatus.ts
-        const refetch = props.data.refetch,
-              // results = Utils.convertDates(collection, props.data[listResolverName]),
-              results = props.data[listResolverName],
-              totalCount = props.data[totalResolverName],
-              networkStatus = props.data.networkStatus,
-              stopPolling = props.data.stopPolling,
-              startPolling = props.data.startPolling,
-              loading = props.data.networkStatus === 1,
-              loadingMore = props.data.networkStatus === 2,
-              error = props.data.error,
-              propertyName = options.propertyName || 'results';
-
-        if (error) {
-          // eslint-disable-next-line no-console
-          console.log(error);
-        }
-
-        return {
-          // see https://github.com/apollostack/apollo-client/blob/master/src/queries/store.ts#L28-L36
-          // note: loading will propably change soon https://github.com/apollostack/apollo-client/issues/831
-          loading,
-          loadingMore,
-          [ propertyName ]: results,
-          totalCount,
-          refetch,
-          stopPolling,
-          startPolling,
-          networkStatus,
-          error,
-          count: results && results.length,
-
-          // regular load more (reload everything)
-          loadMore(providedTerms) {
-            // if new terms are provided by presentational component use them, else default to incrementing current limit once
-            const newTerms = typeof providedTerms === 'undefined' ? { /*...props.ownProps.terms,*/ ...props.ownProps.paginationTerms, limit: results.length + props.ownProps.paginationTerms.itemsPerPage } : providedTerms;
-
-            props.ownProps.setPaginationTerms(newTerms);
-          },
-
-          // incremental loading version (only load new content)
-          // note: not compatible with polling
-          loadMoreInc(providedTerms) {
-
-            // get terms passed as argument or else just default to incrementing the offset
-            const newTerms = typeof providedTerms === 'undefined' ? { ...props.ownProps.terms, ...props.ownProps.paginationTerms, offset: results.length } : providedTerms;
-
-            return props.data.fetchMore({
-              variables: { terms: newTerms }, // ??? not sure about 'terms: newTerms'
-              updateQuery(previousResults, { fetchMoreResult }) {
-                // no more post to fetch
-                if (!fetchMoreResult.data) {
-                  return previousResults;
-                }
-                const newResults = {};
-                newResults[listResolverName] = [...previousResults[listResolverName], ...fetchMoreResult.data[listResolverName]];
-                // return the previous results "augmented" with more
-                return {...previousResults, ...newResults};
-              },
-            });
-          },
-
-          fragmentName,
-          fragment,
-          ...props.ownProps, // pass on the props down to the wrapped component
-          data: props.data,
-        };
-      },
-    }
-  )
-  if (pollInterval > 0) {
-    return compose(
-      // wrap component with Apollo HoC to give it access to the store
-      withApollo,
-
-      // wrap component with HoC that manages the terms object via its state
-      stateHoC,
-
-      // wrap component with withIdle to get access to idle state
-      withIdle,
-
-      // wrap component with graphql HoC
-      graphQLHoC,
-
-      // wrap component with idle polling stopper
-      withIdlePollingStopper(stopPollingIdleStatus)
-=======
   return compose(
 
     // wrap component with Apollo HoC to give it access to the store
@@ -361,24 +215,9 @@
           };
         },
       }
->>>>>>> c70f32a5
     )
-  } else {
-    return compose(
-      // wrap component with Apollo HoC to give it access to the store
-      withApollo,
-
-      // wrap component with HoC that manages the terms object via its state
-      stateHoC,
-
-      // wrap component with graphql HoC
-      graphQLHoC,
-    )
-  }
+  );
 }
-
-
-
 
 
 // define query reducer separately
