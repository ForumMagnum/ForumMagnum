--- conflicted
+++ resolved
@@ -45,39 +45,26 @@
     ${fragment}
   `;
 
-<<<<<<< HEAD
   const withHandlersOptions = {
-    [`upsert${typeName}`]: ({ mutate }) => args => {
+    [`upsert${typeName}`]: ({ mutate, ownProps }) => args => {
+      const extraVariables = _.pick(ownProps, Object.keys(options.extraVariables || {}))  
       const { selector, data } = args;
       return mutate({
-        variables: { selector, data }
+        variables: { selector, data, ...extraVariables }
         // note: updateQueries is not needed for editing documents
       });
     },
     // OpenCRUD backwards compatibility
-    upsertMutation: ({ mutate }) => args => {
+    upsertMutation: ({ mutate, ownProps }) => args => {
       const { selector, set, unset } = args;
+      const extraVariables = _.pick(ownProps, Object.keys(options.extraVariables || {}))  
       const data = clone(set);
       unset &&
         Object.keys(unset).forEach(fieldName => {
           data[fieldName] = null;
-=======
-  return graphql(query, {
-    alias: `withUpsert${typeName}`,
-    options: () => ({
-      ssr: false,
-    }),
-    props: ({ ownProps, mutate }) => ({
-      [`upsert${typeName}`]: args => {
-        const extraVariables = _.pick(ownProps, Object.keys(options.extraVariables || {}))  
-        const { selector, data } = args;
-        return mutate({
-          variables: { selector, data, ...extraVariables }
-          // note: updateQueries is not needed for editing documents
->>>>>>> 268f035d
         });
       return mutate({
-        variables: { selector, data }
+        variables: { selector, data, ...extraVariables }
         // note: updateQueries is not needed for editing documents
       });
     }
