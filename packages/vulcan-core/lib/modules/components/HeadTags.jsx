import React, { PureComponent } from 'react';
import PropTypes from 'prop-types';
import Helmet from 'react-helmet';
import { registerComponent, Utils, getSetting, Head } from 'meteor/vulcan:lib';

class HeadTags extends PureComponent {
  render() {

    const url = !!this.props.url ? this.props.url : Utils.getSiteUrl();
    const title = !!this.props.title ? this.props.title : getSetting("title", "My App");
    const description = !!this.props.description ? this.props.description : getSetting("tagline") || getSetting("description");

    // default image meta: logo url, else site image defined in settings
    let image = !!getSetting("siteImage") ? getSetting("siteImage"): getSetting("logoUrl");

<<<<<<< HEAD
    // overwrite default image if one is passed as props
=======
    // overwrite default image if one is passed as props 
>>>>>>> 0d792693
    if (!!this.props.image) {
      image = this.props.image;
    }

    // add site url base if the image is stored locally
    if (!!image && image.indexOf('//') === -1) {
      image = Utils.getSiteUrl() + image;
    }

<<<<<<< HEAD
    // add <meta /> markup specific to the page rendered
    const meta = Headtags.meta.concat([
      { charset: "utf-8" },
      { name: "description", content: description },
      // responsive
      { name: "viewport", content:"width=device-width, initial-scale=1" },
      // facebook
      { property: "og:type", content: "article" },
      { property: "og:url", content: url },
      { property: "og:image", content: image },
      { property: "og:title", content: title },
      { property: "og:description", content: description },
      //twitter
      { name: "twitter:card", content: "summary" },
      { name: "twitter:image:src", content: image },
      { name: "twitter:title", content: title },
      { name: "twitter:description", content: description }
    ]);

    // add <link /> markup specific to the page rendered
    const link = Headtags.link.concat([
      { rel: "canonical", href: url },
      { rel: "shortcut icon", href: getSetting("faviconUrl", "/img/favicon.ico") },
      { rel: 'stylesheet', type: 'text/css', href: 'https://cdnjs.cloudflare.com/ajax/libs/font-awesome/4.7.0/css/font-awesome.min.css' },
    ]);

=======
>>>>>>> 0d792693
    return (
      <div>
        <Helmet>
          
          <title>{title}</title>

          <meta charSet="utf-8"/>
          <meta name="description" content={description}/>
          <meta name="viewport" content="width=device-width, initial-scale=1"/>

          {/* facebook */}
          <meta property="og:type" content="article"/>
          <meta property="og:url" content={url}/>
          <meta property="og:image" content={image}/>
          <meta property="og:title" content={title}/>
          <meta property="og:description" content={description}/>

          {/* twitter */}
          <meta name="twitter:card" content="summary"/>
          <meta name="twitter:image:src" content={image}/>
          <meta name="twitter:title" content={title}/>
          <meta name="twitter:description" content={description}/>

          <link rel="canonical" href={url}/>
          <link name="favicon" rel="shortcut icon" href={getSetting("faviconUrl", "/img/favicon.ico")}/>

          {Head.meta.map((tag, index) => <meta key={index} {...tag}/>)}
          {Head.link.map((tag, index) => <link key={index} {...tag}/>)}
          {Head.script.map((tag, index) => <script key={index} {...tag}/>)}

        </Helmet>
      </div>
    );
  }
}

HeadTags.propTypes = {
  url: PropTypes.string,
  title: PropTypes.string,
  description: PropTypes.string,
  image: PropTypes.string,
};

registerComponent('HeadTags', HeadTags);

export default HeadTags;<|MERGE_RESOLUTION|>--- conflicted
+++ resolved
@@ -13,11 +13,7 @@
     // default image meta: logo url, else site image defined in settings
     let image = !!getSetting("siteImage") ? getSetting("siteImage"): getSetting("logoUrl");
 
-<<<<<<< HEAD
     // overwrite default image if one is passed as props
-=======
-    // overwrite default image if one is passed as props 
->>>>>>> 0d792693
     if (!!this.props.image) {
       image = this.props.image;
     }
@@ -27,39 +23,10 @@
       image = Utils.getSiteUrl() + image;
     }
 
-<<<<<<< HEAD
-    // add <meta /> markup specific to the page rendered
-    const meta = Headtags.meta.concat([
-      { charset: "utf-8" },
-      { name: "description", content: description },
-      // responsive
-      { name: "viewport", content:"width=device-width, initial-scale=1" },
-      // facebook
-      { property: "og:type", content: "article" },
-      { property: "og:url", content: url },
-      { property: "og:image", content: image },
-      { property: "og:title", content: title },
-      { property: "og:description", content: description },
-      //twitter
-      { name: "twitter:card", content: "summary" },
-      { name: "twitter:image:src", content: image },
-      { name: "twitter:title", content: title },
-      { name: "twitter:description", content: description }
-    ]);
-
-    // add <link /> markup specific to the page rendered
-    const link = Headtags.link.concat([
-      { rel: "canonical", href: url },
-      { rel: "shortcut icon", href: getSetting("faviconUrl", "/img/favicon.ico") },
-      { rel: 'stylesheet', type: 'text/css', href: 'https://cdnjs.cloudflare.com/ajax/libs/font-awesome/4.7.0/css/font-awesome.min.css' },
-    ]);
-
-=======
->>>>>>> 0d792693
     return (
       <div>
         <Helmet>
-          
+
           <title>{title}</title>
 
           <meta charSet="utf-8"/>
