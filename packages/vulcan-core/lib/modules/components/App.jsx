--- conflicted
+++ resolved
@@ -52,13 +52,10 @@
     }
   }
   
-<<<<<<< HEAD
-=======
   if (!currentRoute) {
     Sentry.captureException(new Error(`404 not found: ${location.pathname}`));
   }
   
->>>>>>> ee9ba0cf
   const RouteComponent = currentRoute ? Components[currentRoute.componentName] : Components.Error404;
   return {
     currentRoute, RouteComponent, location, params,
