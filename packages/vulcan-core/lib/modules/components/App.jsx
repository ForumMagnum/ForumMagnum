--- conflicted
+++ resolved
@@ -198,8 +198,6 @@
     }
   }
 
-<<<<<<< HEAD
-=======
   parseRoute(location) {
     const routeNames = Object.keys(Routes);
     let currentRoute = null;
@@ -236,7 +234,6 @@
     };
   }
 
->>>>>>> c7f1c533
   render() {
     const { flash } = this;
     const { messages } = this.state;
