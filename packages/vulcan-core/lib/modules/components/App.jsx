--- conflicted
+++ resolved
@@ -52,7 +52,6 @@
     }
   }
   
-<<<<<<< HEAD
   // If the route is unparseable, that's a 404. Only log this in Sentry if
   // we're on the client, not if this is SSR. This is a compromise between
   // catching broken links, and spam in Sentry; crawlers and bots that try lots
@@ -64,9 +63,6 @@
   // image link and it mattered" and "bot tried a weird URL and it didn't
   // resolve to anything".
   if (!currentRoute && Meteor.isClient) {
-=======
-  if (!currentRoute) {
->>>>>>> 4dd3e0d2
     Sentry.captureException(new Error(`404 not found: ${location.pathname}`));
   }
   
@@ -211,6 +207,7 @@
       runCallbacks('events.identify', nextProps.currentUser);
     }
   }
+  
   render() {
     const { flash } = this;
     const { messages } = this.state;
