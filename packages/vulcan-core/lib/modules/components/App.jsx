--- conflicted
+++ resolved
@@ -78,15 +78,9 @@
 
   */
   flash = message => {
-<<<<<<< HEAD
     this.setState({
-      messages: [...this.state.messages, message
-    ]});
-=======
-    this.setState({ 
       messages: [...this.state.messages, message]
     });
->>>>>>> fdfebfd8
   }
 
   /*
@@ -102,7 +96,7 @@
     })
     setTimeout(() => {
       this.setState({ messages: []});
-    }, 500) 
+    }, 500)
   }
 
   componentDidMount() {
