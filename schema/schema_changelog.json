--- conflicted
+++ resolved
@@ -290,14 +290,13 @@
     "timestamp": "2023-08-18T21:54:51.000Z"
   },
   {
-<<<<<<< HEAD
-    "acceptsSchemaHash": "0aa0f7cf74bca417434ee16714ec081d",
-    "acceptedByMigration": "20230829T170631.add_hideFromPopularComments_column.ts",
-    "timestamp": "2023-08-29T17:06:31.000Z"
-=======
     "acceptsSchemaHash": "4acff74195e36da33248763ab681bfd7",
     "acceptedByMigration": "20230824T155436.add_imageFade.ts",
     "timestamp": "2023-08-24T15:54:36.000Z"
->>>>>>> fc55a33b
+  },
+  {
+    "acceptsSchemaHash": "7d3553d2dcd4a5e47968398dfee076f2",
+    "acceptedByMigration": "20230829T170631.add_hideFromPopularComments_column.ts",
+    "timestamp": "2023-08-29T17:06:31.000Z"
   }
 ]