[
  {
    "acceptsSchemaHash": "daa7d5ff57b1a6eb6bcbe08581493ce5",
    "acceptedByMigration": "20221021T091915.schema_hash.ts",
    "timestamp": "2022-10-21T09:19:15.000Z"
  },
  {
    "acceptsSchemaHash": "346664785a7ca60371b76fd9d92a4f30",
    "acceptedByMigration": "20221207T030042.books_toc_title.ts",
    "timestamp": "2022-12-07T03:00:42.000Z"
  },
  {
    "acceptsSchemaHash": "9e733b575316b2cdd41d3a1d9032131a",
    "acceptedByMigration": "20221213T153954.array_of_foreign_key_defaults.ts",
    "timestamp": "2022-12-13T15:39:54.000Z"
  },
  {
    "acceptsSchemaHash": "9ff9e6371051f8d49cac5770b07dc0d8",
    "acceptedByMigration": "20221213T181144.fix_float_precision.ts",
    "timestamp": "2022-12-13T18:11:44.000Z"
  },
  {
    "acceptsSchemaHash": "afc7cd96d9085ca54d2a50765d02338f",
    "acceptedByMigration": "20221223T170255.update_subforum_notif_default.ts",
    "timestamp": "2022-12-23T17:02:55.000Z"
  },
  {
    "acceptsSchemaHash": "afc7cd96d9085ca54d2a50765d02338f",
    "acceptedByMigration": "20221224T171407.add_comment_title.ts",
    "timestamp": "2022-12-24T17:14:07.000Z"
  },
  {
    "acceptsSchemaHash": "746fe67809bf748504782256c202744c",
    "acceptedByMigration": "20221226T210853.add_initial_language_model_fields.ts",
    "timestamp": "2022-12-26T21:08:53.000Z"
  },
  {
    "acceptsSchemaHash": "f9a5c9f182dad6b94bd1361b603906fd",
    "acceptedByMigration": "20221229T220817.20221229T170831.add_UserMostValuablePosts_table.ts",
    "timestamp": "2022-12-29T22:08:17.000Z"
  },
  {
    "acceptsSchemaHash": "ea71916ffaa87ae0a21302ce831261e6",
    "acceptedByMigration": "20221230T181110.fix_editable_fields.ts",
    "timestamp": "2022-12-30T18:11:10.000Z"
  },
  {
    "acceptsSchemaHash": "82e629fdd1fb2659bd379e8503ec8b6d",
    "acceptedByMigration": "20230110T105025.init_sub_tag_ids.ts",
    "timestamp": "2023-01-10T10:50:25.000Z"
  },
  {
    "acceptsSchemaHash": "d92682d72d3bee6deb63b3b6419e027c",
    "acceptedByMigration": "20230118T104229.add_subforumIntroPostId.ts",
    "timestamp": "2023-01-18T10:42:29.000Z"
  },
  {
    "acceptsSchemaHash": "afb5555a6e3a18714877036b68c63786",
    "acceptedByMigration": "20230118T135840.createdAt_default_value.ts",
    "timestamp": "2023-01-18T13:58:40.000Z"
  },
  {
    "acceptsSchemaHash": "707023204349d37156630a9823919f65",
    "acceptedByMigration": "20230124T120350.add_subforumPreferredLayout.ts",
    "timestamp": "2023-01-24T12:03:50.000Z"
  },
  {
    "acceptsSchemaHash": "f167b9a94ae9eebe159267d6ca82d3a4",
    "acceptedByMigration": "20230124T210513.spotlight_new_fields.ts",
    "timestamp": "2023-01-24T21:05:13.000Z"
  },
  {
    "acceptsSchemaHash": "f74d70468a0d76011ef39059dc9584d5",
    "acceptedByMigration": "20230125T223259.user_mentions_newMentionNotifictions.ts",
    "timestamp": "2023-01-25T22:32:59.000Z"
  },
  {
    "acceptsSchemaHash": "619ed0268e244678740dac4731f64051",
    "acceptedByMigration": "20230128T010215.hide_frontpage_filter_settings_desktop.ts",
    "timestamp": "2023-01-28T01:02:15.000Z"
  },
  {
    "acceptsSchemaHash": "d50f15282182788bd0774a231773097a",
    "acceptedByMigration": "20230128T162824.add_usersContactedBeforeReview.ts",
    "timestamp": "2023-01-28T16:28:24.000Z"
  },
  {
    "acceptsSchemaHash": "2ad14f1cd0db6f2fdf93dfa328568fe5",
    "acceptedByMigration": "20230130T150041.create_cronHistory_collection.ts",
    "timestamp": "2023-01-30T15:00:41.000Z"
  },
  {
    "acceptsSchemaHash": "7ea7cade23d0b233b794be743cd6ebaf",
    "acceptedByMigration": "20230201T155839.add_importAsDraft_field.ts",
    "timestamp": "2023-02-01T15:58:39.000Z"
  },
  {
    "acceptsSchemaHash": "df6daf9edd46c15e6eb9a3862852ae85",
    "acceptedByMigration": "20230202T211013.add_nameInAnotherLanguage_localgroups_field.ts",
    "timestamp": "2023-02-02T21:10:13.000Z"
  },
  {
    "acceptsSchemaHash": "cbbfdf0c9f7aa799934b7ecc4a68697d",
    "acceptedByMigration": "20230206T192711.add_relevantTagIds_to_comments.ts",
    "timestamp": "2023-02-06T19:27:11.000Z"
  },
  {
    "acceptsSchemaHash": "ffaf4a437b864708e0990e38ece649f1",
    "acceptedByMigration": "20230208T135321.create_sessions_collection.ts",
    "timestamp": "2023-02-08T13:53:21.000Z"
  },
  {
    "acceptsSchemaHash": "a7887d09050fb7d8f7117f498534d322",
    "acceptedByMigration": "20230208T174449.add_shortName.ts",
    "timestamp": "2023-02-08T17:44:49.000Z"
  },
  {
    "acceptsSchemaHash": "dbc3a1a821f459ad60e85420d4c287c0",
    "acceptedByMigration": "20230209T212642.add_showCommunityInRecentDiscussion_user_field.ts",
    "timestamp": "2023-02-09T21:26:42.000Z"
  },
  {
    "acceptsSchemaHash": "0a82b29a9f761a79f5587f6469f51465",
    "acceptedByMigration": "20230216T223955.add_allPostsHideCommunity.ts",
    "timestamp": "2023-02-16T22:39:55.000Z"
  },
  {
    "acceptsSchemaHash": "c938b8b04e3c61dec2f0b640b6cb0b4d",
    "acceptedByMigration": "20230223T115602.DebouncerEvents_pendingEvents_string_array.ts",
    "timestamp": "2023-02-23T11:56:02.000Z"
  },
  {
    "acceptsSchemaHash": "dc774f8734d7cc069d913d351d4225b8",
    "acceptedByMigration": "20230306T182540.userIdsDefault.ts",
    "timestamp": "2023-03-06T18:25:40.000Z"
  },
  {
    "acceptsSchemaHash": "9cc5aad21f36f801d9ce6b9e9e3ce213",
    "acceptedByMigration": "20230314T152203.add_backfilled.ts",
    "timestamp": "2023-03-14T15:22:03.000Z"
  },
  {
    "acceptsSchemaHash": "222d42945763fb6dcaff3b497911d7b7",
    "acceptedByMigration": "20230331T002047.add_noComicSans_to_Users.ts",
    "timestamp": "2023-03-31T00:20:47.000Z"
  },
  {
    "acceptsSchemaHash": "33b4ea4a4234276f8784ddff0eb3a974",
    "acceptedByMigration": "20230331T212918.add_debate_fields.ts",
    "timestamp": "2023-03-31T21:29:18.000Z"
  },
  {
    "acceptsSchemaHash": "15f268cf3b83c45ac5fd4486bf050b18",
    "acceptedByMigration": "20230403T133656.add_UserActivities.ts",
    "timestamp": "2023-04-03T13:36:56.000Z"
  },
  {
    "acceptsSchemaHash": "cc99890ebfba1e45ded25456d68f852b",
    "acceptedByMigration": "20230404T170523.add_subtitle.ts",
    "timestamp": "2023-04-04T17:05:23.000Z"
  },
  {
    "acceptsSchemaHash": "380d30e2ea28cacb71bbc6d29e540a6e",
    "acceptedByMigration": "20230407T214751.add_rejection_fields.ts",
    "timestamp": "2023-04-07T21:47:51.000Z"
  },
  {
    "acceptsSchemaHash": "1728cb3d532414ce56d22566ab53c3be",
    "acceptedByMigration": "20230411T172612.add_hideCommunitySection_to_users.ts",
    "timestamp": "2023-04-11T17:26:12.000Z"
  },
  {
    "acceptsSchemaHash": "64c57945e3105d8daf5be8d51a1ee559",
    "acceptedByMigration": "20230412T185846.add_modGPTAnalysis.ts",
    "timestamp": "2023-04-12T18:58:46.000Z"
  },
  {
    "acceptsSchemaHash": "1058503cdf3522b15f94b3499566433a",
    "acceptedByMigration": "20230413T184626.add_rejected_reasons_fields.ts",
    "timestamp": "2023-04-13T18:46:26.000Z"
  },
  {
    "acceptsSchemaHash": "c4afbf05797c266012f5ba5ae0119c87",
    "acceptedByMigration": "20230424T200407.add_ignore_rate_limits.ts",
    "timestamp": "2023-04-24T20:04:07.000Z"
  },
  {
    "acceptsSchemaHash": "a85cc326da77f34b19140ca908956227",
    "acceptedByMigration": "20230502T083210.add_shortformFrontpage.ts",
    "timestamp": "2023-05-02T08:32:10.000Z"
  },
  {
    "acceptsSchemaHash": "5d840ee3f919bdbf70df33e470b65666",
    "acceptedByMigration": "20230502T160034.drop_noComicSans_from_Users.ts",
    "timestamp": "2023-05-02T16:00:34.000Z"
  },
  {
    "acceptsSchemaHash": "be2a53332cb5a42e9fafd13c2e7fde88",
    "acceptedByMigration": "20230503T130447.add_expandedFrontpageSections_column.ts",
    "timestamp": "2023-05-03T13:04:47.000Z"
  },
  {
    "acceptsSchemaHash": "f38ed1e13515715dfc7ea5a8d6ea01df",
    "acceptedByMigration": "20230510T142344.create_PostRecommendations_table.ts",
    "timestamp": "2023-05-10T14:23:44.000Z"
  },
  {
    "acceptsSchemaHash": "922ce375a3ed4de843e0f4f9cc50dd08",
    "acceptedByMigration": "20230514T104640.add_voteReceivedCounts.ts",
    "timestamp": "2023-05-14T10:46:40.000Z"
  },
  {
    "acceptsSchemaHash": "cc8bba3f53cc75cb4b3864c0426830a8",
    "acceptedByMigration": "20230519T210716.create_UserRateLimits_table.ts",
    "timestamp": "2023-05-19T21:07:16.000Z"
  },
  {
    "acceptsSchemaHash": "546cd13c6ee60ca019f7eb5df4502471",
    "acceptedByMigration": "20230522T233107.updateDefaultValue_ModerationTemplates_order.ts",
    "timestamp": "2023-05-22T23:31:07.000Z"
  },
  {
    "acceptsSchemaHash": "8ecc349268b355e0efe1de9fba8c38f9",
    "acceptedByMigration": "20230524T183435.add_hidePostsRecommendations_field.ts",
    "timestamp": "2023-05-24T18:34:35.000Z"
  },
  {
    "acceptsSchemaHash": "6e28f55ed0de0da2c75b4284178ba6e1",
    "acceptedByMigration": "20230608T204514.add_reactPaletteStyle.ts",
    "timestamp": "2023-06-08T20:45:14.000Z"
  },
  {
    "acceptsSchemaHash": "8a6bdab9352a0251d6db2fa801b6b593",
    "acceptedByMigration": "20230608T234328.create_PostEmbeddings_table.ts",
    "timestamp": "2023-06-08T23:43:28.000Z"
  },
  {
    "acceptsSchemaHash": "8f9b37b6b8213a24c21dba39e77f7bbb",
    "acceptedByMigration": "20230609T100000.add_PageCache.ts",
    "timestamp": "2023-06-09T10:00:00.000Z"
  },
  {
    "acceptsSchemaHash": "7abdde9662fea7114e47457ccdc6f4ad",
    "acceptedByMigration": "20230614T182837.add_digest_tables.ts",
    "timestamp": "2023-06-14T18:28:37.000Z"
  },
  {
    "acceptsSchemaHash": "88bc10e632764af3e6cff68763da9113",
    "acceptedByMigration": "20230616T170716.add_criticismTipsDismissed_to_Posts.ts",
    "timestamp": "2023-06-16T17:07:16.000Z"
  },
  {
    "acceptsSchemaHash": "d6b5c3a5a64a7eea065377c71e1b8acf",
    "acceptedByMigration": "20230620T120843.add_noindex.ts",
    "timestamp": "2023-06-20T12:08:43.000Z"
  },
  {
    "acceptsSchemaHash": "4b4e757dda0d5609834188196a6c1742",
    "acceptedByMigration": "20230707T152842.migrate_socialPreview.ts",
    "timestamp": "2023-07-07T15:28:42.000Z"
  },
  {
    "acceptsSchemaHash": "1f4a770fddeffde4615bb22682170332",
    "acceptedByMigration": "20230719T202158.top_level_comment_count.ts",
    "timestamp": "2023-07-19T20:21:58.000Z"
  },
  {
    "acceptsSchemaHash": "edd4ae60c5320ea4aa4d4e87bf92cafe",
    "acceptedByMigration": "20230724T113516.add_postCategory.ts",
    "timestamp": "2023-07-24T11:35:16.000Z"
  },
  {
    "acceptsSchemaHash": "e7d890dadc54453234507be13698b7b7",
    "acceptedByMigration": "20230727T122027.add_isPostType_field.ts",
    "timestamp": "2023-07-27T12:20:27.000Z"
  },
  {
    "acceptsSchemaHash": "d7266200db426f47cd1ba7abcc6a6db7",
    "acceptedByMigration": "20230807T230123.add_hideHomeRHS_to_Users.ts",
    "timestamp": "2023-08-07T23:01:23.000Z"
  },
  {
    "acceptsSchemaHash": "4aca6d1717b9bb1f98fa154bd99ea8a5",
    "acceptedByMigration": "20230816T203807.add_hideFrontpageBook2020Ad_field.ts",
    "timestamp": "2023-08-16T20:38:07.000Z"
  },
  {
    "acceptsSchemaHash": "87520014b627c9ee151523bd05e7bdae",
    "acceptedByMigration": "20230818T215451.post_embeddings_have_vector_type.ts",
    "timestamp": "2023-08-18T21:54:51.000Z"
  },
  {
    "acceptsSchemaHash": "4acff74195e36da33248763ab681bfd7",
    "acceptedByMigration": "20230824T155436.add_imageFade.ts",
    "timestamp": "2023-08-24T15:54:36.000Z"
  },
  {
    "acceptsSchemaHash": "7d3553d2dcd4a5e47968398dfee076f2",
    "acceptedByMigration": "20230829T170631.add_hideFromPopularComments_column.ts",
    "timestamp": "2023-08-29T17:06:31.000Z"
  },
  {
    "acceptsSchemaHash": "695076fb79e84a853f06b96943835ff2",
    "acceptedByMigration": "20230830T094148.add_noindex_SequencesCollections.ts",
    "timestamp": "2023-08-30T09:41:48.000Z"
  },
  {
    "acceptsSchemaHash": "1688c0a0ffbebf808f0ad26c4ba8d073",
    "acceptedByMigration": "20230914T094148.add_forceAllowType3Audio.ts",
    "timestamp": "2023-09-14T09:41:48.000Z"
  },
  {
    "acceptsSchemaHash": "c7d6d21198c4725672bcea289b5c32ff",
    "acceptedByMigration": "20230915T224433.create_typing_indicator_table.ts",
    "timestamp": "2023-09-15T22:44:33.000Z"
  },
  {
    "acceptsSchemaHash": "498e064c609716f4a0b3dd145dab50b2",
    "acceptedByMigration": "20230926T142421.add_headertitle_to_spotlights.ts",
    "timestamp": "2023-09-26T14:24:21.000Z"
  },
  {
    "acceptsSchemaHash": "2e10471e3641d01fe309198fb9ecff32",
    "acceptedByMigration": "20231003T195435.add_collabEditorDialogue.ts",
    "timestamp": "2023-10-03T19:54:35.000Z"
  },
  {
    "acceptsSchemaHash": "ab02d7ee110cc11f4df3b0f16a24905d",
    "acceptedByMigration": "20231006T193146.dialogue_notifications_and_post_sharing_default.ts",
    "timestamp": "2023-10-06T19:31:46.000Z"
  },
  {
    "acceptsSchemaHash": "d42e531dd915561448e15e72551b1d71",
    "acceptedByMigration": "20231006T214457.update_dialogue_notification_defaults.ts",
    "timestamp": "2023-10-06T21:44:57.000Z"
  },
  {
    "acceptsSchemaHash": "881c509060130982ab7f20a92a5c9602",
    "acceptedByMigration": "20231009T101621.add_wasEverUndrafted_to_posts.ts",
    "timestamp": "2023-10-09T10:16:21.000Z"
  },
  {
    "acceptsSchemaHash": "c3e1e47f98b00ea1ff4f2dfe2e646604",
    "acceptedByMigration": "20231014T032053.add_mostRecentPublishedDialogueResponseDate.ts",
    "timestamp": "2023-10-14T03:20:53.000Z"
  },
  {
    "acceptsSchemaHash": "ccc15da1a7699b6fb4cbacde8bd63bef",
    "acceptedByMigration": "20231026T014747.dialogue_facilitation_offer.ts",
    "timestamp": "2023-10-26T01:47:47.000Z"
  },
  {
    "acceptsSchemaHash": "5e28a08c9be1ba704a99a94dab5c4fae",
    "acceptedByMigration": "20231027T154313.add_election_candidates_collection.ts",
    "timestamp": "2023-10-27T15:43:13.000Z"
  },
  {
    "acceptsSchemaHash": "ee9f40a8166012becef3bf0f5a9726b0",
    "acceptedByMigration": "20231028T012012.add_notificationAddedAsCoauthor.ts",
    "timestamp": "2023-10-28T01:20:12.000Z"
  },
  {
    "acceptsSchemaHash": "0cc5ac04b5c4340a894f1bef511f22a9",
    "acceptedByMigration": "20231101T215739.add_givingSeasonNotifyForVoting_and_election_candidate_links.ts",
    "timestamp": "2023-11-01T21:57:39.000Z"
  },
  {
    "acceptsSchemaHash": "e02a31666a33984e158e485e3a0c5f30",
    "acceptedByMigration": "20231103T202008.originalDialogueIdForShortform.ts",
    "timestamp": "2023-11-03T20:20:08.000Z"
  },
  {
    "acceptsSchemaHash": "f5e4a3d5459008e1e5f5e83555a849b1",
    "acceptedByMigration": "20231104T020734.add_DialogueCheck_table_and_check_fields.ts",
    "timestamp": "2023-11-04T02:07:34.000Z"
  },
  {
    "acceptsSchemaHash": "5ec9053a5ae6f6135087becd69fa485e",
    "acceptedByMigration": "20231107T174131.add_notify_votes.ts",
    "timestamp": "2023-11-07T17:41:31.000Z"
  },
  {
    "acceptsSchemaHash": "060a65a6bb00ba7b0a4da5397165f444",
    "acceptedByMigration": "20231107T231716.addElicitTables.ts",
    "timestamp": "2023-11-07T23:17:16.000Z"
  },
  {
    "acceptsSchemaHash": "0d5156717800f18b4407edd0caa14def",
    "acceptedByMigration": "20231108T032435.add_notificationDialogueMatch.ts",
    "timestamp": "2023-11-08T03:24:35.000Z"
  },
  {
    "acceptsSchemaHash": "ee6df59dfe7fc9440ca415ce5cb2d762",
    "acceptedByMigration": "20231108T110035.add_fundraiser_amounts.ts",
    "timestamp": "2023-11-08T11:00:35.000Z"
  },
  {
    "acceptsSchemaHash": "9993689a4229639120ef85f8531151ad",
    "acceptedByMigration": "20231108T122236.ElectionCandidates_tagId_not_null.ts",
    "timestamp": "2023-11-08T12:22:36.000Z"
  },
  {
    "acceptsSchemaHash": "559874dae2627ec571ac2748d5cf6bc2",
    "acceptedByMigration": "20231116T010948.update_karma_default_value.ts",
    "timestamp": "2023-11-16T01:09:48.000Z"
  },
  {
    "acceptsSchemaHash": "4a83029d46e8b6afd17ced17bfeb6cf7",
    "acceptedByMigration": "20231116T195724.addDialogueMatchTable.ts",
    "timestamp": "2023-11-16T19:57:24.000Z"
  },
  {
    "acceptsSchemaHash": "cdea3c2caa55eb651988dcb30e827b07",
    "acceptedByMigration": "20231117T215406.addNotificationKarmaPowersGainedSetting.ts",
    "timestamp": "2023-11-17T21:54:06.000Z"
  },
  {
    "acceptsSchemaHash": "6d8270f44805a1ee0b363924964776e7",
    "acceptedByMigration": "20231121T121251.add_givingSeason2023DonatedFlair.ts",
    "timestamp": "2023-11-21T12:12:51.000Z"
  },
  {
    "acceptsSchemaHash": "2e28d7576d143428c88b6c5a8ece4690",
    "acceptedByMigration": "20231124T200925.move_on_connect_queries_into_migration.ts",
    "timestamp": "2023-11-24T20:09:25.000Z"
  },
  {
<<<<<<< HEAD
    "acceptsSchemaHash": "b7acd87acefd755f47f0a02cda2fcc07",
    "acceptedByMigration": "20231128T002341.add_four_fields_for_frontpage_dialogue_widget_customisation.ts",
    "timestamp": "2023-11-28T00:23:41.000Z"
=======
    "acceptsSchemaHash": "7db476f93913b50f646a44166768ced6",
    "acceptedByMigration": "20231128T152304.add_ElectionVotes.ts",
    "timestamp": "2023-11-28T15:23:04.000Z"
>>>>>>> 4aeea06a
  }
]<|MERGE_RESOLUTION|>--- conflicted
+++ resolved
@@ -425,14 +425,8 @@
     "timestamp": "2023-11-24T20:09:25.000Z"
   },
   {
-<<<<<<< HEAD
-    "acceptsSchemaHash": "b7acd87acefd755f47f0a02cda2fcc07",
-    "acceptedByMigration": "20231128T002341.add_four_fields_for_frontpage_dialogue_widget_customisation.ts",
-    "timestamp": "2023-11-28T00:23:41.000Z"
-=======
     "acceptsSchemaHash": "7db476f93913b50f646a44166768ced6",
     "acceptedByMigration": "20231128T152304.add_ElectionVotes.ts",
     "timestamp": "2023-11-28T15:23:04.000Z"
->>>>>>> 4aeea06a
   }
 ]