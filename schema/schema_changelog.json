[
  {
    "acceptsSchemaHash": "daa7d5ff57b1a6eb6bcbe08581493ce5",
    "acceptedByMigration": "20221021T091915.schema_hash.ts",
    "timestamp": "2022-10-21T09:19:15.000Z"
  },
  {
    "acceptsSchemaHash": "346664785a7ca60371b76fd9d92a4f30",
    "acceptedByMigration": "20221207T030042.books_toc_title.ts",
    "timestamp": "2022-12-07T03:00:42.000Z"
  },
  {
    "acceptsSchemaHash": "9e733b575316b2cdd41d3a1d9032131a",
    "acceptedByMigration": "20221213T153954.array_of_foreign_key_defaults.ts",
    "timestamp": "2022-12-13T15:39:54.000Z"
  },
  {
    "acceptsSchemaHash": "9ff9e6371051f8d49cac5770b07dc0d8",
    "acceptedByMigration": "20221213T181144.fix_float_precision.ts",
    "timestamp": "2022-12-13T18:11:44.000Z"
  },
  {
    "acceptsSchemaHash": "afc7cd96d9085ca54d2a50765d02338f",
    "acceptedByMigration": "20221223T170255.update_subforum_notif_default.ts",
    "timestamp": "2022-12-23T17:02:55.000Z"
  },
  {
    "acceptsSchemaHash": "afc7cd96d9085ca54d2a50765d02338f",
    "acceptedByMigration": "20221224T171407.add_comment_title.ts",
    "timestamp": "2022-12-24T17:14:07.000Z"
  },
  {
    "acceptsSchemaHash": "746fe67809bf748504782256c202744c",
    "acceptedByMigration": "20221226T210853.add_initial_language_model_fields.ts",
    "timestamp": "2022-12-26T21:08:53.000Z"
  },
  {
    "acceptsSchemaHash": "f9a5c9f182dad6b94bd1361b603906fd",
    "acceptedByMigration": "20221229T220817.20221229T170831.add_UserMostValuablePosts_table.ts",
    "timestamp": "2022-12-29T22:08:17.000Z"
  },
  {
    "acceptsSchemaHash": "ea71916ffaa87ae0a21302ce831261e6",
    "acceptedByMigration": "20221230T181110.fix_editable_fields.ts",
    "timestamp": "2022-12-30T18:11:10.000Z"
  },
  {
    "acceptsSchemaHash": "82e629fdd1fb2659bd379e8503ec8b6d",
    "acceptedByMigration": "20230110T105025.init_sub_tag_ids.ts",
    "timestamp": "2023-01-10T10:50:25.000Z"
  },
  {
    "acceptsSchemaHash": "d92682d72d3bee6deb63b3b6419e027c",
    "acceptedByMigration": "20230118T104229.add_subforumIntroPostId.ts",
    "timestamp": "2023-01-18T10:42:29.000Z"
  },
  {
    "acceptsSchemaHash": "afb5555a6e3a18714877036b68c63786",
    "acceptedByMigration": "20230118T135840.createdAt_default_value.ts",
    "timestamp": "2023-01-18T13:58:40.000Z"
  },
  {
    "acceptsSchemaHash": "707023204349d37156630a9823919f65",
    "acceptedByMigration": "20230124T120350.add_subforumPreferredLayout.ts",
    "timestamp": "2023-01-24T12:03:50.000Z"
  },
  {
    "acceptsSchemaHash": "f167b9a94ae9eebe159267d6ca82d3a4",
    "acceptedByMigration": "20230124T210513.spotlight_new_fields.ts",
    "timestamp": "2023-01-24T21:05:13.000Z"
  },
  {
    "acceptsSchemaHash": "f74d70468a0d76011ef39059dc9584d5",
    "acceptedByMigration": "20230125T223259.user_mentions_newMentionNotifictions.ts",
    "timestamp": "2023-01-25T22:32:59.000Z"
  },
  {
    "acceptsSchemaHash": "619ed0268e244678740dac4731f64051",
    "acceptedByMigration": "20230128T010215.hide_frontpage_filter_settings_desktop.ts",
    "timestamp": "2023-01-28T01:02:15.000Z"
  },
  {
    "acceptsSchemaHash": "d50f15282182788bd0774a231773097a",
    "acceptedByMigration": "20230128T162824.add_usersContactedBeforeReview.ts",
    "timestamp": "2023-01-28T16:28:24.000Z"
  },
  {
    "acceptsSchemaHash": "2ad14f1cd0db6f2fdf93dfa328568fe5",
    "acceptedByMigration": "20230130T150041.create_cronHistory_collection.ts",
    "timestamp": "2023-01-30T15:00:41.000Z"
  },
  {
    "acceptsSchemaHash": "7ea7cade23d0b233b794be743cd6ebaf",
    "acceptedByMigration": "20230201T155839.add_importAsDraft_field.ts",
    "timestamp": "2023-02-01T15:58:39.000Z"
  },
  {
    "acceptsSchemaHash": "df6daf9edd46c15e6eb9a3862852ae85",
    "acceptedByMigration": "20230202T211013.add_nameInAnotherLanguage_localgroups_field.ts",
    "timestamp": "2023-02-02T21:10:13.000Z"
  },
  {
    "acceptsSchemaHash": "cbbfdf0c9f7aa799934b7ecc4a68697d",
    "acceptedByMigration": "20230206T192711.add_relevantTagIds_to_comments.ts",
    "timestamp": "2023-02-06T19:27:11.000Z"
  },
  {
    "acceptsSchemaHash": "ffaf4a437b864708e0990e38ece649f1",
    "acceptedByMigration": "20230208T135321.create_sessions_collection.ts",
    "timestamp": "2023-02-08T13:53:21.000Z"
  },
  {
    "acceptsSchemaHash": "a7887d09050fb7d8f7117f498534d322",
    "acceptedByMigration": "20230208T174449.add_shortName.ts",
    "timestamp": "2023-02-08T17:44:49.000Z"
  },
  {
    "acceptsSchemaHash": "dbc3a1a821f459ad60e85420d4c287c0",
    "acceptedByMigration": "20230209T212642.add_showCommunityInRecentDiscussion_user_field.ts",
    "timestamp": "2023-02-09T21:26:42.000Z"
<<<<<<< HEAD
  },
  {
    "acceptsSchemaHash": "dbc3a1a821f459ad60e85420d4c287c0",
    "acceptedByMigration": "20230209T220741.auto.ts",
    "timestamp": "2023-02-09T22:07:41.000Z"
  },
  {
    "acceptsSchemaHash": "db6fd1542308531319a4ee016d060516",
    "acceptedByMigration": "20230210T115032.DebouncerEvents_pendingEvents_string_array.ts",
    "timestamp": "2023-02-10T11:50:32.000Z"
=======
>>>>>>> e3d4b510
  }
]<|MERGE_RESOLUTION|>--- conflicted
+++ resolved
@@ -118,18 +118,10 @@
     "acceptsSchemaHash": "dbc3a1a821f459ad60e85420d4c287c0",
     "acceptedByMigration": "20230209T212642.add_showCommunityInRecentDiscussion_user_field.ts",
     "timestamp": "2023-02-09T21:26:42.000Z"
-<<<<<<< HEAD
-  },
-  {
-    "acceptsSchemaHash": "dbc3a1a821f459ad60e85420d4c287c0",
-    "acceptedByMigration": "20230209T220741.auto.ts",
-    "timestamp": "2023-02-09T22:07:41.000Z"
   },
   {
     "acceptsSchemaHash": "db6fd1542308531319a4ee016d060516",
     "acceptedByMigration": "20230210T115032.DebouncerEvents_pendingEvents_string_array.ts",
     "timestamp": "2023-02-10T11:50:32.000Z"
-=======
->>>>>>> e3d4b510
   }
 ]