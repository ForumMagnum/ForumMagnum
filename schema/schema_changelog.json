--- conflicted
+++ resolved
@@ -355,12 +355,16 @@
     "timestamp": "2023-10-27T15:43:13.000Z"
   },
   {
-<<<<<<< HEAD
     "acceptsSchemaHash": "2e0ba043f057e511aa882172641097b4",
     "acceptedByMigration": "20231027T213216.add_dialoguecheck_collection.ts",
     "timestamp": "2023-10-27T21:32:16.000Z"
   },
   {
+    "acceptsSchemaHash": "ee9f40a8166012becef3bf0f5a9726b0",
+    "acceptedByMigration": "20231028T012012.add_notificationAddedAsCoauthor.ts",
+    "timestamp": "2023-10-28T01:20:12.000Z"
+  },
+  {
     "acceptsSchemaHash": "2e14526f8bb387a6f320a68329fcb9e0",
     "acceptedByMigration": "20231030T233405.add_Dialogue_OptIn_Field_To_User_Schema.ts",
     "timestamp": "2023-10-30T23:34:05.000Z"
@@ -369,10 +373,6 @@
     "acceptsSchemaHash": "b669c5d8be042559b7862036de5bb3b4",
     "acceptedByMigration": "20231031T230223.add_dialogue_reveal_checks_to_admin.ts",
     "timestamp": "2023-10-31T23:02:23.000Z"
-=======
-    "acceptsSchemaHash": "ee9f40a8166012becef3bf0f5a9726b0",
-    "acceptedByMigration": "20231028T012012.add_notificationAddedAsCoauthor.ts",
-    "timestamp": "2023-10-28T01:20:12.000Z"
   },
   {
     "acceptsSchemaHash": "0cc5ac04b5c4340a894f1bef511f22a9",
@@ -383,6 +383,10 @@
     "acceptsSchemaHash": "e02a31666a33984e158e485e3a0c5f30",
     "acceptedByMigration": "20231103T202008.originalDialogueIdForShortform.ts",
     "timestamp": "2023-11-03T20:20:08.000Z"
->>>>>>> d4298a2f
+  },
+  {
+    "acceptsSchemaHash": "f5e4a3d5459008e1e5f5e83555a849b1",
+    "acceptedByMigration": "20231104T020734.add_DialogueCheck_table_and_check_fields.ts",
+    "timestamp": "2023-11-04T02:07:34.000Z"
   }
 ]