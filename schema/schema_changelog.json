--- conflicted
+++ resolved
@@ -596,15 +596,6 @@
   },
   {
     "acceptsSchemaHash": "86723d78e7eb5d43201e0be72ee6f5f0",
-<<<<<<< HEAD
-    "acceptedByMigration": "20240402T183930.arbitalPreviewCache.ts",
-    "timestamp": "2024-04-02T18:39:30.000Z"
-  },
-  {
-    "acceptsSchemaHash": "cdfce4cb2385285db26aeebe1939ef2b",
-    "acceptedByMigration": "20240402T235629.noop_reorder_sequence_fields.ts",
-    "timestamp": "2024-04-02T23:56:29.000Z"
-=======
     "acceptedByMigration": "20240404T011423.add_ArbitalCaches.ts",
     "timestamp": "2024-04-04T01:14:23.000Z"
   },
@@ -612,6 +603,10 @@
     "acceptsSchemaHash": "ca5281426ba6c737b2621d88156ea1c6",
     "acceptedByMigration": "20240404T190359.create_SideCommentCaches_table.ts",
     "timestamp": "2024-04-04T19:03:59.000Z"
->>>>>>> 7170d275
+  },
+  {
+    "acceptsSchemaHash": "972b9de45fa85223bdb3e607bd8d9936",
+    "acceptedByMigration": "20240409T163258.noop_reorder_sequence_fields.ts",
+    "timestamp": "2024-04-09T16:32:58.000Z"
   }
 ]