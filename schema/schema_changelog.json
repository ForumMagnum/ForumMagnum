--- conflicted
+++ resolved
@@ -530,19 +530,13 @@
     "timestamp": "2024-01-26T22:55:42.000Z"
   },
   {
-<<<<<<< HEAD
-    "acceptsSchemaHash": "bf5c33d1f46ea5444810c9f48d5a39f0",
-    "acceptedByMigration": "20240126T233218.add_manifoldMarketFieldsPosts.ts",
-    "timestamp": "2024-01-26T23:32:18.000Z"
-  },
-  {
-    "acceptsSchemaHash": "ac7e693c0bf355ca12c2eb99772f93f5",
-    "acceptedByMigration": "20240127T045452.create_ManifoldProbabilitiesCaches_table.ts",
-    "timestamp": "2024-01-27T04:54:52.000Z"
-=======
     "acceptsSchemaHash": "bd3603a518355f1cbb6346c93702811d",
     "acceptedByMigration": "20240129T102321.add_fm_vote_added_emoji_function.ts",
     "timestamp": "2024-01-29T10:23:21.000Z"
->>>>>>> 2d2d6ef7
+  },
+  {
+    "acceptsSchemaHash": "44cc1cc66be79573b597f5f1168df8ec",
+    "acceptedByMigration": "20240131T230552.add_ManifoldProbabilitiesCaches_table_and_annual_review_fields_to_Posts.ts",
+    "timestamp": "2024-01-31T23:05:52.000Z"
   }
 ]