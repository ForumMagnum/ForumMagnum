[
  {
    "acceptsSchemaHash": "daa7d5ff57b1a6eb6bcbe08581493ce5",
    "acceptedByMigration": "20221021T091915.schema_hash.ts",
    "timestamp": "2022-10-21T09:19:15.000Z"
  },
  {
    "acceptsSchemaHash": "346664785a7ca60371b76fd9d92a4f30",
    "acceptedByMigration": "20221207T030042.books_toc_title.ts",
    "timestamp": "2022-12-07T03:00:42.000Z"
  },
  {
    "acceptsSchemaHash": "9e733b575316b2cdd41d3a1d9032131a",
    "acceptedByMigration": "20221213T153954.array_of_foreign_key_defaults.ts",
    "timestamp": "2022-12-13T15:39:54.000Z"
  },
  {
    "acceptsSchemaHash": "9ff9e6371051f8d49cac5770b07dc0d8",
    "acceptedByMigration": "20221213T181144.fix_float_precision.ts",
    "timestamp": "2022-12-13T18:11:44.000Z"
  },
  {
    "acceptsSchemaHash": "afc7cd96d9085ca54d2a50765d02338f",
    "acceptedByMigration": "20221223T170255.update_subforum_notif_default.ts",
    "timestamp": "2022-12-23T17:02:55.000Z"
  },
  {
    "acceptsSchemaHash": "afc7cd96d9085ca54d2a50765d02338f",
    "acceptedByMigration": "20221224T171407.add_comment_title.ts",
    "timestamp": "2022-12-24T17:14:07.000Z"
  },
  {
    "acceptsSchemaHash": "746fe67809bf748504782256c202744c",
    "acceptedByMigration": "20221226T210853.add_initial_language_model_fields.ts",
    "timestamp": "2022-12-26T21:08:53.000Z"
  },
  {
    "acceptsSchemaHash": "f9a5c9f182dad6b94bd1361b603906fd",
    "acceptedByMigration": "20221229T220817.20221229T170831.add_UserMostValuablePosts_table.ts",
    "timestamp": "2022-12-29T22:08:17.000Z"
  },
  {
    "acceptsSchemaHash": "ea71916ffaa87ae0a21302ce831261e6",
    "acceptedByMigration": "20221230T181110.fix_editable_fields.ts",
    "timestamp": "2022-12-30T18:11:10.000Z"
  },
  {
    "acceptsSchemaHash": "82e629fdd1fb2659bd379e8503ec8b6d",
    "acceptedByMigration": "20230110T105025.init_sub_tag_ids.ts",
    "timestamp": "2023-01-10T10:50:25.000Z"
  },
  {
    "acceptsSchemaHash": "d92682d72d3bee6deb63b3b6419e027c",
    "acceptedByMigration": "20230118T104229.add_subforumIntroPostId.ts",
    "timestamp": "2023-01-18T10:42:29.000Z"
  },
  {
    "acceptsSchemaHash": "afb5555a6e3a18714877036b68c63786",
    "acceptedByMigration": "20230118T135840.createdAt_default_value.ts",
    "timestamp": "2023-01-18T13:58:40.000Z"
  },
  {
    "acceptsSchemaHash": "707023204349d37156630a9823919f65",
    "acceptedByMigration": "20230124T120350.add_subforumPreferredLayout.ts",
    "timestamp": "2023-01-24T12:03:50.000Z"
  },
  {
    "acceptsSchemaHash": "f167b9a94ae9eebe159267d6ca82d3a4",
    "acceptedByMigration": "20230124T210513.spotlight_new_fields.ts",
    "timestamp": "2023-01-24T21:05:13.000Z"
  },
  {
    "acceptsSchemaHash": "f74d70468a0d76011ef39059dc9584d5",
    "acceptedByMigration": "20230125T223259.user_mentions_newMentionNotifictions.ts",
    "timestamp": "2023-01-25T22:32:59.000Z"
  },
  {
    "acceptsSchemaHash": "619ed0268e244678740dac4731f64051",
    "acceptedByMigration": "20230128T010215.hide_frontpage_filter_settings_desktop.ts",
    "timestamp": "2023-01-28T01:02:15.000Z"
  },
  {
    "acceptsSchemaHash": "d50f15282182788bd0774a231773097a",
    "acceptedByMigration": "20230128T162824.add_usersContactedBeforeReview.ts",
    "timestamp": "2023-01-28T16:28:24.000Z"
  },
  {
    "acceptsSchemaHash": "2ad14f1cd0db6f2fdf93dfa328568fe5",
    "acceptedByMigration": "20230130T150041.create_cronHistory_collection.ts",
    "timestamp": "2023-01-30T15:00:41.000Z"
  },
  {
    "acceptsSchemaHash": "7ea7cade23d0b233b794be743cd6ebaf",
    "acceptedByMigration": "20230201T155839.add_importAsDraft_field.ts",
    "timestamp": "2023-02-01T15:58:39.000Z"
  },
  {
    "acceptsSchemaHash": "df6daf9edd46c15e6eb9a3862852ae85",
    "acceptedByMigration": "20230202T211013.add_nameInAnotherLanguage_localgroups_field.ts",
    "timestamp": "2023-02-02T21:10:13.000Z"
  },
  {
    "acceptsSchemaHash": "cbbfdf0c9f7aa799934b7ecc4a68697d",
    "acceptedByMigration": "20230206T192711.add_relevantTagIds_to_comments.ts",
    "timestamp": "2023-02-06T19:27:11.000Z"
  },
  {
    "acceptsSchemaHash": "ffaf4a437b864708e0990e38ece649f1",
    "acceptedByMigration": "20230208T135321.create_sessions_collection.ts",
    "timestamp": "2023-02-08T13:53:21.000Z"
  },
  {
    "acceptsSchemaHash": "a7887d09050fb7d8f7117f498534d322",
    "acceptedByMigration": "20230208T174449.add_shortName.ts",
    "timestamp": "2023-02-08T17:44:49.000Z"
  },
  {
    "acceptsSchemaHash": "dbc3a1a821f459ad60e85420d4c287c0",
    "acceptedByMigration": "20230209T212642.add_showCommunityInRecentDiscussion_user_field.ts",
    "timestamp": "2023-02-09T21:26:42.000Z"
  },
  {
    "acceptsSchemaHash": "0a82b29a9f761a79f5587f6469f51465",
    "acceptedByMigration": "20230216T223955.add_allPostsHideCommunity.ts",
    "timestamp": "2023-02-16T22:39:55.000Z"
  },
  {
    "acceptsSchemaHash": "c938b8b04e3c61dec2f0b640b6cb0b4d",
    "acceptedByMigration": "20230223T115602.DebouncerEvents_pendingEvents_string_array.ts",
    "timestamp": "2023-02-23T11:56:02.000Z"
  },
  {
    "acceptsSchemaHash": "dc774f8734d7cc069d913d351d4225b8",
    "acceptedByMigration": "20230306T182540.userIdsDefault.ts",
    "timestamp": "2023-03-06T18:25:40.000Z"
  },
  {
    "acceptsSchemaHash": "9cc5aad21f36f801d9ce6b9e9e3ce213",
    "acceptedByMigration": "20230314T152203.add_backfilled.ts",
    "timestamp": "2023-03-14T15:22:03.000Z"
  },
  {
    "acceptsSchemaHash": "222d42945763fb6dcaff3b497911d7b7",
    "acceptedByMigration": "20230331T002047.add_noComicSans_to_Users.ts",
    "timestamp": "2023-03-31T00:20:47.000Z"
  },
  {
    "acceptsSchemaHash": "33b4ea4a4234276f8784ddff0eb3a974",
    "acceptedByMigration": "20230331T212918.add_debate_fields.ts",
    "timestamp": "2023-03-31T21:29:18.000Z"
  },
  {
    "acceptsSchemaHash": "15f268cf3b83c45ac5fd4486bf050b18",
    "acceptedByMigration": "20230403T133656.add_UserActivities.ts",
    "timestamp": "2023-04-03T13:36:56.000Z"
  },
  {
    "acceptsSchemaHash": "cc99890ebfba1e45ded25456d68f852b",
    "acceptedByMigration": "20230404T170523.add_subtitle.ts",
    "timestamp": "2023-04-04T17:05:23.000Z"
  },
  {
    "acceptsSchemaHash": "380d30e2ea28cacb71bbc6d29e540a6e",
    "acceptedByMigration": "20230407T214751.add_rejection_fields.ts",
    "timestamp": "2023-04-07T21:47:51.000Z"
  },
  {
    "acceptsSchemaHash": "1728cb3d532414ce56d22566ab53c3be",
    "acceptedByMigration": "20230411T172612.add_hideCommunitySection_to_users.ts",
    "timestamp": "2023-04-11T17:26:12.000Z"
  },
  {
    "acceptsSchemaHash": "64c57945e3105d8daf5be8d51a1ee559",
    "acceptedByMigration": "20230412T185846.add_modGPTAnalysis.ts",
    "timestamp": "2023-04-12T18:58:46.000Z"
  },
  {
    "acceptsSchemaHash": "1058503cdf3522b15f94b3499566433a",
    "acceptedByMigration": "20230413T184626.add_rejected_reasons_fields.ts",
    "timestamp": "2023-04-13T18:46:26.000Z"
  },
  {
    "acceptsSchemaHash": "c4afbf05797c266012f5ba5ae0119c87",
    "acceptedByMigration": "20230424T200407.add_ignore_rate_limits.ts",
    "timestamp": "2023-04-24T20:04:07.000Z"
  },
  {
    "acceptsSchemaHash": "a85cc326da77f34b19140ca908956227",
    "acceptedByMigration": "20230502T083210.add_shortformFrontpage.ts",
    "timestamp": "2023-05-02T08:32:10.000Z"
  },
  {
    "acceptsSchemaHash": "5d840ee3f919bdbf70df33e470b65666",
    "acceptedByMigration": "20230502T160034.drop_noComicSans_from_Users.ts",
    "timestamp": "2023-05-02T16:00:34.000Z"
  },
  {
    "acceptsSchemaHash": "be2a53332cb5a42e9fafd13c2e7fde88",
    "acceptedByMigration": "20230503T130447.add_expandedFrontpageSections_column.ts",
    "timestamp": "2023-05-03T13:04:47.000Z"
  },
  {
    "acceptsSchemaHash": "f38ed1e13515715dfc7ea5a8d6ea01df",
    "acceptedByMigration": "20230510T142344.create_PostRecommendations_table.ts",
    "timestamp": "2023-05-10T14:23:44.000Z"
  },
  {
    "acceptsSchemaHash": "922ce375a3ed4de843e0f4f9cc50dd08",
    "acceptedByMigration": "20230514T104640.add_voteReceivedCounts.ts",
    "timestamp": "2023-05-14T10:46:40.000Z"
  },
  {
    "acceptsSchemaHash": "cc8bba3f53cc75cb4b3864c0426830a8",
    "acceptedByMigration": "20230519T210716.create_UserRateLimits_table.ts",
    "timestamp": "2023-05-19T21:07:16.000Z"
  },
  {
    "acceptsSchemaHash": "546cd13c6ee60ca019f7eb5df4502471",
    "acceptedByMigration": "20230522T233107.updateDefaultValue_ModerationTemplates_order.ts",
    "timestamp": "2023-05-22T23:31:07.000Z"
  },
  {
    "acceptsSchemaHash": "8ecc349268b355e0efe1de9fba8c38f9",
    "acceptedByMigration": "20230524T183435.add_hidePostsRecommendations_field.ts",
    "timestamp": "2023-05-24T18:34:35.000Z"
  },
  {
    "acceptsSchemaHash": "6e28f55ed0de0da2c75b4284178ba6e1",
    "acceptedByMigration": "20230608T204514.add_reactPaletteStyle.ts",
    "timestamp": "2023-06-08T20:45:14.000Z"
  },
  {
    "acceptsSchemaHash": "8a6bdab9352a0251d6db2fa801b6b593",
    "acceptedByMigration": "20230608T234328.create_PostEmbeddings_table.ts",
    "timestamp": "2023-06-08T23:43:28.000Z"
  },
  {
    "acceptsSchemaHash": "8f9b37b6b8213a24c21dba39e77f7bbb",
    "acceptedByMigration": "20230609T100000.add_PageCache.ts",
    "timestamp": "2023-06-09T10:00:00.000Z"
  },
  {
    "acceptsSchemaHash": "7abdde9662fea7114e47457ccdc6f4ad",
    "acceptedByMigration": "20230614T182837.add_digest_tables.ts",
    "timestamp": "2023-06-14T18:28:37.000Z"
  },
  {
    "acceptsSchemaHash": "88bc10e632764af3e6cff68763da9113",
    "acceptedByMigration": "20230616T170716.add_criticismTipsDismissed_to_Posts.ts",
    "timestamp": "2023-06-16T17:07:16.000Z"
  },
  {
    "acceptsSchemaHash": "d6b5c3a5a64a7eea065377c71e1b8acf",
    "acceptedByMigration": "20230620T120843.add_noindex.ts",
    "timestamp": "2023-06-20T12:08:43.000Z"
  },
  {
    "acceptsSchemaHash": "4b4e757dda0d5609834188196a6c1742",
    "acceptedByMigration": "20230707T152842.migrate_socialPreview.ts",
    "timestamp": "2023-07-07T15:28:42.000Z"
  },
  {
    "acceptsSchemaHash": "1f4a770fddeffde4615bb22682170332",
    "acceptedByMigration": "20230719T202158.top_level_comment_count.ts",
    "timestamp": "2023-07-19T20:21:58.000Z"
  },
  {
    "acceptsSchemaHash": "edd4ae60c5320ea4aa4d4e87bf92cafe",
    "acceptedByMigration": "20230724T113516.add_postCategory.ts",
    "timestamp": "2023-07-24T11:35:16.000Z"
  },
  {
    "acceptsSchemaHash": "e7d890dadc54453234507be13698b7b7",
    "acceptedByMigration": "20230727T122027.add_isPostType_field.ts",
    "timestamp": "2023-07-27T12:20:27.000Z"
  },
  {
    "acceptsSchemaHash": "d7266200db426f47cd1ba7abcc6a6db7",
    "acceptedByMigration": "20230807T230123.add_hideHomeRHS_to_Users.ts",
    "timestamp": "2023-08-07T23:01:23.000Z"
  },
  {
    "acceptsSchemaHash": "4aca6d1717b9bb1f98fa154bd99ea8a5",
    "acceptedByMigration": "20230816T203807.add_hideFrontpageBook2020Ad_field.ts",
    "timestamp": "2023-08-16T20:38:07.000Z"
  },
  {
    "acceptsSchemaHash": "87520014b627c9ee151523bd05e7bdae",
    "acceptedByMigration": "20230818T215451.post_embeddings_have_vector_type.ts",
    "timestamp": "2023-08-18T21:54:51.000Z"
  },
  {
    "acceptsSchemaHash": "4acff74195e36da33248763ab681bfd7",
    "acceptedByMigration": "20230824T155436.add_imageFade.ts",
    "timestamp": "2023-08-24T15:54:36.000Z"
  },
  {
    "acceptsSchemaHash": "7d3553d2dcd4a5e47968398dfee076f2",
    "acceptedByMigration": "20230829T170631.add_hideFromPopularComments_column.ts",
    "timestamp": "2023-08-29T17:06:31.000Z"
  },
  {
    "acceptsSchemaHash": "695076fb79e84a853f06b96943835ff2",
    "acceptedByMigration": "20230830T094148.add_noindex_SequencesCollections.ts",
    "timestamp": "2023-08-30T09:41:48.000Z"
  },
  {
    "acceptsSchemaHash": "1688c0a0ffbebf808f0ad26c4ba8d073",
    "acceptedByMigration": "20230914T094148.add_forceAllowType3Audio.ts",
    "timestamp": "2023-09-14T09:41:48.000Z"
  },
  {
    "acceptsSchemaHash": "c7d6d21198c4725672bcea289b5c32ff",
    "acceptedByMigration": "20230915T224433.create_typing_indicator_table.ts",
    "timestamp": "2023-09-15T22:44:33.000Z"
  },
  {
    "acceptsSchemaHash": "498e064c609716f4a0b3dd145dab50b2",
    "acceptedByMigration": "20230926T142421.add_headertitle_to_spotlights.ts",
    "timestamp": "2023-09-26T14:24:21.000Z"
  },
  {
    "acceptsSchemaHash": "2e10471e3641d01fe309198fb9ecff32",
    "acceptedByMigration": "20231003T195435.add_collabEditorDialogue.ts",
    "timestamp": "2023-10-03T19:54:35.000Z"
  },
  {
    "acceptsSchemaHash": "ab02d7ee110cc11f4df3b0f16a24905d",
    "acceptedByMigration": "20231006T193146.dialogue_notifications_and_post_sharing_default.ts",
    "timestamp": "2023-10-06T19:31:46.000Z"
  },
  {
    "acceptsSchemaHash": "d42e531dd915561448e15e72551b1d71",
    "acceptedByMigration": "20231006T214457.update_dialogue_notification_defaults.ts",
    "timestamp": "2023-10-06T21:44:57.000Z"
  },
  {
    "acceptsSchemaHash": "881c509060130982ab7f20a92a5c9602",
    "acceptedByMigration": "20231009T101621.add_wasEverUndrafted_to_posts.ts",
    "timestamp": "2023-10-09T10:16:21.000Z"
  },
  {
    "acceptsSchemaHash": "c3e1e47f98b00ea1ff4f2dfe2e646604",
    "acceptedByMigration": "20231014T032053.add_mostRecentPublishedDialogueResponseDate.ts",
    "timestamp": "2023-10-14T03:20:53.000Z"
  },
  {
    "acceptsSchemaHash": "ccc15da1a7699b6fb4cbacde8bd63bef",
    "acceptedByMigration": "20231026T014747.dialogue_facilitation_offer.ts",
    "timestamp": "2023-10-26T01:47:47.000Z"
  },
  {
    "acceptsSchemaHash": "5e28a08c9be1ba704a99a94dab5c4fae",
    "acceptedByMigration": "20231027T154313.add_election_candidates_collection.ts",
    "timestamp": "2023-10-27T15:43:13.000Z"
  },
  {
    "acceptsSchemaHash": "ee9f40a8166012becef3bf0f5a9726b0",
    "acceptedByMigration": "20231028T012012.add_notificationAddedAsCoauthor.ts",
    "timestamp": "2023-10-28T01:20:12.000Z"
  },
  {
    "acceptsSchemaHash": "0cc5ac04b5c4340a894f1bef511f22a9",
    "acceptedByMigration": "20231101T215739.add_givingSeasonNotifyForVoting_and_election_candidate_links.ts",
    "timestamp": "2023-11-01T21:57:39.000Z"
  },
  {
    "acceptsSchemaHash": "e02a31666a33984e158e485e3a0c5f30",
    "acceptedByMigration": "20231103T202008.originalDialogueIdForShortform.ts",
    "timestamp": "2023-11-03T20:20:08.000Z"
  },
  {
    "acceptsSchemaHash": "f5e4a3d5459008e1e5f5e83555a849b1",
    "acceptedByMigration": "20231104T020734.add_DialogueCheck_table_and_check_fields.ts",
    "timestamp": "2023-11-04T02:07:34.000Z"
  },
  {
    "acceptsSchemaHash": "5ec9053a5ae6f6135087becd69fa485e",
    "acceptedByMigration": "20231107T174131.add_notify_votes.ts",
    "timestamp": "2023-11-07T17:41:31.000Z"
  },
  {
    "acceptsSchemaHash": "060a65a6bb00ba7b0a4da5397165f444",
    "acceptedByMigration": "20231107T231716.addElicitTables.ts",
    "timestamp": "2023-11-07T23:17:16.000Z"
  },
  {
    "acceptsSchemaHash": "0d5156717800f18b4407edd0caa14def",
    "acceptedByMigration": "20231108T032435.add_notificationDialogueMatch.ts",
    "timestamp": "2023-11-08T03:24:35.000Z"
  },
  {
    "acceptsSchemaHash": "ee6df59dfe7fc9440ca415ce5cb2d762",
    "acceptedByMigration": "20231108T110035.add_fundraiser_amounts.ts",
    "timestamp": "2023-11-08T11:00:35.000Z"
  },
  {
    "acceptsSchemaHash": "9993689a4229639120ef85f8531151ad",
    "acceptedByMigration": "20231108T122236.ElectionCandidates_tagId_not_null.ts",
    "timestamp": "2023-11-08T12:22:36.000Z"
  },
  {
<<<<<<< HEAD
    "acceptsSchemaHash": "f3edfafda2c7f4e5b320c267a3d1bf5a",
    "acceptedByMigration": "20231109T212710.add_DialogueMatchPreferences_table.ts",
    "timestamp": "2023-11-09T21:27:10.000Z"
=======
    "acceptsSchemaHash": "559874dae2627ec571ac2748d5cf6bc2",
    "acceptedByMigration": "20231116T010948.update_karma_default_value.ts",
    "timestamp": "2023-11-16T01:09:48.000Z"
>>>>>>> b937bc10
  }
]<|MERGE_RESOLUTION|>--- conflicted
+++ resolved
@@ -400,14 +400,13 @@
     "timestamp": "2023-11-08T12:22:36.000Z"
   },
   {
-<<<<<<< HEAD
-    "acceptsSchemaHash": "f3edfafda2c7f4e5b320c267a3d1bf5a",
-    "acceptedByMigration": "20231109T212710.add_DialogueMatchPreferences_table.ts",
-    "timestamp": "2023-11-09T21:27:10.000Z"
-=======
     "acceptsSchemaHash": "559874dae2627ec571ac2748d5cf6bc2",
     "acceptedByMigration": "20231116T010948.update_karma_default_value.ts",
     "timestamp": "2023-11-16T01:09:48.000Z"
->>>>>>> b937bc10
+  },
+  {
+    "acceptsSchemaHash": "9c5c042b46b51d1c32bfe30cad147c81",
+    "acceptedByMigration": "20231116T022304.add_DialogueMatchPreferences_table.ts",
+    "timestamp": "2023-11-16T02:23:04.000Z"
   }
 ]