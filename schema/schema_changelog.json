--- conflicted
+++ resolved
@@ -625,11 +625,6 @@
     "timestamp": "2024-04-19T01:39:27.000Z"
   },
   {
-<<<<<<< HEAD
-    "acceptsSchemaHash": "882f9e74e59c19383fb2dc6087a23ba1",
-    "acceptedByMigration": "20240423T213728.normalize_posts_moderationGuidelines.ts",
-    "timestamp": "2024-04-23T21:37:28.000Z"
-=======
     "acceptsSchemaHash": "1907632649f70f5e77f6e6de79357d74",
     "acceptedByMigration": "20240424T142239.add_imageFadeColor_to_Spotlights.ts",
     "timestamp": "2024-04-24T14:22:39.000Z"
@@ -638,6 +633,10 @@
     "acceptsSchemaHash": "c192cfffc5d07ae27caf1477da048644",
     "acceptedByMigration": "20240425T075639.add_people_directory.ts",
     "timestamp": "2024-04-25T07:56:39.000Z"
->>>>>>> a9dd19d1
+  },
+  {
+    "acceptsSchemaHash": "2d15ba155031a8c3e7ea1851c1bbce17",
+    "acceptedByMigration": "20240429T191302.normalize_posts_moderationGuidelines.ts",
+    "timestamp": "2024-04-29T19:13:02.000Z"
   }
 ]