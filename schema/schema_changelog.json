[
  {
    "acceptsSchemaHash": "daa7d5ff57b1a6eb6bcbe08581493ce5",
    "acceptedByMigration": "20221021T091915.schema_hash.ts",
    "timestamp": "2022-10-21T09:19:15.000Z"
  },
  {
    "acceptsSchemaHash": "346664785a7ca60371b76fd9d92a4f30",
    "acceptedByMigration": "20221207T030042.books_toc_title.ts",
    "timestamp": "2022-12-07T03:00:42.000Z"
  },
  {
    "acceptsSchemaHash": "9e733b575316b2cdd41d3a1d9032131a",
    "acceptedByMigration": "20221213T153954.array_of_foreign_key_defaults.ts",
    "timestamp": "2022-12-13T15:39:54.000Z"
  },
  {
    "acceptsSchemaHash": "9ff9e6371051f8d49cac5770b07dc0d8",
    "acceptedByMigration": "20221213T181144.fix_float_precision.ts",
    "timestamp": "2022-12-13T18:11:44.000Z"
  },
  {
    "acceptsSchemaHash": "afc7cd96d9085ca54d2a50765d02338f",
    "acceptedByMigration": "20221223T170255.update_subforum_notif_default.ts",
    "timestamp": "2022-12-23T17:02:55.000Z"
  },
  {
    "acceptsSchemaHash": "afc7cd96d9085ca54d2a50765d02338f",
    "acceptedByMigration": "20221224T171407.add_comment_title.ts",
    "timestamp": "2022-12-24T17:14:07.000Z"
  },
  {
    "acceptsSchemaHash": "746fe67809bf748504782256c202744c",
    "acceptedByMigration": "20221226T210853.add_initial_language_model_fields.ts",
    "timestamp": "2022-12-26T21:08:53.000Z"
  },
  {
    "acceptsSchemaHash": "f9a5c9f182dad6b94bd1361b603906fd",
    "acceptedByMigration": "20221229T220817.20221229T170831.add_UserMostValuablePosts_table.ts",
    "timestamp": "2022-12-29T22:08:17.000Z"
  },
  {
    "acceptsSchemaHash": "ea71916ffaa87ae0a21302ce831261e6",
    "acceptedByMigration": "20221230T181110.fix_editable_fields.ts",
    "timestamp": "2022-12-30T18:11:10.000Z"
  },
  {
    "acceptsSchemaHash": "82e629fdd1fb2659bd379e8503ec8b6d",
    "acceptedByMigration": "20230110T105025.init_sub_tag_ids.ts",
    "timestamp": "2023-01-10T10:50:25.000Z"
  },
  {
    "acceptsSchemaHash": "d92682d72d3bee6deb63b3b6419e027c",
    "acceptedByMigration": "20230118T104229.add_subforumIntroPostId.ts",
    "timestamp": "2023-01-18T10:42:29.000Z"
  },
  {
    "acceptsSchemaHash": "afb5555a6e3a18714877036b68c63786",
    "acceptedByMigration": "20230118T135840.createdAt_default_value.ts",
    "timestamp": "2023-01-18T13:58:40.000Z"
  },
  {
    "acceptsSchemaHash": "707023204349d37156630a9823919f65",
    "acceptedByMigration": "20230124T120350.add_subforumPreferredLayout.ts",
    "timestamp": "2023-01-24T12:03:50.000Z"
  },
  {
    "acceptsSchemaHash": "f167b9a94ae9eebe159267d6ca82d3a4",
    "acceptedByMigration": "20230124T210513.spotlight_new_fields.ts",
    "timestamp": "2023-01-24T21:05:13.000Z"
  },
  {
    "acceptsSchemaHash": "f74d70468a0d76011ef39059dc9584d5",
    "acceptedByMigration": "20230125T223259.user_mentions_newMentionNotifictions.ts",
    "timestamp": "2023-01-25T22:32:59.000Z"
  },
  {
    "acceptsSchemaHash": "619ed0268e244678740dac4731f64051",
    "acceptedByMigration": "20230128T010215.hide_frontpage_filter_settings_desktop.ts",
    "timestamp": "2023-01-28T01:02:15.000Z"
  },
  {
    "acceptsSchemaHash": "d50f15282182788bd0774a231773097a",
    "acceptedByMigration": "20230128T162824.add_usersContactedBeforeReview.ts",
    "timestamp": "2023-01-28T16:28:24.000Z"
  },
  {
    "acceptsSchemaHash": "2ad14f1cd0db6f2fdf93dfa328568fe5",
    "acceptedByMigration": "20230130T150041.create_cronHistory_collection.ts",
    "timestamp": "2023-01-30T15:00:41.000Z"
  },
  {
    "acceptsSchemaHash": "7ea7cade23d0b233b794be743cd6ebaf",
    "acceptedByMigration": "20230201T155839.add_importAsDraft_field.ts",
    "timestamp": "2023-02-01T15:58:39.000Z"
  },
  {
    "acceptsSchemaHash": "df6daf9edd46c15e6eb9a3862852ae85",
    "acceptedByMigration": "20230202T211013.add_nameInAnotherLanguage_localgroups_field.ts",
    "timestamp": "2023-02-02T21:10:13.000Z"
  },
  {
    "acceptsSchemaHash": "cbbfdf0c9f7aa799934b7ecc4a68697d",
    "acceptedByMigration": "20230206T192711.add_relevantTagIds_to_comments.ts",
    "timestamp": "2023-02-06T19:27:11.000Z"
  },
  {
    "acceptsSchemaHash": "ffaf4a437b864708e0990e38ece649f1",
    "acceptedByMigration": "20230208T135321.create_sessions_collection.ts",
    "timestamp": "2023-02-08T13:53:21.000Z"
  },
  {
    "acceptsSchemaHash": "a7887d09050fb7d8f7117f498534d322",
    "acceptedByMigration": "20230208T174449.add_shortName.ts",
    "timestamp": "2023-02-08T17:44:49.000Z"
  },
  {
    "acceptsSchemaHash": "dbc3a1a821f459ad60e85420d4c287c0",
    "acceptedByMigration": "20230209T212642.add_showCommunityInRecentDiscussion_user_field.ts",
    "timestamp": "2023-02-09T21:26:42.000Z"
  },
  {
    "acceptsSchemaHash": "0a82b29a9f761a79f5587f6469f51465",
    "acceptedByMigration": "20230216T223955.add_allPostsHideCommunity.ts",
    "timestamp": "2023-02-16T22:39:55.000Z"
  },
  {
    "acceptsSchemaHash": "c938b8b04e3c61dec2f0b640b6cb0b4d",
    "acceptedByMigration": "20230223T115602.DebouncerEvents_pendingEvents_string_array.ts",
    "timestamp": "2023-02-23T11:56:02.000Z"
  },
  {
    "acceptsSchemaHash": "dc774f8734d7cc069d913d351d4225b8",
    "acceptedByMigration": "20230306T182540.userIdsDefault.ts",
    "timestamp": "2023-03-06T18:25:40.000Z"
  },
  {
    "acceptsSchemaHash": "9cc5aad21f36f801d9ce6b9e9e3ce213",
    "acceptedByMigration": "20230314T152203.add_backfilled.ts",
    "timestamp": "2023-03-14T15:22:03.000Z"
  },
  {
    "acceptsSchemaHash": "222d42945763fb6dcaff3b497911d7b7",
    "acceptedByMigration": "20230331T002047.add_noComicSans_to_Users.ts",
    "timestamp": "2023-03-31T00:20:47.000Z"
  },
  {
    "acceptsSchemaHash": "33b4ea4a4234276f8784ddff0eb3a974",
    "acceptedByMigration": "20230331T212918.add_debate_fields.ts",
    "timestamp": "2023-03-31T21:29:18.000Z"
  },
  {
    "acceptsSchemaHash": "15f268cf3b83c45ac5fd4486bf050b18",
    "acceptedByMigration": "20230403T133656.add_UserActivities.ts",
    "timestamp": "2023-04-03T13:36:56.000Z"
  },
  {
    "acceptsSchemaHash": "cc99890ebfba1e45ded25456d68f852b",
    "acceptedByMigration": "20230404T170523.add_subtitle.ts",
    "timestamp": "2023-04-04T17:05:23.000Z"
  },
  {
    "acceptsSchemaHash": "380d30e2ea28cacb71bbc6d29e540a6e",
    "acceptedByMigration": "20230407T214751.add_rejection_fields.ts",
    "timestamp": "2023-04-07T21:47:51.000Z"
  },
  {
    "acceptsSchemaHash": "1728cb3d532414ce56d22566ab53c3be",
    "acceptedByMigration": "20230411T172612.add_hideCommunitySection_to_users.ts",
    "timestamp": "2023-04-11T17:26:12.000Z"
  },
  {
    "acceptsSchemaHash": "64c57945e3105d8daf5be8d51a1ee559",
    "acceptedByMigration": "20230412T185846.add_modGPTAnalysis.ts",
    "timestamp": "2023-04-12T18:58:46.000Z"
  },
  {
    "acceptsSchemaHash": "1058503cdf3522b15f94b3499566433a",
    "acceptedByMigration": "20230413T184626.add_rejected_reasons_fields.ts",
    "timestamp": "2023-04-13T18:46:26.000Z"
  },
  {
    "acceptsSchemaHash": "c4afbf05797c266012f5ba5ae0119c87",
    "acceptedByMigration": "20230424T200407.add_ignore_rate_limits.ts",
    "timestamp": "2023-04-24T20:04:07.000Z"
  },
  {
    "acceptsSchemaHash": "a85cc326da77f34b19140ca908956227",
    "acceptedByMigration": "20230502T083210.add_shortformFrontpage.ts",
    "timestamp": "2023-05-02T08:32:10.000Z"
  },
  {
    "acceptsSchemaHash": "5d840ee3f919bdbf70df33e470b65666",
    "acceptedByMigration": "20230502T160034.drop_noComicSans_from_Users.ts",
    "timestamp": "2023-05-02T16:00:34.000Z"
  },
  {
    "acceptsSchemaHash": "be2a53332cb5a42e9fafd13c2e7fde88",
    "acceptedByMigration": "20230503T130447.add_expandedFrontpageSections_column.ts",
    "timestamp": "2023-05-03T13:04:47.000Z"
  },
  {
    "acceptsSchemaHash": "f38ed1e13515715dfc7ea5a8d6ea01df",
    "acceptedByMigration": "20230510T142344.create_PostRecommendations_table.ts",
    "timestamp": "2023-05-10T14:23:44.000Z"
  },
  {
    "acceptsSchemaHash": "922ce375a3ed4de843e0f4f9cc50dd08",
    "acceptedByMigration": "20230514T104640.add_voteReceivedCounts.ts",
    "timestamp": "2023-05-14T10:46:40.000Z"
  },
  {
    "acceptsSchemaHash": "cc8bba3f53cc75cb4b3864c0426830a8",
    "acceptedByMigration": "20230519T210716.create_UserRateLimits_table.ts",
    "timestamp": "2023-05-19T21:07:16.000Z"
  },
  {
    "acceptsSchemaHash": "546cd13c6ee60ca019f7eb5df4502471",
    "acceptedByMigration": "20230522T233107.updateDefaultValue_ModerationTemplates_order.ts",
    "timestamp": "2023-05-22T23:31:07.000Z"
  },
  {
    "acceptsSchemaHash": "8ecc349268b355e0efe1de9fba8c38f9",
    "acceptedByMigration": "20230524T183435.add_hidePostsRecommendations_field.ts",
    "timestamp": "2023-05-24T18:34:35.000Z"
  },
  {
    "acceptsSchemaHash": "6e28f55ed0de0da2c75b4284178ba6e1",
    "acceptedByMigration": "20230608T204514.add_reactPaletteStyle.ts",
    "timestamp": "2023-06-08T20:45:14.000Z"
  },
  {
    "acceptsSchemaHash": "8a6bdab9352a0251d6db2fa801b6b593",
    "acceptedByMigration": "20230608T234328.create_PostEmbeddings_table.ts",
    "timestamp": "2023-06-08T23:43:28.000Z"
  },
  {
    "acceptsSchemaHash": "8f9b37b6b8213a24c21dba39e77f7bbb",
    "acceptedByMigration": "20230609T100000.add_PageCache.ts",
    "timestamp": "2023-06-09T10:00:00.000Z"
  },
  {
    "acceptsSchemaHash": "7abdde9662fea7114e47457ccdc6f4ad",
    "acceptedByMigration": "20230614T182837.add_digest_tables.ts",
    "timestamp": "2023-06-14T18:28:37.000Z"
  },
  {
    "acceptsSchemaHash": "88bc10e632764af3e6cff68763da9113",
    "acceptedByMigration": "20230616T170716.add_criticismTipsDismissed_to_Posts.ts",
    "timestamp": "2023-06-16T17:07:16.000Z"
  },
  {
    "acceptsSchemaHash": "d6b5c3a5a64a7eea065377c71e1b8acf",
    "acceptedByMigration": "20230620T120843.add_noindex.ts",
    "timestamp": "2023-06-20T12:08:43.000Z"
  },
  {
    "acceptsSchemaHash": "4b4e757dda0d5609834188196a6c1742",
    "acceptedByMigration": "20230707T152842.migrate_socialPreview.ts",
    "timestamp": "2023-07-07T15:28:42.000Z"
  },
  {
    "acceptsSchemaHash": "1f4a770fddeffde4615bb22682170332",
    "acceptedByMigration": "20230719T202158.top_level_comment_count.ts",
    "timestamp": "2023-07-19T20:21:58.000Z"
  },
  {
    "acceptsSchemaHash": "edd4ae60c5320ea4aa4d4e87bf92cafe",
    "acceptedByMigration": "20230724T113516.add_postCategory.ts",
    "timestamp": "2023-07-24T11:35:16.000Z"
  },
  {
    "acceptsSchemaHash": "e7d890dadc54453234507be13698b7b7",
    "acceptedByMigration": "20230727T122027.add_isPostType_field.ts",
    "timestamp": "2023-07-27T12:20:27.000Z"
  },
  {
    "acceptsSchemaHash": "d7266200db426f47cd1ba7abcc6a6db7",
    "acceptedByMigration": "20230807T230123.add_hideHomeRHS_to_Users.ts",
    "timestamp": "2023-08-07T23:01:23.000Z"
  },
  {
    "acceptsSchemaHash": "4aca6d1717b9bb1f98fa154bd99ea8a5",
    "acceptedByMigration": "20230816T203807.add_hideFrontpageBook2020Ad_field.ts",
    "timestamp": "2023-08-16T20:38:07.000Z"
  },
  {
    "acceptsSchemaHash": "87520014b627c9ee151523bd05e7bdae",
    "acceptedByMigration": "20230818T215451.post_embeddings_have_vector_type.ts",
    "timestamp": "2023-08-18T21:54:51.000Z"
  },
  {
    "acceptsSchemaHash": "4acff74195e36da33248763ab681bfd7",
    "acceptedByMigration": "20230824T155436.add_imageFade.ts",
    "timestamp": "2023-08-24T15:54:36.000Z"
  },
  {
    "acceptsSchemaHash": "7d3553d2dcd4a5e47968398dfee076f2",
    "acceptedByMigration": "20230829T170631.add_hideFromPopularComments_column.ts",
    "timestamp": "2023-08-29T17:06:31.000Z"
  },
  {
    "acceptsSchemaHash": "695076fb79e84a853f06b96943835ff2",
    "acceptedByMigration": "20230830T094148.add_noindex_SequencesCollections.ts",
    "timestamp": "2023-08-30T09:41:48.000Z"
  },
  {
    "acceptsSchemaHash": "1688c0a0ffbebf808f0ad26c4ba8d073",
    "acceptedByMigration": "20230914T094148.add_forceAllowType3Audio.ts",
    "timestamp": "2023-09-14T09:41:48.000Z"
  },
  {
    "acceptsSchemaHash": "c7d6d21198c4725672bcea289b5c32ff",
    "acceptedByMigration": "20230915T224433.create_typing_indicator_table.ts",
    "timestamp": "2023-09-15T22:44:33.000Z"
  },
  {
    "acceptsSchemaHash": "498e064c609716f4a0b3dd145dab50b2",
    "acceptedByMigration": "20230926T142421.add_headertitle_to_spotlights.ts",
    "timestamp": "2023-09-26T14:24:21.000Z"
  },
  {
    "acceptsSchemaHash": "2e10471e3641d01fe309198fb9ecff32",
    "acceptedByMigration": "20231003T195435.add_collabEditorDialogue.ts",
    "timestamp": "2023-10-03T19:54:35.000Z"
  },
  {
    "acceptsSchemaHash": "ab02d7ee110cc11f4df3b0f16a24905d",
    "acceptedByMigration": "20231006T193146.dialogue_notifications_and_post_sharing_default.ts",
    "timestamp": "2023-10-06T19:31:46.000Z"
  },
  {
    "acceptsSchemaHash": "d42e531dd915561448e15e72551b1d71",
    "acceptedByMigration": "20231006T214457.update_dialogue_notification_defaults.ts",
    "timestamp": "2023-10-06T21:44:57.000Z"
  },
  {
    "acceptsSchemaHash": "881c509060130982ab7f20a92a5c9602",
    "acceptedByMigration": "20231009T101621.add_wasEverUndrafted_to_posts.ts",
    "timestamp": "2023-10-09T10:16:21.000Z"
  },
  {
    "acceptsSchemaHash": "c3e1e47f98b00ea1ff4f2dfe2e646604",
    "acceptedByMigration": "20231014T032053.add_mostRecentPublishedDialogueResponseDate.ts",
    "timestamp": "2023-10-14T03:20:53.000Z"
  },
  {
    "acceptsSchemaHash": "ccc15da1a7699b6fb4cbacde8bd63bef",
    "acceptedByMigration": "20231026T014747.dialogue_facilitation_offer.ts",
    "timestamp": "2023-10-26T01:47:47.000Z"
  },
  {
    "acceptsSchemaHash": "5e28a08c9be1ba704a99a94dab5c4fae",
    "acceptedByMigration": "20231027T154313.add_election_candidates_collection.ts",
    "timestamp": "2023-10-27T15:43:13.000Z"
  },
  {
    "acceptsSchemaHash": "ee9f40a8166012becef3bf0f5a9726b0",
    "acceptedByMigration": "20231028T012012.add_notificationAddedAsCoauthor.ts",
    "timestamp": "2023-10-28T01:20:12.000Z"
  },
  {
    "acceptsSchemaHash": "0cc5ac04b5c4340a894f1bef511f22a9",
    "acceptedByMigration": "20231101T215739.add_givingSeasonNotifyForVoting_and_election_candidate_links.ts",
    "timestamp": "2023-11-01T21:57:39.000Z"
  },
  {
    "acceptsSchemaHash": "e02a31666a33984e158e485e3a0c5f30",
    "acceptedByMigration": "20231103T202008.originalDialogueIdForShortform.ts",
    "timestamp": "2023-11-03T20:20:08.000Z"
  },
  {
    "acceptsSchemaHash": "f5e4a3d5459008e1e5f5e83555a849b1",
    "acceptedByMigration": "20231104T020734.add_DialogueCheck_table_and_check_fields.ts",
    "timestamp": "2023-11-04T02:07:34.000Z"
  },
  {
    "acceptsSchemaHash": "5ec9053a5ae6f6135087becd69fa485e",
    "acceptedByMigration": "20231107T174131.add_notify_votes.ts",
    "timestamp": "2023-11-07T17:41:31.000Z"
  },
  {
    "acceptsSchemaHash": "060a65a6bb00ba7b0a4da5397165f444",
    "acceptedByMigration": "20231107T231716.addElicitTables.ts",
    "timestamp": "2023-11-07T23:17:16.000Z"
  },
  {
    "acceptsSchemaHash": "0d5156717800f18b4407edd0caa14def",
    "acceptedByMigration": "20231108T032435.add_notificationDialogueMatch.ts",
    "timestamp": "2023-11-08T03:24:35.000Z"
  },
  {
    "acceptsSchemaHash": "ee6df59dfe7fc9440ca415ce5cb2d762",
    "acceptedByMigration": "20231108T110035.add_fundraiser_amounts.ts",
    "timestamp": "2023-11-08T11:00:35.000Z"
  },
  {
    "acceptsSchemaHash": "9993689a4229639120ef85f8531151ad",
    "acceptedByMigration": "20231108T122236.ElectionCandidates_tagId_not_null.ts",
    "timestamp": "2023-11-08T12:22:36.000Z"
  },
  {
    "acceptsSchemaHash": "559874dae2627ec571ac2748d5cf6bc2",
    "acceptedByMigration": "20231116T010948.update_karma_default_value.ts",
    "timestamp": "2023-11-16T01:09:48.000Z"
  },
  {
    "acceptsSchemaHash": "4a83029d46e8b6afd17ced17bfeb6cf7",
    "acceptedByMigration": "20231116T195724.addDialogueMatchTable.ts",
    "timestamp": "2023-11-16T19:57:24.000Z"
  },
  {
    "acceptsSchemaHash": "cdea3c2caa55eb651988dcb30e827b07",
    "acceptedByMigration": "20231117T215406.addNotificationKarmaPowersGainedSetting.ts",
    "timestamp": "2023-11-17T21:54:06.000Z"
  },
  {
    "acceptsSchemaHash": "6d8270f44805a1ee0b363924964776e7",
    "acceptedByMigration": "20231121T121251.add_givingSeason2023DonatedFlair.ts",
    "timestamp": "2023-11-21T12:12:51.000Z"
  },
  {
    "acceptsSchemaHash": "2e28d7576d143428c88b6c5a8ece4690",
    "acceptedByMigration": "20231124T200925.move_on_connect_queries_into_migration.ts",
    "timestamp": "2023-11-24T20:09:25.000Z"
  },
  {
    "acceptsSchemaHash": "7db476f93913b50f646a44166768ced6",
    "acceptedByMigration": "20231128T152304.add_ElectionVotes.ts",
    "timestamp": "2023-11-28T15:23:04.000Z"
  },
  {
    "acceptsSchemaHash": "8b861e3bf25c8edf6522b62bea9bf389",
    "acceptedByMigration": "20231129T080701.add_givingSeason2023VotedFlair.ts",
    "timestamp": "2023-11-29T08:07:01.000Z"
  },
  {
    "acceptsSchemaHash": "5cb40349b3ff94014c31fb0418ffa6ea",
    "acceptedByMigration": "20231129T190047.add_four_fields_for_frontpage_dialogue_widget_customisation.ts",
    "timestamp": "2023-11-29T19:00:47.000Z"
  },
  {
    "acceptsSchemaHash": "6ee0467b3cdea6d954c14e9bee545c42",
    "acceptedByMigration": "20231129T200215.addNotificationNewDialogueChecks.ts",
    "timestamp": "2023-11-29T20:02:15.000Z"
  },
  {
    "acceptsSchemaHash": "ea10555b6fef67efb7ab0cbbdfdb8772",
    "acceptedByMigration": "20231130T012654.changeDefaultNewCheckNotificationFrequencyRealtime.ts",
    "timestamp": "2023-11-30T01:26:54.000Z"
  },
  {
    "acceptsSchemaHash": "edca7fde4fce09bf9031f2f3f9b18fda",
    "acceptedByMigration": "20231130T140404.add_submissionComments.ts",
    "timestamp": "2023-11-30T14:04:04.000Z"
  },
  {
    "acceptsSchemaHash": "2d5747e2acdbe83c754cbbda258623ed",
    "acceptedByMigration": "20231201T022744.add_field_for_hiding_specific_users_in_reciprocity.ts",
    "timestamp": "2023-12-01T02:27:44.000Z"
  },
  {
    "acceptsSchemaHash": "2ace126a36fc6b5cdb4e4a0264fec6f9",
    "acceptedByMigration": "20231204T235404.fill_in_AbTestKey_and_make_nonnullable.ts",
    "timestamp": "2023-12-04T23:54:04.000Z"
  },
  {
    "acceptsSchemaHash": "d8ecd5f29746164d6bf5b3e064f241ac",
    "acceptedByMigration": "20231205T204412.make_fields_not_nullable.ts",
    "timestamp": "2023-12-05T20:44:12.000Z"
  },
  {
    "acceptsSchemaHash": "a09712836b72d69f7456155ccc81ac83",
    "acceptedByMigration": "20231208T004014.addCalendlyLinkDialogueMatchPreferencesField.ts",
    "timestamp": "2023-12-08T00:40:14.000Z"
  },
  {
    "acceptsSchemaHash": "989958afb8a5cef47f6f8bd33d5a499f",
    "acceptedByMigration": "20231208T021726.add_soft_delete_to_forms.ts",
    "timestamp": "2023-12-08T02:17:26.000Z"
  },
  {
    "acceptsSchemaHash": "e30b5ca4f4989161f627585b747ee83e",
    "acceptedByMigration": "20231212T223511.add_table_for_ckeditorusersessions.ts",
    "timestamp": "2023-12-12T22:35:11.000Z"
  },
  {
    "acceptsSchemaHash": "592612513ed7bd3260014fe27c8ae328",
    "acceptedByMigration": "20231215T014943.add_endedby_field_for_ckeditorusersessions.ts",
    "timestamp": "2023-12-15T01:49:43.000Z"
  },
  {
    "acceptsSchemaHash": "4f18d5a0849cc239555c6263c3e20df4",
    "acceptedByMigration": "20231219T213759.add_hideactivedialogueusers_field.ts",
    "timestamp": "2023-12-19T21:37:59.000Z"
  },
  {
    "acceptsSchemaHash": "4a1a03e638557cba881d59cb63b0ed02",
    "acceptedByMigration": "20231220T212520.add_yourTurnNotifications_post_migration_conflict.ts",
    "timestamp": "2023-12-20T21:25:20.000Z"
  },
  {
    "acceptsSchemaHash": "2c8fcbdc99caee38d7f728acc6428352",
    "acceptedByMigration": "20231228T160733.add_wrapped2023Viewed_to_users.ts",
    "timestamp": "2023-12-28T16:07:33.000Z"
  },
  {
    "acceptsSchemaHash": "2431de6961ce37514d54a17a5ca14adc",
    "acceptedByMigration": "20240111T003312.update_notificationNewDialogueChecks_default.ts",
    "timestamp": "2024-01-11T00:33:12.000Z"
  },
  {
    "acceptsSchemaHash": "ab5cd3028069be1418fb1e7229510a52",
    "acceptedByMigration": "20240114T014118.addHideSunshineSidebar.ts",
    "timestamp": "2024-01-14T01:41:18.000Z"
  },
  {
    "acceptsSchemaHash": "7b3fdcd195cd62025722543603fa51e0",
    "acceptedByMigration": "20240116T194702.remove_giving_season_2023_user_fields.ts",
    "timestamp": "2024-01-16T19:47:02.000Z"
  },
  {
    "acceptsSchemaHash": "7dbf024fc86645c003e6ca3f42cf3af5",
    "acceptedByMigration": "20240118T104751.add_PostView_PostViewTimes.ts",
    "timestamp": "2024-01-18T10:47:51.000Z"
  },
  {
<<<<<<< HEAD
    "acceptsSchemaHash": "6ca26a8acc2d3e6d12a2dc0da191d9f9",
    "acceptedByMigration": "20240122T212531.add_manifoldReviewMarketId_posts.ts",
    "timestamp": "2024-01-22T21:25:31.000Z"
  },
  {
    "acceptsSchemaHash": "e6818754f387c455a5b3db87f495859e",
    "acceptedByMigration": "20240125T192445.add_annualReviewMarketCommentId_posts.ts",
    "timestamp": "2024-01-25T19:24:45.000Z"
=======
    "acceptsSchemaHash": "8d498c2c299a4fdf9ab47fcb9f045078",
    "acceptedByMigration": "20240126T225542.unlog_PageCache.ts",
    "timestamp": "2024-01-26T22:55:42.000Z"
>>>>>>> df5094c7
  }
]<|MERGE_RESOLUTION|>--- conflicted
+++ resolved
@@ -525,19 +525,13 @@
     "timestamp": "2024-01-18T10:47:51.000Z"
   },
   {
-<<<<<<< HEAD
-    "acceptsSchemaHash": "6ca26a8acc2d3e6d12a2dc0da191d9f9",
-    "acceptedByMigration": "20240122T212531.add_manifoldReviewMarketId_posts.ts",
-    "timestamp": "2024-01-22T21:25:31.000Z"
-  },
-  {
-    "acceptsSchemaHash": "e6818754f387c455a5b3db87f495859e",
-    "acceptedByMigration": "20240125T192445.add_annualReviewMarketCommentId_posts.ts",
-    "timestamp": "2024-01-25T19:24:45.000Z"
-=======
     "acceptsSchemaHash": "8d498c2c299a4fdf9ab47fcb9f045078",
     "acceptedByMigration": "20240126T225542.unlog_PageCache.ts",
     "timestamp": "2024-01-26T22:55:42.000Z"
->>>>>>> df5094c7
+  },
+  {
+    "acceptsSchemaHash": "bf5c33d1f46ea5444810c9f48d5a39f0",
+    "acceptedByMigration": "20240126T233218.add_manifoldMarketFieldsPosts.ts",
+    "timestamp": "2024-01-26T23:32:18.000Z"
   }
 ]