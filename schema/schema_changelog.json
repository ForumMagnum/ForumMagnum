--- conflicted
+++ resolved
@@ -30,14 +30,13 @@
     "timestamp": "2022-12-24T17:14:07.000Z"
   },
   {
-<<<<<<< HEAD
+    "acceptsSchemaHash": "746fe67809bf748504782256c202744c",
+    "acceptedByMigration": "20221226T210853.auto.ts",
+    "timestamp": "2022-12-26T21:08:53.000Z"
+  },
+  {
     "acceptsSchemaHash": "f4f463411c2e217e442be3f540ae0f74",
     "acceptedByMigration": "20221229T220817.20221229T170831.add_UserMostValuablePosts_table.ts",
     "timestamp": "2022-12-29T22:08:17.000Z"
-=======
-    "acceptsSchemaHash": "746fe67809bf748504782256c202744c",
-    "acceptedByMigration": "20221226T210853.auto.ts",
-    "timestamp": "2022-12-26T21:08:53.000Z"
->>>>>>> 8648a495
   }
 ]