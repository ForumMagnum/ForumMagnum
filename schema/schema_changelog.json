--- conflicted
+++ resolved
@@ -525,7 +525,6 @@
     "timestamp": "2024-01-18T10:47:51.000Z"
   },
   {
-<<<<<<< HEAD
     "acceptsSchemaHash": "8d498c2c299a4fdf9ab47fcb9f045078",
     "acceptedByMigration": "20240126T225542.unlog_PageCache.ts",
     "timestamp": "2024-01-26T22:55:42.000Z"
@@ -539,10 +538,10 @@
     "acceptsSchemaHash": "44cc1cc66be79573b597f5f1168df8ec",
     "acceptedByMigration": "20240131T230552.add_ManifoldProbabilitiesCaches_table_and_annual_review_fields_to_Posts.ts",
     "timestamp": "2024-01-31T23:05:52.000Z"
-=======
-    "acceptsSchemaHash": "47f6e437817bb150ea52cfece8c1579d",
-    "acceptedByMigration": "20240123T023442.add_ReviewWinners.ts",
-    "timestamp": "2024-01-23T02:34:42.000Z"
->>>>>>> 893616cc
+  },
+  {
+    "acceptsSchemaHash": "f3add36e62e14d409e005ef7ed969bb2",
+    "acceptedByMigration": "20240201T210658.add_ReviewWinners.ts",
+    "timestamp": "2024-02-01T21:06:58.000Z"
   }
 ]