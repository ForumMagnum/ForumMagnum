--- conflicted
+++ resolved
@@ -110,11 +110,11 @@
     "timestamp": "2023-02-06T19:27:11.000Z"
   },
   {
-<<<<<<< HEAD
     "acceptsSchemaHash": "391eb72da4ed19587803f9f11866a75d",
     "acceptedByMigration": "20230207T204540.auto.ts",
     "timestamp": "2023-02-07T20:45:40.000Z"
-=======
+  },
+  {
     "acceptsSchemaHash": "ffaf4a437b864708e0990e38ece649f1",
     "acceptedByMigration": "20230208T135321.create_sessions_collection.ts",
     "timestamp": "2023-02-08T13:53:21.000Z"
@@ -123,6 +123,10 @@
     "acceptsSchemaHash": "a7887d09050fb7d8f7117f498534d322",
     "acceptedByMigration": "20230208T174449.add_shortName.ts",
     "timestamp": "2023-02-08T17:44:49.000Z"
->>>>>>> 9742619e
+  },
+  {
+    "acceptsSchemaHash": "dbc3a1a821f459ad60e85420d4c287c0",
+    "acceptedByMigration": "20230209T220741.auto.ts",
+    "timestamp": "2023-02-09T22:07:41.000Z"
   }
 ]