--- conflicted
+++ resolved
@@ -210,14 +210,8 @@
     "timestamp": "2023-05-14T10:46:40.000Z"
   },
   {
-<<<<<<< HEAD
-    "acceptsSchemaHash": "cc8bba3f53cc75cb4b3864c0426830a8",
-    "acceptedByMigration": "20230519T210716.create_UserRateLimits_table.ts",
-    "timestamp": "2023-05-19T21:07:16.000Z"
-=======
     "acceptsSchemaHash": "63f9eaa9871d535c5e55aaf42d037925",
     "acceptedByMigration": "20230522T220340.updateDefaultValue_ModerationTemplates_order.ts",
     "timestamp": "2023-05-22T22:03:40.000Z"
->>>>>>> 501a3029
   }
 ]