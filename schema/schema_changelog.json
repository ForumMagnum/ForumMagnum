[
  {
    "acceptsSchemaHash": "daa7d5ff57b1a6eb6bcbe08581493ce5",
    "acceptedByMigration": "20221021T091915.schema_hash.ts",
    "timestamp": "2022-10-21T09:19:15.000Z"
  },
  {
    "acceptsSchemaHash": "346664785a7ca60371b76fd9d92a4f30",
    "acceptedByMigration": "20221207T030042.books_toc_title.ts",
    "timestamp": "2022-12-07T03:00:42.000Z"
  },
  {
    "acceptsSchemaHash": "9e733b575316b2cdd41d3a1d9032131a",
    "acceptedByMigration": "20221213T153954.array_of_foreign_key_defaults.ts",
    "timestamp": "2022-12-13T15:39:54.000Z"
  },
  {
    "acceptsSchemaHash": "9ff9e6371051f8d49cac5770b07dc0d8",
    "acceptedByMigration": "20221213T181144.fix_float_precision.ts",
    "timestamp": "2022-12-13T18:11:44.000Z"
  },
  {
    "acceptsSchemaHash": "afc7cd96d9085ca54d2a50765d02338f",
    "acceptedByMigration": "20221223T170255.update_subforum_notif_default.ts",
    "timestamp": "2022-12-23T17:02:55.000Z"
  },
  {
    "acceptsSchemaHash": "afc7cd96d9085ca54d2a50765d02338f",
    "acceptedByMigration": "20221224T171407.add_comment_title.ts",
    "timestamp": "2022-12-24T17:14:07.000Z"
  },
  {
    "acceptsSchemaHash": "746fe67809bf748504782256c202744c",
    "acceptedByMigration": "20221226T210853.add_initial_language_model_fields.ts",
    "timestamp": "2022-12-26T21:08:53.000Z"
  },
  {
    "acceptsSchemaHash": "f9a5c9f182dad6b94bd1361b603906fd",
    "acceptedByMigration": "20221229T220817.20221229T170831.add_UserMostValuablePosts_table.ts",
    "timestamp": "2022-12-29T22:08:17.000Z"
  },
  {
    "acceptsSchemaHash": "ea71916ffaa87ae0a21302ce831261e6",
    "acceptedByMigration": "20221230T181110.fix_editable_fields.ts",
    "timestamp": "2022-12-30T18:11:10.000Z"
  },
  {
    "acceptsSchemaHash": "82e629fdd1fb2659bd379e8503ec8b6d",
    "acceptedByMigration": "20230110T105025.init_sub_tag_ids.ts",
    "timestamp": "2023-01-10T10:50:25.000Z"
  },
  {
    "acceptsSchemaHash": "d92682d72d3bee6deb63b3b6419e027c",
    "acceptedByMigration": "20230118T104229.add_subforumIntroPostId.ts",
    "timestamp": "2023-01-18T10:42:29.000Z"
  },
  {
    "acceptsSchemaHash": "afb5555a6e3a18714877036b68c63786",
    "acceptedByMigration": "20230118T135840.createdAt_default_value.ts",
    "timestamp": "2023-01-18T13:58:40.000Z"
  },
  {
    "acceptsSchemaHash": "707023204349d37156630a9823919f65",
    "acceptedByMigration": "20230124T120350.add_subforumPreferredLayout.ts",
    "timestamp": "2023-01-24T12:03:50.000Z"
  },
  {
    "acceptsSchemaHash": "f167b9a94ae9eebe159267d6ca82d3a4",
    "acceptedByMigration": "20230124T210513.spotlight_new_fields.ts",
    "timestamp": "2023-01-24T21:05:13.000Z"
  },
  {
    "acceptsSchemaHash": "f74d70468a0d76011ef39059dc9584d5",
    "acceptedByMigration": "20230125T223259.user_mentions_newMentionNotifictions.ts",
    "timestamp": "2023-01-25T22:32:59.000Z"
  },
  {
    "acceptsSchemaHash": "619ed0268e244678740dac4731f64051",
    "acceptedByMigration": "20230128T010215.hide_frontpage_filter_settings_desktop.ts",
    "timestamp": "2023-01-28T01:02:15.000Z"
  },
  {
    "acceptsSchemaHash": "d50f15282182788bd0774a231773097a",
    "acceptedByMigration": "20230128T162824.add_usersContactedBeforeReview.ts",
    "timestamp": "2023-01-28T16:28:24.000Z"
  },
  {
    "acceptsSchemaHash": "2ad14f1cd0db6f2fdf93dfa328568fe5",
    "acceptedByMigration": "20230130T150041.create_cronHistory_collection.ts",
    "timestamp": "2023-01-30T15:00:41.000Z"
  },
  {
    "acceptsSchemaHash": "7ea7cade23d0b233b794be743cd6ebaf",
    "acceptedByMigration": "20230201T155839.add_importAsDraft_field.ts",
    "timestamp": "2023-02-01T15:58:39.000Z"
  },
  {
    "acceptsSchemaHash": "df6daf9edd46c15e6eb9a3862852ae85",
    "acceptedByMigration": "20230202T211013.add_nameInAnotherLanguage_localgroups_field.ts",
    "timestamp": "2023-02-02T21:10:13.000Z"
  },
  {
    "acceptsSchemaHash": "cbbfdf0c9f7aa799934b7ecc4a68697d",
    "acceptedByMigration": "20230206T192711.add_relevantTagIds_to_comments.ts",
    "timestamp": "2023-02-06T19:27:11.000Z"
  },
  {
    "acceptsSchemaHash": "ffaf4a437b864708e0990e38ece649f1",
    "acceptedByMigration": "20230208T135321.create_sessions_collection.ts",
    "timestamp": "2023-02-08T13:53:21.000Z"
  },
  {
    "acceptsSchemaHash": "a7887d09050fb7d8f7117f498534d322",
    "acceptedByMigration": "20230208T174449.add_shortName.ts",
    "timestamp": "2023-02-08T17:44:49.000Z"
  },
  {
    "acceptsSchemaHash": "dbc3a1a821f459ad60e85420d4c287c0",
    "acceptedByMigration": "20230209T212642.add_showCommunityInRecentDiscussion_user_field.ts",
    "timestamp": "2023-02-09T21:26:42.000Z"
  },
  {
    "acceptsSchemaHash": "0a82b29a9f761a79f5587f6469f51465",
    "acceptedByMigration": "20230216T223955.add_allPostsHideCommunity.ts",
    "timestamp": "2023-02-16T22:39:55.000Z"
  },
  {
    "acceptsSchemaHash": "c938b8b04e3c61dec2f0b640b6cb0b4d",
    "acceptedByMigration": "20230223T115602.DebouncerEvents_pendingEvents_string_array.ts",
    "timestamp": "2023-02-23T11:56:02.000Z"
  },
  {
    "acceptsSchemaHash": "dc774f8734d7cc069d913d351d4225b8",
    "acceptedByMigration": "20230306T182540.userIdsDefault.ts",
    "timestamp": "2023-03-06T18:25:40.000Z"
  },
  {
    "acceptsSchemaHash": "9cc5aad21f36f801d9ce6b9e9e3ce213",
    "acceptedByMigration": "20230314T152203.add_backfilled.ts",
    "timestamp": "2023-03-14T15:22:03.000Z"
  },
  {
    "acceptsSchemaHash": "222d42945763fb6dcaff3b497911d7b7",
    "acceptedByMigration": "20230331T002047.add_noComicSans_to_Users.ts",
    "timestamp": "2023-03-31T00:20:47.000Z"
  },
  {
    "acceptsSchemaHash": "33b4ea4a4234276f8784ddff0eb3a974",
    "acceptedByMigration": "20230331T212918.add_debate_fields.ts",
    "timestamp": "2023-03-31T21:29:18.000Z"
  },
  {
    "acceptsSchemaHash": "15f268cf3b83c45ac5fd4486bf050b18",
    "acceptedByMigration": "20230403T133656.add_UserActivities.ts",
    "timestamp": "2023-04-03T13:36:56.000Z"
  },
  {
    "acceptsSchemaHash": "cc99890ebfba1e45ded25456d68f852b",
    "acceptedByMigration": "20230404T170523.add_subtitle.ts",
    "timestamp": "2023-04-04T17:05:23.000Z"
  },
  {
    "acceptsSchemaHash": "380d30e2ea28cacb71bbc6d29e540a6e",
    "acceptedByMigration": "20230407T214751.add_rejection_fields.ts",
    "timestamp": "2023-04-07T21:47:51.000Z"
  },
  {
    "acceptsSchemaHash": "1728cb3d532414ce56d22566ab53c3be",
    "acceptedByMigration": "20230411T172612.add_hideCommunitySection_to_users.ts",
    "timestamp": "2023-04-11T17:26:12.000Z"
  },
  {
    "acceptsSchemaHash": "64c57945e3105d8daf5be8d51a1ee559",
    "acceptedByMigration": "20230412T185846.add_modGPTAnalysis.ts",
    "timestamp": "2023-04-12T18:58:46.000Z"
  },
  {
    "acceptsSchemaHash": "1058503cdf3522b15f94b3499566433a",
    "acceptedByMigration": "20230413T184626.add_rejected_reasons_fields.ts",
    "timestamp": "2023-04-13T18:46:26.000Z"
  },
  {
    "acceptsSchemaHash": "c4afbf05797c266012f5ba5ae0119c87",
    "acceptedByMigration": "20230424T200407.add_ignore_rate_limits.ts",
    "timestamp": "2023-04-24T20:04:07.000Z"
  },
  {
<<<<<<< HEAD
    "acceptsSchemaHash": "fab4bafaa2e26f8dbb139df5fc33dd5a",
    "acceptedByMigration": "20230428T193123.drop_noComicSans_from_Users.ts",
    "timestamp": "2023-04-28T19:31:23.000Z"
=======
    "acceptsSchemaHash": "a85cc326da77f34b19140ca908956227",
    "acceptedByMigration": "20230502T083210.add_shortformFrontpage.ts",
    "timestamp": "2023-05-02T08:32:10.000Z"
>>>>>>> d29d0257
  }
]<|MERGE_RESOLUTION|>--- conflicted
+++ resolved
@@ -185,14 +185,13 @@
     "timestamp": "2023-04-24T20:04:07.000Z"
   },
   {
-<<<<<<< HEAD
-    "acceptsSchemaHash": "fab4bafaa2e26f8dbb139df5fc33dd5a",
-    "acceptedByMigration": "20230428T193123.drop_noComicSans_from_Users.ts",
-    "timestamp": "2023-04-28T19:31:23.000Z"
-=======
     "acceptsSchemaHash": "a85cc326da77f34b19140ca908956227",
     "acceptedByMigration": "20230502T083210.add_shortformFrontpage.ts",
     "timestamp": "2023-05-02T08:32:10.000Z"
->>>>>>> d29d0257
+  },
+  {
+    "acceptsSchemaHash": "5d840ee3f919bdbf70df33e470b65666",
+    "acceptedByMigration": "20230502T160034.drop_noComicSans_from_Users.ts",
+    "timestamp": "2023-05-02T16:00:34.000Z"
   }
 ]