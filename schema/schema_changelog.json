--- conflicted
+++ resolved
@@ -140,7 +140,11 @@
     "timestamp": "2023-03-14T15:22:03.000Z"
   },
   {
-<<<<<<< HEAD
+    "acceptsSchemaHash": "f2971e1eafbc7d6a6939247b6aa9e0ba",
+    "acceptedByMigration": "20230324T203835.add_topLevelCommentCount_to_Posts.ts",
+    "timestamp": "2023-03-24T20:38:35.000Z"
+  },
+  {
     "acceptsSchemaHash": "222d42945763fb6dcaff3b497911d7b7",
     "acceptedByMigration": "20230331T002047.add_noComicSans_to_Users.ts",
     "timestamp": "2023-03-31T00:20:47.000Z"
@@ -159,10 +163,5 @@
     "acceptsSchemaHash": "cc99890ebfba1e45ded25456d68f852b",
     "acceptedByMigration": "20230404T170523.add_subtitle.ts",
     "timestamp": "2023-04-04T17:05:23.000Z"
-=======
-    "acceptsSchemaHash": "f2971e1eafbc7d6a6939247b6aa9e0ba",
-    "acceptedByMigration": "20230324T203835.add_topLevelCommentCount_to_Posts.ts",
-    "timestamp": "2023-03-24T20:38:35.000Z"
->>>>>>> 2910b98a
   }
 ]