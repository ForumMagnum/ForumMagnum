[
  {
    "acceptsSchemaHash": "daa7d5ff57b1a6eb6bcbe08581493ce5",
    "acceptedByMigration": "20221021T091915.schema_hash.ts",
    "timestamp": "2022-10-21T09:19:15.000Z"
  },
  {
    "acceptsSchemaHash": "346664785a7ca60371b76fd9d92a4f30",
    "acceptedByMigration": "20221207T030042.books_toc_title.ts",
    "timestamp": "2022-12-07T03:00:42.000Z"
  },
  {
    "acceptsSchemaHash": "9e733b575316b2cdd41d3a1d9032131a",
    "acceptedByMigration": "20221213T153954.array_of_foreign_key_defaults.ts",
    "timestamp": "2022-12-13T15:39:54.000Z"
  },
  {
    "acceptsSchemaHash": "9ff9e6371051f8d49cac5770b07dc0d8",
    "acceptedByMigration": "20221213T181144.fix_float_precision.ts",
    "timestamp": "2022-12-13T18:11:44.000Z"
  },
  {
    "acceptsSchemaHash": "afc7cd96d9085ca54d2a50765d02338f",
    "acceptedByMigration": "20221223T170255.update_subforum_notif_default.ts",
    "timestamp": "2022-12-23T17:02:55.000Z"
  },
  {
    "acceptsSchemaHash": "afc7cd96d9085ca54d2a50765d02338f",
    "acceptedByMigration": "20221224T171407.add_comment_title.ts",
    "timestamp": "2022-12-24T17:14:07.000Z"
  },
  {
    "acceptsSchemaHash": "746fe67809bf748504782256c202744c",
    "acceptedByMigration": "20221226T210853.add_initial_language_model_fields.ts",
    "timestamp": "2022-12-26T21:08:53.000Z"
  },
  {
    "acceptsSchemaHash": "f9a5c9f182dad6b94bd1361b603906fd",
    "acceptedByMigration": "20221229T220817.20221229T170831.add_UserMostValuablePosts_table.ts",
    "timestamp": "2022-12-29T22:08:17.000Z"
  },
  {
    "acceptsSchemaHash": "ea71916ffaa87ae0a21302ce831261e6",
    "acceptedByMigration": "20221230T181110.fix_editable_fields.ts",
    "timestamp": "2022-12-30T18:11:10.000Z"
  },
  {
    "acceptsSchemaHash": "82e629fdd1fb2659bd379e8503ec8b6d",
    "acceptedByMigration": "20230110T105025.init_sub_tag_ids.ts",
    "timestamp": "2023-01-10T10:50:25.000Z"
  },
  {
    "acceptsSchemaHash": "d92682d72d3bee6deb63b3b6419e027c",
    "acceptedByMigration": "20230118T104229.add_subforumIntroPostId.ts",
    "timestamp": "2023-01-18T10:42:29.000Z"
  },
  {
    "acceptsSchemaHash": "afb5555a6e3a18714877036b68c63786",
    "acceptedByMigration": "20230118T135840.createdAt_default_value.ts",
    "timestamp": "2023-01-18T13:58:40.000Z"
  },
  {
    "acceptsSchemaHash": "707023204349d37156630a9823919f65",
    "acceptedByMigration": "20230124T120350.add_subforumPreferredLayout.ts",
    "timestamp": "2023-01-24T12:03:50.000Z"
  },
  {
    "acceptsSchemaHash": "f167b9a94ae9eebe159267d6ca82d3a4",
    "acceptedByMigration": "20230124T210513.spotlight_new_fields.ts",
    "timestamp": "2023-01-24T21:05:13.000Z"
  },
  {
    "acceptsSchemaHash": "f74d70468a0d76011ef39059dc9584d5",
    "acceptedByMigration": "20230125T223259.user_mentions_newMentionNotifictions.ts",
    "timestamp": "2023-01-25T22:32:59.000Z"
  },
  {
    "acceptsSchemaHash": "619ed0268e244678740dac4731f64051",
    "acceptedByMigration": "20230128T010215.hide_frontpage_filter_settings_desktop.ts",
    "timestamp": "2023-01-28T01:02:15.000Z"
  },
  {
    "acceptsSchemaHash": "d50f15282182788bd0774a231773097a",
    "acceptedByMigration": "20230128T162824.add_usersContactedBeforeReview.ts",
    "timestamp": "2023-01-28T16:28:24.000Z"
  },
  {
    "acceptsSchemaHash": "2ad14f1cd0db6f2fdf93dfa328568fe5",
    "acceptedByMigration": "20230130T150041.create_cronHistory_collection.ts",
    "timestamp": "2023-01-30T15:00:41.000Z"
  },
  {
    "acceptsSchemaHash": "7ea7cade23d0b233b794be743cd6ebaf",
    "acceptedByMigration": "20230201T155839.add_importAsDraft_field.ts",
    "timestamp": "2023-02-01T15:58:39.000Z"
  },
  {
    "acceptsSchemaHash": "df6daf9edd46c15e6eb9a3862852ae85",
    "acceptedByMigration": "20230202T211013.add_nameInAnotherLanguage_localgroups_field.ts",
    "timestamp": "2023-02-02T21:10:13.000Z"
  },
  {
    "acceptsSchemaHash": "cbbfdf0c9f7aa799934b7ecc4a68697d",
    "acceptedByMigration": "20230206T192711.add_relevantTagIds_to_comments.ts",
    "timestamp": "2023-02-06T19:27:11.000Z"
  },
  {
    "acceptsSchemaHash": "ffaf4a437b864708e0990e38ece649f1",
    "acceptedByMigration": "20230208T135321.create_sessions_collection.ts",
    "timestamp": "2023-02-08T13:53:21.000Z"
  },
  {
    "acceptsSchemaHash": "a7887d09050fb7d8f7117f498534d322",
    "acceptedByMigration": "20230208T174449.add_shortName.ts",
    "timestamp": "2023-02-08T17:44:49.000Z"
  },
  {
    "acceptsSchemaHash": "dbc3a1a821f459ad60e85420d4c287c0",
    "acceptedByMigration": "20230209T212642.add_showCommunityInRecentDiscussion_user_field.ts",
    "timestamp": "2023-02-09T21:26:42.000Z"
  },
  {
    "acceptsSchemaHash": "0a82b29a9f761a79f5587f6469f51465",
    "acceptedByMigration": "20230216T223955.add_allPostsHideCommunity.ts",
    "timestamp": "2023-02-16T22:39:55.000Z"
  },
  {
    "acceptsSchemaHash": "c938b8b04e3c61dec2f0b640b6cb0b4d",
    "acceptedByMigration": "20230223T115602.DebouncerEvents_pendingEvents_string_array.ts",
    "timestamp": "2023-02-23T11:56:02.000Z"
  },
  {
    "acceptsSchemaHash": "dc774f8734d7cc069d913d351d4225b8",
    "acceptedByMigration": "20230306T182540.userIdsDefault.ts",
    "timestamp": "2023-03-06T18:25:40.000Z"
  },
  {
    "acceptsSchemaHash": "9cc5aad21f36f801d9ce6b9e9e3ce213",
    "acceptedByMigration": "20230314T152203.add_backfilled.ts",
    "timestamp": "2023-03-14T15:22:03.000Z"
  },
  {
    "acceptsSchemaHash": "222d42945763fb6dcaff3b497911d7b7",
    "acceptedByMigration": "20230331T002047.add_noComicSans_to_Users.ts",
    "timestamp": "2023-03-31T00:20:47.000Z"
  },
  {
    "acceptsSchemaHash": "33b4ea4a4234276f8784ddff0eb3a974",
    "acceptedByMigration": "20230331T212918.add_debate_fields.ts",
    "timestamp": "2023-03-31T21:29:18.000Z"
  },
  {
    "acceptsSchemaHash": "15f268cf3b83c45ac5fd4486bf050b18",
    "acceptedByMigration": "20230403T133656.add_UserActivities.ts",
    "timestamp": "2023-04-03T13:36:56.000Z"
  },
  {
    "acceptsSchemaHash": "cc99890ebfba1e45ded25456d68f852b",
    "acceptedByMigration": "20230404T170523.add_subtitle.ts",
    "timestamp": "2023-04-04T17:05:23.000Z"
  },
  {
    "acceptsSchemaHash": "380d30e2ea28cacb71bbc6d29e540a6e",
    "acceptedByMigration": "20230407T214751.add_rejection_fields.ts",
    "timestamp": "2023-04-07T21:47:51.000Z"
  },
  {
    "acceptsSchemaHash": "1728cb3d532414ce56d22566ab53c3be",
    "acceptedByMigration": "20230411T172612.add_hideCommunitySection_to_users.ts",
    "timestamp": "2023-04-11T17:26:12.000Z"
  },
  {
    "acceptsSchemaHash": "64c57945e3105d8daf5be8d51a1ee559",
    "acceptedByMigration": "20230412T185846.add_modGPTAnalysis.ts",
    "timestamp": "2023-04-12T18:58:46.000Z"
  },
  {
    "acceptsSchemaHash": "1058503cdf3522b15f94b3499566433a",
    "acceptedByMigration": "20230413T184626.add_rejected_reasons_fields.ts",
    "timestamp": "2023-04-13T18:46:26.000Z"
  },
  {
    "acceptsSchemaHash": "c4afbf05797c266012f5ba5ae0119c87",
    "acceptedByMigration": "20230424T200407.add_ignore_rate_limits.ts",
    "timestamp": "2023-04-24T20:04:07.000Z"
  },
  {
    "acceptsSchemaHash": "a85cc326da77f34b19140ca908956227",
    "acceptedByMigration": "20230502T083210.add_shortformFrontpage.ts",
    "timestamp": "2023-05-02T08:32:10.000Z"
  },
  {
    "acceptsSchemaHash": "5d840ee3f919bdbf70df33e470b65666",
    "acceptedByMigration": "20230502T160034.drop_noComicSans_from_Users.ts",
    "timestamp": "2023-05-02T16:00:34.000Z"
  },
  {
    "acceptsSchemaHash": "be2a53332cb5a42e9fafd13c2e7fde88",
    "acceptedByMigration": "20230503T130447.add_expandedFrontpageSections_column.ts",
    "timestamp": "2023-05-03T13:04:47.000Z"
  },
  {
    "acceptsSchemaHash": "f38ed1e13515715dfc7ea5a8d6ea01df",
    "acceptedByMigration": "20230510T142344.create_PostRecommendations_table.ts",
    "timestamp": "2023-05-10T14:23:44.000Z"
  },
  {
    "acceptsSchemaHash": "922ce375a3ed4de843e0f4f9cc50dd08",
    "acceptedByMigration": "20230514T104640.add_voteReceivedCounts.ts",
    "timestamp": "2023-05-14T10:46:40.000Z"
  },
  {
    "acceptsSchemaHash": "cc8bba3f53cc75cb4b3864c0426830a8",
    "acceptedByMigration": "20230519T210716.create_UserRateLimits_table.ts",
    "timestamp": "2023-05-19T21:07:16.000Z"
  },
  {
    "acceptsSchemaHash": "546cd13c6ee60ca019f7eb5df4502471",
    "acceptedByMigration": "20230522T233107.updateDefaultValue_ModerationTemplates_order.ts",
    "timestamp": "2023-05-22T23:31:07.000Z"
  },
  {
    "acceptsSchemaHash": "8ecc349268b355e0efe1de9fba8c38f9",
    "acceptedByMigration": "20230524T183435.add_hidePostsRecommendations_field.ts",
    "timestamp": "2023-05-24T18:34:35.000Z"
  },
  {
    "acceptsSchemaHash": "6e28f55ed0de0da2c75b4284178ba6e1",
    "acceptedByMigration": "20230608T204514.add_reactPaletteStyle.ts",
    "timestamp": "2023-06-08T20:45:14.000Z"
  },
  {
    "acceptsSchemaHash": "8a6bdab9352a0251d6db2fa801b6b593",
    "acceptedByMigration": "20230608T234328.create_PostEmbeddings_table.ts",
    "timestamp": "2023-06-08T23:43:28.000Z"
  },
  {
    "acceptsSchemaHash": "8f9b37b6b8213a24c21dba39e77f7bbb",
    "acceptedByMigration": "20230609T100000.add_PageCache.ts",
    "timestamp": "2023-06-09T10:00:00.000Z"
  },
  {
    "acceptsSchemaHash": "7abdde9662fea7114e47457ccdc6f4ad",
    "acceptedByMigration": "20230614T182837.add_digest_tables.ts",
    "timestamp": "2023-06-14T18:28:37.000Z"
  },
  {
    "acceptsSchemaHash": "88bc10e632764af3e6cff68763da9113",
    "acceptedByMigration": "20230616T170716.add_criticismTipsDismissed_to_Posts.ts",
    "timestamp": "2023-06-16T17:07:16.000Z"
  },
  {
    "acceptsSchemaHash": "d6b5c3a5a64a7eea065377c71e1b8acf",
    "acceptedByMigration": "20230620T120843.add_noindex.ts",
    "timestamp": "2023-06-20T12:08:43.000Z"
  },
  {
    "acceptsSchemaHash": "4b4e757dda0d5609834188196a6c1742",
    "acceptedByMigration": "20230707T152842.migrate_socialPreview.ts",
    "timestamp": "2023-07-07T15:28:42.000Z"
  },
  {
    "acceptsSchemaHash": "1f4a770fddeffde4615bb22682170332",
    "acceptedByMigration": "20230719T202158.top_level_comment_count.ts",
    "timestamp": "2023-07-19T20:21:58.000Z"
  },
  {
    "acceptsSchemaHash": "edd4ae60c5320ea4aa4d4e87bf92cafe",
    "acceptedByMigration": "20230724T113516.add_postCategory.ts",
    "timestamp": "2023-07-24T11:35:16.000Z"
  },
  {
    "acceptsSchemaHash": "e7d890dadc54453234507be13698b7b7",
    "acceptedByMigration": "20230727T122027.add_isPostType_field.ts",
    "timestamp": "2023-07-27T12:20:27.000Z"
  },
  {
    "acceptsSchemaHash": "d7266200db426f47cd1ba7abcc6a6db7",
    "acceptedByMigration": "20230807T230123.add_hideHomeRHS_to_Users.ts",
    "timestamp": "2023-08-07T23:01:23.000Z"
  },
  {
    "acceptsSchemaHash": "4aca6d1717b9bb1f98fa154bd99ea8a5",
    "acceptedByMigration": "20230816T203807.add_hideFrontpageBook2020Ad_field.ts",
    "timestamp": "2023-08-16T20:38:07.000Z"
  },
  {
    "acceptsSchemaHash": "87520014b627c9ee151523bd05e7bdae",
    "acceptedByMigration": "20230818T215451.post_embeddings_have_vector_type.ts",
    "timestamp": "2023-08-18T21:54:51.000Z"
  },
  {
    "acceptsSchemaHash": "4acff74195e36da33248763ab681bfd7",
    "acceptedByMigration": "20230824T155436.add_imageFade.ts",
    "timestamp": "2023-08-24T15:54:36.000Z"
  },
  {
    "acceptsSchemaHash": "7d3553d2dcd4a5e47968398dfee076f2",
    "acceptedByMigration": "20230829T170631.add_hideFromPopularComments_column.ts",
    "timestamp": "2023-08-29T17:06:31.000Z"
  },
  {
    "acceptsSchemaHash": "695076fb79e84a853f06b96943835ff2",
    "acceptedByMigration": "20230830T094148.add_noindex_SequencesCollections.ts",
    "timestamp": "2023-08-30T09:41:48.000Z"
  },
  {
    "acceptsSchemaHash": "1688c0a0ffbebf808f0ad26c4ba8d073",
    "acceptedByMigration": "20230914T094148.add_forceAllowType3Audio.ts",
    "timestamp": "2023-09-14T09:41:48.000Z"
  },
  {
    "acceptsSchemaHash": "c7d6d21198c4725672bcea289b5c32ff",
    "acceptedByMigration": "20230915T224433.create_typing_indicator_table.ts",
    "timestamp": "2023-09-15T22:44:33.000Z"
  },
  {
    "acceptsSchemaHash": "498e064c609716f4a0b3dd145dab50b2",
    "acceptedByMigration": "20230926T142421.add_headertitle_to_spotlights.ts",
    "timestamp": "2023-09-26T14:24:21.000Z"
  },
  {
    "acceptsSchemaHash": "2e10471e3641d01fe309198fb9ecff32",
    "acceptedByMigration": "20231003T195435.add_collabEditorDialogue.ts",
    "timestamp": "2023-10-03T19:54:35.000Z"
  },
  {
    "acceptsSchemaHash": "ab02d7ee110cc11f4df3b0f16a24905d",
    "acceptedByMigration": "20231006T193146.dialogue_notifications_and_post_sharing_default.ts",
    "timestamp": "2023-10-06T19:31:46.000Z"
  },
  {
    "acceptsSchemaHash": "d42e531dd915561448e15e72551b1d71",
    "acceptedByMigration": "20231006T214457.update_dialogue_notification_defaults.ts",
    "timestamp": "2023-10-06T21:44:57.000Z"
  },
  {
    "acceptsSchemaHash": "881c509060130982ab7f20a92a5c9602",
    "acceptedByMigration": "20231009T101621.add_wasEverUndrafted_to_posts.ts",
    "timestamp": "2023-10-09T10:16:21.000Z"
  },
  {
    "acceptsSchemaHash": "c3e1e47f98b00ea1ff4f2dfe2e646604",
    "acceptedByMigration": "20231014T032053.add_mostRecentPublishedDialogueResponseDate.ts",
    "timestamp": "2023-10-14T03:20:53.000Z"
  },
  {
    "acceptsSchemaHash": "ccc15da1a7699b6fb4cbacde8bd63bef",
    "acceptedByMigration": "20231026T014747.dialogue_facilitation_offer.ts",
    "timestamp": "2023-10-26T01:47:47.000Z"
  },
  {
    "acceptsSchemaHash": "5e28a08c9be1ba704a99a94dab5c4fae",
    "acceptedByMigration": "20231027T154313.add_election_candidates_collection.ts",
    "timestamp": "2023-10-27T15:43:13.000Z"
  },
  {
    "acceptsSchemaHash": "ee9f40a8166012becef3bf0f5a9726b0",
    "acceptedByMigration": "20231028T012012.add_notificationAddedAsCoauthor.ts",
    "timestamp": "2023-10-28T01:20:12.000Z"
  },
  {
    "acceptsSchemaHash": "0cc5ac04b5c4340a894f1bef511f22a9",
    "acceptedByMigration": "20231101T215739.add_givingSeasonNotifyForVoting_and_election_candidate_links.ts",
    "timestamp": "2023-11-01T21:57:39.000Z"
  },
  {
    "acceptsSchemaHash": "e02a31666a33984e158e485e3a0c5f30",
    "acceptedByMigration": "20231103T202008.originalDialogueIdForShortform.ts",
    "timestamp": "2023-11-03T20:20:08.000Z"
  },
  {
    "acceptsSchemaHash": "f5e4a3d5459008e1e5f5e83555a849b1",
    "acceptedByMigration": "20231104T020734.add_DialogueCheck_table_and_check_fields.ts",
    "timestamp": "2023-11-04T02:07:34.000Z"
  },
  {
    "acceptsSchemaHash": "5ec9053a5ae6f6135087becd69fa485e",
    "acceptedByMigration": "20231107T174131.add_notify_votes.ts",
    "timestamp": "2023-11-07T17:41:31.000Z"
  },
  {
    "acceptsSchemaHash": "060a65a6bb00ba7b0a4da5397165f444",
    "acceptedByMigration": "20231107T231716.addElicitTables.ts",
    "timestamp": "2023-11-07T23:17:16.000Z"
  },
  {
    "acceptsSchemaHash": "0d5156717800f18b4407edd0caa14def",
    "acceptedByMigration": "20231108T032435.add_notificationDialogueMatch.ts",
    "timestamp": "2023-11-08T03:24:35.000Z"
  },
  {
    "acceptsSchemaHash": "ee6df59dfe7fc9440ca415ce5cb2d762",
    "acceptedByMigration": "20231108T110035.add_fundraiser_amounts.ts",
    "timestamp": "2023-11-08T11:00:35.000Z"
  },
  {
    "acceptsSchemaHash": "9993689a4229639120ef85f8531151ad",
    "acceptedByMigration": "20231108T122236.ElectionCandidates_tagId_not_null.ts",
    "timestamp": "2023-11-08T12:22:36.000Z"
  },
  {
    "acceptsSchemaHash": "559874dae2627ec571ac2748d5cf6bc2",
    "acceptedByMigration": "20231116T010948.update_karma_default_value.ts",
    "timestamp": "2023-11-16T01:09:48.000Z"
  },
  {
    "acceptsSchemaHash": "4a83029d46e8b6afd17ced17bfeb6cf7",
    "acceptedByMigration": "20231116T195724.addDialogueMatchTable.ts",
    "timestamp": "2023-11-16T19:57:24.000Z"
  },
  {
    "acceptsSchemaHash": "cdea3c2caa55eb651988dcb30e827b07",
    "acceptedByMigration": "20231117T215406.addNotificationKarmaPowersGainedSetting.ts",
    "timestamp": "2023-11-17T21:54:06.000Z"
  },
  {
    "acceptsSchemaHash": "6d8270f44805a1ee0b363924964776e7",
    "acceptedByMigration": "20231121T121251.add_givingSeason2023DonatedFlair.ts",
    "timestamp": "2023-11-21T12:12:51.000Z"
  },
  {
    "acceptsSchemaHash": "2e28d7576d143428c88b6c5a8ece4690",
    "acceptedByMigration": "20231124T200925.move_on_connect_queries_into_migration.ts",
    "timestamp": "2023-11-24T20:09:25.000Z"
  },
  {
    "acceptsSchemaHash": "7db476f93913b50f646a44166768ced6",
    "acceptedByMigration": "20231128T152304.add_ElectionVotes.ts",
    "timestamp": "2023-11-28T15:23:04.000Z"
  },
  {
    "acceptsSchemaHash": "8b861e3bf25c8edf6522b62bea9bf389",
    "acceptedByMigration": "20231129T080701.add_givingSeason2023VotedFlair.ts",
    "timestamp": "2023-11-29T08:07:01.000Z"
  },
  {
    "acceptsSchemaHash": "5cb40349b3ff94014c31fb0418ffa6ea",
    "acceptedByMigration": "20231129T190047.add_four_fields_for_frontpage_dialogue_widget_customisation.ts",
    "timestamp": "2023-11-29T19:00:47.000Z"
  },
  {
    "acceptsSchemaHash": "6ee0467b3cdea6d954c14e9bee545c42",
    "acceptedByMigration": "20231129T200215.addNotificationNewDialogueChecks.ts",
    "timestamp": "2023-11-29T20:02:15.000Z"
  },
  {
    "acceptsSchemaHash": "ea10555b6fef67efb7ab0cbbdfdb8772",
    "acceptedByMigration": "20231130T012654.changeDefaultNewCheckNotificationFrequencyRealtime.ts",
    "timestamp": "2023-11-30T01:26:54.000Z"
  },
  {
    "acceptsSchemaHash": "edca7fde4fce09bf9031f2f3f9b18fda",
    "acceptedByMigration": "20231130T140404.add_submissionComments.ts",
    "timestamp": "2023-11-30T14:04:04.000Z"
  },
  {
    "acceptsSchemaHash": "2d5747e2acdbe83c754cbbda258623ed",
    "acceptedByMigration": "20231201T022744.add_field_for_hiding_specific_users_in_reciprocity.ts",
    "timestamp": "2023-12-01T02:27:44.000Z"
  },
  {
    "acceptsSchemaHash": "2ace126a36fc6b5cdb4e4a0264fec6f9",
    "acceptedByMigration": "20231204T235404.fill_in_AbTestKey_and_make_nonnullable.ts",
    "timestamp": "2023-12-04T23:54:04.000Z"
  },
  {
    "acceptsSchemaHash": "d8ecd5f29746164d6bf5b3e064f241ac",
    "acceptedByMigration": "20231205T204412.make_fields_not_nullable.ts",
    "timestamp": "2023-12-05T20:44:12.000Z"
  },
  {
    "acceptsSchemaHash": "a09712836b72d69f7456155ccc81ac83",
    "acceptedByMigration": "20231208T004014.addCalendlyLinkDialogueMatchPreferencesField.ts",
    "timestamp": "2023-12-08T00:40:14.000Z"
  },
  {
    "acceptsSchemaHash": "989958afb8a5cef47f6f8bd33d5a499f",
    "acceptedByMigration": "20231208T021726.add_soft_delete_to_forms.ts",
    "timestamp": "2023-12-08T02:17:26.000Z"
  },
  {
    "acceptsSchemaHash": "e30b5ca4f4989161f627585b747ee83e",
    "acceptedByMigration": "20231212T223511.add_table_for_ckeditorusersessions.ts",
    "timestamp": "2023-12-12T22:35:11.000Z"
  },
  {
    "acceptsSchemaHash": "592612513ed7bd3260014fe27c8ae328",
    "acceptedByMigration": "20231215T014943.add_endedby_field_for_ckeditorusersessions.ts",
    "timestamp": "2023-12-15T01:49:43.000Z"
  },
  {
    "acceptsSchemaHash": "4f18d5a0849cc239555c6263c3e20df4",
    "acceptedByMigration": "20231219T213759.add_hideactivedialogueusers_field.ts",
    "timestamp": "2023-12-19T21:37:59.000Z"
  },
  {
    "acceptsSchemaHash": "4a1a03e638557cba881d59cb63b0ed02",
    "acceptedByMigration": "20231220T212520.add_yourTurnNotifications_post_migration_conflict.ts",
    "timestamp": "2023-12-20T21:25:20.000Z"
  },
  {
    "acceptsSchemaHash": "2c8fcbdc99caee38d7f728acc6428352",
    "acceptedByMigration": "20231228T160733.add_wrapped2023Viewed_to_users.ts",
    "timestamp": "2023-12-28T16:07:33.000Z"
  },
  {
    "acceptsSchemaHash": "2431de6961ce37514d54a17a5ca14adc",
    "acceptedByMigration": "20240111T003312.update_notificationNewDialogueChecks_default.ts",
    "timestamp": "2024-01-11T00:33:12.000Z"
  },
  {
    "acceptsSchemaHash": "ab5cd3028069be1418fb1e7229510a52",
    "acceptedByMigration": "20240114T014118.addHideSunshineSidebar.ts",
    "timestamp": "2024-01-14T01:41:18.000Z"
  },
  {
    "acceptsSchemaHash": "7b3fdcd195cd62025722543603fa51e0",
    "acceptedByMigration": "20240116T194702.remove_giving_season_2023_user_fields.ts",
    "timestamp": "2024-01-16T19:47:02.000Z"
  },
  {
    "acceptsSchemaHash": "7dbf024fc86645c003e6ca3f42cf3af5",
    "acceptedByMigration": "20240118T104751.add_PostView_PostViewTimes.ts",
    "timestamp": "2024-01-18T10:47:51.000Z"
  },
  {
    "acceptsSchemaHash": "8d498c2c299a4fdf9ab47fcb9f045078",
    "acceptedByMigration": "20240126T225542.unlog_PageCache.ts",
    "timestamp": "2024-01-26T22:55:42.000Z"
  },
  {
    "acceptsSchemaHash": "bd3603a518355f1cbb6346c93702811d",
    "acceptedByMigration": "20240129T102321.add_fm_vote_added_emoji_function.ts",
    "timestamp": "2024-01-29T10:23:21.000Z"
  },
  {
    "acceptsSchemaHash": "44cc1cc66be79573b597f5f1168df8ec",
    "acceptedByMigration": "20240131T230552.add_ManifoldProbabilitiesCaches_table_and_annual_review_fields_to_Posts.ts",
    "timestamp": "2024-01-31T23:05:52.000Z"
  },
  {
    "acceptsSchemaHash": "f3add36e62e14d409e005ef7ed969bb2",
    "acceptedByMigration": "20240201T210658.add_ReviewWinners.ts",
    "timestamp": "2024-02-01T21:06:58.000Z"
  },
  {
    "acceptsSchemaHash": "1aeedd5dfed78362382d387f2f2bce84",
    "acceptedByMigration": "20240206T041651.add_UserJobAds_collection.ts",
    "timestamp": "2024-02-06T04:16:51.000Z"
  },
  {
    "acceptsSchemaHash": "92b57599e36ee19757a1e763216509c5",
    "acceptedByMigration": "20240213T222700.add_notificationSubscribedUserComment_to_Users.ts",
    "timestamp": "2024-02-13T22:27:00.000Z"
  },
  {
    "acceptsSchemaHash": "c88a556fe6f1bc2d5ce4f08149eb3388",
    "acceptedByMigration": "20240222T212933.add_UserEAGDetails_collection.ts",
    "timestamp": "2024-02-22T21:29:33.000Z"
  },
  {
    "acceptsSchemaHash": "ea9de36d7fd118012a686d5148193cde",
    "acceptedByMigration": "20240228T000423.addReviewWinnerTables.ts",
    "timestamp": "2024-02-28T00:04:23.000Z"
  },
  {
    "acceptsSchemaHash": "10225605411f6e346ca4185fd18de582",
    "acceptedByMigration": "20240229T140317.add_GoogleServiceAccountSessions.ts",
    "timestamp": "2024-02-29T14:03:17.000Z"
  },
  {
    "acceptsSchemaHash": "9ebb51a67d889b5907585d2a7073434d",
    "acceptedByMigration": "20240308T231309.add_reminderSetAt_to_UserJobAds.ts",
    "timestamp": "2024-03-08T23:13:09.000Z"
  },
  {
    "acceptsSchemaHash": "ec6d12fa05425118431d110f2e216b80",
    "acceptedByMigration": "20240312T123630.create_ForumEvents_table.ts",
    "timestamp": "2024-03-12T12:36:30.000Z"
  },
  {
    "acceptsSchemaHash": "01bf8045d376a34b6a5c7d0d8bfddcaa",
    "acceptedByMigration": "20240312T185736.add_inactiveSurveyEmailSentAt_to_Users.ts",
    "timestamp": "2024-03-12T18:57:36.000Z"
  },
  {
    "acceptsSchemaHash": "5fb909476a7c6ef9567f7efb1abd005f",
    "acceptedByMigration": "20240316T002500.add_CurationEmails_table.ts",
    "timestamp": "2024-03-16T00:25:00.000Z"
  },
  {
    "acceptsSchemaHash": "15e67a7cabc41723b3215bcb7dc9488e",
    "acceptedByMigration": "20240329T221118.add_notificationSubscribedSequencePost_to_Users.ts",
    "timestamp": "2024-03-29T22:11:18.000Z"
  },
  {
    "acceptsSchemaHash": "86723d78e7eb5d43201e0be72ee6f5f0",
    "acceptedByMigration": "20240404T011423.add_ArbitalCaches.ts",
    "timestamp": "2024-04-04T01:14:23.000Z"
  },
  {
    "acceptsSchemaHash": "ca5281426ba6c737b2621d88156ea1c6",
    "acceptedByMigration": "20240404T190359.create_SideCommentCaches_table.ts",
    "timestamp": "2024-04-04T19:03:59.000Z"
  },
  {
    "acceptsSchemaHash": "972b9de45fa85223bdb3e607bd8d9936",
    "acceptedByMigration": "20240409T163258.noop_reorder_sequence_fields.ts",
    "timestamp": "2024-04-09T16:32:58.000Z"
  },
  {
    "acceptsSchemaHash": "b2d46df0cf4693fc419953f2fbe9a0cc",
    "acceptedByMigration": "20240410T225250.add_lastUpdated_to_Sequences.ts",
    "timestamp": "2024-04-10T22:52:50.000Z"
  },
  {
    "acceptsSchemaHash": "8365aace030196807258e6ab633a5466",
    "acceptedByMigration": "20240416T151709.drop_Users_wrapped2023Viewed_experiencedIn_interestedIn.ts",
    "timestamp": "2024-04-16T15:17:09.000Z"
  },
  {
    "acceptsSchemaHash": "082b143a17fca4e8ba5edd982a645837",
    "acceptedByMigration": "20240419T013927.add_frontpageSelectedTab_to_Users.ts",
    "timestamp": "2024-04-19T01:39:27.000Z"
  },
  {
    "acceptsSchemaHash": "1907632649f70f5e77f6e6de79357d74",
    "acceptedByMigration": "20240424T142239.add_imageFadeColor_to_Spotlights.ts",
    "timestamp": "2024-04-24T14:22:39.000Z"
  },
  {
    "acceptsSchemaHash": "c192cfffc5d07ae27caf1477da048644",
    "acceptedByMigration": "20240425T075639.add_people_directory.ts",
    "timestamp": "2024-04-25T07:56:39.000Z"
  },
  {
    "acceptsSchemaHash": "ce481181abda13b83244a8ccd8ed5782",
    "acceptedByMigration": "20240429T155712.add_fm_get_user_by_login_token_function.ts",
    "timestamp": "2024-04-29T15:57:12.000Z"
  },
  {
    "acceptsSchemaHash": "5f15590a8aa900ee210026b863dde23e",
    "acceptedByMigration": "20240502T164437.include_indexes_and_views_in_schema.ts",
    "timestamp": "2024-05-02T16:44:37.000Z"
  },
  {
    "acceptsSchemaHash": "224c974d441de3727845f2dec5ba8aac",
    "acceptedByMigration": "20240508T220821.add_RecommendationsCaches_table.ts",
    "timestamp": "2024-05-08T22:08:21.000Z"
  },
  {
    "acceptsSchemaHash": "08f3f1875cc1bc68a6fdd52845584509",
    "acceptedByMigration": "20240509T160927.dag_schema_dependencies.ts",
    "timestamp": "2024-05-09T16:09:27.000Z"
  },
  {
    "acceptsSchemaHash": "80ff63223032d7a466bbfbfa292b48b4",
    "acceptedByMigration": "20240513T115214.normalize_posts_moderationGuidelines.ts",
    "timestamp": "2024-05-13T11:52:14.000Z"
  },
  {
    "acceptsSchemaHash": "aa1eac5798b9679483aaff7b85ba1e8e",
    "acceptedByMigration": "20240513T135549.set_not_null_clientId.ts",
    "timestamp": "2024-05-13T13:55:49.000Z"
  },
  {
    "acceptsSchemaHash": "4a1206bafcc5c4d63fca651ad906d213",
    "acceptedByMigration": "20240517T093146.add_swrCachingEnabled.ts",
    "timestamp": "2024-05-17T09:31:46.000Z"
  },
  {
    "acceptsSchemaHash": "6fc595baf02ccdf4ffdf8777a5981d32",
    "acceptedByMigration": "20240526T111308.set_not_null_clientId_2.ts",
    "timestamp": "2024-05-26T11:13:08.000Z"
  },
  {
    "acceptsSchemaHash": "6916cc5096e4eeee5bc92639da67e9fa",
    "acceptedByMigration": "20240611T182502.add_Posts_userId_postedAt_idx.ts",
    "timestamp": "2024-06-11T18:25:02.000Z"
  },
  {
    "acceptsSchemaHash": "c1dd7ed968b6af5a78625296b5e5fec0",
    "acceptedByMigration": "20240612T173525.add_onsite_digest_background_fields.ts",
    "timestamp": "2024-06-12T17:35:25.000Z"
  },
  {
    "acceptsSchemaHash": "b1f9f6080e26c6425541b770717f7c98",
    "acceptedByMigration": "20240617T090120.add_vibes_check_tables.ts",
    "timestamp": "2024-06-17T09:01:20.000Z"
  },
  {
    "acceptsSchemaHash": "af39464b13d09507b438054d15aba060",
    "acceptedByMigration": "20240627T173906.add_poll_fields_to_ForumEvents.ts",
    "timestamp": "2024-06-27T17:39:06.000Z"
  },
  {
    "acceptsSchemaHash": "94df20dba53ef11f79930cbb2c17442c",
    "acceptedByMigration": "20240702T104451.add_Images_identifier_fields.ts",
    "timestamp": "2024-07-02T10:44:51.000Z"
  },
  {
    "acceptsSchemaHash": "a43d70aa333497e5911f91e0e60c2115",
    "acceptedByMigration": "20240702T120844.create_Tweets.ts",
    "timestamp": "2024-07-02T12:08:44.000Z"
  },
  {
    "acceptsSchemaHash": "a2faca5a61a921ed5828a0be4fb26461",
    "acceptedByMigration": "20240704T135716.add_permanentDeletionRequestedAt.ts",
    "timestamp": "2024-07-04T13:57:16.000Z"
  },
  {
    "acceptsSchemaHash": "d2ff8b556fc6f740b2bb57ddf5347f64",
    "acceptedByMigration": "20240729T183041.normalize_post_contents.ts",
    "timestamp": "2024-07-29T18:30:41.000Z"
  },
  {
    "acceptsSchemaHash": "5525ab08d75613c64270cbb15da2ae94",
    "acceptedByMigration": "20240819T092536.add_userSurveyEmailSentAt_to_Users.ts",
    "timestamp": "2024-08-19T09:25:36.000Z"
  },
  {
    "acceptsSchemaHash": "dc66ac034a766a7dd21afb2e072073a3",
    "acceptedByMigration": "20240820T183233.sidenotesFlag.ts",
    "timestamp": "2024-08-20T18:32:33.000Z"
  },
  {
    "acceptsSchemaHash": "eb768d8bdc708f08c58c7db559625f10",
    "acceptedByMigration": "20240823T102724.add_autoFrontpage.ts",
    "timestamp": "2024-08-23T10:27:24.000Z"
  },
  {
    "acceptsSchemaHash": "e4f656b97627c2f035fdee90d49cb5dc",
    "acceptedByMigration": "20240827T185218.create_LlmConversationsAndMessages_tables.ts",
    "timestamp": "2024-08-27T18:52:18.000Z"
  },
  {
    "acceptsSchemaHash": "3da0f2961c017b248168aeaa90955305",
    "acceptedByMigration": "20240828T230839.update_userId_type_on_LlmConversations.ts",
    "timestamp": "2024-08-28T23:08:39.000Z"
  },
  {
    "acceptsSchemaHash": "793addca611706caf3f63f08a909d4ab",
    "acceptedByMigration": "20240829T030437.add_deletedDraft_and_splash_url_to_spotlights.ts",
    "timestamp": "2024-08-29T03:04:37.000Z"
  },
  {
    "acceptsSchemaHash": "17afacac40e75c7380478219e9b4f751",
    "acceptedByMigration": "20240830T022436.add_subtitleUrl.ts",
    "timestamp": "2024-08-30T02:24:36.000Z"
  },
  {
    "acceptsSchemaHash": "f857f474b5a374350cc1797a5d9240fa",
    "acceptedByMigration": "20240904T205502.create_curation_notices_table.ts",
    "timestamp": "2024-09-04T20:55:02.000Z"
  },
  {
    "acceptsSchemaHash": "4478fe67319e5ebbe8327768fc26f5f4",
    "acceptedByMigration": "20240906T192038.lwevents_ip_index.ts",
    "timestamp": "2024-09-06T19:20:38.000Z"
  },
  {
    "acceptsSchemaHash": "8c84a413224b6139788e7a51da3bc113",
    "acceptedByMigration": "20240910T144757.revisions_word_count_not_null.ts",
    "timestamp": "2024-09-10T14:47:57.000Z"
  },
  {
    "acceptsSchemaHash": "daef9f83fd77670b6fe1ee98ffff75f1",
    "acceptedByMigration": "20240913T193135.add_url_to_manifoldProbabilitiesCache.ts",
    "timestamp": "2024-09-13T19:31:35.000Z"
  },
  {
    "acceptsSchemaHash": "1184dfb713785c6ceabde629903f40dc",
    "acceptedByMigration": "20240913T200359.remove_review_comment_id_from_posts.ts",
    "timestamp": "2024-09-13T20:03:59.000Z"
  },
  {
    "acceptsSchemaHash": "e766c875e6c9911dcdd77f9a20a3c9c8",
    "acceptedByMigration": "20240918T045729.add_criticismTipsDismissed_to_Users.ts",
    "timestamp": "2024-09-18T04:57:29.000Z"
  },
  {
    "acceptsSchemaHash": "16016945b35edcc8c5df47e292005a22",
    "acceptedByMigration": "20240921T202611.ensure_Manifold_url_column_is_nullable.ts",
    "timestamp": "2024-09-21T20:26:11.000Z"
  },
  {
    "acceptsSchemaHash": "4176699fcd50a096b6fd2437aec71b01",
    "acceptedByMigration": "20240925T020054.create_petrovDayAction.ts",
    "timestamp": "2024-09-25T02:00:54.000Z"
  },
  {
<<<<<<< HEAD
    "acceptsSchemaHash": "d11b00f184d38bc2861f3b41fb43acfa",
    "acceptedByMigration": "20241002T232010.add_jargon_terms_table.ts",
    "timestamp": "2024-10-02T23:20:10.000Z"
  },
  {
    "acceptsSchemaHash": "d9b155bfb158cc8e10c958d4da548d5b",
    "acceptedByMigration": "20241004T231211.jargonTerms_add_deleted.ts",
    "timestamp": "2024-10-04T23:12:11.000Z"
=======
    "acceptsSchemaHash": "4176699fcd50a096b6fd2437aec71b01",
    "acceptedByMigration": "20240930T215249.drop_criticismTipsDismissed_from_Posts.ts",
    "timestamp": "2024-09-30T21:52:49.000Z"
  },
  {
    "acceptsSchemaHash": "845ab447f6646ba141b9aee88cc3a619",
    "acceptedByMigration": "20241003T152617.add_postId_to_ForumEvents.ts",
    "timestamp": "2024-10-03T15:26:17.000Z"
  },
  {
    "acceptsSchemaHash": "2632feebddfb9dab3164c82e2f77bdb8",
    "acceptedByMigration": "20241008T232715.dropBrokenExtendedVoteTypeIndex.ts",
    "timestamp": "2024-10-08T23:27:15.000Z"
>>>>>>> 5f39f447
  }
]<|MERGE_RESOLUTION|>--- conflicted
+++ resolved
@@ -790,7 +790,6 @@
     "timestamp": "2024-09-25T02:00:54.000Z"
   },
   {
-<<<<<<< HEAD
     "acceptsSchemaHash": "d11b00f184d38bc2861f3b41fb43acfa",
     "acceptedByMigration": "20241002T232010.add_jargon_terms_table.ts",
     "timestamp": "2024-10-02T23:20:10.000Z"
@@ -799,7 +798,8 @@
     "acceptsSchemaHash": "d9b155bfb158cc8e10c958d4da548d5b",
     "acceptedByMigration": "20241004T231211.jargonTerms_add_deleted.ts",
     "timestamp": "2024-10-04T23:12:11.000Z"
-=======
+  },
+  {
     "acceptsSchemaHash": "4176699fcd50a096b6fd2437aec71b01",
     "acceptedByMigration": "20240930T215249.drop_criticismTipsDismissed_from_Posts.ts",
     "timestamp": "2024-09-30T21:52:49.000Z"
@@ -813,6 +813,5 @@
     "acceptsSchemaHash": "2632feebddfb9dab3164c82e2f77bdb8",
     "acceptedByMigration": "20241008T232715.dropBrokenExtendedVoteTypeIndex.ts",
     "timestamp": "2024-10-08T23:27:15.000Z"
->>>>>>> 5f39f447
   }
 ]