[
  {
    "acceptsSchemaHash": "daa7d5ff57b1a6eb6bcbe08581493ce5",
    "acceptedByMigration": "20221021T091915.schema_hash.ts",
    "timestamp": "2022-10-21T09:19:15.000Z"
  },
  {
    "acceptsSchemaHash": "346664785a7ca60371b76fd9d92a4f30",
    "acceptedByMigration": "20221207T030042.books_toc_title.ts",
    "timestamp": "2022-12-07T03:00:42.000Z"
  },
  {
    "acceptsSchemaHash": "9e733b575316b2cdd41d3a1d9032131a",
    "acceptedByMigration": "20221213T153954.array_of_foreign_key_defaults.ts",
    "timestamp": "2022-12-13T15:39:54.000Z"
  },
  {
    "acceptsSchemaHash": "9ff9e6371051f8d49cac5770b07dc0d8",
    "acceptedByMigration": "20221213T181144.fix_float_precision.ts",
    "timestamp": "2022-12-13T18:11:44.000Z"
  },
  {
    "acceptsSchemaHash": "afc7cd96d9085ca54d2a50765d02338f",
    "acceptedByMigration": "20221223T170255.update_subforum_notif_default.ts",
    "timestamp": "2022-12-23T17:02:55.000Z"
  },
  {
    "acceptsSchemaHash": "afc7cd96d9085ca54d2a50765d02338f",
    "acceptedByMigration": "20221224T171407.add_comment_title.ts",
    "timestamp": "2022-12-24T17:14:07.000Z"
  },
  {
    "acceptsSchemaHash": "746fe67809bf748504782256c202744c",
    "acceptedByMigration": "20221226T210853.add_initial_language_model_fields.ts",
    "timestamp": "2022-12-26T21:08:53.000Z"
  },
  {
    "acceptsSchemaHash": "f9a5c9f182dad6b94bd1361b603906fd",
    "acceptedByMigration": "20221229T220817.20221229T170831.add_UserMostValuablePosts_table.ts",
    "timestamp": "2022-12-29T22:08:17.000Z"
  },
  {
    "acceptsSchemaHash": "ea71916ffaa87ae0a21302ce831261e6",
    "acceptedByMigration": "20221230T181110.fix_editable_fields.ts",
    "timestamp": "2022-12-30T18:11:10.000Z"
  },
  {
    "acceptsSchemaHash": "82e629fdd1fb2659bd379e8503ec8b6d",
    "acceptedByMigration": "20230110T105025.init_sub_tag_ids.ts",
    "timestamp": "2023-01-10T10:50:25.000Z"
  },
  {
    "acceptsSchemaHash": "d92682d72d3bee6deb63b3b6419e027c",
    "acceptedByMigration": "20230118T104229.add_subforumIntroPostId.ts",
    "timestamp": "2023-01-18T10:42:29.000Z"
  },
  {
    "acceptsSchemaHash": "afb5555a6e3a18714877036b68c63786",
    "acceptedByMigration": "20230118T135840.createdAt_default_value.ts",
    "timestamp": "2023-01-18T13:58:40.000Z"
  },
  {
    "acceptsSchemaHash": "707023204349d37156630a9823919f65",
    "acceptedByMigration": "20230124T120350.add_subforumPreferredLayout.ts",
    "timestamp": "2023-01-24T12:03:50.000Z"
  },
  {
    "acceptsSchemaHash": "f167b9a94ae9eebe159267d6ca82d3a4",
    "acceptedByMigration": "20230124T210513.spotlight_new_fields.ts",
    "timestamp": "2023-01-24T21:05:13.000Z"
  },
  {
    "acceptsSchemaHash": "f74d70468a0d76011ef39059dc9584d5",
    "acceptedByMigration": "20230125T223259.user_mentions_newMentionNotifictions.ts",
    "timestamp": "2023-01-25T22:32:59.000Z"
  },
  {
    "acceptsSchemaHash": "619ed0268e244678740dac4731f64051",
    "acceptedByMigration": "20230128T010215.hide_frontpage_filter_settings_desktop.ts",
    "timestamp": "2023-01-28T01:02:15.000Z"
  },
  {
    "acceptsSchemaHash": "d50f15282182788bd0774a231773097a",
    "acceptedByMigration": "20230128T162824.add_usersContactedBeforeReview.ts",
    "timestamp": "2023-01-28T16:28:24.000Z"
  },
  {
    "acceptsSchemaHash": "2ad14f1cd0db6f2fdf93dfa328568fe5",
    "acceptedByMigration": "20230130T150041.create_cronHistory_collection.ts",
    "timestamp": "2023-01-30T15:00:41.000Z"
  },
  {
    "acceptsSchemaHash": "7ea7cade23d0b233b794be743cd6ebaf",
    "acceptedByMigration": "20230201T155839.add_importAsDraft_field.ts",
    "timestamp": "2023-02-01T15:58:39.000Z"
  },
  {
    "acceptsSchemaHash": "df6daf9edd46c15e6eb9a3862852ae85",
    "acceptedByMigration": "20230202T211013.add_nameInAnotherLanguage_localgroups_field.ts",
    "timestamp": "2023-02-02T21:10:13.000Z"
  },
  {
    "acceptsSchemaHash": "cbbfdf0c9f7aa799934b7ecc4a68697d",
    "acceptedByMigration": "20230206T192711.add_relevantTagIds_to_comments.ts",
    "timestamp": "2023-02-06T19:27:11.000Z"
  },
  {
    "acceptsSchemaHash": "ffaf4a437b864708e0990e38ece649f1",
    "acceptedByMigration": "20230208T135321.create_sessions_collection.ts",
    "timestamp": "2023-02-08T13:53:21.000Z"
  },
  {
    "acceptsSchemaHash": "a7887d09050fb7d8f7117f498534d322",
    "acceptedByMigration": "20230208T174449.add_shortName.ts",
    "timestamp": "2023-02-08T17:44:49.000Z"
  },
  {
    "acceptsSchemaHash": "dbc3a1a821f459ad60e85420d4c287c0",
    "acceptedByMigration": "20230209T212642.add_showCommunityInRecentDiscussion_user_field.ts",
    "timestamp": "2023-02-09T21:26:42.000Z"
  },
  {
    "acceptsSchemaHash": "0a82b29a9f761a79f5587f6469f51465",
    "acceptedByMigration": "20230216T223955.add_allPostsHideCommunity.ts",
    "timestamp": "2023-02-16T22:39:55.000Z"
  },
  {
    "acceptsSchemaHash": "c938b8b04e3c61dec2f0b640b6cb0b4d",
    "acceptedByMigration": "20230223T115602.DebouncerEvents_pendingEvents_string_array.ts",
    "timestamp": "2023-02-23T11:56:02.000Z"
  },
  {
    "acceptsSchemaHash": "dc774f8734d7cc069d913d351d4225b8",
    "acceptedByMigration": "20230306T182540.userIdsDefault.ts",
    "timestamp": "2023-03-06T18:25:40.000Z"
  },
  {
    "acceptsSchemaHash": "9cc5aad21f36f801d9ce6b9e9e3ce213",
    "acceptedByMigration": "20230314T152203.add_backfilled.ts",
    "timestamp": "2023-03-14T15:22:03.000Z"
  },
  {
    "acceptsSchemaHash": "222d42945763fb6dcaff3b497911d7b7",
    "acceptedByMigration": "20230331T002047.add_noComicSans_to_Users.ts",
    "timestamp": "2023-03-31T00:20:47.000Z"
  },
  {
    "acceptsSchemaHash": "33b4ea4a4234276f8784ddff0eb3a974",
    "acceptedByMigration": "20230331T212918.add_debate_fields.ts",
    "timestamp": "2023-03-31T21:29:18.000Z"
  },
  {
    "acceptsSchemaHash": "15f268cf3b83c45ac5fd4486bf050b18",
    "acceptedByMigration": "20230403T133656.add_UserActivities.ts",
    "timestamp": "2023-04-03T13:36:56.000Z"
  },
  {
    "acceptsSchemaHash": "cc99890ebfba1e45ded25456d68f852b",
    "acceptedByMigration": "20230404T170523.add_subtitle.ts",
    "timestamp": "2023-04-04T17:05:23.000Z"
  },
  {
    "acceptsSchemaHash": "380d30e2ea28cacb71bbc6d29e540a6e",
    "acceptedByMigration": "20230407T214751.add_rejection_fields.ts",
    "timestamp": "2023-04-07T21:47:51.000Z"
  },
  {
    "acceptsSchemaHash": "1728cb3d532414ce56d22566ab53c3be",
    "acceptedByMigration": "20230411T172612.add_hideCommunitySection_to_users.ts",
    "timestamp": "2023-04-11T17:26:12.000Z"
  },
  {
    "acceptsSchemaHash": "64c57945e3105d8daf5be8d51a1ee559",
    "acceptedByMigration": "20230412T185846.add_modGPTAnalysis.ts",
    "timestamp": "2023-04-12T18:58:46.000Z"
  },
  {
    "acceptsSchemaHash": "1058503cdf3522b15f94b3499566433a",
    "acceptedByMigration": "20230413T184626.add_rejected_reasons_fields.ts",
    "timestamp": "2023-04-13T18:46:26.000Z"
  },
  {
    "acceptsSchemaHash": "c4afbf05797c266012f5ba5ae0119c87",
    "acceptedByMigration": "20230424T200407.add_ignore_rate_limits.ts",
    "timestamp": "2023-04-24T20:04:07.000Z"
  },
  {
    "acceptsSchemaHash": "a85cc326da77f34b19140ca908956227",
    "acceptedByMigration": "20230502T083210.add_shortformFrontpage.ts",
    "timestamp": "2023-05-02T08:32:10.000Z"
  },
  {
    "acceptsSchemaHash": "5d840ee3f919bdbf70df33e470b65666",
    "acceptedByMigration": "20230502T160034.drop_noComicSans_from_Users.ts",
    "timestamp": "2023-05-02T16:00:34.000Z"
  },
  {
    "acceptsSchemaHash": "be2a53332cb5a42e9fafd13c2e7fde88",
    "acceptedByMigration": "20230503T130447.add_expandedFrontpageSections_column.ts",
    "timestamp": "2023-05-03T13:04:47.000Z"
  },
  {
    "acceptsSchemaHash": "f38ed1e13515715dfc7ea5a8d6ea01df",
    "acceptedByMigration": "20230510T142344.create_PostRecommendations_table.ts",
    "timestamp": "2023-05-10T14:23:44.000Z"
  },
  {
    "acceptsSchemaHash": "922ce375a3ed4de843e0f4f9cc50dd08",
    "acceptedByMigration": "20230514T104640.add_voteReceivedCounts.ts",
    "timestamp": "2023-05-14T10:46:40.000Z"
  },
  {
    "acceptsSchemaHash": "cc8bba3f53cc75cb4b3864c0426830a8",
    "acceptedByMigration": "20230519T210716.create_UserRateLimits_table.ts",
    "timestamp": "2023-05-19T21:07:16.000Z"
  },
  {
    "acceptsSchemaHash": "546cd13c6ee60ca019f7eb5df4502471",
    "acceptedByMigration": "20230522T233107.updateDefaultValue_ModerationTemplates_order.ts",
    "timestamp": "2023-05-22T23:31:07.000Z"
  },
  {
    "acceptsSchemaHash": "8ecc349268b355e0efe1de9fba8c38f9",
    "acceptedByMigration": "20230524T183435.add_hidePostsRecommendations_field.ts",
    "timestamp": "2023-05-24T18:34:35.000Z"
  },
  {
    "acceptsSchemaHash": "6e28f55ed0de0da2c75b4284178ba6e1",
    "acceptedByMigration": "20230608T204514.add_reactPaletteStyle.ts",
    "timestamp": "2023-06-08T20:45:14.000Z"
  },
  {
    "acceptsSchemaHash": "8a6bdab9352a0251d6db2fa801b6b593",
    "acceptedByMigration": "20230608T234328.create_PostEmbeddings_table.ts",
    "timestamp": "2023-06-08T23:43:28.000Z"
  },
  {
    "acceptsSchemaHash": "8f9b37b6b8213a24c21dba39e77f7bbb",
    "acceptedByMigration": "20230609T100000.add_PageCache.ts",
    "timestamp": "2023-06-09T10:00:00.000Z"
  },
  {
    "acceptsSchemaHash": "7abdde9662fea7114e47457ccdc6f4ad",
    "acceptedByMigration": "20230614T182837.add_digest_tables.ts",
    "timestamp": "2023-06-14T18:28:37.000Z"
  },
  {
    "acceptsSchemaHash": "88bc10e632764af3e6cff68763da9113",
    "acceptedByMigration": "20230616T170716.add_criticismTipsDismissed_to_Posts.ts",
    "timestamp": "2023-06-16T17:07:16.000Z"
  },
  {
    "acceptsSchemaHash": "d6b5c3a5a64a7eea065377c71e1b8acf",
    "acceptedByMigration": "20230620T120843.add_noindex.ts",
    "timestamp": "2023-06-20T12:08:43.000Z"
  },
  {
    "acceptsSchemaHash": "4b4e757dda0d5609834188196a6c1742",
    "acceptedByMigration": "20230707T152842.migrate_socialPreview.ts",
    "timestamp": "2023-07-07T15:28:42.000Z"
  },
  {
    "acceptsSchemaHash": "1f4a770fddeffde4615bb22682170332",
    "acceptedByMigration": "20230719T202158.top_level_comment_count.ts",
    "timestamp": "2023-07-19T20:21:58.000Z"
  },
  {
    "acceptsSchemaHash": "edd4ae60c5320ea4aa4d4e87bf92cafe",
    "acceptedByMigration": "20230724T113516.add_postCategory.ts",
    "timestamp": "2023-07-24T11:35:16.000Z"
  },
  {
    "acceptsSchemaHash": "e7d890dadc54453234507be13698b7b7",
    "acceptedByMigration": "20230727T122027.add_isPostType_field.ts",
    "timestamp": "2023-07-27T12:20:27.000Z"
  },
  {
    "acceptsSchemaHash": "d7266200db426f47cd1ba7abcc6a6db7",
    "acceptedByMigration": "20230807T230123.add_hideHomeRHS_to_Users.ts",
    "timestamp": "2023-08-07T23:01:23.000Z"
  },
  {
    "acceptsSchemaHash": "4aca6d1717b9bb1f98fa154bd99ea8a5",
    "acceptedByMigration": "20230816T203807.add_hideFrontpageBook2020Ad_field.ts",
    "timestamp": "2023-08-16T20:38:07.000Z"
  },
  {
    "acceptsSchemaHash": "87520014b627c9ee151523bd05e7bdae",
    "acceptedByMigration": "20230818T215451.post_embeddings_have_vector_type.ts",
    "timestamp": "2023-08-18T21:54:51.000Z"
  },
  {
    "acceptsSchemaHash": "4acff74195e36da33248763ab681bfd7",
    "acceptedByMigration": "20230824T155436.add_imageFade.ts",
    "timestamp": "2023-08-24T15:54:36.000Z"
  },
  {
    "acceptsSchemaHash": "7d3553d2dcd4a5e47968398dfee076f2",
    "acceptedByMigration": "20230829T170631.add_hideFromPopularComments_column.ts",
    "timestamp": "2023-08-29T17:06:31.000Z"
  },
  {
    "acceptsSchemaHash": "695076fb79e84a853f06b96943835ff2",
    "acceptedByMigration": "20230830T094148.add_noindex_SequencesCollections.ts",
    "timestamp": "2023-08-30T09:41:48.000Z"
  },
  {
    "acceptsSchemaHash": "1688c0a0ffbebf808f0ad26c4ba8d073",
    "acceptedByMigration": "20230914T094148.add_forceAllowType3Audio.ts",
    "timestamp": "2023-09-14T09:41:48.000Z"
  },
  {
    "acceptsSchemaHash": "c7d6d21198c4725672bcea289b5c32ff",
    "acceptedByMigration": "20230915T224433.create_typing_indicator_table.ts",
    "timestamp": "2023-09-15T22:44:33.000Z"
  },
  {
    "acceptsSchemaHash": "498e064c609716f4a0b3dd145dab50b2",
    "acceptedByMigration": "20230926T142421.add_headertitle_to_spotlights.ts",
    "timestamp": "2023-09-26T14:24:21.000Z"
  },
  {
    "acceptsSchemaHash": "2e10471e3641d01fe309198fb9ecff32",
    "acceptedByMigration": "20231003T195435.add_collabEditorDialogue.ts",
    "timestamp": "2023-10-03T19:54:35.000Z"
  },
  {
    "acceptsSchemaHash": "ab02d7ee110cc11f4df3b0f16a24905d",
    "acceptedByMigration": "20231006T193146.dialogue_notifications_and_post_sharing_default.ts",
    "timestamp": "2023-10-06T19:31:46.000Z"
  },
  {
    "acceptsSchemaHash": "d42e531dd915561448e15e72551b1d71",
    "acceptedByMigration": "20231006T214457.update_dialogue_notification_defaults.ts",
    "timestamp": "2023-10-06T21:44:57.000Z"
  },
  {
    "acceptsSchemaHash": "881c509060130982ab7f20a92a5c9602",
    "acceptedByMigration": "20231009T101621.add_wasEverUndrafted_to_posts.ts",
    "timestamp": "2023-10-09T10:16:21.000Z"
  },
  {
    "acceptsSchemaHash": "c3e1e47f98b00ea1ff4f2dfe2e646604",
    "acceptedByMigration": "20231014T032053.add_mostRecentPublishedDialogueResponseDate.ts",
    "timestamp": "2023-10-14T03:20:53.000Z"
  },
  {
    "acceptsSchemaHash": "ccc15da1a7699b6fb4cbacde8bd63bef",
    "acceptedByMigration": "20231026T014747.dialogue_facilitation_offer.ts",
    "timestamp": "2023-10-26T01:47:47.000Z"
  },
  {
    "acceptsSchemaHash": "5e28a08c9be1ba704a99a94dab5c4fae",
    "acceptedByMigration": "20231027T154313.add_election_candidates_collection.ts",
    "timestamp": "2023-10-27T15:43:13.000Z"
  },
  {
    "acceptsSchemaHash": "ee9f40a8166012becef3bf0f5a9726b0",
    "acceptedByMigration": "20231028T012012.add_notificationAddedAsCoauthor.ts",
    "timestamp": "2023-10-28T01:20:12.000Z"
  },
  {
    "acceptsSchemaHash": "0cc5ac04b5c4340a894f1bef511f22a9",
    "acceptedByMigration": "20231101T215739.add_givingSeasonNotifyForVoting_and_election_candidate_links.ts",
    "timestamp": "2023-11-01T21:57:39.000Z"
  },
  {
    "acceptsSchemaHash": "e02a31666a33984e158e485e3a0c5f30",
    "acceptedByMigration": "20231103T202008.originalDialogueIdForShortform.ts",
    "timestamp": "2023-11-03T20:20:08.000Z"
  },
  {
    "acceptsSchemaHash": "f5e4a3d5459008e1e5f5e83555a849b1",
    "acceptedByMigration": "20231104T020734.add_DialogueCheck_table_and_check_fields.ts",
    "timestamp": "2023-11-04T02:07:34.000Z"
  },
  {
<<<<<<< HEAD
    "acceptsSchemaHash": "cf6b466524b616c36b629f29b80a65d2",
    "acceptedByMigration": "20231107T210313.add_notificationDialogueMatch.ts",
    "timestamp": "2023-11-07T21:03:13.000Z"
=======
    "acceptsSchemaHash": "5ec9053a5ae6f6135087becd69fa485e",
    "acceptedByMigration": "20231107T174131.add_notify_votes.ts",
    "timestamp": "2023-11-07T17:41:31.000Z"
  },
  {
    "acceptsSchemaHash": "060a65a6bb00ba7b0a4da5397165f444",
    "acceptedByMigration": "20231107T231716.addElicitTables.ts",
    "timestamp": "2023-11-07T23:17:16.000Z"
>>>>>>> d0af94f5
  }
]<|MERGE_RESOLUTION|>--- conflicted
+++ resolved
@@ -375,19 +375,18 @@
     "timestamp": "2023-11-04T02:07:34.000Z"
   },
   {
-<<<<<<< HEAD
+    "acceptsSchemaHash": "5ec9053a5ae6f6135087becd69fa485e",
+    "acceptedByMigration": "20231107T174131.add_notify_votes.ts",
+    "timestamp": "2023-11-07T17:41:31.000Z"
+  },
+  {
     "acceptsSchemaHash": "cf6b466524b616c36b629f29b80a65d2",
     "acceptedByMigration": "20231107T210313.add_notificationDialogueMatch.ts",
     "timestamp": "2023-11-07T21:03:13.000Z"
-=======
-    "acceptsSchemaHash": "5ec9053a5ae6f6135087becd69fa485e",
-    "acceptedByMigration": "20231107T174131.add_notify_votes.ts",
-    "timestamp": "2023-11-07T17:41:31.000Z"
   },
   {
     "acceptsSchemaHash": "060a65a6bb00ba7b0a4da5397165f444",
     "acceptedByMigration": "20231107T231716.addElicitTables.ts",
     "timestamp": "2023-11-07T23:17:16.000Z"
->>>>>>> d0af94f5
   }
 ]