[
  {
    "acceptsSchemaHash": "daa7d5ff57b1a6eb6bcbe08581493ce5",
    "acceptedByMigration": "20221021T091915.schema_hash.ts",
    "timestamp": "2022-10-21T09:19:15.000Z"
  },
  {
    "acceptsSchemaHash": "346664785a7ca60371b76fd9d92a4f30",
    "acceptedByMigration": "20221207T030042.books_toc_title.ts",
    "timestamp": "2022-12-07T03:00:42.000Z"
  },
  {
    "acceptsSchemaHash": "9e733b575316b2cdd41d3a1d9032131a",
    "acceptedByMigration": "20221213T153954.array_of_foreign_key_defaults.ts",
    "timestamp": "2022-12-13T15:39:54.000Z"
  },
  {
    "acceptsSchemaHash": "9ff9e6371051f8d49cac5770b07dc0d8",
    "acceptedByMigration": "20221213T181144.fix_float_precision.ts",
    "timestamp": "2022-12-13T18:11:44.000Z"
  },
  {
    "acceptsSchemaHash": "afc7cd96d9085ca54d2a50765d02338f",
    "acceptedByMigration": "20221223T170255.update_subforum_notif_default.ts",
    "timestamp": "2022-12-23T17:02:55.000Z"
  },
  {
    "acceptsSchemaHash": "afc7cd96d9085ca54d2a50765d02338f",
    "acceptedByMigration": "20221224T171407.add_comment_title.ts",
    "timestamp": "2022-12-24T17:14:07.000Z"
  },
  {
    "acceptsSchemaHash": "746fe67809bf748504782256c202744c",
    "acceptedByMigration": "20221226T210853.add_initial_language_model_fields.ts",
    "timestamp": "2022-12-26T21:08:53.000Z"
  },
  {
    "acceptsSchemaHash": "f9a5c9f182dad6b94bd1361b603906fd",
    "acceptedByMigration": "20221229T220817.20221229T170831.add_UserMostValuablePosts_table.ts",
    "timestamp": "2022-12-29T22:08:17.000Z"
  },
  {
    "acceptsSchemaHash": "ea71916ffaa87ae0a21302ce831261e6",
    "acceptedByMigration": "20221230T181110.fix_editable_fields.ts",
    "timestamp": "2022-12-30T18:11:10.000Z"
  },
  {
    "acceptsSchemaHash": "82e629fdd1fb2659bd379e8503ec8b6d",
    "acceptedByMigration": "20230110T105025.init_sub_tag_ids.ts",
    "timestamp": "2023-01-10T10:50:25.000Z"
  },
  {
    "acceptsSchemaHash": "d92682d72d3bee6deb63b3b6419e027c",
    "acceptedByMigration": "20230118T104229.add_subforumIntroPostId.ts",
    "timestamp": "2023-01-18T10:42:29.000Z"
  },
  {
    "acceptsSchemaHash": "afb5555a6e3a18714877036b68c63786",
    "acceptedByMigration": "20230118T135840.createdAt_default_value.ts",
    "timestamp": "2023-01-18T13:58:40.000Z"
  },
  {
    "acceptsSchemaHash": "707023204349d37156630a9823919f65",
    "acceptedByMigration": "20230124T120350.add_subforumPreferredLayout.ts",
    "timestamp": "2023-01-24T12:03:50.000Z"
  },
  {
    "acceptsSchemaHash": "f167b9a94ae9eebe159267d6ca82d3a4",
    "acceptedByMigration": "20230124T210513.spotlight_new_fields.ts",
    "timestamp": "2023-01-24T21:05:13.000Z"
  },
  {
    "acceptsSchemaHash": "f74d70468a0d76011ef39059dc9584d5",
    "acceptedByMigration": "20230125T223259.user_mentions_newMentionNotifictions.ts",
    "timestamp": "2023-01-25T22:32:59.000Z"
  },
  {
    "acceptsSchemaHash": "619ed0268e244678740dac4731f64051",
    "acceptedByMigration": "20230128T010215.hide_frontpage_filter_settings_desktop.ts",
    "timestamp": "2023-01-28T01:02:15.000Z"
  },
  {
    "acceptsSchemaHash": "d50f15282182788bd0774a231773097a",
    "acceptedByMigration": "20230128T162824.add_usersContactedBeforeReview.ts",
    "timestamp": "2023-01-28T16:28:24.000Z"
  },
  {
    "acceptsSchemaHash": "2ad14f1cd0db6f2fdf93dfa328568fe5",
    "acceptedByMigration": "20230130T150041.create_cronHistory_collection.ts",
    "timestamp": "2023-01-30T15:00:41.000Z"
  },
  {
    "acceptsSchemaHash": "7ea7cade23d0b233b794be743cd6ebaf",
    "acceptedByMigration": "20230201T155839.add_importAsDraft_field.ts",
    "timestamp": "2023-02-01T15:58:39.000Z"
  },
  {
    "acceptsSchemaHash": "df6daf9edd46c15e6eb9a3862852ae85",
    "acceptedByMigration": "20230202T211013.add_nameInAnotherLanguage_localgroups_field.ts",
    "timestamp": "2023-02-02T21:10:13.000Z"
  },
  {
    "acceptsSchemaHash": "cbbfdf0c9f7aa799934b7ecc4a68697d",
    "acceptedByMigration": "20230206T192711.add_relevantTagIds_to_comments.ts",
    "timestamp": "2023-02-06T19:27:11.000Z"
  },
  {
    "acceptsSchemaHash": "ffaf4a437b864708e0990e38ece649f1",
    "acceptedByMigration": "20230208T135321.create_sessions_collection.ts",
    "timestamp": "2023-02-08T13:53:21.000Z"
  },
  {
    "acceptsSchemaHash": "a7887d09050fb7d8f7117f498534d322",
    "acceptedByMigration": "20230208T174449.add_shortName.ts",
    "timestamp": "2023-02-08T17:44:49.000Z"
  },
  {
    "acceptsSchemaHash": "dbc3a1a821f459ad60e85420d4c287c0",
    "acceptedByMigration": "20230209T212642.add_showCommunityInRecentDiscussion_user_field.ts",
    "timestamp": "2023-02-09T21:26:42.000Z"
  },
  {
    "acceptsSchemaHash": "0a82b29a9f761a79f5587f6469f51465",
    "acceptedByMigration": "20230216T223955.add_allPostsHideCommunity.ts",
    "timestamp": "2023-02-16T22:39:55.000Z"
  },
  {
    "acceptsSchemaHash": "c938b8b04e3c61dec2f0b640b6cb0b4d",
    "acceptedByMigration": "20230223T115602.DebouncerEvents_pendingEvents_string_array.ts",
    "timestamp": "2023-02-23T11:56:02.000Z"
  },
  {
    "acceptsSchemaHash": "dc774f8734d7cc069d913d351d4225b8",
    "acceptedByMigration": "20230306T182540.userIdsDefault.ts",
    "timestamp": "2023-03-06T18:25:40.000Z"
  },
  {
    "acceptsSchemaHash": "9cc5aad21f36f801d9ce6b9e9e3ce213",
    "acceptedByMigration": "20230314T152203.add_backfilled.ts",
    "timestamp": "2023-03-14T15:22:03.000Z"
  },
  {
    "acceptsSchemaHash": "222d42945763fb6dcaff3b497911d7b7",
    "acceptedByMigration": "20230331T002047.add_noComicSans_to_Users.ts",
    "timestamp": "2023-03-31T00:20:47.000Z"
  },
  {
    "acceptsSchemaHash": "33b4ea4a4234276f8784ddff0eb3a974",
    "acceptedByMigration": "20230331T212918.add_debate_fields.ts",
    "timestamp": "2023-03-31T21:29:18.000Z"
  },
  {
    "acceptsSchemaHash": "15f268cf3b83c45ac5fd4486bf050b18",
    "acceptedByMigration": "20230403T133656.add_UserActivities.ts",
    "timestamp": "2023-04-03T13:36:56.000Z"
  },
  {
    "acceptsSchemaHash": "cc99890ebfba1e45ded25456d68f852b",
    "acceptedByMigration": "20230404T170523.add_subtitle.ts",
    "timestamp": "2023-04-04T17:05:23.000Z"
  },
  {
    "acceptsSchemaHash": "380d30e2ea28cacb71bbc6d29e540a6e",
    "acceptedByMigration": "20230407T214751.add_rejection_fields.ts",
    "timestamp": "2023-04-07T21:47:51.000Z"
  },
  {
    "acceptsSchemaHash": "1728cb3d532414ce56d22566ab53c3be",
    "acceptedByMigration": "20230411T172612.add_hideCommunitySection_to_users.ts",
    "timestamp": "2023-04-11T17:26:12.000Z"
  },
  {
    "acceptsSchemaHash": "64c57945e3105d8daf5be8d51a1ee559",
    "acceptedByMigration": "20230412T185846.add_modGPTAnalysis.ts",
    "timestamp": "2023-04-12T18:58:46.000Z"
  },
  {
    "acceptsSchemaHash": "1058503cdf3522b15f94b3499566433a",
    "acceptedByMigration": "20230413T184626.add_rejected_reasons_fields.ts",
    "timestamp": "2023-04-13T18:46:26.000Z"
  },
  {
    "acceptsSchemaHash": "c4afbf05797c266012f5ba5ae0119c87",
    "acceptedByMigration": "20230424T200407.add_ignore_rate_limits.ts",
    "timestamp": "2023-04-24T20:04:07.000Z"
  },
  {
    "acceptsSchemaHash": "a85cc326da77f34b19140ca908956227",
    "acceptedByMigration": "20230502T083210.add_shortformFrontpage.ts",
    "timestamp": "2023-05-02T08:32:10.000Z"
  },
  {
    "acceptsSchemaHash": "5d840ee3f919bdbf70df33e470b65666",
    "acceptedByMigration": "20230502T160034.drop_noComicSans_from_Users.ts",
    "timestamp": "2023-05-02T16:00:34.000Z"
  },
  {
    "acceptsSchemaHash": "be2a53332cb5a42e9fafd13c2e7fde88",
    "acceptedByMigration": "20230503T130447.add_expandedFrontpageSections_column.ts",
    "timestamp": "2023-05-03T13:04:47.000Z"
  },
  {
    "acceptsSchemaHash": "f38ed1e13515715dfc7ea5a8d6ea01df",
    "acceptedByMigration": "20230510T142344.create_PostRecommendations_table.ts",
    "timestamp": "2023-05-10T14:23:44.000Z"
  },
  {
    "acceptsSchemaHash": "922ce375a3ed4de843e0f4f9cc50dd08",
    "acceptedByMigration": "20230514T104640.add_voteReceivedCounts.ts",
    "timestamp": "2023-05-14T10:46:40.000Z"
  },
  {
    "acceptsSchemaHash": "cc8bba3f53cc75cb4b3864c0426830a8",
    "acceptedByMigration": "20230519T210716.create_UserRateLimits_table.ts",
    "timestamp": "2023-05-19T21:07:16.000Z"
  },
  {
    "acceptsSchemaHash": "546cd13c6ee60ca019f7eb5df4502471",
    "acceptedByMigration": "20230522T233107.updateDefaultValue_ModerationTemplates_order.ts",
    "timestamp": "2023-05-22T23:31:07.000Z"
  },
  {
    "acceptsSchemaHash": "8ecc349268b355e0efe1de9fba8c38f9",
    "acceptedByMigration": "20230524T183435.add_hidePostsRecommendations_field.ts",
    "timestamp": "2023-05-24T18:34:35.000Z"
  },
  {
    "acceptsSchemaHash": "6e28f55ed0de0da2c75b4284178ba6e1",
    "acceptedByMigration": "20230608T204514.add_reactPaletteStyle.ts",
    "timestamp": "2023-06-08T20:45:14.000Z"
  },
  {
    "acceptsSchemaHash": "8a6bdab9352a0251d6db2fa801b6b593",
    "acceptedByMigration": "20230608T234328.create_PostEmbeddings_table.ts",
    "timestamp": "2023-06-08T23:43:28.000Z"
  },
  {
    "acceptsSchemaHash": "8f9b37b6b8213a24c21dba39e77f7bbb",
    "acceptedByMigration": "20230609T100000.add_PageCache.ts",
    "timestamp": "2023-06-09T10:00:00.000Z"
  },
  {
    "acceptsSchemaHash": "7abdde9662fea7114e47457ccdc6f4ad",
    "acceptedByMigration": "20230614T182837.add_digest_tables.ts",
    "timestamp": "2023-06-14T18:28:37.000Z"
  },
  {
    "acceptsSchemaHash": "88bc10e632764af3e6cff68763da9113",
    "acceptedByMigration": "20230616T170716.add_criticismTipsDismissed_to_Posts.ts",
    "timestamp": "2023-06-16T17:07:16.000Z"
  },
  {
    "acceptsSchemaHash": "d6b5c3a5a64a7eea065377c71e1b8acf",
    "acceptedByMigration": "20230620T120843.add_noindex.ts",
    "timestamp": "2023-06-20T12:08:43.000Z"
  },
  {
    "acceptsSchemaHash": "4b4e757dda0d5609834188196a6c1742",
    "acceptedByMigration": "20230707T152842.migrate_socialPreview.ts",
    "timestamp": "2023-07-07T15:28:42.000Z"
  },
  {
    "acceptsSchemaHash": "1f4a770fddeffde4615bb22682170332",
    "acceptedByMigration": "20230719T202158.top_level_comment_count.ts",
    "timestamp": "2023-07-19T20:21:58.000Z"
  },
  {
    "acceptsSchemaHash": "edd4ae60c5320ea4aa4d4e87bf92cafe",
    "acceptedByMigration": "20230724T113516.add_postCategory.ts",
    "timestamp": "2023-07-24T11:35:16.000Z"
  },
  {
    "acceptsSchemaHash": "e7d890dadc54453234507be13698b7b7",
    "acceptedByMigration": "20230727T122027.add_isPostType_field.ts",
    "timestamp": "2023-07-27T12:20:27.000Z"
  },
  {
    "acceptsSchemaHash": "d7266200db426f47cd1ba7abcc6a6db7",
    "acceptedByMigration": "20230807T230123.add_hideHomeRHS_to_Users.ts",
    "timestamp": "2023-08-07T23:01:23.000Z"
  },
  {
    "acceptsSchemaHash": "4aca6d1717b9bb1f98fa154bd99ea8a5",
    "acceptedByMigration": "20230816T203807.add_hideFrontpageBook2020Ad_field.ts",
    "timestamp": "2023-08-16T20:38:07.000Z"
  },
  {
    "acceptsSchemaHash": "87520014b627c9ee151523bd05e7bdae",
    "acceptedByMigration": "20230818T215451.post_embeddings_have_vector_type.ts",
    "timestamp": "2023-08-18T21:54:51.000Z"
  },
  {
    "acceptsSchemaHash": "4acff74195e36da33248763ab681bfd7",
    "acceptedByMigration": "20230824T155436.add_imageFade.ts",
    "timestamp": "2023-08-24T15:54:36.000Z"
  },
  {
    "acceptsSchemaHash": "7d3553d2dcd4a5e47968398dfee076f2",
    "acceptedByMigration": "20230829T170631.add_hideFromPopularComments_column.ts",
    "timestamp": "2023-08-29T17:06:31.000Z"
  },
  {
    "acceptsSchemaHash": "695076fb79e84a853f06b96943835ff2",
    "acceptedByMigration": "20230830T094148.add_noindex_SequencesCollections.ts",
    "timestamp": "2023-08-30T09:41:48.000Z"
  },
  {
    "acceptsSchemaHash": "1688c0a0ffbebf808f0ad26c4ba8d073",
    "acceptedByMigration": "20230914T094148.add_forceAllowType3Audio.ts",
    "timestamp": "2023-09-14T09:41:48.000Z"
  },
  {
    "acceptsSchemaHash": "c7d6d21198c4725672bcea289b5c32ff",
    "acceptedByMigration": "20230915T224433.create_typing_indicator_table.ts",
    "timestamp": "2023-09-15T22:44:33.000Z"
  },
  {
    "acceptsSchemaHash": "498e064c609716f4a0b3dd145dab50b2",
    "acceptedByMigration": "20230926T142421.add_headertitle_to_spotlights.ts",
    "timestamp": "2023-09-26T14:24:21.000Z"
  },
  {
    "acceptsSchemaHash": "2e10471e3641d01fe309198fb9ecff32",
    "acceptedByMigration": "20231003T195435.add_collabEditorDialogue.ts",
    "timestamp": "2023-10-03T19:54:35.000Z"
  },
  {
    "acceptsSchemaHash": "ab02d7ee110cc11f4df3b0f16a24905d",
    "acceptedByMigration": "20231006T193146.dialogue_notifications_and_post_sharing_default.ts",
    "timestamp": "2023-10-06T19:31:46.000Z"
  },
  {
    "acceptsSchemaHash": "d42e531dd915561448e15e72551b1d71",
    "acceptedByMigration": "20231006T214457.update_dialogue_notification_defaults.ts",
    "timestamp": "2023-10-06T21:44:57.000Z"
  },
  {
    "acceptsSchemaHash": "881c509060130982ab7f20a92a5c9602",
    "acceptedByMigration": "20231009T101621.add_wasEverUndrafted_to_posts.ts",
    "timestamp": "2023-10-09T10:16:21.000Z"
  },
  {
    "acceptsSchemaHash": "c3e1e47f98b00ea1ff4f2dfe2e646604",
    "acceptedByMigration": "20231014T032053.add_mostRecentPublishedDialogueResponseDate.ts",
    "timestamp": "2023-10-14T03:20:53.000Z"
  },
  {
    "acceptsSchemaHash": "ccc15da1a7699b6fb4cbacde8bd63bef",
    "acceptedByMigration": "20231026T014747.dialogue_facilitation_offer.ts",
    "timestamp": "2023-10-26T01:47:47.000Z"
  },
  {
    "acceptsSchemaHash": "5e28a08c9be1ba704a99a94dab5c4fae",
    "acceptedByMigration": "20231027T154313.add_election_candidates_collection.ts",
    "timestamp": "2023-10-27T15:43:13.000Z"
  },
  {
    "acceptsSchemaHash": "ee9f40a8166012becef3bf0f5a9726b0",
    "acceptedByMigration": "20231028T012012.add_notificationAddedAsCoauthor.ts",
    "timestamp": "2023-10-28T01:20:12.000Z"
  },
  {
    "acceptsSchemaHash": "0cc5ac04b5c4340a894f1bef511f22a9",
    "acceptedByMigration": "20231101T215739.add_givingSeasonNotifyForVoting_and_election_candidate_links.ts",
    "timestamp": "2023-11-01T21:57:39.000Z"
  },
  {
    "acceptsSchemaHash": "e02a31666a33984e158e485e3a0c5f30",
    "acceptedByMigration": "20231103T202008.originalDialogueIdForShortform.ts",
    "timestamp": "2023-11-03T20:20:08.000Z"
  },
  {
    "acceptsSchemaHash": "f5e4a3d5459008e1e5f5e83555a849b1",
    "acceptedByMigration": "20231104T020734.add_DialogueCheck_table_and_check_fields.ts",
    "timestamp": "2023-11-04T02:07:34.000Z"
  },
  {
    "acceptsSchemaHash": "5ec9053a5ae6f6135087becd69fa485e",
    "acceptedByMigration": "20231107T174131.add_notify_votes.ts",
    "timestamp": "2023-11-07T17:41:31.000Z"
  },
  {
    "acceptsSchemaHash": "060a65a6bb00ba7b0a4da5397165f444",
    "acceptedByMigration": "20231107T231716.addElicitTables.ts",
    "timestamp": "2023-11-07T23:17:16.000Z"
  },
  {
    "acceptsSchemaHash": "0d5156717800f18b4407edd0caa14def",
    "acceptedByMigration": "20231108T032435.add_notificationDialogueMatch.ts",
    "timestamp": "2023-11-08T03:24:35.000Z"
  },
  {
    "acceptsSchemaHash": "ee6df59dfe7fc9440ca415ce5cb2d762",
    "acceptedByMigration": "20231108T110035.add_fundraiser_amounts.ts",
    "timestamp": "2023-11-08T11:00:35.000Z"
  },
  {
    "acceptsSchemaHash": "9993689a4229639120ef85f8531151ad",
    "acceptedByMigration": "20231108T122236.ElectionCandidates_tagId_not_null.ts",
    "timestamp": "2023-11-08T12:22:36.000Z"
  },
  {
    "acceptsSchemaHash": "559874dae2627ec571ac2748d5cf6bc2",
    "acceptedByMigration": "20231116T010948.update_karma_default_value.ts",
    "timestamp": "2023-11-16T01:09:48.000Z"
  },
  {
    "acceptsSchemaHash": "4a83029d46e8b6afd17ced17bfeb6cf7",
    "acceptedByMigration": "20231116T195724.addDialogueMatchTable.ts",
    "timestamp": "2023-11-16T19:57:24.000Z"
  },
  {
    "acceptsSchemaHash": "cdea3c2caa55eb651988dcb30e827b07",
    "acceptedByMigration": "20231117T215406.addNotificationKarmaPowersGainedSetting.ts",
    "timestamp": "2023-11-17T21:54:06.000Z"
  },
  {
    "acceptsSchemaHash": "6d8270f44805a1ee0b363924964776e7",
    "acceptedByMigration": "20231121T121251.add_givingSeason2023DonatedFlair.ts",
    "timestamp": "2023-11-21T12:12:51.000Z"
  },
  {
    "acceptsSchemaHash": "2e28d7576d143428c88b6c5a8ece4690",
    "acceptedByMigration": "20231124T200925.move_on_connect_queries_into_migration.ts",
    "timestamp": "2023-11-24T20:09:25.000Z"
  },
  {
    "acceptsSchemaHash": "7db476f93913b50f646a44166768ced6",
    "acceptedByMigration": "20231128T152304.add_ElectionVotes.ts",
    "timestamp": "2023-11-28T15:23:04.000Z"
  },
  {
    "acceptsSchemaHash": "8b861e3bf25c8edf6522b62bea9bf389",
    "acceptedByMigration": "20231129T080701.add_givingSeason2023VotedFlair.ts",
    "timestamp": "2023-11-29T08:07:01.000Z"
  },
  {
    "acceptsSchemaHash": "5cb40349b3ff94014c31fb0418ffa6ea",
    "acceptedByMigration": "20231129T190047.add_four_fields_for_frontpage_dialogue_widget_customisation.ts",
    "timestamp": "2023-11-29T19:00:47.000Z"
  },
  {
    "acceptsSchemaHash": "6ee0467b3cdea6d954c14e9bee545c42",
    "acceptedByMigration": "20231129T200215.addNotificationNewDialogueChecks.ts",
    "timestamp": "2023-11-29T20:02:15.000Z"
  },
  {
    "acceptsSchemaHash": "ea10555b6fef67efb7ab0cbbdfdb8772",
    "acceptedByMigration": "20231130T012654.changeDefaultNewCheckNotificationFrequencyRealtime.ts",
    "timestamp": "2023-11-30T01:26:54.000Z"
  },
  {
    "acceptsSchemaHash": "edca7fde4fce09bf9031f2f3f9b18fda",
    "acceptedByMigration": "20231130T140404.add_submissionComments.ts",
    "timestamp": "2023-11-30T14:04:04.000Z"
  },
  {
    "acceptsSchemaHash": "2d5747e2acdbe83c754cbbda258623ed",
    "acceptedByMigration": "20231201T022744.add_field_for_hiding_specific_users_in_reciprocity.ts",
    "timestamp": "2023-12-01T02:27:44.000Z"
  },
  {
    "acceptsSchemaHash": "2ace126a36fc6b5cdb4e4a0264fec6f9",
    "acceptedByMigration": "20231204T235404.fill_in_AbTestKey_and_make_nonnullable.ts",
    "timestamp": "2023-12-04T23:54:04.000Z"
  },
  {
    "acceptsSchemaHash": "d8ecd5f29746164d6bf5b3e064f241ac",
    "acceptedByMigration": "20231205T204412.make_fields_not_nullable.ts",
    "timestamp": "2023-12-05T20:44:12.000Z"
  },
  {
    "acceptsSchemaHash": "a09712836b72d69f7456155ccc81ac83",
    "acceptedByMigration": "20231208T004014.addCalendlyLinkDialogueMatchPreferencesField.ts",
    "timestamp": "2023-12-08T00:40:14.000Z"
  },
  {
    "acceptsSchemaHash": "989958afb8a5cef47f6f8bd33d5a499f",
    "acceptedByMigration": "20231208T021726.add_soft_delete_to_forms.ts",
    "timestamp": "2023-12-08T02:17:26.000Z"
  },
  {
    "acceptsSchemaHash": "e30b5ca4f4989161f627585b747ee83e",
    "acceptedByMigration": "20231212T223511.add_table_for_ckeditorusersessions.ts",
    "timestamp": "2023-12-12T22:35:11.000Z"
  },
  {
    "acceptsSchemaHash": "592612513ed7bd3260014fe27c8ae328",
    "acceptedByMigration": "20231215T014943.add_endedby_field_for_ckeditorusersessions.ts",
    "timestamp": "2023-12-15T01:49:43.000Z"
  },
  {
    "acceptsSchemaHash": "4f18d5a0849cc239555c6263c3e20df4",
    "acceptedByMigration": "20231219T213759.add_hideactivedialogueusers_field.ts",
    "timestamp": "2023-12-19T21:37:59.000Z"
  },
  {
    "acceptsSchemaHash": "4a1a03e638557cba881d59cb63b0ed02",
    "acceptedByMigration": "20231220T212520.add_yourTurnNotifications_post_migration_conflict.ts",
    "timestamp": "2023-12-20T21:25:20.000Z"
  },
  {
    "acceptsSchemaHash": "2c8fcbdc99caee38d7f728acc6428352",
    "acceptedByMigration": "20231228T160733.add_wrapped2023Viewed_to_users.ts",
    "timestamp": "2023-12-28T16:07:33.000Z"
  },
  {
    "acceptsSchemaHash": "2431de6961ce37514d54a17a5ca14adc",
    "acceptedByMigration": "20240111T003312.update_notificationNewDialogueChecks_default.ts",
    "timestamp": "2024-01-11T00:33:12.000Z"
  },
  {
<<<<<<< HEAD
    "acceptsSchemaHash": "3f5776b3718d3ac264f38fad3378eb02",
    "acceptedByMigration": "20240115T135415.remove_giving_season_2023_user_fields.ts",
    "timestamp": "2024-01-15T13:54:15.000Z"
=======
    "acceptsSchemaHash": "ab5cd3028069be1418fb1e7229510a52",
    "acceptedByMigration": "20240114T014118.addHideSunshineSidebar.ts",
    "timestamp": "2024-01-14T01:41:18.000Z"
>>>>>>> 0ae500a5
  }
]<|MERGE_RESOLUTION|>--- conflicted
+++ resolved
@@ -510,14 +510,13 @@
     "timestamp": "2024-01-11T00:33:12.000Z"
   },
   {
-<<<<<<< HEAD
-    "acceptsSchemaHash": "3f5776b3718d3ac264f38fad3378eb02",
-    "acceptedByMigration": "20240115T135415.remove_giving_season_2023_user_fields.ts",
-    "timestamp": "2024-01-15T13:54:15.000Z"
-=======
     "acceptsSchemaHash": "ab5cd3028069be1418fb1e7229510a52",
     "acceptedByMigration": "20240114T014118.addHideSunshineSidebar.ts",
     "timestamp": "2024-01-14T01:41:18.000Z"
->>>>>>> 0ae500a5
+  },
+  {
+    "acceptsSchemaHash": "7b3fdcd195cd62025722543603fa51e0",
+    "acceptedByMigration": "20240116T194702.remove_giving_season_2023_user_fields.ts",
+    "timestamp": "2024-01-16T19:47:02.000Z"
   }
 ]