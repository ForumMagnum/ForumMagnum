--- conflicted
+++ resolved
@@ -154,12 +154,6 @@
     "acceptedByMigration": "20230403T133656.add_UserActivities.ts",
     "timestamp": "2023-04-03T13:36:56.000Z"
   },
-  {
-<<<<<<< HEAD
-    "acceptsSchemaHash": "a22731092d3f9f7c414a9695bbc8c6a9",
-    "acceptedByMigration": "20230404T180541.make_posts_searchable.ts",
-    "timestamp": "2023-04-04T18:05:41.000Z"
-=======
     "acceptsSchemaHash": "cc99890ebfba1e45ded25456d68f852b",
     "acceptedByMigration": "20230404T170523.add_subtitle.ts",
     "timestamp": "2023-04-04T17:05:23.000Z"
@@ -188,6 +182,5 @@
     "acceptsSchemaHash": "c4afbf05797c266012f5ba5ae0119c87",
     "acceptedByMigration": "20230424T200407.add_ignore_rate_limits.ts",
     "timestamp": "2023-04-24T20:04:07.000Z"
->>>>>>> 19862a32
   }
 ]