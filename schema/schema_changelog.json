--- conflicted
+++ resolved
@@ -625,14 +625,13 @@
     "timestamp": "2024-04-19T01:39:27.000Z"
   },
   {
-<<<<<<< HEAD
-    "acceptsSchemaHash": "35b03da27ac8a95a62e65627ee08d9c6",
-    "acceptedByMigration": "20240423T092933.add_people_directory.ts",
-    "timestamp": "2024-04-23T09:29:33.000Z"
-=======
     "acceptsSchemaHash": "1907632649f70f5e77f6e6de79357d74",
     "acceptedByMigration": "20240424T142239.add_imageFadeColor_to_Spotlights.ts",
     "timestamp": "2024-04-24T14:22:39.000Z"
->>>>>>> a5bc9826
+  },
+  {
+    "acceptsSchemaHash": "c192cfffc5d07ae27caf1477da048644",
+    "acceptedByMigration": "20240425T075639.add_people_directory.ts",
+    "timestamp": "2024-04-25T07:56:39.000Z"
   }
 ]