[
  {
    "acceptsSchemaHash": "daa7d5ff57b1a6eb6bcbe08581493ce5",
    "acceptedByMigration": "20221021T091915.schema_hash.ts",
    "timestamp": "2022-10-21T09:19:15.000Z"
  },
  {
    "acceptsSchemaHash": "346664785a7ca60371b76fd9d92a4f30",
    "acceptedByMigration": "20221207T030042.books_toc_title.ts",
    "timestamp": "2022-12-07T03:00:42.000Z"
  },
  {
    "acceptsSchemaHash": "9e733b575316b2cdd41d3a1d9032131a",
    "acceptedByMigration": "20221213T153954.array_of_foreign_key_defaults.ts",
    "timestamp": "2022-12-13T15:39:54.000Z"
  },
  {
    "acceptsSchemaHash": "9ff9e6371051f8d49cac5770b07dc0d8",
    "acceptedByMigration": "20221213T181144.fix_float_precision.ts",
    "timestamp": "2022-12-13T18:11:44.000Z"
  },
  {
    "acceptsSchemaHash": "afc7cd96d9085ca54d2a50765d02338f",
    "acceptedByMigration": "20221223T170255.update_subforum_notif_default.ts",
    "timestamp": "2022-12-23T17:02:55.000Z"
  },
  {
    "acceptsSchemaHash": "afc7cd96d9085ca54d2a50765d02338f",
    "acceptedByMigration": "20221224T171407.add_comment_title.ts",
    "timestamp": "2022-12-24T17:14:07.000Z"
  },
  {
    "acceptsSchemaHash": "746fe67809bf748504782256c202744c",
    "acceptedByMigration": "20221226T210853.add_initial_language_model_fields.ts",
    "timestamp": "2022-12-26T21:08:53.000Z"
  },
  {
    "acceptsSchemaHash": "f9a5c9f182dad6b94bd1361b603906fd",
    "acceptedByMigration": "20221229T220817.20221229T170831.add_UserMostValuablePosts_table.ts",
    "timestamp": "2022-12-29T22:08:17.000Z"
  },
  {
    "acceptsSchemaHash": "ea71916ffaa87ae0a21302ce831261e6",
    "acceptedByMigration": "20221230T181110.fix_editable_fields.ts",
    "timestamp": "2022-12-30T18:11:10.000Z"
  },
  {
    "acceptsSchemaHash": "82e629fdd1fb2659bd379e8503ec8b6d",
    "acceptedByMigration": "20230110T105025.init_sub_tag_ids.ts",
    "timestamp": "2023-01-10T10:50:25.000Z"
  },
  {
    "acceptsSchemaHash": "d92682d72d3bee6deb63b3b6419e027c",
    "acceptedByMigration": "20230118T104229.add_subforumIntroPostId.ts",
    "timestamp": "2023-01-18T10:42:29.000Z"
  },
  {
<<<<<<< HEAD
    "acceptsSchemaHash": "778fab1f7c2d942253123778b67715c5",
    "acceptedByMigration": "20230120T010945.user_mentions_newMentionNotifictions.ts",
    "timestamp": "2023-01-20T01:09:45.000Z"
=======
    "acceptsSchemaHash": "afb5555a6e3a18714877036b68c63786",
    "acceptedByMigration": "20230118T135840.createdAt_default_value.ts",
    "timestamp": "2023-01-18T13:58:40.000Z"
>>>>>>> eab7d08a
  }
]<|MERGE_RESOLUTION|>--- conflicted
+++ resolved
@@ -55,14 +55,13 @@
     "timestamp": "2023-01-18T10:42:29.000Z"
   },
   {
-<<<<<<< HEAD
-    "acceptsSchemaHash": "778fab1f7c2d942253123778b67715c5",
-    "acceptedByMigration": "20230120T010945.user_mentions_newMentionNotifictions.ts",
-    "timestamp": "2023-01-20T01:09:45.000Z"
-=======
     "acceptsSchemaHash": "afb5555a6e3a18714877036b68c63786",
     "acceptedByMigration": "20230118T135840.createdAt_default_value.ts",
     "timestamp": "2023-01-18T13:58:40.000Z"
->>>>>>> eab7d08a
+  },
+  {
+    "acceptsSchemaHash": "283dfc730f436f378139bb85edce6dfc",
+    "acceptedByMigration": "20230121T020114.user_mentions_newMentionNotifictions.ts",
+    "timestamp": "2023-01-21T02:01:14.000Z"
   }
 ]