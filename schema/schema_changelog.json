[
  {
    "acceptsSchemaHash": "daa7d5ff57b1a6eb6bcbe08581493ce5",
    "acceptedByMigration": "20221021T091915.schema_hash.ts",
    "timestamp": "2022-10-21T09:19:15.000Z"
  },
  {
    "acceptsSchemaHash": "346664785a7ca60371b76fd9d92a4f30",
    "acceptedByMigration": "20221207T030042.books_toc_title.ts",
    "timestamp": "2022-12-07T03:00:42.000Z"
  },
  {
    "acceptsSchemaHash": "9e733b575316b2cdd41d3a1d9032131a",
    "acceptedByMigration": "20221213T153954.array_of_foreign_key_defaults.ts",
    "timestamp": "2022-12-13T15:39:54.000Z"
  },
  {
    "acceptsSchemaHash": "9ff9e6371051f8d49cac5770b07dc0d8",
    "acceptedByMigration": "20221213T181144.fix_float_precision.ts",
    "timestamp": "2022-12-13T18:11:44.000Z"
  },
  {
    "acceptsSchemaHash": "afc7cd96d9085ca54d2a50765d02338f",
    "acceptedByMigration": "20221223T170255.update_subforum_notif_default.ts",
    "timestamp": "2022-12-23T17:02:55.000Z"
  },
  {
    "acceptsSchemaHash": "afc7cd96d9085ca54d2a50765d02338f",
    "acceptedByMigration": "20221224T171407.add_comment_title.ts",
    "timestamp": "2022-12-24T17:14:07.000Z"
  },
  {
    "acceptsSchemaHash": "746fe67809bf748504782256c202744c",
    "acceptedByMigration": "20221226T210853.add_initial_language_model_fields.ts",
    "timestamp": "2022-12-26T21:08:53.000Z"
  },
  {
    "acceptsSchemaHash": "f9a5c9f182dad6b94bd1361b603906fd",
    "acceptedByMigration": "20221229T220817.20221229T170831.add_UserMostValuablePosts_table.ts",
    "timestamp": "2022-12-29T22:08:17.000Z"
  },
  {
    "acceptsSchemaHash": "ea71916ffaa87ae0a21302ce831261e6",
    "acceptedByMigration": "20221230T181110.fix_editable_fields.ts",
    "timestamp": "2022-12-30T18:11:10.000Z"
  },
  {
    "acceptsSchemaHash": "82e629fdd1fb2659bd379e8503ec8b6d",
    "acceptedByMigration": "20230110T105025.init_sub_tag_ids.ts",
    "timestamp": "2023-01-10T10:50:25.000Z"
  },
  {
    "acceptsSchemaHash": "d92682d72d3bee6deb63b3b6419e027c",
    "acceptedByMigration": "20230118T104229.add_subforumIntroPostId.ts",
    "timestamp": "2023-01-18T10:42:29.000Z"
  },
  {
    "acceptsSchemaHash": "afb5555a6e3a18714877036b68c63786",
    "acceptedByMigration": "20230118T135840.createdAt_default_value.ts",
    "timestamp": "2023-01-18T13:58:40.000Z"
  },
  {
    "acceptsSchemaHash": "707023204349d37156630a9823919f65",
    "acceptedByMigration": "20230124T120350.add_subforumPreferredLayout.ts",
    "timestamp": "2023-01-24T12:03:50.000Z"
  },
  {
    "acceptsSchemaHash": "f167b9a94ae9eebe159267d6ca82d3a4",
    "acceptedByMigration": "20230124T210513.spotlight_new_fields.ts",
    "timestamp": "2023-01-24T21:05:13.000Z"
  },
  {
    "acceptsSchemaHash": "f74d70468a0d76011ef39059dc9584d5",
    "acceptedByMigration": "20230125T223259.user_mentions_newMentionNotifictions.ts",
    "timestamp": "2023-01-25T22:32:59.000Z"
  },
  {
    "acceptsSchemaHash": "619ed0268e244678740dac4731f64051",
    "acceptedByMigration": "20230128T010215.hide_frontpage_filter_settings_desktop.ts",
    "timestamp": "2023-01-28T01:02:15.000Z"
  },
  {
    "acceptsSchemaHash": "d50f15282182788bd0774a231773097a",
    "acceptedByMigration": "20230128T162824.add_usersContactedBeforeReview.ts",
    "timestamp": "2023-01-28T16:28:24.000Z"
  },
  {
    "acceptsSchemaHash": "2ad14f1cd0db6f2fdf93dfa328568fe5",
    "acceptedByMigration": "20230130T150041.create_cronHistory_collection.ts",
    "timestamp": "2023-01-30T15:00:41.000Z"
  },
  {
    "acceptsSchemaHash": "7ea7cade23d0b233b794be743cd6ebaf",
    "acceptedByMigration": "20230201T155839.add_importAsDraft_field.ts",
    "timestamp": "2023-02-01T15:58:39.000Z"
  },
  {
    "acceptsSchemaHash": "df6daf9edd46c15e6eb9a3862852ae85",
    "acceptedByMigration": "20230202T211013.add_nameInAnotherLanguage_localgroups_field.ts",
    "timestamp": "2023-02-02T21:10:13.000Z"
  },
  {
    "acceptsSchemaHash": "cbbfdf0c9f7aa799934b7ecc4a68697d",
    "acceptedByMigration": "20230206T192711.add_relevantTagIds_to_comments.ts",
    "timestamp": "2023-02-06T19:27:11.000Z"
  },
  {
    "acceptsSchemaHash": "ffaf4a437b864708e0990e38ece649f1",
    "acceptedByMigration": "20230208T135321.create_sessions_collection.ts",
    "timestamp": "2023-02-08T13:53:21.000Z"
  },
  {
    "acceptsSchemaHash": "a7887d09050fb7d8f7117f498534d322",
    "acceptedByMigration": "20230208T174449.add_shortName.ts",
    "timestamp": "2023-02-08T17:44:49.000Z"
  },
  {
    "acceptsSchemaHash": "dbc3a1a821f459ad60e85420d4c287c0",
    "acceptedByMigration": "20230209T212642.add_showCommunityInRecentDiscussion_user_field.ts",
    "timestamp": "2023-02-09T21:26:42.000Z"
  },
  {
    "acceptsSchemaHash": "0a82b29a9f761a79f5587f6469f51465",
    "acceptedByMigration": "20230216T223955.add_allPostsHideCommunity.ts",
    "timestamp": "2023-02-16T22:39:55.000Z"
  },
  {
    "acceptsSchemaHash": "c938b8b04e3c61dec2f0b640b6cb0b4d",
    "acceptedByMigration": "20230223T115602.DebouncerEvents_pendingEvents_string_array.ts",
    "timestamp": "2023-02-23T11:56:02.000Z"
  },
  {
    "acceptsSchemaHash": "dc774f8734d7cc069d913d351d4225b8",
    "acceptedByMigration": "20230306T182540.userIdsDefault.ts",
    "timestamp": "2023-03-06T18:25:40.000Z"
  },
  {
    "acceptsSchemaHash": "9cc5aad21f36f801d9ce6b9e9e3ce213",
    "acceptedByMigration": "20230314T152203.add_backfilled.ts",
    "timestamp": "2023-03-14T15:22:03.000Z"
  },
  {
<<<<<<< HEAD
    "acceptsSchemaHash": "db23b20a9616d4e0c6d7b91ec599accb",
    "acceptedByMigration": "20230323T101504.add_UserActivities.ts",
    "timestamp": "2023-03-23T10:15:04.000Z"
=======
    "acceptsSchemaHash": "222d42945763fb6dcaff3b497911d7b7",
    "acceptedByMigration": "20230331T002047.add_noComicSans_to_Users.ts",
    "timestamp": "2023-03-31T00:20:47.000Z"
  },
  {
    "acceptsSchemaHash": "33b4ea4a4234276f8784ddff0eb3a974",
    "acceptedByMigration": "20230331T212918.add_debate_fields.ts",
    "timestamp": "2023-03-31T21:29:18.000Z"
>>>>>>> fe139935
  }
]<|MERGE_RESOLUTION|>--- conflicted
+++ resolved
@@ -140,11 +140,6 @@
     "timestamp": "2023-03-14T15:22:03.000Z"
   },
   {
-<<<<<<< HEAD
-    "acceptsSchemaHash": "db23b20a9616d4e0c6d7b91ec599accb",
-    "acceptedByMigration": "20230323T101504.add_UserActivities.ts",
-    "timestamp": "2023-03-23T10:15:04.000Z"
-=======
     "acceptsSchemaHash": "222d42945763fb6dcaff3b497911d7b7",
     "acceptedByMigration": "20230331T002047.add_noComicSans_to_Users.ts",
     "timestamp": "2023-03-31T00:20:47.000Z"
@@ -153,6 +148,10 @@
     "acceptsSchemaHash": "33b4ea4a4234276f8784ddff0eb3a974",
     "acceptedByMigration": "20230331T212918.add_debate_fields.ts",
     "timestamp": "2023-03-31T21:29:18.000Z"
->>>>>>> fe139935
+  },
+  {
+    "acceptsSchemaHash": "15f268cf3b83c45ac5fd4486bf050b18",
+    "acceptedByMigration": "20230403T133656.add_UserActivities.ts",
+    "timestamp": "2023-04-03T13:36:56.000Z"
   }
 ]