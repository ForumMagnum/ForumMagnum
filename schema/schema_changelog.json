--- conflicted
+++ resolved
@@ -600,14 +600,13 @@
     "timestamp": "2024-04-04T01:14:23.000Z"
   },
   {
-<<<<<<< HEAD
-    "acceptsSchemaHash": "2e72142778afe2442e81e05a1d285fb5",
-    "acceptedByMigration": "20240408T155640.add_people_directory.ts",
-    "timestamp": "2024-04-08T15:56:40.000Z"
-=======
     "acceptsSchemaHash": "ca5281426ba6c737b2621d88156ea1c6",
     "acceptedByMigration": "20240404T190359.create_SideCommentCaches_table.ts",
     "timestamp": "2024-04-04T19:03:59.000Z"
->>>>>>> 7170d275
+  },
+  {
+    "acceptsSchemaHash": "2e57ce654aad9dd034e884a1a0b3bce8",
+    "acceptedByMigration": "20240408T155640.add_people_directory.ts",
+    "timestamp": "2024-04-08T15:56:40.000Z"
   }
 ]