--- conflicted
+++ resolved
@@ -715,11 +715,6 @@
     "timestamp": "2024-07-29T18:30:41.000Z"
   },
   {
-<<<<<<< HEAD
-    "acceptsSchemaHash": "b65bb984b87ea0580011b7ecd91c8c51",
-    "acceptedByMigration": "20240823T102724.add_autoFrontpage.ts",
-    "timestamp": "2024-08-23T10:27:24.000Z"
-=======
     "acceptsSchemaHash": "5525ab08d75613c64270cbb15da2ae94",
     "acceptedByMigration": "20240819T092536.add_userSurveyEmailSentAt_to_Users.ts",
     "timestamp": "2024-08-19T09:25:36.000Z"
@@ -728,6 +723,10 @@
     "acceptsSchemaHash": "dc66ac034a766a7dd21afb2e072073a3",
     "acceptedByMigration": "20240820T183233.sidenotesFlag.ts",
     "timestamp": "2024-08-20T18:32:33.000Z"
->>>>>>> a05aa75c
+  },
+  {
+    "acceptsSchemaHash": "eb768d8bdc708f08c58c7db559625f10",
+    "acceptedByMigration": "20240823T102724.add_autoFrontpage.ts",
+    "timestamp": "2024-08-23T10:27:24.000Z"
   }
 ]