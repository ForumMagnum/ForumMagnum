[
  {
    "acceptsSchemaHash": "daa7d5ff57b1a6eb6bcbe08581493ce5",
    "acceptedByMigration": "20221021T091915.schema_hash.ts",
    "timestamp": "2022-10-21T09:19:15.000Z"
  },
  {
    "acceptsSchemaHash": "346664785a7ca60371b76fd9d92a4f30",
    "acceptedByMigration": "20221207T030042.books_toc_title.ts",
    "timestamp": "2022-12-07T03:00:42.000Z"
  },
  {
    "acceptsSchemaHash": "9e733b575316b2cdd41d3a1d9032131a",
    "acceptedByMigration": "20221213T153954.array_of_foreign_key_defaults.ts",
    "timestamp": "2022-12-13T15:39:54.000Z"
  },
  {
    "acceptsSchemaHash": "9ff9e6371051f8d49cac5770b07dc0d8",
    "acceptedByMigration": "20221213T181144.fix_float_precision.ts",
    "timestamp": "2022-12-13T18:11:44.000Z"
  },
  {
    "acceptsSchemaHash": "afc7cd96d9085ca54d2a50765d02338f",
    "acceptedByMigration": "20221223T170255.update_subforum_notif_default.ts",
    "timestamp": "2022-12-23T17:02:55.000Z"
  },
  {
    "acceptsSchemaHash": "afc7cd96d9085ca54d2a50765d02338f",
    "acceptedByMigration": "20221224T171407.add_comment_title.ts",
    "timestamp": "2022-12-24T17:14:07.000Z"
  },
  {
    "acceptsSchemaHash": "746fe67809bf748504782256c202744c",
    "acceptedByMigration": "20221226T210853.add_initial_language_model_fields.ts",
    "timestamp": "2022-12-26T21:08:53.000Z"
  },
  {
    "acceptsSchemaHash": "f9a5c9f182dad6b94bd1361b603906fd",
    "acceptedByMigration": "20221229T220817.20221229T170831.add_UserMostValuablePosts_table.ts",
    "timestamp": "2022-12-29T22:08:17.000Z"
  },
  {
    "acceptsSchemaHash": "ea71916ffaa87ae0a21302ce831261e6",
    "acceptedByMigration": "20221230T181110.fix_editable_fields.ts",
    "timestamp": "2022-12-30T18:11:10.000Z"
  },
  {
    "acceptsSchemaHash": "82e629fdd1fb2659bd379e8503ec8b6d",
    "acceptedByMigration": "20230110T105025.init_sub_tag_ids.ts",
    "timestamp": "2023-01-10T10:50:25.000Z"
  },
  {
    "acceptsSchemaHash": "d92682d72d3bee6deb63b3b6419e027c",
    "acceptedByMigration": "20230118T104229.add_subforumIntroPostId.ts",
    "timestamp": "2023-01-18T10:42:29.000Z"
  },
  {
    "acceptsSchemaHash": "afb5555a6e3a18714877036b68c63786",
    "acceptedByMigration": "20230118T135840.createdAt_default_value.ts",
    "timestamp": "2023-01-18T13:58:40.000Z"
  },
  {
    "acceptsSchemaHash": "707023204349d37156630a9823919f65",
    "acceptedByMigration": "20230124T120350.add_subforumPreferredLayout.ts",
    "timestamp": "2023-01-24T12:03:50.000Z"
  },
  {
    "acceptsSchemaHash": "f167b9a94ae9eebe159267d6ca82d3a4",
    "acceptedByMigration": "20230124T210513.spotlight_new_fields.ts",
    "timestamp": "2023-01-24T21:05:13.000Z"
  },
  {
    "acceptsSchemaHash": "f74d70468a0d76011ef39059dc9584d5",
    "acceptedByMigration": "20230125T223259.user_mentions_newMentionNotifictions.ts",
    "timestamp": "2023-01-25T22:32:59.000Z"
  },
  {
    "acceptsSchemaHash": "619ed0268e244678740dac4731f64051",
    "acceptedByMigration": "20230128T010215.hide_frontpage_filter_settings_desktop.ts",
    "timestamp": "2023-01-28T01:02:15.000Z"
  },
  {
    "acceptsSchemaHash": "d50f15282182788bd0774a231773097a",
    "acceptedByMigration": "20230128T162824.add_usersContactedBeforeReview.ts",
    "timestamp": "2023-01-28T16:28:24.000Z"
  },
  {
    "acceptsSchemaHash": "2ad14f1cd0db6f2fdf93dfa328568fe5",
    "acceptedByMigration": "20230130T150041.create_cronHistory_collection.ts",
    "timestamp": "2023-01-30T15:00:41.000Z"
  },
  {
    "acceptsSchemaHash": "7ea7cade23d0b233b794be743cd6ebaf",
    "acceptedByMigration": "20230201T155839.add_importAsDraft_field.ts",
    "timestamp": "2023-02-01T15:58:39.000Z"
  },
  {
    "acceptsSchemaHash": "df6daf9edd46c15e6eb9a3862852ae85",
    "acceptedByMigration": "20230202T211013.add_nameInAnotherLanguage_localgroups_field.ts",
    "timestamp": "2023-02-02T21:10:13.000Z"
  },
  {
    "acceptsSchemaHash": "cbbfdf0c9f7aa799934b7ecc4a68697d",
    "acceptedByMigration": "20230206T192711.add_relevantTagIds_to_comments.ts",
    "timestamp": "2023-02-06T19:27:11.000Z"
  },
  {
    "acceptsSchemaHash": "ffaf4a437b864708e0990e38ece649f1",
    "acceptedByMigration": "20230208T135321.create_sessions_collection.ts",
    "timestamp": "2023-02-08T13:53:21.000Z"
  },
  {
    "acceptsSchemaHash": "a7887d09050fb7d8f7117f498534d322",
    "acceptedByMigration": "20230208T174449.add_shortName.ts",
    "timestamp": "2023-02-08T17:44:49.000Z"
  },
  {
    "acceptsSchemaHash": "dbc3a1a821f459ad60e85420d4c287c0",
    "acceptedByMigration": "20230209T212642.add_showCommunityInRecentDiscussion_user_field.ts",
    "timestamp": "2023-02-09T21:26:42.000Z"
  },
  {
    "acceptsSchemaHash": "0a82b29a9f761a79f5587f6469f51465",
    "acceptedByMigration": "20230216T223955.add_allPostsHideCommunity.ts",
    "timestamp": "2023-02-16T22:39:55.000Z"
  },
  {
    "acceptsSchemaHash": "c938b8b04e3c61dec2f0b640b6cb0b4d",
    "acceptedByMigration": "20230223T115602.DebouncerEvents_pendingEvents_string_array.ts",
    "timestamp": "2023-02-23T11:56:02.000Z"
  },
  {
    "acceptsSchemaHash": "dc774f8734d7cc069d913d351d4225b8",
    "acceptedByMigration": "20230306T182540.userIdsDefault.ts",
    "timestamp": "2023-03-06T18:25:40.000Z"
  },
  {
    "acceptsSchemaHash": "9cc5aad21f36f801d9ce6b9e9e3ce213",
    "acceptedByMigration": "20230314T152203.add_backfilled.ts",
    "timestamp": "2023-03-14T15:22:03.000Z"
  },
  {
    "acceptsSchemaHash": "222d42945763fb6dcaff3b497911d7b7",
    "acceptedByMigration": "20230331T002047.add_noComicSans_to_Users.ts",
    "timestamp": "2023-03-31T00:20:47.000Z"
  },
  {
    "acceptsSchemaHash": "33b4ea4a4234276f8784ddff0eb3a974",
    "acceptedByMigration": "20230331T212918.add_debate_fields.ts",
    "timestamp": "2023-03-31T21:29:18.000Z"
  },
  {
    "acceptsSchemaHash": "15f268cf3b83c45ac5fd4486bf050b18",
    "acceptedByMigration": "20230403T133656.add_UserActivities.ts",
    "timestamp": "2023-04-03T13:36:56.000Z"
  },
  {
    "acceptsSchemaHash": "cc99890ebfba1e45ded25456d68f852b",
    "acceptedByMigration": "20230404T170523.add_subtitle.ts",
    "timestamp": "2023-04-04T17:05:23.000Z"
  },
  {
    "acceptsSchemaHash": "380d30e2ea28cacb71bbc6d29e540a6e",
    "acceptedByMigration": "20230407T214751.add_rejection_fields.ts",
    "timestamp": "2023-04-07T21:47:51.000Z"
  },
  {
    "acceptsSchemaHash": "1728cb3d532414ce56d22566ab53c3be",
    "acceptedByMigration": "20230411T172612.add_hideCommunitySection_to_users.ts",
    "timestamp": "2023-04-11T17:26:12.000Z"
  },
  {
    "acceptsSchemaHash": "64c57945e3105d8daf5be8d51a1ee559",
    "acceptedByMigration": "20230412T185846.add_modGPTAnalysis.ts",
    "timestamp": "2023-04-12T18:58:46.000Z"
  },
  {
    "acceptsSchemaHash": "1058503cdf3522b15f94b3499566433a",
    "acceptedByMigration": "20230413T184626.add_rejected_reasons_fields.ts",
    "timestamp": "2023-04-13T18:46:26.000Z"
  },
  {
    "acceptsSchemaHash": "c4afbf05797c266012f5ba5ae0119c87",
    "acceptedByMigration": "20230424T200407.add_ignore_rate_limits.ts",
    "timestamp": "2023-04-24T20:04:07.000Z"
  },
  {
    "acceptsSchemaHash": "a85cc326da77f34b19140ca908956227",
    "acceptedByMigration": "20230502T083210.add_shortformFrontpage.ts",
    "timestamp": "2023-05-02T08:32:10.000Z"
  },
  {
    "acceptsSchemaHash": "5d840ee3f919bdbf70df33e470b65666",
    "acceptedByMigration": "20230502T160034.drop_noComicSans_from_Users.ts",
    "timestamp": "2023-05-02T16:00:34.000Z"
  },
  {
    "acceptsSchemaHash": "be2a53332cb5a42e9fafd13c2e7fde88",
    "acceptedByMigration": "20230503T130447.add_expandedFrontpageSections_column.ts",
    "timestamp": "2023-05-03T13:04:47.000Z"
  },
  {
    "acceptsSchemaHash": "f38ed1e13515715dfc7ea5a8d6ea01df",
    "acceptedByMigration": "20230510T142344.create_PostRecommendations_table.ts",
    "timestamp": "2023-05-10T14:23:44.000Z"
  },
  {
    "acceptsSchemaHash": "922ce375a3ed4de843e0f4f9cc50dd08",
    "acceptedByMigration": "20230514T104640.add_voteReceivedCounts.ts",
    "timestamp": "2023-05-14T10:46:40.000Z"
  },
  {
    "acceptsSchemaHash": "cc8bba3f53cc75cb4b3864c0426830a8",
    "acceptedByMigration": "20230519T210716.create_UserRateLimits_table.ts",
    "timestamp": "2023-05-19T21:07:16.000Z"
  },
  {
    "acceptsSchemaHash": "546cd13c6ee60ca019f7eb5df4502471",
    "acceptedByMigration": "20230522T233107.updateDefaultValue_ModerationTemplates_order.ts",
    "timestamp": "2023-05-22T23:31:07.000Z"
  },
  {
    "acceptsSchemaHash": "8ecc349268b355e0efe1de9fba8c38f9",
    "acceptedByMigration": "20230524T183435.add_hidePostsRecommendations_field.ts",
    "timestamp": "2023-05-24T18:34:35.000Z"
  },
  {
    "acceptsSchemaHash": "6e28f55ed0de0da2c75b4284178ba6e1",
    "acceptedByMigration": "20230608T204514.add_reactPaletteStyle.ts",
    "timestamp": "2023-06-08T20:45:14.000Z"
  },
  {
    "acceptsSchemaHash": "8a6bdab9352a0251d6db2fa801b6b593",
    "acceptedByMigration": "20230608T234328.create_PostEmbeddings_table.ts",
    "timestamp": "2023-06-08T23:43:28.000Z"
  },
  {
    "acceptsSchemaHash": "8f9b37b6b8213a24c21dba39e77f7bbb",
    "acceptedByMigration": "20230609T100000.add_PageCache.ts",
    "timestamp": "2023-06-09T10:00:00.000Z"
  },
  {
    "acceptsSchemaHash": "7abdde9662fea7114e47457ccdc6f4ad",
    "acceptedByMigration": "20230614T182837.add_digest_tables.ts",
    "timestamp": "2023-06-14T18:28:37.000Z"
  },
  {
    "acceptsSchemaHash": "88bc10e632764af3e6cff68763da9113",
    "acceptedByMigration": "20230616T170716.add_criticismTipsDismissed_to_Posts.ts",
    "timestamp": "2023-06-16T17:07:16.000Z"
  },
  {
    "acceptsSchemaHash": "d6b5c3a5a64a7eea065377c71e1b8acf",
    "acceptedByMigration": "20230620T120843.add_noindex.ts",
    "timestamp": "2023-06-20T12:08:43.000Z"
  },
  {
    "acceptsSchemaHash": "4b4e757dda0d5609834188196a6c1742",
    "acceptedByMigration": "20230707T152842.migrate_socialPreview.ts",
    "timestamp": "2023-07-07T15:28:42.000Z"
  },
  {
    "acceptsSchemaHash": "1f4a770fddeffde4615bb22682170332",
    "acceptedByMigration": "20230719T202158.top_level_comment_count.ts",
    "timestamp": "2023-07-19T20:21:58.000Z"
  },
  {
    "acceptsSchemaHash": "edd4ae60c5320ea4aa4d4e87bf92cafe",
    "acceptedByMigration": "20230724T113516.add_postCategory.ts",
    "timestamp": "2023-07-24T11:35:16.000Z"
  },
  {
    "acceptsSchemaHash": "e7d890dadc54453234507be13698b7b7",
    "acceptedByMigration": "20230727T122027.add_isPostType_field.ts",
    "timestamp": "2023-07-27T12:20:27.000Z"
  },
  {
    "acceptsSchemaHash": "d7266200db426f47cd1ba7abcc6a6db7",
    "acceptedByMigration": "20230807T230123.add_hideHomeRHS_to_Users.ts",
    "timestamp": "2023-08-07T23:01:23.000Z"
  },
  {
    "acceptsSchemaHash": "4aca6d1717b9bb1f98fa154bd99ea8a5",
    "acceptedByMigration": "20230816T203807.add_hideFrontpageBook2020Ad_field.ts",
    "timestamp": "2023-08-16T20:38:07.000Z"
  },
  {
    "acceptsSchemaHash": "87520014b627c9ee151523bd05e7bdae",
    "acceptedByMigration": "20230818T215451.post_embeddings_have_vector_type.ts",
    "timestamp": "2023-08-18T21:54:51.000Z"
  },
  {
    "acceptsSchemaHash": "4acff74195e36da33248763ab681bfd7",
    "acceptedByMigration": "20230824T155436.add_imageFade.ts",
    "timestamp": "2023-08-24T15:54:36.000Z"
  },
  {
    "acceptsSchemaHash": "7d3553d2dcd4a5e47968398dfee076f2",
    "acceptedByMigration": "20230829T170631.add_hideFromPopularComments_column.ts",
    "timestamp": "2023-08-29T17:06:31.000Z"
  },
  {
    "acceptsSchemaHash": "695076fb79e84a853f06b96943835ff2",
    "acceptedByMigration": "20230830T094148.add_noindex_SequencesCollections.ts",
    "timestamp": "2023-08-30T09:41:48.000Z"
  },
  {
    "acceptsSchemaHash": "1688c0a0ffbebf808f0ad26c4ba8d073",
    "acceptedByMigration": "20230914T094148.add_forceAllowType3Audio.ts",
    "timestamp": "2023-09-14T09:41:48.000Z"
  },
  {
    "acceptsSchemaHash": "c7d6d21198c4725672bcea289b5c32ff",
    "acceptedByMigration": "20230915T224433.create_typing_indicator_table.ts",
    "timestamp": "2023-09-15T22:44:33.000Z"
  },
  {
    "acceptsSchemaHash": "498e064c609716f4a0b3dd145dab50b2",
    "acceptedByMigration": "20230926T142421.add_headertitle_to_spotlights.ts",
    "timestamp": "2023-09-26T14:24:21.000Z"
  },
  {
    "acceptsSchemaHash": "2e10471e3641d01fe309198fb9ecff32",
    "acceptedByMigration": "20231003T195435.add_collabEditorDialogue.ts",
    "timestamp": "2023-10-03T19:54:35.000Z"
  },
  {
    "acceptsSchemaHash": "ab02d7ee110cc11f4df3b0f16a24905d",
    "acceptedByMigration": "20231006T193146.dialogue_notifications_and_post_sharing_default.ts",
    "timestamp": "2023-10-06T19:31:46.000Z"
  },
  {
    "acceptsSchemaHash": "d42e531dd915561448e15e72551b1d71",
    "acceptedByMigration": "20231006T214457.update_dialogue_notification_defaults.ts",
    "timestamp": "2023-10-06T21:44:57.000Z"
  },
  {
    "acceptsSchemaHash": "881c509060130982ab7f20a92a5c9602",
    "acceptedByMigration": "20231009T101621.add_wasEverUndrafted_to_posts.ts",
    "timestamp": "2023-10-09T10:16:21.000Z"
  },
  {
    "acceptsSchemaHash": "c3e1e47f98b00ea1ff4f2dfe2e646604",
    "acceptedByMigration": "20231014T032053.add_mostRecentPublishedDialogueResponseDate.ts",
    "timestamp": "2023-10-14T03:20:53.000Z"
  },
  {
    "acceptsSchemaHash": "ccc15da1a7699b6fb4cbacde8bd63bef",
    "acceptedByMigration": "20231026T014747.dialogue_facilitation_offer.ts",
    "timestamp": "2023-10-26T01:47:47.000Z"
  },
  {
    "acceptsSchemaHash": "5e28a08c9be1ba704a99a94dab5c4fae",
    "acceptedByMigration": "20231027T154313.add_election_candidates_collection.ts",
    "timestamp": "2023-10-27T15:43:13.000Z"
  },
  {
    "acceptsSchemaHash": "ee9f40a8166012becef3bf0f5a9726b0",
    "acceptedByMigration": "20231028T012012.add_notificationAddedAsCoauthor.ts",
    "timestamp": "2023-10-28T01:20:12.000Z"
  },
  {
    "acceptsSchemaHash": "0cc5ac04b5c4340a894f1bef511f22a9",
    "acceptedByMigration": "20231101T215739.add_givingSeasonNotifyForVoting_and_election_candidate_links.ts",
    "timestamp": "2023-11-01T21:57:39.000Z"
  },
  {
    "acceptsSchemaHash": "e02a31666a33984e158e485e3a0c5f30",
    "acceptedByMigration": "20231103T202008.originalDialogueIdForShortform.ts",
    "timestamp": "2023-11-03T20:20:08.000Z"
  },
  {
    "acceptsSchemaHash": "f5e4a3d5459008e1e5f5e83555a849b1",
    "acceptedByMigration": "20231104T020734.add_DialogueCheck_table_and_check_fields.ts",
    "timestamp": "2023-11-04T02:07:34.000Z"
  },
  {
    "acceptsSchemaHash": "5ec9053a5ae6f6135087becd69fa485e",
    "acceptedByMigration": "20231107T174131.add_notify_votes.ts",
    "timestamp": "2023-11-07T17:41:31.000Z"
  },
  {
    "acceptsSchemaHash": "060a65a6bb00ba7b0a4da5397165f444",
    "acceptedByMigration": "20231107T231716.addElicitTables.ts",
    "timestamp": "2023-11-07T23:17:16.000Z"
  },
  {
    "acceptsSchemaHash": "0d5156717800f18b4407edd0caa14def",
    "acceptedByMigration": "20231108T032435.add_notificationDialogueMatch.ts",
    "timestamp": "2023-11-08T03:24:35.000Z"
  },
  {
    "acceptsSchemaHash": "ee6df59dfe7fc9440ca415ce5cb2d762",
    "acceptedByMigration": "20231108T110035.add_fundraiser_amounts.ts",
    "timestamp": "2023-11-08T11:00:35.000Z"
  },
  {
    "acceptsSchemaHash": "9993689a4229639120ef85f8531151ad",
    "acceptedByMigration": "20231108T122236.ElectionCandidates_tagId_not_null.ts",
    "timestamp": "2023-11-08T12:22:36.000Z"
  },
  {
    "acceptsSchemaHash": "559874dae2627ec571ac2748d5cf6bc2",
    "acceptedByMigration": "20231116T010948.update_karma_default_value.ts",
    "timestamp": "2023-11-16T01:09:48.000Z"
  },
  {
    "acceptsSchemaHash": "4a83029d46e8b6afd17ced17bfeb6cf7",
    "acceptedByMigration": "20231116T195724.addDialogueMatchTable.ts",
    "timestamp": "2023-11-16T19:57:24.000Z"
  },
  {
    "acceptsSchemaHash": "cdea3c2caa55eb651988dcb30e827b07",
    "acceptedByMigration": "20231117T215406.addNotificationKarmaPowersGainedSetting.ts",
    "timestamp": "2023-11-17T21:54:06.000Z"
  },
  {
    "acceptsSchemaHash": "6d8270f44805a1ee0b363924964776e7",
    "acceptedByMigration": "20231121T121251.add_givingSeason2023DonatedFlair.ts",
    "timestamp": "2023-11-21T12:12:51.000Z"
  },
  {
    "acceptsSchemaHash": "2e28d7576d143428c88b6c5a8ece4690",
    "acceptedByMigration": "20231124T200925.move_on_connect_queries_into_migration.ts",
    "timestamp": "2023-11-24T20:09:25.000Z"
  },
  {
    "acceptsSchemaHash": "7db476f93913b50f646a44166768ced6",
    "acceptedByMigration": "20231128T152304.add_ElectionVotes.ts",
    "timestamp": "2023-11-28T15:23:04.000Z"
  },
  {
    "acceptsSchemaHash": "8b861e3bf25c8edf6522b62bea9bf389",
    "acceptedByMigration": "20231129T080701.add_givingSeason2023VotedFlair.ts",
    "timestamp": "2023-11-29T08:07:01.000Z"
  },
  {
    "acceptsSchemaHash": "5cb40349b3ff94014c31fb0418ffa6ea",
    "acceptedByMigration": "20231129T190047.add_four_fields_for_frontpage_dialogue_widget_customisation.ts",
    "timestamp": "2023-11-29T19:00:47.000Z"
  },
  {
    "acceptsSchemaHash": "6ee0467b3cdea6d954c14e9bee545c42",
    "acceptedByMigration": "20231129T200215.addNotificationNewDialogueChecks.ts",
    "timestamp": "2023-11-29T20:02:15.000Z"
  },
  {
    "acceptsSchemaHash": "ea10555b6fef67efb7ab0cbbdfdb8772",
    "acceptedByMigration": "20231130T012654.changeDefaultNewCheckNotificationFrequencyRealtime.ts",
    "timestamp": "2023-11-30T01:26:54.000Z"
  },
  {
    "acceptsSchemaHash": "edca7fde4fce09bf9031f2f3f9b18fda",
    "acceptedByMigration": "20231130T140404.add_submissionComments.ts",
    "timestamp": "2023-11-30T14:04:04.000Z"
  },
  {
    "acceptsSchemaHash": "2d5747e2acdbe83c754cbbda258623ed",
    "acceptedByMigration": "20231201T022744.add_field_for_hiding_specific_users_in_reciprocity.ts",
    "timestamp": "2023-12-01T02:27:44.000Z"
  },
  {
    "acceptsSchemaHash": "2ace126a36fc6b5cdb4e4a0264fec6f9",
    "acceptedByMigration": "20231204T235404.fill_in_AbTestKey_and_make_nonnullable.ts",
    "timestamp": "2023-12-04T23:54:04.000Z"
  },
  {
    "acceptsSchemaHash": "d8ecd5f29746164d6bf5b3e064f241ac",
    "acceptedByMigration": "20231205T204412.make_fields_not_nullable.ts",
    "timestamp": "2023-12-05T20:44:12.000Z"
  },
  {
    "acceptsSchemaHash": "a09712836b72d69f7456155ccc81ac83",
    "acceptedByMigration": "20231208T004014.addCalendlyLinkDialogueMatchPreferencesField.ts",
    "timestamp": "2023-12-08T00:40:14.000Z"
  },
  {
    "acceptsSchemaHash": "989958afb8a5cef47f6f8bd33d5a499f",
    "acceptedByMigration": "20231208T021726.add_soft_delete_to_forms.ts",
    "timestamp": "2023-12-08T02:17:26.000Z"
  },
  {
    "acceptsSchemaHash": "e30b5ca4f4989161f627585b747ee83e",
    "acceptedByMigration": "20231212T223511.add_table_for_ckeditorusersessions.ts",
    "timestamp": "2023-12-12T22:35:11.000Z"
  },
  {
    "acceptsSchemaHash": "592612513ed7bd3260014fe27c8ae328",
    "acceptedByMigration": "20231215T014943.add_endedby_field_for_ckeditorusersessions.ts",
    "timestamp": "2023-12-15T01:49:43.000Z"
  },
  {
    "acceptsSchemaHash": "4f18d5a0849cc239555c6263c3e20df4",
    "acceptedByMigration": "20231219T213759.add_hideactivedialogueusers_field.ts",
    "timestamp": "2023-12-19T21:37:59.000Z"
  },
  {
    "acceptsSchemaHash": "4a1a03e638557cba881d59cb63b0ed02",
    "acceptedByMigration": "20231220T212520.add_yourTurnNotifications_post_migration_conflict.ts",
    "timestamp": "2023-12-20T21:25:20.000Z"
  },
  {
    "acceptsSchemaHash": "2c8fcbdc99caee38d7f728acc6428352",
    "acceptedByMigration": "20231228T160733.add_wrapped2023Viewed_to_users.ts",
    "timestamp": "2023-12-28T16:07:33.000Z"
  },
  {
    "acceptsSchemaHash": "2431de6961ce37514d54a17a5ca14adc",
    "acceptedByMigration": "20240111T003312.update_notificationNewDialogueChecks_default.ts",
    "timestamp": "2024-01-11T00:33:12.000Z"
  },
  {
    "acceptsSchemaHash": "ab5cd3028069be1418fb1e7229510a52",
    "acceptedByMigration": "20240114T014118.addHideSunshineSidebar.ts",
    "timestamp": "2024-01-14T01:41:18.000Z"
  },
  {
    "acceptsSchemaHash": "7b3fdcd195cd62025722543603fa51e0",
    "acceptedByMigration": "20240116T194702.remove_giving_season_2023_user_fields.ts",
    "timestamp": "2024-01-16T19:47:02.000Z"
  },
  {
    "acceptsSchemaHash": "7dbf024fc86645c003e6ca3f42cf3af5",
    "acceptedByMigration": "20240118T104751.add_PostView_PostViewTimes.ts",
    "timestamp": "2024-01-18T10:47:51.000Z"
  },
  {
    "acceptsSchemaHash": "8d498c2c299a4fdf9ab47fcb9f045078",
    "acceptedByMigration": "20240126T225542.unlog_PageCache.ts",
    "timestamp": "2024-01-26T22:55:42.000Z"
  },
  {
    "acceptsSchemaHash": "bd3603a518355f1cbb6346c93702811d",
    "acceptedByMigration": "20240129T102321.add_fm_vote_added_emoji_function.ts",
    "timestamp": "2024-01-29T10:23:21.000Z"
  },
  {
    "acceptsSchemaHash": "44cc1cc66be79573b597f5f1168df8ec",
    "acceptedByMigration": "20240131T230552.add_ManifoldProbabilitiesCaches_table_and_annual_review_fields_to_Posts.ts",
    "timestamp": "2024-01-31T23:05:52.000Z"
  },
  {
    "acceptsSchemaHash": "f3add36e62e14d409e005ef7ed969bb2",
    "acceptedByMigration": "20240201T210658.add_ReviewWinners.ts",
    "timestamp": "2024-02-01T21:06:58.000Z"
  },
  {
    "acceptsSchemaHash": "1aeedd5dfed78362382d387f2f2bce84",
    "acceptedByMigration": "20240206T041651.add_UserJobAds_collection.ts",
    "timestamp": "2024-02-06T04:16:51.000Z"
  },
  {
    "acceptsSchemaHash": "92b57599e36ee19757a1e763216509c5",
    "acceptedByMigration": "20240213T222700.add_notificationSubscribedUserComment_to_Users.ts",
    "timestamp": "2024-02-13T22:27:00.000Z"
  },
  {
    "acceptsSchemaHash": "c88a556fe6f1bc2d5ce4f08149eb3388",
    "acceptedByMigration": "20240222T212933.add_UserEAGDetails_collection.ts",
    "timestamp": "2024-02-22T21:29:33.000Z"
  },
  {
    "acceptsSchemaHash": "ea9de36d7fd118012a686d5148193cde",
    "acceptedByMigration": "20240228T000423.addReviewWinnerTables.ts",
    "timestamp": "2024-02-28T00:04:23.000Z"
  },
  {
    "acceptsSchemaHash": "10225605411f6e346ca4185fd18de582",
    "acceptedByMigration": "20240229T140317.add_GoogleServiceAccountSessions.ts",
    "timestamp": "2024-02-29T14:03:17.000Z"
  },
  {
    "acceptsSchemaHash": "9ebb51a67d889b5907585d2a7073434d",
    "acceptedByMigration": "20240308T231309.add_reminderSetAt_to_UserJobAds.ts",
    "timestamp": "2024-03-08T23:13:09.000Z"
  },
  {
    "acceptsSchemaHash": "ec6d12fa05425118431d110f2e216b80",
    "acceptedByMigration": "20240312T123630.create_ForumEvents_table.ts",
    "timestamp": "2024-03-12T12:36:30.000Z"
  },
  {
    "acceptsSchemaHash": "01bf8045d376a34b6a5c7d0d8bfddcaa",
    "acceptedByMigration": "20240312T185736.add_inactiveSurveyEmailSentAt_to_Users.ts",
    "timestamp": "2024-03-12T18:57:36.000Z"
  },
  {
    "acceptsSchemaHash": "5fb909476a7c6ef9567f7efb1abd005f",
    "acceptedByMigration": "20240316T002500.add_CurationEmails_table.ts",
    "timestamp": "2024-03-16T00:25:00.000Z"
  },
  {
    "acceptsSchemaHash": "15e67a7cabc41723b3215bcb7dc9488e",
    "acceptedByMigration": "20240329T221118.add_notificationSubscribedSequencePost_to_Users.ts",
    "timestamp": "2024-03-29T22:11:18.000Z"
  },
  {
    "acceptsSchemaHash": "86723d78e7eb5d43201e0be72ee6f5f0",
    "acceptedByMigration": "20240404T011423.add_ArbitalCaches.ts",
    "timestamp": "2024-04-04T01:14:23.000Z"
  },
  {
    "acceptsSchemaHash": "ca5281426ba6c737b2621d88156ea1c6",
    "acceptedByMigration": "20240404T190359.create_SideCommentCaches_table.ts",
    "timestamp": "2024-04-04T19:03:59.000Z"
  },
  {
    "acceptsSchemaHash": "972b9de45fa85223bdb3e607bd8d9936",
    "acceptedByMigration": "20240409T163258.noop_reorder_sequence_fields.ts",
    "timestamp": "2024-04-09T16:32:58.000Z"
  },
  {
    "acceptsSchemaHash": "b2d46df0cf4693fc419953f2fbe9a0cc",
    "acceptedByMigration": "20240410T225250.add_lastUpdated_to_Sequences.ts",
    "timestamp": "2024-04-10T22:52:50.000Z"
  },
  {
    "acceptsSchemaHash": "8365aace030196807258e6ab633a5466",
    "acceptedByMigration": "20240416T151709.drop_Users_wrapped2023Viewed_experiencedIn_interestedIn.ts",
    "timestamp": "2024-04-16T15:17:09.000Z"
  },
  {
    "acceptsSchemaHash": "082b143a17fca4e8ba5edd982a645837",
    "acceptedByMigration": "20240419T013927.add_frontpageSelectedTab_to_Users.ts",
    "timestamp": "2024-04-19T01:39:27.000Z"
  },
  {
    "acceptsSchemaHash": "1907632649f70f5e77f6e6de79357d74",
    "acceptedByMigration": "20240424T142239.add_imageFadeColor_to_Spotlights.ts",
    "timestamp": "2024-04-24T14:22:39.000Z"
  },
  {
    "acceptsSchemaHash": "c192cfffc5d07ae27caf1477da048644",
    "acceptedByMigration": "20240425T075639.add_people_directory.ts",
    "timestamp": "2024-04-25T07:56:39.000Z"
  },
  {
    "acceptsSchemaHash": "ce481181abda13b83244a8ccd8ed5782",
    "acceptedByMigration": "20240429T155712.add_fm_get_user_by_login_token_function.ts",
    "timestamp": "2024-04-29T15:57:12.000Z"
  },
  {
    "acceptsSchemaHash": "5f15590a8aa900ee210026b863dde23e",
    "acceptedByMigration": "20240502T164437.include_indexes_and_views_in_schema.ts",
    "timestamp": "2024-05-02T16:44:37.000Z"
  },
  {
    "acceptsSchemaHash": "224c974d441de3727845f2dec5ba8aac",
    "acceptedByMigration": "20240508T220821.add_RecommendationsCaches_table.ts",
    "timestamp": "2024-05-08T22:08:21.000Z"
  },
  {
    "acceptsSchemaHash": "08f3f1875cc1bc68a6fdd52845584509",
    "acceptedByMigration": "20240509T160927.dag_schema_dependencies.ts",
    "timestamp": "2024-05-09T16:09:27.000Z"
  },
  {
    "acceptsSchemaHash": "80ff63223032d7a466bbfbfa292b48b4",
    "acceptedByMigration": "20240513T115214.normalize_posts_moderationGuidelines.ts",
    "timestamp": "2024-05-13T11:52:14.000Z"
  },
  {
    "acceptsSchemaHash": "aa1eac5798b9679483aaff7b85ba1e8e",
    "acceptedByMigration": "20240513T135549.set_not_null_clientId.ts",
    "timestamp": "2024-05-13T13:55:49.000Z"
  },
  {
    "acceptsSchemaHash": "4a1206bafcc5c4d63fca651ad906d213",
    "acceptedByMigration": "20240517T093146.add_swrCachingEnabled.ts",
    "timestamp": "2024-05-17T09:31:46.000Z"
  },
  {
    "acceptsSchemaHash": "6fc595baf02ccdf4ffdf8777a5981d32",
    "acceptedByMigration": "20240526T111308.set_not_null_clientId_2.ts",
    "timestamp": "2024-05-26T11:13:08.000Z"
  },
  {
    "acceptsSchemaHash": "6916cc5096e4eeee5bc92639da67e9fa",
    "acceptedByMigration": "20240611T182502.add_Posts_userId_postedAt_idx.ts",
    "timestamp": "2024-06-11T18:25:02.000Z"
  },
  {
    "acceptsSchemaHash": "c1dd7ed968b6af5a78625296b5e5fec0",
    "acceptedByMigration": "20240612T173525.add_onsite_digest_background_fields.ts",
    "timestamp": "2024-06-12T17:35:25.000Z"
  },
  {
    "acceptsSchemaHash": "b1f9f6080e26c6425541b770717f7c98",
    "acceptedByMigration": "20240617T090120.add_vibes_check_tables.ts",
    "timestamp": "2024-06-17T09:01:20.000Z"
  },
  {
    "acceptsSchemaHash": "af39464b13d09507b438054d15aba060",
    "acceptedByMigration": "20240627T173906.add_poll_fields_to_ForumEvents.ts",
    "timestamp": "2024-06-27T17:39:06.000Z"
  },
  {
    "acceptsSchemaHash": "94df20dba53ef11f79930cbb2c17442c",
    "acceptedByMigration": "20240702T104451.add_Images_identifier_fields.ts",
    "timestamp": "2024-07-02T10:44:51.000Z"
  },
  {
    "acceptsSchemaHash": "a43d70aa333497e5911f91e0e60c2115",
    "acceptedByMigration": "20240702T120844.create_Tweets.ts",
    "timestamp": "2024-07-02T12:08:44.000Z"
  },
  {
    "acceptsSchemaHash": "a2faca5a61a921ed5828a0be4fb26461",
    "acceptedByMigration": "20240704T135716.add_permanentDeletionRequestedAt.ts",
    "timestamp": "2024-07-04T13:57:16.000Z"
  },
  {
    "acceptsSchemaHash": "d2ff8b556fc6f740b2bb57ddf5347f64",
    "acceptedByMigration": "20240729T183041.normalize_post_contents.ts",
    "timestamp": "2024-07-29T18:30:41.000Z"
  },
  {
    "acceptsSchemaHash": "5525ab08d75613c64270cbb15da2ae94",
    "acceptedByMigration": "20240819T092536.add_userSurveyEmailSentAt_to_Users.ts",
    "timestamp": "2024-08-19T09:25:36.000Z"
  },
  {
    "acceptsSchemaHash": "dc66ac034a766a7dd21afb2e072073a3",
    "acceptedByMigration": "20240820T183233.sidenotesFlag.ts",
    "timestamp": "2024-08-20T18:32:33.000Z"
  },
  {
    "acceptsSchemaHash": "eb768d8bdc708f08c58c7db559625f10",
    "acceptedByMigration": "20240823T102724.add_autoFrontpage.ts",
    "timestamp": "2024-08-23T10:27:24.000Z"
  },
  {
    "acceptsSchemaHash": "e4f656b97627c2f035fdee90d49cb5dc",
    "acceptedByMigration": "20240827T185218.create_LlmConversationsAndMessages_tables.ts",
    "timestamp": "2024-08-27T18:52:18.000Z"
  },
  {
    "acceptsSchemaHash": "3da0f2961c017b248168aeaa90955305",
    "acceptedByMigration": "20240828T230839.update_userId_type_on_LlmConversations.ts",
    "timestamp": "2024-08-28T23:08:39.000Z"
  },
  {
    "acceptsSchemaHash": "793addca611706caf3f63f08a909d4ab",
    "acceptedByMigration": "20240829T030437.add_deletedDraft_and_splash_url_to_spotlights.ts",
    "timestamp": "2024-08-29T03:04:37.000Z"
  },
  {
<<<<<<< HEAD
    "acceptsSchemaHash": "e8ef706bd43c157c477c734cbc559362",
    "acceptedByMigration": "20240829T201906.create_curationNotices_table.ts",
    "timestamp": "2024-08-29T20:19:06.000Z"
=======
    "acceptsSchemaHash": "17afacac40e75c7380478219e9b4f751",
    "acceptedByMigration": "20240830T022436.add_subtitleUrl.ts",
    "timestamp": "2024-08-30T02:24:36.000Z"
>>>>>>> 0dff8d52
  }
]<|MERGE_RESOLUTION|>--- conflicted
+++ resolved
@@ -745,14 +745,8 @@
     "timestamp": "2024-08-29T03:04:37.000Z"
   },
   {
-<<<<<<< HEAD
-    "acceptsSchemaHash": "e8ef706bd43c157c477c734cbc559362",
-    "acceptedByMigration": "20240829T201906.create_curationNotices_table.ts",
-    "timestamp": "2024-08-29T20:19:06.000Z"
-=======
     "acceptsSchemaHash": "17afacac40e75c7380478219e9b4f751",
     "acceptedByMigration": "20240830T022436.add_subtitleUrl.ts",
     "timestamp": "2024-08-30T02:24:36.000Z"
->>>>>>> 0dff8d52
   }
 ]