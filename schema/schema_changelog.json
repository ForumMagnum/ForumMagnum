[
  {
    "acceptsSchemaHash": "daa7d5ff57b1a6eb6bcbe08581493ce5",
    "acceptedByMigration": "20221021T091915.schema_hash.ts",
    "timestamp": "2022-10-21T09:19:15.000Z"
  },
  {
    "acceptsSchemaHash": "346664785a7ca60371b76fd9d92a4f30",
    "acceptedByMigration": "20221207T030042.books_toc_title.ts",
    "timestamp": "2022-12-07T03:00:42.000Z"
  },
  {
    "acceptsSchemaHash": "9e733b575316b2cdd41d3a1d9032131a",
    "acceptedByMigration": "20221213T153954.array_of_foreign_key_defaults.ts",
    "timestamp": "2022-12-13T15:39:54.000Z"
  },
  {
    "acceptsSchemaHash": "9ff9e6371051f8d49cac5770b07dc0d8",
    "acceptedByMigration": "20221213T181144.fix_float_precision.ts",
    "timestamp": "2022-12-13T18:11:44.000Z"
  },
  {
<<<<<<< HEAD
    "acceptsSchemaHash": "cb1d2762fdb5ec6a0e0b39181fa61912",
    "acceptedByMigration": "20221222T104417.add_comment_title.ts",
    "timestamp": "2022-12-22T10:44:17.000Z"
=======
    "acceptsSchemaHash": "5ea47edb2b8d68d1bcb3967036fdb5b3",
    "acceptedByMigration": "20221223T170255.update_subforum_notif_default.ts",
    "timestamp": "2022-12-23T17:02:55.000Z"
>>>>>>> 8a7085dc
  }
]<|MERGE_RESOLUTION|>--- conflicted
+++ resolved
@@ -20,14 +20,12 @@
     "timestamp": "2022-12-13T18:11:44.000Z"
   },
   {
-<<<<<<< HEAD
     "acceptsSchemaHash": "cb1d2762fdb5ec6a0e0b39181fa61912",
     "acceptedByMigration": "20221222T104417.add_comment_title.ts",
     "timestamp": "2022-12-22T10:44:17.000Z"
-=======
+  }, {
     "acceptsSchemaHash": "5ea47edb2b8d68d1bcb3967036fdb5b3",
     "acceptedByMigration": "20221223T170255.update_subforum_notif_default.ts",
     "timestamp": "2022-12-23T17:02:55.000Z"
->>>>>>> 8a7085dc
   }
 ]