--- conflicted
+++ resolved
@@ -505,14 +505,13 @@
     "timestamp": "2023-12-28T16:07:33.000Z"
   },
   {
-<<<<<<< HEAD
-    "acceptsSchemaHash": "5dd77504112d1ae372839bb1dbc2bf1d",
-    "acceptedByMigration": "20240111T125251.remove_giving_season_2023_user_fields.ts",
-    "timestamp": "2024-01-11T12:52:51.000Z"
-=======
     "acceptsSchemaHash": "2431de6961ce37514d54a17a5ca14adc",
     "acceptedByMigration": "20240111T003312.update_notificationNewDialogueChecks_default.ts",
     "timestamp": "2024-01-11T00:33:12.000Z"
->>>>>>> 9d7fb56e
+  },
+  {
+    "acceptsSchemaHash": "3f5776b3718d3ac264f38fad3378eb02",
+    "acceptedByMigration": "20240115T135415.remove_giving_season_2023_user_fields.ts",
+    "timestamp": "2024-01-15T13:54:15.000Z"
   }
 ]