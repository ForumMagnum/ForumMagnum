[
  {
    "acceptsSchemaHash": "daa7d5ff57b1a6eb6bcbe08581493ce5",
    "acceptedByMigration": "20221021T091915.schema_hash.ts",
    "timestamp": "2022-10-21T09:19:15.000Z"
  },
  {
    "acceptsSchemaHash": "346664785a7ca60371b76fd9d92a4f30",
    "acceptedByMigration": "20221207T030042.books_toc_title.ts",
    "timestamp": "2022-12-07T03:00:42.000Z"
  },
  {
    "acceptsSchemaHash": "9e733b575316b2cdd41d3a1d9032131a",
    "acceptedByMigration": "20221213T153954.array_of_foreign_key_defaults.ts",
    "timestamp": "2022-12-13T15:39:54.000Z"
  },
  {
    "acceptsSchemaHash": "9ff9e6371051f8d49cac5770b07dc0d8",
    "acceptedByMigration": "20221213T181144.fix_float_precision.ts",
    "timestamp": "2022-12-13T18:11:44.000Z"
  },
  {
    "acceptsSchemaHash": "afc7cd96d9085ca54d2a50765d02338f",
    "acceptedByMigration": "20221223T170255.update_subforum_notif_default.ts",
    "timestamp": "2022-12-23T17:02:55.000Z"
  },
  {
    "acceptsSchemaHash": "afc7cd96d9085ca54d2a50765d02338f",
    "acceptedByMigration": "20221224T171407.add_comment_title.ts",
    "timestamp": "2022-12-24T17:14:07.000Z"
  },
  {
    "acceptsSchemaHash": "746fe67809bf748504782256c202744c",
    "acceptedByMigration": "20221226T210853.add_initial_language_model_fields.ts",
    "timestamp": "2022-12-26T21:08:53.000Z"
  },
  {
    "acceptsSchemaHash": "f9a5c9f182dad6b94bd1361b603906fd",
    "acceptedByMigration": "20221229T220817.20221229T170831.add_UserMostValuablePosts_table.ts",
    "timestamp": "2022-12-29T22:08:17.000Z"
  },
  {
    "acceptsSchemaHash": "ea71916ffaa87ae0a21302ce831261e6",
    "acceptedByMigration": "20221230T181110.fix_editable_fields.ts",
    "timestamp": "2022-12-30T18:11:10.000Z"
  },
  {
    "acceptsSchemaHash": "82e629fdd1fb2659bd379e8503ec8b6d",
    "acceptedByMigration": "20230110T105025.init_sub_tag_ids.ts",
    "timestamp": "2023-01-10T10:50:25.000Z"
  },
  {
    "acceptsSchemaHash": "d92682d72d3bee6deb63b3b6419e027c",
    "acceptedByMigration": "20230118T104229.add_subforumIntroPostId.ts",
    "timestamp": "2023-01-18T10:42:29.000Z"
  },
  {
    "acceptsSchemaHash": "afb5555a6e3a18714877036b68c63786",
    "acceptedByMigration": "20230118T135840.createdAt_default_value.ts",
    "timestamp": "2023-01-18T13:58:40.000Z"
  },
  {
    "acceptsSchemaHash": "707023204349d37156630a9823919f65",
    "acceptedByMigration": "20230124T120350.add_subforumPreferredLayout.ts",
    "timestamp": "2023-01-24T12:03:50.000Z"
  },
  {
    "acceptsSchemaHash": "f167b9a94ae9eebe159267d6ca82d3a4",
    "acceptedByMigration": "20230124T210513.spotlight_new_fields.ts",
    "timestamp": "2023-01-24T21:05:13.000Z"
  },
  {
    "acceptsSchemaHash": "f74d70468a0d76011ef39059dc9584d5",
    "acceptedByMigration": "20230125T223259.user_mentions_newMentionNotifictions.ts",
    "timestamp": "2023-01-25T22:32:59.000Z"
  },
  {
    "acceptsSchemaHash": "619ed0268e244678740dac4731f64051",
    "acceptedByMigration": "20230128T010215.hide_frontpage_filter_settings_desktop.ts",
    "timestamp": "2023-01-28T01:02:15.000Z"
  },
  {
    "acceptsSchemaHash": "d50f15282182788bd0774a231773097a",
    "acceptedByMigration": "20230128T162824.add_usersContactedBeforeReview.ts",
    "timestamp": "2023-01-28T16:28:24.000Z"
  },
  {
    "acceptsSchemaHash": "2ad14f1cd0db6f2fdf93dfa328568fe5",
    "acceptedByMigration": "20230130T150041.create_cronHistory_collection.ts",
    "timestamp": "2023-01-30T15:00:41.000Z"
  },
  {
    "acceptsSchemaHash": "7ea7cade23d0b233b794be743cd6ebaf",
    "acceptedByMigration": "20230201T155839.add_importAsDraft_field.ts",
    "timestamp": "2023-02-01T15:58:39.000Z"
  },
  {
    "acceptsSchemaHash": "df6daf9edd46c15e6eb9a3862852ae85",
    "acceptedByMigration": "20230202T211013.add_nameInAnotherLanguage_localgroups_field.ts",
    "timestamp": "2023-02-02T21:10:13.000Z"
  },
  {
    "acceptsSchemaHash": "cbbfdf0c9f7aa799934b7ecc4a68697d",
    "acceptedByMigration": "20230206T192711.add_relevantTagIds_to_comments.ts",
    "timestamp": "2023-02-06T19:27:11.000Z"
  },
  {
    "acceptsSchemaHash": "ffaf4a437b864708e0990e38ece649f1",
    "acceptedByMigration": "20230208T135321.create_sessions_collection.ts",
    "timestamp": "2023-02-08T13:53:21.000Z"
  },
  {
    "acceptsSchemaHash": "a7887d09050fb7d8f7117f498534d322",
    "acceptedByMigration": "20230208T174449.add_shortName.ts",
    "timestamp": "2023-02-08T17:44:49.000Z"
  },
  {
    "acceptsSchemaHash": "dbc3a1a821f459ad60e85420d4c287c0",
    "acceptedByMigration": "20230209T212642.add_showCommunityInRecentDiscussion_user_field.ts",
    "timestamp": "2023-02-09T21:26:42.000Z"
  },
  {
    "acceptsSchemaHash": "0a82b29a9f761a79f5587f6469f51465",
    "acceptedByMigration": "20230216T223955.add_allPostsHideCommunity.ts",
    "timestamp": "2023-02-16T22:39:55.000Z"
  },
  {
    "acceptsSchemaHash": "c938b8b04e3c61dec2f0b640b6cb0b4d",
    "acceptedByMigration": "20230223T115602.DebouncerEvents_pendingEvents_string_array.ts",
    "timestamp": "2023-02-23T11:56:02.000Z"
  },
  {
    "acceptsSchemaHash": "dc774f8734d7cc069d913d351d4225b8",
    "acceptedByMigration": "20230306T182540.userIdsDefault.ts",
    "timestamp": "2023-03-06T18:25:40.000Z"
  },
  {
    "acceptsSchemaHash": "9cc5aad21f36f801d9ce6b9e9e3ce213",
    "acceptedByMigration": "20230314T152203.add_backfilled.ts",
    "timestamp": "2023-03-14T15:22:03.000Z"
  },
  {
    "acceptsSchemaHash": "222d42945763fb6dcaff3b497911d7b7",
    "acceptedByMigration": "20230331T002047.add_noComicSans_to_Users.ts",
    "timestamp": "2023-03-31T00:20:47.000Z"
  },
  {
    "acceptsSchemaHash": "33b4ea4a4234276f8784ddff0eb3a974",
    "acceptedByMigration": "20230331T212918.add_debate_fields.ts",
    "timestamp": "2023-03-31T21:29:18.000Z"
  },
  {
    "acceptsSchemaHash": "15f268cf3b83c45ac5fd4486bf050b18",
    "acceptedByMigration": "20230403T133656.add_UserActivities.ts",
    "timestamp": "2023-04-03T13:36:56.000Z"
  },
  {
    "acceptsSchemaHash": "cc99890ebfba1e45ded25456d68f852b",
    "acceptedByMigration": "20230404T170523.add_subtitle.ts",
    "timestamp": "2023-04-04T17:05:23.000Z"
  },
  {
    "acceptsSchemaHash": "380d30e2ea28cacb71bbc6d29e540a6e",
    "acceptedByMigration": "20230407T214751.add_rejection_fields.ts",
    "timestamp": "2023-04-07T21:47:51.000Z"
  },
  {
    "acceptsSchemaHash": "1728cb3d532414ce56d22566ab53c3be",
    "acceptedByMigration": "20230411T172612.add_hideCommunitySection_to_users.ts",
    "timestamp": "2023-04-11T17:26:12.000Z"
  },
  {
    "acceptsSchemaHash": "64c57945e3105d8daf5be8d51a1ee559",
    "acceptedByMigration": "20230412T185846.add_modGPTAnalysis.ts",
    "timestamp": "2023-04-12T18:58:46.000Z"
  },
  {
    "acceptsSchemaHash": "1058503cdf3522b15f94b3499566433a",
    "acceptedByMigration": "20230413T184626.add_rejected_reasons_fields.ts",
    "timestamp": "2023-04-13T18:46:26.000Z"
  },
  {
    "acceptsSchemaHash": "c4afbf05797c266012f5ba5ae0119c87",
    "acceptedByMigration": "20230424T200407.add_ignore_rate_limits.ts",
    "timestamp": "2023-04-24T20:04:07.000Z"
  },
  {
    "acceptsSchemaHash": "a85cc326da77f34b19140ca908956227",
    "acceptedByMigration": "20230502T083210.add_shortformFrontpage.ts",
    "timestamp": "2023-05-02T08:32:10.000Z"
  },
  {
    "acceptsSchemaHash": "5d840ee3f919bdbf70df33e470b65666",
    "acceptedByMigration": "20230502T160034.drop_noComicSans_from_Users.ts",
    "timestamp": "2023-05-02T16:00:34.000Z"
  },
  {
    "acceptsSchemaHash": "be2a53332cb5a42e9fafd13c2e7fde88",
    "acceptedByMigration": "20230503T130447.add_expandedFrontpageSections_column.ts",
    "timestamp": "2023-05-03T13:04:47.000Z"
  },
  {
    "acceptsSchemaHash": "f38ed1e13515715dfc7ea5a8d6ea01df",
    "acceptedByMigration": "20230510T142344.create_PostRecommendations_table.ts",
    "timestamp": "2023-05-10T14:23:44.000Z"
  },
  {
    "acceptsSchemaHash": "922ce375a3ed4de843e0f4f9cc50dd08",
    "acceptedByMigration": "20230514T104640.add_voteReceivedCounts.ts",
    "timestamp": "2023-05-14T10:46:40.000Z"
  },
  {
    "acceptsSchemaHash": "cc8bba3f53cc75cb4b3864c0426830a8",
    "acceptedByMigration": "20230519T210716.create_UserRateLimits_table.ts",
    "timestamp": "2023-05-19T21:07:16.000Z"
  },
  {
    "acceptsSchemaHash": "546cd13c6ee60ca019f7eb5df4502471",
    "acceptedByMigration": "20230522T233107.updateDefaultValue_ModerationTemplates_order.ts",
    "timestamp": "2023-05-22T23:31:07.000Z"
  },
  {
    "acceptsSchemaHash": "8ecc349268b355e0efe1de9fba8c38f9",
    "acceptedByMigration": "20230524T183435.add_hidePostsRecommendations_field.ts",
    "timestamp": "2023-05-24T18:34:35.000Z"
  },
  {
    "acceptsSchemaHash": "6e28f55ed0de0da2c75b4284178ba6e1",
    "acceptedByMigration": "20230608T204514.add_reactPaletteStyle.ts",
    "timestamp": "2023-06-08T20:45:14.000Z"
  },
  {
    "acceptsSchemaHash": "8a6bdab9352a0251d6db2fa801b6b593",
    "acceptedByMigration": "20230608T234328.create_PostEmbeddings_table.ts",
    "timestamp": "2023-06-08T23:43:28.000Z"
  },
  {
    "acceptsSchemaHash": "8f9b37b6b8213a24c21dba39e77f7bbb",
    "acceptedByMigration": "20230609T100000.add_PageCache.ts",
    "timestamp": "2023-06-09T10:00:00.000Z"
  },
  {
    "acceptsSchemaHash": "7abdde9662fea7114e47457ccdc6f4ad",
    "acceptedByMigration": "20230614T182837.add_digest_tables.ts",
    "timestamp": "2023-06-14T18:28:37.000Z"
  },
  {
    "acceptsSchemaHash": "88bc10e632764af3e6cff68763da9113",
    "acceptedByMigration": "20230616T170716.add_criticismTipsDismissed_to_Posts.ts",
    "timestamp": "2023-06-16T17:07:16.000Z"
  },
  {
    "acceptsSchemaHash": "d6b5c3a5a64a7eea065377c71e1b8acf",
    "acceptedByMigration": "20230620T120843.add_noindex.ts",
    "timestamp": "2023-06-20T12:08:43.000Z"
  },
  {
    "acceptsSchemaHash": "4b4e757dda0d5609834188196a6c1742",
    "acceptedByMigration": "20230707T152842.migrate_socialPreview.ts",
    "timestamp": "2023-07-07T15:28:42.000Z"
  },
  {
    "acceptsSchemaHash": "1f4a770fddeffde4615bb22682170332",
    "acceptedByMigration": "20230719T202158.top_level_comment_count.ts",
    "timestamp": "2023-07-19T20:21:58.000Z"
  },
  {
    "acceptsSchemaHash": "edd4ae60c5320ea4aa4d4e87bf92cafe",
    "acceptedByMigration": "20230724T113516.add_postCategory.ts",
    "timestamp": "2023-07-24T11:35:16.000Z"
  },
  {
    "acceptsSchemaHash": "e7d890dadc54453234507be13698b7b7",
    "acceptedByMigration": "20230727T122027.add_isPostType_field.ts",
    "timestamp": "2023-07-27T12:20:27.000Z"
  },
  {
    "acceptsSchemaHash": "d7266200db426f47cd1ba7abcc6a6db7",
    "acceptedByMigration": "20230807T230123.add_hideHomeRHS_to_Users.ts",
    "timestamp": "2023-08-07T23:01:23.000Z"
  },
  {
    "acceptsSchemaHash": "4aca6d1717b9bb1f98fa154bd99ea8a5",
    "acceptedByMigration": "20230816T203807.add_hideFrontpageBook2020Ad_field.ts",
    "timestamp": "2023-08-16T20:38:07.000Z"
  },
  {
    "acceptsSchemaHash": "87520014b627c9ee151523bd05e7bdae",
    "acceptedByMigration": "20230818T215451.post_embeddings_have_vector_type.ts",
    "timestamp": "2023-08-18T21:54:51.000Z"
  },
  {
    "acceptsSchemaHash": "4acff74195e36da33248763ab681bfd7",
    "acceptedByMigration": "20230824T155436.add_imageFade.ts",
    "timestamp": "2023-08-24T15:54:36.000Z"
  },
  {
    "acceptsSchemaHash": "7d3553d2dcd4a5e47968398dfee076f2",
    "acceptedByMigration": "20230829T170631.add_hideFromPopularComments_column.ts",
    "timestamp": "2023-08-29T17:06:31.000Z"
  },
  {
    "acceptsSchemaHash": "695076fb79e84a853f06b96943835ff2",
    "acceptedByMigration": "20230830T094148.add_noindex_SequencesCollections.ts",
    "timestamp": "2023-08-30T09:41:48.000Z"
  },
  {
    "acceptsSchemaHash": "1688c0a0ffbebf808f0ad26c4ba8d073",
    "acceptedByMigration": "20230914T094148.add_forceAllowType3Audio.ts",
    "timestamp": "2023-09-14T09:41:48.000Z"
  },
  {
    "acceptsSchemaHash": "c7d6d21198c4725672bcea289b5c32ff",
    "acceptedByMigration": "20230915T224433.create_typing_indicator_table.ts",
    "timestamp": "2023-09-15T22:44:33.000Z"
  },
  {
    "acceptsSchemaHash": "498e064c609716f4a0b3dd145dab50b2",
    "acceptedByMigration": "20230926T142421.add_headertitle_to_spotlights.ts",
    "timestamp": "2023-09-26T14:24:21.000Z"
  },
  {
    "acceptsSchemaHash": "2e10471e3641d01fe309198fb9ecff32",
    "acceptedByMigration": "20231003T195435.add_collabEditorDialogue.ts",
    "timestamp": "2023-10-03T19:54:35.000Z"
  },
  {
    "acceptsSchemaHash": "ab02d7ee110cc11f4df3b0f16a24905d",
    "acceptedByMigration": "20231006T193146.dialogue_notifications_and_post_sharing_default.ts",
    "timestamp": "2023-10-06T19:31:46.000Z"
  },
  {
    "acceptsSchemaHash": "d42e531dd915561448e15e72551b1d71",
    "acceptedByMigration": "20231006T214457.update_dialogue_notification_defaults.ts",
    "timestamp": "2023-10-06T21:44:57.000Z"
  },
  {
    "acceptsSchemaHash": "881c509060130982ab7f20a92a5c9602",
    "acceptedByMigration": "20231009T101621.add_wasEverUndrafted_to_posts.ts",
    "timestamp": "2023-10-09T10:16:21.000Z"
  },
  {
    "acceptsSchemaHash": "c3e1e47f98b00ea1ff4f2dfe2e646604",
    "acceptedByMigration": "20231014T032053.add_mostRecentPublishedDialogueResponseDate.ts",
    "timestamp": "2023-10-14T03:20:53.000Z"
  },
  {
    "acceptsSchemaHash": "ccc15da1a7699b6fb4cbacde8bd63bef",
    "acceptedByMigration": "20231026T014747.dialogue_facilitation_offer.ts",
    "timestamp": "2023-10-26T01:47:47.000Z"
  },
  {
    "acceptsSchemaHash": "5e28a08c9be1ba704a99a94dab5c4fae",
    "acceptedByMigration": "20231027T154313.add_election_candidates_collection.ts",
    "timestamp": "2023-10-27T15:43:13.000Z"
  },
  {
    "acceptsSchemaHash": "ee9f40a8166012becef3bf0f5a9726b0",
    "acceptedByMigration": "20231028T012012.add_notificationAddedAsCoauthor.ts",
    "timestamp": "2023-10-28T01:20:12.000Z"
  },
  {
    "acceptsSchemaHash": "0cc5ac04b5c4340a894f1bef511f22a9",
    "acceptedByMigration": "20231101T215739.add_givingSeasonNotifyForVoting_and_election_candidate_links.ts",
    "timestamp": "2023-11-01T21:57:39.000Z"
  },
  {
    "acceptsSchemaHash": "e02a31666a33984e158e485e3a0c5f30",
    "acceptedByMigration": "20231103T202008.originalDialogueIdForShortform.ts",
    "timestamp": "2023-11-03T20:20:08.000Z"
  },
  {
    "acceptsSchemaHash": "f5e4a3d5459008e1e5f5e83555a849b1",
    "acceptedByMigration": "20231104T020734.add_DialogueCheck_table_and_check_fields.ts",
    "timestamp": "2023-11-04T02:07:34.000Z"
  },
  {
    "acceptsSchemaHash": "5ec9053a5ae6f6135087becd69fa485e",
    "acceptedByMigration": "20231107T174131.add_notify_votes.ts",
    "timestamp": "2023-11-07T17:41:31.000Z"
  },
  {
    "acceptsSchemaHash": "060a65a6bb00ba7b0a4da5397165f444",
    "acceptedByMigration": "20231107T231716.addElicitTables.ts",
    "timestamp": "2023-11-07T23:17:16.000Z"
  },
  {
    "acceptsSchemaHash": "0d5156717800f18b4407edd0caa14def",
    "acceptedByMigration": "20231108T032435.add_notificationDialogueMatch.ts",
    "timestamp": "2023-11-08T03:24:35.000Z"
  },
  {
    "acceptsSchemaHash": "ee6df59dfe7fc9440ca415ce5cb2d762",
    "acceptedByMigration": "20231108T110035.add_fundraiser_amounts.ts",
    "timestamp": "2023-11-08T11:00:35.000Z"
  },
  {
    "acceptsSchemaHash": "9993689a4229639120ef85f8531151ad",
    "acceptedByMigration": "20231108T122236.ElectionCandidates_tagId_not_null.ts",
    "timestamp": "2023-11-08T12:22:36.000Z"
  },
  {
    "acceptsSchemaHash": "559874dae2627ec571ac2748d5cf6bc2",
    "acceptedByMigration": "20231116T010948.update_karma_default_value.ts",
    "timestamp": "2023-11-16T01:09:48.000Z"
  },
  {
    "acceptsSchemaHash": "4a83029d46e8b6afd17ced17bfeb6cf7",
    "acceptedByMigration": "20231116T195724.addDialogueMatchTable.ts",
    "timestamp": "2023-11-16T19:57:24.000Z"
  },
  {
    "acceptsSchemaHash": "cdea3c2caa55eb651988dcb30e827b07",
    "acceptedByMigration": "20231117T215406.addNotificationKarmaPowersGainedSetting.ts",
    "timestamp": "2023-11-17T21:54:06.000Z"
  },
  {
    "acceptsSchemaHash": "6d8270f44805a1ee0b363924964776e7",
    "acceptedByMigration": "20231121T121251.add_givingSeason2023DonatedFlair.ts",
    "timestamp": "2023-11-21T12:12:51.000Z"
  },
  {
    "acceptsSchemaHash": "2e28d7576d143428c88b6c5a8ece4690",
    "acceptedByMigration": "20231124T200925.move_on_connect_queries_into_migration.ts",
    "timestamp": "2023-11-24T20:09:25.000Z"
  },
  {
    "acceptsSchemaHash": "7db476f93913b50f646a44166768ced6",
    "acceptedByMigration": "20231128T152304.add_ElectionVotes.ts",
    "timestamp": "2023-11-28T15:23:04.000Z"
  },
  {
    "acceptsSchemaHash": "8b861e3bf25c8edf6522b62bea9bf389",
    "acceptedByMigration": "20231129T080701.add_givingSeason2023VotedFlair.ts",
    "timestamp": "2023-11-29T08:07:01.000Z"
  },
  {
    "acceptsSchemaHash": "5cb40349b3ff94014c31fb0418ffa6ea",
    "acceptedByMigration": "20231129T190047.add_four_fields_for_frontpage_dialogue_widget_customisation.ts",
    "timestamp": "2023-11-29T19:00:47.000Z"
  },
  {
    "acceptsSchemaHash": "6ee0467b3cdea6d954c14e9bee545c42",
    "acceptedByMigration": "20231129T200215.addNotificationNewDialogueChecks.ts",
    "timestamp": "2023-11-29T20:02:15.000Z"
  },
  {
    "acceptsSchemaHash": "ea10555b6fef67efb7ab0cbbdfdb8772",
    "acceptedByMigration": "20231130T012654.changeDefaultNewCheckNotificationFrequencyRealtime.ts",
    "timestamp": "2023-11-30T01:26:54.000Z"
  },
  {
    "acceptsSchemaHash": "edca7fde4fce09bf9031f2f3f9b18fda",
    "acceptedByMigration": "20231130T140404.add_submissionComments.ts",
    "timestamp": "2023-11-30T14:04:04.000Z"
  },
  {
    "acceptsSchemaHash": "2d5747e2acdbe83c754cbbda258623ed",
    "acceptedByMigration": "20231201T022744.add_field_for_hiding_specific_users_in_reciprocity.ts",
    "timestamp": "2023-12-01T02:27:44.000Z"
  },
  {
    "acceptsSchemaHash": "2ace126a36fc6b5cdb4e4a0264fec6f9",
    "acceptedByMigration": "20231204T235404.fill_in_AbTestKey_and_make_nonnullable.ts",
    "timestamp": "2023-12-04T23:54:04.000Z"
  },
  {
    "acceptsSchemaHash": "d8ecd5f29746164d6bf5b3e064f241ac",
    "acceptedByMigration": "20231205T204412.make_fields_not_nullable.ts",
    "timestamp": "2023-12-05T20:44:12.000Z"
  },
  {
    "acceptsSchemaHash": "a09712836b72d69f7456155ccc81ac83",
    "acceptedByMigration": "20231208T004014.addCalendlyLinkDialogueMatchPreferencesField.ts",
    "timestamp": "2023-12-08T00:40:14.000Z"
  },
  {
    "acceptsSchemaHash": "989958afb8a5cef47f6f8bd33d5a499f",
    "acceptedByMigration": "20231208T021726.add_soft_delete_to_forms.ts",
    "timestamp": "2023-12-08T02:17:26.000Z"
  },
  {
    "acceptsSchemaHash": "e30b5ca4f4989161f627585b747ee83e",
    "acceptedByMigration": "20231212T223511.add_table_for_ckeditorusersessions.ts",
    "timestamp": "2023-12-12T22:35:11.000Z"
  },
  {
    "acceptsSchemaHash": "592612513ed7bd3260014fe27c8ae328",
    "acceptedByMigration": "20231215T014943.add_endedby_field_for_ckeditorusersessions.ts",
    "timestamp": "2023-12-15T01:49:43.000Z"
  },
  {
    "acceptsSchemaHash": "4f18d5a0849cc239555c6263c3e20df4",
    "acceptedByMigration": "20231219T213759.add_hideactivedialogueusers_field.ts",
    "timestamp": "2023-12-19T21:37:59.000Z"
  },
  {
    "acceptsSchemaHash": "4a1a03e638557cba881d59cb63b0ed02",
    "acceptedByMigration": "20231220T212520.add_yourTurnNotifications_post_migration_conflict.ts",
    "timestamp": "2023-12-20T21:25:20.000Z"
  },
  {
    "acceptsSchemaHash": "2c8fcbdc99caee38d7f728acc6428352",
    "acceptedByMigration": "20231228T160733.add_wrapped2023Viewed_to_users.ts",
    "timestamp": "2023-12-28T16:07:33.000Z"
  },
  {
    "acceptsSchemaHash": "2431de6961ce37514d54a17a5ca14adc",
    "acceptedByMigration": "20240111T003312.update_notificationNewDialogueChecks_default.ts",
    "timestamp": "2024-01-11T00:33:12.000Z"
  },
  {
    "acceptsSchemaHash": "ab5cd3028069be1418fb1e7229510a52",
    "acceptedByMigration": "20240114T014118.addHideSunshineSidebar.ts",
    "timestamp": "2024-01-14T01:41:18.000Z"
  },
  {
    "acceptsSchemaHash": "7b3fdcd195cd62025722543603fa51e0",
    "acceptedByMigration": "20240116T194702.remove_giving_season_2023_user_fields.ts",
    "timestamp": "2024-01-16T19:47:02.000Z"
  },
  {
    "acceptsSchemaHash": "7dbf024fc86645c003e6ca3f42cf3af5",
    "acceptedByMigration": "20240118T104751.add_PostView_PostViewTimes.ts",
    "timestamp": "2024-01-18T10:47:51.000Z"
  },
  {
    "acceptsSchemaHash": "8d498c2c299a4fdf9ab47fcb9f045078",
    "acceptedByMigration": "20240126T225542.unlog_PageCache.ts",
    "timestamp": "2024-01-26T22:55:42.000Z"
  },
  {
    "acceptsSchemaHash": "bd3603a518355f1cbb6346c93702811d",
    "acceptedByMigration": "20240129T102321.add_fm_vote_added_emoji_function.ts",
    "timestamp": "2024-01-29T10:23:21.000Z"
  },
  {
    "acceptsSchemaHash": "44cc1cc66be79573b597f5f1168df8ec",
    "acceptedByMigration": "20240131T230552.add_ManifoldProbabilitiesCaches_table_and_annual_review_fields_to_Posts.ts",
    "timestamp": "2024-01-31T23:05:52.000Z"
  },
  {
    "acceptsSchemaHash": "f3add36e62e14d409e005ef7ed969bb2",
    "acceptedByMigration": "20240201T210658.add_ReviewWinners.ts",
    "timestamp": "2024-02-01T21:06:58.000Z"
  },
  {
    "acceptsSchemaHash": "1aeedd5dfed78362382d387f2f2bce84",
    "acceptedByMigration": "20240206T041651.add_UserJobAds_collection.ts",
    "timestamp": "2024-02-06T04:16:51.000Z"
  },
  {
    "acceptsSchemaHash": "92b57599e36ee19757a1e763216509c5",
    "acceptedByMigration": "20240213T222700.add_notificationSubscribedUserComment_to_Users.ts",
    "timestamp": "2024-02-13T22:27:00.000Z"
  },
  {
    "acceptsSchemaHash": "c88a556fe6f1bc2d5ce4f08149eb3388",
    "acceptedByMigration": "20240222T212933.add_UserEAGDetails_collection.ts",
    "timestamp": "2024-02-22T21:29:33.000Z"
  },
  {
    "acceptsSchemaHash": "ea9de36d7fd118012a686d5148193cde",
    "acceptedByMigration": "20240228T000423.addReviewWinnerTables.ts",
    "timestamp": "2024-02-28T00:04:23.000Z"
  },
  {
    "acceptsSchemaHash": "10225605411f6e346ca4185fd18de582",
    "acceptedByMigration": "20240229T140317.add_GoogleServiceAccountSessions.ts",
    "timestamp": "2024-02-29T14:03:17.000Z"
  },
  {
    "acceptsSchemaHash": "9ebb51a67d889b5907585d2a7073434d",
    "acceptedByMigration": "20240308T231309.add_reminderSetAt_to_UserJobAds.ts",
    "timestamp": "2024-03-08T23:13:09.000Z"
  },
  {
    "acceptsSchemaHash": "ec6d12fa05425118431d110f2e216b80",
    "acceptedByMigration": "20240312T123630.create_ForumEvents_table.ts",
    "timestamp": "2024-03-12T12:36:30.000Z"
  },
  {
    "acceptsSchemaHash": "01bf8045d376a34b6a5c7d0d8bfddcaa",
    "acceptedByMigration": "20240312T185736.add_inactiveSurveyEmailSentAt_to_Users.ts",
    "timestamp": "2024-03-12T18:57:36.000Z"
  },
  {
<<<<<<< HEAD
    "acceptsSchemaHash": "d74b93607c019ef9eef124d337de9533",
    "acceptedByMigration": "20240320T104001.create_pg_trgm_extension.ts",
    "timestamp": "2024-03-20T10:40:01.000Z"
=======
    "acceptsSchemaHash": "5fb909476a7c6ef9567f7efb1abd005f",
    "acceptedByMigration": "20240316T002500.add_CurationEmails_table.ts",
    "timestamp": "2024-03-16T00:25:00.000Z"
>>>>>>> 111a3f20
  }
]<|MERGE_RESOLUTION|>--- conflicted
+++ resolved
@@ -585,14 +585,13 @@
     "timestamp": "2024-03-12T18:57:36.000Z"
   },
   {
-<<<<<<< HEAD
-    "acceptsSchemaHash": "d74b93607c019ef9eef124d337de9533",
-    "acceptedByMigration": "20240320T104001.create_pg_trgm_extension.ts",
-    "timestamp": "2024-03-20T10:40:01.000Z"
-=======
     "acceptsSchemaHash": "5fb909476a7c6ef9567f7efb1abd005f",
     "acceptedByMigration": "20240316T002500.add_CurationEmails_table.ts",
     "timestamp": "2024-03-16T00:25:00.000Z"
->>>>>>> 111a3f20
+  },
+  {
+    "acceptsSchemaHash": "ab72105cb0319f564fb72f0ef5506015",
+    "acceptedByMigration": "20240320T104001.create_pg_trgm_extension.ts",
+    "timestamp": "2024-03-20T10:40:01.000Z"
   }
 ]