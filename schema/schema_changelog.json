[
  {
    "acceptsSchemaHash": "daa7d5ff57b1a6eb6bcbe08581493ce5",
    "acceptedByMigration": "20221021T091915.schema_hash.ts",
    "timestamp": "2022-10-21T09:19:15.000Z"
  },
  {
    "acceptsSchemaHash": "346664785a7ca60371b76fd9d92a4f30",
    "acceptedByMigration": "20221207T030042.books_toc_title.ts",
    "timestamp": "2022-12-07T03:00:42.000Z"
  },
  {
    "acceptsSchemaHash": "9e733b575316b2cdd41d3a1d9032131a",
    "acceptedByMigration": "20221213T153954.array_of_foreign_key_defaults.ts",
    "timestamp": "2022-12-13T15:39:54.000Z"
  },
  {
    "acceptsSchemaHash": "9ff9e6371051f8d49cac5770b07dc0d8",
    "acceptedByMigration": "20221213T181144.fix_float_precision.ts",
    "timestamp": "2022-12-13T18:11:44.000Z"
  },
  {
    "acceptsSchemaHash": "afc7cd96d9085ca54d2a50765d02338f",
    "acceptedByMigration": "20221223T170255.update_subforum_notif_default.ts",
    "timestamp": "2022-12-23T17:02:55.000Z"
  },
  {
    "acceptsSchemaHash": "afc7cd96d9085ca54d2a50765d02338f",
    "acceptedByMigration": "20221224T171407.add_comment_title.ts",
    "timestamp": "2022-12-24T17:14:07.000Z"
  },
  {
    "acceptsSchemaHash": "746fe67809bf748504782256c202744c",
    "acceptedByMigration": "20221226T210853.add_initial_language_model_fields.ts",
    "timestamp": "2022-12-26T21:08:53.000Z"
  },
  {
    "acceptsSchemaHash": "f9a5c9f182dad6b94bd1361b603906fd",
    "acceptedByMigration": "20221229T220817.20221229T170831.add_UserMostValuablePosts_table.ts",
    "timestamp": "2022-12-29T22:08:17.000Z"
  },
  {
    "acceptsSchemaHash": "ea71916ffaa87ae0a21302ce831261e6",
    "acceptedByMigration": "20221230T181110.fix_editable_fields.ts",
    "timestamp": "2022-12-30T18:11:10.000Z"
  },
  {
    "acceptsSchemaHash": "82e629fdd1fb2659bd379e8503ec8b6d",
    "acceptedByMigration": "20230110T105025.init_sub_tag_ids.ts",
    "timestamp": "2023-01-10T10:50:25.000Z"
  },
  {
    "acceptsSchemaHash": "d92682d72d3bee6deb63b3b6419e027c",
    "acceptedByMigration": "20230118T104229.add_subforumIntroPostId.ts",
    "timestamp": "2023-01-18T10:42:29.000Z"
  },
  {
    "acceptsSchemaHash": "afb5555a6e3a18714877036b68c63786",
    "acceptedByMigration": "20230118T135840.createdAt_default_value.ts",
    "timestamp": "2023-01-18T13:58:40.000Z"
  },
  {
    "acceptsSchemaHash": "707023204349d37156630a9823919f65",
    "acceptedByMigration": "20230124T120350.add_subforumPreferredLayout.ts",
    "timestamp": "2023-01-24T12:03:50.000Z"
  },
  {
    "acceptsSchemaHash": "f167b9a94ae9eebe159267d6ca82d3a4",
    "acceptedByMigration": "20230124T210513.spotlight_new_fields.ts",
    "timestamp": "2023-01-24T21:05:13.000Z"
  },
  {
    "acceptsSchemaHash": "f74d70468a0d76011ef39059dc9584d5",
    "acceptedByMigration": "20230125T223259.user_mentions_newMentionNotifictions.ts",
    "timestamp": "2023-01-25T22:32:59.000Z"
  },
  {
    "acceptsSchemaHash": "619ed0268e244678740dac4731f64051",
    "acceptedByMigration": "20230128T010215.hide_frontpage_filter_settings_desktop.ts",
    "timestamp": "2023-01-28T01:02:15.000Z"
  },
  {
    "acceptsSchemaHash": "d50f15282182788bd0774a231773097a",
    "acceptedByMigration": "20230128T162824.add_usersContactedBeforeReview.ts",
    "timestamp": "2023-01-28T16:28:24.000Z"
  },
  {
    "acceptsSchemaHash": "2ad14f1cd0db6f2fdf93dfa328568fe5",
    "acceptedByMigration": "20230130T150041.create_cronHistory_collection.ts",
    "timestamp": "2023-01-30T15:00:41.000Z"
  },
  {
    "acceptsSchemaHash": "7ea7cade23d0b233b794be743cd6ebaf",
    "acceptedByMigration": "20230201T155839.add_importAsDraft_field.ts",
    "timestamp": "2023-02-01T15:58:39.000Z"
  },
  {
    "acceptsSchemaHash": "df6daf9edd46c15e6eb9a3862852ae85",
    "acceptedByMigration": "20230202T211013.add_nameInAnotherLanguage_localgroups_field.ts",
    "timestamp": "2023-02-02T21:10:13.000Z"
  },
  {
    "acceptsSchemaHash": "cbbfdf0c9f7aa799934b7ecc4a68697d",
    "acceptedByMigration": "20230206T192711.add_relevantTagIds_to_comments.ts",
    "timestamp": "2023-02-06T19:27:11.000Z"
  },
  {
    "acceptsSchemaHash": "ffaf4a437b864708e0990e38ece649f1",
    "acceptedByMigration": "20230208T135321.create_sessions_collection.ts",
    "timestamp": "2023-02-08T13:53:21.000Z"
  },
  {
    "acceptsSchemaHash": "a7887d09050fb7d8f7117f498534d322",
    "acceptedByMigration": "20230208T174449.add_shortName.ts",
    "timestamp": "2023-02-08T17:44:49.000Z"
  },
  {
    "acceptsSchemaHash": "dbc3a1a821f459ad60e85420d4c287c0",
    "acceptedByMigration": "20230209T212642.add_showCommunityInRecentDiscussion_user_field.ts",
    "timestamp": "2023-02-09T21:26:42.000Z"
  },
  {
    "acceptsSchemaHash": "0a82b29a9f761a79f5587f6469f51465",
    "acceptedByMigration": "20230216T223955.add_allPostsHideCommunity.ts",
    "timestamp": "2023-02-16T22:39:55.000Z"
  },
  {
    "acceptsSchemaHash": "c938b8b04e3c61dec2f0b640b6cb0b4d",
    "acceptedByMigration": "20230223T115602.DebouncerEvents_pendingEvents_string_array.ts",
    "timestamp": "2023-02-23T11:56:02.000Z"
  },
  {
    "acceptsSchemaHash": "dc774f8734d7cc069d913d351d4225b8",
    "acceptedByMigration": "20230306T182540.userIdsDefault.ts",
    "timestamp": "2023-03-06T18:25:40.000Z"
  },
  {
    "acceptsSchemaHash": "9cc5aad21f36f801d9ce6b9e9e3ce213",
    "acceptedByMigration": "20230314T152203.add_backfilled.ts",
    "timestamp": "2023-03-14T15:22:03.000Z"
  },
  {
    "acceptsSchemaHash": "222d42945763fb6dcaff3b497911d7b7",
    "acceptedByMigration": "20230331T002047.add_noComicSans_to_Users.ts",
    "timestamp": "2023-03-31T00:20:47.000Z"
  },
  {
    "acceptsSchemaHash": "33b4ea4a4234276f8784ddff0eb3a974",
    "acceptedByMigration": "20230331T212918.add_debate_fields.ts",
    "timestamp": "2023-03-31T21:29:18.000Z"
  },
  {
    "acceptsSchemaHash": "15f268cf3b83c45ac5fd4486bf050b18",
    "acceptedByMigration": "20230403T133656.add_UserActivities.ts",
    "timestamp": "2023-04-03T13:36:56.000Z"
  },
  {
    "acceptsSchemaHash": "cc99890ebfba1e45ded25456d68f852b",
    "acceptedByMigration": "20230404T170523.add_subtitle.ts",
    "timestamp": "2023-04-04T17:05:23.000Z"
  },
  {
    "acceptsSchemaHash": "380d30e2ea28cacb71bbc6d29e540a6e",
    "acceptedByMigration": "20230407T214751.add_rejection_fields.ts",
    "timestamp": "2023-04-07T21:47:51.000Z"
  },
  {
    "acceptsSchemaHash": "1728cb3d532414ce56d22566ab53c3be",
    "acceptedByMigration": "20230411T172612.add_hideCommunitySection_to_users.ts",
    "timestamp": "2023-04-11T17:26:12.000Z"
  },
  {
    "acceptsSchemaHash": "64c57945e3105d8daf5be8d51a1ee559",
    "acceptedByMigration": "20230412T185846.add_modGPTAnalysis.ts",
    "timestamp": "2023-04-12T18:58:46.000Z"
  },
  {
    "acceptsSchemaHash": "1058503cdf3522b15f94b3499566433a",
    "acceptedByMigration": "20230413T184626.add_rejected_reasons_fields.ts",
    "timestamp": "2023-04-13T18:46:26.000Z"
  },
  {
    "acceptsSchemaHash": "c4afbf05797c266012f5ba5ae0119c87",
    "acceptedByMigration": "20230424T200407.add_ignore_rate_limits.ts",
    "timestamp": "2023-04-24T20:04:07.000Z"
  },
  {
    "acceptsSchemaHash": "a85cc326da77f34b19140ca908956227",
    "acceptedByMigration": "20230502T083210.add_shortformFrontpage.ts",
    "timestamp": "2023-05-02T08:32:10.000Z"
  },
  {
    "acceptsSchemaHash": "5d840ee3f919bdbf70df33e470b65666",
    "acceptedByMigration": "20230502T160034.drop_noComicSans_from_Users.ts",
    "timestamp": "2023-05-02T16:00:34.000Z"
  },
  {
    "acceptsSchemaHash": "be2a53332cb5a42e9fafd13c2e7fde88",
    "acceptedByMigration": "20230503T130447.add_expandedFrontpageSections_column.ts",
    "timestamp": "2023-05-03T13:04:47.000Z"
  },
  {
    "acceptsSchemaHash": "f38ed1e13515715dfc7ea5a8d6ea01df",
    "acceptedByMigration": "20230510T142344.create_PostRecommendations_table.ts",
    "timestamp": "2023-05-10T14:23:44.000Z"
  },
  {
    "acceptsSchemaHash": "922ce375a3ed4de843e0f4f9cc50dd08",
    "acceptedByMigration": "20230514T104640.add_voteReceivedCounts.ts",
    "timestamp": "2023-05-14T10:46:40.000Z"
  },
  {
    "acceptsSchemaHash": "cc8bba3f53cc75cb4b3864c0426830a8",
    "acceptedByMigration": "20230519T210716.create_UserRateLimits_table.ts",
    "timestamp": "2023-05-19T21:07:16.000Z"
  },
  {
    "acceptsSchemaHash": "546cd13c6ee60ca019f7eb5df4502471",
    "acceptedByMigration": "20230522T233107.updateDefaultValue_ModerationTemplates_order.ts",
    "timestamp": "2023-05-22T23:31:07.000Z"
  },
  {
    "acceptsSchemaHash": "8ecc349268b355e0efe1de9fba8c38f9",
    "acceptedByMigration": "20230524T183435.add_hidePostsRecommendations_field.ts",
    "timestamp": "2023-05-24T18:34:35.000Z"
  },
  {
    "acceptsSchemaHash": "6e28f55ed0de0da2c75b4284178ba6e1",
    "acceptedByMigration": "20230608T204514.add_reactPaletteStyle.ts",
    "timestamp": "2023-06-08T20:45:14.000Z"
  },
  {
    "acceptsSchemaHash": "8a6bdab9352a0251d6db2fa801b6b593",
    "acceptedByMigration": "20230608T234328.create_PostEmbeddings_table.ts",
    "timestamp": "2023-06-08T23:43:28.000Z"
  },
  {
    "acceptsSchemaHash": "8f9b37b6b8213a24c21dba39e77f7bbb",
    "acceptedByMigration": "20230609T100000.add_PageCache.ts",
    "timestamp": "2023-06-09T10:00:00.000Z"
  },
  {
    "acceptsSchemaHash": "7abdde9662fea7114e47457ccdc6f4ad",
    "acceptedByMigration": "20230614T182837.add_digest_tables.ts",
    "timestamp": "2023-06-14T18:28:37.000Z"
  },
  {
    "acceptsSchemaHash": "88bc10e632764af3e6cff68763da9113",
    "acceptedByMigration": "20230616T170716.add_criticismTipsDismissed_to_Posts.ts",
    "timestamp": "2023-06-16T17:07:16.000Z"
  },
  {
    "acceptsSchemaHash": "d6b5c3a5a64a7eea065377c71e1b8acf",
    "acceptedByMigration": "20230620T120843.add_noindex.ts",
    "timestamp": "2023-06-20T12:08:43.000Z"
  },
  {
    "acceptsSchemaHash": "4b4e757dda0d5609834188196a6c1742",
    "acceptedByMigration": "20230707T152842.migrate_socialPreview.ts",
    "timestamp": "2023-07-07T15:28:42.000Z"
  },
  {
    "acceptsSchemaHash": "1f4a770fddeffde4615bb22682170332",
    "acceptedByMigration": "20230719T202158.top_level_comment_count.ts",
    "timestamp": "2023-07-19T20:21:58.000Z"
  },
  {
    "acceptsSchemaHash": "edd4ae60c5320ea4aa4d4e87bf92cafe",
    "acceptedByMigration": "20230724T113516.add_postCategory.ts",
    "timestamp": "2023-07-24T11:35:16.000Z"
  },
  {
    "acceptsSchemaHash": "e7d890dadc54453234507be13698b7b7",
    "acceptedByMigration": "20230727T122027.add_isPostType_field.ts",
    "timestamp": "2023-07-27T12:20:27.000Z"
  },
  {
    "acceptsSchemaHash": "d7266200db426f47cd1ba7abcc6a6db7",
    "acceptedByMigration": "20230807T230123.add_hideHomeRHS_to_Users.ts",
    "timestamp": "2023-08-07T23:01:23.000Z"
  },
  {
    "acceptsSchemaHash": "4aca6d1717b9bb1f98fa154bd99ea8a5",
    "acceptedByMigration": "20230816T203807.add_hideFrontpageBook2020Ad_field.ts",
    "timestamp": "2023-08-16T20:38:07.000Z"
  },
  {
    "acceptsSchemaHash": "87520014b627c9ee151523bd05e7bdae",
    "acceptedByMigration": "20230818T215451.post_embeddings_have_vector_type.ts",
    "timestamp": "2023-08-18T21:54:51.000Z"
  },
  {
    "acceptsSchemaHash": "4acff74195e36da33248763ab681bfd7",
    "acceptedByMigration": "20230824T155436.add_imageFade.ts",
    "timestamp": "2023-08-24T15:54:36.000Z"
  },
  {
    "acceptsSchemaHash": "7d3553d2dcd4a5e47968398dfee076f2",
    "acceptedByMigration": "20230829T170631.add_hideFromPopularComments_column.ts",
    "timestamp": "2023-08-29T17:06:31.000Z"
  },
  {
    "acceptsSchemaHash": "695076fb79e84a853f06b96943835ff2",
    "acceptedByMigration": "20230830T094148.add_noindex_SequencesCollections.ts",
    "timestamp": "2023-08-30T09:41:48.000Z"
  },
  {
    "acceptsSchemaHash": "1688c0a0ffbebf808f0ad26c4ba8d073",
    "acceptedByMigration": "20230914T094148.add_forceAllowType3Audio.ts",
    "timestamp": "2023-09-14T09:41:48.000Z"
  },
  {
    "acceptsSchemaHash": "c7d6d21198c4725672bcea289b5c32ff",
    "acceptedByMigration": "20230915T224433.create_typing_indicator_table.ts",
    "timestamp": "2023-09-15T22:44:33.000Z"
  },
  {
    "acceptsSchemaHash": "498e064c609716f4a0b3dd145dab50b2",
    "acceptedByMigration": "20230926T142421.add_headertitle_to_spotlights.ts",
    "timestamp": "2023-09-26T14:24:21.000Z"
  },
  {
    "acceptsSchemaHash": "2e10471e3641d01fe309198fb9ecff32",
    "acceptedByMigration": "20231003T195435.add_collabEditorDialogue.ts",
    "timestamp": "2023-10-03T19:54:35.000Z"
  },
  {
    "acceptsSchemaHash": "ab02d7ee110cc11f4df3b0f16a24905d",
    "acceptedByMigration": "20231006T193146.dialogue_notifications_and_post_sharing_default.ts",
    "timestamp": "2023-10-06T19:31:46.000Z"
  },
  {
    "acceptsSchemaHash": "d42e531dd915561448e15e72551b1d71",
    "acceptedByMigration": "20231006T214457.update_dialogue_notification_defaults.ts",
    "timestamp": "2023-10-06T21:44:57.000Z"
  },
  {
    "acceptsSchemaHash": "881c509060130982ab7f20a92a5c9602",
    "acceptedByMigration": "20231009T101621.add_wasEverUndrafted_to_posts.ts",
    "timestamp": "2023-10-09T10:16:21.000Z"
  },
  {
    "acceptsSchemaHash": "c3e1e47f98b00ea1ff4f2dfe2e646604",
    "acceptedByMigration": "20231014T032053.add_mostRecentPublishedDialogueResponseDate.ts",
    "timestamp": "2023-10-14T03:20:53.000Z"
  },
  {
    "acceptsSchemaHash": "ccc15da1a7699b6fb4cbacde8bd63bef",
    "acceptedByMigration": "20231026T014747.dialogue_facilitation_offer.ts",
    "timestamp": "2023-10-26T01:47:47.000Z"
  },
  {
    "acceptsSchemaHash": "5e28a08c9be1ba704a99a94dab5c4fae",
    "acceptedByMigration": "20231027T154313.add_election_candidates_collection.ts",
    "timestamp": "2023-10-27T15:43:13.000Z"
  },
  {
    "acceptsSchemaHash": "ee9f40a8166012becef3bf0f5a9726b0",
    "acceptedByMigration": "20231028T012012.add_notificationAddedAsCoauthor.ts",
    "timestamp": "2023-10-28T01:20:12.000Z"
  },
  {
    "acceptsSchemaHash": "0cc5ac04b5c4340a894f1bef511f22a9",
    "acceptedByMigration": "20231101T215739.add_givingSeasonNotifyForVoting_and_election_candidate_links.ts",
    "timestamp": "2023-11-01T21:57:39.000Z"
  },
  {
    "acceptsSchemaHash": "e02a31666a33984e158e485e3a0c5f30",
    "acceptedByMigration": "20231103T202008.originalDialogueIdForShortform.ts",
    "timestamp": "2023-11-03T20:20:08.000Z"
  },
  {
    "acceptsSchemaHash": "f5e4a3d5459008e1e5f5e83555a849b1",
    "acceptedByMigration": "20231104T020734.add_DialogueCheck_table_and_check_fields.ts",
    "timestamp": "2023-11-04T02:07:34.000Z"
  },
  {
    "acceptsSchemaHash": "5ec9053a5ae6f6135087becd69fa485e",
    "acceptedByMigration": "20231107T174131.add_notify_votes.ts",
    "timestamp": "2023-11-07T17:41:31.000Z"
  },
  {
    "acceptsSchemaHash": "060a65a6bb00ba7b0a4da5397165f444",
    "acceptedByMigration": "20231107T231716.addElicitTables.ts",
    "timestamp": "2023-11-07T23:17:16.000Z"
  },
  {
    "acceptsSchemaHash": "0d5156717800f18b4407edd0caa14def",
    "acceptedByMigration": "20231108T032435.add_notificationDialogueMatch.ts",
    "timestamp": "2023-11-08T03:24:35.000Z"
  },
  {
    "acceptsSchemaHash": "ee6df59dfe7fc9440ca415ce5cb2d762",
    "acceptedByMigration": "20231108T110035.add_fundraiser_amounts.ts",
    "timestamp": "2023-11-08T11:00:35.000Z"
  },
  {
    "acceptsSchemaHash": "9993689a4229639120ef85f8531151ad",
    "acceptedByMigration": "20231108T122236.ElectionCandidates_tagId_not_null.ts",
    "timestamp": "2023-11-08T12:22:36.000Z"
  },
  {
    "acceptsSchemaHash": "559874dae2627ec571ac2748d5cf6bc2",
    "acceptedByMigration": "20231116T010948.update_karma_default_value.ts",
    "timestamp": "2023-11-16T01:09:48.000Z"
  },
  {
    "acceptsSchemaHash": "4a83029d46e8b6afd17ced17bfeb6cf7",
    "acceptedByMigration": "20231116T195724.addDialogueMatchTable.ts",
    "timestamp": "2023-11-16T19:57:24.000Z"
  },
  {
    "acceptsSchemaHash": "cdea3c2caa55eb651988dcb30e827b07",
    "acceptedByMigration": "20231117T215406.addNotificationKarmaPowersGainedSetting.ts",
    "timestamp": "2023-11-17T21:54:06.000Z"
  },
  {
    "acceptsSchemaHash": "6d8270f44805a1ee0b363924964776e7",
    "acceptedByMigration": "20231121T121251.add_givingSeason2023DonatedFlair.ts",
    "timestamp": "2023-11-21T12:12:51.000Z"
  },
  {
    "acceptsSchemaHash": "2e28d7576d143428c88b6c5a8ece4690",
    "acceptedByMigration": "20231124T200925.move_on_connect_queries_into_migration.ts",
    "timestamp": "2023-11-24T20:09:25.000Z"
  },
  {
    "acceptsSchemaHash": "7db476f93913b50f646a44166768ced6",
    "acceptedByMigration": "20231128T152304.add_ElectionVotes.ts",
    "timestamp": "2023-11-28T15:23:04.000Z"
  },
  {
    "acceptsSchemaHash": "8b861e3bf25c8edf6522b62bea9bf389",
    "acceptedByMigration": "20231129T080701.add_givingSeason2023VotedFlair.ts",
    "timestamp": "2023-11-29T08:07:01.000Z"
  },
  {
    "acceptsSchemaHash": "5cb40349b3ff94014c31fb0418ffa6ea",
    "acceptedByMigration": "20231129T190047.add_four_fields_for_frontpage_dialogue_widget_customisation.ts",
    "timestamp": "2023-11-29T19:00:47.000Z"
  },
  {
    "acceptsSchemaHash": "6ee0467b3cdea6d954c14e9bee545c42",
    "acceptedByMigration": "20231129T200215.addNotificationNewDialogueChecks.ts",
    "timestamp": "2023-11-29T20:02:15.000Z"
  },
  {
    "acceptsSchemaHash": "ea10555b6fef67efb7ab0cbbdfdb8772",
    "acceptedByMigration": "20231130T012654.changeDefaultNewCheckNotificationFrequencyRealtime.ts",
    "timestamp": "2023-11-30T01:26:54.000Z"
  },
  {
    "acceptsSchemaHash": "edca7fde4fce09bf9031f2f3f9b18fda",
    "acceptedByMigration": "20231130T140404.add_submissionComments.ts",
    "timestamp": "2023-11-30T14:04:04.000Z"
  },
  {
    "acceptsSchemaHash": "2d5747e2acdbe83c754cbbda258623ed",
    "acceptedByMigration": "20231201T022744.add_field_for_hiding_specific_users_in_reciprocity.ts",
    "timestamp": "2023-12-01T02:27:44.000Z"
  },
  {
    "acceptsSchemaHash": "2ace126a36fc6b5cdb4e4a0264fec6f9",
    "acceptedByMigration": "20231204T235404.fill_in_AbTestKey_and_make_nonnullable.ts",
    "timestamp": "2023-12-04T23:54:04.000Z"
  },
  {
    "acceptsSchemaHash": "d8ecd5f29746164d6bf5b3e064f241ac",
    "acceptedByMigration": "20231205T204412.make_fields_not_nullable.ts",
    "timestamp": "2023-12-05T20:44:12.000Z"
  },
  {
    "acceptsSchemaHash": "a09712836b72d69f7456155ccc81ac83",
    "acceptedByMigration": "20231208T004014.addCalendlyLinkDialogueMatchPreferencesField.ts",
    "timestamp": "2023-12-08T00:40:14.000Z"
  },
  {
    "acceptsSchemaHash": "989958afb8a5cef47f6f8bd33d5a499f",
    "acceptedByMigration": "20231208T021726.add_soft_delete_to_forms.ts",
    "timestamp": "2023-12-08T02:17:26.000Z"
  },
  {
    "acceptsSchemaHash": "e30b5ca4f4989161f627585b747ee83e",
    "acceptedByMigration": "20231212T223511.add_table_for_ckeditorusersessions.ts",
    "timestamp": "2023-12-12T22:35:11.000Z"
  },
  {
    "acceptsSchemaHash": "592612513ed7bd3260014fe27c8ae328",
    "acceptedByMigration": "20231215T014943.add_endedby_field_for_ckeditorusersessions.ts",
    "timestamp": "2023-12-15T01:49:43.000Z"
  },
  {
    "acceptsSchemaHash": "4f18d5a0849cc239555c6263c3e20df4",
    "acceptedByMigration": "20231219T213759.add_hideactivedialogueusers_field.ts",
    "timestamp": "2023-12-19T21:37:59.000Z"
  },
  {
    "acceptsSchemaHash": "4a1a03e638557cba881d59cb63b0ed02",
    "acceptedByMigration": "20231220T212520.add_yourTurnNotifications_post_migration_conflict.ts",
    "timestamp": "2023-12-20T21:25:20.000Z"
  },
  {
    "acceptsSchemaHash": "2c8fcbdc99caee38d7f728acc6428352",
    "acceptedByMigration": "20231228T160733.add_wrapped2023Viewed_to_users.ts",
    "timestamp": "2023-12-28T16:07:33.000Z"
  },
  {
    "acceptsSchemaHash": "2431de6961ce37514d54a17a5ca14adc",
    "acceptedByMigration": "20240111T003312.update_notificationNewDialogueChecks_default.ts",
    "timestamp": "2024-01-11T00:33:12.000Z"
  },
  {
    "acceptsSchemaHash": "ab5cd3028069be1418fb1e7229510a52",
    "acceptedByMigration": "20240114T014118.addHideSunshineSidebar.ts",
    "timestamp": "2024-01-14T01:41:18.000Z"
  },
  {
    "acceptsSchemaHash": "7b3fdcd195cd62025722543603fa51e0",
    "acceptedByMigration": "20240116T194702.remove_giving_season_2023_user_fields.ts",
    "timestamp": "2024-01-16T19:47:02.000Z"
  },
  {
    "acceptsSchemaHash": "7dbf024fc86645c003e6ca3f42cf3af5",
    "acceptedByMigration": "20240118T104751.add_PostView_PostViewTimes.ts",
    "timestamp": "2024-01-18T10:47:51.000Z"
  },
  {
    "acceptsSchemaHash": "8d498c2c299a4fdf9ab47fcb9f045078",
    "acceptedByMigration": "20240126T225542.unlog_PageCache.ts",
    "timestamp": "2024-01-26T22:55:42.000Z"
  },
  {
    "acceptsSchemaHash": "bd3603a518355f1cbb6346c93702811d",
    "acceptedByMigration": "20240129T102321.add_fm_vote_added_emoji_function.ts",
    "timestamp": "2024-01-29T10:23:21.000Z"
  },
  {
    "acceptsSchemaHash": "44cc1cc66be79573b597f5f1168df8ec",
    "acceptedByMigration": "20240131T230552.add_ManifoldProbabilitiesCaches_table_and_annual_review_fields_to_Posts.ts",
    "timestamp": "2024-01-31T23:05:52.000Z"
  },
  {
    "acceptsSchemaHash": "f3add36e62e14d409e005ef7ed969bb2",
    "acceptedByMigration": "20240201T210658.add_ReviewWinners.ts",
    "timestamp": "2024-02-01T21:06:58.000Z"
  },
  {
    "acceptsSchemaHash": "1aeedd5dfed78362382d387f2f2bce84",
    "acceptedByMigration": "20240206T041651.add_UserJobAds_collection.ts",
    "timestamp": "2024-02-06T04:16:51.000Z"
  },
  {
    "acceptsSchemaHash": "92b57599e36ee19757a1e763216509c5",
    "acceptedByMigration": "20240213T222700.add_notificationSubscribedUserComment_to_Users.ts",
    "timestamp": "2024-02-13T22:27:00.000Z"
  },
  {
    "acceptsSchemaHash": "c88a556fe6f1bc2d5ce4f08149eb3388",
    "acceptedByMigration": "20240222T212933.add_UserEAGDetails_collection.ts",
    "timestamp": "2024-02-22T21:29:33.000Z"
  },
  {
    "acceptsSchemaHash": "ea9de36d7fd118012a686d5148193cde",
    "acceptedByMigration": "20240228T000423.addReviewWinnerTables.ts",
    "timestamp": "2024-02-28T00:04:23.000Z"
  },
  {
    "acceptsSchemaHash": "10225605411f6e346ca4185fd18de582",
    "acceptedByMigration": "20240229T140317.add_GoogleServiceAccountSessions.ts",
    "timestamp": "2024-02-29T14:03:17.000Z"
  },
  {
    "acceptsSchemaHash": "9ebb51a67d889b5907585d2a7073434d",
    "acceptedByMigration": "20240308T231309.add_reminderSetAt_to_UserJobAds.ts",
    "timestamp": "2024-03-08T23:13:09.000Z"
  },
  {
    "acceptsSchemaHash": "ec6d12fa05425118431d110f2e216b80",
    "acceptedByMigration": "20240312T123630.create_ForumEvents_table.ts",
    "timestamp": "2024-03-12T12:36:30.000Z"
  },
  {
    "acceptsSchemaHash": "01bf8045d376a34b6a5c7d0d8bfddcaa",
    "acceptedByMigration": "20240312T185736.add_inactiveSurveyEmailSentAt_to_Users.ts",
    "timestamp": "2024-03-12T18:57:36.000Z"
  },
  {
    "acceptsSchemaHash": "5fb909476a7c6ef9567f7efb1abd005f",
    "acceptedByMigration": "20240316T002500.add_CurationEmails_table.ts",
    "timestamp": "2024-03-16T00:25:00.000Z"
  },
  {
    "acceptsSchemaHash": "15e67a7cabc41723b3215bcb7dc9488e",
    "acceptedByMigration": "20240329T221118.add_notificationSubscribedSequencePost_to_Users.ts",
    "timestamp": "2024-03-29T22:11:18.000Z"
  },
  {
    "acceptsSchemaHash": "86723d78e7eb5d43201e0be72ee6f5f0",
    "acceptedByMigration": "20240404T011423.add_ArbitalCaches.ts",
    "timestamp": "2024-04-04T01:14:23.000Z"
  },
  {
<<<<<<< HEAD
    "acceptsSchemaHash": "b1b00099dd26835e59150c483f5c71a8",
    "acceptedByMigration": "20240406T002618.addSpotlightSplashImages.ts",
    "timestamp": "2024-04-06T00:26:18.000Z"
=======
    "acceptsSchemaHash": "ca5281426ba6c737b2621d88156ea1c6",
    "acceptedByMigration": "20240404T190359.create_SideCommentCaches_table.ts",
    "timestamp": "2024-04-04T19:03:59.000Z"
  },
  {
    "acceptsSchemaHash": "972b9de45fa85223bdb3e607bd8d9936",
    "acceptedByMigration": "20240409T163258.noop_reorder_sequence_fields.ts",
    "timestamp": "2024-04-09T16:32:58.000Z"
  },
  {
    "acceptsSchemaHash": "b2d46df0cf4693fc419953f2fbe9a0cc",
    "acceptedByMigration": "20240410T225250.add_lastUpdated_to_Sequences.ts",
    "timestamp": "2024-04-10T22:52:50.000Z"
>>>>>>> b7fc3779
  }
]<|MERGE_RESOLUTION|>--- conflicted
+++ resolved
@@ -600,11 +600,6 @@
     "timestamp": "2024-04-04T01:14:23.000Z"
   },
   {
-<<<<<<< HEAD
-    "acceptsSchemaHash": "b1b00099dd26835e59150c483f5c71a8",
-    "acceptedByMigration": "20240406T002618.addSpotlightSplashImages.ts",
-    "timestamp": "2024-04-06T00:26:18.000Z"
-=======
     "acceptsSchemaHash": "ca5281426ba6c737b2621d88156ea1c6",
     "acceptedByMigration": "20240404T190359.create_SideCommentCaches_table.ts",
     "timestamp": "2024-04-04T19:03:59.000Z"
@@ -618,6 +613,5 @@
     "acceptsSchemaHash": "b2d46df0cf4693fc419953f2fbe9a0cc",
     "acceptedByMigration": "20240410T225250.add_lastUpdated_to_Sequences.ts",
     "timestamp": "2024-04-10T22:52:50.000Z"
->>>>>>> b7fc3779
   }
 ]