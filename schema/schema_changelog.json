--- conflicted
+++ resolved
@@ -640,11 +640,6 @@
     "timestamp": "2024-04-29T15:57:12.000Z"
   },
   {
-<<<<<<< HEAD
-    "acceptsSchemaHash": "5cfcede474784a16b714db78a9f550d0",
-    "acceptedByMigration": "20240501T135758.set_not_null_clientId.ts",
-    "timestamp": "2024-05-01T13:57:58.000Z"
-=======
     "acceptsSchemaHash": "5f15590a8aa900ee210026b863dde23e",
     "acceptedByMigration": "20240502T164437.include_indexes_and_views_in_schema.ts",
     "timestamp": "2024-05-02T16:44:37.000Z"
@@ -653,6 +648,10 @@
     "acceptsSchemaHash": "224c974d441de3727845f2dec5ba8aac",
     "acceptedByMigration": "20240508T220821.add_RecommendationsCaches_table.ts",
     "timestamp": "2024-05-08T22:08:21.000Z"
->>>>>>> 5feabd2a
+  },
+  {
+    "acceptsSchemaHash": "c48644210bc21cad0c73a5a309d4d8c7",
+    "acceptedByMigration": "20240509T093725.set_not_null_clientId.ts",
+    "timestamp": "2024-05-09T09:37:25.000Z"
   }
 ]