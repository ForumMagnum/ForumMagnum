--- conflicted
+++ resolved
@@ -185,11 +185,6 @@
     "timestamp": "2023-04-24T20:04:07.000Z"
   },
   {
-<<<<<<< HEAD
-    "acceptsSchemaHash": "ccf166b73b25877ca82e4fe4da4238e9",
-    "acceptedByMigration": "20230427T174102.create_PostRecommendations_table.ts",
-    "timestamp": "2023-04-27T17:41:02.000Z"
-=======
     "acceptsSchemaHash": "a85cc326da77f34b19140ca908956227",
     "acceptedByMigration": "20230502T083210.add_shortformFrontpage.ts",
     "timestamp": "2023-05-02T08:32:10.000Z"
@@ -198,6 +193,10 @@
     "acceptsSchemaHash": "5d840ee3f919bdbf70df33e470b65666",
     "acceptedByMigration": "20230502T160034.drop_noComicSans_from_Users.ts",
     "timestamp": "2023-05-02T16:00:34.000Z"
->>>>>>> 1058ccc1
+  },
+  {
+    "acceptsSchemaHash": "9f4ba49ceedbc502e6d30b03fb1b54df",
+    "acceptedByMigration": "20230509T114346.create_PostRecommendations_table.ts",
+    "timestamp": "2023-05-09T11:43:46.000Z"
   }
 ]