[
  {
    "acceptsSchemaHash": "daa7d5ff57b1a6eb6bcbe08581493ce5",
    "acceptedByMigration": "20221021T091915.schema_hash.ts",
    "timestamp": "2022-10-21T09:19:15.000Z"
  },
  {
    "acceptsSchemaHash": "346664785a7ca60371b76fd9d92a4f30",
    "acceptedByMigration": "20221207T030042.books_toc_title.ts",
    "timestamp": "2022-12-07T03:00:42.000Z"
  },
  {
    "acceptsSchemaHash": "9e733b575316b2cdd41d3a1d9032131a",
    "acceptedByMigration": "20221213T153954.array_of_foreign_key_defaults.ts",
    "timestamp": "2022-12-13T15:39:54.000Z"
  },
  {
    "acceptsSchemaHash": "9ff9e6371051f8d49cac5770b07dc0d8",
    "acceptedByMigration": "20221213T181144.fix_float_precision.ts",
    "timestamp": "2022-12-13T18:11:44.000Z"
  },
  {
    "acceptsSchemaHash": "afc7cd96d9085ca54d2a50765d02338f",
    "acceptedByMigration": "20221223T170255.update_subforum_notif_default.ts",
    "timestamp": "2022-12-23T17:02:55.000Z"
  },
  {
    "acceptsSchemaHash": "afc7cd96d9085ca54d2a50765d02338f",
    "acceptedByMigration": "20221224T171407.add_comment_title.ts",
    "timestamp": "2022-12-24T17:14:07.000Z"
  },
  {
    "acceptsSchemaHash": "746fe67809bf748504782256c202744c",
    "acceptedByMigration": "20221226T210853.add_initial_language_model_fields.ts",
    "timestamp": "2022-12-26T21:08:53.000Z"
  },
  {
    "acceptsSchemaHash": "f9a5c9f182dad6b94bd1361b603906fd",
    "acceptedByMigration": "20221229T220817.20221229T170831.add_UserMostValuablePosts_table.ts",
    "timestamp": "2022-12-29T22:08:17.000Z"
  },
  {
    "acceptsSchemaHash": "ea71916ffaa87ae0a21302ce831261e6",
    "acceptedByMigration": "20221230T181110.fix_editable_fields.ts",
    "timestamp": "2022-12-30T18:11:10.000Z"
  },
  {
    "acceptsSchemaHash": "82e629fdd1fb2659bd379e8503ec8b6d",
    "acceptedByMigration": "20230110T105025.init_sub_tag_ids.ts",
    "timestamp": "2023-01-10T10:50:25.000Z"
  },
  {
    "acceptsSchemaHash": "d92682d72d3bee6deb63b3b6419e027c",
    "acceptedByMigration": "20230118T104229.add_subforumIntroPostId.ts",
    "timestamp": "2023-01-18T10:42:29.000Z"
  },
  {
    "acceptsSchemaHash": "afb5555a6e3a18714877036b68c63786",
    "acceptedByMigration": "20230118T135840.createdAt_default_value.ts",
    "timestamp": "2023-01-18T13:58:40.000Z"
  },
  {
    "acceptsSchemaHash": "707023204349d37156630a9823919f65",
    "acceptedByMigration": "20230124T120350.add_subforumPreferredLayout.ts",
    "timestamp": "2023-01-24T12:03:50.000Z"
  },
  {
    "acceptsSchemaHash": "f167b9a94ae9eebe159267d6ca82d3a4",
    "acceptedByMigration": "20230124T210513.spotlight_new_fields.ts",
    "timestamp": "2023-01-24T21:05:13.000Z"
  },
  {
    "acceptsSchemaHash": "f74d70468a0d76011ef39059dc9584d5",
    "acceptedByMigration": "20230125T223259.user_mentions_newMentionNotifictions.ts",
    "timestamp": "2023-01-25T22:32:59.000Z"
  },
  {
    "acceptsSchemaHash": "619ed0268e244678740dac4731f64051",
    "acceptedByMigration": "20230128T010215.hide_frontpage_filter_settings_desktop.ts",
    "timestamp": "2023-01-28T01:02:15.000Z"
  },
  {
    "acceptsSchemaHash": "d50f15282182788bd0774a231773097a",
    "acceptedByMigration": "20230128T162824.add_usersContactedBeforeReview.ts",
    "timestamp": "2023-01-28T16:28:24.000Z"
  },
  {
    "acceptsSchemaHash": "2ad14f1cd0db6f2fdf93dfa328568fe5",
    "acceptedByMigration": "20230130T150041.create_cronHistory_collection.ts",
    "timestamp": "2023-01-30T15:00:41.000Z"
  },
  {
    "acceptsSchemaHash": "7ea7cade23d0b233b794be743cd6ebaf",
    "acceptedByMigration": "20230201T155839.add_importAsDraft_field.ts",
    "timestamp": "2023-02-01T15:58:39.000Z"
  },
  {
    "acceptsSchemaHash": "df6daf9edd46c15e6eb9a3862852ae85",
    "acceptedByMigration": "20230202T211013.add_nameInAnotherLanguage_localgroups_field.ts",
    "timestamp": "2023-02-02T21:10:13.000Z"
  },
  {
    "acceptsSchemaHash": "cbbfdf0c9f7aa799934b7ecc4a68697d",
    "acceptedByMigration": "20230206T192711.add_relevantTagIds_to_comments.ts",
    "timestamp": "2023-02-06T19:27:11.000Z"
  },
  {
    "acceptsSchemaHash": "ffaf4a437b864708e0990e38ece649f1",
    "acceptedByMigration": "20230208T135321.create_sessions_collection.ts",
    "timestamp": "2023-02-08T13:53:21.000Z"
  },
  {
    "acceptsSchemaHash": "a7887d09050fb7d8f7117f498534d322",
    "acceptedByMigration": "20230208T174449.add_shortName.ts",
    "timestamp": "2023-02-08T17:44:49.000Z"
  },
  {
    "acceptsSchemaHash": "dbc3a1a821f459ad60e85420d4c287c0",
    "acceptedByMigration": "20230209T212642.add_showCommunityInRecentDiscussion_user_field.ts",
    "timestamp": "2023-02-09T21:26:42.000Z"
  },
  {
    "acceptsSchemaHash": "0a82b29a9f761a79f5587f6469f51465",
    "acceptedByMigration": "20230216T223955.add_allPostsHideCommunity.ts",
    "timestamp": "2023-02-16T22:39:55.000Z"
  },
  {
    "acceptsSchemaHash": "c938b8b04e3c61dec2f0b640b6cb0b4d",
    "acceptedByMigration": "20230223T115602.DebouncerEvents_pendingEvents_string_array.ts",
    "timestamp": "2023-02-23T11:56:02.000Z"
  },
  {
    "acceptsSchemaHash": "dc774f8734d7cc069d913d351d4225b8",
    "acceptedByMigration": "20230306T182540.userIdsDefault.ts",
    "timestamp": "2023-03-06T18:25:40.000Z"
  },
  {
    "acceptsSchemaHash": "9cc5aad21f36f801d9ce6b9e9e3ce213",
    "acceptedByMigration": "20230314T152203.add_backfilled.ts",
    "timestamp": "2023-03-14T15:22:03.000Z"
  },
  {
    "acceptsSchemaHash": "222d42945763fb6dcaff3b497911d7b7",
    "acceptedByMigration": "20230331T002047.add_noComicSans_to_Users.ts",
    "timestamp": "2023-03-31T00:20:47.000Z"
  },
  {
    "acceptsSchemaHash": "33b4ea4a4234276f8784ddff0eb3a974",
    "acceptedByMigration": "20230331T212918.add_debate_fields.ts",
    "timestamp": "2023-03-31T21:29:18.000Z"
  },
  {
    "acceptsSchemaHash": "15f268cf3b83c45ac5fd4486bf050b18",
    "acceptedByMigration": "20230403T133656.add_UserActivities.ts",
    "timestamp": "2023-04-03T13:36:56.000Z"
  },
  {
    "acceptsSchemaHash": "cc99890ebfba1e45ded25456d68f852b",
    "acceptedByMigration": "20230404T170523.add_subtitle.ts",
    "timestamp": "2023-04-04T17:05:23.000Z"
  },
  {
    "acceptsSchemaHash": "380d30e2ea28cacb71bbc6d29e540a6e",
    "acceptedByMigration": "20230407T214751.add_rejection_fields.ts",
    "timestamp": "2023-04-07T21:47:51.000Z"
  },
  {
    "acceptsSchemaHash": "1728cb3d532414ce56d22566ab53c3be",
    "acceptedByMigration": "20230411T172612.add_hideCommunitySection_to_users.ts",
    "timestamp": "2023-04-11T17:26:12.000Z"
  },
  {
    "acceptsSchemaHash": "64c57945e3105d8daf5be8d51a1ee559",
    "acceptedByMigration": "20230412T185846.add_modGPTAnalysis.ts",
    "timestamp": "2023-04-12T18:58:46.000Z"
  },
  {
    "acceptsSchemaHash": "1058503cdf3522b15f94b3499566433a",
    "acceptedByMigration": "20230413T184626.add_rejected_reasons_fields.ts",
    "timestamp": "2023-04-13T18:46:26.000Z"
  },
  {
    "acceptsSchemaHash": "c4afbf05797c266012f5ba5ae0119c87",
    "acceptedByMigration": "20230424T200407.add_ignore_rate_limits.ts",
    "timestamp": "2023-04-24T20:04:07.000Z"
  },
  {
    "acceptsSchemaHash": "a85cc326da77f34b19140ca908956227",
    "acceptedByMigration": "20230502T083210.add_shortformFrontpage.ts",
    "timestamp": "2023-05-02T08:32:10.000Z"
  },
  {
    "acceptsSchemaHash": "5d840ee3f919bdbf70df33e470b65666",
    "acceptedByMigration": "20230502T160034.drop_noComicSans_from_Users.ts",
    "timestamp": "2023-05-02T16:00:34.000Z"
  },
  {
    "acceptsSchemaHash": "be2a53332cb5a42e9fafd13c2e7fde88",
    "acceptedByMigration": "20230503T130447.add_expandedFrontpageSections_column.ts",
    "timestamp": "2023-05-03T13:04:47.000Z"
  },
  {
    "acceptsSchemaHash": "f38ed1e13515715dfc7ea5a8d6ea01df",
    "acceptedByMigration": "20230510T142344.create_PostRecommendations_table.ts",
    "timestamp": "2023-05-10T14:23:44.000Z"
  },
  {
    "acceptsSchemaHash": "922ce375a3ed4de843e0f4f9cc50dd08",
    "acceptedByMigration": "20230514T104640.add_voteReceivedCounts.ts",
    "timestamp": "2023-05-14T10:46:40.000Z"
  },
  {
    "acceptsSchemaHash": "cc8bba3f53cc75cb4b3864c0426830a8",
    "acceptedByMigration": "20230519T210716.create_UserRateLimits_table.ts",
    "timestamp": "2023-05-19T21:07:16.000Z"
  },
  {
    "acceptsSchemaHash": "546cd13c6ee60ca019f7eb5df4502471",
    "acceptedByMigration": "20230522T233107.updateDefaultValue_ModerationTemplates_order.ts",
    "timestamp": "2023-05-22T23:31:07.000Z"
  },
  {
    "acceptsSchemaHash": "8ecc349268b355e0efe1de9fba8c38f9",
    "acceptedByMigration": "20230524T183435.add_hidePostsRecommendations_field.ts",
    "timestamp": "2023-05-24T18:34:35.000Z"
  },
  {
<<<<<<< HEAD
    "acceptsSchemaHash": "43d20b2d5900a17f69005d9c5bd078cd",
    "acceptedByMigration": "20230601T153125.add_PageCache.ts",
    "timestamp": "2023-06-01T15:31:25.000Z"
=======
    "acceptsSchemaHash": "6e28f55ed0de0da2c75b4284178ba6e1",
    "acceptedByMigration": "20230608T204514.add_reactPaletteStyle.ts",
    "timestamp": "2023-06-08T20:45:14.000Z"
  },
  {
    "acceptsSchemaHash": "8a6bdab9352a0251d6db2fa801b6b593",
    "acceptedByMigration": "20230608T234328.create_PostEmbeddings_table.ts",
    "timestamp": "2023-06-08T23:43:28.000Z"
>>>>>>> c3affd67
  }
]<|MERGE_RESOLUTION|>--- conflicted
+++ resolved
@@ -225,11 +225,6 @@
     "timestamp": "2023-05-24T18:34:35.000Z"
   },
   {
-<<<<<<< HEAD
-    "acceptsSchemaHash": "43d20b2d5900a17f69005d9c5bd078cd",
-    "acceptedByMigration": "20230601T153125.add_PageCache.ts",
-    "timestamp": "2023-06-01T15:31:25.000Z"
-=======
     "acceptsSchemaHash": "6e28f55ed0de0da2c75b4284178ba6e1",
     "acceptedByMigration": "20230608T204514.add_reactPaletteStyle.ts",
     "timestamp": "2023-06-08T20:45:14.000Z"
@@ -238,6 +233,10 @@
     "acceptsSchemaHash": "8a6bdab9352a0251d6db2fa801b6b593",
     "acceptedByMigration": "20230608T234328.create_PostEmbeddings_table.ts",
     "timestamp": "2023-06-08T23:43:28.000Z"
->>>>>>> c3affd67
+  },
+  {
+    "acceptsSchemaHash": "8f9b37b6b8213a24c21dba39e77f7bbb",
+    "acceptedByMigration": "20230609T100000.add_PageCache.ts",
+    "timestamp": "2023-06-09T10:00:00.000Z"
   }
 ]