--- conflicted
+++ resolved
@@ -755,11 +755,11 @@
     "timestamp": "2024-09-04T20:55:02.000Z"
   },
   {
-<<<<<<< HEAD
     "acceptsSchemaHash": "4784387869832318e26709e0e54682c8",
     "acceptedByMigration": "20240904T224642.create_DoppelComments_and_DoppelCommentVotes_tables.ts",
     "timestamp": "2024-09-04T22:46:42.000Z"
-=======
+  },
+  {
     "acceptsSchemaHash": "4478fe67319e5ebbe8327768fc26f5f4",
     "acceptedByMigration": "20240906T192038.lwevents_ip_index.ts",
     "timestamp": "2024-09-06T19:20:38.000Z"
@@ -768,6 +768,10 @@
     "acceptsSchemaHash": "8c84a413224b6139788e7a51da3bc113",
     "acceptedByMigration": "20240910T144757.revisions_word_count_not_null.ts",
     "timestamp": "2024-09-10T14:47:57.000Z"
->>>>>>> 03744128
+  },
+  {
+    "acceptsSchemaHash": "218b88dd1bf697da99eb6b8823ff6931",
+    "acceptedByMigration": "20240911T212541.update_DoppelCommentVote_indices.ts",
+    "timestamp": "2024-09-11T21:25:41.000Z"
   }
 ]