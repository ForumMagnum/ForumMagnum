[
  {
    "acceptsSchemaHash": "daa7d5ff57b1a6eb6bcbe08581493ce5",
    "acceptedByMigration": "20221021T091915.schema_hash.ts",
    "timestamp": "2022-10-21T09:19:15.000Z"
  },
  {
    "acceptsSchemaHash": "346664785a7ca60371b76fd9d92a4f30",
    "acceptedByMigration": "20221207T030042.books_toc_title.ts",
    "timestamp": "2022-12-07T03:00:42.000Z"
  },
  {
    "acceptsSchemaHash": "9e733b575316b2cdd41d3a1d9032131a",
    "acceptedByMigration": "20221213T153954.array_of_foreign_key_defaults.ts",
    "timestamp": "2022-12-13T15:39:54.000Z"
  },
  {
    "acceptsSchemaHash": "9ff9e6371051f8d49cac5770b07dc0d8",
    "acceptedByMigration": "20221213T181144.fix_float_precision.ts",
    "timestamp": "2022-12-13T18:11:44.000Z"
  },
  {
    "acceptsSchemaHash": "afc7cd96d9085ca54d2a50765d02338f",
    "acceptedByMigration": "20221223T170255.update_subforum_notif_default.ts",
    "timestamp": "2022-12-23T17:02:55.000Z"
  },
  {
    "acceptsSchemaHash": "afc7cd96d9085ca54d2a50765d02338f",
    "acceptedByMigration": "20221224T171407.add_comment_title.ts",
    "timestamp": "2022-12-24T17:14:07.000Z"
  },
  {
    "acceptsSchemaHash": "746fe67809bf748504782256c202744c",
    "acceptedByMigration": "20221226T210853.add_initial_language_model_fields.ts",
    "timestamp": "2022-12-26T21:08:53.000Z"
  },
  {
    "acceptsSchemaHash": "f9a5c9f182dad6b94bd1361b603906fd",
    "acceptedByMigration": "20221229T220817.20221229T170831.add_UserMostValuablePosts_table.ts",
    "timestamp": "2022-12-29T22:08:17.000Z"
  },
  {
    "acceptsSchemaHash": "ea71916ffaa87ae0a21302ce831261e6",
    "acceptedByMigration": "20221230T181110.fix_editable_fields.ts",
    "timestamp": "2022-12-30T18:11:10.000Z"
  },
  {
    "acceptsSchemaHash": "82e629fdd1fb2659bd379e8503ec8b6d",
    "acceptedByMigration": "20230110T105025.init_sub_tag_ids.ts",
    "timestamp": "2023-01-10T10:50:25.000Z"
  },
  {
    "acceptsSchemaHash": "d92682d72d3bee6deb63b3b6419e027c",
    "acceptedByMigration": "20230118T104229.add_subforumIntroPostId.ts",
    "timestamp": "2023-01-18T10:42:29.000Z"
  },
  {
    "acceptsSchemaHash": "afb5555a6e3a18714877036b68c63786",
    "acceptedByMigration": "20230118T135840.createdAt_default_value.ts",
    "timestamp": "2023-01-18T13:58:40.000Z"
  },
  {
    "acceptsSchemaHash": "707023204349d37156630a9823919f65",
    "acceptedByMigration": "20230124T120350.add_subforumPreferredLayout.ts",
    "timestamp": "2023-01-24T12:03:50.000Z"
  },
  {
    "acceptsSchemaHash": "f167b9a94ae9eebe159267d6ca82d3a4",
    "acceptedByMigration": "20230124T210513.spotlight_new_fields.ts",
    "timestamp": "2023-01-24T21:05:13.000Z"
  },
  {
    "acceptsSchemaHash": "f74d70468a0d76011ef39059dc9584d5",
    "acceptedByMigration": "20230125T223259.user_mentions_newMentionNotifictions.ts",
    "timestamp": "2023-01-25T22:32:59.000Z"
  },
  {
    "acceptsSchemaHash": "619ed0268e244678740dac4731f64051",
    "acceptedByMigration": "20230128T010215.hide_frontpage_filter_settings_desktop.ts",
    "timestamp": "2023-01-28T01:02:15.000Z"
  },
  {
    "acceptsSchemaHash": "d50f15282182788bd0774a231773097a",
    "acceptedByMigration": "20230128T162824.add_usersContactedBeforeReview.ts",
    "timestamp": "2023-01-28T16:28:24.000Z"
  },
  {
    "acceptsSchemaHash": "2ad14f1cd0db6f2fdf93dfa328568fe5",
    "acceptedByMigration": "20230130T150041.create_cronHistory_collection.ts",
    "timestamp": "2023-01-30T15:00:41.000Z"
  },
  {
    "acceptsSchemaHash": "7ea7cade23d0b233b794be743cd6ebaf",
    "acceptedByMigration": "20230201T155839.add_importAsDraft_field.ts",
    "timestamp": "2023-02-01T15:58:39.000Z"
  },
  {
    "acceptsSchemaHash": "df6daf9edd46c15e6eb9a3862852ae85",
    "acceptedByMigration": "20230202T211013.add_nameInAnotherLanguage_localgroups_field.ts",
    "timestamp": "2023-02-02T21:10:13.000Z"
  },
  {
    "acceptsSchemaHash": "cbbfdf0c9f7aa799934b7ecc4a68697d",
    "acceptedByMigration": "20230206T192711.add_relevantTagIds_to_comments.ts",
    "timestamp": "2023-02-06T19:27:11.000Z"
  },
  {
    "acceptsSchemaHash": "ffaf4a437b864708e0990e38ece649f1",
    "acceptedByMigration": "20230208T135321.create_sessions_collection.ts",
    "timestamp": "2023-02-08T13:53:21.000Z"
  },
  {
    "acceptsSchemaHash": "a7887d09050fb7d8f7117f498534d322",
    "acceptedByMigration": "20230208T174449.add_shortName.ts",
    "timestamp": "2023-02-08T17:44:49.000Z"
  },
  {
    "acceptsSchemaHash": "dbc3a1a821f459ad60e85420d4c287c0",
    "acceptedByMigration": "20230209T212642.add_showCommunityInRecentDiscussion_user_field.ts",
    "timestamp": "2023-02-09T21:26:42.000Z"
  },
  {
    "acceptsSchemaHash": "0a82b29a9f761a79f5587f6469f51465",
    "acceptedByMigration": "20230216T223955.add_allPostsHideCommunity.ts",
    "timestamp": "2023-02-16T22:39:55.000Z"
  },
  {
    "acceptsSchemaHash": "c938b8b04e3c61dec2f0b640b6cb0b4d",
    "acceptedByMigration": "20230223T115602.DebouncerEvents_pendingEvents_string_array.ts",
    "timestamp": "2023-02-23T11:56:02.000Z"
  },
  {
    "acceptsSchemaHash": "dc774f8734d7cc069d913d351d4225b8",
    "acceptedByMigration": "20230306T182540.userIdsDefault.ts",
    "timestamp": "2023-03-06T18:25:40.000Z"
  },
  {
    "acceptsSchemaHash": "9cc5aad21f36f801d9ce6b9e9e3ce213",
    "acceptedByMigration": "20230314T152203.add_backfilled.ts",
    "timestamp": "2023-03-14T15:22:03.000Z"
  },
  {
    "acceptsSchemaHash": "222d42945763fb6dcaff3b497911d7b7",
    "acceptedByMigration": "20230331T002047.add_noComicSans_to_Users.ts",
    "timestamp": "2023-03-31T00:20:47.000Z"
  },
  {
    "acceptsSchemaHash": "33b4ea4a4234276f8784ddff0eb3a974",
    "acceptedByMigration": "20230331T212918.add_debate_fields.ts",
    "timestamp": "2023-03-31T21:29:18.000Z"
  },
  {
    "acceptsSchemaHash": "15f268cf3b83c45ac5fd4486bf050b18",
    "acceptedByMigration": "20230403T133656.add_UserActivities.ts",
    "timestamp": "2023-04-03T13:36:56.000Z"
  },
  {
    "acceptsSchemaHash": "cc99890ebfba1e45ded25456d68f852b",
    "acceptedByMigration": "20230404T170523.add_subtitle.ts",
    "timestamp": "2023-04-04T17:05:23.000Z"
  },
  {
    "acceptsSchemaHash": "380d30e2ea28cacb71bbc6d29e540a6e",
    "acceptedByMigration": "20230407T214751.add_rejection_fields.ts",
    "timestamp": "2023-04-07T21:47:51.000Z"
  },
  {
    "acceptsSchemaHash": "1728cb3d532414ce56d22566ab53c3be",
    "acceptedByMigration": "20230411T172612.add_hideCommunitySection_to_users.ts",
    "timestamp": "2023-04-11T17:26:12.000Z"
  },
  {
    "acceptsSchemaHash": "64c57945e3105d8daf5be8d51a1ee559",
    "acceptedByMigration": "20230412T185846.add_modGPTAnalysis.ts",
    "timestamp": "2023-04-12T18:58:46.000Z"
  },
  {
    "acceptsSchemaHash": "1058503cdf3522b15f94b3499566433a",
    "acceptedByMigration": "20230413T184626.add_rejected_reasons_fields.ts",
    "timestamp": "2023-04-13T18:46:26.000Z"
  },
  {
    "acceptsSchemaHash": "c4afbf05797c266012f5ba5ae0119c87",
    "acceptedByMigration": "20230424T200407.add_ignore_rate_limits.ts",
    "timestamp": "2023-04-24T20:04:07.000Z"
  },
  {
    "acceptsSchemaHash": "a85cc326da77f34b19140ca908956227",
    "acceptedByMigration": "20230502T083210.add_shortformFrontpage.ts",
    "timestamp": "2023-05-02T08:32:10.000Z"
  },
  {
    "acceptsSchemaHash": "5d840ee3f919bdbf70df33e470b65666",
    "acceptedByMigration": "20230502T160034.drop_noComicSans_from_Users.ts",
    "timestamp": "2023-05-02T16:00:34.000Z"
  },
  {
    "acceptsSchemaHash": "be2a53332cb5a42e9fafd13c2e7fde88",
    "acceptedByMigration": "20230503T130447.add_expandedFrontpageSections_column.ts",
    "timestamp": "2023-05-03T13:04:47.000Z"
  },
  {
    "acceptsSchemaHash": "f38ed1e13515715dfc7ea5a8d6ea01df",
    "acceptedByMigration": "20230510T142344.create_PostRecommendations_table.ts",
    "timestamp": "2023-05-10T14:23:44.000Z"
  },
  {
    "acceptsSchemaHash": "922ce375a3ed4de843e0f4f9cc50dd08",
    "acceptedByMigration": "20230514T104640.add_voteReceivedCounts.ts",
    "timestamp": "2023-05-14T10:46:40.000Z"
  },
  {
    "acceptsSchemaHash": "cc8bba3f53cc75cb4b3864c0426830a8",
    "acceptedByMigration": "20230519T210716.create_UserRateLimits_table.ts",
    "timestamp": "2023-05-19T21:07:16.000Z"
  },
  {
    "acceptsSchemaHash": "546cd13c6ee60ca019f7eb5df4502471",
    "acceptedByMigration": "20230522T233107.updateDefaultValue_ModerationTemplates_order.ts",
    "timestamp": "2023-05-22T23:31:07.000Z"
  },
  {
    "acceptsSchemaHash": "8ecc349268b355e0efe1de9fba8c38f9",
    "acceptedByMigration": "20230524T183435.add_hidePostsRecommendations_field.ts",
    "timestamp": "2023-05-24T18:34:35.000Z"
  },
  {
    "acceptsSchemaHash": "6e28f55ed0de0da2c75b4284178ba6e1",
    "acceptedByMigration": "20230608T204514.add_reactPaletteStyle.ts",
    "timestamp": "2023-06-08T20:45:14.000Z"
  },
  {
    "acceptsSchemaHash": "8a6bdab9352a0251d6db2fa801b6b593",
    "acceptedByMigration": "20230608T234328.create_PostEmbeddings_table.ts",
    "timestamp": "2023-06-08T23:43:28.000Z"
  },
  {
    "acceptsSchemaHash": "8f9b37b6b8213a24c21dba39e77f7bbb",
    "acceptedByMigration": "20230609T100000.add_PageCache.ts",
    "timestamp": "2023-06-09T10:00:00.000Z"
  },
  {
    "acceptsSchemaHash": "7abdde9662fea7114e47457ccdc6f4ad",
    "acceptedByMigration": "20230614T182837.add_digest_tables.ts",
    "timestamp": "2023-06-14T18:28:37.000Z"
  },
  {
    "acceptsSchemaHash": "88bc10e632764af3e6cff68763da9113",
    "acceptedByMigration": "20230616T170716.add_criticismTipsDismissed_to_Posts.ts",
    "timestamp": "2023-06-16T17:07:16.000Z"
  },
  {
    "acceptsSchemaHash": "d6b5c3a5a64a7eea065377c71e1b8acf",
    "acceptedByMigration": "20230620T120843.add_noindex.ts",
    "timestamp": "2023-06-20T12:08:43.000Z"
  },
  {
    "acceptsSchemaHash": "4b4e757dda0d5609834188196a6c1742",
    "acceptedByMigration": "20230707T152842.migrate_socialPreview.ts",
    "timestamp": "2023-07-07T15:28:42.000Z"
  },
  {
    "acceptsSchemaHash": "1f4a770fddeffde4615bb22682170332",
    "acceptedByMigration": "20230719T202158.top_level_comment_count.ts",
    "timestamp": "2023-07-19T20:21:58.000Z"
  },
  {
    "acceptsSchemaHash": "edd4ae60c5320ea4aa4d4e87bf92cafe",
    "acceptedByMigration": "20230724T113516.add_postCategory.ts",
    "timestamp": "2023-07-24T11:35:16.000Z"
  },
  {
    "acceptsSchemaHash": "e7d890dadc54453234507be13698b7b7",
    "acceptedByMigration": "20230727T122027.add_isPostType_field.ts",
    "timestamp": "2023-07-27T12:20:27.000Z"
  },
  {
    "acceptsSchemaHash": "d7266200db426f47cd1ba7abcc6a6db7",
    "acceptedByMigration": "20230807T230123.add_hideHomeRHS_to_Users.ts",
    "timestamp": "2023-08-07T23:01:23.000Z"
  },
  {
    "acceptsSchemaHash": "4aca6d1717b9bb1f98fa154bd99ea8a5",
    "acceptedByMigration": "20230816T203807.add_hideFrontpageBook2020Ad_field.ts",
    "timestamp": "2023-08-16T20:38:07.000Z"
  },
  {
    "acceptsSchemaHash": "87520014b627c9ee151523bd05e7bdae",
    "acceptedByMigration": "20230818T215451.post_embeddings_have_vector_type.ts",
    "timestamp": "2023-08-18T21:54:51.000Z"
  },
  {
    "acceptsSchemaHash": "4acff74195e36da33248763ab681bfd7",
    "acceptedByMigration": "20230824T155436.add_imageFade.ts",
    "timestamp": "2023-08-24T15:54:36.000Z"
  },
  {
    "acceptsSchemaHash": "7d3553d2dcd4a5e47968398dfee076f2",
    "acceptedByMigration": "20230829T170631.add_hideFromPopularComments_column.ts",
    "timestamp": "2023-08-29T17:06:31.000Z"
  },
  {
    "acceptsSchemaHash": "695076fb79e84a853f06b96943835ff2",
    "acceptedByMigration": "20230830T094148.add_noindex_SequencesCollections.ts",
    "timestamp": "2023-08-30T09:41:48.000Z"
  },
  {
    "acceptsSchemaHash": "1688c0a0ffbebf808f0ad26c4ba8d073",
    "acceptedByMigration": "20230914T094148.add_forceAllowType3Audio.ts",
    "timestamp": "2023-09-14T09:41:48.000Z"
  },
  {
    "acceptsSchemaHash": "c7d6d21198c4725672bcea289b5c32ff",
    "acceptedByMigration": "20230915T224433.create_typing_indicator_table.ts",
    "timestamp": "2023-09-15T22:44:33.000Z"
  },
  {
    "acceptsSchemaHash": "498e064c609716f4a0b3dd145dab50b2",
    "acceptedByMigration": "20230926T142421.add_headertitle_to_spotlights.ts",
    "timestamp": "2023-09-26T14:24:21.000Z"
  },
  {
    "acceptsSchemaHash": "2e10471e3641d01fe309198fb9ecff32",
    "acceptedByMigration": "20231003T195435.add_collabEditorDialogue.ts",
    "timestamp": "2023-10-03T19:54:35.000Z"
  },
  {
    "acceptsSchemaHash": "ab02d7ee110cc11f4df3b0f16a24905d",
    "acceptedByMigration": "20231006T193146.dialogue_notifications_and_post_sharing_default.ts",
    "timestamp": "2023-10-06T19:31:46.000Z"
  },
  {
    "acceptsSchemaHash": "d42e531dd915561448e15e72551b1d71",
    "acceptedByMigration": "20231006T214457.update_dialogue_notification_defaults.ts",
    "timestamp": "2023-10-06T21:44:57.000Z"
  },
  {
    "acceptsSchemaHash": "881c509060130982ab7f20a92a5c9602",
    "acceptedByMigration": "20231009T101621.add_wasEverUndrafted_to_posts.ts",
    "timestamp": "2023-10-09T10:16:21.000Z"
  },
  {
    "acceptsSchemaHash": "c3e1e47f98b00ea1ff4f2dfe2e646604",
    "acceptedByMigration": "20231014T032053.add_mostRecentPublishedDialogueResponseDate.ts",
    "timestamp": "2023-10-14T03:20:53.000Z"
  },
  {
    "acceptsSchemaHash": "ccc15da1a7699b6fb4cbacde8bd63bef",
    "acceptedByMigration": "20231026T014747.dialogue_facilitation_offer.ts",
    "timestamp": "2023-10-26T01:47:47.000Z"
  },
  {
    "acceptsSchemaHash": "5e28a08c9be1ba704a99a94dab5c4fae",
    "acceptedByMigration": "20231027T154313.add_election_candidates_collection.ts",
    "timestamp": "2023-10-27T15:43:13.000Z"
  },
  {
    "acceptsSchemaHash": "ee9f40a8166012becef3bf0f5a9726b0",
    "acceptedByMigration": "20231028T012012.add_notificationAddedAsCoauthor.ts",
    "timestamp": "2023-10-28T01:20:12.000Z"
  },
  {
    "acceptsSchemaHash": "0cc5ac04b5c4340a894f1bef511f22a9",
    "acceptedByMigration": "20231101T215739.add_givingSeasonNotifyForVoting_and_election_candidate_links.ts",
    "timestamp": "2023-11-01T21:57:39.000Z"
  },
  {
    "acceptsSchemaHash": "e02a31666a33984e158e485e3a0c5f30",
    "acceptedByMigration": "20231103T202008.originalDialogueIdForShortform.ts",
    "timestamp": "2023-11-03T20:20:08.000Z"
  },
  {
    "acceptsSchemaHash": "f5e4a3d5459008e1e5f5e83555a849b1",
    "acceptedByMigration": "20231104T020734.add_DialogueCheck_table_and_check_fields.ts",
    "timestamp": "2023-11-04T02:07:34.000Z"
  },
  {
    "acceptsSchemaHash": "5ec9053a5ae6f6135087becd69fa485e",
    "acceptedByMigration": "20231107T174131.add_notify_votes.ts",
    "timestamp": "2023-11-07T17:41:31.000Z"
  },
  {
    "acceptsSchemaHash": "060a65a6bb00ba7b0a4da5397165f444",
    "acceptedByMigration": "20231107T231716.addElicitTables.ts",
    "timestamp": "2023-11-07T23:17:16.000Z"
  },
  {
    "acceptsSchemaHash": "0d5156717800f18b4407edd0caa14def",
    "acceptedByMigration": "20231108T032435.add_notificationDialogueMatch.ts",
    "timestamp": "2023-11-08T03:24:35.000Z"
  },
  {
    "acceptsSchemaHash": "ee6df59dfe7fc9440ca415ce5cb2d762",
    "acceptedByMigration": "20231108T110035.add_fundraiser_amounts.ts",
    "timestamp": "2023-11-08T11:00:35.000Z"
  },
  {
    "acceptsSchemaHash": "9993689a4229639120ef85f8531151ad",
    "acceptedByMigration": "20231108T122236.ElectionCandidates_tagId_not_null.ts",
    "timestamp": "2023-11-08T12:22:36.000Z"
  },
  {
    "acceptsSchemaHash": "559874dae2627ec571ac2748d5cf6bc2",
    "acceptedByMigration": "20231116T010948.update_karma_default_value.ts",
    "timestamp": "2023-11-16T01:09:48.000Z"
  },
  {
    "acceptsSchemaHash": "4a83029d46e8b6afd17ced17bfeb6cf7",
    "acceptedByMigration": "20231116T195724.addDialogueMatchTable.ts",
    "timestamp": "2023-11-16T19:57:24.000Z"
  },
  {
    "acceptsSchemaHash": "cdea3c2caa55eb651988dcb30e827b07",
    "acceptedByMigration": "20231117T215406.addNotificationKarmaPowersGainedSetting.ts",
    "timestamp": "2023-11-17T21:54:06.000Z"
  },
  {
    "acceptsSchemaHash": "6d8270f44805a1ee0b363924964776e7",
    "acceptedByMigration": "20231121T121251.add_givingSeason2023DonatedFlair.ts",
    "timestamp": "2023-11-21T12:12:51.000Z"
  },
  {
    "acceptsSchemaHash": "2e28d7576d143428c88b6c5a8ece4690",
    "acceptedByMigration": "20231124T200925.move_on_connect_queries_into_migration.ts",
    "timestamp": "2023-11-24T20:09:25.000Z"
  },
  {
    "acceptsSchemaHash": "7db476f93913b50f646a44166768ced6",
    "acceptedByMigration": "20231128T152304.add_ElectionVotes.ts",
    "timestamp": "2023-11-28T15:23:04.000Z"
  },
  {
    "acceptsSchemaHash": "8b861e3bf25c8edf6522b62bea9bf389",
    "acceptedByMigration": "20231129T080701.add_givingSeason2023VotedFlair.ts",
    "timestamp": "2023-11-29T08:07:01.000Z"
  },
  {
    "acceptsSchemaHash": "5cb40349b3ff94014c31fb0418ffa6ea",
    "acceptedByMigration": "20231129T190047.add_four_fields_for_frontpage_dialogue_widget_customisation.ts",
    "timestamp": "2023-11-29T19:00:47.000Z"
  },
  {
    "acceptsSchemaHash": "6ee0467b3cdea6d954c14e9bee545c42",
    "acceptedByMigration": "20231129T200215.addNotificationNewDialogueChecks.ts",
    "timestamp": "2023-11-29T20:02:15.000Z"
  },
  {
    "acceptsSchemaHash": "ea10555b6fef67efb7ab0cbbdfdb8772",
    "acceptedByMigration": "20231130T012654.changeDefaultNewCheckNotificationFrequencyRealtime.ts",
    "timestamp": "2023-11-30T01:26:54.000Z"
  },
  {
    "acceptsSchemaHash": "edca7fde4fce09bf9031f2f3f9b18fda",
    "acceptedByMigration": "20231130T140404.add_submissionComments.ts",
    "timestamp": "2023-11-30T14:04:04.000Z"
  },
  {
    "acceptsSchemaHash": "2d5747e2acdbe83c754cbbda258623ed",
    "acceptedByMigration": "20231201T022744.add_field_for_hiding_specific_users_in_reciprocity.ts",
    "timestamp": "2023-12-01T02:27:44.000Z"
  },
  {
    "acceptsSchemaHash": "2ace126a36fc6b5cdb4e4a0264fec6f9",
    "acceptedByMigration": "20231204T235404.fill_in_AbTestKey_and_make_nonnullable.ts",
    "timestamp": "2023-12-04T23:54:04.000Z"
  },
  {
    "acceptsSchemaHash": "d8ecd5f29746164d6bf5b3e064f241ac",
    "acceptedByMigration": "20231205T204412.make_fields_not_nullable.ts",
    "timestamp": "2023-12-05T20:44:12.000Z"
  },
  {
    "acceptsSchemaHash": "a09712836b72d69f7456155ccc81ac83",
    "acceptedByMigration": "20231208T004014.addCalendlyLinkDialogueMatchPreferencesField.ts",
    "timestamp": "2023-12-08T00:40:14.000Z"
  },
  {
    "acceptsSchemaHash": "989958afb8a5cef47f6f8bd33d5a499f",
    "acceptedByMigration": "20231208T021726.add_soft_delete_to_forms.ts",
    "timestamp": "2023-12-08T02:17:26.000Z"
  },
  {
    "acceptsSchemaHash": "e30b5ca4f4989161f627585b747ee83e",
    "acceptedByMigration": "20231212T223511.add_table_for_ckeditorusersessions.ts",
    "timestamp": "2023-12-12T22:35:11.000Z"
  },
  {
    "acceptsSchemaHash": "592612513ed7bd3260014fe27c8ae328",
    "acceptedByMigration": "20231215T014943.add_endedby_field_for_ckeditorusersessions.ts",
    "timestamp": "2023-12-15T01:49:43.000Z"
  },
  {
    "acceptsSchemaHash": "4f18d5a0849cc239555c6263c3e20df4",
    "acceptedByMigration": "20231219T213759.add_hideactivedialogueusers_field.ts",
    "timestamp": "2023-12-19T21:37:59.000Z"
  },
  {
    "acceptsSchemaHash": "4a1a03e638557cba881d59cb63b0ed02",
    "acceptedByMigration": "20231220T212520.add_yourTurnNotifications_post_migration_conflict.ts",
    "timestamp": "2023-12-20T21:25:20.000Z"
  },
  {
    "acceptsSchemaHash": "2c8fcbdc99caee38d7f728acc6428352",
    "acceptedByMigration": "20231228T160733.add_wrapped2023Viewed_to_users.ts",
    "timestamp": "2023-12-28T16:07:33.000Z"
  },
  {
    "acceptsSchemaHash": "2431de6961ce37514d54a17a5ca14adc",
    "acceptedByMigration": "20240111T003312.update_notificationNewDialogueChecks_default.ts",
    "timestamp": "2024-01-11T00:33:12.000Z"
  },
  {
    "acceptsSchemaHash": "ab5cd3028069be1418fb1e7229510a52",
    "acceptedByMigration": "20240114T014118.addHideSunshineSidebar.ts",
    "timestamp": "2024-01-14T01:41:18.000Z"
  },
  {
    "acceptsSchemaHash": "7b3fdcd195cd62025722543603fa51e0",
    "acceptedByMigration": "20240116T194702.remove_giving_season_2023_user_fields.ts",
    "timestamp": "2024-01-16T19:47:02.000Z"
  },
  {
    "acceptsSchemaHash": "7dbf024fc86645c003e6ca3f42cf3af5",
    "acceptedByMigration": "20240118T104751.add_PostView_PostViewTimes.ts",
    "timestamp": "2024-01-18T10:47:51.000Z"
  },
  {
    "acceptsSchemaHash": "8d498c2c299a4fdf9ab47fcb9f045078",
    "acceptedByMigration": "20240126T225542.unlog_PageCache.ts",
    "timestamp": "2024-01-26T22:55:42.000Z"
  },
  {
    "acceptsSchemaHash": "bd3603a518355f1cbb6346c93702811d",
    "acceptedByMigration": "20240129T102321.add_fm_vote_added_emoji_function.ts",
    "timestamp": "2024-01-29T10:23:21.000Z"
  },
  {
    "acceptsSchemaHash": "44cc1cc66be79573b597f5f1168df8ec",
    "acceptedByMigration": "20240131T230552.add_ManifoldProbabilitiesCaches_table_and_annual_review_fields_to_Posts.ts",
    "timestamp": "2024-01-31T23:05:52.000Z"
  },
  {
    "acceptsSchemaHash": "f3add36e62e14d409e005ef7ed969bb2",
    "acceptedByMigration": "20240201T210658.add_ReviewWinners.ts",
    "timestamp": "2024-02-01T21:06:58.000Z"
  },
  {
    "acceptsSchemaHash": "1aeedd5dfed78362382d387f2f2bce84",
    "acceptedByMigration": "20240206T041651.add_UserJobAds_collection.ts",
    "timestamp": "2024-02-06T04:16:51.000Z"
  },
  {
    "acceptsSchemaHash": "92b57599e36ee19757a1e763216509c5",
    "acceptedByMigration": "20240213T222700.add_notificationSubscribedUserComment_to_Users.ts",
    "timestamp": "2024-02-13T22:27:00.000Z"
  },
  {
    "acceptsSchemaHash": "c88a556fe6f1bc2d5ce4f08149eb3388",
    "acceptedByMigration": "20240222T212933.add_UserEAGDetails_collection.ts",
    "timestamp": "2024-02-22T21:29:33.000Z"
  },
  {
    "acceptsSchemaHash": "ea9de36d7fd118012a686d5148193cde",
    "acceptedByMigration": "20240228T000423.addReviewWinnerTables.ts",
    "timestamp": "2024-02-28T00:04:23.000Z"
  },
  {
    "acceptsSchemaHash": "10225605411f6e346ca4185fd18de582",
    "acceptedByMigration": "20240229T140317.add_GoogleServiceAccountSessions.ts",
    "timestamp": "2024-02-29T14:03:17.000Z"
  },
  {
    "acceptsSchemaHash": "9ebb51a67d889b5907585d2a7073434d",
    "acceptedByMigration": "20240308T231309.add_reminderSetAt_to_UserJobAds.ts",
    "timestamp": "2024-03-08T23:13:09.000Z"
  },
  {
    "acceptsSchemaHash": "ec6d12fa05425118431d110f2e216b80",
    "acceptedByMigration": "20240312T123630.create_ForumEvents_table.ts",
    "timestamp": "2024-03-12T12:36:30.000Z"
  },
  {
    "acceptsSchemaHash": "01bf8045d376a34b6a5c7d0d8bfddcaa",
    "acceptedByMigration": "20240312T185736.add_inactiveSurveyEmailSentAt_to_Users.ts",
    "timestamp": "2024-03-12T18:57:36.000Z"
  },
  {
    "acceptsSchemaHash": "5fb909476a7c6ef9567f7efb1abd005f",
    "acceptedByMigration": "20240316T002500.add_CurationEmails_table.ts",
    "timestamp": "2024-03-16T00:25:00.000Z"
  },
  {
    "acceptsSchemaHash": "15e67a7cabc41723b3215bcb7dc9488e",
    "acceptedByMigration": "20240329T221118.add_notificationSubscribedSequencePost_to_Users.ts",
    "timestamp": "2024-03-29T22:11:18.000Z"
  },
  {
    "acceptsSchemaHash": "86723d78e7eb5d43201e0be72ee6f5f0",
    "acceptedByMigration": "20240404T011423.add_ArbitalCaches.ts",
    "timestamp": "2024-04-04T01:14:23.000Z"
  },
  {
    "acceptsSchemaHash": "ca5281426ba6c737b2621d88156ea1c6",
    "acceptedByMigration": "20240404T190359.create_SideCommentCaches_table.ts",
    "timestamp": "2024-04-04T19:03:59.000Z"
  },
  {
    "acceptsSchemaHash": "972b9de45fa85223bdb3e607bd8d9936",
    "acceptedByMigration": "20240409T163258.noop_reorder_sequence_fields.ts",
    "timestamp": "2024-04-09T16:32:58.000Z"
  },
  {
    "acceptsSchemaHash": "b2d46df0cf4693fc419953f2fbe9a0cc",
    "acceptedByMigration": "20240410T225250.add_lastUpdated_to_Sequences.ts",
    "timestamp": "2024-04-10T22:52:50.000Z"
  },
  {
    "acceptsSchemaHash": "8365aace030196807258e6ab633a5466",
    "acceptedByMigration": "20240416T151709.drop_Users_wrapped2023Viewed_experiencedIn_interestedIn.ts",
    "timestamp": "2024-04-16T15:17:09.000Z"
  },
  {
<<<<<<< HEAD
    "acceptsSchemaHash": "137496d0b5bd84406c71c0bb81025177",
    "acceptedByMigration": "20240417T130910.add_fm_get_user_by_login_token_function.ts",
    "timestamp": "2024-04-17T13:09:10.000Z"
=======
    "acceptsSchemaHash": "082b143a17fca4e8ba5edd982a645837",
    "acceptedByMigration": "20240419T013927.add_frontpageSelectedTab_to_Users.ts",
    "timestamp": "2024-04-19T01:39:27.000Z"
  },
  {
    "acceptsSchemaHash": "1907632649f70f5e77f6e6de79357d74",
    "acceptedByMigration": "20240424T142239.add_imageFadeColor_to_Spotlights.ts",
    "timestamp": "2024-04-24T14:22:39.000Z"
  },
  {
    "acceptsSchemaHash": "c192cfffc5d07ae27caf1477da048644",
    "acceptedByMigration": "20240425T075639.add_people_directory.ts",
    "timestamp": "2024-04-25T07:56:39.000Z"
>>>>>>> 6401c5a1
  }
]<|MERGE_RESOLUTION|>--- conflicted
+++ resolved
@@ -620,11 +620,6 @@
     "timestamp": "2024-04-16T15:17:09.000Z"
   },
   {
-<<<<<<< HEAD
-    "acceptsSchemaHash": "137496d0b5bd84406c71c0bb81025177",
-    "acceptedByMigration": "20240417T130910.add_fm_get_user_by_login_token_function.ts",
-    "timestamp": "2024-04-17T13:09:10.000Z"
-=======
     "acceptsSchemaHash": "082b143a17fca4e8ba5edd982a645837",
     "acceptedByMigration": "20240419T013927.add_frontpageSelectedTab_to_Users.ts",
     "timestamp": "2024-04-19T01:39:27.000Z"
@@ -638,6 +633,10 @@
     "acceptsSchemaHash": "c192cfffc5d07ae27caf1477da048644",
     "acceptedByMigration": "20240425T075639.add_people_directory.ts",
     "timestamp": "2024-04-25T07:56:39.000Z"
->>>>>>> 6401c5a1
+  },
+  {
+    "acceptsSchemaHash": "ce481181abda13b83244a8ccd8ed5782",
+    "acceptedByMigration": "20240429T155712.add_fm_get_user_by_login_token_function.ts",
+    "timestamp": "2024-04-29T15:57:12.000Z"
   }
 ]