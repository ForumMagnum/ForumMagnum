[
  {
    "acceptsSchemaHash": "daa7d5ff57b1a6eb6bcbe08581493ce5",
    "acceptedByMigration": "20221021T091915.schema_hash.ts",
    "timestamp": "2022-10-21T09:19:15.000Z"
  },
  {
    "acceptsSchemaHash": "346664785a7ca60371b76fd9d92a4f30",
    "acceptedByMigration": "20221207T030042.books_toc_title.ts",
    "timestamp": "2022-12-07T03:00:42.000Z"
  },
  {
    "acceptsSchemaHash": "9e733b575316b2cdd41d3a1d9032131a",
    "acceptedByMigration": "20221213T153954.array_of_foreign_key_defaults.ts",
    "timestamp": "2022-12-13T15:39:54.000Z"
  },
  {
    "acceptsSchemaHash": "9ff9e6371051f8d49cac5770b07dc0d8",
    "acceptedByMigration": "20221213T181144.fix_float_precision.ts",
    "timestamp": "2022-12-13T18:11:44.000Z"
  },
  {
    "acceptsSchemaHash": "afc7cd96d9085ca54d2a50765d02338f",
    "acceptedByMigration": "20221223T170255.update_subforum_notif_default.ts",
    "timestamp": "2022-12-23T17:02:55.000Z"
  },
  {
    "acceptsSchemaHash": "afc7cd96d9085ca54d2a50765d02338f",
    "acceptedByMigration": "20221224T171407.add_comment_title.ts",
    "timestamp": "2022-12-24T17:14:07.000Z"
  },
  {
    "acceptsSchemaHash": "746fe67809bf748504782256c202744c",
    "acceptedByMigration": "20221226T210853.add_initial_language_model_fields.ts",
    "timestamp": "2022-12-26T21:08:53.000Z"
  },
  {
    "acceptsSchemaHash": "f9a5c9f182dad6b94bd1361b603906fd",
    "acceptedByMigration": "20221229T220817.20221229T170831.add_UserMostValuablePosts_table.ts",
    "timestamp": "2022-12-29T22:08:17.000Z"
  },
  {
    "acceptsSchemaHash": "ea71916ffaa87ae0a21302ce831261e6",
    "acceptedByMigration": "20221230T181110.fix_editable_fields.ts",
    "timestamp": "2022-12-30T18:11:10.000Z"
  },
  {
    "acceptsSchemaHash": "82e629fdd1fb2659bd379e8503ec8b6d",
    "acceptedByMigration": "20230110T105025.init_sub_tag_ids.ts",
    "timestamp": "2023-01-10T10:50:25.000Z"
  },
  {
    "acceptsSchemaHash": "d92682d72d3bee6deb63b3b6419e027c",
    "acceptedByMigration": "20230118T104229.add_subforumIntroPostId.ts",
    "timestamp": "2023-01-18T10:42:29.000Z"
  },
  {
    "acceptsSchemaHash": "afb5555a6e3a18714877036b68c63786",
    "acceptedByMigration": "20230118T135840.createdAt_default_value.ts",
    "timestamp": "2023-01-18T13:58:40.000Z"
  },
  {
    "acceptsSchemaHash": "707023204349d37156630a9823919f65",
    "acceptedByMigration": "20230124T120350.add_subforumPreferredLayout.ts",
    "timestamp": "2023-01-24T12:03:50.000Z"
  },
  {
    "acceptsSchemaHash": "f167b9a94ae9eebe159267d6ca82d3a4",
    "acceptedByMigration": "20230124T210513.spotlight_new_fields.ts",
    "timestamp": "2023-01-24T21:05:13.000Z"
  },
  {
    "acceptsSchemaHash": "f74d70468a0d76011ef39059dc9584d5",
    "acceptedByMigration": "20230125T223259.user_mentions_newMentionNotifictions.ts",
    "timestamp": "2023-01-25T22:32:59.000Z"
  },
  {
    "acceptsSchemaHash": "619ed0268e244678740dac4731f64051",
    "acceptedByMigration": "20230128T010215.hide_frontpage_filter_settings_desktop.ts",
    "timestamp": "2023-01-28T01:02:15.000Z"
  },
  {
    "acceptsSchemaHash": "d50f15282182788bd0774a231773097a",
    "acceptedByMigration": "20230128T162824.add_usersContactedBeforeReview.ts",
    "timestamp": "2023-01-28T16:28:24.000Z"
  },
  {
    "acceptsSchemaHash": "2ad14f1cd0db6f2fdf93dfa328568fe5",
    "acceptedByMigration": "20230130T150041.create_cronHistory_collection.ts",
    "timestamp": "2023-01-30T15:00:41.000Z"
  },
  {
    "acceptsSchemaHash": "7ea7cade23d0b233b794be743cd6ebaf",
    "acceptedByMigration": "20230201T155839.add_importAsDraft_field.ts",
    "timestamp": "2023-02-01T15:58:39.000Z"
  },
  {
    "acceptsSchemaHash": "df6daf9edd46c15e6eb9a3862852ae85",
    "acceptedByMigration": "20230202T211013.add_nameInAnotherLanguage_localgroups_field.ts",
    "timestamp": "2023-02-02T21:10:13.000Z"
  },
  {
    "acceptsSchemaHash": "cbbfdf0c9f7aa799934b7ecc4a68697d",
    "acceptedByMigration": "20230206T192711.add_relevantTagIds_to_comments.ts",
    "timestamp": "2023-02-06T19:27:11.000Z"
  },
  {
    "acceptsSchemaHash": "ffaf4a437b864708e0990e38ece649f1",
    "acceptedByMigration": "20230208T135321.create_sessions_collection.ts",
    "timestamp": "2023-02-08T13:53:21.000Z"
  },
  {
    "acceptsSchemaHash": "a7887d09050fb7d8f7117f498534d322",
    "acceptedByMigration": "20230208T174449.add_shortName.ts",
    "timestamp": "2023-02-08T17:44:49.000Z"
  },
  {
    "acceptsSchemaHash": "dbc3a1a821f459ad60e85420d4c287c0",
    "acceptedByMigration": "20230209T212642.add_showCommunityInRecentDiscussion_user_field.ts",
    "timestamp": "2023-02-09T21:26:42.000Z"
  },
  {
    "acceptsSchemaHash": "0a82b29a9f761a79f5587f6469f51465",
    "acceptedByMigration": "20230216T223955.add_allPostsHideCommunity.ts",
    "timestamp": "2023-02-16T22:39:55.000Z"
  },
  {
    "acceptsSchemaHash": "c938b8b04e3c61dec2f0b640b6cb0b4d",
    "acceptedByMigration": "20230223T115602.DebouncerEvents_pendingEvents_string_array.ts",
    "timestamp": "2023-02-23T11:56:02.000Z"
  },
  {
    "acceptsSchemaHash": "dc774f8734d7cc069d913d351d4225b8",
    "acceptedByMigration": "20230306T182540.userIdsDefault.ts",
    "timestamp": "2023-03-06T18:25:40.000Z"
  },
  {
    "acceptsSchemaHash": "9cc5aad21f36f801d9ce6b9e9e3ce213",
    "acceptedByMigration": "20230314T152203.add_backfilled.ts",
    "timestamp": "2023-03-14T15:22:03.000Z"
  },
  {
    "acceptsSchemaHash": "222d42945763fb6dcaff3b497911d7b7",
    "acceptedByMigration": "20230331T002047.add_noComicSans_to_Users.ts",
    "timestamp": "2023-03-31T00:20:47.000Z"
  },
  {
    "acceptsSchemaHash": "33b4ea4a4234276f8784ddff0eb3a974",
    "acceptedByMigration": "20230331T212918.add_debate_fields.ts",
    "timestamp": "2023-03-31T21:29:18.000Z"
  },
  {
    "acceptsSchemaHash": "15f268cf3b83c45ac5fd4486bf050b18",
    "acceptedByMigration": "20230403T133656.add_UserActivities.ts",
    "timestamp": "2023-04-03T13:36:56.000Z"
  },
  {
    "acceptsSchemaHash": "cc99890ebfba1e45ded25456d68f852b",
    "acceptedByMigration": "20230404T170523.add_subtitle.ts",
    "timestamp": "2023-04-04T17:05:23.000Z"
  },
  {
    "acceptsSchemaHash": "380d30e2ea28cacb71bbc6d29e540a6e",
    "acceptedByMigration": "20230407T214751.add_rejection_fields.ts",
    "timestamp": "2023-04-07T21:47:51.000Z"
  },
  {
    "acceptsSchemaHash": "1728cb3d532414ce56d22566ab53c3be",
    "acceptedByMigration": "20230411T172612.add_hideCommunitySection_to_users.ts",
    "timestamp": "2023-04-11T17:26:12.000Z"
  },
  {
    "acceptsSchemaHash": "64c57945e3105d8daf5be8d51a1ee559",
    "acceptedByMigration": "20230412T185846.add_modGPTAnalysis.ts",
    "timestamp": "2023-04-12T18:58:46.000Z"
  },
  {
    "acceptsSchemaHash": "1058503cdf3522b15f94b3499566433a",
    "acceptedByMigration": "20230413T184626.add_rejected_reasons_fields.ts",
    "timestamp": "2023-04-13T18:46:26.000Z"
  },
  {
    "acceptsSchemaHash": "c4afbf05797c266012f5ba5ae0119c87",
    "acceptedByMigration": "20230424T200407.add_ignore_rate_limits.ts",
    "timestamp": "2023-04-24T20:04:07.000Z"
  },
  {
    "acceptsSchemaHash": "a85cc326da77f34b19140ca908956227",
    "acceptedByMigration": "20230502T083210.add_shortformFrontpage.ts",
    "timestamp": "2023-05-02T08:32:10.000Z"
  },
  {
    "acceptsSchemaHash": "5d840ee3f919bdbf70df33e470b65666",
    "acceptedByMigration": "20230502T160034.drop_noComicSans_from_Users.ts",
    "timestamp": "2023-05-02T16:00:34.000Z"
  },
  {
    "acceptsSchemaHash": "be2a53332cb5a42e9fafd13c2e7fde88",
    "acceptedByMigration": "20230503T130447.add_expandedFrontpageSections_column.ts",
    "timestamp": "2023-05-03T13:04:47.000Z"
  },
  {
    "acceptsSchemaHash": "f38ed1e13515715dfc7ea5a8d6ea01df",
    "acceptedByMigration": "20230510T142344.create_PostRecommendations_table.ts",
    "timestamp": "2023-05-10T14:23:44.000Z"
  },
  {
    "acceptsSchemaHash": "922ce375a3ed4de843e0f4f9cc50dd08",
    "acceptedByMigration": "20230514T104640.add_voteReceivedCounts.ts",
    "timestamp": "2023-05-14T10:46:40.000Z"
  },
  {
    "acceptsSchemaHash": "cc8bba3f53cc75cb4b3864c0426830a8",
    "acceptedByMigration": "20230519T210716.create_UserRateLimits_table.ts",
    "timestamp": "2023-05-19T21:07:16.000Z"
  },
  {
    "acceptsSchemaHash": "546cd13c6ee60ca019f7eb5df4502471",
    "acceptedByMigration": "20230522T233107.updateDefaultValue_ModerationTemplates_order.ts",
    "timestamp": "2023-05-22T23:31:07.000Z"
  },
  {
    "acceptsSchemaHash": "8ecc349268b355e0efe1de9fba8c38f9",
    "acceptedByMigration": "20230524T183435.add_hidePostsRecommendations_field.ts",
    "timestamp": "2023-05-24T18:34:35.000Z"
  },
  {
    "acceptsSchemaHash": "6e28f55ed0de0da2c75b4284178ba6e1",
    "acceptedByMigration": "20230608T204514.add_reactPaletteStyle.ts",
    "timestamp": "2023-06-08T20:45:14.000Z"
  },
  {
    "acceptsSchemaHash": "8a6bdab9352a0251d6db2fa801b6b593",
    "acceptedByMigration": "20230608T234328.create_PostEmbeddings_table.ts",
    "timestamp": "2023-06-08T23:43:28.000Z"
  },
  {
    "acceptsSchemaHash": "8f9b37b6b8213a24c21dba39e77f7bbb",
    "acceptedByMigration": "20230609T100000.add_PageCache.ts",
    "timestamp": "2023-06-09T10:00:00.000Z"
  },
  {
    "acceptsSchemaHash": "7abdde9662fea7114e47457ccdc6f4ad",
    "acceptedByMigration": "20230614T182837.add_digest_tables.ts",
    "timestamp": "2023-06-14T18:28:37.000Z"
  },
  {
    "acceptsSchemaHash": "88bc10e632764af3e6cff68763da9113",
    "acceptedByMigration": "20230616T170716.add_criticismTipsDismissed_to_Posts.ts",
    "timestamp": "2023-06-16T17:07:16.000Z"
  },
  {
    "acceptsSchemaHash": "d6b5c3a5a64a7eea065377c71e1b8acf",
    "acceptedByMigration": "20230620T120843.add_noindex.ts",
    "timestamp": "2023-06-20T12:08:43.000Z"
  },
  {
    "acceptsSchemaHash": "4b4e757dda0d5609834188196a6c1742",
    "acceptedByMigration": "20230707T152842.migrate_socialPreview.ts",
    "timestamp": "2023-07-07T15:28:42.000Z"
  },
  {
    "acceptsSchemaHash": "1f4a770fddeffde4615bb22682170332",
    "acceptedByMigration": "20230719T202158.top_level_comment_count.ts",
    "timestamp": "2023-07-19T20:21:58.000Z"
  },
  {
    "acceptsSchemaHash": "edd4ae60c5320ea4aa4d4e87bf92cafe",
    "acceptedByMigration": "20230724T113516.add_postCategory.ts",
    "timestamp": "2023-07-24T11:35:16.000Z"
  },
  {
    "acceptsSchemaHash": "e7d890dadc54453234507be13698b7b7",
    "acceptedByMigration": "20230727T122027.add_isPostType_field.ts",
    "timestamp": "2023-07-27T12:20:27.000Z"
  },
  {
    "acceptsSchemaHash": "d7266200db426f47cd1ba7abcc6a6db7",
    "acceptedByMigration": "20230807T230123.add_hideHomeRHS_to_Users.ts",
    "timestamp": "2023-08-07T23:01:23.000Z"
  },
  {
    "acceptsSchemaHash": "4aca6d1717b9bb1f98fa154bd99ea8a5",
    "acceptedByMigration": "20230816T203807.add_hideFrontpageBook2020Ad_field.ts",
    "timestamp": "2023-08-16T20:38:07.000Z"
  },
  {
    "acceptsSchemaHash": "87520014b627c9ee151523bd05e7bdae",
    "acceptedByMigration": "20230818T215451.post_embeddings_have_vector_type.ts",
    "timestamp": "2023-08-18T21:54:51.000Z"
  },
  {
    "acceptsSchemaHash": "4acff74195e36da33248763ab681bfd7",
    "acceptedByMigration": "20230824T155436.add_imageFade.ts",
    "timestamp": "2023-08-24T15:54:36.000Z"
  },
  {
    "acceptsSchemaHash": "7d3553d2dcd4a5e47968398dfee076f2",
    "acceptedByMigration": "20230829T170631.add_hideFromPopularComments_column.ts",
    "timestamp": "2023-08-29T17:06:31.000Z"
  },
  {
    "acceptsSchemaHash": "695076fb79e84a853f06b96943835ff2",
    "acceptedByMigration": "20230830T094148.add_noindex_SequencesCollections.ts",
    "timestamp": "2023-08-30T09:41:48.000Z"
  },
  {
    "acceptsSchemaHash": "1688c0a0ffbebf808f0ad26c4ba8d073",
    "acceptedByMigration": "20230914T094148.add_forceAllowType3Audio.ts",
    "timestamp": "2023-09-14T09:41:48.000Z"
  },
  {
    "acceptsSchemaHash": "c7d6d21198c4725672bcea289b5c32ff",
    "acceptedByMigration": "20230915T224433.create_typing_indicator_table.ts",
    "timestamp": "2023-09-15T22:44:33.000Z"
  },
  {
    "acceptsSchemaHash": "498e064c609716f4a0b3dd145dab50b2",
    "acceptedByMigration": "20230926T142421.add_headertitle_to_spotlights.ts",
    "timestamp": "2023-09-26T14:24:21.000Z"
  },
  {
    "acceptsSchemaHash": "2e10471e3641d01fe309198fb9ecff32",
    "acceptedByMigration": "20231003T195435.add_collabEditorDialogue.ts",
    "timestamp": "2023-10-03T19:54:35.000Z"
  },
  {
    "acceptsSchemaHash": "ab02d7ee110cc11f4df3b0f16a24905d",
    "acceptedByMigration": "20231006T193146.dialogue_notifications_and_post_sharing_default.ts",
    "timestamp": "2023-10-06T19:31:46.000Z"
  },
  {
    "acceptsSchemaHash": "d42e531dd915561448e15e72551b1d71",
    "acceptedByMigration": "20231006T214457.update_dialogue_notification_defaults.ts",
    "timestamp": "2023-10-06T21:44:57.000Z"
  },
  {
    "acceptsSchemaHash": "881c509060130982ab7f20a92a5c9602",
    "acceptedByMigration": "20231009T101621.add_wasEverUndrafted_to_posts.ts",
    "timestamp": "2023-10-09T10:16:21.000Z"
  },
  {
    "acceptsSchemaHash": "c3e1e47f98b00ea1ff4f2dfe2e646604",
    "acceptedByMigration": "20231014T032053.add_mostRecentPublishedDialogueResponseDate.ts",
    "timestamp": "2023-10-14T03:20:53.000Z"
  },
  {
    "acceptsSchemaHash": "ccc15da1a7699b6fb4cbacde8bd63bef",
    "acceptedByMigration": "20231026T014747.dialogue_facilitation_offer.ts",
    "timestamp": "2023-10-26T01:47:47.000Z"
  },
  {
    "acceptsSchemaHash": "5e28a08c9be1ba704a99a94dab5c4fae",
    "acceptedByMigration": "20231027T154313.add_election_candidates_collection.ts",
    "timestamp": "2023-10-27T15:43:13.000Z"
  },
  {
    "acceptsSchemaHash": "ee9f40a8166012becef3bf0f5a9726b0",
    "acceptedByMigration": "20231028T012012.add_notificationAddedAsCoauthor.ts",
    "timestamp": "2023-10-28T01:20:12.000Z"
  },
  {
    "acceptsSchemaHash": "0cc5ac04b5c4340a894f1bef511f22a9",
    "acceptedByMigration": "20231101T215739.add_givingSeasonNotifyForVoting_and_election_candidate_links.ts",
    "timestamp": "2023-11-01T21:57:39.000Z"
  },
  {
    "acceptsSchemaHash": "e02a31666a33984e158e485e3a0c5f30",
    "acceptedByMigration": "20231103T202008.originalDialogueIdForShortform.ts",
    "timestamp": "2023-11-03T20:20:08.000Z"
  },
  {
    "acceptsSchemaHash": "f5e4a3d5459008e1e5f5e83555a849b1",
    "acceptedByMigration": "20231104T020734.add_DialogueCheck_table_and_check_fields.ts",
    "timestamp": "2023-11-04T02:07:34.000Z"
  },
  {
    "acceptsSchemaHash": "5ec9053a5ae6f6135087becd69fa485e",
    "acceptedByMigration": "20231107T174131.add_notify_votes.ts",
    "timestamp": "2023-11-07T17:41:31.000Z"
  },
  {
    "acceptsSchemaHash": "060a65a6bb00ba7b0a4da5397165f444",
    "acceptedByMigration": "20231107T231716.addElicitTables.ts",
    "timestamp": "2023-11-07T23:17:16.000Z"
  },
  {
    "acceptsSchemaHash": "0d5156717800f18b4407edd0caa14def",
    "acceptedByMigration": "20231108T032435.add_notificationDialogueMatch.ts",
    "timestamp": "2023-11-08T03:24:35.000Z"
  },
  {
    "acceptsSchemaHash": "ee6df59dfe7fc9440ca415ce5cb2d762",
    "acceptedByMigration": "20231108T110035.add_fundraiser_amounts.ts",
    "timestamp": "2023-11-08T11:00:35.000Z"
  },
  {
    "acceptsSchemaHash": "9993689a4229639120ef85f8531151ad",
    "acceptedByMigration": "20231108T122236.ElectionCandidates_tagId_not_null.ts",
    "timestamp": "2023-11-08T12:22:36.000Z"
  },
  {
    "acceptsSchemaHash": "559874dae2627ec571ac2748d5cf6bc2",
    "acceptedByMigration": "20231116T010948.update_karma_default_value.ts",
    "timestamp": "2023-11-16T01:09:48.000Z"
  },
  {
    "acceptsSchemaHash": "4a83029d46e8b6afd17ced17bfeb6cf7",
    "acceptedByMigration": "20231116T195724.addDialogueMatchTable.ts",
    "timestamp": "2023-11-16T19:57:24.000Z"
  },
  {
<<<<<<< HEAD
    "acceptsSchemaHash": "b03df6b8a9b5f9dc9457d46d16c3436c",
    "acceptedByMigration": "20231117T161451.add_givingSeason2023DonatedFlair.ts",
    "timestamp": "2023-11-17T16:14:51.000Z"
=======
    "acceptsSchemaHash": "cdea3c2caa55eb651988dcb30e827b07",
    "acceptedByMigration": "20231117T215406.addNotificationKarmaPowersGainedSetting.ts",
    "timestamp": "2023-11-17T21:54:06.000Z"
>>>>>>> 6e8b7333
  }
]<|MERGE_RESOLUTION|>--- conflicted
+++ resolved
@@ -410,14 +410,13 @@
     "timestamp": "2023-11-16T19:57:24.000Z"
   },
   {
-<<<<<<< HEAD
-    "acceptsSchemaHash": "b03df6b8a9b5f9dc9457d46d16c3436c",
-    "acceptedByMigration": "20231117T161451.add_givingSeason2023DonatedFlair.ts",
-    "timestamp": "2023-11-17T16:14:51.000Z"
-=======
     "acceptsSchemaHash": "cdea3c2caa55eb651988dcb30e827b07",
     "acceptedByMigration": "20231117T215406.addNotificationKarmaPowersGainedSetting.ts",
     "timestamp": "2023-11-17T21:54:06.000Z"
->>>>>>> 6e8b7333
+  },
+  {
+    "acceptsSchemaHash": "6d8270f44805a1ee0b363924964776e7",
+    "acceptedByMigration": "20231121T121251.add_givingSeason2023DonatedFlair.ts",
+    "timestamp": "2023-11-21T12:12:51.000Z"
   }
 ]