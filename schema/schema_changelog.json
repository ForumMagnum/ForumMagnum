--- conflicted
+++ resolved
@@ -675,14 +675,13 @@
     "timestamp": "2024-05-26T11:13:08.000Z"
   },
   {
-<<<<<<< HEAD
-    "acceptsSchemaHash": "6a16f1cdccbc478c1fa3ef1104f62652",
-    "acceptedByMigration": "20240606T174240.add_vibes_check_tables.ts",
-    "timestamp": "2024-06-06T17:42:40.000Z"
-=======
     "acceptsSchemaHash": "6916cc5096e4eeee5bc92639da67e9fa",
     "acceptedByMigration": "20240611T182502.add_Posts_userId_postedAt_idx.ts",
     "timestamp": "2024-06-11T18:25:02.000Z"
->>>>>>> 8d2e1387
+  },
+  {
+    "acceptsSchemaHash": "46f9096c8d28d0438913ee89c8e6e99c",
+    "acceptedByMigration": "20240612T121902.add_vibes_check_tables.ts",
+    "timestamp": "2024-06-12T12:19:02.000Z"
   }
 ]