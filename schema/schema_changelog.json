[
  {
<<<<<<< HEAD
    "acceptsSchemaHash": "41d43ce0ce67110c70c251dca8e8899a",
=======
    "acceptsSchemaHash": "d8fc391a26a0c08d334ad6380a41534f",
>>>>>>> 8f98d95f
    "acceptedByMigration": "20221021T091915.schema_hash.ts",
    "timestamp": "2022-10-21T09:19:15.000Z"
  }
]<|MERGE_RESOLUTION|>--- conflicted
+++ resolved
@@ -1,10 +1,6 @@
 [
   {
-<<<<<<< HEAD
-    "acceptsSchemaHash": "41d43ce0ce67110c70c251dca8e8899a",
-=======
     "acceptsSchemaHash": "d8fc391a26a0c08d334ad6380a41534f",
->>>>>>> 8f98d95f
     "acceptedByMigration": "20221021T091915.schema_hash.ts",
     "timestamp": "2022-10-21T09:19:15.000Z"
   }
