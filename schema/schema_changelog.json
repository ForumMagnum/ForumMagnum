--- conflicted
+++ resolved
@@ -640,14 +640,13 @@
     "timestamp": "2024-04-29T15:57:12.000Z"
   },
   {
-<<<<<<< HEAD
-    "acceptsSchemaHash": "c5afce1efd609ee5b52a294b0eaa32fc",
-    "acceptedByMigration": "20240508T182757.add_RecommendationsCaches_table.ts",
-    "timestamp": "2024-05-08T18:27:57.000Z"
-=======
     "acceptsSchemaHash": "5f15590a8aa900ee210026b863dde23e",
     "acceptedByMigration": "20240502T164437.include_indexes_and_views_in_schema.ts",
     "timestamp": "2024-05-02T16:44:37.000Z"
->>>>>>> b6e47af7
+  },
+  {
+    "acceptsSchemaHash": "224c974d441de3727845f2dec5ba8aac",
+    "acceptedByMigration": "20240508T213814.add_RecommendationsCaches_table.ts",
+    "timestamp": "2024-05-08T21:38:14.000Z"
   }
 ]