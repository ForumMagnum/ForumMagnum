--- conflicted
+++ resolved
@@ -640,16 +640,6 @@
     "timestamp": "2024-04-29T15:57:12.000Z"
   },
   {
-<<<<<<< HEAD
-    "acceptsSchemaHash": "5cfcede474784a16b714db78a9f550d0",
-    "acceptedByMigration": "20240501T135758.set_not_null_clientId.ts",
-    "timestamp": "2024-05-01T13:57:58.000Z"
-  },
-  {
-    "acceptsSchemaHash": "2b717580ae36a1a7e24c5a806f1806ac",
-    "acceptedByMigration": "20240508T105544.add_swrCachingEnabled.ts",
-    "timestamp": "2024-05-08T10:55:44.000Z"
-=======
     "acceptsSchemaHash": "5f15590a8aa900ee210026b863dde23e",
     "acceptedByMigration": "20240502T164437.include_indexes_and_views_in_schema.ts",
     "timestamp": "2024-05-02T16:44:37.000Z"
@@ -673,6 +663,10 @@
     "acceptsSchemaHash": "aa1eac5798b9679483aaff7b85ba1e8e",
     "acceptedByMigration": "20240513T135549.set_not_null_clientId.ts",
     "timestamp": "2024-05-13T13:55:49.000Z"
->>>>>>> 29055df9
+  },
+  {
+    "acceptsSchemaHash": "4a1206bafcc5c4d63fca651ad906d213",
+    "acceptedByMigration": "20240517T093146.add_swrCachingEnabled.ts",
+    "timestamp": "2024-05-17T09:31:46.000Z"
   }
 ]