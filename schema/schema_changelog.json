[
  {
    "acceptsSchemaHash": "daa7d5ff57b1a6eb6bcbe08581493ce5",
    "acceptedByMigration": "20221021T091915.schema_hash.ts",
    "timestamp": "2022-10-21T09:19:15.000Z"
  },
  {
    "acceptsSchemaHash": "346664785a7ca60371b76fd9d92a4f30",
    "acceptedByMigration": "20221207T030042.books_toc_title.ts",
    "timestamp": "2022-12-07T03:00:42.000Z"
  },
  {
    "acceptsSchemaHash": "9e733b575316b2cdd41d3a1d9032131a",
    "acceptedByMigration": "20221213T153954.array_of_foreign_key_defaults.ts",
    "timestamp": "2022-12-13T15:39:54.000Z"
  },
  {
    "acceptsSchemaHash": "9ff9e6371051f8d49cac5770b07dc0d8",
    "acceptedByMigration": "20221213T181144.fix_float_precision.ts",
    "timestamp": "2022-12-13T18:11:44.000Z"
  },
  {
    "acceptsSchemaHash": "afc7cd96d9085ca54d2a50765d02338f",
    "acceptedByMigration": "20221223T170255.update_subforum_notif_default.ts",
    "timestamp": "2022-12-23T17:02:55.000Z"
  },
  {
    "acceptsSchemaHash": "afc7cd96d9085ca54d2a50765d02338f",
    "acceptedByMigration": "20221224T171407.add_comment_title.ts",
    "timestamp": "2022-12-24T17:14:07.000Z"
  },
  {
    "acceptsSchemaHash": "746fe67809bf748504782256c202744c",
    "acceptedByMigration": "20221226T210853.add_initial_language_model_fields.ts",
    "timestamp": "2022-12-26T21:08:53.000Z"
  },
  {
    "acceptsSchemaHash": "f9a5c9f182dad6b94bd1361b603906fd",
    "acceptedByMigration": "20221229T220817.20221229T170831.add_UserMostValuablePosts_table.ts",
    "timestamp": "2022-12-29T22:08:17.000Z"
  },
  {
    "acceptsSchemaHash": "ea71916ffaa87ae0a21302ce831261e6",
    "acceptedByMigration": "20221230T181110.fix_editable_fields.ts",
    "timestamp": "2022-12-30T18:11:10.000Z"
  },
  {
    "acceptsSchemaHash": "82e629fdd1fb2659bd379e8503ec8b6d",
    "acceptedByMigration": "20230110T105025.init_sub_tag_ids.ts",
    "timestamp": "2023-01-10T10:50:25.000Z"
  },
  {
    "acceptsSchemaHash": "d92682d72d3bee6deb63b3b6419e027c",
    "acceptedByMigration": "20230118T104229.add_subforumIntroPostId.ts",
    "timestamp": "2023-01-18T10:42:29.000Z"
  },
  {
    "acceptsSchemaHash": "afb5555a6e3a18714877036b68c63786",
    "acceptedByMigration": "20230118T135840.createdAt_default_value.ts",
    "timestamp": "2023-01-18T13:58:40.000Z"
  },
  {
    "acceptsSchemaHash": "707023204349d37156630a9823919f65",
    "acceptedByMigration": "20230124T120350.add_subforumPreferredLayout.ts",
    "timestamp": "2023-01-24T12:03:50.000Z"
  },
  {
    "acceptsSchemaHash": "f167b9a94ae9eebe159267d6ca82d3a4",
    "acceptedByMigration": "20230124T210513.spotlight_new_fields.ts",
    "timestamp": "2023-01-24T21:05:13.000Z"
  },
  {
    "acceptsSchemaHash": "f74d70468a0d76011ef39059dc9584d5",
    "acceptedByMigration": "20230125T223259.user_mentions_newMentionNotifictions.ts",
    "timestamp": "2023-01-25T22:32:59.000Z"
  },
  {
    "acceptsSchemaHash": "619ed0268e244678740dac4731f64051",
    "acceptedByMigration": "20230128T010215.hide_frontpage_filter_settings_desktop.ts",
    "timestamp": "2023-01-28T01:02:15.000Z"
  },
  {
    "acceptsSchemaHash": "d50f15282182788bd0774a231773097a",
    "acceptedByMigration": "20230128T162824.add_usersContactedBeforeReview.ts",
    "timestamp": "2023-01-28T16:28:24.000Z"
  },
  {
    "acceptsSchemaHash": "2ad14f1cd0db6f2fdf93dfa328568fe5",
    "acceptedByMigration": "20230130T150041.create_cronHistory_collection.ts",
    "timestamp": "2023-01-30T15:00:41.000Z"
  },
  {
    "acceptsSchemaHash": "7ea7cade23d0b233b794be743cd6ebaf",
    "acceptedByMigration": "20230201T155839.add_importAsDraft_field.ts",
    "timestamp": "2023-02-01T15:58:39.000Z"
  },
  {
    "acceptsSchemaHash": "df6daf9edd46c15e6eb9a3862852ae85",
    "acceptedByMigration": "20230202T211013.add_nameInAnotherLanguage_localgroups_field.ts",
    "timestamp": "2023-02-02T21:10:13.000Z"
  },
  {
    "acceptsSchemaHash": "cbbfdf0c9f7aa799934b7ecc4a68697d",
    "acceptedByMigration": "20230206T192711.add_relevantTagIds_to_comments.ts",
    "timestamp": "2023-02-06T19:27:11.000Z"
  },
  {
    "acceptsSchemaHash": "ffaf4a437b864708e0990e38ece649f1",
    "acceptedByMigration": "20230208T135321.create_sessions_collection.ts",
    "timestamp": "2023-02-08T13:53:21.000Z"
  },
  {
    "acceptsSchemaHash": "a7887d09050fb7d8f7117f498534d322",
    "acceptedByMigration": "20230208T174449.add_shortName.ts",
    "timestamp": "2023-02-08T17:44:49.000Z"
  },
  {
    "acceptsSchemaHash": "dbc3a1a821f459ad60e85420d4c287c0",
    "acceptedByMigration": "20230209T212642.add_showCommunityInRecentDiscussion_user_field.ts",
    "timestamp": "2023-02-09T21:26:42.000Z"
  },
  {
    "acceptsSchemaHash": "0a82b29a9f761a79f5587f6469f51465",
    "acceptedByMigration": "20230216T223955.add_allPostsHideCommunity.ts",
    "timestamp": "2023-02-16T22:39:55.000Z"
  },
  {
    "acceptsSchemaHash": "c938b8b04e3c61dec2f0b640b6cb0b4d",
    "acceptedByMigration": "20230223T115602.DebouncerEvents_pendingEvents_string_array.ts",
    "timestamp": "2023-02-23T11:56:02.000Z"
  },
  {
    "acceptsSchemaHash": "dc774f8734d7cc069d913d351d4225b8",
    "acceptedByMigration": "20230306T182540.userIdsDefault.ts",
    "timestamp": "2023-03-06T18:25:40.000Z"
  },
  {
    "acceptsSchemaHash": "9cc5aad21f36f801d9ce6b9e9e3ce213",
    "acceptedByMigration": "20230314T152203.add_backfilled.ts",
    "timestamp": "2023-03-14T15:22:03.000Z"
  },
  {
    "acceptsSchemaHash": "222d42945763fb6dcaff3b497911d7b7",
    "acceptedByMigration": "20230331T002047.add_noComicSans_to_Users.ts",
    "timestamp": "2023-03-31T00:20:47.000Z"
  },
  {
    "acceptsSchemaHash": "33b4ea4a4234276f8784ddff0eb3a974",
    "acceptedByMigration": "20230331T212918.add_debate_fields.ts",
    "timestamp": "2023-03-31T21:29:18.000Z"
  },
  {
    "acceptsSchemaHash": "15f268cf3b83c45ac5fd4486bf050b18",
    "acceptedByMigration": "20230403T133656.add_UserActivities.ts",
    "timestamp": "2023-04-03T13:36:56.000Z"
  },
  {
    "acceptsSchemaHash": "cc99890ebfba1e45ded25456d68f852b",
    "acceptedByMigration": "20230404T170523.add_subtitle.ts",
    "timestamp": "2023-04-04T17:05:23.000Z"
  },
  {
    "acceptsSchemaHash": "380d30e2ea28cacb71bbc6d29e540a6e",
    "acceptedByMigration": "20230407T214751.add_rejection_fields.ts",
    "timestamp": "2023-04-07T21:47:51.000Z"
  },
  {
    "acceptsSchemaHash": "1728cb3d532414ce56d22566ab53c3be",
    "acceptedByMigration": "20230411T172612.add_hideCommunitySection_to_users.ts",
    "timestamp": "2023-04-11T17:26:12.000Z"
  },
  {
    "acceptsSchemaHash": "64c57945e3105d8daf5be8d51a1ee559",
    "acceptedByMigration": "20230412T185846.add_modGPTAnalysis.ts",
    "timestamp": "2023-04-12T18:58:46.000Z"
  },
  {
    "acceptsSchemaHash": "1058503cdf3522b15f94b3499566433a",
    "acceptedByMigration": "20230413T184626.add_rejected_reasons_fields.ts",
    "timestamp": "2023-04-13T18:46:26.000Z"
  },
  {
    "acceptsSchemaHash": "c4afbf05797c266012f5ba5ae0119c87",
    "acceptedByMigration": "20230424T200407.add_ignore_rate_limits.ts",
    "timestamp": "2023-04-24T20:04:07.000Z"
  },
  {
    "acceptsSchemaHash": "a85cc326da77f34b19140ca908956227",
    "acceptedByMigration": "20230502T083210.add_shortformFrontpage.ts",
    "timestamp": "2023-05-02T08:32:10.000Z"
  },
  {
    "acceptsSchemaHash": "5d840ee3f919bdbf70df33e470b65666",
    "acceptedByMigration": "20230502T160034.drop_noComicSans_from_Users.ts",
    "timestamp": "2023-05-02T16:00:34.000Z"
  },
  {
    "acceptsSchemaHash": "be2a53332cb5a42e9fafd13c2e7fde88",
    "acceptedByMigration": "20230503T130447.add_expandedFrontpageSections_column.ts",
    "timestamp": "2023-05-03T13:04:47.000Z"
  },
  {
    "acceptsSchemaHash": "f38ed1e13515715dfc7ea5a8d6ea01df",
    "acceptedByMigration": "20230510T142344.create_PostRecommendations_table.ts",
    "timestamp": "2023-05-10T14:23:44.000Z"
  },
  {
    "acceptsSchemaHash": "922ce375a3ed4de843e0f4f9cc50dd08",
    "acceptedByMigration": "20230514T104640.add_voteReceivedCounts.ts",
    "timestamp": "2023-05-14T10:46:40.000Z"
  },
  {
    "acceptsSchemaHash": "cc8bba3f53cc75cb4b3864c0426830a8",
    "acceptedByMigration": "20230519T210716.create_UserRateLimits_table.ts",
    "timestamp": "2023-05-19T21:07:16.000Z"
  },
  {
    "acceptsSchemaHash": "546cd13c6ee60ca019f7eb5df4502471",
    "acceptedByMigration": "20230522T233107.updateDefaultValue_ModerationTemplates_order.ts",
    "timestamp": "2023-05-22T23:31:07.000Z"
  },
  {
    "acceptsSchemaHash": "8ecc349268b355e0efe1de9fba8c38f9",
    "acceptedByMigration": "20230524T183435.add_hidePostsRecommendations_field.ts",
    "timestamp": "2023-05-24T18:34:35.000Z"
  },
  {
    "acceptsSchemaHash": "6e28f55ed0de0da2c75b4284178ba6e1",
    "acceptedByMigration": "20230608T204514.add_reactPaletteStyle.ts",
    "timestamp": "2023-06-08T20:45:14.000Z"
  },
  {
    "acceptsSchemaHash": "8a6bdab9352a0251d6db2fa801b6b593",
    "acceptedByMigration": "20230608T234328.create_PostEmbeddings_table.ts",
    "timestamp": "2023-06-08T23:43:28.000Z"
  },
  {
    "acceptsSchemaHash": "8f9b37b6b8213a24c21dba39e77f7bbb",
    "acceptedByMigration": "20230609T100000.add_PageCache.ts",
    "timestamp": "2023-06-09T10:00:00.000Z"
  },
  {
    "acceptsSchemaHash": "7abdde9662fea7114e47457ccdc6f4ad",
    "acceptedByMigration": "20230614T182837.add_digest_tables.ts",
    "timestamp": "2023-06-14T18:28:37.000Z"
  },
  {
    "acceptsSchemaHash": "88bc10e632764af3e6cff68763da9113",
    "acceptedByMigration": "20230616T170716.add_criticismTipsDismissed_to_Posts.ts",
    "timestamp": "2023-06-16T17:07:16.000Z"
  },
  {
    "acceptsSchemaHash": "d6b5c3a5a64a7eea065377c71e1b8acf",
    "acceptedByMigration": "20230620T120843.add_noindex.ts",
    "timestamp": "2023-06-20T12:08:43.000Z"
  },
  {
    "acceptsSchemaHash": "4b4e757dda0d5609834188196a6c1742",
    "acceptedByMigration": "20230707T152842.migrate_socialPreview.ts",
    "timestamp": "2023-07-07T15:28:42.000Z"
  },
  {
    "acceptsSchemaHash": "1f4a770fddeffde4615bb22682170332",
    "acceptedByMigration": "20230719T202158.top_level_comment_count.ts",
    "timestamp": "2023-07-19T20:21:58.000Z"
  },
  {
    "acceptsSchemaHash": "edd4ae60c5320ea4aa4d4e87bf92cafe",
    "acceptedByMigration": "20230724T113516.add_postCategory.ts",
    "timestamp": "2023-07-24T11:35:16.000Z"
  },
  {
    "acceptsSchemaHash": "e7d890dadc54453234507be13698b7b7",
    "acceptedByMigration": "20230727T122027.add_isPostType_field.ts",
    "timestamp": "2023-07-27T12:20:27.000Z"
  },
  {
    "acceptsSchemaHash": "d7266200db426f47cd1ba7abcc6a6db7",
    "acceptedByMigration": "20230807T230123.add_hideHomeRHS_to_Users.ts",
    "timestamp": "2023-08-07T23:01:23.000Z"
  },
  {
    "acceptsSchemaHash": "4aca6d1717b9bb1f98fa154bd99ea8a5",
    "acceptedByMigration": "20230816T203807.add_hideFrontpageBook2020Ad_field.ts",
    "timestamp": "2023-08-16T20:38:07.000Z"
  },
  {
    "acceptsSchemaHash": "87520014b627c9ee151523bd05e7bdae",
    "acceptedByMigration": "20230818T215451.post_embeddings_have_vector_type.ts",
    "timestamp": "2023-08-18T21:54:51.000Z"
  },
  {
    "acceptsSchemaHash": "4acff74195e36da33248763ab681bfd7",
    "acceptedByMigration": "20230824T155436.add_imageFade.ts",
    "timestamp": "2023-08-24T15:54:36.000Z"
  },
  {
    "acceptsSchemaHash": "7d3553d2dcd4a5e47968398dfee076f2",
    "acceptedByMigration": "20230829T170631.add_hideFromPopularComments_column.ts",
    "timestamp": "2023-08-29T17:06:31.000Z"
  },
  {
    "acceptsSchemaHash": "695076fb79e84a853f06b96943835ff2",
    "acceptedByMigration": "20230830T094148.add_noindex_SequencesCollections.ts",
    "timestamp": "2023-08-30T09:41:48.000Z"
  },
  {
    "acceptsSchemaHash": "1688c0a0ffbebf808f0ad26c4ba8d073",
    "acceptedByMigration": "20230914T094148.add_forceAllowType3Audio.ts",
    "timestamp": "2023-09-14T09:41:48.000Z"
  },
  {
    "acceptsSchemaHash": "c7d6d21198c4725672bcea289b5c32ff",
    "acceptedByMigration": "20230915T224433.create_typing_indicator_table.ts",
    "timestamp": "2023-09-15T22:44:33.000Z"
  },
  {
    "acceptsSchemaHash": "498e064c609716f4a0b3dd145dab50b2",
    "acceptedByMigration": "20230926T142421.add_headertitle_to_spotlights.ts",
    "timestamp": "2023-09-26T14:24:21.000Z"
  },
  {
    "acceptsSchemaHash": "2e10471e3641d01fe309198fb9ecff32",
    "acceptedByMigration": "20231003T195435.add_collabEditorDialogue.ts",
    "timestamp": "2023-10-03T19:54:35.000Z"
  },
  {
    "acceptsSchemaHash": "ab02d7ee110cc11f4df3b0f16a24905d",
    "acceptedByMigration": "20231006T193146.dialogue_notifications_and_post_sharing_default.ts",
    "timestamp": "2023-10-06T19:31:46.000Z"
  },
  {
    "acceptsSchemaHash": "d42e531dd915561448e15e72551b1d71",
    "acceptedByMigration": "20231006T214457.update_dialogue_notification_defaults.ts",
    "timestamp": "2023-10-06T21:44:57.000Z"
  },
  {
    "acceptsSchemaHash": "881c509060130982ab7f20a92a5c9602",
    "acceptedByMigration": "20231009T101621.add_wasEverUndrafted_to_posts.ts",
    "timestamp": "2023-10-09T10:16:21.000Z"
  },
  {
    "acceptsSchemaHash": "c3e1e47f98b00ea1ff4f2dfe2e646604",
    "acceptedByMigration": "20231014T032053.add_mostRecentPublishedDialogueResponseDate.ts",
    "timestamp": "2023-10-14T03:20:53.000Z"
  },
  {
    "acceptsSchemaHash": "ccc15da1a7699b6fb4cbacde8bd63bef",
    "acceptedByMigration": "20231026T014747.dialogue_facilitation_offer.ts",
    "timestamp": "2023-10-26T01:47:47.000Z"
  },
  {
    "acceptsSchemaHash": "5e28a08c9be1ba704a99a94dab5c4fae",
    "acceptedByMigration": "20231027T154313.add_election_candidates_collection.ts",
    "timestamp": "2023-10-27T15:43:13.000Z"
  },
  {
    "acceptsSchemaHash": "ee9f40a8166012becef3bf0f5a9726b0",
    "acceptedByMigration": "20231028T012012.add_notificationAddedAsCoauthor.ts",
    "timestamp": "2023-10-28T01:20:12.000Z"
  },
  {
    "acceptsSchemaHash": "0cc5ac04b5c4340a894f1bef511f22a9",
    "acceptedByMigration": "20231101T215739.add_givingSeasonNotifyForVoting_and_election_candidate_links.ts",
    "timestamp": "2023-11-01T21:57:39.000Z"
  },
  {
    "acceptsSchemaHash": "e02a31666a33984e158e485e3a0c5f30",
    "acceptedByMigration": "20231103T202008.originalDialogueIdForShortform.ts",
    "timestamp": "2023-11-03T20:20:08.000Z"
  },
  {
    "acceptsSchemaHash": "f5e4a3d5459008e1e5f5e83555a849b1",
    "acceptedByMigration": "20231104T020734.add_DialogueCheck_table_and_check_fields.ts",
    "timestamp": "2023-11-04T02:07:34.000Z"
  },
  {
    "acceptsSchemaHash": "5ec9053a5ae6f6135087becd69fa485e",
    "acceptedByMigration": "20231107T174131.add_notify_votes.ts",
    "timestamp": "2023-11-07T17:41:31.000Z"
  },
  {
    "acceptsSchemaHash": "060a65a6bb00ba7b0a4da5397165f444",
    "acceptedByMigration": "20231107T231716.addElicitTables.ts",
    "timestamp": "2023-11-07T23:17:16.000Z"
  },
  {
    "acceptsSchemaHash": "0d5156717800f18b4407edd0caa14def",
    "acceptedByMigration": "20231108T032435.add_notificationDialogueMatch.ts",
    "timestamp": "2023-11-08T03:24:35.000Z"
  },
  {
    "acceptsSchemaHash": "ee6df59dfe7fc9440ca415ce5cb2d762",
    "acceptedByMigration": "20231108T110035.add_fundraiser_amounts.ts",
    "timestamp": "2023-11-08T11:00:35.000Z"
  },
  {
    "acceptsSchemaHash": "9993689a4229639120ef85f8531151ad",
    "acceptedByMigration": "20231108T122236.ElectionCandidates_tagId_not_null.ts",
    "timestamp": "2023-11-08T12:22:36.000Z"
  },
  {
    "acceptsSchemaHash": "559874dae2627ec571ac2748d5cf6bc2",
    "acceptedByMigration": "20231116T010948.update_karma_default_value.ts",
    "timestamp": "2023-11-16T01:09:48.000Z"
  },
  {
    "acceptsSchemaHash": "4a83029d46e8b6afd17ced17bfeb6cf7",
    "acceptedByMigration": "20231116T195724.addDialogueMatchTable.ts",
    "timestamp": "2023-11-16T19:57:24.000Z"
  },
  {
    "acceptsSchemaHash": "cdea3c2caa55eb651988dcb30e827b07",
    "acceptedByMigration": "20231117T215406.addNotificationKarmaPowersGainedSetting.ts",
    "timestamp": "2023-11-17T21:54:06.000Z"
  },
  {
    "acceptsSchemaHash": "6d8270f44805a1ee0b363924964776e7",
    "acceptedByMigration": "20231121T121251.add_givingSeason2023DonatedFlair.ts",
    "timestamp": "2023-11-21T12:12:51.000Z"
  },
  {
    "acceptsSchemaHash": "2e28d7576d143428c88b6c5a8ece4690",
    "acceptedByMigration": "20231124T200925.move_on_connect_queries_into_migration.ts",
    "timestamp": "2023-11-24T20:09:25.000Z"
  },
  {
    "acceptsSchemaHash": "7db476f93913b50f646a44166768ced6",
    "acceptedByMigration": "20231128T152304.add_ElectionVotes.ts",
    "timestamp": "2023-11-28T15:23:04.000Z"
  },
  {
    "acceptsSchemaHash": "8b861e3bf25c8edf6522b62bea9bf389",
    "acceptedByMigration": "20231129T080701.add_givingSeason2023VotedFlair.ts",
    "timestamp": "2023-11-29T08:07:01.000Z"
  },
  {
    "acceptsSchemaHash": "5cb40349b3ff94014c31fb0418ffa6ea",
    "acceptedByMigration": "20231129T190047.add_four_fields_for_frontpage_dialogue_widget_customisation.ts",
    "timestamp": "2023-11-29T19:00:47.000Z"
  },
  {
    "acceptsSchemaHash": "6ee0467b3cdea6d954c14e9bee545c42",
    "acceptedByMigration": "20231129T200215.addNotificationNewDialogueChecks.ts",
    "timestamp": "2023-11-29T20:02:15.000Z"
  },
  {
    "acceptsSchemaHash": "ea10555b6fef67efb7ab0cbbdfdb8772",
    "acceptedByMigration": "20231130T012654.changeDefaultNewCheckNotificationFrequencyRealtime.ts",
    "timestamp": "2023-11-30T01:26:54.000Z"
  },
  {
    "acceptsSchemaHash": "edca7fde4fce09bf9031f2f3f9b18fda",
    "acceptedByMigration": "20231130T140404.add_submissionComments.ts",
    "timestamp": "2023-11-30T14:04:04.000Z"
  },
  {
    "acceptsSchemaHash": "2d5747e2acdbe83c754cbbda258623ed",
    "acceptedByMigration": "20231201T022744.add_field_for_hiding_specific_users_in_reciprocity.ts",
    "timestamp": "2023-12-01T02:27:44.000Z"
  },
  {
    "acceptsSchemaHash": "2ace126a36fc6b5cdb4e4a0264fec6f9",
    "acceptedByMigration": "20231204T235404.fill_in_AbTestKey_and_make_nonnullable.ts",
    "timestamp": "2023-12-04T23:54:04.000Z"
  },
  {
    "acceptsSchemaHash": "d8ecd5f29746164d6bf5b3e064f241ac",
    "acceptedByMigration": "20231205T204412.make_fields_not_nullable.ts",
    "timestamp": "2023-12-05T20:44:12.000Z"
  },
  {
    "acceptsSchemaHash": "a09712836b72d69f7456155ccc81ac83",
    "acceptedByMigration": "20231208T004014.addCalendlyLinkDialogueMatchPreferencesField.ts",
    "timestamp": "2023-12-08T00:40:14.000Z"
  },
  {
    "acceptsSchemaHash": "989958afb8a5cef47f6f8bd33d5a499f",
    "acceptedByMigration": "20231208T021726.add_soft_delete_to_forms.ts",
    "timestamp": "2023-12-08T02:17:26.000Z"
  },
  {
    "acceptsSchemaHash": "e30b5ca4f4989161f627585b747ee83e",
    "acceptedByMigration": "20231212T223511.add_table_for_ckeditorusersessions.ts",
    "timestamp": "2023-12-12T22:35:11.000Z"
  },
  {
    "acceptsSchemaHash": "592612513ed7bd3260014fe27c8ae328",
    "acceptedByMigration": "20231215T014943.add_endedby_field_for_ckeditorusersessions.ts",
    "timestamp": "2023-12-15T01:49:43.000Z"
  },
  {
    "acceptsSchemaHash": "4f18d5a0849cc239555c6263c3e20df4",
    "acceptedByMigration": "20231219T213759.add_hideactivedialogueusers_field.ts",
    "timestamp": "2023-12-19T21:37:59.000Z"
  },
  {
    "acceptsSchemaHash": "4a1a03e638557cba881d59cb63b0ed02",
    "acceptedByMigration": "20231220T212520.add_yourTurnNotifications_post_migration_conflict.ts",
    "timestamp": "2023-12-20T21:25:20.000Z"
  },
  {
    "acceptsSchemaHash": "2c8fcbdc99caee38d7f728acc6428352",
    "acceptedByMigration": "20231228T160733.add_wrapped2023Viewed_to_users.ts",
    "timestamp": "2023-12-28T16:07:33.000Z"
  },
  {
    "acceptsSchemaHash": "2431de6961ce37514d54a17a5ca14adc",
    "acceptedByMigration": "20240111T003312.update_notificationNewDialogueChecks_default.ts",
    "timestamp": "2024-01-11T00:33:12.000Z"
  },
  {
    "acceptsSchemaHash": "ab5cd3028069be1418fb1e7229510a52",
    "acceptedByMigration": "20240114T014118.addHideSunshineSidebar.ts",
    "timestamp": "2024-01-14T01:41:18.000Z"
  },
  {
    "acceptsSchemaHash": "7b3fdcd195cd62025722543603fa51e0",
    "acceptedByMigration": "20240116T194702.remove_giving_season_2023_user_fields.ts",
    "timestamp": "2024-01-16T19:47:02.000Z"
  },
  {
    "acceptsSchemaHash": "7dbf024fc86645c003e6ca3f42cf3af5",
    "acceptedByMigration": "20240118T104751.add_PostView_PostViewTimes.ts",
    "timestamp": "2024-01-18T10:47:51.000Z"
  },
  {
    "acceptsSchemaHash": "8d498c2c299a4fdf9ab47fcb9f045078",
    "acceptedByMigration": "20240126T225542.unlog_PageCache.ts",
    "timestamp": "2024-01-26T22:55:42.000Z"
  },
  {
    "acceptsSchemaHash": "bd3603a518355f1cbb6346c93702811d",
    "acceptedByMigration": "20240129T102321.add_fm_vote_added_emoji_function.ts",
    "timestamp": "2024-01-29T10:23:21.000Z"
  },
  {
    "acceptsSchemaHash": "44cc1cc66be79573b597f5f1168df8ec",
    "acceptedByMigration": "20240131T230552.add_ManifoldProbabilitiesCaches_table_and_annual_review_fields_to_Posts.ts",
    "timestamp": "2024-01-31T23:05:52.000Z"
  },
  {
    "acceptsSchemaHash": "f3add36e62e14d409e005ef7ed969bb2",
    "acceptedByMigration": "20240201T210658.add_ReviewWinners.ts",
    "timestamp": "2024-02-01T21:06:58.000Z"
  },
  {
    "acceptsSchemaHash": "1aeedd5dfed78362382d387f2f2bce84",
    "acceptedByMigration": "20240206T041651.add_UserJobAds_collection.ts",
    "timestamp": "2024-02-06T04:16:51.000Z"
  },
  {
    "acceptsSchemaHash": "92b57599e36ee19757a1e763216509c5",
    "acceptedByMigration": "20240213T222700.add_notificationSubscribedUserComment_to_Users.ts",
    "timestamp": "2024-02-13T22:27:00.000Z"
  },
  {
    "acceptsSchemaHash": "c88a556fe6f1bc2d5ce4f08149eb3388",
    "acceptedByMigration": "20240222T212933.add_UserEAGDetails_collection.ts",
    "timestamp": "2024-02-22T21:29:33.000Z"
  },
  {
    "acceptsSchemaHash": "ea9de36d7fd118012a686d5148193cde",
    "acceptedByMigration": "20240228T000423.addReviewWinnerTables.ts",
    "timestamp": "2024-02-28T00:04:23.000Z"
  },
  {
    "acceptsSchemaHash": "10225605411f6e346ca4185fd18de582",
    "acceptedByMigration": "20240229T140317.add_GoogleServiceAccountSessions.ts",
    "timestamp": "2024-02-29T14:03:17.000Z"
  },
  {
<<<<<<< HEAD
    "acceptsSchemaHash": "5128a9d63bc9b8e67348df15c918b0d8",
    "acceptedByMigration": "20240311T113830.create_ForumEvents_table.ts",
    "timestamp": "2024-03-11T11:38:30.000Z"
=======
    "acceptsSchemaHash": "9ebb51a67d889b5907585d2a7073434d",
    "acceptedByMigration": "20240308T231309.add_reminderSetAt_to_UserJobAds.ts",
    "timestamp": "2024-03-08T23:13:09.000Z"
>>>>>>> 540211db
  }
]<|MERGE_RESOLUTION|>--- conflicted
+++ resolved
@@ -570,14 +570,13 @@
     "timestamp": "2024-02-29T14:03:17.000Z"
   },
   {
-<<<<<<< HEAD
-    "acceptsSchemaHash": "5128a9d63bc9b8e67348df15c918b0d8",
-    "acceptedByMigration": "20240311T113830.create_ForumEvents_table.ts",
-    "timestamp": "2024-03-11T11:38:30.000Z"
-=======
     "acceptsSchemaHash": "9ebb51a67d889b5907585d2a7073434d",
     "acceptedByMigration": "20240308T231309.add_reminderSetAt_to_UserJobAds.ts",
     "timestamp": "2024-03-08T23:13:09.000Z"
->>>>>>> 540211db
+  },
+  {
+    "acceptsSchemaHash": "ec6d12fa05425118431d110f2e216b80",
+    "acceptedByMigration": "20240312T123630.create_ForumEvents_table.ts",
+    "timestamp": "2024-03-12T12:36:30.000Z"
   }
 ]