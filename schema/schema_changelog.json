[
  {
    "acceptsSchemaHash": "daa7d5ff57b1a6eb6bcbe08581493ce5",
    "acceptedByMigration": "20221021T091915.schema_hash.ts",
    "timestamp": "2022-10-21T09:19:15.000Z"
  },
  {
    "acceptsSchemaHash": "346664785a7ca60371b76fd9d92a4f30",
    "acceptedByMigration": "20221207T030042.books_toc_title.ts",
    "timestamp": "2022-12-07T03:00:42.000Z"
  },
  {
    "acceptsSchemaHash": "9e733b575316b2cdd41d3a1d9032131a",
    "acceptedByMigration": "20221213T153954.array_of_foreign_key_defaults.ts",
    "timestamp": "2022-12-13T15:39:54.000Z"
  },
  {
    "acceptsSchemaHash": "9ff9e6371051f8d49cac5770b07dc0d8",
    "acceptedByMigration": "20221213T181144.fix_float_precision.ts",
    "timestamp": "2022-12-13T18:11:44.000Z"
  },
  {
    "acceptsSchemaHash": "afc7cd96d9085ca54d2a50765d02338f",
    "acceptedByMigration": "20221223T170255.update_subforum_notif_default.ts",
    "timestamp": "2022-12-23T17:02:55.000Z"
  },
  {
    "acceptsSchemaHash": "afc7cd96d9085ca54d2a50765d02338f",
    "acceptedByMigration": "20221224T171407.add_comment_title.ts",
    "timestamp": "2022-12-24T17:14:07.000Z"
  },
  {
    "acceptsSchemaHash": "746fe67809bf748504782256c202744c",
    "acceptedByMigration": "20221226T210853.add_initial_language_model_fields.ts",
    "timestamp": "2022-12-26T21:08:53.000Z"
  },
  {
    "acceptsSchemaHash": "f9a5c9f182dad6b94bd1361b603906fd",
    "acceptedByMigration": "20221229T220817.20221229T170831.add_UserMostValuablePosts_table.ts",
    "timestamp": "2022-12-29T22:08:17.000Z"
  },
  {
    "acceptsSchemaHash": "ea71916ffaa87ae0a21302ce831261e6",
    "acceptedByMigration": "20221230T181110.fix_editable_fields.ts",
    "timestamp": "2022-12-30T18:11:10.000Z"
  },
  {
    "acceptsSchemaHash": "82e629fdd1fb2659bd379e8503ec8b6d",
    "acceptedByMigration": "20230110T105025.init_sub_tag_ids.ts",
    "timestamp": "2023-01-10T10:50:25.000Z"
  },
  {
    "acceptsSchemaHash": "d92682d72d3bee6deb63b3b6419e027c",
    "acceptedByMigration": "20230118T104229.add_subforumIntroPostId.ts",
    "timestamp": "2023-01-18T10:42:29.000Z"
  },
  {
    "acceptsSchemaHash": "afb5555a6e3a18714877036b68c63786",
    "acceptedByMigration": "20230118T135840.createdAt_default_value.ts",
    "timestamp": "2023-01-18T13:58:40.000Z"
  },
  {
    "acceptsSchemaHash": "707023204349d37156630a9823919f65",
    "acceptedByMigration": "20230124T120350.add_subforumPreferredLayout.ts",
    "timestamp": "2023-01-24T12:03:50.000Z"
  },
  {
    "acceptsSchemaHash": "f167b9a94ae9eebe159267d6ca82d3a4",
    "acceptedByMigration": "20230124T210513.spotlight_new_fields.ts",
    "timestamp": "2023-01-24T21:05:13.000Z"
  },
  {
    "acceptsSchemaHash": "f74d70468a0d76011ef39059dc9584d5",
    "acceptedByMigration": "20230125T223259.user_mentions_newMentionNotifictions.ts",
    "timestamp": "2023-01-25T22:32:59.000Z"
  },
  {
    "acceptsSchemaHash": "619ed0268e244678740dac4731f64051",
    "acceptedByMigration": "20230128T010215.hide_frontpage_filter_settings_desktop.ts",
    "timestamp": "2023-01-28T01:02:15.000Z"
  },
  {
    "acceptsSchemaHash": "d50f15282182788bd0774a231773097a",
    "acceptedByMigration": "20230128T162824.add_usersContactedBeforeReview.ts",
    "timestamp": "2023-01-28T16:28:24.000Z"
  },
  {
    "acceptsSchemaHash": "2ad14f1cd0db6f2fdf93dfa328568fe5",
    "acceptedByMigration": "20230130T150041.create_cronHistory_collection.ts",
    "timestamp": "2023-01-30T15:00:41.000Z"
  },
  {
    "acceptsSchemaHash": "7ea7cade23d0b233b794be743cd6ebaf",
    "acceptedByMigration": "20230201T155839.add_importAsDraft_field.ts",
    "timestamp": "2023-02-01T15:58:39.000Z"
  },
  {
    "acceptsSchemaHash": "df6daf9edd46c15e6eb9a3862852ae85",
    "acceptedByMigration": "20230202T211013.add_nameInAnotherLanguage_localgroups_field.ts",
    "timestamp": "2023-02-02T21:10:13.000Z"
  },
  {
    "acceptsSchemaHash": "cbbfdf0c9f7aa799934b7ecc4a68697d",
    "acceptedByMigration": "20230206T192711.add_relevantTagIds_to_comments.ts",
    "timestamp": "2023-02-06T19:27:11.000Z"
  },
  {
    "acceptsSchemaHash": "ffaf4a437b864708e0990e38ece649f1",
    "acceptedByMigration": "20230208T135321.create_sessions_collection.ts",
    "timestamp": "2023-02-08T13:53:21.000Z"
  },
  {
    "acceptsSchemaHash": "a7887d09050fb7d8f7117f498534d322",
    "acceptedByMigration": "20230208T174449.add_shortName.ts",
    "timestamp": "2023-02-08T17:44:49.000Z"
  },
  {
    "acceptsSchemaHash": "dbc3a1a821f459ad60e85420d4c287c0",
    "acceptedByMigration": "20230209T212642.add_showCommunityInRecentDiscussion_user_field.ts",
    "timestamp": "2023-02-09T21:26:42.000Z"
  },
  {
    "acceptsSchemaHash": "0a82b29a9f761a79f5587f6469f51465",
    "acceptedByMigration": "20230216T223955.add_allPostsHideCommunity.ts",
    "timestamp": "2023-02-16T22:39:55.000Z"
  },
  {
    "acceptsSchemaHash": "c938b8b04e3c61dec2f0b640b6cb0b4d",
    "acceptedByMigration": "20230223T115602.DebouncerEvents_pendingEvents_string_array.ts",
    "timestamp": "2023-02-23T11:56:02.000Z"
  },
  {
    "acceptsSchemaHash": "dc774f8734d7cc069d913d351d4225b8",
    "acceptedByMigration": "20230306T182540.userIdsDefault.ts",
    "timestamp": "2023-03-06T18:25:40.000Z"
  },
  {
    "acceptsSchemaHash": "9cc5aad21f36f801d9ce6b9e9e3ce213",
    "acceptedByMigration": "20230314T152203.add_backfilled.ts",
    "timestamp": "2023-03-14T15:22:03.000Z"
  },
  {
    "acceptsSchemaHash": "222d42945763fb6dcaff3b497911d7b7",
    "acceptedByMigration": "20230331T002047.add_noComicSans_to_Users.ts",
    "timestamp": "2023-03-31T00:20:47.000Z"
  },
  {
    "acceptsSchemaHash": "33b4ea4a4234276f8784ddff0eb3a974",
    "acceptedByMigration": "20230331T212918.add_debate_fields.ts",
    "timestamp": "2023-03-31T21:29:18.000Z"
  },
  {
    "acceptsSchemaHash": "15f268cf3b83c45ac5fd4486bf050b18",
    "acceptedByMigration": "20230403T133656.add_UserActivities.ts",
    "timestamp": "2023-04-03T13:36:56.000Z"
  },
  {
    "acceptsSchemaHash": "cc99890ebfba1e45ded25456d68f852b",
    "acceptedByMigration": "20230404T170523.add_subtitle.ts",
    "timestamp": "2023-04-04T17:05:23.000Z"
  },
  {
    "acceptsSchemaHash": "380d30e2ea28cacb71bbc6d29e540a6e",
    "acceptedByMigration": "20230407T214751.add_rejection_fields.ts",
    "timestamp": "2023-04-07T21:47:51.000Z"
  },
  {
    "acceptsSchemaHash": "1728cb3d532414ce56d22566ab53c3be",
    "acceptedByMigration": "20230411T172612.add_hideCommunitySection_to_users.ts",
    "timestamp": "2023-04-11T17:26:12.000Z"
  },
  {
    "acceptsSchemaHash": "64c57945e3105d8daf5be8d51a1ee559",
    "acceptedByMigration": "20230412T185846.add_modGPTAnalysis.ts",
    "timestamp": "2023-04-12T18:58:46.000Z"
  },
  {
    "acceptsSchemaHash": "1058503cdf3522b15f94b3499566433a",
    "acceptedByMigration": "20230413T184626.add_rejected_reasons_fields.ts",
    "timestamp": "2023-04-13T18:46:26.000Z"
  },
  {
    "acceptsSchemaHash": "c4afbf05797c266012f5ba5ae0119c87",
    "acceptedByMigration": "20230424T200407.add_ignore_rate_limits.ts",
    "timestamp": "2023-04-24T20:04:07.000Z"
  },
  {
    "acceptsSchemaHash": "a85cc326da77f34b19140ca908956227",
    "acceptedByMigration": "20230502T083210.add_shortformFrontpage.ts",
    "timestamp": "2023-05-02T08:32:10.000Z"
  },
  {
    "acceptsSchemaHash": "5d840ee3f919bdbf70df33e470b65666",
    "acceptedByMigration": "20230502T160034.drop_noComicSans_from_Users.ts",
    "timestamp": "2023-05-02T16:00:34.000Z"
  },
  {
    "acceptsSchemaHash": "be2a53332cb5a42e9fafd13c2e7fde88",
    "acceptedByMigration": "20230503T130447.add_expandedFrontpageSections_column.ts",
    "timestamp": "2023-05-03T13:04:47.000Z"
  },
  {
    "acceptsSchemaHash": "f38ed1e13515715dfc7ea5a8d6ea01df",
    "acceptedByMigration": "20230510T142344.create_PostRecommendations_table.ts",
    "timestamp": "2023-05-10T14:23:44.000Z"
  },
  {
    "acceptsSchemaHash": "922ce375a3ed4de843e0f4f9cc50dd08",
    "acceptedByMigration": "20230514T104640.add_voteReceivedCounts.ts",
    "timestamp": "2023-05-14T10:46:40.000Z"
  },
  {
    "acceptsSchemaHash": "cc8bba3f53cc75cb4b3864c0426830a8",
    "acceptedByMigration": "20230519T210716.create_UserRateLimits_table.ts",
    "timestamp": "2023-05-19T21:07:16.000Z"
  },
  {
    "acceptsSchemaHash": "546cd13c6ee60ca019f7eb5df4502471",
    "acceptedByMigration": "20230522T233107.updateDefaultValue_ModerationTemplates_order.ts",
    "timestamp": "2023-05-22T23:31:07.000Z"
  },
  {
    "acceptsSchemaHash": "8ecc349268b355e0efe1de9fba8c38f9",
    "acceptedByMigration": "20230524T183435.add_hidePostsRecommendations_field.ts",
    "timestamp": "2023-05-24T18:34:35.000Z"
  },
  {
    "acceptsSchemaHash": "6e28f55ed0de0da2c75b4284178ba6e1",
    "acceptedByMigration": "20230608T204514.add_reactPaletteStyle.ts",
    "timestamp": "2023-06-08T20:45:14.000Z"
  },
  {
    "acceptsSchemaHash": "8a6bdab9352a0251d6db2fa801b6b593",
    "acceptedByMigration": "20230608T234328.create_PostEmbeddings_table.ts",
    "timestamp": "2023-06-08T23:43:28.000Z"
  },
  {
    "acceptsSchemaHash": "8f9b37b6b8213a24c21dba39e77f7bbb",
    "acceptedByMigration": "20230609T100000.add_PageCache.ts",
    "timestamp": "2023-06-09T10:00:00.000Z"
  },
  {
    "acceptsSchemaHash": "7abdde9662fea7114e47457ccdc6f4ad",
    "acceptedByMigration": "20230614T182837.add_digest_tables.ts",
    "timestamp": "2023-06-14T18:28:37.000Z"
  },
  {
    "acceptsSchemaHash": "88bc10e632764af3e6cff68763da9113",
    "acceptedByMigration": "20230616T170716.add_criticismTipsDismissed_to_Posts.ts",
    "timestamp": "2023-06-16T17:07:16.000Z"
  },
  {
    "acceptsSchemaHash": "d6b5c3a5a64a7eea065377c71e1b8acf",
    "acceptedByMigration": "20230620T120843.add_noindex.ts",
    "timestamp": "2023-06-20T12:08:43.000Z"
  },
  {
    "acceptsSchemaHash": "4b4e757dda0d5609834188196a6c1742",
    "acceptedByMigration": "20230707T152842.migrate_socialPreview.ts",
    "timestamp": "2023-07-07T15:28:42.000Z"
  },
  {
    "acceptsSchemaHash": "1f4a770fddeffde4615bb22682170332",
    "acceptedByMigration": "20230719T202158.top_level_comment_count.ts",
    "timestamp": "2023-07-19T20:21:58.000Z"
  },
  {
    "acceptsSchemaHash": "edd4ae60c5320ea4aa4d4e87bf92cafe",
    "acceptedByMigration": "20230724T113516.add_postCategory.ts",
    "timestamp": "2023-07-24T11:35:16.000Z"
  },
  {
    "acceptsSchemaHash": "e7d890dadc54453234507be13698b7b7",
    "acceptedByMigration": "20230727T122027.add_isPostType_field.ts",
    "timestamp": "2023-07-27T12:20:27.000Z"
  },
  {
    "acceptsSchemaHash": "d7266200db426f47cd1ba7abcc6a6db7",
    "acceptedByMigration": "20230807T230123.add_hideHomeRHS_to_Users.ts",
    "timestamp": "2023-08-07T23:01:23.000Z"
  },
  {
    "acceptsSchemaHash": "4aca6d1717b9bb1f98fa154bd99ea8a5",
    "acceptedByMigration": "20230816T203807.add_hideFrontpageBook2020Ad_field.ts",
    "timestamp": "2023-08-16T20:38:07.000Z"
  },
  {
    "acceptsSchemaHash": "87520014b627c9ee151523bd05e7bdae",
    "acceptedByMigration": "20230818T215451.post_embeddings_have_vector_type.ts",
    "timestamp": "2023-08-18T21:54:51.000Z"
  },
  {
<<<<<<< HEAD
    "acceptsSchemaHash": "a368523cc273895e66ea4bcc3e70f9d9",
    "acceptedByMigration": "20230821T180718.add_forceAllowType3Audio.ts",
    "timestamp": "2023-08-21T18:07:18.000Z"
=======
    "acceptsSchemaHash": "4acff74195e36da33248763ab681bfd7",
    "acceptedByMigration": "20230824T155436.add_imageFade.ts",
    "timestamp": "2023-08-24T15:54:36.000Z"
  },
  {
    "acceptsSchemaHash": "7d3553d2dcd4a5e47968398dfee076f2",
    "acceptedByMigration": "20230829T170631.add_hideFromPopularComments_column.ts",
    "timestamp": "2023-08-29T17:06:31.000Z"
  },
  {
    "acceptsSchemaHash": "695076fb79e84a853f06b96943835ff2",
    "acceptedByMigration": "20230830T094148.add_noindex_SequencesCollections.ts",
    "timestamp": "2023-08-30T09:41:48.000Z"
>>>>>>> e63502cf
  }
]<|MERGE_RESOLUTION|>--- conflicted
+++ resolved
@@ -290,11 +290,6 @@
     "timestamp": "2023-08-18T21:54:51.000Z"
   },
   {
-<<<<<<< HEAD
-    "acceptsSchemaHash": "a368523cc273895e66ea4bcc3e70f9d9",
-    "acceptedByMigration": "20230821T180718.add_forceAllowType3Audio.ts",
-    "timestamp": "2023-08-21T18:07:18.000Z"
-=======
     "acceptsSchemaHash": "4acff74195e36da33248763ab681bfd7",
     "acceptedByMigration": "20230824T155436.add_imageFade.ts",
     "timestamp": "2023-08-24T15:54:36.000Z"
@@ -308,6 +303,10 @@
     "acceptsSchemaHash": "695076fb79e84a853f06b96943835ff2",
     "acceptedByMigration": "20230830T094148.add_noindex_SequencesCollections.ts",
     "timestamp": "2023-08-30T09:41:48.000Z"
->>>>>>> e63502cf
+  },
+  {
+    "acceptsSchemaHash": "1688c0a0ffbebf808f0ad26c4ba8d073",
+    "acceptedByMigration": "20230914T094148.add_forceAllowType3Audio.ts",
+    "timestamp": "2023-09-14T09:41:48.000Z"
   }
 ]