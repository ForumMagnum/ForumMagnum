[
  {
    "acceptsSchemaHash": "daa7d5ff57b1a6eb6bcbe08581493ce5",
    "acceptedByMigration": "20221021T091915.schema_hash.ts",
    "timestamp": "2022-10-21T09:19:15.000Z"
  },
  {
    "acceptsSchemaHash": "346664785a7ca60371b76fd9d92a4f30",
    "acceptedByMigration": "20221207T030042.books_toc_title.ts",
    "timestamp": "2022-12-07T03:00:42.000Z"
  },
  {
    "acceptsSchemaHash": "9e733b575316b2cdd41d3a1d9032131a",
    "acceptedByMigration": "20221213T153954.array_of_foreign_key_defaults.ts",
    "timestamp": "2022-12-13T15:39:54.000Z"
  },
  {
    "acceptsSchemaHash": "9ff9e6371051f8d49cac5770b07dc0d8",
    "acceptedByMigration": "20221213T181144.fix_float_precision.ts",
    "timestamp": "2022-12-13T18:11:44.000Z"
  },
  {
    "acceptsSchemaHash": "afc7cd96d9085ca54d2a50765d02338f",
    "acceptedByMigration": "20221223T170255.update_subforum_notif_default.ts",
    "timestamp": "2022-12-23T17:02:55.000Z"
  },
  {
    "acceptsSchemaHash": "afc7cd96d9085ca54d2a50765d02338f",
    "acceptedByMigration": "20221224T171407.add_comment_title.ts",
    "timestamp": "2022-12-24T17:14:07.000Z"
  },
  {
    "acceptsSchemaHash": "746fe67809bf748504782256c202744c",
    "acceptedByMigration": "20221226T210853.add_initial_language_model_fields.ts",
    "timestamp": "2022-12-26T21:08:53.000Z"
  },
  {
    "acceptsSchemaHash": "f9a5c9f182dad6b94bd1361b603906fd",
    "acceptedByMigration": "20221229T220817.20221229T170831.add_UserMostValuablePosts_table.ts",
    "timestamp": "2022-12-29T22:08:17.000Z"
  },
  {
    "acceptsSchemaHash": "ea71916ffaa87ae0a21302ce831261e6",
    "acceptedByMigration": "20221230T181110.fix_editable_fields.ts",
    "timestamp": "2022-12-30T18:11:10.000Z"
  },
  {
    "acceptsSchemaHash": "82e629fdd1fb2659bd379e8503ec8b6d",
    "acceptedByMigration": "20230110T105025.init_sub_tag_ids.ts",
    "timestamp": "2023-01-10T10:50:25.000Z"
  },
  {
    "acceptsSchemaHash": "d92682d72d3bee6deb63b3b6419e027c",
    "acceptedByMigration": "20230118T104229.add_subforumIntroPostId.ts",
    "timestamp": "2023-01-18T10:42:29.000Z"
  },
  {
<<<<<<< HEAD
    "acceptsSchemaHash": "7f78055b7fe8ee2024beb99df7836f31",
    "acceptedByMigration": "20230119T150231.create_cronHistory_collection.ts",
    "timestamp": "2023-01-19T15:02:31.000Z"
=======
    "acceptsSchemaHash": "afb5555a6e3a18714877036b68c63786",
    "acceptedByMigration": "20230118T135840.createdAt_default_value.ts",
    "timestamp": "2023-01-18T13:58:40.000Z"
  },
  {
    "acceptsSchemaHash": "707023204349d37156630a9823919f65",
    "acceptedByMigration": "20230124T120350.add_subforumPreferredLayout.ts",
    "timestamp": "2023-01-24T12:03:50.000Z"
  },
  {
    "acceptsSchemaHash": "f167b9a94ae9eebe159267d6ca82d3a4",
    "acceptedByMigration": "20230124T210513.spotlight_new_fields.ts",
    "timestamp": "2023-01-24T21:05:13.000Z"
  },
  {
    "acceptsSchemaHash": "f74d70468a0d76011ef39059dc9584d5",
    "acceptedByMigration": "20230125T223259.user_mentions_newMentionNotifictions.ts",
    "timestamp": "2023-01-25T22:32:59.000Z"
  },
  {
    "acceptsSchemaHash": "619ed0268e244678740dac4731f64051",
    "acceptedByMigration": "20230128T010215.hide_frontpage_filter_settings_desktop.ts",
    "timestamp": "2023-01-28T01:02:15.000Z"
>>>>>>> f5e46f2e
  }
]<|MERGE_RESOLUTION|>--- conflicted
+++ resolved
@@ -55,11 +55,6 @@
     "timestamp": "2023-01-18T10:42:29.000Z"
   },
   {
-<<<<<<< HEAD
-    "acceptsSchemaHash": "7f78055b7fe8ee2024beb99df7836f31",
-    "acceptedByMigration": "20230119T150231.create_cronHistory_collection.ts",
-    "timestamp": "2023-01-19T15:02:31.000Z"
-=======
     "acceptsSchemaHash": "afb5555a6e3a18714877036b68c63786",
     "acceptedByMigration": "20230118T135840.createdAt_default_value.ts",
     "timestamp": "2023-01-18T13:58:40.000Z"
@@ -83,6 +78,5 @@
     "acceptsSchemaHash": "619ed0268e244678740dac4731f64051",
     "acceptedByMigration": "20230128T010215.hide_frontpage_filter_settings_desktop.ts",
     "timestamp": "2023-01-28T01:02:15.000Z"
->>>>>>> f5e46f2e
   }
 ]