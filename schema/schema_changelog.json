[
  {
    "acceptsSchemaHash": "daa7d5ff57b1a6eb6bcbe08581493ce5",
    "acceptedByMigration": "20221021T091915.schema_hash.ts",
    "timestamp": "2022-10-21T09:19:15.000Z"
  },
  {
    "acceptsSchemaHash": "346664785a7ca60371b76fd9d92a4f30",
    "acceptedByMigration": "20221207T030042.books_toc_title.ts",
    "timestamp": "2022-12-07T03:00:42.000Z"
  },
  {
    "acceptsSchemaHash": "9e733b575316b2cdd41d3a1d9032131a",
    "acceptedByMigration": "20221213T153954.array_of_foreign_key_defaults.ts",
    "timestamp": "2022-12-13T15:39:54.000Z"
  },
  {
    "acceptsSchemaHash": "9ff9e6371051f8d49cac5770b07dc0d8",
    "acceptedByMigration": "20221213T181144.fix_float_precision.ts",
    "timestamp": "2022-12-13T18:11:44.000Z"
  },
  {
    "acceptsSchemaHash": "afc7cd96d9085ca54d2a50765d02338f",
    "acceptedByMigration": "20221223T170255.update_subforum_notif_default.ts",
    "timestamp": "2022-12-23T17:02:55.000Z"
  },
  {
    "acceptsSchemaHash": "afc7cd96d9085ca54d2a50765d02338f",
    "acceptedByMigration": "20221224T171407.add_comment_title.ts",
    "timestamp": "2022-12-24T17:14:07.000Z"
  },
  {
    "acceptsSchemaHash": "746fe67809bf748504782256c202744c",
    "acceptedByMigration": "20221226T210853.add_initial_language_model_fields.ts",
    "timestamp": "2022-12-26T21:08:53.000Z"
  },
  {
    "acceptsSchemaHash": "f9a5c9f182dad6b94bd1361b603906fd",
    "acceptedByMigration": "20221229T220817.20221229T170831.add_UserMostValuablePosts_table.ts",
    "timestamp": "2022-12-29T22:08:17.000Z"
  },
  {
    "acceptsSchemaHash": "ea71916ffaa87ae0a21302ce831261e6",
    "acceptedByMigration": "20221230T181110.fix_editable_fields.ts",
    "timestamp": "2022-12-30T18:11:10.000Z"
  },
  {
    "acceptsSchemaHash": "82e629fdd1fb2659bd379e8503ec8b6d",
    "acceptedByMigration": "20230110T105025.init_sub_tag_ids.ts",
    "timestamp": "2023-01-10T10:50:25.000Z"
  },
  {
    "acceptsSchemaHash": "d92682d72d3bee6deb63b3b6419e027c",
    "acceptedByMigration": "20230118T104229.add_subforumIntroPostId.ts",
    "timestamp": "2023-01-18T10:42:29.000Z"
  },
  {
    "acceptsSchemaHash": "afb5555a6e3a18714877036b68c63786",
    "acceptedByMigration": "20230118T135840.createdAt_default_value.ts",
    "timestamp": "2023-01-18T13:58:40.000Z"
  },
  {
    "acceptsSchemaHash": "707023204349d37156630a9823919f65",
    "acceptedByMigration": "20230124T120350.add_subforumPreferredLayout.ts",
    "timestamp": "2023-01-24T12:03:50.000Z"
  },
  {
    "acceptsSchemaHash": "f167b9a94ae9eebe159267d6ca82d3a4",
    "acceptedByMigration": "20230124T210513.spotlight_new_fields.ts",
    "timestamp": "2023-01-24T21:05:13.000Z"
  },
  {
    "acceptsSchemaHash": "f74d70468a0d76011ef39059dc9584d5",
    "acceptedByMigration": "20230125T223259.user_mentions_newMentionNotifictions.ts",
    "timestamp": "2023-01-25T22:32:59.000Z"
  },
  {
    "acceptsSchemaHash": "619ed0268e244678740dac4731f64051",
    "acceptedByMigration": "20230128T010215.hide_frontpage_filter_settings_desktop.ts",
    "timestamp": "2023-01-28T01:02:15.000Z"
  },
  {
    "acceptsSchemaHash": "d50f15282182788bd0774a231773097a",
    "acceptedByMigration": "20230128T162824.add_usersContactedBeforeReview.ts",
    "timestamp": "2023-01-28T16:28:24.000Z"
  },
  {
    "acceptsSchemaHash": "2ad14f1cd0db6f2fdf93dfa328568fe5",
    "acceptedByMigration": "20230130T150041.create_cronHistory_collection.ts",
    "timestamp": "2023-01-30T15:00:41.000Z"
  },
  {
<<<<<<< HEAD
    "acceptsSchemaHash": "f3bb9b35520db60be5d6640c1be3377b",
    "acceptedByMigration": "20230202T222203.add_backfilled.ts",
    "timestamp": "2023-02-02T22:22:03.000Z"
=======
    "acceptsSchemaHash": "7ea7cade23d0b233b794be743cd6ebaf",
    "acceptedByMigration": "20230201T155839.add_importAsDraft_field.ts",
    "timestamp": "2023-02-01T15:58:39.000Z"
  },
  {
    "acceptsSchemaHash": "df6daf9edd46c15e6eb9a3862852ae85",
    "acceptedByMigration": "20230202T211013.add_nameInAnotherLanguage_localgroups_field.ts",
    "timestamp": "2023-02-02T21:10:13.000Z"
  },
  {
    "acceptsSchemaHash": "cbbfdf0c9f7aa799934b7ecc4a68697d",
    "acceptedByMigration": "20230206T192711.add_relevantTagIds_to_comments.ts",
    "timestamp": "2023-02-06T19:27:11.000Z"
  },
  {
    "acceptsSchemaHash": "ffaf4a437b864708e0990e38ece649f1",
    "acceptedByMigration": "20230208T135321.create_sessions_collection.ts",
    "timestamp": "2023-02-08T13:53:21.000Z"
  },
  {
    "acceptsSchemaHash": "a7887d09050fb7d8f7117f498534d322",
    "acceptedByMigration": "20230208T174449.add_shortName.ts",
    "timestamp": "2023-02-08T17:44:49.000Z"
  },
  {
    "acceptsSchemaHash": "dbc3a1a821f459ad60e85420d4c287c0",
    "acceptedByMigration": "20230209T212642.add_showCommunityInRecentDiscussion_user_field.ts",
    "timestamp": "2023-02-09T21:26:42.000Z"
  },
  {
    "acceptsSchemaHash": "0a82b29a9f761a79f5587f6469f51465",
    "acceptedByMigration": "20230216T223955.add_allPostsHideCommunity.ts",
    "timestamp": "2023-02-16T22:39:55.000Z"
  },
  {
    "acceptsSchemaHash": "c938b8b04e3c61dec2f0b640b6cb0b4d",
    "acceptedByMigration": "20230223T115602.DebouncerEvents_pendingEvents_string_array.ts",
    "timestamp": "2023-02-23T11:56:02.000Z"
  },
  {
    "acceptsSchemaHash": "dc774f8734d7cc069d913d351d4225b8",
    "acceptedByMigration": "20230306T182540.userIdsDefault.ts",
    "timestamp": "2023-03-06T18:25:40.000Z"
>>>>>>> 6d8d4d30
  }
]<|MERGE_RESOLUTION|>--- conflicted
+++ resolved
@@ -90,11 +90,6 @@
     "timestamp": "2023-01-30T15:00:41.000Z"
   },
   {
-<<<<<<< HEAD
-    "acceptsSchemaHash": "f3bb9b35520db60be5d6640c1be3377b",
-    "acceptedByMigration": "20230202T222203.add_backfilled.ts",
-    "timestamp": "2023-02-02T22:22:03.000Z"
-=======
     "acceptsSchemaHash": "7ea7cade23d0b233b794be743cd6ebaf",
     "acceptedByMigration": "20230201T155839.add_importAsDraft_field.ts",
     "timestamp": "2023-02-01T15:58:39.000Z"
@@ -138,6 +133,10 @@
     "acceptsSchemaHash": "dc774f8734d7cc069d913d351d4225b8",
     "acceptedByMigration": "20230306T182540.userIdsDefault.ts",
     "timestamp": "2023-03-06T18:25:40.000Z"
->>>>>>> 6d8d4d30
+  },
+  {
+    "acceptsSchemaHash": "f3bb9b35520db60be5d6640c1be3377b",
+    "acceptedByMigration": "20230314T222203.add_backfilled.ts",
+    "timestamp": "2023-03-14T22:22:03.000Z"
   }
 ]