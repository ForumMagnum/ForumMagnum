[
  {
    "acceptsSchemaHash": "daa7d5ff57b1a6eb6bcbe08581493ce5",
    "acceptedByMigration": "20221021T091915.schema_hash.ts",
    "timestamp": "2022-10-21T09:19:15.000Z"
  },
  {
    "acceptsSchemaHash": "346664785a7ca60371b76fd9d92a4f30",
    "acceptedByMigration": "20221207T030042.books_toc_title.ts",
    "timestamp": "2022-12-07T03:00:42.000Z"
  },
  {
    "acceptsSchemaHash": "9e733b575316b2cdd41d3a1d9032131a",
    "acceptedByMigration": "20221213T153954.array_of_foreign_key_defaults.ts",
    "timestamp": "2022-12-13T15:39:54.000Z"
  },
  {
    "acceptsSchemaHash": "9ff9e6371051f8d49cac5770b07dc0d8",
    "acceptedByMigration": "20221213T181144.fix_float_precision.ts",
    "timestamp": "2022-12-13T18:11:44.000Z"
  },
  {
    "acceptsSchemaHash": "afc7cd96d9085ca54d2a50765d02338f",
    "acceptedByMigration": "20221223T170255.update_subforum_notif_default.ts",
    "timestamp": "2022-12-23T17:02:55.000Z"
  },
  {
    "acceptsSchemaHash": "afc7cd96d9085ca54d2a50765d02338f",
    "acceptedByMigration": "20221224T171407.add_comment_title.ts",
    "timestamp": "2022-12-24T17:14:07.000Z"
  },
  {
    "acceptsSchemaHash": "746fe67809bf748504782256c202744c",
    "acceptedByMigration": "20221226T210853.add_initial_language_model_fields.ts",
    "timestamp": "2022-12-26T21:08:53.000Z"
  },
  {
    "acceptsSchemaHash": "f9a5c9f182dad6b94bd1361b603906fd",
    "acceptedByMigration": "20221229T220817.20221229T170831.add_UserMostValuablePosts_table.ts",
    "timestamp": "2022-12-29T22:08:17.000Z"
  },
  {
    "acceptsSchemaHash": "ea71916ffaa87ae0a21302ce831261e6",
    "acceptedByMigration": "20221230T181110.fix_editable_fields.ts",
    "timestamp": "2022-12-30T18:11:10.000Z"
  },
  {
    "acceptsSchemaHash": "82e629fdd1fb2659bd379e8503ec8b6d",
    "acceptedByMigration": "20230110T105025.init_sub_tag_ids.ts",
    "timestamp": "2023-01-10T10:50:25.000Z"
  },
  {
    "acceptsSchemaHash": "d92682d72d3bee6deb63b3b6419e027c",
    "acceptedByMigration": "20230118T104229.add_subforumIntroPostId.ts",
    "timestamp": "2023-01-18T10:42:29.000Z"
  },
  {
    "acceptsSchemaHash": "afb5555a6e3a18714877036b68c63786",
    "acceptedByMigration": "20230118T135840.createdAt_default_value.ts",
    "timestamp": "2023-01-18T13:58:40.000Z"
  },
  {
    "acceptsSchemaHash": "707023204349d37156630a9823919f65",
    "acceptedByMigration": "20230124T120350.add_subforumPreferredLayout.ts",
    "timestamp": "2023-01-24T12:03:50.000Z"
  },
  {
    "acceptsSchemaHash": "f167b9a94ae9eebe159267d6ca82d3a4",
    "acceptedByMigration": "20230124T210513.spotlight_new_fields.ts",
    "timestamp": "2023-01-24T21:05:13.000Z"
  },
  {
    "acceptsSchemaHash": "f74d70468a0d76011ef39059dc9584d5",
    "acceptedByMigration": "20230125T223259.user_mentions_newMentionNotifictions.ts",
    "timestamp": "2023-01-25T22:32:59.000Z"
  },
  {
    "acceptsSchemaHash": "619ed0268e244678740dac4731f64051",
    "acceptedByMigration": "20230128T010215.hide_frontpage_filter_settings_desktop.ts",
    "timestamp": "2023-01-28T01:02:15.000Z"
  },
  {
    "acceptsSchemaHash": "d50f15282182788bd0774a231773097a",
    "acceptedByMigration": "20230128T162824.add_usersContactedBeforeReview.ts",
    "timestamp": "2023-01-28T16:28:24.000Z"
  },
  {
    "acceptsSchemaHash": "2ad14f1cd0db6f2fdf93dfa328568fe5",
    "acceptedByMigration": "20230130T150041.create_cronHistory_collection.ts",
    "timestamp": "2023-01-30T15:00:41.000Z"
  },
  {
    "acceptsSchemaHash": "7ea7cade23d0b233b794be743cd6ebaf",
    "acceptedByMigration": "20230201T155839.add_importAsDraft_field.ts",
    "timestamp": "2023-02-01T15:58:39.000Z"
  },
  {
    "acceptsSchemaHash": "df6daf9edd46c15e6eb9a3862852ae85",
    "acceptedByMigration": "20230202T211013.add_nameInAnotherLanguage_localgroups_field.ts",
    "timestamp": "2023-02-02T21:10:13.000Z"
  },
  {
    "acceptsSchemaHash": "cbbfdf0c9f7aa799934b7ecc4a68697d",
    "acceptedByMigration": "20230206T192711.add_relevantTagIds_to_comments.ts",
    "timestamp": "2023-02-06T19:27:11.000Z"
  },
  {
    "acceptsSchemaHash": "ffaf4a437b864708e0990e38ece649f1",
    "acceptedByMigration": "20230208T135321.create_sessions_collection.ts",
    "timestamp": "2023-02-08T13:53:21.000Z"
  },
  {
    "acceptsSchemaHash": "a7887d09050fb7d8f7117f498534d322",
    "acceptedByMigration": "20230208T174449.add_shortName.ts",
    "timestamp": "2023-02-08T17:44:49.000Z"
  },
  {
    "acceptsSchemaHash": "dbc3a1a821f459ad60e85420d4c287c0",
    "acceptedByMigration": "20230209T212642.add_showCommunityInRecentDiscussion_user_field.ts",
    "timestamp": "2023-02-09T21:26:42.000Z"
  },
  {
    "acceptsSchemaHash": "0a82b29a9f761a79f5587f6469f51465",
    "acceptedByMigration": "20230216T223955.add_allPostsHideCommunity.ts",
    "timestamp": "2023-02-16T22:39:55.000Z"
  },
  {
    "acceptsSchemaHash": "c938b8b04e3c61dec2f0b640b6cb0b4d",
    "acceptedByMigration": "20230223T115602.DebouncerEvents_pendingEvents_string_array.ts",
    "timestamp": "2023-02-23T11:56:02.000Z"
  },
  {
    "acceptsSchemaHash": "dc774f8734d7cc069d913d351d4225b8",
    "acceptedByMigration": "20230306T182540.userIdsDefault.ts",
    "timestamp": "2023-03-06T18:25:40.000Z"
  },
  {
    "acceptsSchemaHash": "9cc5aad21f36f801d9ce6b9e9e3ce213",
    "acceptedByMigration": "20230314T152203.add_backfilled.ts",
    "timestamp": "2023-03-14T15:22:03.000Z"
  },
  {
    "acceptsSchemaHash": "222d42945763fb6dcaff3b497911d7b7",
    "acceptedByMigration": "20230331T002047.add_noComicSans_to_Users.ts",
    "timestamp": "2023-03-31T00:20:47.000Z"
  },
  {
    "acceptsSchemaHash": "33b4ea4a4234276f8784ddff0eb3a974",
    "acceptedByMigration": "20230331T212918.add_debate_fields.ts",
    "timestamp": "2023-03-31T21:29:18.000Z"
  },
  {
    "acceptsSchemaHash": "15f268cf3b83c45ac5fd4486bf050b18",
    "acceptedByMigration": "20230403T133656.add_UserActivities.ts",
    "timestamp": "2023-04-03T13:36:56.000Z"
  },
  {
    "acceptsSchemaHash": "cc99890ebfba1e45ded25456d68f852b",
    "acceptedByMigration": "20230404T170523.add_subtitle.ts",
    "timestamp": "2023-04-04T17:05:23.000Z"
  },
  {
    "acceptsSchemaHash": "380d30e2ea28cacb71bbc6d29e540a6e",
    "acceptedByMigration": "20230407T214751.add_rejection_fields.ts",
    "timestamp": "2023-04-07T21:47:51.000Z"
  },
  {
    "acceptsSchemaHash": "1728cb3d532414ce56d22566ab53c3be",
    "acceptedByMigration": "20230411T172612.add_hideCommunitySection_to_users.ts",
    "timestamp": "2023-04-11T17:26:12.000Z"
  },
  {
    "acceptsSchemaHash": "64c57945e3105d8daf5be8d51a1ee559",
    "acceptedByMigration": "20230412T185846.add_modGPTAnalysis.ts",
    "timestamp": "2023-04-12T18:58:46.000Z"
  },
  {
    "acceptsSchemaHash": "1058503cdf3522b15f94b3499566433a",
    "acceptedByMigration": "20230413T184626.add_rejected_reasons_fields.ts",
    "timestamp": "2023-04-13T18:46:26.000Z"
  },
  {
    "acceptsSchemaHash": "c4afbf05797c266012f5ba5ae0119c87",
    "acceptedByMigration": "20230424T200407.add_ignore_rate_limits.ts",
    "timestamp": "2023-04-24T20:04:07.000Z"
  },
  {
    "acceptsSchemaHash": "a85cc326da77f34b19140ca908956227",
    "acceptedByMigration": "20230502T083210.add_shortformFrontpage.ts",
    "timestamp": "2023-05-02T08:32:10.000Z"
  },
  {
    "acceptsSchemaHash": "5d840ee3f919bdbf70df33e470b65666",
    "acceptedByMigration": "20230502T160034.drop_noComicSans_from_Users.ts",
    "timestamp": "2023-05-02T16:00:34.000Z"
  },
  {
    "acceptsSchemaHash": "be2a53332cb5a42e9fafd13c2e7fde88",
    "acceptedByMigration": "20230503T130447.add_expandedFrontpageSections_column.ts",
    "timestamp": "2023-05-03T13:04:47.000Z"
  },
  {
    "acceptsSchemaHash": "f38ed1e13515715dfc7ea5a8d6ea01df",
    "acceptedByMigration": "20230510T142344.create_PostRecommendations_table.ts",
    "timestamp": "2023-05-10T14:23:44.000Z"
  },
  {
    "acceptsSchemaHash": "922ce375a3ed4de843e0f4f9cc50dd08",
    "acceptedByMigration": "20230514T104640.add_voteReceivedCounts.ts",
    "timestamp": "2023-05-14T10:46:40.000Z"
  },
  {
    "acceptsSchemaHash": "cc8bba3f53cc75cb4b3864c0426830a8",
    "acceptedByMigration": "20230519T210716.create_UserRateLimits_table.ts",
    "timestamp": "2023-05-19T21:07:16.000Z"
  },
  {
    "acceptsSchemaHash": "546cd13c6ee60ca019f7eb5df4502471",
    "acceptedByMigration": "20230522T233107.updateDefaultValue_ModerationTemplates_order.ts",
    "timestamp": "2023-05-22T23:31:07.000Z"
  },
  {
    "acceptsSchemaHash": "8ecc349268b355e0efe1de9fba8c38f9",
    "acceptedByMigration": "20230524T183435.add_hidePostsRecommendations_field.ts",
    "timestamp": "2023-05-24T18:34:35.000Z"
  },
  {
    "acceptsSchemaHash": "6e28f55ed0de0da2c75b4284178ba6e1",
    "acceptedByMigration": "20230608T204514.add_reactPaletteStyle.ts",
    "timestamp": "2023-06-08T20:45:14.000Z"
  },
  {
    "acceptsSchemaHash": "8a6bdab9352a0251d6db2fa801b6b593",
    "acceptedByMigration": "20230608T234328.create_PostEmbeddings_table.ts",
    "timestamp": "2023-06-08T23:43:28.000Z"
  },
  {
    "acceptsSchemaHash": "8f9b37b6b8213a24c21dba39e77f7bbb",
    "acceptedByMigration": "20230609T100000.add_PageCache.ts",
    "timestamp": "2023-06-09T10:00:00.000Z"
  },
  {
    "acceptsSchemaHash": "7abdde9662fea7114e47457ccdc6f4ad",
    "acceptedByMigration": "20230614T182837.add_digest_tables.ts",
    "timestamp": "2023-06-14T18:28:37.000Z"
  },
  {
    "acceptsSchemaHash": "88bc10e632764af3e6cff68763da9113",
    "acceptedByMigration": "20230616T170716.add_criticismTipsDismissed_to_Posts.ts",
    "timestamp": "2023-06-16T17:07:16.000Z"
  },
  {
    "acceptsSchemaHash": "d6b5c3a5a64a7eea065377c71e1b8acf",
    "acceptedByMigration": "20230620T120843.add_noindex.ts",
    "timestamp": "2023-06-20T12:08:43.000Z"
  },
  {
    "acceptsSchemaHash": "4b4e757dda0d5609834188196a6c1742",
    "acceptedByMigration": "20230707T152842.migrate_socialPreview.ts",
    "timestamp": "2023-07-07T15:28:42.000Z"
  },
  {
    "acceptsSchemaHash": "1f4a770fddeffde4615bb22682170332",
    "acceptedByMigration": "20230719T202158.top_level_comment_count.ts",
    "timestamp": "2023-07-19T20:21:58.000Z"
  },
  {
    "acceptsSchemaHash": "edd4ae60c5320ea4aa4d4e87bf92cafe",
    "acceptedByMigration": "20230724T113516.add_postCategory.ts",
    "timestamp": "2023-07-24T11:35:16.000Z"
  },
  {
    "acceptsSchemaHash": "e7d890dadc54453234507be13698b7b7",
    "acceptedByMigration": "20230727T122027.add_isPostType_field.ts",
    "timestamp": "2023-07-27T12:20:27.000Z"
  },
  {
    "acceptsSchemaHash": "d7266200db426f47cd1ba7abcc6a6db7",
    "acceptedByMigration": "20230807T230123.add_hideHomeRHS_to_Users.ts",
    "timestamp": "2023-08-07T23:01:23.000Z"
  },
  {
    "acceptsSchemaHash": "4aca6d1717b9bb1f98fa154bd99ea8a5",
    "acceptedByMigration": "20230816T203807.add_hideFrontpageBook2020Ad_field.ts",
    "timestamp": "2023-08-16T20:38:07.000Z"
  },
  {
    "acceptsSchemaHash": "87520014b627c9ee151523bd05e7bdae",
    "acceptedByMigration": "20230818T215451.post_embeddings_have_vector_type.ts",
    "timestamp": "2023-08-18T21:54:51.000Z"
  },
  {
    "acceptsSchemaHash": "4acff74195e36da33248763ab681bfd7",
    "acceptedByMigration": "20230824T155436.add_imageFade.ts",
    "timestamp": "2023-08-24T15:54:36.000Z"
  },
  {
    "acceptsSchemaHash": "7d3553d2dcd4a5e47968398dfee076f2",
    "acceptedByMigration": "20230829T170631.add_hideFromPopularComments_column.ts",
    "timestamp": "2023-08-29T17:06:31.000Z"
  },
  {
    "acceptsSchemaHash": "695076fb79e84a853f06b96943835ff2",
    "acceptedByMigration": "20230830T094148.add_noindex_SequencesCollections.ts",
    "timestamp": "2023-08-30T09:41:48.000Z"
  },
  {
    "acceptsSchemaHash": "1688c0a0ffbebf808f0ad26c4ba8d073",
    "acceptedByMigration": "20230914T094148.add_forceAllowType3Audio.ts",
    "timestamp": "2023-09-14T09:41:48.000Z"
  },
  {
    "acceptsSchemaHash": "c7d6d21198c4725672bcea289b5c32ff",
    "acceptedByMigration": "20230915T224433.create_typing_indicator_table.ts",
    "timestamp": "2023-09-15T22:44:33.000Z"
  },
  {
    "acceptsSchemaHash": "498e064c609716f4a0b3dd145dab50b2",
    "acceptedByMigration": "20230926T142421.add_headertitle_to_spotlights.ts",
    "timestamp": "2023-09-26T14:24:21.000Z"
  },
  {
    "acceptsSchemaHash": "2e10471e3641d01fe309198fb9ecff32",
    "acceptedByMigration": "20231003T195435.add_collabEditorDialogue.ts",
    "timestamp": "2023-10-03T19:54:35.000Z"
  },
  {
    "acceptsSchemaHash": "ab02d7ee110cc11f4df3b0f16a24905d",
    "acceptedByMigration": "20231006T193146.dialogue_notifications_and_post_sharing_default.ts",
    "timestamp": "2023-10-06T19:31:46.000Z"
  },
  {
    "acceptsSchemaHash": "d42e531dd915561448e15e72551b1d71",
    "acceptedByMigration": "20231006T214457.update_dialogue_notification_defaults.ts",
    "timestamp": "2023-10-06T21:44:57.000Z"
  },
  {
    "acceptsSchemaHash": "881c509060130982ab7f20a92a5c9602",
    "acceptedByMigration": "20231009T101621.add_wasEverUndrafted_to_posts.ts",
    "timestamp": "2023-10-09T10:16:21.000Z"
  },
  {
    "acceptsSchemaHash": "c3e1e47f98b00ea1ff4f2dfe2e646604",
    "acceptedByMigration": "20231014T032053.add_mostRecentPublishedDialogueResponseDate.ts",
    "timestamp": "2023-10-14T03:20:53.000Z"
  },
  {
    "acceptsSchemaHash": "ccc15da1a7699b6fb4cbacde8bd63bef",
    "acceptedByMigration": "20231026T014747.dialogue_facilitation_offer.ts",
    "timestamp": "2023-10-26T01:47:47.000Z"
  },
  {
    "acceptsSchemaHash": "5e28a08c9be1ba704a99a94dab5c4fae",
    "acceptedByMigration": "20231027T154313.add_election_candidates_collection.ts",
    "timestamp": "2023-10-27T15:43:13.000Z"
  },
  {
    "acceptsSchemaHash": "ee9f40a8166012becef3bf0f5a9726b0",
    "acceptedByMigration": "20231028T012012.add_notificationAddedAsCoauthor.ts",
    "timestamp": "2023-10-28T01:20:12.000Z"
  },
  {
    "acceptsSchemaHash": "0cc5ac04b5c4340a894f1bef511f22a9",
    "acceptedByMigration": "20231101T215739.add_givingSeasonNotifyForVoting_and_election_candidate_links.ts",
    "timestamp": "2023-11-01T21:57:39.000Z"
  },
  {
    "acceptsSchemaHash": "e02a31666a33984e158e485e3a0c5f30",
    "acceptedByMigration": "20231103T202008.originalDialogueIdForShortform.ts",
    "timestamp": "2023-11-03T20:20:08.000Z"
  },
  {
    "acceptsSchemaHash": "f5e4a3d5459008e1e5f5e83555a849b1",
    "acceptedByMigration": "20231104T020734.add_DialogueCheck_table_and_check_fields.ts",
    "timestamp": "2023-11-04T02:07:34.000Z"
  },
  {
    "acceptsSchemaHash": "5ec9053a5ae6f6135087becd69fa485e",
    "acceptedByMigration": "20231107T174131.add_notify_votes.ts",
    "timestamp": "2023-11-07T17:41:31.000Z"
  },
  {
    "acceptsSchemaHash": "060a65a6bb00ba7b0a4da5397165f444",
    "acceptedByMigration": "20231107T231716.addElicitTables.ts",
    "timestamp": "2023-11-07T23:17:16.000Z"
  },
  {
    "acceptsSchemaHash": "0d5156717800f18b4407edd0caa14def",
    "acceptedByMigration": "20231108T032435.add_notificationDialogueMatch.ts",
    "timestamp": "2023-11-08T03:24:35.000Z"
  },
  {
    "acceptsSchemaHash": "ee6df59dfe7fc9440ca415ce5cb2d762",
    "acceptedByMigration": "20231108T110035.add_fundraiser_amounts.ts",
    "timestamp": "2023-11-08T11:00:35.000Z"
  },
  {
    "acceptsSchemaHash": "9993689a4229639120ef85f8531151ad",
    "acceptedByMigration": "20231108T122236.ElectionCandidates_tagId_not_null.ts",
    "timestamp": "2023-11-08T12:22:36.000Z"
  },
  {
    "acceptsSchemaHash": "559874dae2627ec571ac2748d5cf6bc2",
    "acceptedByMigration": "20231116T010948.update_karma_default_value.ts",
    "timestamp": "2023-11-16T01:09:48.000Z"
  },
  {
    "acceptsSchemaHash": "4a83029d46e8b6afd17ced17bfeb6cf7",
    "acceptedByMigration": "20231116T195724.addDialogueMatchTable.ts",
    "timestamp": "2023-11-16T19:57:24.000Z"
  },
  {
    "acceptsSchemaHash": "cdea3c2caa55eb651988dcb30e827b07",
    "acceptedByMigration": "20231117T215406.addNotificationKarmaPowersGainedSetting.ts",
    "timestamp": "2023-11-17T21:54:06.000Z"
  },
  {
    "acceptsSchemaHash": "6d8270f44805a1ee0b363924964776e7",
    "acceptedByMigration": "20231121T121251.add_givingSeason2023DonatedFlair.ts",
    "timestamp": "2023-11-21T12:12:51.000Z"
  },
  {
    "acceptsSchemaHash": "2e28d7576d143428c88b6c5a8ece4690",
    "acceptedByMigration": "20231124T200925.move_on_connect_queries_into_migration.ts",
    "timestamp": "2023-11-24T20:09:25.000Z"
  },
  {
    "acceptsSchemaHash": "7db476f93913b50f646a44166768ced6",
    "acceptedByMigration": "20231128T152304.add_ElectionVotes.ts",
    "timestamp": "2023-11-28T15:23:04.000Z"
  },
  {
    "acceptsSchemaHash": "8b861e3bf25c8edf6522b62bea9bf389",
    "acceptedByMigration": "20231129T080701.add_givingSeason2023VotedFlair.ts",
    "timestamp": "2023-11-29T08:07:01.000Z"
  },
  {
    "acceptsSchemaHash": "5cb40349b3ff94014c31fb0418ffa6ea",
    "acceptedByMigration": "20231129T190047.add_four_fields_for_frontpage_dialogue_widget_customisation.ts",
    "timestamp": "2023-11-29T19:00:47.000Z"
  },
  {
    "acceptsSchemaHash": "6ee0467b3cdea6d954c14e9bee545c42",
    "acceptedByMigration": "20231129T200215.addNotificationNewDialogueChecks.ts",
    "timestamp": "2023-11-29T20:02:15.000Z"
  },
  {
    "acceptsSchemaHash": "ea10555b6fef67efb7ab0cbbdfdb8772",
    "acceptedByMigration": "20231130T012654.changeDefaultNewCheckNotificationFrequencyRealtime.ts",
    "timestamp": "2023-11-30T01:26:54.000Z"
  },
  {
    "acceptsSchemaHash": "edca7fde4fce09bf9031f2f3f9b18fda",
    "acceptedByMigration": "20231130T140404.add_submissionComments.ts",
    "timestamp": "2023-11-30T14:04:04.000Z"
  },
  {
    "acceptsSchemaHash": "2d5747e2acdbe83c754cbbda258623ed",
    "acceptedByMigration": "20231201T022744.add_field_for_hiding_specific_users_in_reciprocity.ts",
    "timestamp": "2023-12-01T02:27:44.000Z"
  },
  {
    "acceptsSchemaHash": "2ace126a36fc6b5cdb4e4a0264fec6f9",
    "acceptedByMigration": "20231204T235404.fill_in_AbTestKey_and_make_nonnullable.ts",
    "timestamp": "2023-12-04T23:54:04.000Z"
  },
  {
    "acceptsSchemaHash": "d8ecd5f29746164d6bf5b3e064f241ac",
    "acceptedByMigration": "20231205T204412.make_fields_not_nullable.ts",
    "timestamp": "2023-12-05T20:44:12.000Z"
  },
  {
    "acceptsSchemaHash": "a09712836b72d69f7456155ccc81ac83",
    "acceptedByMigration": "20231208T004014.addCalendlyLinkDialogueMatchPreferencesField.ts",
    "timestamp": "2023-12-08T00:40:14.000Z"
  },
  {
    "acceptsSchemaHash": "989958afb8a5cef47f6f8bd33d5a499f",
    "acceptedByMigration": "20231208T021726.add_soft_delete_to_forms.ts",
    "timestamp": "2023-12-08T02:17:26.000Z"
  },
  {
    "acceptsSchemaHash": "e30b5ca4f4989161f627585b747ee83e",
    "acceptedByMigration": "20231212T223511.add_table_for_ckeditorusersessions.ts",
    "timestamp": "2023-12-12T22:35:11.000Z"
  },
  {
    "acceptsSchemaHash": "592612513ed7bd3260014fe27c8ae328",
    "acceptedByMigration": "20231215T014943.add_endedby_field_for_ckeditorusersessions.ts",
    "timestamp": "2023-12-15T01:49:43.000Z"
  },
  {
    "acceptsSchemaHash": "4f18d5a0849cc239555c6263c3e20df4",
    "acceptedByMigration": "20231219T213759.add_hideactivedialogueusers_field.ts",
    "timestamp": "2023-12-19T21:37:59.000Z"
  },
  {
    "acceptsSchemaHash": "4a1a03e638557cba881d59cb63b0ed02",
    "acceptedByMigration": "20231220T212520.add_yourTurnNotifications_post_migration_conflict.ts",
    "timestamp": "2023-12-20T21:25:20.000Z"
  },
  {
    "acceptsSchemaHash": "2c8fcbdc99caee38d7f728acc6428352",
    "acceptedByMigration": "20231228T160733.add_wrapped2023Viewed_to_users.ts",
    "timestamp": "2023-12-28T16:07:33.000Z"
  },
  {
    "acceptsSchemaHash": "2431de6961ce37514d54a17a5ca14adc",
    "acceptedByMigration": "20240111T003312.update_notificationNewDialogueChecks_default.ts",
    "timestamp": "2024-01-11T00:33:12.000Z"
  },
  {
    "acceptsSchemaHash": "ab5cd3028069be1418fb1e7229510a52",
    "acceptedByMigration": "20240114T014118.addHideSunshineSidebar.ts",
    "timestamp": "2024-01-14T01:41:18.000Z"
  },
  {
    "acceptsSchemaHash": "7b3fdcd195cd62025722543603fa51e0",
    "acceptedByMigration": "20240116T194702.remove_giving_season_2023_user_fields.ts",
    "timestamp": "2024-01-16T19:47:02.000Z"
  },
  {
    "acceptsSchemaHash": "7dbf024fc86645c003e6ca3f42cf3af5",
    "acceptedByMigration": "20240118T104751.add_PostView_PostViewTimes.ts",
    "timestamp": "2024-01-18T10:47:51.000Z"
  },
  {
    "acceptsSchemaHash": "8d498c2c299a4fdf9ab47fcb9f045078",
    "acceptedByMigration": "20240126T225542.unlog_PageCache.ts",
    "timestamp": "2024-01-26T22:55:42.000Z"
  },
  {
    "acceptsSchemaHash": "bd3603a518355f1cbb6346c93702811d",
    "acceptedByMigration": "20240129T102321.add_fm_vote_added_emoji_function.ts",
    "timestamp": "2024-01-29T10:23:21.000Z"
  },
  {
    "acceptsSchemaHash": "44cc1cc66be79573b597f5f1168df8ec",
    "acceptedByMigration": "20240131T230552.add_ManifoldProbabilitiesCaches_table_and_annual_review_fields_to_Posts.ts",
    "timestamp": "2024-01-31T23:05:52.000Z"
  },
  {
    "acceptsSchemaHash": "f3add36e62e14d409e005ef7ed969bb2",
    "acceptedByMigration": "20240201T210658.add_ReviewWinners.ts",
    "timestamp": "2024-02-01T21:06:58.000Z"
  },
  {
    "acceptsSchemaHash": "1aeedd5dfed78362382d387f2f2bce84",
    "acceptedByMigration": "20240206T041651.add_UserJobAds_collection.ts",
    "timestamp": "2024-02-06T04:16:51.000Z"
  },
  {
    "acceptsSchemaHash": "92b57599e36ee19757a1e763216509c5",
    "acceptedByMigration": "20240213T222700.add_notificationSubscribedUserComment_to_Users.ts",
    "timestamp": "2024-02-13T22:27:00.000Z"
  },
  {
    "acceptsSchemaHash": "1cca53989f92d593c9cb80c2e9e8b5a3",
    "acceptedByMigration": "20240215T231300.addArbitalLinkPreviewCache.ts",
    "timestamp": "2024-02-15T23:13:00.000Z"
  },
  {
    "acceptsSchemaHash": "c88a556fe6f1bc2d5ce4f08149eb3388",
    "acceptedByMigration": "20240222T212933.add_UserEAGDetails_collection.ts",
    "timestamp": "2024-02-22T21:29:33.000Z"
  },
  {
    "acceptsSchemaHash": "ea9de36d7fd118012a686d5148193cde",
    "acceptedByMigration": "20240228T000423.addReviewWinnerTables.ts",
    "timestamp": "2024-02-28T00:04:23.000Z"
  },
  {
    "acceptsSchemaHash": "10225605411f6e346ca4185fd18de582",
    "acceptedByMigration": "20240229T140317.add_GoogleServiceAccountSessions.ts",
    "timestamp": "2024-02-29T14:03:17.000Z"
  },
  {
    "acceptsSchemaHash": "9ebb51a67d889b5907585d2a7073434d",
    "acceptedByMigration": "20240308T231309.add_reminderSetAt_to_UserJobAds.ts",
    "timestamp": "2024-03-08T23:13:09.000Z"
  },
  {
    "acceptsSchemaHash": "ec6d12fa05425118431d110f2e216b80",
    "acceptedByMigration": "20240312T123630.create_ForumEvents_table.ts",
    "timestamp": "2024-03-12T12:36:30.000Z"
  },
  {
    "acceptsSchemaHash": "01bf8045d376a34b6a5c7d0d8bfddcaa",
    "acceptedByMigration": "20240312T185736.add_inactiveSurveyEmailSentAt_to_Users.ts",
    "timestamp": "2024-03-12T18:57:36.000Z"
  },
  {
    "acceptsSchemaHash": "5fb909476a7c6ef9567f7efb1abd005f",
    "acceptedByMigration": "20240316T002500.add_CurationEmails_table.ts",
    "timestamp": "2024-03-16T00:25:00.000Z"
  },
  {
<<<<<<< HEAD
    "acceptsSchemaHash": "22ccbc8a4a9ad5a0c0308f996f79ef0b",
    "acceptedByMigration": "20240326T182316.arbitalPreviewCache.ts",
    "timestamp": "2024-03-26T18:23:16.000Z"
=======
    "acceptsSchemaHash": "15e67a7cabc41723b3215bcb7dc9488e",
    "acceptedByMigration": "20240329T221118.add_notificationSubscribedSequencePost_to_Users.ts",
    "timestamp": "2024-03-29T22:11:18.000Z"
>>>>>>> 60259a7f
  }
]<|MERGE_RESOLUTION|>--- conflicted
+++ resolved
@@ -595,14 +595,13 @@
     "timestamp": "2024-03-16T00:25:00.000Z"
   },
   {
-<<<<<<< HEAD
-    "acceptsSchemaHash": "22ccbc8a4a9ad5a0c0308f996f79ef0b",
-    "acceptedByMigration": "20240326T182316.arbitalPreviewCache.ts",
-    "timestamp": "2024-03-26T18:23:16.000Z"
-=======
     "acceptsSchemaHash": "15e67a7cabc41723b3215bcb7dc9488e",
     "acceptedByMigration": "20240329T221118.add_notificationSubscribedSequencePost_to_Users.ts",
     "timestamp": "2024-03-29T22:11:18.000Z"
->>>>>>> 60259a7f
+  },
+  {
+    "acceptsSchemaHash": "86723d78e7eb5d43201e0be72ee6f5f0",
+    "acceptedByMigration": "20240402T183930.arbitalPreviewCache.ts",
+    "timestamp": "2024-04-02T18:39:30.000Z"
   }
 ]