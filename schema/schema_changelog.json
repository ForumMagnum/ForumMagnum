[
  {
    "acceptsSchemaHash": "daa7d5ff57b1a6eb6bcbe08581493ce5",
    "acceptedByMigration": "20221021T091915.schema_hash.ts",
    "timestamp": "2022-10-21T09:19:15.000Z"
  },
  {
    "acceptsSchemaHash": "346664785a7ca60371b76fd9d92a4f30",
    "acceptedByMigration": "20221207T030042.books_toc_title.ts",
    "timestamp": "2022-12-07T03:00:42.000Z"
  },
  {
    "acceptsSchemaHash": "9e733b575316b2cdd41d3a1d9032131a",
    "acceptedByMigration": "20221213T153954.array_of_foreign_key_defaults.ts",
    "timestamp": "2022-12-13T15:39:54.000Z"
  },
  {
    "acceptsSchemaHash": "9ff9e6371051f8d49cac5770b07dc0d8",
    "acceptedByMigration": "20221213T181144.fix_float_precision.ts",
    "timestamp": "2022-12-13T18:11:44.000Z"
  },
  {
    "acceptsSchemaHash": "afc7cd96d9085ca54d2a50765d02338f",
    "acceptedByMigration": "20221223T170255.update_subforum_notif_default.ts",
    "timestamp": "2022-12-23T17:02:55.000Z"
  },
  {
    "acceptsSchemaHash": "afc7cd96d9085ca54d2a50765d02338f",
    "acceptedByMigration": "20221224T171407.add_comment_title.ts",
    "timestamp": "2022-12-24T17:14:07.000Z"
  },
  {
    "acceptsSchemaHash": "746fe67809bf748504782256c202744c",
    "acceptedByMigration": "20221226T210853.add_initial_language_model_fields.ts",
    "timestamp": "2022-12-26T21:08:53.000Z"
  },
  {
    "acceptsSchemaHash": "f9a5c9f182dad6b94bd1361b603906fd",
    "acceptedByMigration": "20221229T220817.20221229T170831.add_UserMostValuablePosts_table.ts",
    "timestamp": "2022-12-29T22:08:17.000Z"
  },
  {
    "acceptsSchemaHash": "ea71916ffaa87ae0a21302ce831261e6",
    "acceptedByMigration": "20221230T181110.fix_editable_fields.ts",
    "timestamp": "2022-12-30T18:11:10.000Z"
  },
  {
    "acceptsSchemaHash": "82e629fdd1fb2659bd379e8503ec8b6d",
    "acceptedByMigration": "20230110T105025.init_sub_tag_ids.ts",
    "timestamp": "2023-01-10T10:50:25.000Z"
  },
  {
    "acceptsSchemaHash": "d92682d72d3bee6deb63b3b6419e027c",
    "acceptedByMigration": "20230118T104229.add_subforumIntroPostId.ts",
    "timestamp": "2023-01-18T10:42:29.000Z"
  },
  {
    "acceptsSchemaHash": "afb5555a6e3a18714877036b68c63786",
    "acceptedByMigration": "20230118T135840.createdAt_default_value.ts",
    "timestamp": "2023-01-18T13:58:40.000Z"
  },
  {
    "acceptsSchemaHash": "707023204349d37156630a9823919f65",
    "acceptedByMigration": "20230124T120350.add_subforumPreferredLayout.ts",
    "timestamp": "2023-01-24T12:03:50.000Z"
  },
  {
    "acceptsSchemaHash": "f167b9a94ae9eebe159267d6ca82d3a4",
    "acceptedByMigration": "20230124T210513.spotlight_new_fields.ts",
    "timestamp": "2023-01-24T21:05:13.000Z"
  },
  {
    "acceptsSchemaHash": "f74d70468a0d76011ef39059dc9584d5",
    "acceptedByMigration": "20230125T223259.user_mentions_newMentionNotifictions.ts",
    "timestamp": "2023-01-25T22:32:59.000Z"
  },
  {
    "acceptsSchemaHash": "619ed0268e244678740dac4731f64051",
    "acceptedByMigration": "20230128T010215.hide_frontpage_filter_settings_desktop.ts",
    "timestamp": "2023-01-28T01:02:15.000Z"
  },
  {
    "acceptsSchemaHash": "d50f15282182788bd0774a231773097a",
    "acceptedByMigration": "20230128T162824.add_usersContactedBeforeReview.ts",
    "timestamp": "2023-01-28T16:28:24.000Z"
  },
  {
    "acceptsSchemaHash": "2ad14f1cd0db6f2fdf93dfa328568fe5",
    "acceptedByMigration": "20230130T150041.create_cronHistory_collection.ts",
    "timestamp": "2023-01-30T15:00:41.000Z"
  },
  {
    "acceptsSchemaHash": "7ea7cade23d0b233b794be743cd6ebaf",
    "acceptedByMigration": "20230201T155839.add_importAsDraft_field.ts",
    "timestamp": "2023-02-01T15:58:39.000Z"
  },
  {
    "acceptsSchemaHash": "df6daf9edd46c15e6eb9a3862852ae85",
    "acceptedByMigration": "20230202T211013.add_nameInAnotherLanguage_localgroups_field.ts",
    "timestamp": "2023-02-02T21:10:13.000Z"
  },
  {
    "acceptsSchemaHash": "cbbfdf0c9f7aa799934b7ecc4a68697d",
    "acceptedByMigration": "20230206T192711.add_relevantTagIds_to_comments.ts",
    "timestamp": "2023-02-06T19:27:11.000Z"
  },
  {
    "acceptsSchemaHash": "ffaf4a437b864708e0990e38ece649f1",
    "acceptedByMigration": "20230208T135321.create_sessions_collection.ts",
    "timestamp": "2023-02-08T13:53:21.000Z"
  },
  {
    "acceptsSchemaHash": "a7887d09050fb7d8f7117f498534d322",
    "acceptedByMigration": "20230208T174449.add_shortName.ts",
    "timestamp": "2023-02-08T17:44:49.000Z"
  },
  {
    "acceptsSchemaHash": "dbc3a1a821f459ad60e85420d4c287c0",
    "acceptedByMigration": "20230209T212642.add_showCommunityInRecentDiscussion_user_field.ts",
    "timestamp": "2023-02-09T21:26:42.000Z"
  },
  {
    "acceptsSchemaHash": "0a82b29a9f761a79f5587f6469f51465",
    "acceptedByMigration": "20230216T223955.add_allPostsHideCommunity.ts",
    "timestamp": "2023-02-16T22:39:55.000Z"
  },
  {
    "acceptsSchemaHash": "c938b8b04e3c61dec2f0b640b6cb0b4d",
    "acceptedByMigration": "20230223T115602.DebouncerEvents_pendingEvents_string_array.ts",
    "timestamp": "2023-02-23T11:56:02.000Z"
  },
  {
    "acceptsSchemaHash": "dc774f8734d7cc069d913d351d4225b8",
    "acceptedByMigration": "20230306T182540.userIdsDefault.ts",
    "timestamp": "2023-03-06T18:25:40.000Z"
  },
  {
    "acceptsSchemaHash": "9cc5aad21f36f801d9ce6b9e9e3ce213",
    "acceptedByMigration": "20230314T152203.add_backfilled.ts",
    "timestamp": "2023-03-14T15:22:03.000Z"
  },
  {
<<<<<<< HEAD
    "acceptsSchemaHash": "b88b6584110db34b20eede33edf7c826",
    "acceptedByMigration": "20230328T144445.add_subtitle.ts",
    "timestamp": "2023-03-28T14:44:45.000Z"
=======
    "acceptsSchemaHash": "222d42945763fb6dcaff3b497911d7b7",
    "acceptedByMigration": "20230331T002047.add_noComicSans_to_Users.ts",
    "timestamp": "2023-03-31T00:20:47.000Z"
  },
  {
    "acceptsSchemaHash": "33b4ea4a4234276f8784ddff0eb3a974",
    "acceptedByMigration": "20230331T212918.add_debate_fields.ts",
    "timestamp": "2023-03-31T21:29:18.000Z"
  },
  {
    "acceptsSchemaHash": "15f268cf3b83c45ac5fd4486bf050b18",
    "acceptedByMigration": "20230403T133656.add_UserActivities.ts",
    "timestamp": "2023-04-03T13:36:56.000Z"
>>>>>>> 797d5f7a
  }
]<|MERGE_RESOLUTION|>--- conflicted
+++ resolved
@@ -140,11 +140,6 @@
     "timestamp": "2023-03-14T15:22:03.000Z"
   },
   {
-<<<<<<< HEAD
-    "acceptsSchemaHash": "b88b6584110db34b20eede33edf7c826",
-    "acceptedByMigration": "20230328T144445.add_subtitle.ts",
-    "timestamp": "2023-03-28T14:44:45.000Z"
-=======
     "acceptsSchemaHash": "222d42945763fb6dcaff3b497911d7b7",
     "acceptedByMigration": "20230331T002047.add_noComicSans_to_Users.ts",
     "timestamp": "2023-03-31T00:20:47.000Z"
@@ -158,6 +153,10 @@
     "acceptsSchemaHash": "15f268cf3b83c45ac5fd4486bf050b18",
     "acceptedByMigration": "20230403T133656.add_UserActivities.ts",
     "timestamp": "2023-04-03T13:36:56.000Z"
->>>>>>> 797d5f7a
+  },
+  {
+    "acceptsSchemaHash": "cc99890ebfba1e45ded25456d68f852b",
+    "acceptedByMigration": "20230404T170523.add_subtitle.ts",
+    "timestamp": "2023-04-04T17:05:23.000Z"
   }
 ]