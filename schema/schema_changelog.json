--- conflicted
+++ resolved
@@ -790,14 +790,13 @@
     "timestamp": "2024-09-25T02:00:54.000Z"
   },
   {
-<<<<<<< HEAD
+    "acceptsSchemaHash": "4176699fcd50a096b6fd2437aec71b01",
+    "acceptedByMigration": "20240930T215249.drop_criticismTipsDismissed_from_Posts.ts",
+    "timestamp": "2024-09-30T21:52:49.000Z"
+  },
+  {
     "acceptsSchemaHash": "845ab447f6646ba141b9aee88cc3a619",
     "acceptedByMigration": "20241003T152617.add_postId_to_ForumEvents.ts",
     "timestamp": "2024-10-03T15:26:17.000Z"
-=======
-    "acceptsSchemaHash": "4176699fcd50a096b6fd2437aec71b01",
-    "acceptedByMigration": "20240930T215249.drop_criticismTipsDismissed_from_Posts.ts",
-    "timestamp": "2024-09-30T21:52:49.000Z"
->>>>>>> 1c4ea7e5
   }
 ]