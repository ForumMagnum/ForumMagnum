--- conflicted
+++ resolved
@@ -200,14 +200,13 @@
     "timestamp": "2023-05-03T13:04:47.000Z"
   },
   {
-<<<<<<< HEAD
-    "acceptsSchemaHash": "2ee026734ffd3d5441f9249f716ee2d3",
-    "acceptedByMigration": "20230509T232044.add_voteReceivedCounts.ts",
-    "timestamp": "2023-05-09T23:20:44.000Z"
-=======
     "acceptsSchemaHash": "f38ed1e13515715dfc7ea5a8d6ea01df",
     "acceptedByMigration": "20230510T142344.create_PostRecommendations_table.ts",
     "timestamp": "2023-05-10T14:23:44.000Z"
->>>>>>> 2e70a88f
+  },
+  {
+    "acceptsSchemaHash": "922ce375a3ed4de843e0f4f9cc50dd08",
+    "acceptedByMigration": "20230514T104640.add_voteReceivedCounts.ts",
+    "timestamp": "2023-05-14T10:46:40.000Z"
   }
 ]