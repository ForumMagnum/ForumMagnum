--- conflicted
+++ resolved
@@ -450,14 +450,8 @@
     "timestamp": "2023-11-30T01:26:54.000Z"
   },
   {
-<<<<<<< HEAD
-    "acceptsSchemaHash": "9d8e4b7e7411e789f2a9a193fd78ce2b",
-    "acceptedByMigration": "20231130T205641.add_field_for_hiding_specific_users_in_reciprocity.ts",
-    "timestamp": "2023-11-30T20:56:41.000Z"
-=======
     "acceptsSchemaHash": "edca7fde4fce09bf9031f2f3f9b18fda",
     "acceptedByMigration": "20231130T140404.add_submissionComments.ts",
     "timestamp": "2023-11-30T14:04:04.000Z"
->>>>>>> b1c8be77
   }
 ]