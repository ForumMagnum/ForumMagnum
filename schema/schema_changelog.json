[
  {
    "acceptsSchemaHash": "daa7d5ff57b1a6eb6bcbe08581493ce5",
    "acceptedByMigration": "20221021T091915.schema_hash.ts",
    "timestamp": "2022-10-21T09:19:15.000Z"
  },
  {
    "acceptsSchemaHash": "346664785a7ca60371b76fd9d92a4f30",
    "acceptedByMigration": "20221207T030042.books_toc_title.ts",
    "timestamp": "2022-12-07T03:00:42.000Z"
  },
  {
    "acceptsSchemaHash": "9e733b575316b2cdd41d3a1d9032131a",
    "acceptedByMigration": "20221213T153954.array_of_foreign_key_defaults.ts",
    "timestamp": "2022-12-13T15:39:54.000Z"
  },
  {
    "acceptsSchemaHash": "9ff9e6371051f8d49cac5770b07dc0d8",
    "acceptedByMigration": "20221213T181144.fix_float_precision.ts",
    "timestamp": "2022-12-13T18:11:44.000Z"
  },
  {
    "acceptsSchemaHash": "afc7cd96d9085ca54d2a50765d02338f",
    "acceptedByMigration": "20221223T170255.update_subforum_notif_default.ts",
    "timestamp": "2022-12-23T17:02:55.000Z"
  },
  {
    "acceptsSchemaHash": "afc7cd96d9085ca54d2a50765d02338f",
    "acceptedByMigration": "20221224T171407.add_comment_title.ts",
    "timestamp": "2022-12-24T17:14:07.000Z"
  },
  {
    "acceptsSchemaHash": "746fe67809bf748504782256c202744c",
    "acceptedByMigration": "20221226T210853.add_initial_language_model_fields.ts",
    "timestamp": "2022-12-26T21:08:53.000Z"
  },
  {
    "acceptsSchemaHash": "f9a5c9f182dad6b94bd1361b603906fd",
    "acceptedByMigration": "20221229T220817.20221229T170831.add_UserMostValuablePosts_table.ts",
    "timestamp": "2022-12-29T22:08:17.000Z"
  },
  {
    "acceptsSchemaHash": "ea71916ffaa87ae0a21302ce831261e6",
    "acceptedByMigration": "20221230T181110.fix_editable_fields.ts",
    "timestamp": "2022-12-30T18:11:10.000Z"
  },
  {
    "acceptsSchemaHash": "82e629fdd1fb2659bd379e8503ec8b6d",
    "acceptedByMigration": "20230110T105025.init_sub_tag_ids.ts",
    "timestamp": "2023-01-10T10:50:25.000Z"
  },
  {
    "acceptsSchemaHash": "d92682d72d3bee6deb63b3b6419e027c",
    "acceptedByMigration": "20230118T104229.add_subforumIntroPostId.ts",
    "timestamp": "2023-01-18T10:42:29.000Z"
  },
  {
    "acceptsSchemaHash": "afb5555a6e3a18714877036b68c63786",
    "acceptedByMigration": "20230118T135840.createdAt_default_value.ts",
    "timestamp": "2023-01-18T13:58:40.000Z"
  },
  {
    "acceptsSchemaHash": "707023204349d37156630a9823919f65",
    "acceptedByMigration": "20230124T120350.add_subforumPreferredLayout.ts",
    "timestamp": "2023-01-24T12:03:50.000Z"
  },
  {
    "acceptsSchemaHash": "f167b9a94ae9eebe159267d6ca82d3a4",
    "acceptedByMigration": "20230124T210513.spotlight_new_fields.ts",
    "timestamp": "2023-01-24T21:05:13.000Z"
  },
  {
    "acceptsSchemaHash": "f74d70468a0d76011ef39059dc9584d5",
    "acceptedByMigration": "20230125T223259.user_mentions_newMentionNotifictions.ts",
    "timestamp": "2023-01-25T22:32:59.000Z"
  },
  {
    "acceptsSchemaHash": "619ed0268e244678740dac4731f64051",
    "acceptedByMigration": "20230128T010215.hide_frontpage_filter_settings_desktop.ts",
    "timestamp": "2023-01-28T01:02:15.000Z"
  },
  {
    "acceptsSchemaHash": "d50f15282182788bd0774a231773097a",
    "acceptedByMigration": "20230128T162824.add_usersContactedBeforeReview.ts",
    "timestamp": "2023-01-28T16:28:24.000Z"
  },
  {
    "acceptsSchemaHash": "2ad14f1cd0db6f2fdf93dfa328568fe5",
    "acceptedByMigration": "20230130T150041.create_cronHistory_collection.ts",
    "timestamp": "2023-01-30T15:00:41.000Z"
  },
  {
    "acceptsSchemaHash": "7ea7cade23d0b233b794be743cd6ebaf",
    "acceptedByMigration": "20230201T155839.add_importAsDraft_field.ts",
    "timestamp": "2023-02-01T15:58:39.000Z"
  },
  {
    "acceptsSchemaHash": "df6daf9edd46c15e6eb9a3862852ae85",
    "acceptedByMigration": "20230202T211013.add_nameInAnotherLanguage_localgroups_field.ts",
    "timestamp": "2023-02-02T21:10:13.000Z"
  },
  {
    "acceptsSchemaHash": "cbbfdf0c9f7aa799934b7ecc4a68697d",
    "acceptedByMigration": "20230206T192711.add_relevantTagIds_to_comments.ts",
    "timestamp": "2023-02-06T19:27:11.000Z"
  },
  {
    "acceptsSchemaHash": "ffaf4a437b864708e0990e38ece649f1",
    "acceptedByMigration": "20230208T135321.create_sessions_collection.ts",
    "timestamp": "2023-02-08T13:53:21.000Z"
  },
  {
    "acceptsSchemaHash": "a7887d09050fb7d8f7117f498534d322",
    "acceptedByMigration": "20230208T174449.add_shortName.ts",
    "timestamp": "2023-02-08T17:44:49.000Z"
  },
  {
    "acceptsSchemaHash": "dbc3a1a821f459ad60e85420d4c287c0",
    "acceptedByMigration": "20230209T212642.add_showCommunityInRecentDiscussion_user_field.ts",
    "timestamp": "2023-02-09T21:26:42.000Z"
  },
  {
    "acceptsSchemaHash": "0a82b29a9f761a79f5587f6469f51465",
    "acceptedByMigration": "20230216T223955.add_allPostsHideCommunity.ts",
    "timestamp": "2023-02-16T22:39:55.000Z"
  },
  {
    "acceptsSchemaHash": "c938b8b04e3c61dec2f0b640b6cb0b4d",
    "acceptedByMigration": "20230223T115602.DebouncerEvents_pendingEvents_string_array.ts",
    "timestamp": "2023-02-23T11:56:02.000Z"
  },
  {
    "acceptsSchemaHash": "dc774f8734d7cc069d913d351d4225b8",
    "acceptedByMigration": "20230306T182540.userIdsDefault.ts",
    "timestamp": "2023-03-06T18:25:40.000Z"
  },
  {
    "acceptsSchemaHash": "9cc5aad21f36f801d9ce6b9e9e3ce213",
    "acceptedByMigration": "20230314T152203.add_backfilled.ts",
    "timestamp": "2023-03-14T15:22:03.000Z"
  },
  {
    "acceptsSchemaHash": "222d42945763fb6dcaff3b497911d7b7",
    "acceptedByMigration": "20230331T002047.add_noComicSans_to_Users.ts",
    "timestamp": "2023-03-31T00:20:47.000Z"
  },
  {
    "acceptsSchemaHash": "33b4ea4a4234276f8784ddff0eb3a974",
    "acceptedByMigration": "20230331T212918.add_debate_fields.ts",
    "timestamp": "2023-03-31T21:29:18.000Z"
  },
  {
    "acceptsSchemaHash": "15f268cf3b83c45ac5fd4486bf050b18",
    "acceptedByMigration": "20230403T133656.add_UserActivities.ts",
    "timestamp": "2023-04-03T13:36:56.000Z"
  },
  {
    "acceptsSchemaHash": "cc99890ebfba1e45ded25456d68f852b",
    "acceptedByMigration": "20230404T170523.add_subtitle.ts",
    "timestamp": "2023-04-04T17:05:23.000Z"
  },
  {
    "acceptsSchemaHash": "380d30e2ea28cacb71bbc6d29e540a6e",
    "acceptedByMigration": "20230407T214751.add_rejection_fields.ts",
    "timestamp": "2023-04-07T21:47:51.000Z"
  },
  {
    "acceptsSchemaHash": "1728cb3d532414ce56d22566ab53c3be",
    "acceptedByMigration": "20230411T172612.add_hideCommunitySection_to_users.ts",
    "timestamp": "2023-04-11T17:26:12.000Z"
  },
  {
    "acceptsSchemaHash": "64c57945e3105d8daf5be8d51a1ee559",
    "acceptedByMigration": "20230412T185846.add_modGPTAnalysis.ts",
    "timestamp": "2023-04-12T18:58:46.000Z"
  },
  {
    "acceptsSchemaHash": "1058503cdf3522b15f94b3499566433a",
    "acceptedByMigration": "20230413T184626.add_rejected_reasons_fields.ts",
    "timestamp": "2023-04-13T18:46:26.000Z"
  },
  {
    "acceptsSchemaHash": "c4afbf05797c266012f5ba5ae0119c87",
    "acceptedByMigration": "20230424T200407.add_ignore_rate_limits.ts",
    "timestamp": "2023-04-24T20:04:07.000Z"
  },
  {
    "acceptsSchemaHash": "a85cc326da77f34b19140ca908956227",
    "acceptedByMigration": "20230502T083210.add_shortformFrontpage.ts",
    "timestamp": "2023-05-02T08:32:10.000Z"
  },
  {
    "acceptsSchemaHash": "5d840ee3f919bdbf70df33e470b65666",
    "acceptedByMigration": "20230502T160034.drop_noComicSans_from_Users.ts",
    "timestamp": "2023-05-02T16:00:34.000Z"
  },
  {
    "acceptsSchemaHash": "be2a53332cb5a42e9fafd13c2e7fde88",
    "acceptedByMigration": "20230503T130447.add_expandedFrontpageSections_column.ts",
    "timestamp": "2023-05-03T13:04:47.000Z"
  },
  {
    "acceptsSchemaHash": "f38ed1e13515715dfc7ea5a8d6ea01df",
    "acceptedByMigration": "20230510T142344.create_PostRecommendations_table.ts",
    "timestamp": "2023-05-10T14:23:44.000Z"
  },
  {
    "acceptsSchemaHash": "922ce375a3ed4de843e0f4f9cc50dd08",
    "acceptedByMigration": "20230514T104640.add_voteReceivedCounts.ts",
    "timestamp": "2023-05-14T10:46:40.000Z"
  },
  {
    "acceptsSchemaHash": "cc8bba3f53cc75cb4b3864c0426830a8",
    "acceptedByMigration": "20230519T210716.create_UserRateLimits_table.ts",
    "timestamp": "2023-05-19T21:07:16.000Z"
  },
  {
    "acceptsSchemaHash": "546cd13c6ee60ca019f7eb5df4502471",
    "acceptedByMigration": "20230522T233107.updateDefaultValue_ModerationTemplates_order.ts",
    "timestamp": "2023-05-22T23:31:07.000Z"
  },
  {
    "acceptsSchemaHash": "8ecc349268b355e0efe1de9fba8c38f9",
    "acceptedByMigration": "20230524T183435.add_hidePostsRecommendations_field.ts",
    "timestamp": "2023-05-24T18:34:35.000Z"
  },
  {
    "acceptsSchemaHash": "6e28f55ed0de0da2c75b4284178ba6e1",
    "acceptedByMigration": "20230608T204514.add_reactPaletteStyle.ts",
    "timestamp": "2023-06-08T20:45:14.000Z"
  },
  {
    "acceptsSchemaHash": "8a6bdab9352a0251d6db2fa801b6b593",
    "acceptedByMigration": "20230608T234328.create_PostEmbeddings_table.ts",
    "timestamp": "2023-06-08T23:43:28.000Z"
  },
  {
    "acceptsSchemaHash": "8f9b37b6b8213a24c21dba39e77f7bbb",
    "acceptedByMigration": "20230609T100000.add_PageCache.ts",
    "timestamp": "2023-06-09T10:00:00.000Z"
  },
  {
    "acceptsSchemaHash": "7abdde9662fea7114e47457ccdc6f4ad",
    "acceptedByMigration": "20230614T182837.add_digest_tables.ts",
    "timestamp": "2023-06-14T18:28:37.000Z"
  },
  {
    "acceptsSchemaHash": "88bc10e632764af3e6cff68763da9113",
    "acceptedByMigration": "20230616T170716.add_criticismTipsDismissed_to_Posts.ts",
    "timestamp": "2023-06-16T17:07:16.000Z"
  },
  {
    "acceptsSchemaHash": "d6b5c3a5a64a7eea065377c71e1b8acf",
    "acceptedByMigration": "20230620T120843.add_noindex.ts",
    "timestamp": "2023-06-20T12:08:43.000Z"
  },
  {
    "acceptsSchemaHash": "4b4e757dda0d5609834188196a6c1742",
    "acceptedByMigration": "20230707T152842.migrate_socialPreview.ts",
    "timestamp": "2023-07-07T15:28:42.000Z"
  },
  {
    "acceptsSchemaHash": "1f4a770fddeffde4615bb22682170332",
    "acceptedByMigration": "20230719T202158.top_level_comment_count.ts",
    "timestamp": "2023-07-19T20:21:58.000Z"
  },
  {
    "acceptsSchemaHash": "edd4ae60c5320ea4aa4d4e87bf92cafe",
    "acceptedByMigration": "20230724T113516.add_postCategory.ts",
    "timestamp": "2023-07-24T11:35:16.000Z"
  },
  {
    "acceptsSchemaHash": "e7d890dadc54453234507be13698b7b7",
    "acceptedByMigration": "20230727T122027.add_isPostType_field.ts",
    "timestamp": "2023-07-27T12:20:27.000Z"
  },
  {
    "acceptsSchemaHash": "d7266200db426f47cd1ba7abcc6a6db7",
    "acceptedByMigration": "20230807T230123.add_hideHomeRHS_to_Users.ts",
    "timestamp": "2023-08-07T23:01:23.000Z"
  },
  {
    "acceptsSchemaHash": "4aca6d1717b9bb1f98fa154bd99ea8a5",
    "acceptedByMigration": "20230816T203807.add_hideFrontpageBook2020Ad_field.ts",
    "timestamp": "2023-08-16T20:38:07.000Z"
  },
  {
    "acceptsSchemaHash": "87520014b627c9ee151523bd05e7bdae",
    "acceptedByMigration": "20230818T215451.post_embeddings_have_vector_type.ts",
    "timestamp": "2023-08-18T21:54:51.000Z"
  },
  {
    "acceptsSchemaHash": "4acff74195e36da33248763ab681bfd7",
    "acceptedByMigration": "20230824T155436.add_imageFade.ts",
    "timestamp": "2023-08-24T15:54:36.000Z"
  },
  {
    "acceptsSchemaHash": "7d3553d2dcd4a5e47968398dfee076f2",
    "acceptedByMigration": "20230829T170631.add_hideFromPopularComments_column.ts",
    "timestamp": "2023-08-29T17:06:31.000Z"
  },
  {
    "acceptsSchemaHash": "695076fb79e84a853f06b96943835ff2",
    "acceptedByMigration": "20230830T094148.add_noindex_SequencesCollections.ts",
    "timestamp": "2023-08-30T09:41:48.000Z"
  },
  {
<<<<<<< HEAD
    "acceptsSchemaHash": "24bc9fe665eddf3a725921ac092d7b1b",
    "acceptedByMigration": "20230913T022642.create_typingindicator_table.ts",
    "timestamp": "2023-09-13T02:26:42.000Z"
=======
    "acceptsSchemaHash": "1688c0a0ffbebf808f0ad26c4ba8d073",
    "acceptedByMigration": "20230914T094148.add_forceAllowType3Audio.ts",
    "timestamp": "2023-09-14T09:41:48.000Z"
>>>>>>> 2d9c6b8d
  }
]<|MERGE_RESOLUTION|>--- conflicted
+++ resolved
@@ -305,14 +305,8 @@
     "timestamp": "2023-08-30T09:41:48.000Z"
   },
   {
-<<<<<<< HEAD
-    "acceptsSchemaHash": "24bc9fe665eddf3a725921ac092d7b1b",
-    "acceptedByMigration": "20230913T022642.create_typingindicator_table.ts",
-    "timestamp": "2023-09-13T02:26:42.000Z"
-=======
     "acceptsSchemaHash": "1688c0a0ffbebf808f0ad26c4ba8d073",
     "acceptedByMigration": "20230914T094148.add_forceAllowType3Audio.ts",
     "timestamp": "2023-09-14T09:41:48.000Z"
->>>>>>> 2d9c6b8d
   }
 ]