[
  {
    "acceptsSchemaHash": "daa7d5ff57b1a6eb6bcbe08581493ce5",
    "acceptedByMigration": "20221021T091915.schema_hash.ts",
    "timestamp": "2022-10-21T09:19:15.000Z"
  },
  {
    "acceptsSchemaHash": "346664785a7ca60371b76fd9d92a4f30",
    "acceptedByMigration": "20221207T030042.books_toc_title.ts",
    "timestamp": "2022-12-07T03:00:42.000Z"
  },
  {
    "acceptsSchemaHash": "9e733b575316b2cdd41d3a1d9032131a",
    "acceptedByMigration": "20221213T153954.array_of_foreign_key_defaults.ts",
    "timestamp": "2022-12-13T15:39:54.000Z"
  },
  {
    "acceptsSchemaHash": "9ff9e6371051f8d49cac5770b07dc0d8",
    "acceptedByMigration": "20221213T181144.fix_float_precision.ts",
    "timestamp": "2022-12-13T18:11:44.000Z"
  },
  {
    "acceptsSchemaHash": "afc7cd96d9085ca54d2a50765d02338f",
    "acceptedByMigration": "20221223T170255.update_subforum_notif_default.ts",
    "timestamp": "2022-12-23T17:02:55.000Z"
  },
  {
    "acceptsSchemaHash": "afc7cd96d9085ca54d2a50765d02338f",
    "acceptedByMigration": "20221224T171407.add_comment_title.ts",
    "timestamp": "2022-12-24T17:14:07.000Z"
  },
  {
    "acceptsSchemaHash": "746fe67809bf748504782256c202744c",
    "acceptedByMigration": "20221226T210853.add_initial_language_model_fields.ts",
    "timestamp": "2022-12-26T21:08:53.000Z"
  },
  {
    "acceptsSchemaHash": "f9a5c9f182dad6b94bd1361b603906fd",
    "acceptedByMigration": "20221229T220817.20221229T170831.add_UserMostValuablePosts_table.ts",
    "timestamp": "2022-12-29T22:08:17.000Z"
  },
  {
    "acceptsSchemaHash": "ea71916ffaa87ae0a21302ce831261e6",
    "acceptedByMigration": "20221230T181110.fix_editable_fields.ts",
    "timestamp": "2022-12-30T18:11:10.000Z"
  },
  {
    "acceptsSchemaHash": "82e629fdd1fb2659bd379e8503ec8b6d",
    "acceptedByMigration": "20230110T105025.init_sub_tag_ids.ts",
    "timestamp": "2023-01-10T10:50:25.000Z"
  },
  {
    "acceptsSchemaHash": "d92682d72d3bee6deb63b3b6419e027c",
    "acceptedByMigration": "20230118T104229.add_subforumIntroPostId.ts",
    "timestamp": "2023-01-18T10:42:29.000Z"
  },
  {
    "acceptsSchemaHash": "afb5555a6e3a18714877036b68c63786",
    "acceptedByMigration": "20230118T135840.createdAt_default_value.ts",
    "timestamp": "2023-01-18T13:58:40.000Z"
  },
  {
    "acceptsSchemaHash": "707023204349d37156630a9823919f65",
    "acceptedByMigration": "20230124T120350.add_subforumPreferredLayout.ts",
    "timestamp": "2023-01-24T12:03:50.000Z"
  },
  {
    "acceptsSchemaHash": "f167b9a94ae9eebe159267d6ca82d3a4",
    "acceptedByMigration": "20230124T210513.spotlight_new_fields.ts",
    "timestamp": "2023-01-24T21:05:13.000Z"
  },
  {
    "acceptsSchemaHash": "f74d70468a0d76011ef39059dc9584d5",
    "acceptedByMigration": "20230125T223259.user_mentions_newMentionNotifictions.ts",
    "timestamp": "2023-01-25T22:32:59.000Z"
  },
  {
    "acceptsSchemaHash": "619ed0268e244678740dac4731f64051",
    "acceptedByMigration": "20230128T010215.hide_frontpage_filter_settings_desktop.ts",
    "timestamp": "2023-01-28T01:02:15.000Z"
  },
  {
    "acceptsSchemaHash": "d50f15282182788bd0774a231773097a",
    "acceptedByMigration": "20230128T162824.add_usersContactedBeforeReview.ts",
    "timestamp": "2023-01-28T16:28:24.000Z"
  },
  {
    "acceptsSchemaHash": "2ad14f1cd0db6f2fdf93dfa328568fe5",
    "acceptedByMigration": "20230130T150041.create_cronHistory_collection.ts",
    "timestamp": "2023-01-30T15:00:41.000Z"
  },
  {
    "acceptsSchemaHash": "7ea7cade23d0b233b794be743cd6ebaf",
    "acceptedByMigration": "20230201T155839.add_importAsDraft_field.ts",
    "timestamp": "2023-02-01T15:58:39.000Z"
  },
  {
    "acceptsSchemaHash": "df6daf9edd46c15e6eb9a3862852ae85",
    "acceptedByMigration": "20230202T211013.add_nameInAnotherLanguage_localgroups_field.ts",
    "timestamp": "2023-02-02T21:10:13.000Z"
  },
  {
    "acceptsSchemaHash": "cbbfdf0c9f7aa799934b7ecc4a68697d",
    "acceptedByMigration": "20230206T192711.add_relevantTagIds_to_comments.ts",
    "timestamp": "2023-02-06T19:27:11.000Z"
  },
  {
    "acceptsSchemaHash": "ffaf4a437b864708e0990e38ece649f1",
    "acceptedByMigration": "20230208T135321.create_sessions_collection.ts",
    "timestamp": "2023-02-08T13:53:21.000Z"
  },
  {
    "acceptsSchemaHash": "a7887d09050fb7d8f7117f498534d322",
    "acceptedByMigration": "20230208T174449.add_shortName.ts",
    "timestamp": "2023-02-08T17:44:49.000Z"
  },
  {
    "acceptsSchemaHash": "dbc3a1a821f459ad60e85420d4c287c0",
    "acceptedByMigration": "20230209T212642.add_showCommunityInRecentDiscussion_user_field.ts",
    "timestamp": "2023-02-09T21:26:42.000Z"
  },
  {
    "acceptsSchemaHash": "0a82b29a9f761a79f5587f6469f51465",
    "acceptedByMigration": "20230216T223955.add_allPostsHideCommunity.ts",
    "timestamp": "2023-02-16T22:39:55.000Z"
  },
  {
    "acceptsSchemaHash": "c938b8b04e3c61dec2f0b640b6cb0b4d",
    "acceptedByMigration": "20230223T115602.DebouncerEvents_pendingEvents_string_array.ts",
    "timestamp": "2023-02-23T11:56:02.000Z"
  },
  {
    "acceptsSchemaHash": "dc774f8734d7cc069d913d351d4225b8",
    "acceptedByMigration": "20230306T182540.userIdsDefault.ts",
    "timestamp": "2023-03-06T18:25:40.000Z"
  },
  {
    "acceptsSchemaHash": "9cc5aad21f36f801d9ce6b9e9e3ce213",
    "acceptedByMigration": "20230314T152203.add_backfilled.ts",
    "timestamp": "2023-03-14T15:22:03.000Z"
  },
  {
    "acceptsSchemaHash": "222d42945763fb6dcaff3b497911d7b7",
    "acceptedByMigration": "20230331T002047.add_noComicSans_to_Users.ts",
    "timestamp": "2023-03-31T00:20:47.000Z"
  },
  {
    "acceptsSchemaHash": "33b4ea4a4234276f8784ddff0eb3a974",
    "acceptedByMigration": "20230331T212918.add_debate_fields.ts",
    "timestamp": "2023-03-31T21:29:18.000Z"
  },
  {
    "acceptsSchemaHash": "15f268cf3b83c45ac5fd4486bf050b18",
    "acceptedByMigration": "20230403T133656.add_UserActivities.ts",
    "timestamp": "2023-04-03T13:36:56.000Z"
  },
  {
    "acceptsSchemaHash": "cc99890ebfba1e45ded25456d68f852b",
    "acceptedByMigration": "20230404T170523.add_subtitle.ts",
    "timestamp": "2023-04-04T17:05:23.000Z"
  },
  {
    "acceptsSchemaHash": "380d30e2ea28cacb71bbc6d29e540a6e",
    "acceptedByMigration": "20230407T214751.add_rejection_fields.ts",
    "timestamp": "2023-04-07T21:47:51.000Z"
  },
  {
    "acceptsSchemaHash": "1728cb3d532414ce56d22566ab53c3be",
    "acceptedByMigration": "20230411T172612.add_hideCommunitySection_to_users.ts",
    "timestamp": "2023-04-11T17:26:12.000Z"
  },
  {
    "acceptsSchemaHash": "64c57945e3105d8daf5be8d51a1ee559",
    "acceptedByMigration": "20230412T185846.add_modGPTAnalysis.ts",
    "timestamp": "2023-04-12T18:58:46.000Z"
  },
  {
    "acceptsSchemaHash": "1058503cdf3522b15f94b3499566433a",
    "acceptedByMigration": "20230413T184626.add_rejected_reasons_fields.ts",
    "timestamp": "2023-04-13T18:46:26.000Z"
  },
  {
    "acceptsSchemaHash": "c4afbf05797c266012f5ba5ae0119c87",
    "acceptedByMigration": "20230424T200407.add_ignore_rate_limits.ts",
    "timestamp": "2023-04-24T20:04:07.000Z"
  },
  {
    "acceptsSchemaHash": "a85cc326da77f34b19140ca908956227",
    "acceptedByMigration": "20230502T083210.add_shortformFrontpage.ts",
    "timestamp": "2023-05-02T08:32:10.000Z"
  },
  {
    "acceptsSchemaHash": "5d840ee3f919bdbf70df33e470b65666",
    "acceptedByMigration": "20230502T160034.drop_noComicSans_from_Users.ts",
    "timestamp": "2023-05-02T16:00:34.000Z"
  },
  {
    "acceptsSchemaHash": "be2a53332cb5a42e9fafd13c2e7fde88",
    "acceptedByMigration": "20230503T130447.add_expandedFrontpageSections_column.ts",
    "timestamp": "2023-05-03T13:04:47.000Z"
  },
  {
    "acceptsSchemaHash": "f38ed1e13515715dfc7ea5a8d6ea01df",
    "acceptedByMigration": "20230510T142344.create_PostRecommendations_table.ts",
    "timestamp": "2023-05-10T14:23:44.000Z"
  },
  {
    "acceptsSchemaHash": "922ce375a3ed4de843e0f4f9cc50dd08",
    "acceptedByMigration": "20230514T104640.add_voteReceivedCounts.ts",
    "timestamp": "2023-05-14T10:46:40.000Z"
  },
  {
    "acceptsSchemaHash": "cc8bba3f53cc75cb4b3864c0426830a8",
    "acceptedByMigration": "20230519T210716.create_UserRateLimits_table.ts",
    "timestamp": "2023-05-19T21:07:16.000Z"
  },
  {
    "acceptsSchemaHash": "546cd13c6ee60ca019f7eb5df4502471",
    "acceptedByMigration": "20230522T233107.updateDefaultValue_ModerationTemplates_order.ts",
    "timestamp": "2023-05-22T23:31:07.000Z"
  },
  {
    "acceptsSchemaHash": "8ecc349268b355e0efe1de9fba8c38f9",
    "acceptedByMigration": "20230524T183435.add_hidePostsRecommendations_field.ts",
    "timestamp": "2023-05-24T18:34:35.000Z"
  },
  {
    "acceptsSchemaHash": "6e28f55ed0de0da2c75b4284178ba6e1",
    "acceptedByMigration": "20230608T204514.add_reactPaletteStyle.ts",
    "timestamp": "2023-06-08T20:45:14.000Z"
  },
  {
    "acceptsSchemaHash": "8a6bdab9352a0251d6db2fa801b6b593",
    "acceptedByMigration": "20230608T234328.create_PostEmbeddings_table.ts",
    "timestamp": "2023-06-08T23:43:28.000Z"
  },
  {
    "acceptsSchemaHash": "8f9b37b6b8213a24c21dba39e77f7bbb",
    "acceptedByMigration": "20230609T100000.add_PageCache.ts",
    "timestamp": "2023-06-09T10:00:00.000Z"
  },
  {
    "acceptsSchemaHash": "7abdde9662fea7114e47457ccdc6f4ad",
    "acceptedByMigration": "20230614T182837.add_digest_tables.ts",
    "timestamp": "2023-06-14T18:28:37.000Z"
  },
  {
    "acceptsSchemaHash": "88bc10e632764af3e6cff68763da9113",
    "acceptedByMigration": "20230616T170716.add_criticismTipsDismissed_to_Posts.ts",
    "timestamp": "2023-06-16T17:07:16.000Z"
  },
  {
    "acceptsSchemaHash": "d6b5c3a5a64a7eea065377c71e1b8acf",
    "acceptedByMigration": "20230620T120843.add_noindex.ts",
    "timestamp": "2023-06-20T12:08:43.000Z"
  },
  {
    "acceptsSchemaHash": "4b4e757dda0d5609834188196a6c1742",
    "acceptedByMigration": "20230707T152842.migrate_socialPreview.ts",
    "timestamp": "2023-07-07T15:28:42.000Z"
  },
  {
    "acceptsSchemaHash": "1f4a770fddeffde4615bb22682170332",
    "acceptedByMigration": "20230719T202158.top_level_comment_count.ts",
    "timestamp": "2023-07-19T20:21:58.000Z"
  },
  {
    "acceptsSchemaHash": "edd4ae60c5320ea4aa4d4e87bf92cafe",
    "acceptedByMigration": "20230724T113516.add_postCategory.ts",
    "timestamp": "2023-07-24T11:35:16.000Z"
  },
  {
    "acceptsSchemaHash": "e7d890dadc54453234507be13698b7b7",
    "acceptedByMigration": "20230727T122027.add_isPostType_field.ts",
    "timestamp": "2023-07-27T12:20:27.000Z"
  },
  {
    "acceptsSchemaHash": "d7266200db426f47cd1ba7abcc6a6db7",
    "acceptedByMigration": "20230807T230123.add_hideHomeRHS_to_Users.ts",
    "timestamp": "2023-08-07T23:01:23.000Z"
  },
  {
    "acceptsSchemaHash": "4aca6d1717b9bb1f98fa154bd99ea8a5",
    "acceptedByMigration": "20230816T203807.add_hideFrontpageBook2020Ad_field.ts",
    "timestamp": "2023-08-16T20:38:07.000Z"
  },
  {
    "acceptsSchemaHash": "87520014b627c9ee151523bd05e7bdae",
    "acceptedByMigration": "20230818T215451.post_embeddings_have_vector_type.ts",
    "timestamp": "2023-08-18T21:54:51.000Z"
  },
  {
    "acceptsSchemaHash": "4acff74195e36da33248763ab681bfd7",
    "acceptedByMigration": "20230824T155436.add_imageFade.ts",
    "timestamp": "2023-08-24T15:54:36.000Z"
  },
  {
    "acceptsSchemaHash": "7d3553d2dcd4a5e47968398dfee076f2",
    "acceptedByMigration": "20230829T170631.add_hideFromPopularComments_column.ts",
    "timestamp": "2023-08-29T17:06:31.000Z"
  },
  {
    "acceptsSchemaHash": "695076fb79e84a853f06b96943835ff2",
    "acceptedByMigration": "20230830T094148.add_noindex_SequencesCollections.ts",
    "timestamp": "2023-08-30T09:41:48.000Z"
  },
  {
    "acceptsSchemaHash": "1688c0a0ffbebf808f0ad26c4ba8d073",
    "acceptedByMigration": "20230914T094148.add_forceAllowType3Audio.ts",
    "timestamp": "2023-09-14T09:41:48.000Z"
  },
  {
    "acceptsSchemaHash": "c7d6d21198c4725672bcea289b5c32ff",
    "acceptedByMigration": "20230915T224433.create_typing_indicator_table.ts",
    "timestamp": "2023-09-15T22:44:33.000Z"
  },
  {
    "acceptsSchemaHash": "498e064c609716f4a0b3dd145dab50b2",
    "acceptedByMigration": "20230926T142421.add_headertitle_to_spotlights.ts",
    "timestamp": "2023-09-26T14:24:21.000Z"
  },
  {
    "acceptsSchemaHash": "2e10471e3641d01fe309198fb9ecff32",
    "acceptedByMigration": "20231003T195435.add_collabEditorDialogue.ts",
    "timestamp": "2023-10-03T19:54:35.000Z"
  },
  {
    "acceptsSchemaHash": "ab02d7ee110cc11f4df3b0f16a24905d",
    "acceptedByMigration": "20231006T193146.dialogue_notifications_and_post_sharing_default.ts",
    "timestamp": "2023-10-06T19:31:46.000Z"
  },
  {
    "acceptsSchemaHash": "d42e531dd915561448e15e72551b1d71",
    "acceptedByMigration": "20231006T214457.update_dialogue_notification_defaults.ts",
    "timestamp": "2023-10-06T21:44:57.000Z"
  },
  {
    "acceptsSchemaHash": "881c509060130982ab7f20a92a5c9602",
    "acceptedByMigration": "20231009T101621.add_wasEverUndrafted_to_posts.ts",
    "timestamp": "2023-10-09T10:16:21.000Z"
  },
  {
    "acceptsSchemaHash": "c3e1e47f98b00ea1ff4f2dfe2e646604",
    "acceptedByMigration": "20231014T032053.add_mostRecentPublishedDialogueResponseDate.ts",
    "timestamp": "2023-10-14T03:20:53.000Z"
  },
  {
    "acceptsSchemaHash": "ccc15da1a7699b6fb4cbacde8bd63bef",
    "acceptedByMigration": "20231026T014747.dialogue_facilitation_offer.ts",
    "timestamp": "2023-10-26T01:47:47.000Z"
  },
  {
    "acceptsSchemaHash": "5e28a08c9be1ba704a99a94dab5c4fae",
    "acceptedByMigration": "20231027T154313.add_election_candidates_collection.ts",
    "timestamp": "2023-10-27T15:43:13.000Z"
  },
  {
    "acceptsSchemaHash": "ee9f40a8166012becef3bf0f5a9726b0",
    "acceptedByMigration": "20231028T012012.add_notificationAddedAsCoauthor.ts",
    "timestamp": "2023-10-28T01:20:12.000Z"
  },
  {
    "acceptsSchemaHash": "0cc5ac04b5c4340a894f1bef511f22a9",
    "acceptedByMigration": "20231101T215739.add_givingSeasonNotifyForVoting_and_election_candidate_links.ts",
    "timestamp": "2023-11-01T21:57:39.000Z"
  },
  {
    "acceptsSchemaHash": "e02a31666a33984e158e485e3a0c5f30",
    "acceptedByMigration": "20231103T202008.originalDialogueIdForShortform.ts",
    "timestamp": "2023-11-03T20:20:08.000Z"
  },
  {
    "acceptsSchemaHash": "f5e4a3d5459008e1e5f5e83555a849b1",
    "acceptedByMigration": "20231104T020734.add_DialogueCheck_table_and_check_fields.ts",
    "timestamp": "2023-11-04T02:07:34.000Z"
  },
  {
    "acceptsSchemaHash": "5ec9053a5ae6f6135087becd69fa485e",
    "acceptedByMigration": "20231107T174131.add_notify_votes.ts",
    "timestamp": "2023-11-07T17:41:31.000Z"
  },
  {
    "acceptsSchemaHash": "060a65a6bb00ba7b0a4da5397165f444",
    "acceptedByMigration": "20231107T231716.addElicitTables.ts",
    "timestamp": "2023-11-07T23:17:16.000Z"
  },
  {
    "acceptsSchemaHash": "0d5156717800f18b4407edd0caa14def",
    "acceptedByMigration": "20231108T032435.add_notificationDialogueMatch.ts",
    "timestamp": "2023-11-08T03:24:35.000Z"
  },
  {
    "acceptsSchemaHash": "ee6df59dfe7fc9440ca415ce5cb2d762",
    "acceptedByMigration": "20231108T110035.add_fundraiser_amounts.ts",
    "timestamp": "2023-11-08T11:00:35.000Z"
  },
  {
    "acceptsSchemaHash": "9993689a4229639120ef85f8531151ad",
    "acceptedByMigration": "20231108T122236.ElectionCandidates_tagId_not_null.ts",
    "timestamp": "2023-11-08T12:22:36.000Z"
  },
  {
    "acceptsSchemaHash": "559874dae2627ec571ac2748d5cf6bc2",
    "acceptedByMigration": "20231116T010948.update_karma_default_value.ts",
    "timestamp": "2023-11-16T01:09:48.000Z"
  },
  {
    "acceptsSchemaHash": "4a83029d46e8b6afd17ced17bfeb6cf7",
    "acceptedByMigration": "20231116T195724.addDialogueMatchTable.ts",
    "timestamp": "2023-11-16T19:57:24.000Z"
  },
  {
    "acceptsSchemaHash": "cdea3c2caa55eb651988dcb30e827b07",
    "acceptedByMigration": "20231117T215406.addNotificationKarmaPowersGainedSetting.ts",
    "timestamp": "2023-11-17T21:54:06.000Z"
  },
  {
    "acceptsSchemaHash": "6d8270f44805a1ee0b363924964776e7",
    "acceptedByMigration": "20231121T121251.add_givingSeason2023DonatedFlair.ts",
    "timestamp": "2023-11-21T12:12:51.000Z"
  },
  {
    "acceptsSchemaHash": "2e28d7576d143428c88b6c5a8ece4690",
    "acceptedByMigration": "20231124T200925.move_on_connect_queries_into_migration.ts",
    "timestamp": "2023-11-24T20:09:25.000Z"
  },
  {
    "acceptsSchemaHash": "7db476f93913b50f646a44166768ced6",
    "acceptedByMigration": "20231128T152304.add_ElectionVotes.ts",
    "timestamp": "2023-11-28T15:23:04.000Z"
  },
  {
    "acceptsSchemaHash": "8b861e3bf25c8edf6522b62bea9bf389",
    "acceptedByMigration": "20231129T080701.add_givingSeason2023VotedFlair.ts",
    "timestamp": "2023-11-29T08:07:01.000Z"
  },
  {
    "acceptsSchemaHash": "5cb40349b3ff94014c31fb0418ffa6ea",
    "acceptedByMigration": "20231129T190047.add_four_fields_for_frontpage_dialogue_widget_customisation.ts",
    "timestamp": "2023-11-29T19:00:47.000Z"
  },
  {
    "acceptsSchemaHash": "6ee0467b3cdea6d954c14e9bee545c42",
    "acceptedByMigration": "20231129T200215.addNotificationNewDialogueChecks.ts",
    "timestamp": "2023-11-29T20:02:15.000Z"
  },
  {
    "acceptsSchemaHash": "ea10555b6fef67efb7ab0cbbdfdb8772",
    "acceptedByMigration": "20231130T012654.changeDefaultNewCheckNotificationFrequencyRealtime.ts",
    "timestamp": "2023-11-30T01:26:54.000Z"
  },
  {
    "acceptsSchemaHash": "edca7fde4fce09bf9031f2f3f9b18fda",
    "acceptedByMigration": "20231130T140404.add_submissionComments.ts",
    "timestamp": "2023-11-30T14:04:04.000Z"
  },
  {
    "acceptsSchemaHash": "2d5747e2acdbe83c754cbbda258623ed",
    "acceptedByMigration": "20231201T022744.add_field_for_hiding_specific_users_in_reciprocity.ts",
    "timestamp": "2023-12-01T02:27:44.000Z"
  },
  {
    "acceptsSchemaHash": "2ace126a36fc6b5cdb4e4a0264fec6f9",
    "acceptedByMigration": "20231204T235404.fill_in_AbTestKey_and_make_nonnullable.ts",
    "timestamp": "2023-12-04T23:54:04.000Z"
  },
  {
    "acceptsSchemaHash": "d8ecd5f29746164d6bf5b3e064f241ac",
    "acceptedByMigration": "20231205T204412.make_fields_not_nullable.ts",
    "timestamp": "2023-12-05T20:44:12.000Z"
  },
  {
    "acceptsSchemaHash": "a09712836b72d69f7456155ccc81ac83",
    "acceptedByMigration": "20231208T004014.addCalendlyLinkDialogueMatchPreferencesField.ts",
    "timestamp": "2023-12-08T00:40:14.000Z"
  },
  {
    "acceptsSchemaHash": "989958afb8a5cef47f6f8bd33d5a499f",
    "acceptedByMigration": "20231208T021726.add_soft_delete_to_forms.ts",
    "timestamp": "2023-12-08T02:17:26.000Z"
  },
  {
    "acceptsSchemaHash": "e30b5ca4f4989161f627585b747ee83e",
    "acceptedByMigration": "20231212T223511.add_table_for_ckeditorusersessions.ts",
    "timestamp": "2023-12-12T22:35:11.000Z"
  },
  {
    "acceptsSchemaHash": "592612513ed7bd3260014fe27c8ae328",
    "acceptedByMigration": "20231215T014943.add_endedby_field_for_ckeditorusersessions.ts",
    "timestamp": "2023-12-15T01:49:43.000Z"
  },
  {
    "acceptsSchemaHash": "4f18d5a0849cc239555c6263c3e20df4",
    "acceptedByMigration": "20231219T213759.add_hideactivedialogueusers_field.ts",
    "timestamp": "2023-12-19T21:37:59.000Z"
  },
  {
    "acceptsSchemaHash": "4a1a03e638557cba881d59cb63b0ed02",
    "acceptedByMigration": "20231220T212520.add_yourTurnNotifications_post_migration_conflict.ts",
    "timestamp": "2023-12-20T21:25:20.000Z"
  },
  {
    "acceptsSchemaHash": "2c8fcbdc99caee38d7f728acc6428352",
    "acceptedByMigration": "20231228T160733.add_wrapped2023Viewed_to_users.ts",
    "timestamp": "2023-12-28T16:07:33.000Z"
  },
  {
    "acceptsSchemaHash": "2431de6961ce37514d54a17a5ca14adc",
    "acceptedByMigration": "20240111T003312.update_notificationNewDialogueChecks_default.ts",
    "timestamp": "2024-01-11T00:33:12.000Z"
  },
  {
    "acceptsSchemaHash": "ab5cd3028069be1418fb1e7229510a52",
    "acceptedByMigration": "20240114T014118.addHideSunshineSidebar.ts",
    "timestamp": "2024-01-14T01:41:18.000Z"
  },
  {
    "acceptsSchemaHash": "7b3fdcd195cd62025722543603fa51e0",
    "acceptedByMigration": "20240116T194702.remove_giving_season_2023_user_fields.ts",
    "timestamp": "2024-01-16T19:47:02.000Z"
  },
  {
    "acceptsSchemaHash": "7dbf024fc86645c003e6ca3f42cf3af5",
    "acceptedByMigration": "20240118T104751.add_PostView_PostViewTimes.ts",
    "timestamp": "2024-01-18T10:47:51.000Z"
  },
  {
<<<<<<< HEAD
    "acceptsSchemaHash": "be9f2f07d19841b17f8005c2c8b5f2c4",
    "acceptedByMigration": "20240122T161800.add_fm_vote_added_emoji_function.ts",
    "timestamp": "2024-01-22T16:18:00.000Z"
=======
    "acceptsSchemaHash": "8d498c2c299a4fdf9ab47fcb9f045078",
    "acceptedByMigration": "20240126T225542.unlog_PageCache.ts",
    "timestamp": "2024-01-26T22:55:42.000Z"
>>>>>>> 094102a8
  }
]<|MERGE_RESOLUTION|>--- conflicted
+++ resolved
@@ -525,14 +525,13 @@
     "timestamp": "2024-01-18T10:47:51.000Z"
   },
   {
-<<<<<<< HEAD
-    "acceptsSchemaHash": "be9f2f07d19841b17f8005c2c8b5f2c4",
-    "acceptedByMigration": "20240122T161800.add_fm_vote_added_emoji_function.ts",
-    "timestamp": "2024-01-22T16:18:00.000Z"
-=======
     "acceptsSchemaHash": "8d498c2c299a4fdf9ab47fcb9f045078",
     "acceptedByMigration": "20240126T225542.unlog_PageCache.ts",
     "timestamp": "2024-01-26T22:55:42.000Z"
->>>>>>> 094102a8
+  },
+  {
+    "acceptsSchemaHash": "bd3603a518355f1cbb6346c93702811d",
+    "acceptedByMigration": "20240129T102321.add_fm_vote_added_emoji_function.ts",
+    "timestamp": "2024-01-29T10:23:21.000Z"
   }
 ]