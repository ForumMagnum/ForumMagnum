--- conflicted
+++ resolved
@@ -528,8 +528,6 @@
     "acceptsSchemaHash": "8d498c2c299a4fdf9ab47fcb9f045078",
     "acceptedByMigration": "20240126T225542.unlog_PageCache.ts",
     "timestamp": "2024-01-26T22:55:42.000Z"
-<<<<<<< HEAD
-=======
   },
   {
     "acceptsSchemaHash": "bd3603a518355f1cbb6346c93702811d",
@@ -550,6 +548,5 @@
     "acceptsSchemaHash": "8d50c9ecf4f776b6592956ac590ed246",
     "acceptedByMigration": "20240201T232248.add_splashArtImageUrl.ts",
     "timestamp": "2024-02-01T23:22:48.000Z"
->>>>>>> e44ffedf
   }
 ]