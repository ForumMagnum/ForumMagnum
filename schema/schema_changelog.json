--- conflicted
+++ resolved
@@ -685,14 +685,13 @@
     "timestamp": "2024-06-12T17:35:25.000Z"
   },
   {
-<<<<<<< HEAD
-    "acceptsSchemaHash": "3f8064983aa4d12578752d2fede56766",
-    "acceptedByMigration": "20240624T224601.add_poll_fields_to_ForumEvents.ts",
-    "timestamp": "2024-06-24T22:46:01.000Z"
-=======
     "acceptsSchemaHash": "b1f9f6080e26c6425541b770717f7c98",
     "acceptedByMigration": "20240617T090120.add_vibes_check_tables.ts",
     "timestamp": "2024-06-17T09:01:20.000Z"
->>>>>>> 53196d07
+  },
+  {
+    "acceptsSchemaHash": "af39464b13d09507b438054d15aba060",
+    "acceptedByMigration": "20240627T173906.add_poll_fields_to_ForumEvents.ts",
+    "timestamp": "2024-06-27T17:39:06.000Z"
   }
 ]