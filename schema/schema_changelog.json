--- conflicted
+++ resolved
@@ -425,14 +425,13 @@
     "timestamp": "2023-11-24T20:09:25.000Z"
   },
   {
-<<<<<<< HEAD
-    "acceptsSchemaHash": "0a525798e7ce14edc7f59274e00e273b",
-    "acceptedByMigration": "20231128T205722.addNotificationNewDialogueChecksSetting.ts",
-    "timestamp": "2023-11-28T20:57:22.000Z"
-=======
     "acceptsSchemaHash": "7db476f93913b50f646a44166768ced6",
     "acceptedByMigration": "20231128T152304.add_ElectionVotes.ts",
     "timestamp": "2023-11-28T15:23:04.000Z"
->>>>>>> 4aeea06a
+  },
+  {
+    "acceptsSchemaHash": "f0c8207e63f19948cbc99d609bf283b2",
+    "acceptedByMigration": "20231129T011236.addNotificationNewDialougeChecksSetting.ts",
+    "timestamp": "2023-11-29T01:12:36.000Z"
   }
 ]