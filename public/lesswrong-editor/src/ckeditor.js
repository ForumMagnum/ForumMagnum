--- conflicted
+++ resolved
@@ -78,12 +78,8 @@
 	options: [
 		{ model: 'heading1', view: 'h1', title: 'Heading 1', class: 'ck-heading_heading1' },
 		{ model: 'heading2', view: 'h2', title: 'Heading 2', class: 'ck-heading_heading2' },
-<<<<<<< HEAD
 		{ model: 'heading3', view: 'h3', title: 'Heading 3', class: 'ck-heading_heading3' },
 		{ model: 'paragraph', title: 'Paragraph', class: 'ck-heading_paragraph' },
-=======
-		{ model: 'paragraph', title: 'Paragraph', class: 'ck-heading_paragraph' }	
->>>>>>> 72c0634b
 	]
 };
 
