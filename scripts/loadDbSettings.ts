--- conflicted
+++ resolved
@@ -23,13 +23,8 @@
 const makeCredentialsPath = (fileName: string) =>
   join("..", "..", "ForumCredentials", fileName);
 
-<<<<<<< HEAD
 const readSettingsFile = (mode: Mode, settingsPath: string|undefined): Settings => {
-  if (mode === "xpost-dev") {
-=======
-const readSettingsFile = (mode: Mode): Settings => {
   if (mode === "xpost") {
->>>>>>> 28534848
     mode = "dev";
   }
   // We are in root/scripts
