--- conflicted
+++ resolved
@@ -20,17 +20,11 @@
     "noEmit": true,
     "baseUrl": ".",
     "paths": {
-<<<<<<< HEAD
-      "@/*": ["./packages/lesswrong/*"],
-      "@/allComponents": ["./packages/lesswrong/lib/generated/allComponents.ts"]
+      "@/*": ["./packages/lesswrong/*"]
     },
     "strict": false,
     "incremental": true,
     "isolatedModules": true
-=======
-      "@/*": ["./packages/lesswrong/*"]
-    }
->>>>>>> 34b70a5d
   },
   "include": [
     "packages/lesswrong",
