--- conflicted
+++ resolved
@@ -1,7 +1,6 @@
 
 # see http://docs.vulcanjs.org/packages
 
-<<<<<<< HEAD
 ############ Core Packages ############
 
 vulcan:core                       # core components and wrappers
@@ -30,9 +29,6 @@
 vulcan:base-components        # default ui components
 vulcan:base-styles            # default styling
 vulcan:email-templates        # default email templates for notifications
-=======
-vulcan:core
->>>>>>> 99c88dcb
 
 ############ Language Packages ############
 
@@ -47,15 +43,10 @@
 
 ############ Your Packages ############
 
-<<<<<<< HEAD
-# example-movies
 lw-voting
 lw-subscribe
 lw-inbox
-example-movies-full
-=======
-example-movies
+# example-movies
 # example-instagram
-# example-forum
->>>>>>> 99c88dcb
+example-forum
 # example-customization