# see http://docs.vulcanjs.org/packages

############ Core Packages ############

vulcan:core                       # core components and wrappers
vulcan:forms                      # auto-generated forms
vulcan:routing                    # routing and server-side rendering
vulcan:users                      # user management and permissions

############ Features Packages ############

vulcan:admin
# vulcan:newsletter
vulcan:voting
vulcan:events
vulcan:embed
# vulcan:subscribe

############ Theme Packages ############

# vulcan:base-styles            # default styling

############ Language Packages ############

vulcan:i18n-en-us

############ Accounts Packages ############

accounts-password@1.4.0
# accounts-twitter
accounts-facebook
accounts-google
accounts-github

############ Your Packages ############

example-simple
# example-movies
# example-instagram
<<<<<<< HEAD
example-forum

=======
# example-forum
>>>>>>> d8127938
# example-customization
# example-permissions
# example-membership
# example-interfaces
# example-reactions

# vulcan:debug

lesswrong
webtoken-session
internal-graphql<|MERGE_RESOLUTION|>--- conflicted
+++ resolved
@@ -37,12 +37,8 @@
 example-simple
 # example-movies
 # example-instagram
-<<<<<<< HEAD
 example-forum
 
-=======
-# example-forum
->>>>>>> d8127938
 # example-customization
 # example-permissions
 # example-membership
