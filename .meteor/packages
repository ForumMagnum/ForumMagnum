# see http://docs.vulcanjs.org/packages

############ Core Packages ############

vulcan:core                       # core components and wrappers
vulcan:forms                      # auto-generated forms
vulcan:routing                    # routing and server-side rendering
vulcan:users                      # user management and permissions

############ Features Packages ############

vulcan:admin
# vulcan:newsletter
vulcan:voting
vulcan:events
vulcan:embed
# vulcan:subscribe

############ Theme Packages ############

# vulcan:base-styles            # default styling

############ Language Packages ############

vulcan:i18n-en-us

############ Accounts Packages ############

accounts-password@1.4.0
# accounts-twitter
# accounts-facebook
# accounts-google

############ Your Packages ############

# example-simple
# example-movies
# example-instagram
example-forum

# example-customization
# example-permissions
# example-membership
# example-interfaces
<<<<<<< HEAD

vulcan:debug

lesswrong
=======
appcache
>>>>>>> a3507afb
<|MERGE_RESOLUTION|>--- conflicted
+++ resolved
@@ -42,11 +42,6 @@
 # example-permissions
 # example-membership
 # example-interfaces
-<<<<<<< HEAD
-
 vulcan:debug
-
 lesswrong
-=======
-appcache
->>>>>>> a3507afb
+appcache