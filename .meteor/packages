--- conflicted
+++ resolved
@@ -10,47 +10,25 @@
 
 ############ Features Packages ############
 
-<<<<<<< HEAD
-nova:email
-nova:posts
-nova:comments
-nova:newsletter
-nova:search
-# nova:notifications
-nova:getting-started
-nova:categories
-nova:voting
-nova:events
-nova:embedly
-nova:api
-nova:rss
-# nova:subscribe
-
-############ Debug Packages ############
-
-nova:debug
-# nova:kadira
-=======
-# vulcan:email
-# vulcan:posts
-# vulcan:comments
-# vulcan:newsletter
+vulcan:email
+vulcan:posts
+vulcan:comments
+vulcan:newsletter
 # vulcan:notifications
-# vulcan:getting-started
-# vulcan:categories
-# vulcan:voting
-# vulcan:events
-# vulcan:embedly
-# vulcan:api
-# vulcan:rss
-# vulcan:subscribe
->>>>>>> 0dccf571
+vulcan:getting-started
+vulcan:categories
+vulcan:voting
+vulcan:events
+vulcan:embedly
+vulcan:api
+vulcan:rss
+vulcan:subscribe
 
 ############ Theme Packages ############
 
-# vulcan:base-components        # default ui components
-# vulcan:base-styles            # default styling
-# vulcan:email-templates        # default email templates for notifications
+vulcan:base-components        # default ui components
+vulcan:base-styles            # default styling
+vulcan:email-templates        # default email templates for notifications
 
 ############ Language Packages ############
 
@@ -59,15 +37,16 @@
 ############ Accounts Packages ############
 
 accounts-password@1.3.4
-lw-voting
-lw-notifications
-lw-subscribe
-lw-inbox
+
 # accounts-twitter
 # accounts-facebook
 
 ############ Your Packages ############
 
-example-movies
+# example-movies
+lw-voting
+lw-notifications
+lw-subscribe
+lw-inbox
 # example-movies-full
 # example-customization